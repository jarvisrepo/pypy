import ctypes
import sys, os
from collections import defaultdict

import py

from pypy import pypydir
from rpython.rtyper.lltypesystem import rffi, lltype
from rpython.rtyper.tool import rffi_platform
from rpython.rtyper.lltypesystem import ll2ctypes
from rpython.rtyper.annlowlevel import llhelper
from rpython.rlib.objectmodel import we_are_translated, keepalive_until_here
from rpython.rlib.objectmodel import dont_inline
from rpython.rlib.rfile import (FILEP, c_fread, c_fclose, c_fwrite,
        c_fdopen, c_fileno,
        c_fopen)# for tests
from rpython.rlib import jit
from rpython.translator import cdir
from rpython.translator.tool.cbuild import ExternalCompilationInfo
from rpython.translator.gensupp import NameManager
from rpython.tool.udir import udir
from pypy.module.cpyext.state import State
from pypy.interpreter.error import OperationError, oefmt, raise_import_error
from pypy.interpreter.baseobjspace import W_Root
from pypy.interpreter.gateway import unwrap_spec
from pypy.interpreter.nestedscope import Cell
from pypy.interpreter.module import Module
from pypy.interpreter.function import StaticMethod
from pypy.objspace.std.sliceobject import W_SliceObject
from pypy.objspace.std.unicodeobject import encode_object
from pypy.module.__builtin__.descriptor import W_Property
#from pypy.module.micronumpy.base import W_NDimArray
from rpython.rlib.entrypoint import entrypoint_lowlevel
from rpython.rlib.rposix import FdValidator
from rpython.rlib.unroll import unrolling_iterable
from rpython.rlib.objectmodel import specialize
from pypy.module import exceptions
from pypy.module.exceptions import interp_exceptions
from rpython.tool.sourcetools import func_with_new_name
from rpython.rtyper.lltypesystem.lloperation import llop
from rpython.rlib import rawrefcount
from rpython.rlib import rthread
from rpython.rlib.debug import fatalerror_notb
from rpython.rlib import rstackovf
from pypy.objspace.std.typeobject import W_TypeObject, find_best_base
from pypy.module.cpyext.cparser import CTypeSpace

DEBUG_WRAPPER = True

pypydir = py.path.local(pypydir)
include_dir = pypydir / 'module' / 'cpyext' / 'include'
parse_dir = pypydir / 'module' / 'cpyext' / 'parse'
source_dir = pypydir / 'module' / 'cpyext' / 'src'
translator_c_dir = py.path.local(cdir)
include_dirs = [
    include_dir,
    parse_dir,
    translator_c_dir,
    udir,
    ]

configure_eci = ExternalCompilationInfo(
        include_dirs=include_dirs,
        includes=['Python.h', 'stdarg.h', 'structmember.h', 'marshal.h'],
        compile_extra=['-DPy_BUILD_CORE'])

class CConfig:
    _compilation_info_ = configure_eci

class CConfig2:
    _compilation_info_ = configure_eci

class CConfig_constants:
    _compilation_info_ = configure_eci

CONST_STRING = lltype.Ptr(lltype.Array(lltype.Char,
                                       hints={'nolength': True}),
                          use_cache=False)
CONST_STRINGP = lltype.Ptr(lltype.Array(rffi.CCHARP,
                                       hints={'nolength': True}),
                          use_cache=False)
CONST_WSTRING = lltype.Ptr(lltype.Array(lltype.UniChar,
                                        hints={'nolength': True}),
                           use_cache=False)
assert CONST_STRING is not rffi.CCHARP
assert CONST_STRING == rffi.CCHARP
assert CONST_STRINGP is not rffi.CCHARPP
assert CONST_STRINGP == rffi.CCHARPP
assert CONST_WSTRING is not rffi.CWCHARP
assert CONST_WSTRING == rffi.CWCHARP

# FILE* interface

if sys.platform == 'win32':
    dash = '_'
else:
    dash = ''

def fclose(fp):
    try:
        with FdValidator(c_fileno(fp)):
            return c_fclose(fp)
    except IOError:
        return -1

def fwrite(buf, sz, n, fp):
    with FdValidator(c_fileno(fp)):
        return c_fwrite(buf, sz, n, fp)

def fread(buf, sz, n, fp):
    with FdValidator(c_fileno(fp)):
        return c_fread(buf, sz, n, fp)

_feof = rffi.llexternal('feof', [FILEP], rffi.INT)
def feof(fp):
    with FdValidator(c_fileno(fp)):
        return _feof(fp)

pypy_decl = 'pypy_decl.h'
udir.join(pypy_decl).write("/* Will be filled later */\n")
udir.join('pypy_structmember_decl.h').write("/* Will be filled later */\n")
udir.join('pypy_marshal_decl.h').write("/* Will be filled later */\n")
udir.join('pypy_macros.h').write("/* Will be filled later */\n")

constant_names = """
Py_TPFLAGS_READY Py_TPFLAGS_READYING
METH_COEXIST METH_STATIC METH_CLASS Py_TPFLAGS_BASETYPE Py_MAX_FMT
METH_NOARGS METH_VARARGS METH_KEYWORDS METH_O
Py_TPFLAGS_HEAPTYPE
Py_LT Py_LE Py_EQ Py_NE Py_GT Py_GE Py_MAX_NDIMS
Py_CLEANUP_SUPPORTED
PyBUF_FORMAT PyBUF_ND PyBUF_STRIDES PyBUF_WRITABLE PyBUF_SIMPLE PyBUF_WRITE
""".split()

for name in ('LONG', 'LIST', 'TUPLE', 'UNICODE', 'DICT', 'BASE_EXC',
             'TYPE', 'BYTES'):
    constant_names.append('Py_TPFLAGS_%s_SUBCLASS' % name)

# PyPy-specific flags
for name in ('FLOAT',):
    constant_names.append('Py_TPPYPYFLAGS_%s_SUBCLASS' % name)


for name in constant_names:
    setattr(CConfig_constants, name, rffi_platform.ConstantInteger(name))
globals().update(rffi_platform.configure(CConfig_constants))

def _copy_header_files(headers, dstdir):
    for header in headers:
        target = dstdir.join(header.basename)
        try:
            header.copy(dstdir)
        except py.error.EACCES:
            target.remove()   # maybe it was a read-only file
            header.copy(dstdir)
        target.chmod(0444) # make the file read-only, to make sure that nobody
                           # edits it by mistake

def copy_header_files(cts, dstdir, copy_numpy_headers):
    # XXX: 20 lines of code to recursively copy a directory, really??
    assert dstdir.check(dir=True)
    headers = include_dir.listdir('*.h') + include_dir.listdir('*.inl')
    for name in ["pypy_macros.h"] + FUNCTIONS_BY_HEADER.keys():
        headers.append(udir.join(name))
    for path in cts.parsed_headers:
        headers.append(path)
    _copy_header_files(headers, dstdir)

    if copy_numpy_headers:
        try:
            dstdir.mkdir('_numpypy')
            dstdir.mkdir('_numpypy/numpy')
        except py.error.EEXIST:
            pass
        numpy_dstdir = dstdir / '_numpypy' / 'numpy'

        numpy_include_dir = include_dir / '_numpypy' / 'numpy'
        numpy_headers = numpy_include_dir.listdir('*.h') + numpy_include_dir.listdir('*.inl')
        _copy_header_files(numpy_headers, numpy_dstdir)


class NotSpecified(object):
    pass
_NOT_SPECIFIED = NotSpecified()
class CannotFail(object):
    pass
CANNOT_FAIL = CannotFail()

# The same function can be called in three different contexts:
# (1) from C code
# (2) in the test suite, though the "api" object
# (3) from RPython code, for example in the implementation of another function.
#
# In contexts (2) and (3), a function declaring a PyObject argument type will
# receive a wrapped pypy object if the parameter name starts with 'w_', a
# reference (= rffi pointer) otherwise; conversion is automatic.  Context (2)
# only allows calls with a wrapped object.
#
# Functions with a PyObject return type should return a wrapped object.
#
# Functions may raise exceptions.  In context (3), the exception flows normally
# through the calling function.  In context (1) and (2), the exception is
# caught; if it is an OperationError, it is stored in the thread state; other
# exceptions generate a OperationError(w_SystemError); and the funtion returns
# the error value specifed in the API.
#
# Handling of the GIL
# -------------------
#
# We add a global variable 'cpyext_glob_tid' that contains a thread
# id.  Invariant: this variable always contain 0 when the PyPy GIL is
# released.  It should also contain 0 when regular RPython code
# executes.  In non-cpyext-related code, it will thus always be 0.
# When cpyext-related C code runs, it contains the thread id (usually)
# or the value -1 (only for state.C.PyXxx() functions which are short-
# running and should not themselves release the GIL).
#
# **make_generic_cpy_call():** RPython to C, with the GIL held.  Before
# the call, must assert that the global variable is 0 and set the
# current thread identifier into the global variable.  After the call,
# assert that the global variable still contains the current thread id,
# and reset it to 0.
#
# **make_wrapper():** C to RPython; by default assume that the GIL is
# held, but accepts gil="acquire", "release", "around",
# "pygilstate_ensure", "pygilstate_release".
#
# When a wrapper() is called:
#
# * "acquire": assert that the GIL is not currently held, i.e. the
#   global variable does not contain the current thread id (otherwise,
#   deadlock!).  Acquire the PyPy GIL.  After we acquired it, assert
#   that the global variable is 0 (it must be 0 according to the
#   invariant that it was 0 immediately before we acquired the GIL,
#   because the GIL was released at that point).
#
# * gil=None: we hold the GIL already.  Assert that the current thread
#   identifier is in the global variable, and replace it with 0.
#
# * "pygilstate_ensure": if the global variable contains the current
#   thread id, replace it with 0 and set the extra arg to 0.  Otherwise,
#   do the "acquire" and set the extra arg to 1.  Then we'll call
#   pystate.py:PyGILState_Ensure() with this extra arg, which will do
#   the rest of the logic.
#
# When a wrapper() returns, first assert that the global variable is
# still 0, and then:
#
# * "release": release the PyPy GIL.  The global variable was 0 up to
#   and including at the point where we released the GIL, but afterwards
#   it is possible that the GIL is acquired by a different thread very
#   quickly.
#
# * gil=None: we keep holding the GIL.  Set the current thread
#   identifier into the global variable.
#
# * "pygilstate_release": if the argument is PyGILState_UNLOCKED,
#   release the PyPy GIL; otherwise, set the current thread identifier
#   into the global variable.  The rest of the logic of
#   PyGILState_Release() should be done before, in pystate.py.

cpyext_glob_tid_ptr = lltype.malloc(rffi.CArray(lltype.Signed), 1,
                                    flavor='raw', immortal=True, zero=True)


cpyext_namespace = NameManager('cpyext_')

class BaseApiFunction(object):
    def __init__(self, argtypes, restype, callable):
        self.argtypes = argtypes
        self.restype = restype
        self.functype = lltype.Ptr(lltype.FuncType(argtypes, restype))
        self.callable = callable
        self.cdecl = None    # default
        #
        def get_llhelper(space):
            return llhelper(self.functype, self.get_wrapper(space))
        self.get_llhelper = get_llhelper

    def get_api_decl(self, name, c_writer):
        restype = self.get_c_restype(c_writer)
        args = self.get_c_args(c_writer)
        res = self.API_VISIBILITY % (restype,)
        return "{res} {name}({args});".format(**locals())

    def get_c_restype(self, c_writer):
        if self.cdecl:
            return self.cdecl.tp.result.get_c_name()
        return c_writer.gettype(self.restype).replace('@', '').strip()

    def get_c_args(self, c_writer):
        if self.cdecl:
            args = [tp.get_c_name('arg%d' % i) for i, tp in
                enumerate(self.cdecl.tp.args)]
            return ', '.join(args) or "void"
        args = []
        for i, argtype in enumerate(self.argtypes):
            if argtype is CONST_STRING:
                arg = 'const char *@'
            elif argtype is CONST_STRINGP:
                arg = 'const char **@'
            elif argtype is CONST_WSTRING:
                arg = 'const wchar_t *@'
            else:
                arg = c_writer.gettype(argtype)
            arg = arg.replace('@', 'arg%d' % (i,)).strip()
            args.append(arg)
        args = ', '.join(args) or "void"
        return args

    def get_ptr_decl(self, name, c_writer):
        restype = self.get_c_restype(c_writer)
        args = self.get_c_args(c_writer)
        return "{restype} (*{name})({args});".format(**locals())

    def get_ctypes_impl(self, name, c_writer):
        restype = self.get_c_restype(c_writer)
        args = self.get_c_args(c_writer)
        callargs = ', '.join('arg%d' % (i,)
                            for i in range(len(self.argtypes)))
        if self.restype is lltype.Void:
            body = "{ _pypyAPI.%s(%s); }" % (name, callargs)
        else:
            body = "{ return _pypyAPI.%s(%s); }" % (name, callargs)
        return '%s %s(%s)\n%s' % (restype, name, args, body)


class ApiFunction(BaseApiFunction):
    API_VISIBILITY = "PyAPI_FUNC(%s)"

    def __init__(self, argtypes, restype, callable, error=CANNOT_FAIL,
                 c_name=None, cdecl=None, gil=None,
                 result_borrowed=False, result_is_ll=False):
        BaseApiFunction.__init__(self, argtypes, restype, callable)
        self.error_value = error
        self.c_name = c_name
        self.cdecl = cdecl

        # extract the signature from the (CPython-level) code object
        from pypy.interpreter import pycode
        sig = pycode.cpython_code_signature(callable.func_code)
        assert sig.argnames[0] == 'space'
        self.argnames = sig.argnames[1:]
        if gil == 'pygilstate_ensure':
            assert self.argnames[-1] == 'previous_state'
            del self.argnames[-1]
        assert len(self.argnames) == len(self.argtypes)

        self.gil = gil
        self.result_borrowed = result_borrowed
        self.result_is_ll = result_is_ll

    def __repr__(self):
        return "<cpyext function %s>" % (self.callable.__name__,)

    def _freeze_(self):
        return True

    @specialize.memo()
    def get_wrapper(self, space):
        wrapper = getattr(self, '_wrapper', None)
        if wrapper is None:
            wrapper = self._wrapper = self._make_wrapper(space)
        return wrapper

    # Make the wrapper for the cases (1) and (2)
    def _make_wrapper(self, space):
        "NOT_RPYTHON"
        # This logic is obscure, because we try to avoid creating one
        # big wrapper() function for every callable.  Instead we create
        # only one per "signature".

        argtypesw = zip(self.argtypes,
                        [_name.startswith("w_") for _name in self.argnames])
        error_value = self.error_value
        if (isinstance(self.restype, lltype.Ptr)
                and error_value is not CANNOT_FAIL):
            assert lltype.typeOf(error_value) == self.restype
            assert not error_value    # only support error=NULL
            error_value = 0    # because NULL is not hashable

        if self.result_is_ll:
            result_kind = "L"
        elif self.result_borrowed:
            result_kind = "B"     # note: 'result_borrowed' is ignored if we also
        else:                     #  say 'result_is_ll=True' (in this case it's
            result_kind = "."     #  up to you to handle refcounting anyway)

        signature = (tuple(argtypesw),
                    self.restype,
                    result_kind,
                    error_value,
                    self.gil)

        cache = space.fromcache(WrapperCache)
        try:
            wrapper_gen = cache.wrapper_gens[signature]
        except KeyError:
            wrapper_gen = WrapperGen(space, signature)
            cache.wrapper_gens[signature] = wrapper_gen
        wrapper = wrapper_gen.make_wrapper(self.callable)
        wrapper.relax_sig_check = True
        if self.c_name is not None:
            wrapper.c_name = cpyext_namespace.uniquename(self.c_name)
        return wrapper

    def get_unwrapper(self):
        names = self.argnames
        argtypesw = zip(self.argtypes,
                        [_name.startswith("w_") for _name in self.argnames])
        types_names_enum_ui = unrolling_iterable(enumerate(argtypesw))

        @specialize.ll()
        def unwrapper(space, *args):
            from pypy.module.cpyext.pyobject import is_pyobj
            from pypy.module.cpyext.pyobject import from_ref, as_pyobj
            newargs = ()
            keepalives = ()
            assert len(args) == len(self.argtypes)
            for i, (ARG, is_wrapped) in types_names_enum_ui:
                input_arg = args[i]
                if is_PyObject(ARG) and not is_wrapped:
                    # build a 'PyObject *' (not holding a reference)
                    if not is_pyobj(input_arg):
                        keepalives += (input_arg,)
                        arg = rffi.cast(ARG, as_pyobj(space, input_arg))
                    else:
                        arg = rffi.cast(ARG, input_arg)
                elif ARG == rffi.VOIDP and not is_wrapped:
                    # unlike is_PyObject case above, we allow any kind of
                    # argument -- just, if it's an object, we assume the
                    # caller meant for it to become a PyObject*.
                    if input_arg is None or isinstance(input_arg, W_Root):
                        keepalives += (input_arg,)
                        arg = rffi.cast(ARG, as_pyobj(space, input_arg))
                    else:
                        arg = rffi.cast(ARG, input_arg)
                elif (is_PyObject(ARG) or ARG == rffi.VOIDP) and is_wrapped:
                    # build a W_Root, possibly from a 'PyObject *'
                    if is_pyobj(input_arg):
                        arg = from_ref(space, input_arg)
                    else:
                        arg = input_arg
                else:
                    # arg is not declared as PyObject, no magic
                    arg = input_arg
                newargs += (arg, )
            try:
                result = self.callable(space, *newargs)
            finally:
                keepalive_until_here(*keepalives)
            #
            # this is just a sanity check to ensure that we don't forget to
            # specify result_is_ll=True
            if self.restype == PyObject:
                assert self.result_is_ll == is_pyobj(result)
            return result
        return unwrapper


DEFAULT_HEADER = 'pypy_decl.h'
def cpython_api(argtypes, restype, error=_NOT_SPECIFIED, header=DEFAULT_HEADER,
                gil=None, result_borrowed=False, result_is_ll=False):
    """
    Declares a function to be exported.
    - `argtypes`, `restype` are lltypes and describe the function signature.
    - `error` is the value returned when an applevel exception is raised. The
      special value 'CANNOT_FAIL' (also when restype is Void) turns an eventual
      exception into a wrapped SystemError.  Unwrapped exceptions also cause a
      SytemError.
    - `header` is the header file to export the function in.
    - set `gil` to "acquire", "release" or "around" to acquire the GIL,
      release the GIL, or both
    """
    assert header is not None
    def decorate(func):
        if func.__name__ in FUNCTIONS_BY_HEADER[header]:
            raise ValueError("%s already registered" % func.__name__)
        func._always_inline_ = 'try'
        #
        # XXX: should we @jit.dont_look_inside all the @cpython_api functions,
        # or we should only disable some of them?
        func._jit_look_inside_ = False
        #
        api_function = ApiFunction(
            argtypes, restype, func,
            error=_compute_error(error, restype), gil=gil,
            result_borrowed=result_borrowed, result_is_ll=result_is_ll)
        FUNCTIONS_BY_HEADER[header][func.__name__] = api_function
        unwrapper = api_function.get_unwrapper()
        unwrapper.func = func
        unwrapper.api_func = api_function
        INTERPLEVEL_API[func.__name__] = unwrapper  # used in tests
        return unwrapper
    return decorate

class COnlyApiFunction(BaseApiFunction):
    API_VISIBILITY = "extern %s"

    def get_wrapper(self, space):
        return self.callable

    def __call__(self, *args):
        raise TypeError("the function %s should not be directly "
                        "called from RPython, but only from C" % (self.func,))

def c_only(argtypes, restype):
    def decorate(func):
        header = DEFAULT_HEADER
        if func.__name__ in FUNCTIONS_BY_HEADER[header]:
            raise ValueError("%s already registered" % func.__name__)
        api_function = COnlyApiFunction(argtypes, restype, func)
        FUNCTIONS_BY_HEADER[header][func.__name__] = api_function
        return api_function
    return decorate

def api_func_from_cdef(func, cdef, cts,
        error=_NOT_SPECIFIED, header=DEFAULT_HEADER,
        result_is_ll=False):
    func._always_inline_ = 'try'
    cdecl = cts.parse_func(cdef)
    RESULT = cdecl.get_llresult(cts)
    api_function = ApiFunction(
        cdecl.get_llargs(cts), RESULT, func,
        error=_compute_error(error, RESULT), cdecl=cdecl,
        result_is_ll=result_is_ll)
    FUNCTIONS_BY_HEADER[header][cdecl.name] = api_function
    unwrapper = api_function.get_unwrapper()
    unwrapper.func = func
    unwrapper.api_func = api_function
    return unwrapper

def api_decl(cdef, cts, error=_NOT_SPECIFIED, header=DEFAULT_HEADER):
    def decorate(func):
        return api_func_from_cdef(func, cdef, cts, error=error, header=header)
    return decorate

def slot_function(argtypes, restype, error=_NOT_SPECIFIED):
    def decorate(func):
        func._always_inline_ = 'try'
        api_function = ApiFunction(
            argtypes, restype, func,
            error=_compute_error(error, restype),
            c_name=func.__name__)
        unwrapper = api_function.get_unwrapper()
        unwrapper.func = func
        unwrapper.api_func = api_function
        return unwrapper
    return decorate

def _compute_error(error, restype):
    """Convert error specification to actual error value of type restype."""
    if isinstance(restype, lltype.Typedef):
        real_restype = restype.OF
    else:
        real_restype = restype
    if error is _NOT_SPECIFIED:
        if isinstance(real_restype, lltype.Ptr):
            error = lltype.nullptr(real_restype.TO)
        elif real_restype is lltype.Void:
            error = CANNOT_FAIL
    if type(error) is int:
        error = rffi.cast(real_restype, error)
    return error


def cpython_struct(name, fields, forward=None, level=1):
    configname = name.replace(' ', '__')
    if level == 1:
        config = CConfig
    else:
        config = CConfig2
    setattr(config, configname, rffi_platform.Struct(name, fields))
    if forward is None:
        forward = lltype.ForwardReference()
    TYPES[configname] = forward
    return forward

GLOBALS = {}
def register_global(name, typ, expr, header=None):
    if header is not None:
        name = '%s#%s' % (name, header)
    GLOBALS[name] = (typ, expr)

INTERPLEVEL_API = {}
FUNCTIONS_BY_HEADER = defaultdict(dict)

# These are C symbols which cpyext will export, but which are defined in .c
# files somewhere in the implementation of cpyext (rather than being defined in
# RPython).
SYMBOLS_C = [
    'Py_FatalError', 'PyOS_snprintf', 'PyOS_vsnprintf', 'PyArg_Parse',
    'PyArg_ParseTuple', 'PyArg_UnpackTuple', 'PyArg_ParseTupleAndKeywords',
    'PyArg_VaParse', 'PyArg_VaParseTupleAndKeywords', '_PyArg_NoKeywords',
    'PyUnicode_FromFormat', 'PyUnicode_FromFormatV', 'PyUnicode_AsWideCharString',
    'PyUnicode_GetSize', 'PyUnicode_GetLength', 'PyUnicode_FromWideChar',
    'PyModule_AddObject', 'PyModule_AddIntConstant', 'PyModule_AddStringConstant',
    'PyModule_GetDef', 'PyModuleDef_Init', 'PyModule_GetState',
    'Py_BuildValue', 'Py_VaBuildValue', 'PyTuple_Pack',
    '_PyArg_Parse_SizeT', '_PyArg_ParseTuple_SizeT',
    '_PyArg_ParseTupleAndKeywords_SizeT', '_PyArg_VaParse_SizeT',
    '_PyArg_VaParseTupleAndKeywords_SizeT',
    '_Py_BuildValue_SizeT', '_Py_VaBuildValue_SizeT',

    'PyErr_Format', 'PyErr_NewException', 'PyErr_NewExceptionWithDoc',
    'PyErr_WarnFormat',
    'PySys_WriteStdout', 'PySys_WriteStderr',

    'PyEval_CallFunction', 'PyEval_CallMethod', 'PyObject_CallFunction',
    'PyObject_CallMethod', 'PyObject_CallFunctionObjArgs', 'PyObject_CallMethodObjArgs',
    '_PyObject_CallFunction_SizeT', '_PyObject_CallMethod_SizeT',

    'PyObject_GetBuffer', 'PyBuffer_Release',
    '_Py_setfilesystemdefaultencoding',

    'PyCObject_FromVoidPtr', 'PyCObject_FromVoidPtrAndDesc', 'PyCObject_AsVoidPtr',
    'PyCObject_GetDesc', 'PyCObject_Import', 'PyCObject_SetVoidPtr',
    'PyCObject_Type', '_Py_get_cobject_type',

    'PyCapsule_New', 'PyCapsule_IsValid', 'PyCapsule_GetPointer',
    'PyCapsule_GetName', 'PyCapsule_GetDestructor', 'PyCapsule_GetContext',
    'PyCapsule_SetPointer', 'PyCapsule_SetName', 'PyCapsule_SetDestructor',
    'PyCapsule_SetContext', 'PyCapsule_Import', 'PyCapsule_Type', '_Py_get_capsule_type',

    'PyComplex_AsCComplex', 'PyComplex_FromCComplex',

    'PyObject_AsReadBuffer', 'PyObject_AsWriteBuffer', 'PyObject_CheckReadBuffer',
    'PyBuffer_GetPointer', 'PyBuffer_ToContiguous', 'PyBuffer_FromContiguous',

    'PyImport_ImportModuleLevel',

    'PyOS_getsig', 'PyOS_setsig',
    '_Py_RestoreSignals',
    'PyThread_get_thread_ident', 'PyThread_allocate_lock', 'PyThread_free_lock',
    'PyThread_acquire_lock', 'PyThread_release_lock',
    'PyThread_create_key', 'PyThread_delete_key', 'PyThread_set_key_value',
    'PyThread_get_key_value', 'PyThread_delete_key_value',
    'PyThread_ReInitTLS', 'PyThread_init_thread',
    'PyThread_start_new_thread',

    'PyStructSequence_InitType', 'PyStructSequence_New',
    'PyStructSequence_UnnamedField',

    'PyFunction_Type', 'PyMethod_Type', 'PyRange_Type', 'PyTraceBack_Type',

    'Py_DebugFlag', 'Py_VerboseFlag', 'Py_InteractiveFlag', 'Py_InspectFlag',
    'Py_OptimizeFlag', 'Py_NoSiteFlag', 'Py_BytesWarningFlag', 'Py_UseClassExceptionsFlag',
    'Py_FrozenFlag', 'Py_TabcheckFlag', 'Py_UnicodeFlag', 'Py_IgnoreEnvironmentFlag',
    'Py_DivisionWarningFlag', 'Py_DontWriteBytecodeFlag', 'Py_NoUserSiteDirectory',
    '_Py_QnewFlag', 'Py_Py3kWarningFlag', 'Py_HashRandomizationFlag', '_Py_PackageContext',

    'PyMem_RawMalloc', 'PyMem_RawCalloc', 'PyMem_RawRealloc', 'PyMem_RawFree',
    'PyMem_Malloc', 'PyMem_Calloc', 'PyMem_Realloc', 'PyMem_Free',
    'PyObject_CallFinalizerFromDealloc',
    '_PyTraceMalloc_Track', '_PyTraceMalloc_Untrack',
    'PyBytes_FromFormat', 'PyBytes_FromFormatV',

    'PyType_FromSpec',
    'Py_IncRef', 'Py_DecRef', 'PyObject_Free', 'PyObject_GC_Del', 'PyType_GenericAlloc',
    '_PyObject_New', '_PyObject_NewVar',
    '_PyObject_GC_New', '_PyObject_GC_NewVar',
<<<<<<< HEAD
    'PyObject_Init', 'PyObject_InitVar',
    'PyTuple_New',
=======
    'PyObject_Init', 'PyObject_InitVar', 'PyInt_FromLong',
    'PyTuple_New', '_Py_Dealloc',
>>>>>>> db661145
]
TYPES = {}
FORWARD_DECLS = []
INIT_FUNCTIONS = []
BOOTSTRAP_FUNCTIONS = []

# this needs to include all prebuilt pto, otherwise segfaults occur
register_global('_Py_NoneStruct',
    'PyObject*', 'space.w_None', header=pypy_decl)
register_global('_Py_TrueStruct',
    'PyObject*', 'space.w_True', header=pypy_decl)
register_global('_Py_ZeroStruct',
    'PyObject*', 'space.w_False', header=pypy_decl)
register_global('_Py_NotImplementedStruct',
    'PyObject*', 'space.w_NotImplemented', header=pypy_decl)
register_global('_Py_EllipsisObject',
    'PyObject*', 'space.w_Ellipsis', header=pypy_decl)
register_global('PyDateTimeAPI', 'PyDateTime_CAPI*', 'None')

def build_exported_objects():
    # Standard exceptions
    # PyExc_BaseException, PyExc_Exception, PyExc_ValueError, PyExc_KeyError,
    # PyExc_IndexError, PyExc_IOError, PyExc_OSError, PyExc_TypeError,
    # PyExc_AttributeError, PyExc_OverflowError, PyExc_ImportError,
    # PyExc_NameError, PyExc_MemoryError, PyExc_RuntimeError,
    # PyExc_UnicodeEncodeError, PyExc_UnicodeDecodeError, ...
    global all_exceptions
    all_exceptions = list(exceptions.Module.interpleveldefs)
    for exc_name in all_exceptions:
        if exc_name in ('EnvironmentError', 'IOError', 'WindowsError'):
            # FIXME: aliases of OSError cause a clash of names via
            # export_struct
            continue
        register_global('PyExc_' + exc_name,
            'PyTypeObject*',
            'space.gettypeobject(interp_exceptions.W_%s.typedef)'% (exc_name, ))

    # Common types with their own struct
    for cpyname, pypyexpr in {
        "PyType_Type": "space.w_type",
        "PyBytes_Type": "space.w_bytes",
        "PyUnicode_Type": "space.w_unicode",
        "PyDict_Type": "space.w_dict",
        "PyDictProxy_Type": 'space.gettypeobject(cpyext.dictproxyobject.W_DictProxyObject.typedef)',
        "PyTuple_Type": "space.w_tuple",
        "PyList_Type": "space.w_list",
        "PySet_Type": "space.w_set",
        "PyFrozenSet_Type": "space.w_frozenset",
        "PyBool_Type": "space.w_bool",
        "PyFloat_Type": "space.w_float",
        "PyLong_Type": "space.w_int",
        "PyComplex_Type": "space.w_complex",
        "PyByteArray_Type": "space.w_bytearray",
        "PyMemoryView_Type": "space.w_memoryview",
        "PyBaseObject_Type": "space.w_object",
        'PyNone_Type': 'space.type(space.w_None)',
        'PyNotImplemented_Type': 'space.type(space.w_NotImplemented)',
        'PyCell_Type': 'space.gettypeobject(Cell.typedef)',
        'PyModule_Type': 'space.gettypeobject(Module.typedef)',
        'PyProperty_Type': 'space.gettypeobject(W_Property.typedef)',
        'PySlice_Type': 'space.gettypeobject(W_SliceObject.typedef)',
        'PyStaticMethod_Type': 'space.gettypeobject(StaticMethod.typedef)',
        'PyCFunction_Type': 'space.gettypeobject(cpyext.methodobject.W_PyCFunctionObject.typedef)',
        'PyClassMethodDescr_Type': 'space.gettypeobject(cpyext.methodobject.W_PyCClassMethodObject.typedef)',
        'PyGetSetDescr_Type': 'space.gettypeobject(cpyext.typeobject.W_GetSetPropertyEx.typedef)',
        'PyMemberDescr_Type': 'space.gettypeobject(cpyext.typeobject.W_MemberDescr.typedef)',
        'PyMethodDescr_Type': 'space.gettypeobject(cpyext.methodobject.W_PyCMethodObject.typedef)',
        'PyWrapperDescr_Type': 'space.gettypeobject(cpyext.methodobject.W_PyCWrapperObject.typedef)',
        'PyInstanceMethod_Type': 'space.gettypeobject(cpyext.classobject.InstanceMethod.typedef)',
        }.items():
        register_global(cpyname, 'PyTypeObject*', pypyexpr, header=pypy_decl)

    for cpyname in '''PyMethodObject PyListObject PyLongObject
                      PyBaseExceptionObject'''.split():
        FORWARD_DECLS.append('typedef struct { PyObject_HEAD } %s'
                             % (cpyname, ))
build_exported_objects()


class CpyextTypeSpace(CTypeSpace):
    def decl(self, cdef, error=_NOT_SPECIFIED, header=DEFAULT_HEADER,
            result_is_ll=False):
        def decorate(func):
            return api_func_from_cdef(
                func, cdef, self, error=error, header=header,
                result_is_ll=result_is_ll)
        return decorate


CPYEXT_BASE_HEADERS = ['sys/types.h', 'stdarg.h', 'stdio.h', 'stddef.h']
cts = CpyextTypeSpace(headers=CPYEXT_BASE_HEADERS)
cts.parse_header(parse_dir / 'cpyext_object.h')

Py_ssize_t = cts.gettype('Py_ssize_t')
Py_ssize_tP = cts.gettype('Py_ssize_t *')
size_t = rffi.ULONG
ADDR = lltype.Signed

# Note: as a special case, "PyObject" is the pointer type in RPython,
# corresponding to "PyObject *" in C.  We do that only for PyObject.
# For example, "PyTypeObject" is the struct type even in RPython.
PyTypeObject = cts.gettype('PyTypeObject')
PyTypeObjectPtr = cts.gettype('PyTypeObject *')
PyObjectStruct = cts.gettype('PyObject')
PyObject = cts.gettype('PyObject *')
PyObjectFields = (("ob_refcnt", lltype.Signed),
                  ("ob_pypy_link", lltype.Signed),
                  ("ob_type", PyTypeObjectPtr))
PyVarObjectFields = PyObjectFields + (("ob_size", Py_ssize_t), )
PyVarObjectStruct = cts.gettype('PyVarObject')
PyVarObject = cts.gettype('PyVarObject *')

Py_buffer = cts.gettype('Py_buffer')
Py_bufferP = cts.gettype('Py_buffer *')


@specialize.memo()
def is_PyObject(TYPE):
    if not isinstance(TYPE, lltype.Ptr):
        return False
    if TYPE == PyObject:
        return True
    assert not isinstance(TYPE.TO, lltype.ForwardReference)
    return hasattr(TYPE.TO, 'c_ob_refcnt') and hasattr(TYPE.TO, 'c_ob_type')

# a pointer to PyObject
PyObjectP = rffi.CArrayPtr(PyObject)

def configure_types():
    for config in (CConfig, CConfig2):
        for name, TYPE in rffi_platform.configure(config).iteritems():
            if name in TYPES:
                TYPES[name].become(TYPE)

def build_type_checkers(type_name, cls=None):
    """
    Builds two api functions: Py_XxxCheck() and Py_XxxCheckExact().
    - if `cls` is None, the type is space.w_[type].
    - if `cls` is a string, it is the name of a space attribute, e.g. 'w_str'.
    - else `cls` must be a W_Class with a typedef.
    """
    if cls is None:
        attrname = "w_" + type_name.lower()
        def get_w_type(space):
            return getattr(space, attrname)
    elif isinstance(cls, str):
        def get_w_type(space):
            return getattr(space, cls)
    else:
        def get_w_type(space):
            return space.gettypeobject(cls.typedef)
    check_name = "Py" + type_name + "_Check"

    @cts.decl("int %s(void * obj)" % check_name, error=CANNOT_FAIL)
    def check(space, w_obj):
        "Implements the Py_Xxx_Check function"
        w_obj_type = space.type(w_obj)
        w_type = get_w_type(space)
        return (space.is_w(w_obj_type, w_type) or
                space.issubtype_w(w_obj_type, w_type))

    @cts.decl("int %sExact(void * obj)" % check_name, error=CANNOT_FAIL)
    def check_exact(space, w_obj):
        "Implements the Py_Xxx_CheckExact function"
        w_obj_type = space.type(w_obj)
        w_type = get_w_type(space)
        return space.is_w(w_obj_type, w_type)

    return check, check_exact

def build_type_checkers_flags(type_name, cls=None, flagsubstr=None):
    """
    Builds two api functions: Py_XxxCheck() and Py_XxxCheckExact()
    Does not export the functions, assumes they are macros in the *. files
    check will try a fast path via pto flags
    """
    if cls is None:
        attrname = "w_" + type_name.lower()
        def get_w_type(space):
            return getattr(space, attrname)
    else:
        def get_w_type(space):
            return getattr(space, cls)
    if flagsubstr is None:
       tp_flag_str = 'Py_TPFLAGS_%s_SUBCLASS' % type_name.upper()
    else:
       tp_flag_str = 'Py_TPFLAGS_%s_SUBCLASS' % flagsubstr
    check_name = "Py" + type_name + "_Check"
    tp_flag = globals()[tp_flag_str]

    @specialize.argtype(1)
    def check(space, pto):
        from pypy.module.cpyext.pyobject import is_pyobj, as_pyobj
        "Implements the Py_Xxx_Check function"
        if is_pyobj(pto):
            return (pto.c_ob_type.c_tp_flags & tp_flag) == tp_flag
        w_obj_type = space.type(pto)
        w_type = get_w_type(space)
        return (space.is_w(w_obj_type, w_type) or
                space.issubtype_w(w_obj_type, w_type))

    def check_exact(space, w_obj):
        "Implements the Py_Xxx_CheckExact function"
        w_obj_type = space.type(w_obj)
        w_type = get_w_type(space)
        return space.is_w(w_obj_type, w_type)

    return check, check_exact

pypy_debug_catch_fatal_exception = rffi.llexternal('pypy_debug_catch_fatal_exception', [], lltype.Void)


# ____________________________________________________________


class WrapperCache(object):
    def __init__(self, space):
        self.space = space
        self.wrapper_gens = {}    # {signature: WrapperGen()}

class WrapperGen(object):
    wrapper_second_level = None
    A = lltype.Array(lltype.Char)

    def __init__(self, space, signature):
        self.space = space
        self.signature = signature

    def make_wrapper(self, callable):
        if self.wrapper_second_level is None:
            self.wrapper_second_level = make_wrapper_second_level(
                self.space, *self.signature)
        wrapper_second_level = self.wrapper_second_level

        name = callable.__name__
        pname = lltype.malloc(self.A, len(name), flavor='raw', immortal=True)
        for i in range(len(name)):
            pname[i] = name[i]

        def wrapper(*args):
            # no GC here, not even any GC object
            return wrapper_second_level(callable, pname, *args)

        wrapper.__name__ = "wrapper for %r" % (callable, )
        return wrapper



@dont_inline
def _unpack_name(pname):
    return ''.join([pname[i] for i in range(len(pname))])

@dont_inline
def deadlock_error(funcname):
    funcname = _unpack_name(funcname)
    fatalerror_notb("GIL deadlock detected when a CPython C extension "
                    "module calls '%s'" % (funcname,))

@dont_inline
def no_gil_error(funcname):
    funcname = _unpack_name(funcname)
    fatalerror_notb("GIL not held when a CPython C extension "
                    "module calls '%s'" % (funcname,))

@dont_inline
def not_supposed_to_fail(funcname):
    funcname = _unpack_name(funcname)
    print "Error in cpyext, CPython compatibility layer:"
    print "The function", funcname, "was not supposed to fail"
    raise SystemError

@dont_inline
def unexpected_exception(funcname, e, tb):
    funcname = _unpack_name(funcname)
    print 'Fatal error in cpyext, CPython compatibility layer, calling',funcname
    print 'Either report a bug or consider not using this particular extension'
    if not we_are_translated():
        if tb is None:
            tb = sys.exc_info()[2]
        import traceback
        traceback.print_exc()
        if sys.stdout == sys.__stdout__:
            import pdb; pdb.post_mortem(tb)
        # we can't do much here, since we're in ctypes, swallow
    else:
        print str(e)
        pypy_debug_catch_fatal_exception()
        assert False

def _restore_gil_state(pygilstate_release, gilstate, gil_release, _gil_auto, tid):
    from rpython.rlib import rgil
    # see "Handling of the GIL" above
    assert cpyext_glob_tid_ptr[0] == 0
    if pygilstate_release:
        from pypy.module.cpyext import pystate
        unlock = (gilstate == pystate.PyGILState_UNLOCKED)
    else:
        unlock = gil_release or _gil_auto
    if unlock:
        rgil.release()
    else:
        cpyext_glob_tid_ptr[0] = tid


def make_wrapper_second_level(space, argtypesw, restype,
                              result_kind, error_value, gil):
    from rpython.rlib import rgil
    argtypes_enum_ui = unrolling_iterable(enumerate(argtypesw))
    fatal_value = restype._defl()
    gil_auto_workaround = (gil is None)  # automatically detect when we don't
                                         # have the GIL, and acquire/release it
    gil_acquire = (gil == "acquire" or gil == "around")
    gil_release = (gil == "release" or gil == "around")
    pygilstate_ensure = (gil == "pygilstate_ensure")
    pygilstate_release = (gil == "pygilstate_release")
    assert (gil is None or gil_acquire or gil_release
            or pygilstate_ensure or pygilstate_release)
    expected_nb_args = len(argtypesw) + pygilstate_ensure

    if isinstance(restype, lltype.Ptr) and error_value == 0:
        error_value = lltype.nullptr(restype.TO)
    if error_value is not CANNOT_FAIL:
        assert lltype.typeOf(error_value) == lltype.typeOf(fatal_value)

    def invalid(err):
        "NOT_RPYTHON: translation-time crash if this ends up being called"
        raise ValueError(err)

    def wrapper_second_level(callable, pname, *args):
        from pypy.module.cpyext.pyobject import make_ref, from_ref, is_pyobj
        from pypy.module.cpyext.pyobject import as_pyobj
        from pypy.module.cpyext import pystate
        # we hope that malloc removal removes the newtuple() that is
        # inserted exactly here by the varargs specializer

        # see "Handling of the GIL" above (careful, we don't have the GIL here)
        tid = rthread.get_or_make_ident()
        _gil_auto = False
        if gil_auto_workaround and cpyext_glob_tid_ptr[0] != tid:
            # replace '-1' with the real tid, now that we have the tid
            if cpyext_glob_tid_ptr[0] == -1:
                cpyext_glob_tid_ptr[0] = tid
            else:
                _gil_auto = True
        if _gil_auto or gil_acquire:
            if cpyext_glob_tid_ptr[0] == tid:
                deadlock_error(pname)
            rgil.acquire()
            assert cpyext_glob_tid_ptr[0] == 0
        elif pygilstate_ensure:
            if cpyext_glob_tid_ptr[0] == tid:
                cpyext_glob_tid_ptr[0] = 0
                args += (pystate.PyGILState_LOCKED,)
            else:
                rgil.acquire()
                args += (pystate.PyGILState_UNLOCKED,)
        else:
            if cpyext_glob_tid_ptr[0] != tid:
                no_gil_error(pname)
            cpyext_glob_tid_ptr[0] = 0
        if pygilstate_release:
            gilstate = rffi.cast(lltype.Signed, args[-1])
        else:
            gilstate = pystate.PyGILState_IGNORE

        rffi.stackcounter.stacks_counter += 1
        llop.gc_stack_bottom(lltype.Void)   # marker for trackgcroot.py
        retval = fatal_value
        boxed_args = ()
        tb = None
        state = space.fromcache(State)
        try:
            if not we_are_translated() and DEBUG_WRAPPER:
                print >>sys.stderr, callable,
            assert len(args) == expected_nb_args
            for i, (typ, is_wrapped) in argtypes_enum_ui:
                arg = args[i]
                if is_PyObject(typ) and is_wrapped:
                    assert is_pyobj(arg)
                    arg_conv = from_ref(space, rffi.cast(PyObject, arg))
                elif typ == rffi.VOIDP and is_wrapped:
                    # Many macros accept a void* so that one can pass a
                    # PyObject* or a PySomeSubtype*.
                    arg_conv = from_ref(space, rffi.cast(PyObject, arg))
                else:
                    arg_conv = arg
                boxed_args += (arg_conv, )
            if pygilstate_ensure:
                boxed_args += (args[-1], )
            try:
                result = callable(space, *boxed_args)
                if not we_are_translated() and DEBUG_WRAPPER:
                    print >>sys.stderr, " DONE"
            except OperationError as e:
                failed = True
                state.set_exception(e)
            except BaseException as e:
                failed = True
                if not we_are_translated():
                    tb = sys.exc_info()[2]
                    message = repr(e)
                    import traceback
                    traceback.print_exc()
                else:
                    message = str(e)
                state.set_exception(OperationError(space.w_SystemError,
                                                   space.newtext(message)))
            except rstackovf.StackOverflow as e:
                rstackovf.check_stack_overflow()
                failed = True
                state.set_exception(OperationError(space.w_RuntimeError,
                         space.newtext("maximum recursion depth exceeded")))
            else:
                failed = False

            if failed:
                if error_value is CANNOT_FAIL:
                    raise not_supposed_to_fail(pname)
                retval = error_value

            elif is_PyObject(restype):
                if is_pyobj(result):
                    if result_kind != "L":
                        raise invalid("missing result_is_ll=True")
                else:
                    if result_kind == "L":
                        raise invalid("result_is_ll=True but not ll PyObject")
                    if result_kind == "B":    # borrowed
                        result = as_pyobj(space, result)
                    else:
                        result = make_ref(space, result)
                retval = rffi.cast(restype, result)

            elif restype is not lltype.Void:
                retval = rffi.cast(restype, result)

        except Exception as e:
            unexpected_exception(pname, e, tb)
            _restore_gil_state(pygilstate_release, gilstate, gil_release, _gil_auto, tid)
            state.check_and_raise_exception(always=True)
            return fatal_value

        assert lltype.typeOf(retval) == restype
        rffi.stackcounter.stacks_counter -= 1

        _restore_gil_state(pygilstate_release, gilstate, gil_release, _gil_auto, tid)
        return retval

    wrapper_second_level._dont_inline_ = True
    return wrapper_second_level


def setup_init_functions(eci, prefix):
    # jump through hoops to avoid releasing the GIL during initialization
    # of the cpyext module.  The C functions are called with no wrapper,
    # but must not do anything like calling back PyType_Ready().  We
    # use them just to get a pointer to the PyTypeObjects defined in C.
    get_cobject_type = rffi.llexternal('_%s_get_cobject_type' % prefix,
                                       [], PyTypeObjectPtr,
                                       compilation_info=eci, _nowrapper=True)
    get_capsule_type = rffi.llexternal('_%s_get_capsule_type' % prefix,
                                       [], PyTypeObjectPtr,
                                       compilation_info=eci, _nowrapper=True)
    setdefenc = rffi.llexternal('_%s_setfilesystemdefaultencoding' % prefix,
                                [rffi.CCHARP], lltype.Void,
                                compilation_info=eci, _nowrapper=True)
    @init_function
    def init_types(space):
        from pypy.module.cpyext.typeobject import py_type_ready
        from pypy.module.sys.interp_encoding import getfilesystemencoding
        py_type_ready(space, get_cobject_type())
        py_type_ready(space, get_capsule_type())
        s = space.text_w(getfilesystemencoding(space))
        setdefenc(rffi.str2charp(s, track_allocation=False))  # "leaks"

    from pypy.module.posix.interp_posix import add_fork_hook
    global py_fatalerror
    py_fatalerror = rffi.llexternal('%s_FatalError' % prefix,
                                    [CONST_STRING], lltype.Void,
                                    compilation_info=eci)
    _reinit_tls = rffi.llexternal('%sThread_ReInitTLS' % prefix, [],
                                  lltype.Void, compilation_info=eci)
    def reinit_tls(space):
        _reinit_tls()
    add_fork_hook('child', reinit_tls)


def attach_c_functions(space, eci, prefix):
    state = space.fromcache(State)
    state.C._Py_Dealloc = rffi.llexternal(
        mangle_name(prefix, '_Py_Dealloc'),
        [PyObject], lltype.Void,
        compilation_info=eci,
        _nowrapper=True)
    state.C.PyObject_Free = rffi.llexternal(
        mangle_name(prefix, 'PyObject_Free'),
        [rffi.VOIDP], lltype.Void,
        compilation_info=eci,
        _nowrapper=True)
    state.C.PyType_GenericAlloc = rffi.llexternal(
        mangle_name(prefix, 'PyType_GenericAlloc'),
        [PyTypeObjectPtr, Py_ssize_t], PyObject,
        compilation_info=eci,
        _nowrapper=True)
    state.C._PyPy_int_dealloc = rffi.llexternal(
        '_PyPy_int_dealloc', [PyObject], lltype.Void,
        compilation_info=eci, _nowrapper=True)
    state.C.PyTuple_New = rffi.llexternal(
        mangle_name(prefix, 'PyTuple_New'),
        [Py_ssize_t], PyObject,
        compilation_info=eci,
        _nowrapper=True)
    state.C._PyPy_tuple_dealloc = rffi.llexternal(
        '_PyPy_tuple_dealloc', [PyObject], lltype.Void,
        compilation_info=eci, _nowrapper=True)
    _, state.C.set_marker = rffi.CExternVariable(
                   rffi.VOIDP, '_pypy_rawrefcount_w_marker_deallocating',
                   eci, _nowrapper=True, c_type='void *')
    state.C._PyPy_subtype_dealloc = rffi.llexternal(
        '_PyPy_subtype_dealloc', [PyObject], lltype.Void,
        compilation_info=eci, _nowrapper=True)
    state.C._PyPy_object_dealloc = rffi.llexternal(
        '_PyPy_object_dealloc', [PyObject], lltype.Void,
        compilation_info=eci, _nowrapper=True)


def init_function(func):
    INIT_FUNCTIONS.append(func)
    return func

def bootstrap_function(func):
    BOOTSTRAP_FUNCTIONS.append(func)
    return func

def run_bootstrap_functions(space):
    for func in BOOTSTRAP_FUNCTIONS:
        func(space)

#_____________________________________________________
# Build the bridge DLL, Allow extension DLLs to call
# back into Pypy space functions
# Do not call this more than once per process
def build_bridge(space):
    "NOT_RPYTHON"
    from rpython.translator.c.database import LowLevelDatabase
    use_micronumpy = setup_micronumpy(space)
    db = LowLevelDatabase()
    prefix = 'cpyexttest'

    generate_decls_and_callbacks(db, prefix=prefix)

    # Structure declaration code
    functions = []
    members = []
    structindex = {}
    for header, header_functions in FUNCTIONS_BY_HEADER.iteritems():
        for name, func in header_functions.iteritems():
            functions.append(func.get_ctypes_impl(name, db))
            members.append(func.get_ptr_decl(name, db))
            structindex[name] = len(structindex)
    structmembers = '\n'.join(members)
    struct_declaration_code = """\
    struct PyPyAPI {
    %(members)s
    } _pypyAPI;
    RPY_EXTERN struct PyPyAPI* pypyAPI;
    struct PyPyAPI* pypyAPI = &_pypyAPI;
    """ % dict(members=structmembers)

    global_objects = []
    for name in all_exceptions:
        global_objects.append('PyTypeObject _PyExc_%s;' % name)
    global_code = '\n'.join(global_objects)

    prologue = ("#include <Python.h>\n" +
                "#include <structmember.h>\n" +
                "#include <marshal.h>\n" +
                ("#include <pypy_numpy.h>\n" if use_micronumpy else "") +
                "#include <src/thread.c>\n")
    code = (prologue +
            struct_declaration_code +
            global_code +
            '\n' +
            '\n'.join(functions))

    eci = build_eci(code, use_micronumpy, translating=False)
    eci = eci.compile_shared_lib(
        outputfilename=str(udir / "module_cache" / "pypyapi"))
    space.fromcache(State).install_dll(eci)
    modulename = py.path.local(eci.libraries[-1])

    attach_c_functions(space, eci, prefix)
    run_bootstrap_functions(space)

    # load the bridge, and init structure
    bridge = ctypes.CDLL(str(modulename), mode=ctypes.RTLD_GLOBAL)

    # populate static data
    builder = space.fromcache(State).builder = TestingObjBuilder()
    for name, (typ, expr) in GLOBALS.iteritems():
        if '#' in name:
            name, header = name.split('#')
            assert typ in ('PyObject*', 'PyTypeObject*', 'PyIntObject*')
            isptr = False
        elif name.startswith('PyExc_'):
            isptr = False
        elif typ == 'PyDateTime_CAPI*':
            isptr = True
        else:
            raise ValueError("Unknown static data: %s %s" % (typ, name))

        from pypy.module import cpyext    # for the eval() below
        w_obj = eval(expr)
        INTERPLEVEL_API[name] = w_obj

        mname = mangle_name(prefix, name)
        if isptr:
            assert typ == 'PyDateTime_CAPI*'
            value = w_obj
            ptr = ctypes.c_void_p.in_dll(bridge, mname)
            ptr.value = ctypes.cast(ll2ctypes.lltype2ctypes(value),
                                    ctypes.c_void_p).value
        elif typ in ('PyObject*', 'PyTypeObject*'):
            if name.startswith('PyExc_'):
                # we already have the pointer
                in_dll = ll2ctypes.get_ctypes_type(PyObject).in_dll(bridge, mname)
                py_obj = ll2ctypes.ctypes2lltype(PyObject, in_dll)
            else:
                # we have a structure, get its address
                in_dll = ll2ctypes.get_ctypes_type(PyObject.TO).in_dll(bridge, mname)
                py_obj = ll2ctypes.ctypes2lltype(PyObject, ctypes.pointer(in_dll))
            builder.prepare(py_obj, w_obj)

    pypyAPI = ctypes.POINTER(ctypes.c_void_p).in_dll(bridge, 'pypyAPI')

    # implement structure initialization code
    for header, header_functions in FUNCTIONS_BY_HEADER.iteritems():
        for name, func in header_functions.iteritems():
            pypyAPI[structindex[name]] = ctypes.cast(
                ll2ctypes.lltype2ctypes(func.get_llhelper(space)),
                ctypes.c_void_p)

    # we need to call this *after* the init code above, because it might
    # indirectly call some functions which are attached to pypyAPI (e.g., we
    # if do tuple_attach of the prebuilt empty tuple, we need to call
    # _PyPy_Malloc)
    builder.attach_all(space)

    setup_init_functions(eci, prefix)
    return modulename.new(ext='')

def attach_recursively(space, static_pyobjs, static_objs_w, attached_objs, i):
    # Start at i but make sure all the base classes are already attached
    from pypy.module.cpyext.pyobject import get_typedescr, make_ref
    if i in attached_objs:
        return
    py_obj = static_pyobjs[i]
    w_obj = static_objs_w[i]
    w_base = None
    # w_obj can be NotImplemented, which is not a W_TypeObject
    if isinstance(w_obj, W_TypeObject):
        bases_w = w_obj.bases_w
        if bases_w:
            w_base = find_best_base(bases_w)
        if w_base:
            try:
                j = static_objs_w.index(w_base)
            except ValueError:
                j = -1
            if j >=0 and j not in attached_objs:
                attach_recursively(space, static_pyobjs, static_objs_w,
                                                 attached_objs, j)
    w_type = space.type(w_obj)
    typedescr = get_typedescr(w_type.layout.typedef)
    py_obj.c_ob_type = rffi.cast(PyTypeObjectPtr,
                                 make_ref(space, w_type))
    typedescr.attach(space, py_obj, w_obj)
    attached_objs.append(i)


class StaticObjectBuilder(object):
    def __init__(self):
        self.static_pyobjs = []
        self.static_objs_w = []
        self.cpyext_type_init = None
        #
        # add a "method" that is overridden in setup_library()
        # ('self.static_pyobjs' is completely ignored in that case)
        self.get_static_pyobjs = lambda: self.static_pyobjs

    def prepare(self, py_obj, w_obj):
        "NOT_RPYTHON"
        if py_obj:
            py_obj.c_ob_refcnt = 1     # 1 for kept immortal
        self.static_pyobjs.append(py_obj)
        self.static_objs_w.append(w_obj)

    def attach_all(self, space):
        # this is RPython, called once in pypy-c when it imports cpyext
        from pypy.module.cpyext.typeobject import finish_type_1, finish_type_2
        from pypy.module.cpyext.pyobject import track_reference
        #
        static_pyobjs = self.get_static_pyobjs()
        static_objs_w = self.static_objs_w
        for i in range(len(static_objs_w)):
            track_reference(space, static_pyobjs[i], static_objs_w[i])
        #
        self.cpyext_type_init = []
        attached_objs = []
        for i in range(len(static_objs_w)):
            attach_recursively(space, static_pyobjs, static_objs_w, attached_objs, i)
        cpyext_type_init = self.cpyext_type_init
        self.cpyext_type_init = None
        for pto, w_type in cpyext_type_init:
            finish_type_1(space, pto)
            finish_type_2(space, pto, w_type)

class TestingObjBuilder(StaticObjectBuilder):
    """The StaticObjectBuilder used in tests."""

class TranslationObjBuilder(StaticObjectBuilder):
    """The StaticObjectBuilder used during translation."""


def mangle_name(prefix, name):
    if name.startswith('Py'):
        return prefix + name[2:]
    elif name.startswith('_Py'):
        return '_' + prefix + name[3:]
    else:
        raise ValueError("Error converting '%s'" % name)

def write_header(header_name, decls):
    lines = [
        '''
#ifdef _WIN64
/* this check is for sanity, but also because the 'temporary fix'
   below seems to become permanent and would cause unexpected
   nonsense on Win64---but note that it's not the only reason for
   why Win64 is not supported!  If you want to help, see
   http://doc.pypy.org/en/latest/windows.html#what-is-missing-for-a-full-64-bit-translation
   */
#  error "PyPy does not support 64-bit on Windows.  Use Win32"
#endif
''',
        '#include "cpyext_object.h"',
        '#define Signed   Py_ssize_t     /* xxx temporary fix */',
        '#define Unsigned unsigned long  /* xxx temporary fix */',
        '',] + decls + [
        '',
        '#undef Signed    /* xxx temporary fix */',
        '#undef Unsigned  /* xxx temporary fix */',
        '']
    decl_h = udir.join(header_name)
    decl_h.write('\n'.join(lines))

def generate_decls_and_callbacks(db, prefix=''):
    "NOT_RPYTHON"
    pypy_macros = []
    for name in SYMBOLS_C:
        newname = mangle_name(prefix, name)
        pypy_macros.append('#define %s %s' % (name, newname))

    # Generate defines
    for macro_name, size in [
        ("SIZEOF_LONG_LONG", rffi.LONGLONG),
        ("SIZEOF_VOID_P", rffi.VOIDP),
        ("SIZEOF_SIZE_T", rffi.SIZE_T),
        ("SIZEOF_TIME_T", rffi.TIME_T),
        ("SIZEOF_LONG", rffi.LONG),
        ("SIZEOF_SHORT", rffi.SHORT),
        ("SIZEOF_INT", rffi.INT),
        ("SIZEOF_FLOAT", rffi.FLOAT),
        ("SIZEOF_DOUBLE", rffi.DOUBLE),
    ]:
        pypy_macros.append("#define %s %s" % (macro_name, rffi.sizeof(size)))
    pypy_macros.append('')

    pypy_macros_h = udir.join('pypy_macros.h')
    pypy_macros_h.write('\n'.join(pypy_macros))

    # generate function decls
    decls = defaultdict(list)
    for decl in FORWARD_DECLS:
        decls[pypy_decl].append("%s;" % (decl,))
    decls[pypy_decl].append("""
/* hack for https://bugs.python.org/issue29943 */

PyAPI_FUNC(int) %s(PyObject *arg0,
                    Signed arg1, Signed *arg2,
                    Signed *arg3, Signed *arg4, Signed *arg5);
#ifdef __GNUC__
__attribute__((__unused__))
#endif
static int PySlice_GetIndicesEx(PyObject *arg0, Py_ssize_t arg1,
        Py_ssize_t *arg2, Py_ssize_t *arg3, Py_ssize_t *arg4,
        Py_ssize_t *arg5) {
    return %s(arg0, arg1, arg2, arg3,
                arg4, arg5);
}""" % ((mangle_name(prefix, 'PySlice_GetIndicesEx'),)*2))

    for header_name, header_functions in FUNCTIONS_BY_HEADER.iteritems():
        header = decls[header_name]
        for name, func in sorted(header_functions.iteritems()):
            _name = mangle_name(prefix, name)
            header.append("#define %s %s" % (name, _name))
            header.append(func.get_api_decl(name, db))

    for name, (typ, expr) in GLOBALS.iteritems():
        if '#' in name:
            name, header = name.split("#")
            typ = typ.replace("*", "")
        elif name.startswith('PyExc_'):
            typ = 'PyObject*'
            header = pypy_decl
        decls[header].append('#define %s %s' % (name, mangle_name(prefix, name)))
        decls[header].append('PyAPI_DATA(%s) %s;' % (typ, name))

    for header_name, header_decls in decls.iteritems():
        write_header(header_name, header_decls)

separate_module_files = [source_dir / "varargwrapper.c",
                         source_dir / "pyerrors.c",
                         source_dir / "modsupport.c",
                         source_dir / "getargs.c",
                         source_dir / "abstract.c",
                         source_dir / "unicodeobject.c",
                         source_dir / "mysnprintf.c",
                         source_dir / "pythonrun.c",
                         source_dir / "sysmodule.c",
                         source_dir / "complexobject.c",
                         source_dir / "cobject.c",
                         source_dir / "structseq.c",
                         source_dir / "capsule.c",
                         source_dir / "pysignals.c",
                         source_dir / "pythread.c",
                         source_dir / "missing.c",
                         source_dir / "pymem.c",
                         source_dir / "bytesobject.c",
                         source_dir / "import.c",
                         source_dir / "_warnings.c",
                         source_dir / "pylifecycle.c",
                         source_dir / "object.c",
                         source_dir / "typeobject.c",
                         source_dir / "tupleobject.c",
                         ]

def build_eci(code, use_micronumpy=False, translating=False):
    "NOT_RPYTHON"
    # Build code and get pointer to the structure
    kwds = {}

    compile_extra=['-DPy_BUILD_CORE']

    if translating:
        kwds["includes"] = ['Python.h'] # this is our Python.h
    else:
        if sys.platform == "win32":
            # '%s' undefined; assuming extern returning int
            compile_extra.append("/we4013")
            # Sometimes the library is wrapped into another DLL, ensure that
            # the correct bootstrap code is installed
            kwds["link_extra"] = ["msvcrt.lib"]
        elif sys.platform.startswith('linux'):
            compile_extra.append("-Werror=implicit-function-declaration")
            compile_extra.append('-g')

    # Generate definitions for global structures
    structs = ["#include <Python.h>"]
    if use_micronumpy:
        structs.append('#include <pypy_numpy.h> /* api.py line 1223 */')
    for name, (typ, expr) in GLOBALS.iteritems():
        if '#' in name:
            structs.append('%s %s;' % (typ[:-1], name.split('#')[0]))
        elif name.startswith('PyExc_'):
            structs.append('PyTypeObject _%s;' % (name,))
            structs.append('PyObject* %s = (PyObject*)&_%s;' % (name, name))
        elif typ == 'PyDateTime_CAPI*':
            structs.append('%s %s = NULL;' % (typ, name))
    struct_source = '\n'.join(structs)

    separate_module_sources = [code, struct_source]

    if sys.platform == 'win32':
        get_pythonapi_source = '''
        #include <windows.h>
        RPY_EXTERN
        HANDLE pypy_get_pythonapi_handle() {
            MEMORY_BASIC_INFORMATION  mi;
            memset(&mi, 0, sizeof(mi));

            if( !VirtualQueryEx(GetCurrentProcess(), &pypy_get_pythonapi_handle,
                                &mi, sizeof(mi)) )
                return 0;

            return (HMODULE)mi.AllocationBase;
        }
        '''
        separate_module_sources.append(get_pythonapi_source)

    eci = ExternalCompilationInfo(
        include_dirs=include_dirs,
        separate_module_files= separate_module_files,
        separate_module_sources=separate_module_sources,
        compile_extra=compile_extra,
        **kwds
        )

    return eci

def setup_micronumpy(space):
    # py3k
    return False

    use_micronumpy = space.config.objspace.usemodules.micronumpy
    if not use_micronumpy:
        return use_micronumpy
    # import registers api functions by side-effect, we also need HEADER
    from pypy.module.cpyext.ndarrayobject import HEADER
    global separate_module_files
    register_global("PyArray_Type",
        'PyTypeObject*',  "space.gettypeobject(W_NDimArray.typedef)",
        header=HEADER)
    separate_module_files.append(source_dir / "ndarrayobject.c")
    return use_micronumpy

def setup_library(space):
    "NOT_RPYTHON"
    from rpython.translator.c.database import LowLevelDatabase
    use_micronumpy = setup_micronumpy(space)
    db = LowLevelDatabase()
    prefix = 'PyPy'

    generate_decls_and_callbacks(db, prefix=prefix)

    code = "#include <Python.h>\n"
    if use_micronumpy:
        code += "#include <pypy_numpy.h> /* api.py line 1290 */\n"

    eci = build_eci(code, use_micronumpy, translating=True)
    space.fromcache(State).install_dll(eci)

    attach_c_functions(space, eci, prefix)
    run_bootstrap_functions(space)

    # emit uninitialized static data
    builder = space.fromcache(State).builder = TranslationObjBuilder()
    lines = ['PyObject *pypy_static_pyobjs[] = {\n']
    include_lines = ['RPY_EXTERN PyObject *pypy_static_pyobjs[];\n']
    for name, (typ, expr) in sorted(GLOBALS.items()):
        if '#' in name:
            name, header = name.split('#')
            assert typ in ('PyObject*', 'PyTypeObject*')
            typ = typ[:-1]
            mname = mangle_name(prefix, name)
            include_lines.append('#define %s %s\n' % (name, mname))
        elif name.startswith('PyExc_'):
            typ = 'PyTypeObject'
            name = '_' + name
        elif typ == 'PyDateTime_CAPI*':
            continue
        else:
            raise ValueError("Unknown static data: %s %s" % (typ, name))

        from pypy.module import cpyext     # for the eval() below
        w_obj = eval(expr)
        builder.prepare(None, w_obj)
        lines.append('\t(PyObject *)&%s,\n' % (name,))
        include_lines.append('RPY_EXPORTED %s %s;\n' % (typ, name))

    lines.append('};\n')
    eci2 = configure_eci.merge(ExternalCompilationInfo(
        separate_module_sources = [''.join(lines)],
        post_include_bits = [''.join(include_lines)],
        ))
    # override this method to return a pointer to this C array directly
    builder.get_static_pyobjs = rffi.CExternVariable(
        PyObjectP, 'pypy_static_pyobjs', eci2, c_type='PyObject **',
        getter_only=True, declare_as_extern=False)

    for header, header_functions in FUNCTIONS_BY_HEADER.iteritems():
        for name, func in header_functions.iteritems():
            newname = mangle_name(prefix, name)
            deco = entrypoint_lowlevel("cpyext", func.argtypes, newname,
                                        relax=True)
            deco(func.get_wrapper(space))

    setup_init_functions(eci, prefix)
    trunk_include = pypydir.dirpath() / 'include'
    copy_header_files(cts, trunk_include, use_micronumpy)


def create_extension_module(space, w_spec):
    # note: this is used both to load CPython-API-style C extension
    # modules (cpyext) and to load CFFI-style extension modules
    # (_cffi_backend).  Any of the two can be disabled at translation
    # time, though.  For this reason, we need to be careful about the
    # order of things here.
    from rpython.rlib import rdynload

    w_name = space.getattr(w_spec, space.newtext("name"))
    name = space.text_w(w_name)
    path = space.text_w(space.getattr(w_spec, space.newtext("origin")))

    if os.sep not in path:
        path = os.curdir + os.sep + path      # force a '/' in the path
    try:
        ll_libname = rffi.str2charp(path)
        try:
            dll = rdynload.dlopen(ll_libname, space.sys.dlopenflags)
        finally:
            lltype.free(ll_libname, flavor='raw')
    except rdynload.DLOpenError as e:
        w_path = space.newfilename(path)
        raise raise_import_error(space,
            space.newfilename(e.msg), w_name, w_path)
    look_for = None
    #
    if space.config.objspace.usemodules._cffi_backend:
        basename = name.split('.')[-1]
        look_for = '_cffi_pypyinit_%s' % (basename,)
        try:
            initptr = rdynload.dlsym(dll, look_for)
        except KeyError:
            pass
        else:
            try:
                from pypy.module._cffi_backend import cffi1_module
                return cffi1_module.load_cffi1_module(space, name, path, initptr)
            except:
                rdynload.dlclose(dll)
                raise
    #
    if space.config.objspace.usemodules.cpyext:
        also_look_for = get_init_name(space, w_name)
        try:
            initptr = rdynload.dlsym(dll, also_look_for)
        except KeyError:
            pass
        else:
            return create_cpyext_module(space, w_spec, name, path, dll, initptr)
        if look_for is not None:
            look_for += ' or ' + also_look_for
        else:
            look_for = also_look_for
    assert look_for is not None
    msg = u"function %s not found in library %s" % (
        look_for.decode('utf-8'), space.unicode_w(space.newfilename(path)))
    w_path = space.newfilename(path)
    raise_import_error(space, space.newunicode(msg), w_name, w_path)

def get_init_name(space, w_name):
    name_u = space.unicode_w(w_name)
    basename_u = name_u.split(u'.')[-1]
    try:
        basename = basename_u.encode('ascii')
        return 'PyInit_%s' % (basename,)
    except UnicodeEncodeError:
        basename = space.bytes_w(encode_object(
            space, space.newunicode(basename_u), 'punycode', None))
        basename = basename.replace('-', '_')
        return 'PyInitU_%s' % (basename,)


initfunctype = lltype.Ptr(lltype.FuncType([], PyObject))

def create_cpyext_module(space, w_spec, name, path, dll, initptr):
    from rpython.rlib import rdynload
    from pypy.module.cpyext.pyobject import get_w_obj_and_decref

    space.getbuiltinmodule("cpyext")    # mandatory to init cpyext
    state = space.fromcache(State)
    w_mod = state.find_extension(name, path)
    if w_mod is not None:
        rdynload.dlclose(dll)
        return w_mod
    old_context = state.package_context
    state.package_context = name, path
    try:
        initfunc = rffi.cast(initfunctype, initptr)
        initret = generic_cpy_call_dont_convert_result(space, initfunc)
        if not initret:
            state.check_and_raise_exception()
            raise oefmt(space.w_SystemError,
                "initialization of %s failed without raising an exception",
                name)
        else:
            if state.clear_exception():
                raise oefmt(space.w_SystemError,
                    "initialization of %s raised unreported exception",
                    name)
        if not initret.c_ob_type:
            raise oefmt(space.w_SystemError,
                        "init function of %s returned uninitialized object",
                        name)
        # This should probably compare by identity with PyModuleDef_Type from
        # modsupport.c, but I didn't find a way to do that.
        tp_name_nonconst = rffi.cast(rffi.CCHARP, initret.c_ob_type.c_tp_name)
        if rffi.charp2str(tp_name_nonconst) == "moduledef":
            from pypy.module.cpyext.modsupport import \
                    create_module_from_def_and_spec
            return create_module_from_def_and_spec(space, initret, w_spec,
                                                   name)
    finally:
        state.package_context = old_context
    # XXX: should disable single-step init for non-ascii module names
    w_mod = get_w_obj_and_decref(space, initret)
    state.fixup_extension(w_mod, name, path)
    return w_mod

@jit.dont_look_inside
def exec_extension_module(space, w_mod):
    from pypy.module.cpyext.modsupport import exec_def
    if not space.config.objspace.usemodules.cpyext:
        return
    if not isinstance(w_mod, Module):
        return
    space.getbuiltinmodule("cpyext")
    mod_as_pyobj = rawrefcount.from_obj(PyObject, w_mod)
    if mod_as_pyobj:
        if cts.cast('PyModuleObject*', mod_as_pyobj).c_md_state:
            # already initialised
            return
        return exec_def(space, w_mod, mod_as_pyobj)

@specialize.ll()
def generic_cpy_call(space, func, *args):
    FT = lltype.typeOf(func).TO
    return make_generic_cpy_call(FT, False, True)(space, func, *args)

@specialize.ll()
def generic_cpy_call_expect_null(space, func, *args):
    FT = lltype.typeOf(func).TO
    return make_generic_cpy_call(FT, True, True)(space, func, *args)

@specialize.ll()
def generic_cpy_call_dont_convert_result(space, func, *args):
    FT = lltype.typeOf(func).TO
    return make_generic_cpy_call(FT, False, False)(space, func, *args)

@specialize.memo()
def make_generic_cpy_call(FT, expect_null, convert_result):
    from pypy.module.cpyext.pyobject import is_pyobj, make_ref, decref
    from pypy.module.cpyext.pyobject import get_w_obj_and_decref
    from pypy.module.cpyext.pyerrors import PyErr_Occurred
    unrolling_arg_types = unrolling_iterable(enumerate(FT.ARGS))
    RESULT_TYPE = FT.RESULT

    # copied and modified from rffi.py
    # We need tons of care to ensure that no GC operation and no
    # exception checking occurs in call_external_function.
    argnames = ', '.join(['a%d' % i for i in range(len(FT.ARGS))])
    source = py.code.Source("""
        def cpy_call_external(funcptr, %(argnames)s):
            # NB. it is essential that no exception checking occurs here!
            res = funcptr(%(argnames)s)
            return res
    """ % locals())
    miniglobals = {'__name__':    __name__, # for module name propagation
                   }
    exec source.compile() in miniglobals
    call_external_function = specialize.ll()(miniglobals['cpy_call_external'])
    call_external_function._dont_inline_ = True
    call_external_function._gctransformer_hint_close_stack_ = True
    # don't inline, as a hack to guarantee that no GC pointer is alive
    # anywhere in call_external_function

    @specialize.ll()
    def generic_cpy_call(space, func, *args):
        boxed_args = ()
        to_decref = ()
        assert len(args) == len(FT.ARGS)
        for i, ARG in unrolling_arg_types:
            arg = args[i]
            _pyobj = None
            if is_PyObject(ARG):
                if not is_pyobj(arg):
                    arg = make_ref(space, arg)
                    _pyobj = arg
            boxed_args += (arg,)
            to_decref += (_pyobj,)

        # see "Handling of the GIL" above
        tid = rthread.get_ident()
        assert cpyext_glob_tid_ptr[0] == 0
        cpyext_glob_tid_ptr[0] = tid

        preexist_error = PyErr_Occurred(space)
        try:
            # Call the function
            result = call_external_function(func, *boxed_args)
        finally:
            assert cpyext_glob_tid_ptr[0] == tid
            cpyext_glob_tid_ptr[0] = 0
            for i, ARG in unrolling_arg_types:
                # note that this loop is nicely unrolled statically by RPython
                _pyobj = to_decref[i]
                if _pyobj is not None:
                    decref(space, _pyobj)

        if convert_result and is_PyObject(RESULT_TYPE):
            if not is_pyobj(result):
                ret = result
            else:
                # The object reference returned from a C function
                # that is called from Python must be an owned reference
                # - ownership is transferred from the function to its caller.
                if result:
                    ret = get_w_obj_and_decref(space, result)
                else:
                    ret = None

            # Check for exception consistency
            # XXX best attempt, will miss preexisting error that is
            # overwritten with a new error of the same type
            error = PyErr_Occurred(space)
            has_new_error = (error is not None) and (error is not preexist_error)
            has_result = ret is not None
            if not expect_null and has_new_error and has_result:
                raise oefmt(space.w_SystemError,
                            "An exception was set, but function returned a "
                            "value")
            elif not expect_null and not has_new_error and not has_result:
                raise oefmt(space.w_SystemError,
                            "Function returned a NULL result without setting "
                            "an exception")
            elif has_new_error:
                state = space.fromcache(State)
                state.check_and_raise_exception()

            return ret
        return result

    return generic_cpy_call<|MERGE_RESOLUTION|>--- conflicted
+++ resolved
@@ -659,13 +659,8 @@
     'Py_IncRef', 'Py_DecRef', 'PyObject_Free', 'PyObject_GC_Del', 'PyType_GenericAlloc',
     '_PyObject_New', '_PyObject_NewVar',
     '_PyObject_GC_New', '_PyObject_GC_NewVar',
-<<<<<<< HEAD
     'PyObject_Init', 'PyObject_InitVar',
-    'PyTuple_New',
-=======
-    'PyObject_Init', 'PyObject_InitVar', 'PyInt_FromLong',
     'PyTuple_New', '_Py_Dealloc',
->>>>>>> db661145
 ]
 TYPES = {}
 FORWARD_DECLS = []
