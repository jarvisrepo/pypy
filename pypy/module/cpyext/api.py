import ctypes
import sys, os
from collections import defaultdict

import py

from pypy import pypydir
from rpython.rtyper.lltypesystem import rffi, lltype
from rpython.rtyper.tool import rffi_platform
from rpython.rtyper.lltypesystem import ll2ctypes
from rpython.rtyper.annlowlevel import llhelper
from rpython.rlib.objectmodel import we_are_translated, keepalive_until_here
from rpython.rlib.objectmodel import dont_inline
from rpython.rlib.rfile import (FILEP, c_fread, c_fclose, c_fwrite,
        c_fdopen, c_fileno, c_ferror,
        c_fopen)# for tests
from rpython.rlib import jit, rutf8
from rpython.rlib.rarithmetic import widen
from rpython.translator import cdir
from rpython.translator.tool.cbuild import ExternalCompilationInfo
from rpython.translator.gensupp import NameManager
from rpython.tool.udir import udir
from pypy.module.cpyext.state import State
from pypy.interpreter.error import OperationError, oefmt, raise_import_error
from pypy.interpreter.baseobjspace import W_Root
from pypy.interpreter.gateway import unwrap_spec
from pypy.interpreter.nestedscope import Cell
from pypy.interpreter.module import Module
from pypy.interpreter.function import StaticMethod
from pypy.interpreter.pyparser import pygram
from pypy.objspace.std.sliceobject import W_SliceObject
from pypy.objspace.std.unicodeobject import encode_object
from pypy.module.__builtin__.descriptor import W_Property
from pypy.module.__builtin__.functional import W_ReversedIterator
#from pypy.module.micronumpy.base import W_NDimArray
from pypy.module.__pypy__.interp_buffer import W_Bufferable
from rpython.rlib.entrypoint import entrypoint_lowlevel
from rpython.rlib.rposix import SuppressIPH
from rpython.rlib.unroll import unrolling_iterable
from rpython.rlib.objectmodel import specialize
from pypy.module.exceptions import interp_exceptions
from rpython.tool.sourcetools import func_with_new_name
from rpython.rtyper.lltypesystem.lloperation import llop
from rpython.rlib import rawrefcount
from rpython.rlib import rthread
from rpython.rlib.debug import fatalerror_notb
from rpython.rlib import rstackovf
from pypy.objspace.std.typeobject import W_TypeObject, find_best_base
from rpython.tool.cparser import CTypeSpace

DEBUG_WRAPPER = True
if sys.platform == 'win32':
    dash = '_'
    WIN32 = True
else:
    dash = ''
    WIN32 = False

pypydir = py.path.local(pypydir)
include_dir = pypydir / 'module' / 'cpyext' / 'include'
pc_dir = pypydir / 'module' / 'cpyext' / 'PC'
parse_dir = pypydir / 'module' / 'cpyext' / 'parse'
source_dir = pypydir / 'module' / 'cpyext' / 'src'
translator_c_dir = py.path.local(cdir)
include_dirs = [
    include_dir,
    parse_dir,
    translator_c_dir,
    udir,
    ]
if WIN32:
    include_dirs.insert(0, pc_dir)

configure_eci = ExternalCompilationInfo(
        include_dirs=include_dirs,
        includes=['Python.h', 'stdarg.h', 'structmember.h', 'marshal.h'],
        compile_extra=['-DPy_BUILD_CORE'])

class CConfig:
    _compilation_info_ = configure_eci

class CConfig2:
    _compilation_info_ = configure_eci

class CConfig_constants:
    _compilation_info_ = configure_eci

CONST_STRING = lltype.Ptr(lltype.Array(lltype.Char,
                                       hints={'nolength': True}),
                          use_cache=False)
CONST_STRINGP = lltype.Ptr(lltype.Array(rffi.CCHARP,
                                       hints={'nolength': True}),
                          use_cache=False)
CONST_WSTRING = lltype.Ptr(lltype.Array(lltype.UniChar,
                                        hints={'nolength': True}),
                           use_cache=False)
assert CONST_STRING is not rffi.CCHARP
assert CONST_STRING == rffi.CCHARP
assert CONST_STRINGP is not rffi.CCHARPP
assert CONST_STRINGP == rffi.CCHARPP
assert CONST_WSTRING is not rffi.CWCHARP
assert CONST_WSTRING == rffi.CWCHARP

# FILE* interface

def fclose(fp):
    try:
        with SuppressIPH():
            return c_fclose(fp)
    except IOError:
        return -1

def fwrite(buf, sz, n, fp):
    with SuppressIPH():
        return c_fwrite(buf, sz, n, fp)

def fread(buf, sz, n, fp):
    with SuppressIPH():
        return c_fread(buf, sz, n, fp)

_feof = rffi.llexternal('feof', [FILEP], rffi.INT)
def feof(fp):
    with SuppressIPH():
        return _feof(fp)

_ferror = rffi.llexternal('ferror', [FILEP], rffi.INT)
def ferror(fp):
    with SuppressIPH():
        return _ferror(fp)

pypy_decl = 'pypy_decl.h'
udir.join(pypy_decl).write("/* Will be filled later */\n")
udir.join('pypy_structmember_decl.h').write("/* Will be filled later */\n")
udir.join('pypy_marshal_decl.h').write("/* Will be filled later */\n")
udir.join('pypy_macros.h').write("/* Will be filled later */\n")

constant_names = """
Py_TPFLAGS_READY Py_TPFLAGS_READYING
METH_COEXIST METH_STATIC METH_CLASS Py_TPFLAGS_BASETYPE
METH_NOARGS METH_VARARGS METH_KEYWORDS METH_FASTCALL METH_O
Py_TPFLAGS_HEAPTYPE
Py_LT Py_LE Py_EQ Py_NE Py_GT Py_GE Py_MAX_NDIMS
Py_CLEANUP_SUPPORTED PyBUF_READ
PyBUF_FORMAT PyBUF_ND PyBUF_STRIDES PyBUF_WRITABLE PyBUF_SIMPLE PyBUF_WRITE
PY_SSIZE_T_MAX PY_SSIZE_T_MIN
""".split()

for name in ('LONG', 'LIST', 'TUPLE', 'UNICODE', 'DICT', 'BASE_EXC',
             'TYPE', 'BYTES'):
    constant_names.append('Py_TPFLAGS_%s_SUBCLASS' % name)

#pystrtod.h flags
for name in ('SIGN', 'ADD_DOT_0', 'ALT'):
    constant_names.append('Py_DTSF_%s' % name)

for name in constant_names:
    setattr(CConfig_constants, name, rffi_platform.ConstantInteger(name))
globals().update(rffi_platform.configure(CConfig_constants))

def _copy_header_files(headers, dstdir):
    for header in headers:
        target = dstdir.join(header.basename)
        try:
            header.copy(dstdir)
        except py.error.EACCES:
            target.remove()   # maybe it was a read-only file
            header.copy(dstdir)
        target.chmod(0444) # make the file read-only, to make sure that nobody
                           # edits it by mistake

def copy_header_files(cts, dstdir, copy_numpy_headers):
    # XXX: 20 lines of code to recursively copy a directory, really??
    assert dstdir.check(dir=True)
    headers = include_dir.listdir('*.h') + include_dir.listdir('*.inl')
    for name in ["pypy_macros.h", "graminit.h"] + FUNCTIONS_BY_HEADER.keys():
        headers.append(udir.join(name))
    for path in cts.parsed_headers:
        headers.append(path)
    _copy_header_files(headers, dstdir)

    if copy_numpy_headers:
        try:
            dstdir.mkdir('_numpypy')
            dstdir.mkdir('_numpypy/numpy')
        except py.error.EEXIST:
            pass
        numpy_dstdir = dstdir / '_numpypy' / 'numpy'

        numpy_include_dir = include_dir / '_numpypy' / 'numpy'
        numpy_headers = numpy_include_dir.listdir('*.h') + numpy_include_dir.listdir('*.inl')
        _copy_header_files(numpy_headers, numpy_dstdir)
    if WIN32:
        # Override pyconfig.h with the one for windows
        PC_dir = pypydir / 'module' / 'cpyext' / 'PC'
        headers = PC_dir.listdir('*.h')
        _copy_header_files(headers, dstdir)


class NotSpecified(object):
    pass
_NOT_SPECIFIED = NotSpecified()
class CannotFail(object):
    pass
CANNOT_FAIL = CannotFail()

# The same function can be called in three different contexts:
# (1) from C code
# (2) in the test suite, though the "api" object
# (3) from RPython code, for example in the implementation of another function.
#
# In contexts (2) and (3), a function declaring a PyObject argument type will
# receive a wrapped pypy object if the parameter name starts with 'w_', a
# reference (= rffi pointer) otherwise; conversion is automatic.  Context (2)
# only allows calls with a wrapped object.
#
# Functions with a PyObject return type should return a wrapped object.
#
# Functions may raise exceptions.  In context (3), the exception flows normally
# through the calling function.  In context (1) and (2), the exception is
# caught; if it is an OperationError, it is stored in the thread state; other
# exceptions generate a OperationError(w_SystemError); and the funtion returns
# the error value specifed in the API.
#
# Handling of the GIL
# -------------------
#
# **make_generic_cpy_call():** RPython to C, with the GIL held.
#
# **make_wrapper():** C to RPython; by default assume that the GIL is
# held, but accepts gil="acquire", "release", "around",
# "pygilstate_ensure", "pygilstate_release".
#
# When a wrapper() is called:
#
# * "acquire": assert that the GIL is not currently held (otherwise,
#   deadlock!).  Acquire the PyPy GIL.
#
# * gil=None: we should hold the GIL already.  But check anyway, just
#   in case.  Do the acquire/release if it was not acquired before
#   (workaround "_auto" case).
#
# * "pygilstate_ensure": if the GIL is already acquired,
#   do nothing and set the extra arg to 0.  Otherwise,
#   do the "acquire" and set the extra arg to 1.  Then we'll call
#   pystate.py:PyGILState_Ensure() with this extra arg, which will do
#   the rest of the logic.
#
# When a wrapper() returns:
#
# * "release": release the PyPy GIL.
#
# * gil=None: we keep holding the GIL in the normal case; we release it
#   in the workaround "_auto" case.
#
# * "pygilstate_release": if the argument is PyGILState_UNLOCKED,
#   release the PyPy GIL; otherwise, no-op.  The rest of the logic of
#   PyGILState_Release() should be done before, in pystate.py.


cpyext_namespace = NameManager('cpyext_')

class BaseApiFunction(object):
    def __init__(self, argtypes, restype, callable):
        self.argtypes = argtypes
        self.restype = restype
        self.functype = lltype.Ptr(lltype.FuncType(argtypes, restype))
        self.callable = callable
        self.cdecl = None    # default
        #
        def get_llhelper(space):
            return llhelper(self.functype, self.get_wrapper(space))
        self.get_llhelper = get_llhelper

    def get_api_decl(self, name, c_writer):
        restype = self.get_c_restype(c_writer)
        args = self.get_c_args(c_writer)
        res = self.API_VISIBILITY % (restype,)
        return "{res} {name}({args});".format(**locals())

    def get_c_restype(self, c_writer):
        if self.cdecl:
            return self.cdecl.tp.result.get_c_name()
        return c_writer.gettype(self.restype).replace('@', '').strip()

    def get_c_args(self, c_writer):
        if self.cdecl:
            args = [tp.get_c_name('arg%d' % i) for i, tp in
                enumerate(self.cdecl.tp.args)]
            return ', '.join(args) or "void"
        args = []
        for i, argtype in enumerate(self.argtypes):
            if argtype is CONST_STRING:
                arg = 'const char *@'
            elif argtype is CONST_STRINGP:
                arg = 'const char **@'
            elif argtype is CONST_WSTRING:
                arg = 'const wchar_t *@'
            else:
                arg = c_writer.gettype(argtype)
            arg = arg.replace('@', 'arg%d' % (i,)).strip()
            args.append(arg)
        args = ', '.join(args) or "void"
        return args

    def get_ptr_decl(self, name, c_writer):
        restype = self.get_c_restype(c_writer)
        args = self.get_c_args(c_writer)
        return "{restype} (*{name})({args});".format(**locals())

    def get_ctypes_impl(self, name, c_writer):
        restype = self.get_c_restype(c_writer)
        args = self.get_c_args(c_writer)
        callargs = ', '.join('arg%d' % (i,)
                            for i in range(len(self.argtypes)))
        if self.restype is lltype.Void:
            body = "{ _pypyAPI.%s(%s); }" % (name, callargs)
        else:
            body = "{ return _pypyAPI.%s(%s); }" % (name, callargs)
        return '%s %s(%s)\n%s' % (restype, name, args, body)


class ApiFunction(BaseApiFunction):
    API_VISIBILITY = "PyAPI_FUNC(%s)"

    def __init__(self, argtypes, restype, callable, error=CANNOT_FAIL,
                 c_name=None, cdecl=None, gil=None,
                 result_borrowed=False, result_is_ll=False):
        from rpython.flowspace.bytecode import cpython_code_signature
        BaseApiFunction.__init__(self, argtypes, restype, callable)
        self.error_value = error
        self.c_name = c_name
        self.cdecl = cdecl

        # extract the signature from the (CPython-level) code object
        sig = cpython_code_signature(callable.func_code)
        assert sig.argnames[0] == 'space'
        self.argnames = sig.argnames[1:]
        if gil == 'pygilstate_ensure':
            assert self.argnames[-1] == 'previous_state'
            del self.argnames[-1]
        assert len(self.argnames) == len(self.argtypes)

        self.gil = gil
        self.result_borrowed = result_borrowed
        self.result_is_ll = result_is_ll

    def __repr__(self):
        return "<cpyext function %s>" % (self.callable.__name__,)

    def _freeze_(self):
        return True

    @specialize.memo()
    def get_wrapper(self, space):
        wrapper = getattr(self, '_wrapper', None)
        if wrapper is None:
            wrapper = self._wrapper = self._make_wrapper(space)
        return wrapper

    # Make the wrapper for the cases (1) and (2)
    def _make_wrapper(self, space):
        "NOT_RPYTHON"
        # This logic is obscure, because we try to avoid creating one
        # big wrapper() function for every callable.  Instead we create
        # only one per "signature".

        argtypesw = zip(self.argtypes,
                        [_name.startswith("w_") for _name in self.argnames])
        error_value = self.error_value
        if (isinstance(self.restype, lltype.Ptr)
                and error_value is not CANNOT_FAIL):
            assert lltype.typeOf(error_value) == self.restype
            assert not error_value    # only support error=NULL
            error_value = 0    # because NULL is not hashable

        if self.result_is_ll:
            result_kind = "L"
        elif self.result_borrowed:
            result_kind = "B"     # note: 'result_borrowed' is ignored if we also
        else:                     #  say 'result_is_ll=True' (in this case it's
            result_kind = "."     #  up to you to handle refcounting anyway)

        signature = (tuple(argtypesw),
                    self.restype,
                    result_kind,
                    error_value,
                    self.gil)

        cache = space.fromcache(WrapperCache)
        try:
            wrapper_gen = cache.wrapper_gens[signature]
        except KeyError:
            wrapper_gen = WrapperGen(space, signature)
            cache.wrapper_gens[signature] = wrapper_gen
        wrapper = wrapper_gen.make_wrapper(self.callable)
        wrapper.relax_sig_check = True
        if self.c_name is not None:
            wrapper.c_name = cpyext_namespace.uniquename(self.c_name)
        return wrapper

    def get_unwrapper(self):
        names = self.argnames
        argtypesw = zip(self.argtypes,
                        [_name.startswith("w_") for _name in self.argnames])
        types_names_enum_ui = unrolling_iterable(enumerate(argtypesw))

        @specialize.ll()
        def unwrapper(space, *args):
            from pypy.module.cpyext.pyobject import is_pyobj
            from pypy.module.cpyext.pyobject import from_ref, as_pyobj
            newargs = ()
            keepalives = ()
            assert len(args) == len(self.argtypes)
            for i, (ARG, is_wrapped) in types_names_enum_ui:
                input_arg = args[i]
                if is_PyObject(ARG) and not is_wrapped:
                    # build a 'PyObject *' (not holding a reference)
                    if not is_pyobj(input_arg):
                        keepalives += (input_arg,)
                        arg = rffi.cast(ARG, as_pyobj(space, input_arg))
                    else:
                        arg = rffi.cast(ARG, input_arg)
                elif ARG == rffi.VOIDP and not is_wrapped:
                    # unlike is_PyObject case above, we allow any kind of
                    # argument -- just, if it's an object, we assume the
                    # caller meant for it to become a PyObject*.
                    if input_arg is None or isinstance(input_arg, W_Root):
                        keepalives += (input_arg,)
                        arg = rffi.cast(ARG, as_pyobj(space, input_arg))
                    else:
                        arg = rffi.cast(ARG, input_arg)
                elif (is_PyObject(ARG) or ARG == rffi.VOIDP) and is_wrapped:
                    # build a W_Root, possibly from a 'PyObject *'
                    if is_pyobj(input_arg):
                        arg = from_ref(space, input_arg)
                    else:
                        arg = input_arg
                else:
                    # arg is not declared as PyObject, no magic
                    arg = input_arg
                newargs += (arg, )
            try:
                result = self.callable(space, *newargs)
            finally:
                keepalive_until_here(*keepalives)
            #
            # this is just a sanity check to ensure that we don't forget to
            # specify result_is_ll=True
            if self.restype == PyObject:
                assert self.result_is_ll == is_pyobj(result)
            return result
        return unwrapper


DEFAULT_HEADER = 'pypy_decl.h'
def cpython_api(argtypes, restype, error=_NOT_SPECIFIED, header=DEFAULT_HEADER,
                gil=None, result_borrowed=False, result_is_ll=False):
    """
    Declares a function to be exported.
    - `argtypes`, `restype` are lltypes and describe the function signature.
    - `error` is the value returned when an applevel exception is raised. The
      special value 'CANNOT_FAIL' (also when restype is Void) turns an eventual
      exception into a wrapped SystemError.  Unwrapped exceptions also cause a
      SytemError.
    - `header` is the header file to export the function in.
    - set `gil` to "acquire", "release" or "around" to acquire the GIL,
      release the GIL, or both
    """
    assert header is not None
    def decorate(func):
        if func.__name__ in FUNCTIONS_BY_HEADER[header]:
            raise ValueError("%s already registered" % func.__name__)
        func._always_inline_ = 'try'
        #
        # XXX: should we @jit.dont_look_inside all the @cpython_api functions,
        # or we should only disable some of them?
        func._jit_look_inside_ = False
        #
        api_function = ApiFunction(
            argtypes, restype, func,
            error=_compute_error(error, restype), gil=gil,
            result_borrowed=result_borrowed, result_is_ll=result_is_ll)
        FUNCTIONS_BY_HEADER[header][func.__name__] = api_function
        unwrapper = api_function.get_unwrapper()
        unwrapper.func = func
        unwrapper.api_func = api_function
        INTERPLEVEL_API[func.__name__] = unwrapper  # used in tests
        return unwrapper
    return decorate

class COnlyApiFunction(BaseApiFunction):
    API_VISIBILITY = "extern %s"

    def get_wrapper(self, space):
        return self.callable

    def __call__(self, *args):
        raise TypeError("the function %s should not be directly "
                        "called from RPython, but only from C" % (self.func,))

def c_only(argtypes, restype):
    def decorate(func):
        header = DEFAULT_HEADER
        if func.__name__ in FUNCTIONS_BY_HEADER[header]:
            raise ValueError("%s already registered" % func.__name__)
        func._revdb_c_only_ = True   # hack for revdb
        api_function = COnlyApiFunction(argtypes, restype, func)
        FUNCTIONS_BY_HEADER[header][func.__name__] = api_function
        return api_function
    return decorate

def api_func_from_cdef(func, cdef, cts,
        error=_NOT_SPECIFIED, header=DEFAULT_HEADER,
        result_is_ll=False):
    func._always_inline_ = 'try'
    cdecl = cts.parse_func(cdef)
    RESULT = cdecl.get_llresult(cts)
    api_function = ApiFunction(
        cdecl.get_llargs(cts), RESULT, func,
        error=_compute_error(error, RESULT), cdecl=cdecl,
        result_is_ll=result_is_ll)
    FUNCTIONS_BY_HEADER[header][cdecl.name] = api_function
    unwrapper = api_function.get_unwrapper()
    unwrapper.func = func
    unwrapper.api_func = api_function
    return unwrapper

def api_decl(cdef, cts, error=_NOT_SPECIFIED, header=DEFAULT_HEADER):
    def decorate(func):
        return api_func_from_cdef(func, cdef, cts, error=error, header=header)
    return decorate

def slot_function(argtypes, restype, error=_NOT_SPECIFIED):
    def decorate(func):
        func._always_inline_ = 'try'
        api_function = ApiFunction(
            argtypes, restype, func,
            error=_compute_error(error, restype),
            c_name=func.__name__)
        unwrapper = api_function.get_unwrapper()
        unwrapper.func = func
        unwrapper.api_func = api_function
        return unwrapper
    return decorate

def _compute_error(error, restype):
    """Convert error specification to actual error value of type restype."""
    if isinstance(restype, lltype.Typedef):
        real_restype = restype.OF
    else:
        real_restype = restype
    if error is _NOT_SPECIFIED:
        if isinstance(real_restype, lltype.Ptr):
            error = lltype.nullptr(real_restype.TO)
        elif real_restype is lltype.Void:
            error = CANNOT_FAIL
    if type(error) is int:
        error = rffi.cast(real_restype, error)
    return error


def cpython_struct(name, fields, forward=None, level=1):
    configname = name.replace(' ', '__')
    if level == 1:
        config = CConfig
    else:
        config = CConfig2
    setattr(config, configname, rffi_platform.Struct(name, fields))
    if forward is None:
        forward = lltype.ForwardReference()
    TYPES[configname] = forward
    return forward

GLOBALS = {}
def register_global(name, typ, expr, header=None):
    if header is not None:
        name = '%s#%s' % (name, header)
    GLOBALS[name] = (typ, expr)

INTERPLEVEL_API = {}
FUNCTIONS_BY_HEADER = defaultdict(dict)

# These are C symbols which cpyext will export, but which are defined in .c
# files somewhere in the implementation of cpyext (rather than being defined in
# RPython).
SYMBOLS_C = [
    'Py_FatalError', 'PyOS_snprintf', 'PyOS_vsnprintf', 'PyArg_Parse',
    'PyArg_ParseTuple', 'PyArg_UnpackTuple', 'PyArg_ParseTupleAndKeywords',
    'PyArg_VaParse', 'PyArg_VaParseTupleAndKeywords', '_PyArg_NoKeywords',
    'PyUnicode_FromFormat', 'PyUnicode_FromFormatV', 'PyUnicode_AsWideCharString',
    'PyUnicode_GetSize', 'PyUnicode_GetLength', 'PyUnicode_FromWideChar',
    'PyModule_AddObject', 'PyModule_AddIntConstant', 'PyModule_AddStringConstant',
    'PyModule_GetDef', 'PyModuleDef_Init', 'PyModule_GetState',
    'Py_BuildValue', 'Py_VaBuildValue', 'PyTuple_Pack',
    '_PyArg_Parse_SizeT', '_PyArg_ParseTuple_SizeT',
    '_PyArg_ParseTupleAndKeywords_SizeT', '_PyArg_VaParse_SizeT',
    '_PyArg_VaParseTupleAndKeywords_SizeT',
    '_Py_BuildValue_SizeT', '_Py_VaBuildValue_SizeT',

    'PyErr_Format', 'PyErr_NewException', 'PyErr_NewExceptionWithDoc',
    'PyErr_WarnFormat', '_PyErr_FormatFromCause',
    'PySys_WriteStdout', 'PySys_WriteStderr',

    'PyEval_CallFunction', 'PyEval_CallMethod', 'PyObject_CallFunction',
    'PyObject_CallMethod', 'PyObject_CallFunctionObjArgs', 'PyObject_CallMethodObjArgs',
    '_PyObject_CallFunction_SizeT', '_PyObject_CallMethod_SizeT',

    'PyObject_DelItemString', 'PyObject_GetBuffer', 'PyBuffer_Release',
    '_Py_setfilesystemdefaultencoding',

    'PyCapsule_New', 'PyCapsule_IsValid', 'PyCapsule_GetPointer',
    'PyCapsule_GetName', 'PyCapsule_GetDestructor', 'PyCapsule_GetContext',
    'PyCapsule_SetPointer', 'PyCapsule_SetName', 'PyCapsule_SetDestructor',
    'PyCapsule_SetContext', 'PyCapsule_Import', 'PyCapsule_Type', '_Py_get_capsule_type',

    'PyComplex_AsCComplex', 'PyComplex_FromCComplex',

    'PyObject_AsReadBuffer', 'PyObject_AsWriteBuffer', 'PyObject_CheckReadBuffer',
    'PyBuffer_GetPointer', 'PyBuffer_ToContiguous', 'PyBuffer_FromContiguous',

    'PyImport_ImportModuleLevel',

    'PyOS_getsig', 'PyOS_setsig',
    '_Py_RestoreSignals',
    'PyThread_get_thread_ident', 'PyThread_allocate_lock', 'PyThread_free_lock',
    'PyThread_acquire_lock', 'PyThread_release_lock',
    'PyThread_create_key', 'PyThread_delete_key', 'PyThread_set_key_value',
    'PyThread_get_key_value', 'PyThread_delete_key_value',
    'PyThread_ReInitTLS', 'PyThread_init_thread',
    'PyThread_start_new_thread',

    'PyStructSequence_InitType', 'PyStructSequence_InitType2',
    'PyStructSequence_New', 'PyStructSequence_UnnamedField',
    'PyStructSequence_NewType',

    'PyFunction_Type', 'PyMethod_Type', 'PyRange_Type', 'PyTraceBack_Type',

    'Py_FrozenFlag', # not part of sys.flags
    'Py_UnbufferedStdioFlag',  # not part of sys.flags (python3)
    '_Py_PackageContext', 'PyOS_InputHook',
    '_Py_PackageContext',

    'PyMem_RawMalloc', 'PyMem_RawCalloc', 'PyMem_RawRealloc', 'PyMem_RawFree',
    'PyMem_Malloc', 'PyMem_Calloc', 'PyMem_Realloc', 'PyMem_Free',
    'PyObject_CallFinalizerFromDealloc',
    'PyTraceMalloc_Track', 'PyTraceMalloc_Untrack',
    'PyBytes_FromFormat', 'PyBytes_FromFormatV',

    'PyType_FromSpec',
    'Py_IncRef', 'Py_DecRef', 'PyObject_Free', 'PyObject_GC_Del', 'PyType_GenericAlloc',
    '_PyObject_New', '_PyObject_NewVar',
    '_PyObject_GC_Malloc', '_PyObject_GC_New', '_PyObject_GC_NewVar',
    'PyObject_Init', 'PyObject_InitVar',
    'PyTuple_New', '_Py_Dealloc',
    'PyVectorcall_Call',
]
if sys.platform == "win32":
    SYMBOLS_C.append('Py_LegacyWindowsStdioFlag')
TYPES = {}
FORWARD_DECLS = []
INIT_FUNCTIONS = []
BOOTSTRAP_FUNCTIONS = []

# Keep synchronized with pypy.interpreter.app_main.sys_flags and
# module.sys.app.sysflags. Synchronized in an init_function
_flags = [
    # c name, sys.flags name
    ('Py_DebugFlag', 'debug'),
    ('Py_InspectFlag', 'inspect'),
    ('Py_InteractiveFlag', 'interactive'),
    ('Py_OptimizeFlag', 'optimize'),
    ('Py_DontWriteBytecodeFlag', 'dont_write_bytecode'),
    ('Py_NoUserSiteDirectory', 'no_user_site'),
    ('Py_NoSiteFlag', 'no_site'),
    ('Py_IgnoreEnvironmentFlag', 'ignore_environment'),
    ('Py_VerboseFlag', 'verbose'),
    ('Py_BytesWarningFlag', 'bytes_warning'),
    ('Py_QuietFlag', 'quiet'),
    ('Py_HashRandomizationFlag', 'hash_randomization'),
    ('Py_IsolatedFlag', 'isolated'),
]

SYMBOLS_C += [c_name for c_name, _ in _flags]

# this needs to include all prebuilt pto, otherwise segfaults occur
register_global('_Py_NoneStruct',
    'PyObject*', 'space.w_None', header=pypy_decl)
register_global('_Py_TrueStruct',
    'PyObject*', 'space.w_True', header=pypy_decl)
register_global('_Py_FalseStruct',
    'PyObject*', 'space.w_False', header=pypy_decl)
register_global('_Py_NotImplementedStruct',
    'PyObject*', 'space.w_NotImplemented', header=pypy_decl)
register_global('_Py_EllipsisObject',
    'PyObject*', 'space.w_Ellipsis', header=pypy_decl)
register_global('PyDateTimeAPI', 'PyDateTime_CAPI*', 'None')

def build_exported_objects():
    # Standard exceptions
    # PyExc_BaseException, PyExc_Exception, PyExc_ValueError, PyExc_KeyError,
    # PyExc_IndexError, PyExc_IOError, PyExc_OSError, PyExc_TypeError,
    # PyExc_AttributeError, PyExc_OverflowError, PyExc_ImportError,
    # PyExc_NameError, PyExc_MemoryError, PyExc_RuntimeError,
    # PyExc_UnicodeEncodeError, PyExc_UnicodeDecodeError, ...
    from pypy.module.exceptions.moduledef import Module as ExcModule
    all_exceptions = list(ExcModule.interpleveldefs)
    for exc_name in all_exceptions:
        if exc_name in ('EnvironmentError', 'IOError', 'WindowsError'):
            # FIXME: aliases of OSError cause a clash of names via
            # export_struct
            continue
        register_global('PyExc_' + exc_name,
            'PyTypeObject*',
            'space.gettypeobject(interp_exceptions.W_%s.typedef)'% (exc_name, ))

    # Common types with their own struct
    for cpyname, pypyexpr in {
        "PyType_Type": "space.w_type",
        "PyBytes_Type": "space.w_bytes",
        "PyUnicode_Type": "space.w_unicode",
        "PyDict_Type": "space.w_dict",
        "PyDictProxy_Type": 'space.gettypeobject(cpyext.dictproxyobject.W_DictProxyObject.typedef)',
        "PyTuple_Type": "space.w_tuple",
        "PyList_Type": "space.w_list",
        "PySet_Type": "space.w_set",
        "PyFrozenSet_Type": "space.w_frozenset",
        "PyBool_Type": "space.w_bool",
        "PyFloat_Type": "space.w_float",
        "PyLong_Type": "space.w_int",
        "PyComplex_Type": "space.w_complex",
        "PyByteArray_Type": "space.w_bytearray",
        "PyMemoryView_Type": "space.w_memoryview",
        "PyBaseObject_Type": "space.w_object",
        '_PyNone_Type': 'space.type(space.w_None)',
        '_PyNotImplemented_Type': 'space.type(space.w_NotImplemented)',
        'PyCell_Type': 'space.gettypeobject(Cell.typedef)',
        'PyModule_Type': 'space.gettypeobject(Module.typedef)',
        'PyProperty_Type': 'space.gettypeobject(W_Property.typedef)',
        'PySlice_Type': 'space.gettypeobject(W_SliceObject.typedef)',
        'PyStaticMethod_Type': 'space.gettypeobject(StaticMethod.typedef)',
        'PyCFunction_Type': 'space.gettypeobject(cpyext.methodobject.W_PyCFunctionObject.typedef)',
        'PyClassMethodDescr_Type': 'space.gettypeobject(cpyext.methodobject.W_PyCClassMethodObject.typedef)',
        'PyGetSetDescr_Type': 'space.gettypeobject(cpyext.typeobject.W_GetSetPropertyEx.typedef)',
        'PyMemberDescr_Type': 'space.gettypeobject(cpyext.typeobject.W_MemberDescr.typedef)',
        'PyMethodDescr_Type': 'space.gettypeobject(cpyext.methodobject.W_PyCMethodObject.typedef)',
        'PyWrapperDescr_Type': 'space.gettypeobject(cpyext.methodobject.W_PyCWrapperObject.typedef)',
        'PyInstanceMethod_Type': 'space.gettypeobject(cpyext.classobject.InstanceMethod.typedef)',
        'PyBufferable_Type': 'space.gettypeobject(W_Bufferable.typedef)',
        'PyReversed_Type': 'space.gettypeobject(W_ReversedIterator.typedef)',
        }.items():
        register_global(cpyname, 'PyTypeObject*', pypyexpr, header=pypy_decl)

    for cpyname in '''PyMethodObject PyListObject PyLongObject
                      PyBaseExceptionObject'''.split():
        FORWARD_DECLS.append('typedef struct { PyObject_HEAD } %s'
                             % (cpyname, ))
build_exported_objects()


class CpyextTypeSpace(CTypeSpace):
    def decl(self, cdef, error=_NOT_SPECIFIED, header=DEFAULT_HEADER,
            result_is_ll=False):
        def decorate(func):
            return api_func_from_cdef(
                func, cdef, self, error=error, header=header,
                result_is_ll=result_is_ll)
        return decorate


CPYEXT_BASE_HEADERS = ['sys/types.h', 'stdarg.h', 'stdio.h',
                       'stddef.h', 'pyport.h']

# Subtle. There are two pyconfig.h, one in PC (for windows, includes a pragma
# to link python*.lib), one in include. The dirs in include_dir purposely avoid
# the one in PC, since at this stage python*.lib may not exist.
# copy_header_files() will use the PC one on windows, which will then be used
# for all translated c-extension compilation

cts = CpyextTypeSpace(headers=CPYEXT_BASE_HEADERS, include_dirs = [include_dir])
# Ideally, we would parse pyport.h but that is beyond the parser.
cts.parse_source("""
#ifdef _WIN64
typedef long long Py_ssize_t;
typedef long long Py_hash_t;
#else
typedef long Py_ssize_t;
typedef long Py_hash_t;
#endif
""", configure=False)
cts.parse_header(parse_dir / 'cpyext_object.h', configure=False)
cts.parse_header(parse_dir / 'cpyext_descrobject.h', configure=False)
cts.configure_types()

Py_ssize_t = cts.gettype('Py_ssize_t')
Py_ssize_tP = cts.gettype('Py_ssize_t *')
size_t = lltype.Unsigned
ADDR = lltype.Signed

# Note: as a special case, "PyObject" is the pointer type in RPython,
# corresponding to "PyObject *" in C.  We do that only for PyObject.
# For example, "PyTypeObject" is the struct type even in RPython.
PyTypeObject = cts.gettype('PyTypeObject')
PyTypeObjectPtr = cts.gettype('PyTypeObject *')
PyObjectStruct = cts.gettype('PyObject')
PyObject = cts.gettype('PyObject *')
PyObjectFields = (("ob_base", PyObjectStruct),)
PyVarObjectStruct = cts.gettype('PyVarObject')
PyVarObjectFields = (("ob_base", PyVarObjectStruct),)
PyVarObject = cts.gettype('PyVarObject *')

Py_buffer = cts.gettype('Py_buffer')
Py_bufferP = cts.gettype('Py_buffer *')


@specialize.memo()
def is_PyObject(TYPE):
    if not isinstance(TYPE, lltype.Ptr):
        return False
    if TYPE == PyObject:
        return True
    assert not isinstance(TYPE.TO, lltype.ForwardReference)
    base = getattr(TYPE.TO, 'c_ob_base', None)
    if not base:
        return False
    # PyVarObject? It has a second c_ob_base for the PyObject
    base = getattr(base, 'c_ob_base', base)
    return hasattr(base, 'c_ob_refcnt') and hasattr(base, 'c_ob_type')

# a pointer to PyObject
PyObjectP = rffi.CArrayPtr(PyObject)

# int *
INTP_real = rffi.CArrayPtr(rffi.INT_real)

def configure_types():
    for config in (CConfig, CConfig2):
        for name, TYPE in rffi_platform.configure(config).iteritems():
            if name in TYPES:
                TYPES[name].become(TYPE)

def build_type_checkers(type_name, cls=None):
    """
    Builds two api functions: Py_XxxCheck() and Py_XxxCheckExact().
    - if `cls` is None, the type is space.w_[type].
    - if `cls` is a string, it is the name of a space attribute, e.g. 'w_str'.
    - else `cls` must be a W_Class with a typedef.
    """
    if cls is None:
        attrname = "w_" + type_name.lower()
        def get_w_type(space):
            return getattr(space, attrname)
    elif isinstance(cls, str):
        def get_w_type(space):
            return getattr(space, cls)
    else:
        def get_w_type(space):
            return space.gettypeobject(cls.typedef)
    check_name = "Py" + type_name + "_Check"

    @cts.decl("int %s(void * obj)" % check_name, error=CANNOT_FAIL)
    def check(space, w_obj):
        "Implements the Py_Xxx_Check function"
        w_obj_type = space.type(w_obj)
        w_type = get_w_type(space)
        return (space.is_w(w_obj_type, w_type) or
                space.issubtype_w(w_obj_type, w_type))

    @cts.decl("int %sExact(void * obj)" % check_name, error=CANNOT_FAIL)
    def check_exact(space, w_obj):
        "Implements the Py_Xxx_CheckExact function"
        w_obj_type = space.type(w_obj)
        w_type = get_w_type(space)
        return space.is_w(w_obj_type, w_type)

    return check, check_exact

def build_type_checkers_flags(type_name, cls=None, flagsubstr=None):
    """
    Builds two api functions: Py_XxxCheck() and Py_XxxCheckExact()
    Does not export the functions, assumes they are macros in the *. files
    check will try a fast path via pto flags
    """
    if cls is None:
        attrname = "w_" + type_name.lower()
        def get_w_type(space):
            return getattr(space, attrname)
    else:
        def get_w_type(space):
            return getattr(space, cls)
    if flagsubstr is None:
       tp_flag_str = 'Py_TPFLAGS_%s_SUBCLASS' % type_name.upper()
    else:
       tp_flag_str = 'Py_TPFLAGS_%s_SUBCLASS' % flagsubstr
    check_name = "Py" + type_name + "_Check"
    tp_flag = globals()[tp_flag_str]

    @specialize.argtype(1)
    def check(space, pto):
        from pypy.module.cpyext.pyobject import is_pyobj, as_pyobj
        "Implements the Py_Xxx_Check function"
        if is_pyobj(pto):
            return (widen(pto.c_ob_type.c_tp_flags) & tp_flag) == tp_flag
        w_obj_type = space.type(pto)
        w_type = get_w_type(space)
        return (space.is_w(w_obj_type, w_type) or
                space.issubtype_w(w_obj_type, w_type))

    def check_exact(space, w_obj):
        "Implements the Py_Xxx_CheckExact function"
        w_obj_type = space.type(w_obj)
        w_type = get_w_type(space)
        return space.is_w(w_obj_type, w_type)

    return check, check_exact

pypy_debug_catch_fatal_exception = rffi.llexternal('pypy_debug_catch_fatal_exception', [], lltype.Void)


# ____________________________________________________________


class WrapperCache(object):
    def __init__(self, space):
        self.space = space
        self.wrapper_gens = {}    # {signature: WrapperGen()}

class WrapperGen(object):
    wrapper_second_level = None
    A = lltype.Array(lltype.Char)

    def __init__(self, space, signature):
        self.space = space
        self.signature = signature

    def make_wrapper(self, callable):
        if self.wrapper_second_level is None:
            self.wrapper_second_level = make_wrapper_second_level(
                self.space, *self.signature)
        wrapper_second_level = self.wrapper_second_level

        name = callable.__name__
        pname = lltype.malloc(self.A, len(name), flavor='raw', immortal=True)
        for i in range(len(name)):
            pname[i] = name[i]

        def wrapper(*args):
            # no GC here, not even any GC object
            return wrapper_second_level(callable, pname, *args)

        wrapper.__name__ = "wrapper for %r" % (callable, )
        return wrapper



@dont_inline
def _unpack_name(pname):
    return ''.join([pname[i] for i in range(len(pname))])

@dont_inline
def deadlock_error(funcname):
    funcname = _unpack_name(funcname)
    fatalerror_notb("GIL deadlock detected when a CPython C extension "
                    "module calls '%s'" % (funcname,))

@dont_inline
def no_gil_error(funcname):
    funcname = _unpack_name(funcname)
    fatalerror_notb("GIL not held when a CPython C extension "
                    "module calls '%s'" % (funcname,))

@dont_inline
def not_supposed_to_fail(funcname):
    funcname = _unpack_name(funcname)
    print "Error in cpyext, CPython compatibility layer:"
    print "The function", funcname, "was not supposed to fail"
    raise SystemError

@dont_inline
def unexpected_exception(funcname, e, tb):
    funcname = _unpack_name(funcname)
    print 'Fatal error in cpyext, CPython compatibility layer, calling',funcname
    print 'Either report a bug or consider not using this particular extension'
    if not we_are_translated():
        if tb is None:
            tb = sys.exc_info()[2]
        import traceback
        traceback.print_exc()
        if sys.stdout == sys.__stdout__:
            import pdb; pdb.post_mortem(tb)
        # we can't do much here, since we're in ctypes, swallow
    else:
        print str(e)
        pypy_debug_catch_fatal_exception()
        assert False

def _restore_gil_state(pygilstate_release, gilstate, gil_release, _gil_auto):
    from rpython.rlib import rgil
    # see "Handling of the GIL" above
    if pygilstate_release:
        from pypy.module.cpyext import pystate
        unlock = (gilstate == pystate.PyGILState_UNLOCKED)
    else:
        unlock = gil_release or _gil_auto
    if unlock:
        rgil.release()


def make_wrapper_second_level(space, argtypesw, restype,
                              result_kind, error_value, gil):
    from rpython.rlib import rgil
    argtypes_enum_ui = unrolling_iterable(enumerate(argtypesw))
    fatal_value = restype._defl()
    gil_auto_workaround = (gil is None)  # automatically detect when we don't
                                         # have the GIL, and acquire/release it
    gil_acquire = (gil == "acquire" or gil == "around")
    gil_release = (gil == "release" or gil == "around")
    pygilstate_ensure = (gil == "pygilstate_ensure")
    pygilstate_release = (gil == "pygilstate_release")
    pygilstate_check = (gil == "pygilstate_check")
    assert (gil is None or gil_acquire or gil_release
            or pygilstate_ensure or pygilstate_release or pygilstate_check)
    expected_nb_args = len(argtypesw) + pygilstate_ensure

    if isinstance(restype, lltype.Ptr) and error_value == 0:
        error_value = lltype.nullptr(restype.TO)
    if error_value is not CANNOT_FAIL:
        assert lltype.typeOf(error_value) == lltype.typeOf(fatal_value)

    def invalid(err):
        "NOT_RPYTHON: translation-time crash if this ends up being called"
        raise ValueError(err)

    def wrapper_second_level(callable, pname, *args):
        from pypy.module.cpyext.pyobject import make_ref, from_ref, is_pyobj
        from pypy.module.cpyext.pyobject import as_pyobj
        from pypy.module.cpyext import pystate
        # we hope that malloc removal removes the newtuple() that is
        # inserted exactly here by the varargs specializer

        # see "Handling of the GIL" above (careful, we don't have the GIL here)
        _gil_auto = False
        if gil_auto_workaround and not rgil.am_I_holding_the_GIL():
            _gil_auto = True
        if _gil_auto or gil_acquire:
            if gil_acquire and rgil.am_I_holding_the_GIL():
                deadlock_error(pname)
            rgil.acquire()
            if gil_auto_workaround:
                # while we're in workaround-land, detect when a regular PyXxx()
                # function is invoked at .so load-time, e.g. by a C++ global
                # variable with an initializer, and in this case make sure we
                # initialize things.
                space.fromcache(State).make_sure_cpyext_is_imported()
        elif pygilstate_ensure:
            if rgil.am_I_holding_the_GIL():
                args += (pystate.PyGILState_LOCKED,)
            else:
                rgil.acquire()
                args += (pystate.PyGILState_UNLOCKED,)
        elif pygilstate_check:
            result = rgil.am_I_holding_the_GIL()
            return rffi.cast(restype, result)
        else:
            if not rgil.am_I_holding_the_GIL():
                no_gil_error(pname)
        if pygilstate_release:
            gilstate = rffi.cast(lltype.Signed, args[-1])
        else:
            gilstate = pystate.PyGILState_IGNORE

        llop.gc_stack_bottom(lltype.Void)   # marker to enter RPython from C
        retval = fatal_value
        boxed_args = ()
        tb = None
        state = space.fromcache(State)
        try:
            if not we_are_translated() and DEBUG_WRAPPER:
                print >>sys.stderr, callable,
            assert len(args) == expected_nb_args
            for i, (typ, is_wrapped) in argtypes_enum_ui:
                arg = args[i]
                if is_PyObject(typ) and is_wrapped:
                    assert is_pyobj(arg)
                    arg_conv = from_ref(space, rffi.cast(PyObject, arg))
                elif typ == rffi.VOIDP and is_wrapped:
                    # Many macros accept a void* so that one can pass a
                    # PyObject* or a PySomeSubtype*.
                    arg_conv = from_ref(space, rffi.cast(PyObject, arg))
                else:
                    arg_conv = arg
                boxed_args += (arg_conv, )
            if pygilstate_ensure:
                boxed_args += (args[-1], )
            try:
                result = callable(space, *boxed_args)
                if not we_are_translated() and DEBUG_WRAPPER:
                    print >>sys.stderr, " DONE"
            except OperationError as e:
                failed = True
                state.set_exception(e)
            except BaseException as e:
                failed = True
                if not we_are_translated():
                    tb = sys.exc_info()[2]
                    message = repr(e)
                    import traceback
                    traceback.print_exc()
                else:
                    message = str(e)
                state.set_exception(OperationError(space.w_SystemError,
                                                   space.newtext(message)))
            except rstackovf.StackOverflow as e:
                rstackovf.check_stack_overflow()
                failed = True
                state.set_exception(OperationError(space.w_RuntimeError,
                         space.newtext("maximum recursion depth exceeded")))
            else:
                failed = False

            if failed:
                if error_value is CANNOT_FAIL:
                    raise not_supposed_to_fail(pname)
                retval = error_value

            elif is_PyObject(restype):
                if is_pyobj(result):
                    if result_kind != "L":
                        raise invalid("missing result_is_ll=True")
                else:
                    if result_kind == "L":
                        raise invalid("result_is_ll=True but not ll PyObject")
                    if result_kind == "B":    # borrowed
                        result = as_pyobj(space, result)
                    else:
                        result = make_ref(space, result)
                retval = rffi.cast(restype, result)

            elif restype is not lltype.Void:
                retval = rffi.cast(restype, result)

        except Exception as e:
            unexpected_exception(pname, e, tb)
            _restore_gil_state(pygilstate_release, gilstate, gil_release, _gil_auto)
            state.check_and_raise_exception(always=True)
            return fatal_value

        assert lltype.typeOf(retval) == restype

        _restore_gil_state(pygilstate_release, gilstate, gil_release, _gil_auto)
        return retval

    wrapper_second_level._dont_inline_ = True
    return wrapper_second_level


def setup_init_functions(eci, prefix):
    # jump through hoops to avoid releasing the GIL during initialization
    # of the cpyext module.  The C functions are called with no wrapper,
    # but must not do anything like calling back PyType_Ready().  We
    # use them just to get a pointer to the PyTypeObjects defined in C.
    get_capsule_type = rffi.llexternal('_%s_get_capsule_type' % prefix,
                                       [], PyTypeObjectPtr,
                                       compilation_info=eci, _nowrapper=True)
    setdefenc = rffi.llexternal('_%s_setfilesystemdefaultencoding' % prefix,
                                [rffi.CCHARP], lltype.Void,
                                compilation_info=eci, _nowrapper=True)
    @init_function
    def init_types(space):
        from pypy.module.cpyext.typeobject import py_type_ready
        from pypy.module.sys.interp_encoding import getfilesystemencoding
        py_type_ready(space, get_capsule_type())
        s = space.text_w(getfilesystemencoding(space))
        setdefenc(rffi.str2charp(s, track_allocation=False))  # "leaks"

    from pypy.module.posix.interp_posix import add_fork_hook
    global py_fatalerror
    py_fatalerror = rffi.llexternal('%s_FatalError' % prefix,
                                    [CONST_STRING], lltype.Void,
                                    compilation_info=eci)
    _reinit_tls = rffi.llexternal('%sThread_ReInitTLS' % prefix, [],
                                  lltype.Void, compilation_info=eci)
    def reinit_tls(space):
        _reinit_tls()
    add_fork_hook('child', reinit_tls)


def attach_c_functions(space, eci, prefix):
    state = space.fromcache(State)
    state.C._Py_Dealloc = rffi.llexternal(
        mangle_name(prefix, '_Py_Dealloc'),
        [PyObject], lltype.Void,
        compilation_info=eci,
        _nowrapper=True)
    state.C.PyObject_Free = rffi.llexternal(
        mangle_name(prefix, 'PyObject_Free'),
        [rffi.VOIDP], lltype.Void,
        compilation_info=eci,
        _nowrapper=True)
    state.C.PyType_GenericAlloc = rffi.llexternal(
        mangle_name(prefix, 'PyType_GenericAlloc'),
        [PyTypeObjectPtr, Py_ssize_t], PyObject,
        compilation_info=eci,
        _nowrapper=True)
    state.C._PyPy_int_dealloc = rffi.llexternal(
        '_PyPy_int_dealloc', [PyObject], lltype.Void,
        compilation_info=eci, _nowrapper=True)
    state.C.PyTuple_New = rffi.llexternal(
        mangle_name(prefix, 'PyTuple_New'),
        [Py_ssize_t], PyObject,
        compilation_info=eci,
        _nowrapper=True)
    state.C._PyPy_tuple_dealloc = rffi.llexternal(
        '_PyPy_tuple_dealloc', [PyObject], lltype.Void,
        compilation_info=eci, _nowrapper=True)
    _, state.C.set_marker = rffi.CExternVariable(
                   rffi.VOIDP, '_pypy_rawrefcount_w_marker_deallocating',
                   eci, _nowrapper=True, c_type='void *')
    state.C._PyPy_subtype_dealloc = rffi.llexternal(
        mangle_name(prefix, '_Py_subtype_dealloc'),
        [PyObject], lltype.Void,
        compilation_info=eci, _nowrapper=True)
    state.C._PyPy_object_dealloc = rffi.llexternal(
        '_PyPy_object_dealloc', [PyObject], lltype.Void,
        compilation_info=eci, _nowrapper=True)
    FUNCPTR = lltype.Ptr(lltype.FuncType([], rffi.INT))
    state.C.get_pyos_inputhook = rffi.llexternal(
        '_PyPy_get_PyOS_InputHook', [], FUNCPTR,
        compilation_info=eci, _nowrapper=True)
    state.C.tuple_new = rffi.llexternal(
        mangle_name(prefix, '_Py_tuple_new'),
        [PyTypeObjectPtr, PyObject, PyObject], PyObject,
        compilation_info=eci, _nowrapper=True)
    if we_are_translated():
        eci_flags = eci
    else:
        # To get this to work in tests, we need a new eci to
        # link to the pypyapi.so/dll. Note that all this linking
        # will only happen for tests, when translating the link args here
        # are irrelevant.
        library_dirs = eci.library_dirs
        link_extra = list(eci.link_extra)
        link_files = eci.link_files
        if sys.platform == "win32":
            # since we include Python.h, we must disable linking with
            # the regular import lib
            from pypy.module.sys import version
            ver = version.CPYTHON_VERSION[:2]
            link_extra.append("/NODEFAULTLIB:Python%d%d.lib" % ver)
             # for testing, make sure "pypyapi.lib" is linked in
            link_extra += [x.replace('dll', 'lib') for x in eci.libraries]
        eci_flags = ExternalCompilationInfo(
            include_dirs=include_dirs,
            includes=['Python.h'],
            link_extra = link_extra,
            link_files = link_files,
            library_dirs = library_dirs,
           )
    flag_setters = {}
    for c_name, attr in _flags:
        _, setter = rffi.CExternVariable(rffi.INT_real, c_name, eci_flags,
                                         _nowrapper=True, c_type='int')
<<<<<<< HEAD
        state.C.flag_setters[attr] = setter

=======
        flag_setters[attr] = setter
    unroll_flag_setters = unrolling_iterable(flag_setters.items())
    def init_flags(space):
        for attr, setter in unroll_flag_setters:
            setter(rffi.cast(rffi.INT_real, space.sys.get_flag(attr)))
    state.C.init_flags = init_flags
        
>>>>>>> 440216f5

def init_function(func):
    INIT_FUNCTIONS.append(func)
    return func

def bootstrap_function(func):
    BOOTSTRAP_FUNCTIONS.append(func)
    return func

def run_bootstrap_functions(space):
    for func in BOOTSTRAP_FUNCTIONS:
        func(space)

@init_function
def call_init_flags(space):
    state = space.fromcache(State)
    state.C.init_flags(space)

#_____________________________________________________
# Build the bridge DLL, Allow extension DLLs to call
# back into Pypy space functions
# Do not call this more than once per process
def build_bridge(space):
    "NOT_RPYTHON"
    from rpython.translator.c.database import LowLevelDatabase
    use_micronumpy = setup_micronumpy(space)
    db = LowLevelDatabase()
    prefix = 'cpyexttest'

    generate_decls_and_callbacks(db, prefix=prefix)

    # Structure declaration code
    functions = []
    members = []
    structindex = {}
    for header, header_functions in FUNCTIONS_BY_HEADER.iteritems():
        for name, func in header_functions.iteritems():
            functions.append(func.get_ctypes_impl(name, db))
            members.append(func.get_ptr_decl(name, db))
            structindex[name] = len(structindex)
    structmembers = '\n'.join(members)
    struct_declaration_code = """\
    struct PyPyAPI {
    %(members)s
    } _pypyAPI;
    RPY_EXTERN struct PyPyAPI* pypyAPI;
    struct PyPyAPI* pypyAPI = &_pypyAPI;
    """ % dict(members=structmembers)

    prologue = ("#include <Python.h>\n" +
                "#include <structmember.h>\n" +
                "#include <marshal.h>\n" +
                ("#include <pypy_numpy.h>\n" if use_micronumpy else "") +
                "#include <src/thread.c>\n")
    code = (prologue +
            struct_declaration_code +
            '\n' +
            '\n'.join(functions))

    eci = build_eci(code, use_micronumpy, translating=False)
    eci = eci.compile_shared_lib(
        outputfilename=str(udir / "module_cache" / "pypyapi"))
    space.fromcache(State).install_dll(eci)
    modulename = py.path.local(eci.libraries[-1])

    attach_c_functions(space, eci, prefix)
    run_bootstrap_functions(space)

    # load the bridge, and init structure
    bridge = ctypes.CDLL(str(modulename), mode=ctypes.RTLD_GLOBAL)

    # populate static data
    builder = space.fromcache(State).builder = TestingObjBuilder()
    for name, (typ, expr) in GLOBALS.iteritems():
        if '#' in name:
            name, header = name.split('#')
            assert typ in ('PyObject*', 'PyTypeObject*', 'PyIntObject*')
            isptr = False
        elif name.startswith('PyExc_'):
            isptr = False
        elif typ == 'PyDateTime_CAPI*':
            isptr = True
        else:
            raise ValueError("Unknown static data: %s %s" % (typ, name))

        from pypy.module import cpyext    # for the eval() below
        w_obj = eval(expr)
        INTERPLEVEL_API[name] = w_obj

        mname = mangle_name(prefix, name)
        if isptr:
            assert typ == 'PyDateTime_CAPI*'
            value = w_obj
            ptr = ctypes.c_void_p.in_dll(bridge, mname)
            ptr.value = ctypes.cast(ll2ctypes.lltype2ctypes(value),
                                    ctypes.c_void_p).value
        elif typ in ('PyObject*', 'PyTypeObject*'):
            if name.startswith('PyExc_'):
                # we already have the pointer
                in_dll = ll2ctypes.get_ctypes_type(PyObject).in_dll(bridge, mname)
                py_obj = ll2ctypes.ctypes2lltype(PyObject, in_dll)
            else:
                # we have a structure, get its address
                in_dll = ll2ctypes.get_ctypes_type(PyObject.TO).in_dll(bridge, mname)
                py_obj = ll2ctypes.ctypes2lltype(PyObject, ctypes.pointer(in_dll))
            builder.prepare(py_obj, w_obj)

    pypyAPI = ctypes.POINTER(ctypes.c_void_p).in_dll(bridge, 'pypyAPI')

    # implement structure initialization code
    for header, header_functions in FUNCTIONS_BY_HEADER.iteritems():
        for name, func in header_functions.iteritems():
            pypyAPI[structindex[name]] = ctypes.cast(
                ll2ctypes.lltype2ctypes(func.get_llhelper(space)),
                ctypes.c_void_p)

    # we need to call this *after* the init code above, because it might
    # indirectly call some functions which are attached to pypyAPI (e.g., we
    # if do tuple_attach of the prebuilt empty tuple, we need to call
    # _PyPy_Malloc)
    builder.attach_all(space)

    setup_init_functions(eci, prefix)
    return modulename.new(ext='')

def attach_recursively(space, static_pyobjs, static_objs_w, attached_objs, i):
    # Start at i but make sure all the base classes are already attached
    from pypy.module.cpyext.pyobject import get_typedescr, make_ref
    if i in attached_objs:
        return
    py_obj = static_pyobjs[i]
    w_obj = static_objs_w[i]
    w_base = None
    # w_obj can be NotImplemented, which is not a W_TypeObject
    if isinstance(w_obj, W_TypeObject):
        bases_w = w_obj.bases_w
        if bases_w:
            w_base = find_best_base(bases_w)
        if w_base:
            try:
                j = static_objs_w.index(w_base)
            except ValueError:
                j = -1
            if j >=0 and j not in attached_objs:
                attach_recursively(space, static_pyobjs, static_objs_w,
                                                 attached_objs, j)
    w_type = space.type(w_obj)
    typedescr = get_typedescr(w_type.layout.typedef)
    py_obj.c_ob_type = rffi.cast(PyTypeObjectPtr,
                                 make_ref(space, w_type))
    typedescr.attach(space, py_obj, w_obj)
    attached_objs.append(i)


class StaticObjectBuilder(object):
    def __init__(self):
        self.static_pyobjs = []
        self.static_objs_w = []
        self.cpyext_type_init = None
        #
        # add a "method" that is overridden in setup_library()
        # ('self.static_pyobjs' is completely ignored in that case)
        self.get_static_pyobjs = lambda: self.static_pyobjs

    def prepare(self, py_obj, w_obj):
        "NOT_RPYTHON"
        if py_obj:
            py_obj.c_ob_refcnt = 1     # 1 for kept immortal
        self.static_pyobjs.append(py_obj)
        self.static_objs_w.append(w_obj)

    def attach_all(self, space):
        # this is RPython, called once in pypy-c when it imports cpyext
        from pypy.module.cpyext.typeobject import finish_type_1, finish_type_2
        from pypy.module.cpyext.pyobject import track_reference
        #
        static_pyobjs = self.get_static_pyobjs()
        static_objs_w = self.static_objs_w
        for i in range(len(static_objs_w)):
            track_reference(space, static_pyobjs[i], static_objs_w[i])
        #
        self.cpyext_type_init = []
        attached_objs = []
        for i in range(len(static_objs_w)):
            attach_recursively(space, static_pyobjs, static_objs_w, attached_objs, i)
        cpyext_type_init = self.cpyext_type_init
        self.cpyext_type_init = None
        for pto, w_type in cpyext_type_init:
            finish_type_1(space, pto)
            finish_type_2(space, pto, w_type)

class TestingObjBuilder(StaticObjectBuilder):
    """The StaticObjectBuilder used in tests."""

class TranslationObjBuilder(StaticObjectBuilder):
    """The StaticObjectBuilder used during translation."""


def mangle_name(prefix, name):
    if name.startswith('PyPyUnicode'):
        # for PyPyUnicode_Check, PyPyUnicode_CheckExact
        return name
    elif name.startswith('Py'):
        return prefix + name[2:]
    elif name.startswith('_Py'):
        return '_' + prefix + name[3:]
    else:
        raise ValueError("Error converting '%s'" % name)

def write_header(header_name, decls):
    lines = [
        '#include "cpyext_object.h"',
        '''
#ifdef _WIN64
#define Signed   Py_ssize_t          /* xxx temporary fix */
#define Unsigned unsigned long long  /* xxx temporary fix */
#else
#define Signed   Py_ssize_t     /* xxx temporary fix */
#define Unsigned unsigned long  /* xxx temporary fix */
#endif
        '''] + decls + [
        '',
        '#undef Signed    /* xxx temporary fix */',
        '#undef Unsigned  /* xxx temporary fix */',
        '']
    decl_h = udir.join(header_name)
    decl_h.write('\n'.join(lines))

def generate_decls_and_callbacks(db, prefix=''):
    "NOT_RPYTHON"
    pypy_macros = []
    for name in SYMBOLS_C:
        newname = mangle_name(prefix, name)
        pypy_macros.append('#define %s %s' % (name, newname))

    # Generate defines
    for macro_name, size in [
        ("SIZEOF_LONG_LONG", rffi.LONGLONG),
        ("SIZEOF_VOID_P", rffi.VOIDP),
        ("SIZEOF_SIZE_T", rffi.SIZE_T),
        ("SIZEOF_TIME_T", rffi.TIME_T),
        ("SIZEOF_LONG", rffi.LONG),
        ("SIZEOF_SHORT", rffi.SHORT),
        ("SIZEOF_INT", rffi.INT),
        ("SIZEOF_FLOAT", rffi.FLOAT),
        ("SIZEOF_DOUBLE", rffi.DOUBLE),
    ]:
        pypy_macros.append("#define %s %s" % (macro_name, rffi.sizeof(size)))
    pypy_macros.append('')

    pypy_macros_h = udir.join('pypy_macros.h')
    pypy_macros_h.write('\n'.join(pypy_macros))

    # generate function decls
    decls = defaultdict(list)
    for decl in FORWARD_DECLS:
        decls[pypy_decl].append("%s;" % (decl,))
    decls[pypy_decl].append("""
/* hack for https://bugs.python.org/issue29943 */

PyAPI_FUNC(int) %s(PyObject *arg0,
                    Signed arg1, Signed *arg2,
                    Signed *arg3, Signed *arg4, Signed *arg5);
#ifdef __GNUC__
__attribute__((__unused__))
#endif
static int PySlice_GetIndicesEx(PyObject *arg0, Py_ssize_t arg1,
        Py_ssize_t *arg2, Py_ssize_t *arg3, Py_ssize_t *arg4,
        Py_ssize_t *arg5) {
    return %s(arg0, arg1, arg2, arg3,
                arg4, arg5);
}""" % ((mangle_name(prefix, 'PySlice_GetIndicesEx'),)*2))

    for header_name, header_functions in FUNCTIONS_BY_HEADER.iteritems():
        header = decls[header_name]
        for name, func in sorted(header_functions.iteritems()):
            _name = mangle_name(prefix, name)
            header.append("#define %s %s" % (name, _name))
            header.append(func.get_api_decl(name, db))

    for name, (typ, expr) in GLOBALS.iteritems():
        if '#' in name:
            name, header = name.split("#")
            typ = typ.replace("*", "")
        elif name.startswith('PyExc_'):
            typ = 'PyObject*'
            header = pypy_decl
        decls[header].append('#define %s %s' % (name, mangle_name(prefix, name)))
        decls[header].append('PyAPI_DATA(%s) %s;' % (typ, name))

    for header_name, header_decls in decls.iteritems():
        write_header(header_name, header_decls)

    # generate graminit.h
    graminit_h = udir.join('graminit.h')
    graminit_h.write('/* Generated from pypy.interpreter.pyparser.pygram.syms */')
    for attr in dir(pygram.syms):
        val = getattr(pygram.syms, attr)
        graminit_h.write('#define {} {}'.format(attr, val))


separate_module_files = [source_dir / "varargwrapper.c",
                         source_dir / "pyerrors.c",
                         source_dir / "modsupport.c",
                         source_dir / "getargs.c",
                         source_dir / "abstract.c",
                         source_dir / "unicodeobject.c",
                         source_dir / "mysnprintf.c",
                         source_dir / "pythonrun.c",
                         source_dir / "sysmodule.c",
                         source_dir / "complexobject.c",
                         source_dir / "structseq.c",
                         source_dir / "capsule.c",
                         source_dir / "pysignals.c",
                         source_dir / "pythread.c",
                         source_dir / "missing.c",
                         source_dir / "pymem.c",
                         source_dir / "pytime.c",
                         source_dir / "bytesobject.c",
                         source_dir / "import.c",
                         source_dir / "_warnings.c",
                         source_dir / "pylifecycle.c",
                         source_dir / "object.c",
                         source_dir / "typeobject.c",
                         source_dir / "tupleobject.c",
                         source_dir / "sliceobject.c",
                         source_dir / "call.c",
                         ]
if WIN32:
    separate_module_files.append(source_dir / "pythread_nt.c")
else:
    separate_module_files.append(source_dir / "pythread_posix.c")


def build_eci(code, use_micronumpy=False, translating=False):
    "NOT_RPYTHON"
    # Build code and get pointer to the structure
    kwds = {}

    compile_extra=['-DPy_BUILD_CORE']

    if translating:
        kwds["includes"] = ['Python.h'] # this is our Python.h
    else:
        if sys.platform == "win32":
            # '%s' undefined; assuming extern returning int
            compile_extra.append("/we4013")
            # Sometimes the library is wrapped into another DLL, ensure that
            # the correct bootstrap code is installed.
            kwds["link_extra"] = ["msvcrt.lib"]
        elif sys.platform.startswith('linux'):
            compile_extra.append("-Werror=implicit-function-declaration")
            compile_extra.append('-g')
        compile_extra.append(
                    '-DCPYEXT_TESTS')

    # Generate definitions for global structures
    structs = ["#include <Python.h>"]
    if use_micronumpy:
        structs.append('#include <pypy_numpy.h> /* api.py line 1223 */')
    for name, (typ, expr) in GLOBALS.iteritems():
        if '#' in name:
            structs.append('%s %s;' % (typ[:-1], name.split('#')[0]))
        elif name.startswith('PyExc_'):
            structs.append('PyTypeObject _%s;' % (name,))
            structs.append('PyObject* %s = (PyObject*)&_%s;' % (name, name))
        elif typ == 'PyDateTime_CAPI*':
            structs.append('%s %s = NULL;' % (typ, name))
    struct_source = '\n'.join(structs)

    separate_module_sources = [code, struct_source]

    if sys.platform == 'win32':
        get_pythonapi_source = '''
        RPY_EXTERN
        HANDLE pypy_get_pythonapi_handle() {
            MEMORY_BASIC_INFORMATION  mi;
            memset(&mi, 0, sizeof(mi));

            if( !VirtualQueryEx(GetCurrentProcess(), &pypy_get_pythonapi_handle,
                                &mi, sizeof(mi)) )
                return 0;

            return (HMODULE)mi.AllocationBase;
        }
        '''
        separate_module_sources.append(get_pythonapi_source)
        kwds['post_include_bits'] = ['#include <windows.h>',
                            'RPY_EXTERN HANDLE pypy_get_pythonapi_handle();',
                                    ]

    eci = ExternalCompilationInfo(
        include_dirs=include_dirs,
        separate_module_files= separate_module_files,
        separate_module_sources=separate_module_sources,
        compile_extra=compile_extra,
        **kwds
        )

    return eci

def setup_micronumpy(space):
    # py3k
    return False

    use_micronumpy = space.config.objspace.usemodules.micronumpy
    if not use_micronumpy:
        return use_micronumpy
    # import registers api functions by side-effect, we also need HEADER
    from pypy.module.cpyext.ndarrayobject import HEADER
    register_global("PyArray_Type",
        'PyTypeObject*',  "space.gettypeobject(W_NDimArray.typedef)",
        header=HEADER)
    separate_module_files.append(source_dir / "ndarrayobject.c")
    return use_micronumpy

def setup_library(space):
    "NOT_RPYTHON"
    from rpython.translator.c.database import LowLevelDatabase
    use_micronumpy = setup_micronumpy(space)
    db = LowLevelDatabase()
    prefix = 'PyPy'

    generate_decls_and_callbacks(db, prefix=prefix)

    code = "#include <Python.h>\n"
    if use_micronumpy:
        code += "#include <pypy_numpy.h> /* api.py line 1290 */\n"

    eci = build_eci(code, use_micronumpy, translating=True)
    space.fromcache(State).install_dll(eci)

    attach_c_functions(space, eci, prefix)
    run_bootstrap_functions(space)

    # emit uninitialized static data
    builder = space.fromcache(State).builder = TranslationObjBuilder()
    lines = ['PyObject *pypy_static_pyobjs[] = {\n']
    include_lines = ['RPY_EXTERN PyObject *pypy_static_pyobjs[];\n']
    for name, (typ, expr) in sorted(GLOBALS.items()):
        if '#' in name:
            name, header = name.split('#')
            assert typ in ('PyObject*', 'PyTypeObject*')
            typ = typ[:-1]
            mname = mangle_name(prefix, name)
            include_lines.append('#define %s %s\n' % (name, mname))
        elif name.startswith('PyExc_'):
            typ = 'PyTypeObject'
            name = '_' + name
        elif typ == 'PyDateTime_CAPI*':
            continue
        else:
            raise ValueError("Unknown static data: %s %s" % (typ, name))

        from pypy.module import cpyext     # for the eval() below
        w_obj = eval(expr)
        builder.prepare(None, w_obj)
        lines.append('\t(PyObject *)&%s,\n' % (name,))
        include_lines.append('RPY_EXPORTED %s %s;\n' % (typ, name))

    lines.append('};\n')
    eci2 = configure_eci.merge(ExternalCompilationInfo(
        separate_module_sources = [''.join(lines)],
        post_include_bits = [''.join(include_lines)],
        ))
    # override this method to return a pointer to this C array directly
    builder.get_static_pyobjs = rffi.CExternVariable(
        PyObjectP, 'pypy_static_pyobjs', eci2, c_type='PyObject **',
        getter_only=True, declare_as_extern=False)

    for header, header_functions in FUNCTIONS_BY_HEADER.iteritems():
        for name, func in header_functions.iteritems():
            newname = mangle_name(prefix, name)
            deco = entrypoint_lowlevel("cpyext", func.argtypes, newname,
                                        relax=True)
            deco(func.get_wrapper(space))

    setup_init_functions(eci, prefix)
    if sys.platform == "win32":
        trunk_include = pypydir.dirpath() / 'include'
    else:
        from pypy.module.sys import version
        ver = version.CPYTHON_VERSION[:2]
        trunk_include = pypydir.dirpath() / 'include' / 'pypy{}.{}'.format(*ver)
        trunk_include.ensure(dir=True)
    copy_header_files(cts, trunk_include, use_micronumpy)


def create_extension_module(space, w_spec):
    # note: this is used both to load CPython-API-style C extension
    # modules (cpyext) and to load CFFI-style extension modules
    # (_cffi_backend).  Any of the two can be disabled at translation
    # time, though.  For this reason, we need to be careful about the
    # order of things here.
    from rpython.rlib import rdynload

    w_name = space.getattr(w_spec, space.newtext("name"))
    w_path = space.getattr(w_spec, space.newtext("origin"))
    name = space.text_w(w_name)
    path = space.text_w(w_path)

    if os.sep not in path:
        path = os.curdir + os.sep + path      # force a '/' in the path
    try:
        # XXX does this need a fsdecoder for utf8 paths?
        ll_libname = rffi.str2charp(path)
        try:
            if WIN32:
                from rpython.rlib import rwin32
                # Allow other DLLs in the same directory
                # use os.add_dll_directory for more locations
                flags = (rwin32.LOAD_LIBRARY_SEARCH_DEFAULT_DIRS |
                        rwin32.LOAD_LIBRARY_SEARCH_DLL_LOAD_DIR)
                dll = rdynload.dlopenex(ll_libname, flags)
            else:
                dll = rdynload.dlopen(ll_libname, space.sys.dlopenflags)
        finally:
            lltype.free(ll_libname, flavor='raw')
    except rdynload.DLOpenError as e:
        raise raise_import_error(space,
            space.newfilename(e.msg), w_name, w_path)
    look_for = None
    #
    if space.config.objspace.usemodules._cffi_backend:
        basename = name.split('.')[-1]
        look_for = '_cffi_pypyinit_%s' % (basename,)
        try:
            initptr = rdynload.dlsym(dll, look_for)
        except KeyError:
            pass
        else:
            try:
                from pypy.module._cffi_backend import cffi1_module
                return cffi1_module.load_cffi1_module(space, name, path, initptr)
            except:
                rdynload.dlclose(dll)
                raise
    #
    if space.config.objspace.usemodules.cpyext:
        also_look_for = get_init_name(space, w_name)
        try:
            initptr = rdynload.dlsym(dll, also_look_for)
        except KeyError:
            pass
        else:
            return create_cpyext_module(space, w_spec, name, path, dll, initptr)
        if look_for is not None:
            look_for += ' or ' + also_look_for
        else:
            look_for = also_look_for
    assert look_for is not None
    msg = b"function %s not found in library %s" % (
        look_for, space.utf8_w(space.newfilename(path)))
    w_path = space.newfilename(path)
    raise_import_error(space, space.newtext(msg), w_name, w_path)

def get_init_name(space, w_name):
    name = space.utf8_w(w_name)
    basename = name.split('.')[-1]
    if rutf8.first_non_ascii_char(basename) == -1:
        return 'PyInit_%s' % (basename,)
    basename = space.bytes_w(encode_object(
        space, space.newtext(basename), 'punycode', None))
    basename = basename.replace('-', '_')
    return 'PyInitU_%s' % (basename,)

initfunctype = lltype.Ptr(lltype.FuncType([], PyObject))

def create_cpyext_module(space, w_spec, name, path, dll, initptr):
    from rpython.rlib import rdynload
    from pypy.module.cpyext.pyobject import get_w_obj_and_decref

    state = space.fromcache(State)
    state.make_sure_cpyext_is_imported()
    w_mod = state.find_extension(name, path)
    if w_mod is not None:
        rdynload.dlclose(dll)
        return w_mod
    old_context = state.package_context
    state.package_context = name, path
    try:
        initfunc = rffi.cast(initfunctype, initptr)
        initret = generic_cpy_call_dont_convert_result(space, initfunc)
        if not initret:
            state.check_and_raise_exception()
            raise oefmt(space.w_SystemError,
                "initialization of %s failed without raising an exception",
                name)
        else:
            if state.clear_exception():
                raise oefmt(space.w_SystemError,
                    "initialization of %s raised unreported exception",
                    name)
        if not initret.c_ob_type:
            raise oefmt(space.w_SystemError,
                        "init function of %s returned uninitialized object",
                        name)
        # This should probably compare by identity with PyModuleDef_Type from
        # modsupport.c, but I didn't find a way to do that.
        tp_name_nonconst = rffi.cast(rffi.CCHARP, initret.c_ob_type.c_tp_name)
        if rffi.charp2str(tp_name_nonconst) == "moduledef":
            from pypy.module.cpyext.modsupport import \
                    create_module_from_def_and_spec
            return create_module_from_def_and_spec(space, initret, w_spec,
                                                   name)
    finally:
        state.package_context = old_context
    # XXX: should disable single-step init for non-ascii module names
    w_mod = get_w_obj_and_decref(space, initret)
    state.fixup_extension(w_mod, name, path)
    return w_mod

@jit.dont_look_inside
def exec_extension_module(space, w_mod):
    from pypy.module.cpyext.modsupport import exec_def, PyModuleObject
    if not space.config.objspace.usemodules.cpyext:
        return
    if not isinstance(w_mod, Module):
        return
    space.getbuiltinmodule("cpyext")
    mod = cts.cast('PyModuleObject*', rawrefcount.from_obj(PyObject, w_mod))
    if mod:
        if mod.c_md_state:
            # already initialised
            return
        moddef = mod.c_md_def
        return exec_def(space, mod, moddef)

def invoke_pyos_inputhook(space):
    state = space.fromcache(State)
    c_inputhook = state.C.get_pyos_inputhook()
    if c_inputhook:
        generic_cpy_call(space, c_inputhook)

@specialize.ll()
def generic_cpy_call(space, func, *args):
    FT = lltype.typeOf(func).TO
    return make_generic_cpy_call(FT, False, True)(space, func, *args)

@specialize.ll()
def generic_cpy_call_expect_null(space, func, *args):
    FT = lltype.typeOf(func).TO
    return make_generic_cpy_call(FT, True, True)(space, func, *args)

@specialize.ll()
def generic_cpy_call_dont_convert_result(space, func, *args):
    FT = lltype.typeOf(func).TO
    return make_generic_cpy_call(FT, False, False)(space, func, *args)

@specialize.memo()
def make_generic_cpy_call(FT, expect_null, convert_result):
    from pypy.module.cpyext.pyobject import is_pyobj, make_ref, decref
    from pypy.module.cpyext.pyobject import get_w_obj_and_decref
    from pypy.module.cpyext.pyerrors import PyErr_Occurred
    unrolling_arg_types = unrolling_iterable(enumerate(FT.ARGS))
    RESULT_TYPE = FT.RESULT

    # copied and modified from rffi.py
    # We need tons of care to ensure that no GC operation and no
    # exception checking occurs in call_external_function.
    argnames = ', '.join(['a%d' % i for i in range(len(FT.ARGS))])
    source = py.code.Source("""
        def cpy_call_external(funcptr, %(argnames)s):
            # NB. it is essential that no exception checking occurs here!
            res = funcptr(%(argnames)s)
            return res
    """ % locals())
    miniglobals = {'__name__':    __name__, # for module name propagation
                   }
    exec source.compile() in miniglobals
    call_external_function = specialize.ll()(miniglobals['cpy_call_external'])
    call_external_function._dont_inline_ = True
    call_external_function._gctransformer_hint_close_stack_ = True
    # don't inline, as a hack to guarantee that no GC pointer is alive
    # anywhere in call_external_function

    @specialize.ll()
    def generic_cpy_call(space, func, *args):
        boxed_args = ()
        to_decref = ()
        assert len(args) == len(FT.ARGS)
        for i, ARG in unrolling_arg_types:
            arg = args[i]
            _pyobj = None
            if is_PyObject(ARG):
                if not is_pyobj(arg):
                    arg = make_ref(space, arg)
                    _pyobj = arg
            boxed_args += (arg,)
            to_decref += (_pyobj,)

        if is_PyObject(RESULT_TYPE):
            preexist_error = PyErr_Occurred(space)
        else:
            preexist_error = "this is not used"
        try:
            # Call the function
            result = call_external_function(func, *boxed_args)
        finally:
            for i, ARG in unrolling_arg_types:
                # note that this loop is nicely unrolled statically by RPython
                _pyobj = to_decref[i]
                if _pyobj is not None:
                    decref(space, _pyobj)

        if convert_result and is_PyObject(RESULT_TYPE):
            if not is_pyobj(result):
                ret = result
            else:
                # The object reference returned from a C function
                # that is called from Python must be an owned reference
                # - ownership is transferred from the function to its caller.
                if result:
                    ret = get_w_obj_and_decref(space, result)
                else:
                    ret = None

            # Check for exception consistency
            # XXX best attempt, will miss preexisting error that is
            # overwritten with a new error of the same type
            error = PyErr_Occurred(space)
            has_new_error = (error is not None) and (error is not preexist_error)
            has_result = ret is not None
            if not expect_null and has_new_error and has_result:
                raise oefmt(space.w_SystemError,
                            "An exception was set, but function returned a "
                            "value")
            elif not expect_null and not has_new_error and not has_result:
                raise oefmt(space.w_SystemError,
                            "Function returned a NULL result without setting "
                            "an exception")
            elif has_new_error:
                state = space.fromcache(State)
                state.check_and_raise_exception()

            return ret
        return result

    return generic_cpy_call<|MERGE_RESOLUTION|>--- conflicted
+++ resolved
@@ -1259,18 +1259,13 @@
     for c_name, attr in _flags:
         _, setter = rffi.CExternVariable(rffi.INT_real, c_name, eci_flags,
                                          _nowrapper=True, c_type='int')
-<<<<<<< HEAD
-        state.C.flag_setters[attr] = setter
-
-=======
         flag_setters[attr] = setter
     unroll_flag_setters = unrolling_iterable(flag_setters.items())
     def init_flags(space):
         for attr, setter in unroll_flag_setters:
             setter(rffi.cast(rffi.INT_real, space.sys.get_flag(attr)))
     state.C.init_flags = init_flags
-        
->>>>>>> 440216f5
+
 
 def init_function(func):
     INIT_FUNCTIONS.append(func)
