--- conflicted
+++ resolved
@@ -123,12 +123,8 @@
 METH_COEXIST METH_STATIC METH_CLASS
 METH_NOARGS METH_VARARGS METH_KEYWORDS METH_O
 Py_TPFLAGS_HEAPTYPE Py_TPFLAGS_HAVE_CLASS
-<<<<<<< HEAD
-Py_LT Py_LE Py_EQ Py_NE Py_GT Py_GE
+Py_LT Py_LE Py_EQ Py_NE Py_GT Py_GE Py_TPFLAGS_CHECKTYPES
 Py_CLEANUP_SUPPORTED
-=======
-Py_LT Py_LE Py_EQ Py_NE Py_GT Py_GE Py_TPFLAGS_CHECKTYPES
->>>>>>> da9abfdb
 """.split()
 for name in constant_names:
     setattr(CConfig_constants, name, rffi_platform.ConstantInteger(name))
@@ -487,10 +483,6 @@
         "PyComplex_Type": "space.w_complex",
         "PyByteArray_Type": "space.w_bytearray",
         "PyMemoryView_Type": "space.w_memoryview",
-<<<<<<< HEAD
-        #"PyArray_Type": "space.gettypeobject(W_NDimArray.typedef)",
-=======
->>>>>>> da9abfdb
         "PyBaseObject_Type": "space.w_object",
         'PyNone_Type': 'space.type(space.w_None)',
         'PyNotImplemented_Type': 'space.type(space.w_NotImplemented)',
@@ -1024,11 +1016,10 @@
                          source_dir / "modsupport.c",
                          source_dir / "getargs.c",
                          source_dir / "abstract.c",
-                         source_dir / "stringobject.c",
+                         source_dir / "unicodeobject.c",
                          source_dir / "mysnprintf.c",
                          source_dir / "pythonrun.c",
                          source_dir / "sysmodule.c",
-                         source_dir / "bufferobject.c",
                          source_dir / "cobject.c",
                          source_dir / "structseq.c",
                          source_dir / "capsule.c",
@@ -1090,27 +1081,7 @@
 
     eci = ExternalCompilationInfo(
         include_dirs=include_dirs,
-<<<<<<< HEAD
-        separate_module_files=[source_dir / "varargwrapper.c",
-                               source_dir / "pyerrors.c",
-                               source_dir / "modsupport.c",
-                               source_dir / "getargs.c",
-                               source_dir / "abstract.c",
-                               source_dir / "unicodeobject.c",
-                               source_dir / "mysnprintf.c",
-                               source_dir / "pythonrun.c",
-                               source_dir / "sysmodule.c",
-                               source_dir / "cobject.c",
-                               source_dir / "structseq.c",
-                               source_dir / "capsule.c",
-                               source_dir / "pysignals.c",
-                               source_dir / "pythread.c",
-                               #source_dir / "ndarrayobject.c",
-                               source_dir / "missing.c",
-                               ],
-=======
         separate_module_files= separate_module_files,
->>>>>>> da9abfdb
         separate_module_sources=separate_module_sources,
         compile_extra=compile_extra,
         **kwds
@@ -1119,6 +1090,9 @@
     return eci
 
 def setup_micronumpy(space):
+    # py3k
+    return False
+
     use_micronumpy = space.config.objspace.usemodules.micronumpy
     if not use_micronumpy:
         return use_micronumpy
