--- conflicted
+++ resolved
@@ -161,14 +161,6 @@
 
     if copy_numpy_headers:
         try:
-<<<<<<< HEAD
-            dstdir.mkdir('numpy')
-        except py.error.EEXIST:
-            pass
-        numpy_dstdir = dstdir / 'numpy'
-
-        numpy_include_dir = include_dir / 'numpy'
-=======
             dstdir.mkdir('_numpypy')
             dstdir.mkdir('_numpypy/numpy')
         except py.error.EEXIST:
@@ -176,7 +168,6 @@
         numpy_dstdir = dstdir / '_numpypy' / 'numpy'
 
         numpy_include_dir = include_dir / '_numpypy' / 'numpy'
->>>>>>> e4737619
         numpy_headers = numpy_include_dir.listdir('*.h') + numpy_include_dir.listdir('*.inl')
         _copy_header_files(numpy_headers, numpy_dstdir)
 
