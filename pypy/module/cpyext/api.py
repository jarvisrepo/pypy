--- conflicted
+++ resolved
@@ -137,15 +137,9 @@
 
 constant_names = """
 Py_TPFLAGS_READY Py_TPFLAGS_READYING
-<<<<<<< HEAD
-METH_COEXIST METH_STATIC METH_CLASS Py_TPFLAGS_BASETYPE Py_MAX_FMT
-METH_NOARGS METH_VARARGS METH_KEYWORDS METH_O
-Py_TPFLAGS_HEAPTYPE Py_TPFLAGS_HAVE_GC
-=======
 METH_COEXIST METH_STATIC METH_CLASS Py_TPFLAGS_BASETYPE
 METH_NOARGS METH_VARARGS METH_KEYWORDS METH_FASTCALL METH_O
-Py_TPFLAGS_HEAPTYPE
->>>>>>> 0f88e20b
+Py_TPFLAGS_HEAPTYPE Py_TPFLAGS_HAVE_GC Py_MAX_FMT
 Py_LT Py_LE Py_EQ Py_NE Py_GT Py_GE Py_MAX_NDIMS
 Py_CLEANUP_SUPPORTED PyBUF_READ
 PyBUF_FORMAT PyBUF_ND PyBUF_STRIDES PyBUF_WRITABLE PyBUF_SIMPLE PyBUF_WRITE
@@ -231,24 +225,7 @@
 # Handling of the GIL
 # -------------------
 #
-<<<<<<< HEAD
-# We add a global variable 'cpyext_glob_tid' that contains a thread
-# id.  Invariant: this variable always contain 0 when the PyPy GIL is
-# released.  It should also contain 0 when regular RPython code
-# executes.  In non-cpyext-related code, it will thus always be 0.
-# When cpyext-related C code runs, it contains the thread id (usually)
-# or the value -1 (only for state.C.PyXxx() functions which are short-
-# running and should not themselves release the GIL).
-#
-# **make_generic_cpy_call():** RPython to C, with the GIL held.  Before
-# the call, must assert that the global variable is 0 or the current
-# thread identifier (recursive call) and set the current thread identifier
-# into the global variable.  After the call, assert that the global variable
-# still contains the current thread id, and reset it to the value it held
-# before the call.
-=======
 # **make_generic_cpy_call():** RPython to C, with the GIL held.
->>>>>>> 0f88e20b
 #
 # **make_wrapper():** C to RPython; by default assume that the GIL is
 # held, but accepts gil="acquire", "release", "around",
@@ -1179,14 +1156,10 @@
 
         assert lltype.typeOf(retval) == restype
 
-<<<<<<< HEAD
-        _restore_gil_state(pygilstate_release, gilstate, gil_release, _gil_auto, tid)
+        _restore_gil_state(pygilstate_release, gilstate, gil_release, _gil_auto)
 
         # print "end to pypy"
 
-=======
-        _restore_gil_state(pygilstate_release, gilstate, gil_release, _gil_auto)
->>>>>>> 0f88e20b
         return retval
 
     wrapper_second_level._dont_inline_ = True
@@ -1286,7 +1259,6 @@
         mangle_name(prefix, '_Py_tuple_new'),
         [PyTypeObjectPtr, PyObject, PyObject], PyObject,
         compilation_info=eci, _nowrapper=True)
-<<<<<<< HEAD
     state.C._PyPy_init_pyobj_list = rffi.llexternal(
         '_PyPy_init_pyobj_list', [], PyGC_HeadPtr,
         compilation_info=eci, _nowrapper=True)
@@ -1312,7 +1284,6 @@
                                            [PyObject], lltype.Void,
                                            compilation_info=eci,
                                            _nowrapper=True)
-=======
     if we_are_translated():
         eci_flags = eci
     else:
@@ -1349,8 +1320,6 @@
             setter(rffi.cast(rffi.INT_real, space.sys.get_flag(attr)))
     state.C.init_flags = init_flags
 
->>>>>>> 0f88e20b
-
 def init_function(func):
     INIT_FUNCTIONS.append(func)
     return func
@@ -1681,12 +1650,9 @@
                          source_dir / "object.c",
                          source_dir / "typeobject.c",
                          source_dir / "tupleobject.c",
-<<<<<<< HEAD
+                         source_dir / "sliceobject.c",
                          source_dir / "listobject.c",
-=======
-                         source_dir / "sliceobject.c",
                          source_dir / "call.c",
->>>>>>> 0f88e20b
                          ]
 if WIN32:
     separate_module_files.append(source_dir / "pythread_nt.c")
@@ -2051,31 +2017,16 @@
             boxed_args += (arg,)
             to_decref += (_pyobj,)
 
-<<<<<<< HEAD
-        # see "Handling of the GIL" above
-        tid = rthread.get_ident()
-        tid_before = cpyext_glob_tid_ptr[0]
-        assert tid_before == 0 or tid_before == tid
-        cpyext_glob_tid_ptr[0] = tid
-
-        preexist_error = PyErr_Occurred(space)
-=======
         if is_PyObject(RESULT_TYPE):
             preexist_error = PyErr_Occurred(space)
         else:
             preexist_error = "this is not used"
->>>>>>> 0f88e20b
         try:
             #print "start cpyext_call"
             # Call the function
             result = call_external_function(func, *boxed_args)
             #print "end cpyext_call"
         finally:
-<<<<<<< HEAD
-            assert cpyext_glob_tid_ptr[0] == tid
-            cpyext_glob_tid_ptr[0] = tid_before
-=======
->>>>>>> 0f88e20b
             for i, ARG in unrolling_arg_types:
                 # note that this loop is nicely unrolled statically by RPython
                 _pyobj = to_decref[i]
