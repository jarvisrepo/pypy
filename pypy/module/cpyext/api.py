--- conflicted
+++ resolved
@@ -562,12 +562,7 @@
     '_PyObject_CallFunction_SizeT', '_PyObject_CallMethod_SizeT',
 
     'PyObject_GetBuffer', 'PyBuffer_Release',
-<<<<<<< HEAD
-=======
-    'PyBuffer_FromMemory', 'PyBuffer_FromReadWriteMemory', 'PyBuffer_FromObject',
-    'PyBuffer_FromReadWriteObject', 'PyBuffer_New', 'PyBuffer_Type', '_Py_get_buffer_type',
     '_Py_setfilesystemdefaultencoding',
->>>>>>> 5d0559cb
 
     'PyCObject_FromVoidPtr', 'PyCObject_FromVoidPtrAndDesc', 'PyCObject_AsVoidPtr',
     'PyCObject_GetDesc', 'PyCObject_Import', 'PyCObject_SetVoidPtr',
@@ -1069,11 +1064,7 @@
                                 compilation_info=eci, _nowrapper=True)
     def init_types(space):
         from pypy.module.cpyext.typeobject import py_type_ready
-<<<<<<< HEAD
-=======
         from pypy.module.sys.interp_encoding import getfilesystemencoding
-        py_type_ready(space, get_buffer_type())
->>>>>>> 5d0559cb
         py_type_ready(space, get_cobject_type())
         py_type_ready(space, get_capsule_type())
         s = space.text_w(getfilesystemencoding(space))
