import ctypes
import sys, os
import atexit

import py

from pypy.translator.goal import autopath
from pypy.rpython.lltypesystem import rffi, lltype
from pypy.rpython.tool import rffi_platform
from pypy.rpython.lltypesystem import ll2ctypes
from pypy.rpython.annlowlevel import llhelper
from pypy.rlib.objectmodel import we_are_translated
from pypy.translator.tool.cbuild import ExternalCompilationInfo
from pypy.translator.gensupp import NameManager
from pypy.tool.udir import udir
from pypy.translator import platform
from pypy.module.cpyext.state import State
from pypy.interpreter.error import OperationError, operationerrfmt
from pypy.interpreter.baseobjspace import W_Root
from pypy.interpreter.gateway import unwrap_spec
from pypy.interpreter.nestedscope import Cell
from pypy.interpreter.module import Module
from pypy.interpreter.function import StaticMethod
from pypy.objspace.std.sliceobject import W_SliceObject
from pypy.module.__builtin__.descriptor import W_Property
from pypy.module.__builtin__.interp_classobj import W_ClassObject
from pypy.module.__builtin__.interp_memoryview import W_MemoryView
from pypy.rlib.entrypoint import entrypoint
from pypy.rlib.unroll import unrolling_iterable
from pypy.rlib.objectmodel import specialize
from pypy.rlib.exports import export_struct
from pypy.module import exceptions
from pypy.module.exceptions import interp_exceptions
# CPython 2.4 compatibility
from py.builtin import BaseException
from pypy.tool.sourcetools import func_with_new_name
from pypy.rpython.lltypesystem.lloperation import llop

DEBUG_WRAPPER = True

# update these for other platforms
Py_ssize_t = lltype.Typedef(rffi.SSIZE_T, 'Py_ssize_t')
Py_ssize_tP = rffi.CArrayPtr(Py_ssize_t)
size_t = rffi.ULONG
ADDR = lltype.Signed

pypydir = py.path.local(autopath.pypydir)
include_dir = pypydir / 'module' / 'cpyext' / 'include'
source_dir = pypydir / 'module' / 'cpyext' / 'src'
include_dirs = [
    include_dir,
    udir,
    ]

class CConfig:
    _compilation_info_ = ExternalCompilationInfo(
        include_dirs=include_dirs,
        includes=['Python.h', 'stdarg.h'],
        compile_extra=['-DPy_BUILD_CORE'],
        )

class CConfig2:
    _compilation_info_ = CConfig._compilation_info_

class CConfig_constants:
    _compilation_info_ = CConfig._compilation_info_

VA_LIST_P = rffi.VOIDP # rffi.COpaquePtr('va_list')
CONST_STRING = lltype.Ptr(lltype.Array(lltype.Char,
                                       hints={'nolength': True}),
                          use_cache=False)
CONST_WSTRING = lltype.Ptr(lltype.Array(lltype.UniChar,
                                        hints={'nolength': True}),
                           use_cache=False)
assert CONST_STRING is not rffi.CCHARP
assert CONST_STRING == rffi.CCHARP
assert CONST_WSTRING is not rffi.CWCHARP
assert CONST_WSTRING == rffi.CWCHARP

# FILE* interface
FILEP = rffi.COpaquePtr('FILE')
fopen = rffi.llexternal('fopen', [CONST_STRING, CONST_STRING], FILEP)
fclose = rffi.llexternal('fclose', [FILEP], rffi.INT)
fwrite = rffi.llexternal('fwrite',
                         [rffi.VOIDP, rffi.SIZE_T, rffi.SIZE_T, FILEP],
                         rffi.SIZE_T)
fread = rffi.llexternal('fread',
                        [rffi.VOIDP, rffi.SIZE_T, rffi.SIZE_T, FILEP],
                        rffi.SIZE_T)
feof = rffi.llexternal('feof', [FILEP], rffi.INT)
if sys.platform == 'win32':
    fileno = rffi.llexternal('_fileno', [FILEP], rffi.INT)
else:
    fileno = rffi.llexternal('fileno', [FILEP], rffi.INT)


constant_names = """
Py_TPFLAGS_READY Py_TPFLAGS_READYING Py_TPFLAGS_HAVE_GETCHARBUFFER
METH_COEXIST METH_STATIC METH_CLASS
METH_NOARGS METH_VARARGS METH_KEYWORDS METH_O
Py_TPFLAGS_HEAPTYPE Py_TPFLAGS_HAVE_CLASS
Py_LT Py_LE Py_EQ Py_NE Py_GT Py_GE
""".split()
for name in constant_names:
    setattr(CConfig_constants, name, rffi_platform.ConstantInteger(name))
udir.join('pypy_decl.h').write("/* Will be filled later */")
udir.join('pypy_macros.h').write("/* Will be filled later */")
globals().update(rffi_platform.configure(CConfig_constants))

def copy_header_files(dstdir):
    assert dstdir.check(dir=True)
    headers = include_dir.listdir('*.h') + include_dir.listdir('*.inl')
    for name in ("pypy_decl.h", "pypy_macros.h"):
        headers.append(udir.join(name))
    for header in headers:
        target = dstdir.join(header.basename)
        try:
            header.copy(dstdir)
        except py.error.EACCES:
            target.remove()   # maybe it was a read-only file
            header.copy(dstdir)
        target.chmod(0444) # make the file read-only, to make sure that nobody
                           # edits it by mistake

_NOT_SPECIFIED = object()
CANNOT_FAIL = object()

# The same function can be called in three different contexts:
# (1) from C code
# (2) in the test suite, though the "api" object
# (3) from RPython code, for example in the implementation of another function.
#
# In contexts (2) and (3), a function declaring a PyObject argument type will
# receive a wrapped pypy object if the parameter name starts with 'w_', a
# reference (= rffi pointer) otherwise; conversion is automatic.  Context (2)
# only allows calls with a wrapped object.
#
# Functions with a PyObject return type should return a wrapped object.
#
# Functions may raise exceptions.  In context (3), the exception flows normally
# through the calling function.  In context (1) and (2), the exception is
# caught; if it is an OperationError, it is stored in the thread state; other
# exceptions generate a OperationError(w_SystemError); and the funtion returns
# the error value specifed in the API.
#

cpyext_namespace = NameManager('cpyext_')

class ApiFunction:
    def __init__(self, argtypes, restype, callable, error=_NOT_SPECIFIED,
                 c_name=None):
        self.argtypes = argtypes
        self.restype = restype
        self.functype = lltype.Ptr(lltype.FuncType(argtypes, restype))
        self.callable = callable
        if error is not _NOT_SPECIFIED:
            self.error_value = error
        self.c_name = c_name

        # extract the signature from the (CPython-level) code object
        from pypy.interpreter import pycode
        argnames, varargname, kwargname = pycode.cpython_code_signature(callable.func_code)

        assert argnames[0] == 'space'
        self.argnames = argnames[1:]
        assert len(self.argnames) == len(self.argtypes)

    def _freeze_(self):
        return True

    def get_llhelper(self, space):
        llh = getattr(self, '_llhelper', None)
        if llh is None:
            llh = llhelper(self.functype, self.get_wrapper(space))
            self._llhelper = llh
        return llh

    @specialize.memo()
    def get_wrapper(self, space):
        wrapper = getattr(self, '_wrapper', None)
        if wrapper is None:
            wrapper = make_wrapper(space, self.callable)
            self._wrapper = wrapper
            wrapper.relax_sig_check = True
            if self.c_name is not None:
                wrapper.c_name = cpyext_namespace.uniquename(self.c_name)
        return wrapper

def cpython_api(argtypes, restype, error=_NOT_SPECIFIED, external=True):
    """
    Declares a function to be exported.
    - `argtypes`, `restype` are lltypes and describe the function signature.
    - `error` is the value returned when an applevel exception is raised. The
      special value 'CANNOT_FAIL' (also when restype is Void) turns an eventual
      exception into a wrapped SystemError.  Unwrapped exceptions also cause a
      SytemError.
    - set `external` to False to get a C function pointer, but not exported by
      the API headers.
    """
    if isinstance(restype, lltype.Typedef):
        real_restype = restype.OF
    else:
        real_restype = restype

    if error is _NOT_SPECIFIED:
        if isinstance(real_restype, lltype.Ptr):
            error = lltype.nullptr(real_restype.TO)
        elif real_restype is lltype.Void:
            error = CANNOT_FAIL
    if type(error) is int:
        error = rffi.cast(real_restype, error)
    expect_integer = (isinstance(real_restype, lltype.Primitive) and
                      rffi.cast(restype, 0) == 0)

    def decorate(func):
        func_name = func.func_name
        if external:
            c_name = None
        else:
            c_name = func_name
        api_function = ApiFunction(argtypes, restype, func, error, c_name=c_name)
        func.api_func = api_function

        if external:
            assert func_name not in FUNCTIONS, (
                "%s already registered" % func_name)

        if error is _NOT_SPECIFIED:
            raise ValueError("function %s has no return value for exceptions"
                             % func)
        def make_unwrapper(catch_exception):
            names = api_function.argnames
            types_names_enum_ui = unrolling_iterable(enumerate(
                zip(api_function.argtypes,
                    [tp_name.startswith("w_") for tp_name in names])))

            @specialize.ll()
            def unwrapper(space, *args):
                from pypy.module.cpyext.pyobject import Py_DecRef
                from pypy.module.cpyext.pyobject import make_ref, from_ref
                from pypy.module.cpyext.pyobject import Reference
                newargs = ()
                to_decref = []
                assert len(args) == len(api_function.argtypes)
                for i, (ARG, is_wrapped) in types_names_enum_ui:
                    input_arg = args[i]
                    if is_PyObject(ARG) and not is_wrapped:
                        # build a reference
                        if input_arg is None:
                            arg = lltype.nullptr(PyObject.TO)
                        elif isinstance(input_arg, W_Root):
                            ref = make_ref(space, input_arg)
                            to_decref.append(ref)
                            arg = rffi.cast(ARG, ref)
                        else:
                            arg = input_arg
                    elif is_PyObject(ARG) and is_wrapped:
                        # convert to a wrapped object
                        if input_arg is None:
                            arg = input_arg
                        elif isinstance(input_arg, W_Root):
                            arg = input_arg
                        else:
                            arg = from_ref(space,
                                           rffi.cast(PyObject, input_arg))
                    else:
                        arg = input_arg
                    newargs += (arg, )
                try:
                    try:
                        res = func(space, *newargs)
                    except OperationError, e:
                        if not catch_exception:
                            raise
                        if not hasattr(api_function, "error_value"):
                            raise
                        state = space.fromcache(State)
                        state.set_exception(e)
                        if is_PyObject(restype):
                            return None
                        else:
                            return api_function.error_value
                    if not we_are_translated():
                        got_integer = isinstance(res, (int, long, float))
                        assert got_integer == expect_integer
                    if res is None:
                        return None
                    elif isinstance(res, Reference):
                        return res.get_wrapped(space)
                    else:
                        return res
                finally:
                    for arg in to_decref:
                        Py_DecRef(space, arg)
            unwrapper.func = func
            unwrapper.api_func = api_function
            unwrapper._always_inline_ = True
            return unwrapper

        unwrapper_catch = make_unwrapper(True)
        unwrapper_raise = make_unwrapper(False)
        if external:
            FUNCTIONS[func_name] = api_function
        INTERPLEVEL_API[func_name] = unwrapper_catch # used in tests
        return unwrapper_raise # used in 'normal' RPython code.
    return decorate

def cpython_struct(name, fields, forward=None, level=1):
    configname = name.replace(' ', '__')
    if level == 1:
        config = CConfig
    else:
        config = CConfig2
    setattr(config, configname, rffi_platform.Struct(name, fields))
    if forward is None:
        forward = lltype.ForwardReference()
    TYPES[configname] = forward
    return forward

INTERPLEVEL_API = {}
FUNCTIONS = {}

# These are C symbols which cpyext will export, but which are defined in .c
# files somewhere in the implementation of cpyext (rather than being defined in
# RPython).
SYMBOLS_C = [
    'Py_FatalError', 'PyOS_snprintf', 'PyOS_vsnprintf', 'PyArg_Parse',
    'PyArg_ParseTuple', 'PyArg_UnpackTuple', 'PyArg_ParseTupleAndKeywords',
    'PyArg_VaParse', 'PyArg_VaParseTupleAndKeywords', '_PyArg_NoKeywords',
    'PyString_FromFormat', 'PyString_FromFormatV',
    'PyModule_AddObject', 'PyModule_AddIntConstant', 'PyModule_AddStringConstant',
    'Py_BuildValue', 'Py_VaBuildValue', 'PyTuple_Pack',

    'PyErr_Format', 'PyErr_NewException', 'PyErr_NewExceptionWithDoc',
    'PySys_WriteStdout', 'PySys_WriteStderr',

    'PyEval_CallFunction', 'PyEval_CallMethod', 'PyObject_CallFunction',
    'PyObject_CallMethod', 'PyObject_CallFunctionObjArgs', 'PyObject_CallMethodObjArgs',

    'PyBuffer_FromMemory', 'PyBuffer_FromReadWriteMemory', 'PyBuffer_FromObject',
    'PyBuffer_FromReadWriteObject', 'PyBuffer_New', 'PyBuffer_Type', 'init_bufferobject',

    'PyCObject_FromVoidPtr', 'PyCObject_FromVoidPtrAndDesc', 'PyCObject_AsVoidPtr',
    'PyCObject_GetDesc', 'PyCObject_Import', 'PyCObject_SetVoidPtr',
    'PyCObject_Type', 'init_pycobject',

    'PyCapsule_New', 'PyCapsule_IsValid', 'PyCapsule_GetPointer',
    'PyCapsule_GetName', 'PyCapsule_GetDestructor', 'PyCapsule_GetContext',
    'PyCapsule_SetPointer', 'PyCapsule_SetName', 'PyCapsule_SetDestructor',
    'PyCapsule_SetContext', 'PyCapsule_Import', 'PyCapsule_Type', 'init_capsule',

    'PyObject_AsReadBuffer', 'PyObject_AsWriteBuffer', 'PyObject_CheckReadBuffer',

    'PyOS_getsig', 'PyOS_setsig',

    'PyStructSequence_InitType', 'PyStructSequence_New',
]
TYPES = {}
GLOBALS = { # this needs to include all prebuilt pto, otherwise segfaults occur
    '_Py_NoneStruct#': ('PyObject*', 'space.w_None'),
    '_Py_TrueStruct#': ('PyObject*', 'space.w_True'),
    '_Py_ZeroStruct#': ('PyObject*', 'space.w_False'),
    '_Py_NotImplementedStruct#': ('PyObject*', 'space.w_NotImplemented'),
    '_Py_EllipsisObject#': ('PyObject*', 'space.w_Ellipsis'),
    'PyDateTimeAPI': ('PyDateTime_CAPI*', 'None'),
    }
FORWARD_DECLS = []
INIT_FUNCTIONS = []
BOOTSTRAP_FUNCTIONS = []

def build_exported_objects():
    # Standard exceptions
    for exc_name in exceptions.Module.interpleveldefs.keys():
        GLOBALS['PyExc_' + exc_name] = (
            'PyTypeObject*',
            'space.gettypeobject(interp_exceptions.W_%s.typedef)'% (exc_name, ))

    # Common types with their own struct
    for cpyname, pypyexpr in {
        "Type": "space.w_type",
        "String": "space.w_str",
        "Unicode": "space.w_unicode",
        "Dict": "space.w_dict",
        "Tuple": "space.w_tuple",
        "List": "space.w_list",
        "Set": "space.w_set",
        "FrozenSet": "space.w_frozenset",
        "Int": "space.w_int",
        "Bool": "space.w_bool",
        "Float": "space.w_float",
        "Long": "space.w_int",
        "Complex": "space.w_complex",
        "ByteArray": "space.w_bytearray",
        "MemoryView": "space.gettypeobject(W_MemoryView.typedef)",
        "BaseObject": "space.w_object",
        'None': 'space.type(space.w_None)',
        'NotImplemented': 'space.type(space.w_NotImplemented)',
        'Cell': 'space.gettypeobject(Cell.typedef)',
        'Module': 'space.gettypeobject(Module.typedef)',
        'Property': 'space.gettypeobject(W_Property.typedef)',
        'Slice': 'space.gettypeobject(W_SliceObject.typedef)',
        'Class': 'space.gettypeobject(W_ClassObject.typedef)',
        'StaticMethod': 'space.gettypeobject(StaticMethod.typedef)',
        'CFunction': 'space.gettypeobject(cpyext.methodobject.W_PyCFunctionObject.typedef)',
        'WrapperDescr': 'space.gettypeobject(cpyext.methodobject.W_PyCMethodObject.typedef)'
        }.items():
        GLOBALS['Py%s_Type#' % (cpyname, )] = ('PyTypeObject*', pypyexpr)

<<<<<<< HEAD
    for cpyname in 'Method List Int Long Dict Tuple'.split():
=======
    for cpyname in 'Method List Long Dict Tuple Class'.split():
>>>>>>> 8f563ade
        FORWARD_DECLS.append('typedef struct { PyObject_HEAD } '
                             'Py%sObject' % (cpyname, ))
build_exported_objects()

def get_structtype_for_ctype(ctype):
    from pypy.module.cpyext.typeobjectdefs import PyTypeObjectPtr
    from pypy.module.cpyext.cdatetime import PyDateTime_CAPI
    return {"PyObject*": PyObject, "PyTypeObject*": PyTypeObjectPtr,
            "PyDateTime_CAPI*": lltype.Ptr(PyDateTime_CAPI)}[ctype]

PyTypeObject = lltype.ForwardReference()
PyTypeObjectPtr = lltype.Ptr(PyTypeObject)
# It is important that these PyObjects are allocated in a raw fashion
# Thus we cannot save a forward pointer to the wrapped object
# So we need a forward and backward mapping in our State instance
PyObjectStruct = lltype.ForwardReference()
PyObject = lltype.Ptr(PyObjectStruct)
PyObjectFields = (("ob_refcnt", lltype.Signed), ("ob_type", PyTypeObjectPtr))
PyVarObjectFields = PyObjectFields + (("ob_size", Py_ssize_t), )
cpython_struct('PyObject', PyObjectFields, PyObjectStruct)
PyVarObjectStruct = cpython_struct("PyVarObject", PyVarObjectFields)
PyVarObject = lltype.Ptr(PyVarObjectStruct)

Py_buffer = cpython_struct(
    "Py_buffer", (
        ('buf', rffi.VOIDP),
        ('obj', PyObject),
        ('len', Py_ssize_t),
        ('itemsize', Py_ssize_t),

        ('readonly', lltype.Signed),
        ('ndim', lltype.Signed),
        ('format', rffi.CCHARP),
        ('shape', Py_ssize_tP),
        ('strides', Py_ssize_tP),
        ('suboffsets', Py_ssize_tP),
        #('smalltable', rffi.CFixedArray(Py_ssize_t, 2)),
        ('internal', rffi.VOIDP)
        ))

@specialize.memo()
def is_PyObject(TYPE):
    if not isinstance(TYPE, lltype.Ptr):
        return False
    return hasattr(TYPE.TO, 'c_ob_refcnt') and hasattr(TYPE.TO, 'c_ob_type')

# a pointer to PyObject
PyObjectP = rffi.CArrayPtr(PyObject)

VA_TP_LIST = {}
#{'int': lltype.Signed,
#              'PyObject*': PyObject,
#              'PyObject**': PyObjectP,
#              'int*': rffi.INTP}

def configure_types():
    for config in (CConfig, CConfig2):
        for name, TYPE in rffi_platform.configure(config).iteritems():
            if name in TYPES:
                TYPES[name].become(TYPE)

def build_type_checkers(type_name, cls=None):
    """
    Builds two api functions: Py_XxxCheck() and Py_XxxCheckExact().
    - if `cls` is None, the type is space.w_[type].
    - if `cls` is a string, it is the name of a space attribute, e.g. 'w_str'.
    - else `cls` must be a W_Class with a typedef.
    """
    if cls is None:
        attrname = "w_" + type_name.lower()
        def get_w_type(space):
            return getattr(space, attrname)
    elif isinstance(cls, str):
        def get_w_type(space):
            return getattr(space, cls)
    else:
        def get_w_type(space):
            return space.gettypeobject(cls.typedef)
    check_name = "Py" + type_name + "_Check"

    def check(space, w_obj):
        "Implements the Py_Xxx_Check function"
        w_obj_type = space.type(w_obj)
        w_type = get_w_type(space)
        return (space.is_w(w_obj_type, w_type) or
                space.is_true(space.issubtype(w_obj_type, w_type)))
    def check_exact(space, w_obj):
        "Implements the Py_Xxx_CheckExact function"
        w_obj_type = space.type(w_obj)
        w_type = get_w_type(space)
        return space.is_w(w_obj_type, w_type)

    check = cpython_api([PyObject], rffi.INT_real, error=CANNOT_FAIL)(
        func_with_new_name(check, check_name))
    check_exact = cpython_api([PyObject], rffi.INT_real, error=CANNOT_FAIL)(
        func_with_new_name(check_exact, check_name + "Exact"))
    return check, check_exact

pypy_debug_catch_fatal_exception = rffi.llexternal('pypy_debug_catch_fatal_exception', [], lltype.Void)

# Make the wrapper for the cases (1) and (2)
def make_wrapper(space, callable):
    "NOT_RPYTHON"
    names = callable.api_func.argnames
    argtypes_enum_ui = unrolling_iterable(enumerate(zip(callable.api_func.argtypes,
        [name.startswith("w_") for name in names])))
    fatal_value = callable.api_func.restype._defl()

    @specialize.ll()
    def wrapper(*args):
        from pypy.module.cpyext.pyobject import make_ref, from_ref
        from pypy.module.cpyext.pyobject import Reference
        # we hope that malloc removal removes the newtuple() that is
        # inserted exactly here by the varargs specializer
        llop.gc_stack_bottom(lltype.Void)   # marker for trackgcroot.py
        rffi.stackcounter.stacks_counter += 1
        retval = fatal_value
        boxed_args = ()
        try:
            if not we_are_translated() and DEBUG_WRAPPER:
                print >>sys.stderr, callable,
            assert len(args) == len(callable.api_func.argtypes)
            for i, (typ, is_wrapped) in argtypes_enum_ui:
                arg = args[i]
                if is_PyObject(typ) and is_wrapped:
                    if arg:
                        arg_conv = from_ref(space, rffi.cast(PyObject, arg))
                    else:
                        arg_conv = None
                else:
                    arg_conv = arg
                boxed_args += (arg_conv, )
            state = space.fromcache(State)
            try:
                result = callable(space, *boxed_args)
                if not we_are_translated() and DEBUG_WRAPPER:
                    print >>sys.stderr, " DONE"
            except OperationError, e:
                failed = True
                state.set_exception(e)
            except BaseException, e:
                failed = True
                if not we_are_translated():
                    message = repr(e)
                    import traceback
                    traceback.print_exc()
                else:
                    message = str(e)
                state.set_exception(OperationError(space.w_SystemError,
                                                   space.wrap(message)))
            else:
                failed = False

            if failed:
                error_value = callable.api_func.error_value
                if error_value is CANNOT_FAIL:
                    raise SystemError("The function '%s' was not supposed to fail"
                                      % (callable.__name__,))
                retval = error_value

            elif is_PyObject(callable.api_func.restype):
                if result is None:
                    retval = rffi.cast(callable.api_func.restype,
                                       make_ref(space, None))
                elif isinstance(result, Reference):
                    retval = result.get_ref(space)
                elif not rffi._isllptr(result):
                    retval = rffi.cast(callable.api_func.restype,
                                       make_ref(space, result))
                else:
                    retval = result
            elif callable.api_func.restype is not lltype.Void:
                retval = rffi.cast(callable.api_func.restype, result)
        except Exception, e:
            print 'Fatal error in cpyext, CPython compatibility layer, calling', callable.__name__
            print 'Either report a bug or consider not using this particular extension'
            if not we_are_translated():
                import traceback
                traceback.print_exc()
                print str(e)
                # we can't do much here, since we're in ctypes, swallow
            else:
                print str(e)
                pypy_debug_catch_fatal_exception()
        rffi.stackcounter.stacks_counter -= 1
        return retval
    callable._always_inline_ = True
    wrapper.__name__ = "wrapper for %r" % (callable, )
    return wrapper

def process_va_name(name):
    return name.replace('*', '_star')

def setup_va_functions(eci):
    for name, TP in VA_TP_LIST.iteritems():
        name_no_star = process_va_name(name)
        func = rffi.llexternal('pypy_va_get_%s' % name_no_star, [VA_LIST_P],
                               TP, compilation_info=eci)
        globals()['va_get_%s' % name_no_star] = func

def setup_init_functions(eci):
    init_buffer = rffi.llexternal('init_bufferobject', [], lltype.Void, compilation_info=eci)
    init_pycobject = rffi.llexternal('init_pycobject', [], lltype.Void, compilation_info=eci)
    init_capsule = rffi.llexternal('init_capsule', [], lltype.Void, compilation_info=eci)
    INIT_FUNCTIONS.extend([
        lambda space: init_buffer(),
        lambda space: init_pycobject(),
        lambda space: init_capsule(),
    ])

def init_function(func):
    INIT_FUNCTIONS.append(func)
    return func

def bootstrap_function(func):
    BOOTSTRAP_FUNCTIONS.append(func)
    return func

def run_bootstrap_functions(space):
    for func in BOOTSTRAP_FUNCTIONS:
        func(space)

def c_function_signature(db, func):
    restype = db.gettype(func.restype).replace('@', '').strip()
    args = []
    for i, argtype in enumerate(func.argtypes):
        if argtype is CONST_STRING:
            arg = 'const char *@'
        elif argtype is CONST_WSTRING:
            arg = 'const wchar_t *@'
        else:
            arg = db.gettype(argtype)
        arg = arg.replace('@', 'arg%d' % (i,)).strip()
        args.append(arg)
    args = ', '.join(args) or "void"
    return restype, args

#_____________________________________________________
# Build the bridge DLL, Allow extension DLLs to call
# back into Pypy space functions
# Do not call this more than once per process
def build_bridge(space):
    "NOT_RPYTHON"
    from pypy.module.cpyext.pyobject import make_ref

    export_symbols = list(FUNCTIONS) + SYMBOLS_C + list(GLOBALS)
    from pypy.translator.c.database import LowLevelDatabase
    db = LowLevelDatabase()

    generate_macros(export_symbols, rename=True, do_deref=True)

    # Structure declaration code
    members = []
    structindex = {}
    for name, func in sorted(FUNCTIONS.iteritems()):
        restype, args = c_function_signature(db, func)
        members.append('%s (*%s)(%s);' % (restype, name, args))
        structindex[name] = len(structindex)
    structmembers = '\n'.join(members)
    struct_declaration_code = """\
    struct PyPyAPI {
    %(members)s
    } _pypyAPI;
    struct PyPyAPI* pypyAPI = &_pypyAPI;
    """ % dict(members=structmembers)

    functions = generate_decls_and_callbacks(db, export_symbols)

    global_objects = []
    for name, (typ, expr) in GLOBALS.iteritems():
        if "#" in name:
            continue
        if typ == 'PyDateTime_CAPI*':
            continue
        elif name.startswith('PyExc_'):
            global_objects.append('%s _%s;' % (typ[:-1], name))
        else:
            global_objects.append('%s %s = NULL;' % (typ, name))
    global_code = '\n'.join(global_objects)

    prologue = "#include <Python.h>\n"
    code = (prologue +
            struct_declaration_code +
            global_code +
            '\n' +
            '\n'.join(functions))

    eci = build_eci(True, export_symbols, code)
    eci = eci.compile_shared_lib(
        outputfilename=str(udir / "module_cache" / "pypyapi"))
    modulename = py.path.local(eci.libraries[-1])

    run_bootstrap_functions(space)

    # load the bridge, and init structure
    import ctypes
    bridge = ctypes.CDLL(str(modulename), mode=ctypes.RTLD_GLOBAL)

    space.fromcache(State).install_dll(eci)

    # populate static data
    for name, (typ, expr) in GLOBALS.iteritems():
        from pypy.module import cpyext
        w_obj = eval(expr)
        if name.endswith('#'):
            name = name[:-1]
            isptr = False
        else:
            isptr = True
        if name.startswith('PyExc_'):
            isptr = False

        INTERPLEVEL_API[name] = w_obj

        name = name.replace('Py', 'PyPy')
        if isptr:
            ptr = ctypes.c_void_p.in_dll(bridge, name)
            if typ == 'PyObject*':
                value = make_ref(space, w_obj)
            elif typ == 'PyDateTime_CAPI*':
                value = w_obj
            else:
                assert False, "Unknown static pointer: %s %s" % (typ, name)
            ptr.value = ctypes.cast(ll2ctypes.lltype2ctypes(value),
                                    ctypes.c_void_p).value
        elif typ in ('PyObject*', 'PyTypeObject*'):
            if name.startswith('PyPyExc_'):
                # we already have the pointer
                in_dll = ll2ctypes.get_ctypes_type(PyObject).in_dll(bridge, name)
                py_obj = ll2ctypes.ctypes2lltype(PyObject, in_dll)
            else:
                # we have a structure, get its address
                in_dll = ll2ctypes.get_ctypes_type(PyObject.TO).in_dll(bridge, name)
                py_obj = ll2ctypes.ctypes2lltype(PyObject, ctypes.pointer(in_dll))
            from pypy.module.cpyext.pyobject import (
                track_reference, get_typedescr)
            w_type = space.type(w_obj)
            typedescr = get_typedescr(w_type.instancetypedef)
            py_obj.c_ob_refcnt = 1
            py_obj.c_ob_type = rffi.cast(PyTypeObjectPtr,
                                         make_ref(space, w_type))
            typedescr.attach(space, py_obj, w_obj)
            track_reference(space, py_obj, w_obj)
        else:
            assert False, "Unknown static object: %s %s" % (typ, name)

    pypyAPI = ctypes.POINTER(ctypes.c_void_p).in_dll(bridge, 'pypyAPI')

    # implement structure initialization code
    for name, func in FUNCTIONS.iteritems():
        if name.startswith('cpyext_'): # XXX hack
            continue
        pypyAPI[structindex[name]] = ctypes.cast(
            ll2ctypes.lltype2ctypes(func.get_llhelper(space)),
            ctypes.c_void_p)

    setup_va_functions(eci)

    setup_init_functions(eci)
    return modulename.new(ext='')

def generate_macros(export_symbols, rename=True, do_deref=True):
    "NOT_RPYTHON"
    pypy_macros = []
    renamed_symbols = []
    for name in export_symbols:
        if name.startswith("PyPy"):
            renamed_symbols.append(name)
            continue
        if not rename:
            continue
        name = name.replace("#", "")
        newname = name.replace('Py', 'PyPy')
        if not rename:
            newname = name
        pypy_macros.append('#define %s %s' % (name, newname))
        if name.startswith("PyExc_"):
            pypy_macros.append('#define _%s _%s' % (name, newname))
        renamed_symbols.append(newname)
    if rename:
        export_symbols[:] = renamed_symbols
    else:
        export_symbols[:] = [sym.replace("#", "") for sym in export_symbols]

    # Generate defines
    for macro_name, size in [
        ("SIZEOF_LONG_LONG", rffi.LONGLONG),
        ("SIZEOF_VOID_P", rffi.VOIDP),
        ("SIZEOF_SIZE_T", rffi.SIZE_T),
        ("SIZEOF_TIME_T", rffi.TIME_T),
        ("SIZEOF_LONG", rffi.LONG),
        ("SIZEOF_SHORT", rffi.SHORT),
        ("SIZEOF_INT", rffi.INT)
    ]:
        pypy_macros.append("#define %s %s" % (macro_name, rffi.sizeof(size)))
    pypy_macros.append('')

    pypy_macros_h = udir.join('pypy_macros.h')
    pypy_macros_h.write('\n'.join(pypy_macros))

def generate_decls_and_callbacks(db, export_symbols, api_struct=True):
    "NOT_RPYTHON"
    # implement function callbacks and generate function decls
    functions = []
    pypy_decls = []
    pypy_decls.append("#ifndef PYPY_STANDALONE\n")
    pypy_decls.append("#ifdef __cplusplus")
    pypy_decls.append("extern \"C\" {")
    pypy_decls.append("#endif\n")

    for decl in FORWARD_DECLS:
        pypy_decls.append("%s;" % (decl,))

    for name, func in sorted(FUNCTIONS.iteritems()):
        restype, args = c_function_signature(db, func)
        pypy_decls.append("PyAPI_FUNC(%s) %s(%s);" % (restype, name, args))
        if api_struct:
            callargs = ', '.join('arg%d' % (i,)
                                 for i in range(len(func.argtypes)))
            if func.restype is lltype.Void:
                body = "{ _pypyAPI.%s(%s); }" % (name, callargs)
            else:
                body = "{ return _pypyAPI.%s(%s); }" % (name, callargs)
            functions.append('%s %s(%s)\n%s' % (restype, name, args, body))
    for name in VA_TP_LIST:
        name_no_star = process_va_name(name)
        header = ('%s pypy_va_get_%s(va_list* vp)' %
                  (name, name_no_star))
        pypy_decls.append(header + ';')
        functions.append(header + '\n{return va_arg(*vp, %s);}\n' % name)
        export_symbols.append('pypy_va_get_%s' % (name_no_star,))

    for name, (typ, expr) in GLOBALS.iteritems():
        if name.endswith('#'):
            name = name.replace("#", "")
            typ = typ.replace("*", "")
        elif name.startswith('PyExc_'):
            typ = 'PyObject*'
        pypy_decls.append('PyAPI_DATA(%s) %s;' % (typ, name))

    pypy_decls.append("#ifdef __cplusplus")
    pypy_decls.append("}")
    pypy_decls.append("#endif")
    pypy_decls.append("#endif /*PYPY_STANDALONE*/\n")

    pypy_decl_h = udir.join('pypy_decl.h')
    pypy_decl_h.write('\n'.join(pypy_decls))
    return functions

def build_eci(building_bridge, export_symbols, code):
    "NOT_RPYTHON"
    # Build code and get pointer to the structure
    kwds = {}
    export_symbols_eci = export_symbols[:]

    compile_extra=['-DPy_BUILD_CORE']

    if building_bridge:
        if sys.platform == "win32":
            # '%s' undefined; assuming extern returning int
            compile_extra.append("/we4013")
            # Sometimes the library is wrapped into another DLL, ensure that
            # the correct bootstrap code is installed
            kwds["link_extra"] = ["msvcrt.lib"]
        elif sys.platform.startswith('linux'):
            compile_extra.append("-Werror=implicit-function-declaration")
        export_symbols_eci.append('pypyAPI')
        compile_extra.append('-g')
    else:
        kwds["includes"] = ['Python.h'] # this is our Python.h

    # Generate definitions for global structures
    structs = ["#include <Python.h>"]
    for name, (typ, expr) in GLOBALS.iteritems():
        if name.endswith('#'):
            structs.append('%s %s;' % (typ[:-1], name[:-1]))
        elif name.startswith('PyExc_'):
            structs.append('extern PyTypeObject _%s;' % (name,))
            structs.append('PyObject* %s = (PyObject*)&_%s;' % (name, name))
        elif typ == 'PyDateTime_CAPI*':
            structs.append('%s %s = NULL;' % (typ, name))
    struct_source = '\n'.join(structs)

    separate_module_sources = [code, struct_source]

    if sys.platform == 'win32':
        get_pythonapi_source = '''
        #include <windows.h>
        HANDLE pypy_get_pythonapi_handle() {
            MEMORY_BASIC_INFORMATION  mi;
            memset(&mi, 0, sizeof(mi));

            if( !VirtualQueryEx(GetCurrentProcess(), &pypy_get_pythonapi_handle,
                                &mi, sizeof(mi)) )
                return 0;

            return (HMODULE)mi.AllocationBase;
        }
        '''
        separate_module_sources.append(get_pythonapi_source)
        export_symbols_eci.append('pypy_get_pythonapi_handle')

    eci = ExternalCompilationInfo(
        include_dirs=include_dirs,
        separate_module_files=[source_dir / "varargwrapper.c",
                               source_dir / "pyerrors.c",
                               source_dir / "modsupport.c",
                               source_dir / "getargs.c",
                               source_dir / "unicodeobject.c",
                               source_dir / "mysnprintf.c",
                               source_dir / "pythonrun.c",
                               source_dir / "sysmodule.c",
                               source_dir / "bufferobject.c",
                               source_dir / "object.c",
                               source_dir / "cobject.c",
                               source_dir / "structseq.c",
                               source_dir / "capsule.c",
                               source_dir / "pysignals.c",
                               ],
        separate_module_sources=separate_module_sources,
        export_symbols=export_symbols_eci,
        compile_extra=compile_extra,
        **kwds
        )

    return eci


def setup_library(space):
    "NOT_RPYTHON"
    from pypy.module.cpyext.pyobject import make_ref

    export_symbols = list(FUNCTIONS) + SYMBOLS_C + list(GLOBALS)
    from pypy.translator.c.database import LowLevelDatabase
    db = LowLevelDatabase()

    generate_macros(export_symbols, rename=False, do_deref=False)

    functions = generate_decls_and_callbacks(db, [], api_struct=False)
    code = "#include <Python.h>\n" + "\n".join(functions)

    eci = build_eci(False, export_symbols, code)

    space.fromcache(State).install_dll(eci)

    run_bootstrap_functions(space)
    setup_va_functions(eci)

    # populate static data
    for name, (typ, expr) in GLOBALS.iteritems():
        name = name.replace("#", "")
        if name.startswith('PyExc_'):
            name = '_' + name
        from pypy.module import cpyext
        w_obj = eval(expr)
        if typ in ('PyObject*', 'PyTypeObject*'):
            struct_ptr = make_ref(space, w_obj)
        elif typ == 'PyDateTime_CAPI*':
            continue
        else:
            assert False, "Unknown static data: %s %s" % (typ, name)
        struct = rffi.cast(get_structtype_for_ctype(typ), struct_ptr)._obj
        struct._compilation_info = eci
        export_struct(name, struct)

    for name, func in FUNCTIONS.iteritems():
        deco = entrypoint("cpyext", func.argtypes, name, relax=True)
        deco(func.get_wrapper(space))

    setup_init_functions(eci)
    trunk_include = pypydir.dirpath() / 'include'
    copy_header_files(trunk_include)

initfunctype = lltype.Ptr(lltype.FuncType([], lltype.Void))
@unwrap_spec(path=str, name=str)
def load_extension_module(space, path, name):
    if os.sep not in path:
        path = os.curdir + os.sep + path      # force a '/' in the path
    state = space.fromcache(State)
    if state.find_extension(name, path) is not None:
        return
    old_context = state.package_context
    state.package_context = name, path
    try:
        from pypy.rlib import rdynload
        try:
            ll_libname = rffi.str2charp(path)
            try:
                dll = rdynload.dlopen(ll_libname)
            finally:
                lltype.free(ll_libname, flavor='raw')
        except rdynload.DLOpenError, e:
            raise operationerrfmt(
                space.w_ImportError,
                "unable to load extension module '%s': %s",
                path, e.msg)
        try:
            initptr = rdynload.dlsym(dll, 'init%s' % (name.split('.')[-1],))
        except KeyError:
            raise operationerrfmt(
                space.w_ImportError,
                "function init%s not found in library %s",
                name, path)
        initfunc = rffi.cast(initfunctype, initptr)
        generic_cpy_call(space, initfunc)
        state.check_and_raise_exception()
    finally:
        state.package_context = old_context
    state.fixup_extension(name, path)

@specialize.ll()
def generic_cpy_call(space, func, *args):
    FT = lltype.typeOf(func).TO
    return make_generic_cpy_call(FT, True, False)(space, func, *args)

@specialize.ll()
def generic_cpy_call_dont_decref(space, func, *args):
    FT = lltype.typeOf(func).TO
    return make_generic_cpy_call(FT, False, False)(space, func, *args)

@specialize.ll()
def generic_cpy_call_expect_null(space, func, *args):
    FT = lltype.typeOf(func).TO
    return make_generic_cpy_call(FT, True, True)(space, func, *args)

@specialize.memo()
def make_generic_cpy_call(FT, decref_args, expect_null):
    from pypy.module.cpyext.pyobject import make_ref, from_ref, Py_DecRef
    from pypy.module.cpyext.pyobject import RefcountState
    from pypy.module.cpyext.pyerrors import PyErr_Occurred
    unrolling_arg_types = unrolling_iterable(enumerate(FT.ARGS))
    RESULT_TYPE = FT.RESULT

    # copied and modified from rffi.py
    # We need tons of care to ensure that no GC operation and no
    # exception checking occurs in call_external_function.
    argnames = ', '.join(['a%d' % i for i in range(len(FT.ARGS))])
    source = py.code.Source("""
        def cpy_call_external(funcptr, %(argnames)s):
            # NB. it is essential that no exception checking occurs here!
            res = funcptr(%(argnames)s)
            return res
    """ % locals())
    miniglobals = {'__name__':    __name__, # for module name propagation
                   }
    exec source.compile() in miniglobals
    call_external_function = miniglobals['cpy_call_external']
    call_external_function._dont_inline_ = True
    call_external_function._annspecialcase_ = 'specialize:ll'
    call_external_function._gctransformer_hint_close_stack_ = True
    # don't inline, as a hack to guarantee that no GC pointer is alive
    # anywhere in call_external_function

    @specialize.ll()
    def generic_cpy_call(space, func, *args):
        boxed_args = ()
        to_decref = []
        assert len(args) == len(FT.ARGS)
        for i, ARG in unrolling_arg_types:
            arg = args[i]
            if is_PyObject(ARG):
                if arg is None:
                    boxed_args += (lltype.nullptr(PyObject.TO),)
                elif isinstance(arg, W_Root):
                    ref = make_ref(space, arg)
                    boxed_args += (ref,)
                    if decref_args:
                        to_decref.append(ref)
                else:
                    boxed_args += (arg,)
            else:
                boxed_args += (arg,)

        try:
            # create a new container for borrowed references
            state = space.fromcache(RefcountState)
            old_container = state.swap_borrow_container(None)
            try:
                # Call the function
                result = call_external_function(func, *boxed_args)
            finally:
                state.swap_borrow_container(old_container)

            if is_PyObject(RESULT_TYPE):
                if result is None:
                    ret = result
                elif isinstance(result, W_Root):
                    ret = result
                else:
                    ret = from_ref(space, result)
                    # The object reference returned from a C function
                    # that is called from Python must be an owned reference
                    # - ownership is transferred from the function to its caller.
                    if result:
                        Py_DecRef(space, result)

                # Check for exception consistency
                has_error = PyErr_Occurred(space) is not None
                has_result = ret is not None
                if has_error and has_result:
                    raise OperationError(space.w_SystemError, space.wrap(
                        "An exception was set, but function returned a value"))
                elif not expect_null and not has_error and not has_result:
                    raise OperationError(space.w_SystemError, space.wrap(
                        "Function returned a NULL result without setting an exception"))

                if has_error:
                    state = space.fromcache(State)
                    state.check_and_raise_exception()

                return ret
            return result
        finally:
            if decref_args:
                for ref in to_decref:
                    Py_DecRef(space, ref)
    return generic_cpy_call
<|MERGE_RESOLUTION|>--- conflicted
+++ resolved
@@ -406,11 +406,7 @@
         }.items():
         GLOBALS['Py%s_Type#' % (cpyname, )] = ('PyTypeObject*', pypyexpr)
 
-<<<<<<< HEAD
-    for cpyname in 'Method List Int Long Dict Tuple'.split():
-=======
-    for cpyname in 'Method List Long Dict Tuple Class'.split():
->>>>>>> 8f563ade
+    for cpyname in 'Method List Long Dict Tuple'.split():
         FORWARD_DECLS.append('typedef struct { PyObject_HEAD } '
                              'Py%sObject' % (cpyname, ))
 build_exported_objects()
