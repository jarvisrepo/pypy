import ctypes
import sys, os
from collections import defaultdict

import py

from pypy import pypydir
from rpython.rtyper.lltypesystem import rffi, lltype
from rpython.rtyper.tool import rffi_platform
from rpython.rtyper.lltypesystem import ll2ctypes
from rpython.rtyper.annlowlevel import llhelper
from rpython.rlib.objectmodel import we_are_translated, keepalive_until_here
from rpython.rlib.objectmodel import dont_inline
from rpython.rlib.rfile import (FILEP, c_fread, c_fclose, c_fwrite,
        c_fdopen, c_fileno, c_ferror,
        c_fopen)# for tests
from rpython.rlib import jit, rutf8
from rpython.rlib.rarithmetic import widen
from rpython.translator import cdir
from rpython.translator.tool.cbuild import ExternalCompilationInfo
from rpython.translator.gensupp import NameManager
from rpython.tool.udir import udir
from pypy.module.cpyext.state import State
from pypy.interpreter.error import OperationError, oefmt, raise_import_error
from pypy.interpreter.baseobjspace import W_Root
from pypy.interpreter.gateway import unwrap_spec
from pypy.interpreter.nestedscope import Cell
from pypy.interpreter.module import Module
from pypy.interpreter.function import StaticMethod
from pypy.interpreter.pyparser import pygram
from pypy.objspace.std.sliceobject import W_SliceObject
from pypy.objspace.std.unicodeobject import encode_object
from pypy.module.__builtin__.descriptor import W_Property
#from pypy.module.micronumpy.base import W_NDimArray
from pypy.module.__pypy__.interp_buffer import W_Bufferable
from rpython.rlib.entrypoint import entrypoint_lowlevel
from rpython.rlib.rposix import SuppressIPH
from rpython.rlib.unroll import unrolling_iterable
from rpython.rlib.objectmodel import specialize
from pypy.module.exceptions import interp_exceptions
from rpython.tool.sourcetools import func_with_new_name
from rpython.rtyper.lltypesystem.lloperation import llop
from rpython.rlib import rawrefcount
from rpython.rlib import rthread
from rpython.rlib.debug import fatalerror_notb
from rpython.rlib import rstackovf
from pypy.objspace.std.typeobject import W_TypeObject, find_best_base
from rpython.tool.cparser import CTypeSpace

DEBUG_WRAPPER = True
if sys.platform == 'win32':
    dash = '_'
    WIN32 = True
else:
    dash = ''
    WIN32 = False

pypydir = py.path.local(pypydir)
include_dir = pypydir / 'module' / 'cpyext' / 'include'
pc_dir = pypydir / 'module' / 'cpyext' / 'PC'
parse_dir = pypydir / 'module' / 'cpyext' / 'parse'
source_dir = pypydir / 'module' / 'cpyext' / 'src'
translator_c_dir = py.path.local(cdir)
include_dirs = [
    include_dir,
    parse_dir,
    translator_c_dir,
    udir,
    ]
if WIN32:
    include_dirs.insert(0, pc_dir)

configure_eci = ExternalCompilationInfo(
        include_dirs=include_dirs,
        includes=['Python.h', 'stdarg.h', 'structmember.h', 'marshal.h'],
        compile_extra=['-DPy_BUILD_CORE'])

class CConfig:
    _compilation_info_ = configure_eci

class CConfig2:
    _compilation_info_ = configure_eci

class CConfig_constants:
    _compilation_info_ = configure_eci

CONST_STRING = lltype.Ptr(lltype.Array(lltype.Char,
                                       hints={'nolength': True}),
                          use_cache=False)
CONST_STRINGP = lltype.Ptr(lltype.Array(rffi.CCHARP,
                                       hints={'nolength': True}),
                          use_cache=False)
CONST_WSTRING = lltype.Ptr(lltype.Array(lltype.UniChar,
                                        hints={'nolength': True}),
                           use_cache=False)
assert CONST_STRING is not rffi.CCHARP
assert CONST_STRING == rffi.CCHARP
assert CONST_STRINGP is not rffi.CCHARPP
assert CONST_STRINGP == rffi.CCHARPP
assert CONST_WSTRING is not rffi.CWCHARP
assert CONST_WSTRING == rffi.CWCHARP

# FILE* interface

def fclose(fp):
    try:
        with SuppressIPH():
            return c_fclose(fp)
    except IOError:
        return -1

def fwrite(buf, sz, n, fp):
    with SuppressIPH():
        return c_fwrite(buf, sz, n, fp)

def fread(buf, sz, n, fp):
    with SuppressIPH():
        return c_fread(buf, sz, n, fp)

_feof = rffi.llexternal('feof', [FILEP], rffi.INT)
def feof(fp):
    with SuppressIPH():
        return _feof(fp)

_ferror = rffi.llexternal('ferror', [FILEP], rffi.INT)
def ferror(fp):
    with SuppressIPH():
        return _ferror(fp)

pypy_decl = 'pypy_decl.h'
udir.join(pypy_decl).write("/* Will be filled later */\n")
udir.join('pypy_structmember_decl.h').write("/* Will be filled later */\n")
udir.join('pypy_marshal_decl.h').write("/* Will be filled later */\n")
udir.join('pypy_macros.h').write("/* Will be filled later */\n")
udir.join('genericaliasobject.h').write("/* Will be filled later */\n")

constant_names = """
Py_TPFLAGS_READY Py_TPFLAGS_READYING
METH_COEXIST METH_STATIC METH_CLASS Py_TPFLAGS_BASETYPE
METH_NOARGS METH_VARARGS METH_KEYWORDS METH_FASTCALL METH_O
Py_TPFLAGS_HEAPTYPE METH_METHOD
Py_LT Py_LE Py_EQ Py_NE Py_GT Py_GE Py_MAX_NDIMS
Py_CLEANUP_SUPPORTED PyBUF_READ
PyBUF_FORMAT PyBUF_ND PyBUF_STRIDES PyBUF_WRITABLE PyBUF_SIMPLE PyBUF_WRITE
PY_SSIZE_T_MAX PY_SSIZE_T_MIN
""".split()

for name in ('LONG', 'LIST', 'TUPLE', 'UNICODE', 'DICT', 'BASE_EXC',
             'TYPE', 'BYTES'):
    constant_names.append('Py_TPFLAGS_%s_SUBCLASS' % name)

#pystrtod.h flags
for name in ('SIGN', 'ADD_DOT_0', 'ALT'):
    constant_names.append('Py_DTSF_%s' % name)

# PyPy-specific flags
for name in ('FLOAT',):
    constant_names.append('Py_TPPYPYFLAGS_%s_SUBCLASS' % name)


for name in constant_names:
    setattr(CConfig_constants, name, rffi_platform.ConstantInteger(name))
globals().update(rffi_platform.configure(CConfig_constants))

def _copy_header_files(headers, dstdir):
    for header in headers:
        target = dstdir.join(header.basename)
        try:
            header.copy(dstdir)
        except py.error.EACCES:
            target.remove()   # maybe it was a read-only file
            header.copy(dstdir)
        target.chmod(0444) # make the file read-only, to make sure that nobody
                           # edits it by mistake

def copy_header_files(cts, dstdir, copy_numpy_headers):
    # XXX: 20 lines of code to recursively copy a directory, really??
    assert dstdir.check(dir=True)
    headers = include_dir.listdir('*.h') + include_dir.listdir('*.inl')
    for name in ["pypy_macros.h", "graminit.h"] + FUNCTIONS_BY_HEADER.keys():
        headers.append(udir.join(name))
    for path in cts.parsed_headers:
        headers.append(path)
    _copy_header_files(headers, dstdir)

    if copy_numpy_headers:
        try:
            dstdir.mkdir('_numpypy')
            dstdir.mkdir('_numpypy/numpy')
        except py.error.EEXIST:
            pass
        numpy_dstdir = dstdir / '_numpypy' / 'numpy'

        numpy_include_dir = include_dir / '_numpypy' / 'numpy'
        numpy_headers = numpy_include_dir.listdir('*.h') + numpy_include_dir.listdir('*.inl')
        _copy_header_files(numpy_headers, numpy_dstdir)
    if WIN32:
        # Override pyconfig.h with the one for windows
        PC_dir = pypydir / 'module' / 'cpyext' / 'PC'
        headers = PC_dir.listdir('*.h')
        _copy_header_files(headers, dstdir)


class NotSpecified(object):
    pass
_NOT_SPECIFIED = NotSpecified()
class CannotFail(object):
    pass
CANNOT_FAIL = CannotFail()

# The same function can be called in three different contexts:
# (1) from C code
# (2) in the test suite, though the "api" object
# (3) from RPython code, for example in the implementation of another function.
#
# In contexts (2) and (3), a function declaring a PyObject argument type will
# receive a wrapped pypy object if the parameter name starts with 'w_', a
# reference (= rffi pointer) otherwise; conversion is automatic.  Context (2)
# only allows calls with a wrapped object.
#
# Functions with a PyObject return type should return a wrapped object.
#
# Functions may raise exceptions.  In context (3), the exception flows normally
# through the calling function.  In context (1) and (2), the exception is
# caught; if it is an OperationError, it is stored in the thread state; other
# exceptions generate a OperationError(w_SystemError); and the funtion returns
# the error value specifed in the API.
#
# Handling of the GIL
# -------------------
#
# **make_generic_cpy_call():** RPython to C, with the GIL held.
#
# **make_wrapper():** C to RPython; by default assume that the GIL is
# held, but accepts gil="acquire", "release", "around",
# "pygilstate_ensure", "pygilstate_release".
#
# When a wrapper() is called:
#
# * "acquire": assert that the GIL is not currently held (otherwise,
#   deadlock!).  Acquire the PyPy GIL.
#
# * gil=None: we should hold the GIL already.  But check anyway, just
#   in case.  Do the acquire/release if it was not acquired before
#   (workaround "_auto" case).
#
# * "pygilstate_ensure": if the GIL is already acquired,
#   do nothing and set the extra arg to 0.  Otherwise,
#   do the "acquire" and set the extra arg to 1.  Then we'll call
#   pystate.py:PyGILState_Ensure() with this extra arg, which will do
#   the rest of the logic.
#
# When a wrapper() returns:
#
# * "release": release the PyPy GIL.
#
# * gil=None: we keep holding the GIL in the normal case; we release it
#   in the workaround "_auto" case.
#
# * "pygilstate_release": if the argument is PyGILState_UNLOCKED,
#   release the PyPy GIL; otherwise, no-op.  The rest of the logic of
#   PyGILState_Release() should be done before, in pystate.py.


cpyext_namespace = NameManager('cpyext_')

class BaseApiFunction(object):
    def __init__(self, argtypes, restype, callable):
        self.argtypes = argtypes
        self.restype = restype
        self.functype = lltype.Ptr(lltype.FuncType(argtypes, restype))
        self.callable = callable
        self.cdecl = None    # default
        #
        def get_llhelper(space):
            return llhelper(self.functype, self.get_wrapper(space))
        self.get_llhelper = get_llhelper

    def get_api_decl(self, name, c_writer):
        restype = self.get_c_restype(c_writer)
        args = self.get_c_args(c_writer)
        res = self.API_VISIBILITY % (restype,)
        return "{res} {name}({args});".format(**locals())

    def get_c_restype(self, c_writer):
        if self.cdecl:
            return self.cdecl.tp.result.get_c_name()
        return c_writer.gettype(self.restype).replace('@', '').strip()

    def get_c_args(self, c_writer):
        if self.cdecl:
            args = [tp.get_c_name('arg%d' % i) for i, tp in
                enumerate(self.cdecl.tp.args)]
            return ', '.join(args) or "void"
        args = []
        for i, argtype in enumerate(self.argtypes):
            if argtype is CONST_STRING:
                arg = 'const char *@'
            elif argtype is CONST_STRINGP:
                arg = 'const char **@'
            elif argtype is CONST_WSTRING:
                arg = 'const wchar_t *@'
            else:
                arg = c_writer.gettype(argtype)
            arg = arg.replace('@', 'arg%d' % (i,)).strip()
            args.append(arg)
        args = ', '.join(args) or "void"
        return args

    def get_ptr_decl(self, name, c_writer):
        restype = self.get_c_restype(c_writer)
        args = self.get_c_args(c_writer)
        return "{restype} (*{name})({args});".format(**locals())

    def get_ctypes_impl(self, name, c_writer):
        restype = self.get_c_restype(c_writer)
        args = self.get_c_args(c_writer)
        callargs = ', '.join('arg%d' % (i,)
                            for i in range(len(self.argtypes)))
        if self.restype is lltype.Void:
            body = "{ _pypyAPI.%s(%s); }" % (name, callargs)
        else:
            body = "{ return _pypyAPI.%s(%s); }" % (name, callargs)
        return '%s %s(%s)\n%s' % (restype, name, args, body)


class ApiFunction(BaseApiFunction):
    API_VISIBILITY = "PyAPI_FUNC(%s)"

    def __init__(self, argtypes, restype, callable, error=CANNOT_FAIL,
                 c_name=None, cdecl=None, gil=None,
                 result_borrowed=False, result_is_ll=False):
        from rpython.flowspace.bytecode import cpython_code_signature
        BaseApiFunction.__init__(self, argtypes, restype, callable)
        self.error_value = error
        self.c_name = c_name
        self.cdecl = cdecl

        # extract the signature from the (CPython-level) code object
        sig = cpython_code_signature(callable.func_code)
        assert sig.argnames[0] == 'space'
        self.argnames = sig.argnames[1:]
        if gil == 'pygilstate_ensure':
            assert self.argnames[-1] == 'previous_state'
            del self.argnames[-1]
        assert len(self.argnames) == len(self.argtypes)

        self.gil = gil
        self.result_borrowed = result_borrowed
        self.result_is_ll = result_is_ll

    def __repr__(self):
        return "<cpyext function %s>" % (self.callable.__name__,)

    def _freeze_(self):
        return True

    @specialize.memo()
    def get_wrapper(self, space):
        wrapper = getattr(self, '_wrapper', None)
        if wrapper is None:
            wrapper = self._wrapper = self._make_wrapper(space)
        return wrapper

    # Make the wrapper for the cases (1) and (2)
    def _make_wrapper(self, space):
        "NOT_RPYTHON"
        # This logic is obscure, because we try to avoid creating one
        # big wrapper() function for every callable.  Instead we create
        # only one per "signature".

        argtypesw = zip(self.argtypes,
                        [_name.startswith("w_") for _name in self.argnames])
        error_value = self.error_value
        if (isinstance(self.restype, lltype.Ptr)
                and error_value is not CANNOT_FAIL):
            assert lltype.typeOf(error_value) == self.restype
            assert not error_value    # only support error=NULL
            error_value = 0    # because NULL is not hashable

        if self.result_is_ll:
            result_kind = "L"
        elif self.result_borrowed:
            result_kind = "B"     # note: 'result_borrowed' is ignored if we also
        else:                     #  say 'result_is_ll=True' (in this case it's
            result_kind = "."     #  up to you to handle refcounting anyway)

        signature = (tuple(argtypesw),
                    self.restype,
                    result_kind,
                    error_value,
                    self.gil)

        cache = space.fromcache(WrapperCache)
        try:
            wrapper_gen = cache.wrapper_gens[signature]
        except KeyError:
            wrapper_gen = WrapperGen(space, signature)
            cache.wrapper_gens[signature] = wrapper_gen
        wrapper = wrapper_gen.make_wrapper(self.callable)
        wrapper.relax_sig_check = True
        if self.c_name is not None:
            wrapper.c_name = cpyext_namespace.uniquename(self.c_name)
        return wrapper

    def get_unwrapper(self):
        names = self.argnames
        argtypesw = zip(self.argtypes,
                        [_name.startswith("w_") for _name in self.argnames])
        types_names_enum_ui = unrolling_iterable(enumerate(argtypesw))

        @specialize.ll()
        def unwrapper(space, *args):
            from pypy.module.cpyext.pyobject import is_pyobj
            from pypy.module.cpyext.pyobject import from_ref, as_pyobj
            newargs = ()
            keepalives = ()
            assert len(args) == len(self.argtypes)
            for i, (ARG, is_wrapped) in types_names_enum_ui:
                input_arg = args[i]
                if is_PyObject(ARG) and not is_wrapped:
                    # build a 'PyObject *' (not holding a reference)
                    if not is_pyobj(input_arg):
                        keepalives += (input_arg,)
                        arg = rffi.cast(ARG, as_pyobj(space, input_arg))
                    else:
                        arg = rffi.cast(ARG, input_arg)
                elif ARG == rffi.VOIDP and not is_wrapped:
                    # unlike is_PyObject case above, we allow any kind of
                    # argument -- just, if it's an object, we assume the
                    # caller meant for it to become a PyObject*.
                    if input_arg is None or isinstance(input_arg, W_Root):
                        keepalives += (input_arg,)
                        arg = rffi.cast(ARG, as_pyobj(space, input_arg))
                    else:
                        arg = rffi.cast(ARG, input_arg)
                elif (is_PyObject(ARG) or ARG == rffi.VOIDP) and is_wrapped:
                    # build a W_Root, possibly from a 'PyObject *'
                    if is_pyobj(input_arg):
                        arg = from_ref(space, input_arg)
                    else:
                        arg = input_arg
                else:
                    # arg is not declared as PyObject, no magic
                    arg = input_arg
                newargs += (arg, )
            try:
                result = self.callable(space, *newargs)
            finally:
                keepalive_until_here(*keepalives)
            #
            # this is just a sanity check to ensure that we don't forget to
            # specify result_is_ll=True
            if self.restype == PyObject:
                assert self.result_is_ll == is_pyobj(result)
            return result
        return unwrapper


DEFAULT_HEADER = 'pypy_decl.h'
def cpython_api(argtypes, restype, error=_NOT_SPECIFIED, header=DEFAULT_HEADER,
                gil=None, result_borrowed=False, result_is_ll=False):
    """
    Declares a function to be exported.
    - `argtypes`, `restype` are lltypes and describe the function signature.
    - `error` is the value returned when an applevel exception is raised. The
      special value 'CANNOT_FAIL' (also when restype is Void) turns an eventual
      exception into a wrapped SystemError.  Unwrapped exceptions also cause a
      SytemError.
    - `header` is the header file to export the function in.
    - set `gil` to "acquire", "release" or "around" to acquire the GIL,
      release the GIL, or both
    """
    assert header is not None
    def decorate(func):
        if func.__name__ in FUNCTIONS_BY_HEADER[header]:
            raise ValueError("%s already registered" % func.__name__)
        func._always_inline_ = 'try'
        #
        # XXX: should we @jit.dont_look_inside all the @cpython_api functions,
        # or we should only disable some of them?
        func._jit_look_inside_ = False
        #
        api_function = ApiFunction(
            argtypes, restype, func,
            error=_compute_error(error, restype), gil=gil,
            result_borrowed=result_borrowed, result_is_ll=result_is_ll)
        FUNCTIONS_BY_HEADER[header][func.__name__] = api_function
        unwrapper = api_function.get_unwrapper()
        unwrapper.func = func
        unwrapper.api_func = api_function
        INTERPLEVEL_API[func.__name__] = unwrapper  # used in tests
        return unwrapper
    return decorate

class COnlyApiFunction(BaseApiFunction):
    API_VISIBILITY = "extern %s"

    def get_wrapper(self, space):
        return self.callable

    def __call__(self, *args):
        raise TypeError("the function %s should not be directly "
                        "called from RPython, but only from C" % (self.func,))

def c_only(argtypes, restype):
    def decorate(func):
        header = DEFAULT_HEADER
        if func.__name__ in FUNCTIONS_BY_HEADER[header]:
            raise ValueError("%s already registered" % func.__name__)
        func._revdb_c_only_ = True   # hack for revdb
        api_function = COnlyApiFunction(argtypes, restype, func)
        FUNCTIONS_BY_HEADER[header][func.__name__] = api_function
        return api_function
    return decorate

def api_func_from_cdef(func, cdef, cts,
        error=_NOT_SPECIFIED, header=DEFAULT_HEADER,
        result_is_ll=False):
    func._always_inline_ = 'try'
    cdecl = cts.parse_func(cdef)
    RESULT = cdecl.get_llresult(cts)
    api_function = ApiFunction(
        cdecl.get_llargs(cts), RESULT, func,
        error=_compute_error(error, RESULT), cdecl=cdecl,
        result_is_ll=result_is_ll)
    FUNCTIONS_BY_HEADER[header][cdecl.name] = api_function
    unwrapper = api_function.get_unwrapper()
    unwrapper.func = func
    unwrapper.api_func = api_function
    return unwrapper

def api_decl(cdef, cts, error=_NOT_SPECIFIED, header=DEFAULT_HEADER):
    def decorate(func):
        return api_func_from_cdef(func, cdef, cts, error=error, header=header)
    return decorate

def slot_function(argtypes, restype, error=_NOT_SPECIFIED):
    def decorate(func):
        func._always_inline_ = 'try'
        api_function = ApiFunction(
            argtypes, restype, func,
            error=_compute_error(error, restype),
            c_name=func.__name__)
        unwrapper = api_function.get_unwrapper()
        unwrapper.func = func
        unwrapper.api_func = api_function
        return unwrapper
    return decorate

def _compute_error(error, restype):
    """Convert error specification to actual error value of type restype."""
    if isinstance(restype, lltype.Typedef):
        real_restype = restype.OF
    else:
        real_restype = restype
    if error is _NOT_SPECIFIED:
        if isinstance(real_restype, lltype.Ptr):
            error = lltype.nullptr(real_restype.TO)
        elif real_restype is lltype.Void:
            error = CANNOT_FAIL
    if type(error) is int:
        error = rffi.cast(real_restype, error)
    return error


def cpython_struct(name, fields, forward=None, level=1):
    configname = name.replace(' ', '__')
    if level == 1:
        config = CConfig
    else:
        config = CConfig2
    setattr(config, configname, rffi_platform.Struct(name, fields))
    if forward is None:
        forward = lltype.ForwardReference()
    TYPES[configname] = forward
    return forward

GLOBALS = {}
def register_global(name, typ, expr, header=None):
    if header is not None:
        name = '%s#%s' % (name, header)
    GLOBALS[name] = (typ, expr)

INTERPLEVEL_API = {}
FUNCTIONS_BY_HEADER = defaultdict(dict)

# These are C symbols which cpyext will export, but which are defined in .c
# files somewhere in the implementation of cpyext (rather than being defined in
# RPython). Their name will be mangled by a #define
SYMBOLS_C = [
    'Py_FatalError', 'PyOS_snprintf', 'PyOS_vsnprintf', 'PyArg_Parse',
    'PyArg_ParseTuple', 'PyArg_UnpackTuple', 'PyArg_ParseTupleAndKeywords',
    'PyArg_VaParse', 'PyArg_VaParseTupleAndKeywords', '_PyArg_NoKeywords',
    'PyUnicode_FromFormat', 'PyUnicode_FromFormatV', 'PyUnicode_AsWideCharString',
    'PyUnicode_GetSize', 'PyUnicode_GetLength', 'PyUnicode_FromWideChar',
    'PyModule_AddObject', 'PyModule_AddIntConstant', 'PyModule_AddStringConstant',
    'PyModule_GetDef', 'PyModuleDef_Init', 'PyModule_GetState',
    'Py_BuildValue', 'Py_VaBuildValue', 'PyTuple_Pack',
    '_PyArg_Parse_SizeT', '_PyArg_ParseTuple_SizeT',
    '_PyArg_ParseTupleAndKeywords_SizeT', '_PyArg_VaParse_SizeT',
    '_PyArg_VaParseTupleAndKeywords_SizeT',
    '_Py_BuildValue_SizeT', '_Py_VaBuildValue_SizeT',

    'PyErr_Format', 'PyErr_NewException', 'PyErr_NewExceptionWithDoc',
    'PyErr_WarnFormat', '_PyErr_FormatFromCause',
    'PySys_WriteStdout', 'PySys_WriteStderr',

    'PyEval_CallFunction', 'PyEval_CallMethod', 'PyObject_CallFunction',
    'PyObject_CallMethod', 'PyObject_CallFunctionObjArgs', 'PyObject_CallMethodObjArgs',
    '_PyObject_CallFunction_SizeT', '_PyObject_CallMethod_SizeT',

    'PyObject_DelItemString', 'PyObject_GetBuffer', 'PyBuffer_Release',
    '_Py_setfilesystemdefaultencoding',

    'PyCapsule_New', 'PyCapsule_IsValid', 'PyCapsule_GetPointer',
    'PyCapsule_GetName', 'PyCapsule_GetDestructor', 'PyCapsule_GetContext',
    'PyCapsule_SetPointer', 'PyCapsule_SetName', 'PyCapsule_SetDestructor',
    'PyCapsule_SetContext', 'PyCapsule_Import', 'PyCapsule_Type', '_Py_get_capsule_type',

    'PyComplex_AsCComplex', 'PyComplex_FromCComplex',

    'PyObject_AsReadBuffer', 'PyObject_AsWriteBuffer', 'PyObject_CheckReadBuffer',
    'PyBuffer_GetPointer', 'PyBuffer_ToContiguous', 'PyBuffer_FromContiguous',

    'PyImport_ImportModuleLevel',

    'PyOS_getsig', 'PyOS_setsig',
    '_Py_RestoreSignals',
    'PyThread_get_thread_ident', 'PyThread_allocate_lock', 'PyThread_free_lock',
    'PyThread_acquire_lock', 'PyThread_release_lock',
    'PyThread_create_key', 'PyThread_delete_key', 'PyThread_set_key_value',
    'PyThread_get_key_value', 'PyThread_delete_key_value',
    'PyThread_ReInitTLS', 'PyThread_init_thread',
    'PyThread_start_new_thread',

    'PyStructSequence_InitType', 'PyStructSequence_InitType2',
    'PyStructSequence_New', 'PyStructSequence_UnnamedField',
    'PyStructSequence_NewType',

    'PyFunction_Type', 'PyMethod_Type', 'PyRange_Type', 'PyTraceBack_Type',

    'Py_FrozenFlag', # not part of sys.flags
    'Py_UnbufferedStdioFlag',  # not part of sys.flags (python3)
    '_Py_PackageContext', 'PyOS_InputHook',
    '_Py_PackageContext',

    'PyMem_RawMalloc', 'PyMem_RawCalloc', 'PyMem_RawRealloc', 'PyMem_RawFree',
    'PyMem_Malloc', 'PyMem_Calloc', 'PyMem_Realloc', 'PyMem_Free',
    'PyObject_CallFinalizerFromDealloc',
    'PyTraceMalloc_Track', 'PyTraceMalloc_Untrack',
    'PyBytes_FromFormat', 'PyBytes_FromFormatV',

    'PyType_FromSpec', 'PyType_GetModule', 'PyType_GetModuleState',
    'Py_IncRef', 'Py_DecRef', 'PyObject_Free', 'PyObject_GC_Del', 'PyType_GenericAlloc',
    '_PyObject_New', '_PyObject_NewVar',
    '_PyObject_GC_Malloc', '_PyObject_GC_New', '_PyObject_GC_NewVar',
    'PyObject_Init', 'PyObject_InitVar',
    'PyTuple_New', '_Py_Dealloc',
    'PyVectorcall_Call',
]
if sys.platform == "win32":
    SYMBOLS_C.append('Py_LegacyWindowsStdioFlag')
TYPES = {}
FORWARD_DECLS = []
INIT_FUNCTIONS = []
BOOTSTRAP_FUNCTIONS = []

# Keep synchronized with pypy.interpreter.app_main.sys_flags and
# module.sys.app.sysflags. Synchronized in an init_function
_flags = [
    # c name, sys.flags name
    ('Py_DebugFlag', 'debug'),
    ('Py_InspectFlag', 'inspect'),
    ('Py_InteractiveFlag', 'interactive'),
    ('Py_OptimizeFlag', 'optimize'),
    ('Py_DontWriteBytecodeFlag', 'dont_write_bytecode'),
    ('Py_NoUserSiteDirectory', 'no_user_site'),
    ('Py_NoSiteFlag', 'no_site'),
    ('Py_IgnoreEnvironmentFlag', 'ignore_environment'),
    ('Py_VerboseFlag', 'verbose'),
    ('Py_BytesWarningFlag', 'bytes_warning'),
    ('Py_QuietFlag', 'quiet'),
    ('Py_HashRandomizationFlag', 'hash_randomization'),
    ('Py_IsolatedFlag', 'isolated'),
]

SYMBOLS_C += [c_name for c_name, _ in _flags]

# this needs to include all prebuilt pto, otherwise segfaults occur
register_global('_Py_NoneStruct',
    'PyObject*', 'space.w_None', header=pypy_decl)
register_global('_Py_TrueStruct',
    'PyObject*', 'space.w_True', header=pypy_decl)
register_global('_Py_FalseStruct',
    'PyObject*', 'space.w_False', header=pypy_decl)
register_global('_Py_NotImplementedStruct',
    'PyObject*', 'space.w_NotImplemented', header=pypy_decl)
register_global('_Py_EllipsisObject',
    'PyObject*', 'space.w_Ellipsis', header=pypy_decl)
register_global('PyDateTimeAPI', 'PyDateTime_CAPI*', 'None')

def build_exported_objects():
    # Standard exceptions
    # PyExc_BaseException, PyExc_Exception, PyExc_ValueError, PyExc_KeyError,
    # PyExc_IndexError, PyExc_IOError, PyExc_OSError, PyExc_TypeError,
    # PyExc_AttributeError, PyExc_OverflowError, PyExc_ImportError,
    # PyExc_NameError, PyExc_MemoryError, PyExc_RuntimeError,
    # PyExc_UnicodeEncodeError, PyExc_UnicodeDecodeError, ...
    from pypy.module.exceptions.moduledef import Module as ExcModule
    all_exceptions = list(ExcModule.interpleveldefs)
    for exc_name in all_exceptions:
        if exc_name in ('EnvironmentError', 'IOError', 'WindowsError'):
            # FIXME: aliases of OSError cause a clash of names via
            # export_struct
            continue
        register_global('PyExc_' + exc_name,
            'PyTypeObject*',
            'space.gettypeobject(interp_exceptions.W_%s.typedef)'% (exc_name, ))

    # Common types with their own struct
    for cpyname, pypyexpr in {
        "PyType_Type": "space.w_type",
        "PyBytes_Type": "space.w_bytes",
        "PyUnicode_Type": "space.w_unicode",
        "PyDict_Type": "space.w_dict",
        "PyDictProxy_Type": 'space.gettypeobject(cpyext.dictproxyobject.W_DictProxyObject.typedef)',
        "PyTuple_Type": "space.w_tuple",
        "PyList_Type": "space.w_list",
        "PySet_Type": "space.w_set",
        "PyFrozenSet_Type": "space.w_frozenset",
        "PyBool_Type": "space.w_bool",
        "PyFloat_Type": "space.w_float",
        "PyLong_Type": "space.w_int",
        "PyComplex_Type": "space.w_complex",
        "PyByteArray_Type": "space.w_bytearray",
        "PyMemoryView_Type": "space.w_memoryview",
        "PyBaseObject_Type": "space.w_object",
        '_PyNone_Type': 'space.type(space.w_None)',
        '_PyNotImplemented_Type': 'space.type(space.w_NotImplemented)',
        'PyCell_Type': 'space.gettypeobject(Cell.typedef)',
        'PyModule_Type': 'space.gettypeobject(Module.typedef)',
        'PyProperty_Type': 'space.gettypeobject(W_Property.typedef)',
        'PySlice_Type': 'space.gettypeobject(W_SliceObject.typedef)',
        'PyStaticMethod_Type': 'space.gettypeobject(StaticMethod.typedef)',
        'PyCFunction_Type': 'space.gettypeobject(cpyext.methodobject.W_PyCFunctionObject.typedef)',
        'PyClassMethodDescr_Type': 'space.gettypeobject(cpyext.methodobject.W_PyCClassMethodObject.typedef)',
        'PyGetSetDescr_Type': 'space.gettypeobject(cpyext.typeobject.W_GetSetPropertyEx.typedef)',
        'PyMemberDescr_Type': 'space.gettypeobject(cpyext.typeobject.W_MemberDescr.typedef)',
        'PyMethodDescr_Type': 'space.gettypeobject(cpyext.methodobject.W_PyCMethodObject.typedef)',
        'PyWrapperDescr_Type': 'space.gettypeobject(cpyext.methodobject.W_PyCWrapperObject.typedef)',
        'PyInstanceMethod_Type': 'space.gettypeobject(cpyext.classobject.InstanceMethod.typedef)',
        'PyBufferable_Type': 'space.gettypeobject(W_Bufferable.typedef)',
        }.items():
        register_global(cpyname, 'PyTypeObject*', pypyexpr, header=pypy_decl)

    for cpyname in '''PyMethodObject PyListObject PyLongObject
                      PyBaseExceptionObject'''.split():
        FORWARD_DECLS.append('typedef struct { PyObject_HEAD } %s'
                             % (cpyname, ))
build_exported_objects()


class CpyextTypeSpace(CTypeSpace):
    def decl(self, cdef, error=_NOT_SPECIFIED, header=DEFAULT_HEADER,
            result_is_ll=False):
        def decorate(func):
            return api_func_from_cdef(
                func, cdef, self, error=error, header=header,
                result_is_ll=result_is_ll)
        return decorate


CPYEXT_BASE_HEADERS = ['sys/types.h', 'stdarg.h', 'stdio.h',
                       'stddef.h', 'pyport.h']

# Subtle. There are two pyconfig.h, one in PC (for windows, includes a pragma
# to link python*.lib), one in include. The dirs in include_dir purposely avoid
# the one in PC, since at this stage python*.lib may not exist.
# copy_header_files() will use the PC one on windows, which will then be used
# for all translated c-extension compilation

cts = CpyextTypeSpace(headers=CPYEXT_BASE_HEADERS, include_dirs = [include_dir])
# Ideally, we would parse pyport.h but that is beyond the parser.
cts.parse_source("""
#ifdef _WIN64
typedef long long Py_ssize_t;
typedef long long Py_hash_t;
#else
typedef long Py_ssize_t;
typedef long Py_hash_t;
#endif
""", configure=False)
cts.parse_header(parse_dir / 'cpyext_object.h', configure=False)
cts.parse_header(parse_dir / 'cpyext_descrobject.h', configure=False)
cts.configure_types()

Py_ssize_t = cts.gettype('Py_ssize_t')
Py_ssize_tP = cts.gettype('Py_ssize_t *')
size_t = lltype.Unsigned
ADDR = lltype.Signed

# Note: as a special case, "PyObject" is the pointer type in RPython,
# corresponding to "PyObject *" in C.  We do that only for PyObject.
# For example, "PyTypeObject" is the struct type even in RPython.
PyTypeObject = cts.gettype('PyTypeObject')
PyTypeObjectPtr = cts.gettype('PyTypeObject *')
PyObjectStruct = cts.gettype('PyObject')
PyObject = cts.gettype('PyObject *')
<<<<<<< HEAD
PyObjectC = cts.gettype('PyObject const *')
PyObjectFields = (("ob_refcnt", lltype.Signed),
                  ("ob_pypy_link", lltype.Signed),
                  ("ob_type", PyTypeObjectPtr))
PyVarObjectFields = PyObjectFields + (("ob_size", Py_ssize_t), )
=======
PyObjectFields = (("ob_base", PyObjectStruct),)
>>>>>>> f3883039
PyVarObjectStruct = cts.gettype('PyVarObject')
PyVarObjectFields = (("ob_base", PyVarObjectStruct),)
PyVarObject = cts.gettype('PyVarObject *')

Py_buffer = cts.gettype('Py_buffer')
Py_bufferP = cts.gettype('Py_buffer *')


@specialize.memo()
def is_PyObject(TYPE):
    if not isinstance(TYPE, lltype.Ptr):
        return False
    if TYPE == PyObject:
        return True
    assert not isinstance(TYPE.TO, lltype.ForwardReference)
    base = getattr(TYPE.TO, 'c_ob_base', None)
    if not base:
        return False
    # PyVarObject? It has a second c_ob_base for the PyObject
    base = getattr(base, 'c_ob_base', base)
    return hasattr(base, 'c_ob_refcnt') and hasattr(base, 'c_ob_type')

# a pointer to PyObject
PyObjectP = rffi.CArrayPtr(PyObject)

# int *
INTP_real = rffi.CArrayPtr(rffi.INT_real)

def configure_types():
    for config in (CConfig, CConfig2):
        for name, TYPE in rffi_platform.configure(config).iteritems():
            if name in TYPES:
                TYPES[name].become(TYPE)

def build_type_checkers(type_name, cls=None):
    """
    Builds two api functions: Py_XxxCheck() and Py_XxxCheckExact().
    - if `cls` is None, the type is space.w_[type].
    - if `cls` is a string, it is the name of a space attribute, e.g. 'w_str'.
    - else `cls` must be a W_Class with a typedef.
    """
    if cls is None:
        attrname = "w_" + type_name.lower()
        def get_w_type(space):
            return getattr(space, attrname)
    elif isinstance(cls, str):
        def get_w_type(space):
            return getattr(space, cls)
    else:
        def get_w_type(space):
            return space.gettypeobject(cls.typedef)
    check_name = "Py" + type_name + "_Check"

    @cts.decl("int %s(void * obj)" % check_name, error=CANNOT_FAIL)
    def check(space, w_obj):
        "Implements the Py_Xxx_Check function"
        w_obj_type = space.type(w_obj)
        w_type = get_w_type(space)
        return (space.is_w(w_obj_type, w_type) or
                space.issubtype_w(w_obj_type, w_type))

    @cts.decl("int %sExact(void * obj)" % check_name, error=CANNOT_FAIL)
    def check_exact(space, w_obj):
        "Implements the Py_Xxx_CheckExact function"
        w_obj_type = space.type(w_obj)
        w_type = get_w_type(space)
        return space.is_w(w_obj_type, w_type)

    return check, check_exact

def build_type_checkers_flags(type_name, cls=None, flagsubstr=None):
    """
    Builds two api functions: Py_XxxCheck() and Py_XxxCheckExact()
    Does not export the functions, assumes they are macros in the *. files
    check will try a fast path via pto flags
    """
    if cls is None:
        attrname = "w_" + type_name.lower()
        def get_w_type(space):
            return getattr(space, attrname)
    else:
        def get_w_type(space):
            return getattr(space, cls)
    if flagsubstr is None:
       tp_flag_str = 'Py_TPFLAGS_%s_SUBCLASS' % type_name.upper()
    else:
       tp_flag_str = 'Py_TPFLAGS_%s_SUBCLASS' % flagsubstr
    check_name = "Py" + type_name + "_Check"
    tp_flag = globals()[tp_flag_str]

    @specialize.argtype(1)
    def check(space, pto):
        from pypy.module.cpyext.pyobject import is_pyobj, as_pyobj
        "Implements the Py_Xxx_Check function"
        if is_pyobj(pto):
            return (widen(pto.c_ob_type.c_tp_flags) & tp_flag) == tp_flag
        w_obj_type = space.type(pto)
        w_type = get_w_type(space)
        return (space.is_w(w_obj_type, w_type) or
                space.issubtype_w(w_obj_type, w_type))

    def check_exact(space, w_obj):
        "Implements the Py_Xxx_CheckExact function"
        w_obj_type = space.type(w_obj)
        w_type = get_w_type(space)
        return space.is_w(w_obj_type, w_type)

    return check, check_exact

pypy_debug_catch_fatal_exception = rffi.llexternal('pypy_debug_catch_fatal_exception', [], lltype.Void)


# ____________________________________________________________


class WrapperCache(object):
    def __init__(self, space):
        self.space = space
        self.wrapper_gens = {}    # {signature: WrapperGen()}

class WrapperGen(object):
    wrapper_second_level = None
    A = lltype.Array(lltype.Char)

    def __init__(self, space, signature):
        self.space = space
        self.signature = signature

    def make_wrapper(self, callable):
        if self.wrapper_second_level is None:
            self.wrapper_second_level = make_wrapper_second_level(
                self.space, *self.signature)
        wrapper_second_level = self.wrapper_second_level

        name = callable.__name__
        pname = lltype.malloc(self.A, len(name), flavor='raw', immortal=True)
        for i in range(len(name)):
            pname[i] = name[i]

        def wrapper(*args):
            # no GC here, not even any GC object
            return wrapper_second_level(callable, pname, *args)

        wrapper.__name__ = "wrapper for %r" % (callable, )
        return wrapper



@dont_inline
def _unpack_name(pname):
    return ''.join([pname[i] for i in range(len(pname))])

@dont_inline
def deadlock_error(funcname):
    funcname = _unpack_name(funcname)
    fatalerror_notb("GIL deadlock detected when a CPython C extension "
                    "module calls '%s'" % (funcname,))

@dont_inline
def no_gil_error(funcname):
    funcname = _unpack_name(funcname)
    fatalerror_notb("GIL not held when a CPython C extension "
                    "module calls '%s'" % (funcname,))

@dont_inline
def not_supposed_to_fail(funcname):
    funcname = _unpack_name(funcname)
    print "Error in cpyext, CPython compatibility layer:"
    print "The function", funcname, "was not supposed to fail"
    raise SystemError

@dont_inline
def unexpected_exception(funcname, e, tb):
    funcname = _unpack_name(funcname)
    print 'Fatal error in cpyext, CPython compatibility layer, calling',funcname
    print 'Either report a bug or consider not using this particular extension'
    if not we_are_translated():
        if tb is None:
            tb = sys.exc_info()[2]
        import traceback
        traceback.print_exc()
        if sys.stdout == sys.__stdout__:
            import pdb; pdb.post_mortem(tb)
        # we can't do much here, since we're in ctypes, swallow
    else:
        print str(e)
        pypy_debug_catch_fatal_exception()
        assert False

def _restore_gil_state(pygilstate_release, gilstate, gil_release, _gil_auto):
    from rpython.rlib import rgil
    # see "Handling of the GIL" above
    if pygilstate_release:
        from pypy.module.cpyext import pystate
        unlock = (gilstate == pystate.PyGILState_UNLOCKED)
    else:
        unlock = gil_release or _gil_auto
    if unlock:
        rgil.release()


def make_wrapper_second_level(space, argtypesw, restype,
                              result_kind, error_value, gil):
    from rpython.rlib import rgil
    argtypes_enum_ui = unrolling_iterable(enumerate(argtypesw))
    fatal_value = restype._defl()
    gil_auto_workaround = (gil is None)  # automatically detect when we don't
                                         # have the GIL, and acquire/release it
    gil_acquire = (gil == "acquire" or gil == "around")
    gil_release = (gil == "release" or gil == "around")
    pygilstate_ensure = (gil == "pygilstate_ensure")
    pygilstate_release = (gil == "pygilstate_release")
    pygilstate_check = (gil == "pygilstate_check")
    assert (gil is None or gil_acquire or gil_release
            or pygilstate_ensure or pygilstate_release or pygilstate_check)
    expected_nb_args = len(argtypesw) + pygilstate_ensure

    if isinstance(restype, lltype.Ptr) and error_value == 0:
        error_value = lltype.nullptr(restype.TO)
    if error_value is not CANNOT_FAIL:
        assert lltype.typeOf(error_value) == lltype.typeOf(fatal_value)

    def invalid(err):
        "NOT_RPYTHON: translation-time crash if this ends up being called"
        raise ValueError(err)

    def wrapper_second_level(callable, pname, *args):
        from pypy.module.cpyext.pyobject import make_ref, from_ref, is_pyobj
        from pypy.module.cpyext.pyobject import as_pyobj
        from pypy.module.cpyext import pystate
        # we hope that malloc removal removes the newtuple() that is
        # inserted exactly here by the varargs specializer

        # see "Handling of the GIL" above (careful, we don't have the GIL here)
        _gil_auto = False
        if gil_auto_workaround and not rgil.am_I_holding_the_GIL():
            _gil_auto = True
        if _gil_auto or gil_acquire:
            if gil_acquire and rgil.am_I_holding_the_GIL():
                deadlock_error(pname)
            rgil.acquire()
            if gil_auto_workaround:
                # while we're in workaround-land, detect when a regular PyXxx()
                # function is invoked at .so load-time, e.g. by a C++ global
                # variable with an initializer, and in this case make sure we
                # initialize things.
                space.fromcache(State).make_sure_cpyext_is_imported()
        elif pygilstate_ensure:
            if rgil.am_I_holding_the_GIL():
                args += (pystate.PyGILState_LOCKED,)
            else:
                rgil.acquire()
                args += (pystate.PyGILState_UNLOCKED,)
        elif pygilstate_check:
            result = rgil.am_I_holding_the_GIL()
            return rffi.cast(restype, result)
        else:
            if not rgil.am_I_holding_the_GIL():
                no_gil_error(pname)
        if pygilstate_release:
            gilstate = rffi.cast(lltype.Signed, args[-1])
        else:
            gilstate = pystate.PyGILState_IGNORE

        llop.gc_stack_bottom(lltype.Void)   # marker to enter RPython from C
        retval = fatal_value
        boxed_args = ()
        tb = None
        state = space.fromcache(State)
        try:
            if not we_are_translated() and DEBUG_WRAPPER:
                print >>sys.stderr, callable,
            assert len(args) == expected_nb_args
            for i, (typ, is_wrapped) in argtypes_enum_ui:
                arg = args[i]
                if is_PyObject(typ) and is_wrapped:
                    assert is_pyobj(arg)
                    arg_conv = from_ref(space, rffi.cast(PyObject, arg))
                elif typ == rffi.VOIDP and is_wrapped:
                    # Many macros accept a void* so that one can pass a
                    # PyObject* or a PySomeSubtype*.
                    arg_conv = from_ref(space, rffi.cast(PyObject, arg))
                else:
                    arg_conv = arg
                boxed_args += (arg_conv, )
            if pygilstate_ensure:
                boxed_args += (args[-1], )
            try:
                result = callable(space, *boxed_args)
                if not we_are_translated() and DEBUG_WRAPPER:
                    print >>sys.stderr, " DONE"
            except OperationError as e:
                failed = True
                state.set_exception(e)
            except BaseException as e:
                failed = True
                if not we_are_translated():
                    tb = sys.exc_info()[2]
                    message = repr(e)
                    import traceback
                    traceback.print_exc()
                else:
                    message = str(e)
                state.set_exception(OperationError(space.w_SystemError,
                                                   space.newtext(message)))
            except rstackovf.StackOverflow as e:
                rstackovf.check_stack_overflow()
                failed = True
                state.set_exception(OperationError(space.w_RuntimeError,
                         space.newtext("maximum recursion depth exceeded")))
            else:
                failed = False

            if failed:
                if error_value is CANNOT_FAIL:
                    raise not_supposed_to_fail(pname)
                retval = error_value

            elif is_PyObject(restype):
                if is_pyobj(result):
                    if result_kind != "L":
                        raise invalid("missing result_is_ll=True")
                else:
                    if result_kind == "L":
                        raise invalid("result_is_ll=True but not ll PyObject")
                    if result_kind == "B":    # borrowed
                        result = as_pyobj(space, result)
                    else:
                        result = make_ref(space, result)
                retval = rffi.cast(restype, result)

            elif restype is not lltype.Void:
                retval = rffi.cast(restype, result)

        except Exception as e:
            unexpected_exception(pname, e, tb)
            _restore_gil_state(pygilstate_release, gilstate, gil_release, _gil_auto)
            state.check_and_raise_exception(always=True)
            return fatal_value

        assert lltype.typeOf(retval) == restype

        _restore_gil_state(pygilstate_release, gilstate, gil_release, _gil_auto)
        return retval

    wrapper_second_level._dont_inline_ = True
    return wrapper_second_level


def setup_init_functions(eci, prefix):
    # jump through hoops to avoid releasing the GIL during initialization
    # of the cpyext module.  The C functions are called with no wrapper,
    # but must not do anything like calling back PyType_Ready().  We
    # use them just to get a pointer to the PyTypeObjects defined in C.
    get_capsule_type = rffi.llexternal('_%s_get_capsule_type' % prefix,
                                       [], PyTypeObjectPtr,
                                       compilation_info=eci, _nowrapper=True)
    setdefenc = rffi.llexternal('_%s_setfilesystemdefaultencoding' % prefix,
                                [rffi.CCHARP], lltype.Void,
                                compilation_info=eci, _nowrapper=True)
    @init_function
    def init_types(space):
        from pypy.module.cpyext.typeobject import py_type_ready
        from pypy.module.sys.interp_encoding import getfilesystemencoding
        py_type_ready(space, get_capsule_type())
        s = space.text_w(getfilesystemencoding(space))
        setdefenc(rffi.str2charp(s, track_allocation=False))  # "leaks"

    from pypy.module.posix.interp_posix import add_fork_hook
    global py_fatalerror
    py_fatalerror = rffi.llexternal('%s_FatalError' % prefix,
                                    [CONST_STRING], lltype.Void,
                                    compilation_info=eci)
    _reinit_tls = rffi.llexternal('%sThread_ReInitTLS' % prefix, [],
                                  lltype.Void, compilation_info=eci)
    def reinit_tls(space):
        _reinit_tls()
    add_fork_hook('child', reinit_tls)


def attach_c_functions(space, eci, prefix):
    state = space.fromcache(State)
    state.C._Py_Dealloc = rffi.llexternal(
        mangle_name(prefix, '_Py_Dealloc'),
        [PyObject], lltype.Void,
        compilation_info=eci,
        _nowrapper=True)
    state.C.PyObject_Free = rffi.llexternal(
        mangle_name(prefix, 'PyObject_Free'),
        [rffi.VOIDP], lltype.Void,
        compilation_info=eci,
        _nowrapper=True)
    state.C.PyType_GenericAlloc = rffi.llexternal(
        mangle_name(prefix, 'PyType_GenericAlloc'),
        [PyTypeObjectPtr, Py_ssize_t], PyObject,
        compilation_info=eci,
        _nowrapper=True)
    state.C._PyPy_int_dealloc = rffi.llexternal(
        '_PyPy_int_dealloc', [PyObject], lltype.Void,
        compilation_info=eci, _nowrapper=True)
    state.C.PyTuple_New = rffi.llexternal(
        mangle_name(prefix, 'PyTuple_New'),
        [Py_ssize_t], PyObject,
        compilation_info=eci,
        _nowrapper=True)
    state.C._PyPy_tuple_dealloc = rffi.llexternal(
        '_PyPy_tuple_dealloc', [PyObject], lltype.Void,
        compilation_info=eci, _nowrapper=True)
    _, state.C.set_marker = rffi.CExternVariable(
                   rffi.VOIDP, '_pypy_rawrefcount_w_marker_deallocating',
                   eci, _nowrapper=True, c_type='void *')
    state.C._PyPy_subtype_dealloc = rffi.llexternal(
        mangle_name(prefix, '_Py_subtype_dealloc'),
        [PyObject], lltype.Void,
        compilation_info=eci, _nowrapper=True)
    state.C._PyPy_object_dealloc = rffi.llexternal(
        '_PyPy_object_dealloc', [PyObject], lltype.Void,
        compilation_info=eci, _nowrapper=True)
    FUNCPTR = lltype.Ptr(lltype.FuncType([], rffi.INT))
    state.C.get_pyos_inputhook = rffi.llexternal(
        '_PyPy_get_PyOS_InputHook', [], FUNCPTR,
        compilation_info=eci, _nowrapper=True)
    state.C.tuple_new = rffi.llexternal(
        mangle_name(prefix, '_Py_tuple_new'),
        [PyTypeObjectPtr, PyObject, PyObject], PyObject,
        compilation_info=eci, _nowrapper=True)
    if we_are_translated():
        eci_flags = eci
    else:
        # To get this to work in tests, we need a new eci to
        # link to the pypyapi.so/dll. Note that all this linking
        # will only happen for tests, when translating the link args here
        # are irrelevant.
        library_dirs = eci.library_dirs
        link_extra = list(eci.link_extra)
        link_files = eci.link_files
        if sys.platform == "win32":
            # since we include Python.h, we must disable linking with
            # the regular import lib
            from pypy.module.sys import version
            ver = version.CPYTHON_VERSION[:2]
            link_extra.append("/NODEFAULTLIB:Python%d%d.lib" % ver)
             # for testing, make sure "pypyapi.lib" is linked in
            link_extra += [x.replace('dll', 'lib') for x in eci.libraries]
        eci_flags = ExternalCompilationInfo(
            include_dirs=include_dirs,
            includes=['Python.h'],
            link_extra = link_extra,
            link_files = link_files,
            library_dirs = library_dirs,
           )
    state.C.flag_setters = {}
    for c_name, attr in _flags:
        _, setter = rffi.CExternVariable(rffi.INT_real, c_name, eci_flags,
                                         _nowrapper=True, c_type='int')
        state.C.flag_setters[attr] = setter


def init_function(func):
    INIT_FUNCTIONS.append(func)
    return func

def bootstrap_function(func):
    BOOTSTRAP_FUNCTIONS.append(func)
    return func

def run_bootstrap_functions(space):
    for func in BOOTSTRAP_FUNCTIONS:
        func(space)

@init_function
def init_flags(space):
    state = space.fromcache(State)
    for _, attr in _flags:
        f = state.C.flag_setters[attr]
        f(rffi.cast(rffi.INT_real, space.sys.get_flag(attr)))

#_____________________________________________________
# Build the bridge DLL, Allow extension DLLs to call
# back into Pypy space functions
# Do not call this more than once per process
def build_bridge(space):
    "NOT_RPYTHON"
    from rpython.translator.c.database import LowLevelDatabase
    use_micronumpy = setup_micronumpy(space)
    db = LowLevelDatabase()
    prefix = 'cpyexttest'

    generate_decls_and_callbacks(db, prefix=prefix)

    # Structure declaration code
    functions = []
    members = []
    structindex = {}
    for header, header_functions in FUNCTIONS_BY_HEADER.iteritems():
        for name, func in header_functions.iteritems():
            functions.append(func.get_ctypes_impl(name, db))
            members.append(func.get_ptr_decl(name, db))
            structindex[name] = len(structindex)
    structmembers = '\n'.join(members)
    struct_declaration_code = """\
    struct PyPyAPI {
    %(members)s
    } _pypyAPI;
    RPY_EXTERN struct PyPyAPI* pypyAPI;
    struct PyPyAPI* pypyAPI = &_pypyAPI;
    """ % dict(members=structmembers)

    prologue = ("#include <Python.h>\n" +
                "#include <structmember.h>\n" +
                "#include <marshal.h>\n" +
                ("#include <pypy_numpy.h>\n" if use_micronumpy else "") +
                "#include <src/thread.c>\n")
    code = (prologue +
            struct_declaration_code +
            '\n' +
            '\n'.join(functions))

    eci = build_eci(code, use_micronumpy, translating=False)
    eci = eci.compile_shared_lib(
        outputfilename=str(udir / "module_cache" / "pypyapi"))
    space.fromcache(State).install_dll(eci)
    modulename = py.path.local(eci.libraries[-1])

    attach_c_functions(space, eci, prefix)
    run_bootstrap_functions(space)

    # load the bridge, and init structure
    bridge = ctypes.CDLL(str(modulename), mode=ctypes.RTLD_GLOBAL)

    # populate static data
    builder = space.fromcache(State).builder = TestingObjBuilder()
    for name, (typ, expr) in GLOBALS.iteritems():
        if '#' in name:
            name, header = name.split('#')
            assert typ in ('PyObject*', 'PyTypeObject*', 'PyIntObject*')
            isptr = False
        elif name.startswith('PyExc_'):
            isptr = False
        elif typ == 'PyDateTime_CAPI*':
            isptr = True
        else:
            raise ValueError("Unknown static data: %s %s" % (typ, name))

        from pypy.module import cpyext    # for the eval() below
        w_obj = eval(expr)
        INTERPLEVEL_API[name] = w_obj

        mname = mangle_name(prefix, name)
        if isptr:
            assert typ == 'PyDateTime_CAPI*'
            value = w_obj
            ptr = ctypes.c_void_p.in_dll(bridge, mname)
            ptr.value = ctypes.cast(ll2ctypes.lltype2ctypes(value),
                                    ctypes.c_void_p).value
        elif typ in ('PyObject*', 'PyTypeObject*'):
            if name.startswith('PyExc_'):
                # we already have the pointer
                in_dll = ll2ctypes.get_ctypes_type(PyObject).in_dll(bridge, mname)
                py_obj = ll2ctypes.ctypes2lltype(PyObject, in_dll)
            else:
                # we have a structure, get its address
                in_dll = ll2ctypes.get_ctypes_type(PyObject.TO).in_dll(bridge, mname)
                py_obj = ll2ctypes.ctypes2lltype(PyObject, ctypes.pointer(in_dll))
            builder.prepare(py_obj, w_obj)

    pypyAPI = ctypes.POINTER(ctypes.c_void_p).in_dll(bridge, 'pypyAPI')

    # implement structure initialization code
    for header, header_functions in FUNCTIONS_BY_HEADER.iteritems():
        for name, func in header_functions.iteritems():
            pypyAPI[structindex[name]] = ctypes.cast(
                ll2ctypes.lltype2ctypes(func.get_llhelper(space)),
                ctypes.c_void_p)

    # we need to call this *after* the init code above, because it might
    # indirectly call some functions which are attached to pypyAPI (e.g., we
    # if do tuple_attach of the prebuilt empty tuple, we need to call
    # _PyPy_Malloc)
    builder.attach_all(space)

    setup_init_functions(eci, prefix)
    return modulename.new(ext='')

def attach_recursively(space, static_pyobjs, static_objs_w, attached_objs, i):
    # Start at i but make sure all the base classes are already attached
    from pypy.module.cpyext.pyobject import get_typedescr, make_ref
    if i in attached_objs:
        return
    py_obj = static_pyobjs[i]
    w_obj = static_objs_w[i]
    w_base = None
    # w_obj can be NotImplemented, which is not a W_TypeObject
    if isinstance(w_obj, W_TypeObject):
        bases_w = w_obj.bases_w
        if bases_w:
            w_base = find_best_base(bases_w)
        if w_base:
            try:
                j = static_objs_w.index(w_base)
            except ValueError:
                j = -1
            if j >=0 and j not in attached_objs:
                attach_recursively(space, static_pyobjs, static_objs_w,
                                                 attached_objs, j)
    w_type = space.type(w_obj)
    typedescr = get_typedescr(w_type.layout.typedef)
    py_obj.c_ob_type = rffi.cast(PyTypeObjectPtr,
                                 make_ref(space, w_type))
    typedescr.attach(space, py_obj, w_obj)
    attached_objs.append(i)


class StaticObjectBuilder(object):
    def __init__(self):
        self.static_pyobjs = []
        self.static_objs_w = []
        self.cpyext_type_init = None
        #
        # add a "method" that is overridden in setup_library()
        # ('self.static_pyobjs' is completely ignored in that case)
        self.get_static_pyobjs = lambda: self.static_pyobjs

    def prepare(self, py_obj, w_obj):
        "NOT_RPYTHON"
        if py_obj:
            py_obj.c_ob_refcnt = 1     # 1 for kept immortal
        self.static_pyobjs.append(py_obj)
        self.static_objs_w.append(w_obj)

    def attach_all(self, space):
        # this is RPython, called once in pypy-c when it imports cpyext
        from pypy.module.cpyext.typeobject import finish_type_1, finish_type_2
        from pypy.module.cpyext.pyobject import track_reference
        #
        static_pyobjs = self.get_static_pyobjs()
        static_objs_w = self.static_objs_w
        for i in range(len(static_objs_w)):
            track_reference(space, static_pyobjs[i], static_objs_w[i])
        #
        self.cpyext_type_init = []
        attached_objs = []
        for i in range(len(static_objs_w)):
            attach_recursively(space, static_pyobjs, static_objs_w, attached_objs, i)
        cpyext_type_init = self.cpyext_type_init
        self.cpyext_type_init = None
        for pto, w_type in cpyext_type_init:
            finish_type_1(space, pto)
            finish_type_2(space, pto, w_type)

class TestingObjBuilder(StaticObjectBuilder):
    """The StaticObjectBuilder used in tests."""

class TranslationObjBuilder(StaticObjectBuilder):
    """The StaticObjectBuilder used during translation."""


def mangle_name(prefix, name):
    if name.startswith('PyPyUnicode'):
        # for PyPyUnicode_Check, PyPyUnicode_CheckExact
        return name
    elif name.startswith('Py'):
        return prefix + name[2:]
    elif name.startswith('_Py'):
        return '_' + prefix + name[3:]
    else:
        raise ValueError("Error converting '%s'" % name)

def write_header(header_name, decls, needs_signed=True, add_guards=False):
    decl_h = udir.join(header_name)
    lines = []
    if add_guards:
        guard = 'Py_' + header_name.replace('.', '_').upper()
        lines += ['#ifndef ' + guard,
                  '#define ' + guard,
                  '#ifdef __cplusplus',
                  'extern "C" {',
                  '#endif', ''
                 ]
    if needs_signed:
        lines += [
            '',
            '#include "cpyext_object.h"',
            '',
            '#ifdef _WIN64',
            '#define Signed   Py_ssize_t          /* xxx temporary fix */',
            '#define Unsigned unsigned long long  /* xxx temporary fix */',
            '#else',
            '#define Signed   Py_ssize_t     /* xxx temporary fix */',
            '#define Unsigned unsigned long  /* xxx temporary fix */',
            '#endif',
            ] + decls + [
            '',
            '#undef Signed    /* xxx temporary fix */',
            '#undef Unsigned  /* xxx temporary fix */',
            '']
    else:
        lines += decls
    if add_guards:
        lines += ['#ifdef __cplusplus',
                  '}',
                  '#endif',
                  '#endif /* !' + guard + ' */',
                 ]
    decl_h.write('\n'.join(lines))

def generate_decls_and_callbacks(db, prefix=''):
    "NOT_RPYTHON"
    pypy_macros = []
    for name in SYMBOLS_C:
        newname = mangle_name(prefix, name)
        pypy_macros.append('#define %s %s' % (name, newname))

    # Generate defines
    for macro_name, size in [
        ("SIZEOF_LONG_LONG", rffi.LONGLONG),
        ("SIZEOF_VOID_P", rffi.VOIDP),
        ("SIZEOF_SIZE_T", rffi.SIZE_T),
        ("SIZEOF_TIME_T", rffi.TIME_T),
        ("SIZEOF_LONG", rffi.LONG),
        ("SIZEOF_SHORT", rffi.SHORT),
        ("SIZEOF_INT", rffi.INT),
        ("SIZEOF_FLOAT", rffi.FLOAT),
        ("SIZEOF_DOUBLE", rffi.DOUBLE),
    ]:
        pypy_macros.append("#define %s %s" % (macro_name, rffi.sizeof(size)))
    pypy_macros.append('')

    pypy_macros_h = udir.join('pypy_macros.h')
    pypy_macros_h.write('\n'.join(pypy_macros))

    # generate function decls
    decls = defaultdict(list)
    for decl in FORWARD_DECLS:
        decls[pypy_decl].append("%s;" % (decl,))
    decls[pypy_decl].append("""
/* hack for https://bugs.python.org/issue29943 */

PyAPI_FUNC(int) %s(PyObject *arg0,
                    Signed arg1, Signed *arg2,
                    Signed *arg3, Signed *arg4, Signed *arg5);
#ifdef __GNUC__
__attribute__((__unused__))
#endif
static int PySlice_GetIndicesEx(PyObject *arg0, Py_ssize_t arg1,
        Py_ssize_t *arg2, Py_ssize_t *arg3, Py_ssize_t *arg4,
        Py_ssize_t *arg5) {
    return %s(arg0, arg1, arg2, arg3,
                arg4, arg5);
}""" % ((mangle_name(prefix, 'PySlice_GetIndicesEx'),)*2))

    for header_name, header_functions in FUNCTIONS_BY_HEADER.iteritems():
        header = decls[header_name]
        for name, func in sorted(header_functions.iteritems()):
            _name = mangle_name(prefix, name)
            header.append("#define %s %s" % (name, _name))
            header.append(func.get_api_decl(name, db))

    for name, (typ, expr) in GLOBALS.iteritems():
        if '#' in name:
            name, header = name.split("#")
            typ = typ.replace("*", "")
        elif name.startswith('PyExc_'):
            typ = 'PyObject*'
            header = pypy_decl
        decls[header].append('#define %s %s' % (name, mangle_name(prefix, name)))
        decls[header].append('PyAPI_DATA(%s) %s;' % (typ, name))

    for header_name, header_decls in decls.iteritems():
        # Hardcoded :(
        if header_name in ('genericaliasobject.h',):
            write_header(header_name, header_decls,
                         needs_signed=False, add_guards=True)
        else:
            write_header(header_name, header_decls)

    # generate graminit.h
    graminit_h = udir.join('graminit.h')
    graminit_h.write('/* Generated from pypy.interpreter.pyparser.pygram.syms */')
    for attr in dir(pygram.syms):
        val = getattr(pygram.syms, attr)
        graminit_h.write('#define {} {}'.format(attr, val))


separate_module_files = [source_dir / "varargwrapper.c",
                         source_dir / "pyerrors.c",
                         source_dir / "modsupport.c",
                         source_dir / "getargs.c",
                         source_dir / "abstract.c",
                         source_dir / "unicodeobject.c",
                         source_dir / "mysnprintf.c",
                         source_dir / "pythonrun.c",
                         source_dir / "sysmodule.c",
                         source_dir / "complexobject.c",
                         source_dir / "structseq.c",
                         source_dir / "capsule.c",
                         source_dir / "pysignals.c",
                         source_dir / "pythread.c",
                         source_dir / "missing.c",
                         source_dir / "pymem.c",
                         source_dir / "pytime.c",
                         source_dir / "bytesobject.c",
                         source_dir / "import.c",
                         source_dir / "_warnings.c",
                         source_dir / "pylifecycle.c",
                         source_dir / "object.c",
                         source_dir / "typeobject.c",
                         source_dir / "tupleobject.c",
                         source_dir / "sliceobject.c",
                         source_dir / "call.c",
                         ]
if WIN32:
    separate_module_files.append(source_dir / "pythread_nt.c")
else:
    separate_module_files.append(source_dir / "pythread_posix.c")


def build_eci(code, use_micronumpy=False, translating=False):
    "NOT_RPYTHON"
    # Build code and get pointer to the structure
    kwds = {}

    compile_extra=['-DPy_BUILD_CORE']

    if translating:
        kwds["includes"] = ['Python.h'] # this is our Python.h
    else:
        if sys.platform == "win32":
            # '%s' undefined; assuming extern returning int
            compile_extra.append("/we4013")
            # Sometimes the library is wrapped into another DLL, ensure that
            # the correct bootstrap code is installed.
            kwds["link_extra"] = ["msvcrt.lib"]
        elif sys.platform.startswith('linux'):
            compile_extra.append("-Werror=implicit-function-declaration")
            compile_extra.append('-g')
        compile_extra.append(
                    '-DCPYEXT_TESTS')

    # Generate definitions for global structures
    structs = ["#include <Python.h>"]
    if use_micronumpy:
        structs.append('#include <pypy_numpy.h> /* api.py line 1223 */')
    for name, (typ, expr) in GLOBALS.iteritems():
        if '#' in name:
            structs.append('%s %s;' % (typ[:-1], name.split('#')[0]))
        elif name.startswith('PyExc_'):
            structs.append('PyTypeObject _%s;' % (name,))
            structs.append('PyObject* %s = (PyObject*)&_%s;' % (name, name))
        elif typ == 'PyDateTime_CAPI*':
            structs.append('%s %s = NULL;' % (typ, name))
    struct_source = '\n'.join(structs)

    separate_module_sources = [code, struct_source]

    if sys.platform == 'win32':
        get_pythonapi_source = '''
        RPY_EXTERN
        HANDLE pypy_get_pythonapi_handle() {
            MEMORY_BASIC_INFORMATION  mi;
            memset(&mi, 0, sizeof(mi));

            if( !VirtualQueryEx(GetCurrentProcess(), &pypy_get_pythonapi_handle,
                                &mi, sizeof(mi)) )
                return 0;

            return (HMODULE)mi.AllocationBase;
        }
        '''
        separate_module_sources.append(get_pythonapi_source)
        kwds['post_include_bits'] = ['#include <windows.h>',
                            'RPY_EXTERN HANDLE pypy_get_pythonapi_handle();',
                                    ]

    eci = ExternalCompilationInfo(
        include_dirs=include_dirs,
        separate_module_files= separate_module_files,
        separate_module_sources=separate_module_sources,
        compile_extra=compile_extra,
        **kwds
        )

    return eci

def setup_micronumpy(space):
    # py3k
    return False

    use_micronumpy = space.config.objspace.usemodules.micronumpy
    if not use_micronumpy:
        return use_micronumpy
    # import registers api functions by side-effect, we also need HEADER
    from pypy.module.cpyext.ndarrayobject import HEADER
    register_global("PyArray_Type",
        'PyTypeObject*',  "space.gettypeobject(W_NDimArray.typedef)",
        header=HEADER)
    separate_module_files.append(source_dir / "ndarrayobject.c")
    return use_micronumpy

def setup_library(space):
    "NOT_RPYTHON"
    from rpython.translator.c.database import LowLevelDatabase
    use_micronumpy = setup_micronumpy(space)
    db = LowLevelDatabase()
    prefix = 'PyPy'

    generate_decls_and_callbacks(db, prefix=prefix)

    code = "#include <Python.h>\n"
    if use_micronumpy:
        code += "#include <pypy_numpy.h> /* api.py line 1290 */\n"

    eci = build_eci(code, use_micronumpy, translating=True)
    space.fromcache(State).install_dll(eci)

    attach_c_functions(space, eci, prefix)
    run_bootstrap_functions(space)

    # emit uninitialized static data
    builder = space.fromcache(State).builder = TranslationObjBuilder()
    lines = ['PyObject *pypy_static_pyobjs[] = {\n']
    include_lines = ['RPY_EXTERN PyObject *pypy_static_pyobjs[];\n']
    for name, (typ, expr) in sorted(GLOBALS.items()):
        if '#' in name:
            name, header = name.split('#')
            assert typ in ('PyObject*', 'PyTypeObject*')
            typ = typ[:-1]
            mname = mangle_name(prefix, name)
            include_lines.append('#define %s %s\n' % (name, mname))
        elif name.startswith('PyExc_'):
            typ = 'PyTypeObject'
            name = '_' + name
        elif typ == 'PyDateTime_CAPI*':
            continue
        else:
            raise ValueError("Unknown static data: %s %s" % (typ, name))

        from pypy.module import cpyext     # for the eval() below
        w_obj = eval(expr)
        builder.prepare(None, w_obj)
        lines.append('\t(PyObject *)&%s,\n' % (name,))
        include_lines.append('RPY_EXPORTED %s %s;\n' % (typ, name))

    lines.append('};\n')
    eci2 = configure_eci.merge(ExternalCompilationInfo(
        separate_module_sources = [''.join(lines)],
        post_include_bits = [''.join(include_lines)],
        ))
    # override this method to return a pointer to this C array directly
    builder.get_static_pyobjs = rffi.CExternVariable(
        PyObjectP, 'pypy_static_pyobjs', eci2, c_type='PyObject **',
        getter_only=True, declare_as_extern=False)

    for header, header_functions in FUNCTIONS_BY_HEADER.iteritems():
        for name, func in header_functions.iteritems():
            newname = mangle_name(prefix, name)
            deco = entrypoint_lowlevel("cpyext", func.argtypes, newname,
                                        relax=True)
            deco(func.get_wrapper(space))

    setup_init_functions(eci, prefix)
    if sys.platform == "win32":
        trunk_include = pypydir.dirpath() / 'include'
    else:
        from pypy.module.sys import version
        ver = version.CPYTHON_VERSION[:2]
        trunk_include = pypydir.dirpath() / 'include' / 'pypy{}.{}'.format(*ver)
        trunk_include.ensure(dir=True)
    copy_header_files(cts, trunk_include, use_micronumpy)


def create_extension_module(space, w_spec):
    # note: this is used both to load CPython-API-style C extension
    # modules (cpyext) and to load CFFI-style extension modules
    # (_cffi_backend).  Any of the two can be disabled at translation
    # time, though.  For this reason, we need to be careful about the
    # order of things here.
    from rpython.rlib import rdynload

    w_name = space.getattr(w_spec, space.newtext("name"))
    w_path = space.getattr(w_spec, space.newtext("origin"))
    name = space.text_w(w_name)
    path = space.text_w(w_path)

    if os.sep not in path:
        path = os.curdir + os.sep + path      # force a '/' in the path
    try:
        # XXX does this need a fsdecoder for utf8 paths?
        ll_libname = rffi.str2charp(path)
        try:
            if WIN32:
                from rpython.rlib import rwin32
                # Allow other DLLs in the same directory
                # use os.add_dll_directory for more locations
                flags = (rwin32.LOAD_LIBRARY_SEARCH_DEFAULT_DIRS |
                        rwin32.LOAD_LIBRARY_SEARCH_DLL_LOAD_DIR)
                dll = rdynload.dlopenex(ll_libname, flags)
            else:
                dll = rdynload.dlopen(ll_libname, space.sys.dlopenflags)
        finally:
            lltype.free(ll_libname, flavor='raw')
    except rdynload.DLOpenError as e:
        raise raise_import_error(space,
            space.newfilename(e.msg), w_name, w_path)
    look_for = None
    #
    if space.config.objspace.usemodules._cffi_backend:
        basename = name.split('.')[-1]
        look_for = '_cffi_pypyinit_%s' % (basename,)
        try:
            initptr = rdynload.dlsym(dll, look_for)
        except KeyError:
            pass
        else:
            try:
                from pypy.module._cffi_backend import cffi1_module
                return cffi1_module.load_cffi1_module(space, name, path, initptr)
            except:
                rdynload.dlclose(dll)
                raise
    #
    if space.config.objspace.usemodules.cpyext:
        also_look_for = get_init_name(space, w_name)
        try:
            initptr = rdynload.dlsym(dll, also_look_for)
        except KeyError:
            pass
        else:
            return create_cpyext_module(space, w_spec, name, path, dll, initptr)
        if look_for is not None:
            look_for += ' or ' + also_look_for
        else:
            look_for = also_look_for
    assert look_for is not None
    msg = b"function %s not found in library %s" % (
        look_for, space.utf8_w(space.newfilename(path)))
    w_path = space.newfilename(path)
    raise_import_error(space, space.newtext(msg), w_name, w_path)

def get_init_name(space, w_name):
    name = space.utf8_w(w_name)
    basename = name.split('.')[-1]
    if rutf8.first_non_ascii_char(basename) == -1:
        return 'PyInit_%s' % (basename,)
    basename = space.bytes_w(encode_object(
        space, space.newtext(basename), 'punycode', None))
    basename = basename.replace('-', '_')
    return 'PyInitU_%s' % (basename,)

initfunctype = lltype.Ptr(lltype.FuncType([], PyObject))

def create_cpyext_module(space, w_spec, name, path, dll, initptr):
    from rpython.rlib import rdynload
    from pypy.module.cpyext.pyobject import get_w_obj_and_decref

    state = space.fromcache(State)
    state.make_sure_cpyext_is_imported()
    w_mod = state.find_extension(name, path)
    if w_mod is not None:
        rdynload.dlclose(dll)
        return w_mod
    old_context = state.package_context
    state.package_context = name, path
    try:
        initfunc = rffi.cast(initfunctype, initptr)
        initret = generic_cpy_call_dont_convert_result(space, initfunc)
        if not initret:
            state.check_and_raise_exception()
            raise oefmt(space.w_SystemError,
                "initialization of %s failed without raising an exception",
                name)
        else:
            if state.clear_exception():
                raise oefmt(space.w_SystemError,
                    "initialization of %s raised unreported exception",
                    name)
        if not initret.c_ob_type:
            raise oefmt(space.w_SystemError,
                        "init function of %s returned uninitialized object",
                        name)
        # This should probably compare by identity with PyModuleDef_Type from
        # modsupport.c, but I didn't find a way to do that.
        tp_name_nonconst = rffi.cast(rffi.CCHARP, initret.c_ob_type.c_tp_name)
        if rffi.charp2str(tp_name_nonconst) == "moduledef":
            from pypy.module.cpyext.modsupport import \
                    create_module_from_def_and_spec
            return create_module_from_def_and_spec(space, initret, w_spec,
                                                   name)
    finally:
        state.package_context = old_context
    # XXX: should disable single-step init for non-ascii module names
    w_mod = get_w_obj_and_decref(space, initret)
    state.fixup_extension(w_mod, name, path)
    return w_mod

@jit.dont_look_inside
def exec_extension_module(space, w_mod):
    from pypy.module.cpyext.modsupport import exec_def, PyModuleObject
    if not space.config.objspace.usemodules.cpyext:
        return
    if not isinstance(w_mod, Module):
        return
    space.getbuiltinmodule("cpyext")
    mod = cts.cast('PyModuleObject*', rawrefcount.from_obj(PyObject, w_mod))
    if mod:
        if mod.c_md_state:
            # already initialised
            return
        moddef = mod.c_md_def
        return exec_def(space, mod, moddef)

def invoke_pyos_inputhook(space):
    state = space.fromcache(State)
    c_inputhook = state.C.get_pyos_inputhook()
    if c_inputhook:
        generic_cpy_call(space, c_inputhook)

@specialize.ll()
def generic_cpy_call(space, func, *args):
    FT = lltype.typeOf(func).TO
    return make_generic_cpy_call(FT, False, True)(space, func, *args)

@specialize.ll()
def generic_cpy_call_expect_null(space, func, *args):
    FT = lltype.typeOf(func).TO
    return make_generic_cpy_call(FT, True, True)(space, func, *args)

@specialize.ll()
def generic_cpy_call_dont_convert_result(space, func, *args):
    FT = lltype.typeOf(func).TO
    return make_generic_cpy_call(FT, False, False)(space, func, *args)

@specialize.memo()
def make_generic_cpy_call(FT, expect_null, convert_result):
    from pypy.module.cpyext.pyobject import is_pyobj, make_ref, decref
    from pypy.module.cpyext.pyobject import get_w_obj_and_decref
    from pypy.module.cpyext.pyerrors import PyErr_Occurred
    unrolling_arg_types = unrolling_iterable(enumerate(FT.ARGS))
    RESULT_TYPE = FT.RESULT

    # copied and modified from rffi.py
    # We need tons of care to ensure that no GC operation and no
    # exception checking occurs in call_external_function.
    argnames = ', '.join(['a%d' % i for i in range(len(FT.ARGS))])
    source = py.code.Source("""
        def cpy_call_external(funcptr, %(argnames)s):
            # NB. it is essential that no exception checking occurs here!
            res = funcptr(%(argnames)s)
            return res
    """ % locals())
    miniglobals = {'__name__':    __name__, # for module name propagation
                   }
    exec source.compile() in miniglobals
    call_external_function = specialize.ll()(miniglobals['cpy_call_external'])
    call_external_function._dont_inline_ = True
    call_external_function._gctransformer_hint_close_stack_ = True
    # don't inline, as a hack to guarantee that no GC pointer is alive
    # anywhere in call_external_function

    @specialize.ll()
    def generic_cpy_call(space, func, *args):
        boxed_args = ()
        to_decref = ()
        assert len(args) == len(FT.ARGS)
        for i, ARG in unrolling_arg_types:
            arg = args[i]
            _pyobj = None
            if is_PyObject(ARG):
                if not is_pyobj(arg):
                    arg = make_ref(space, arg)
                    _pyobj = arg
            boxed_args += (arg,)
            to_decref += (_pyobj,)

        if is_PyObject(RESULT_TYPE):
            preexist_error = PyErr_Occurred(space)
        else:
            preexist_error = "this is not used"
        try:
            # Call the function
            result = call_external_function(func, *boxed_args)
        finally:
            for i, ARG in unrolling_arg_types:
                # note that this loop is nicely unrolled statically by RPython
                _pyobj = to_decref[i]
                if _pyobj is not None:
                    decref(space, _pyobj)

        if convert_result and is_PyObject(RESULT_TYPE):
            if not is_pyobj(result):
                ret = result
            else:
                # The object reference returned from a C function
                # that is called from Python must be an owned reference
                # - ownership is transferred from the function to its caller.
                if result:
                    ret = get_w_obj_and_decref(space, result)
                else:
                    ret = None

            # Check for exception consistency
            # XXX best attempt, will miss preexisting error that is
            # overwritten with a new error of the same type
            error = PyErr_Occurred(space)
            has_new_error = (error is not None) and (error is not preexist_error)
            has_result = ret is not None
            if not expect_null and has_new_error and has_result:
                raise oefmt(space.w_SystemError,
                            "An exception was set, but function returned a "
                            "value")
            elif not expect_null and not has_new_error and not has_result:
                raise oefmt(space.w_SystemError,
                            "Function returned a NULL result without setting "
                            "an exception")
            elif has_new_error:
                state = space.fromcache(State)
                state.check_and_raise_exception()

            return ret
        return result

    return generic_cpy_call<|MERGE_RESOLUTION|>--- conflicted
+++ resolved
@@ -807,15 +807,8 @@
 PyTypeObjectPtr = cts.gettype('PyTypeObject *')
 PyObjectStruct = cts.gettype('PyObject')
 PyObject = cts.gettype('PyObject *')
-<<<<<<< HEAD
 PyObjectC = cts.gettype('PyObject const *')
-PyObjectFields = (("ob_refcnt", lltype.Signed),
-                  ("ob_pypy_link", lltype.Signed),
-                  ("ob_type", PyTypeObjectPtr))
-PyVarObjectFields = PyObjectFields + (("ob_size", Py_ssize_t), )
-=======
 PyObjectFields = (("ob_base", PyObjectStruct),)
->>>>>>> f3883039
 PyVarObjectStruct = cts.gettype('PyVarObject')
 PyVarObjectFields = (("ob_base", PyVarObjectStruct),)
 PyVarObject = cts.gettype('PyVarObject *')
