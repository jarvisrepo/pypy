--- conflicted
+++ resolved
@@ -981,13 +981,10 @@
         py_type_ready(space, get_capsule_type())
     INIT_FUNCTIONS.append(init_types)
     from pypy.module.posix.interp_posix import add_fork_hook
-<<<<<<< HEAD
     global py_fatalerror
     py_fatalerror = rffi.llexternal('%s_FatalError' % prefix,
                                     [CONST_STRING], lltype.Void,
                                     compilation_info=eci)
-=======
->>>>>>> 4e856101
     _reinit_tls = rffi.llexternal('%sThread_ReInitTLS' % prefix, [],
                                   lltype.Void, compilation_info=eci)
     def reinit_tls(space):
