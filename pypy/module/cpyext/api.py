import ctypes
import sys, os
from collections import defaultdict

import py

from pypy import pypydir
from rpython.rtyper.lltypesystem import rffi, lltype
from rpython.rtyper.tool import rffi_platform
from rpython.rtyper.lltypesystem import ll2ctypes
from rpython.rtyper.annlowlevel import llhelper
from rpython.rlib.objectmodel import we_are_translated, keepalive_until_here
from rpython.rlib.objectmodel import dont_inline
from rpython.rlib.rfile import (FILEP, c_fread, c_fclose, c_fwrite,
        c_fdopen, c_fileno, c_ferror,
        c_fopen)# for tests
from rpython.rlib import jit, rutf8
from rpython.rlib.rarithmetic import widen
from rpython.translator import cdir
from rpython.translator.tool.cbuild import ExternalCompilationInfo
from rpython.translator.gensupp import NameManager
from rpython.tool.udir import udir
from pypy.module.cpyext.state import State
from pypy.interpreter.error import OperationError, oefmt, raise_import_error
from pypy.interpreter.baseobjspace import W_Root
from pypy.interpreter.gateway import unwrap_spec
from pypy.interpreter.nestedscope import Cell
from pypy.interpreter.module import Module
from pypy.interpreter.function import StaticMethod, ClassMethod
from pypy.interpreter.pyparser import pygram
from pypy.interpreter.typedef import Function, Method, PyTraceback
from pypy.objspace.std.dictmultiobject import W_DictViewKeysObject, W_DictViewValuesObject
from pypy.objspace.std.sliceobject import W_SliceObject
from pypy.objspace.std.unicodeobject import encode_object
from pypy.module.__builtin__.descriptor import W_Property
from pypy.module.__builtin__.functional import W_ReversedIterator, W_Range
#from pypy.module.micronumpy.base import W_NDimArray
from pypy.module.__pypy__.interp_buffer import W_Bufferable
from rpython.rlib.entrypoint import entrypoint_lowlevel
from rpython.rlib.rposix import SuppressIPH
from rpython.rlib.unroll import unrolling_iterable
from rpython.rlib.objectmodel import specialize
from pypy.module.exceptions import interp_exceptions
from rpython.tool.sourcetools import func_with_new_name
from rpython.rtyper.lltypesystem.lloperation import llop
from rpython.rlib import rawrefcount
from rpython.rlib import rthread
from rpython.rlib.debug import fatalerror_notb
from rpython.rlib import rstackovf
from pypy.objspace.std.typeobject import W_TypeObject, find_best_base
from rpython.tool.cparser import CTypeSpace

DEBUG_WRAPPER = True
if sys.platform == 'win32':
    dash = '_'
    WIN32 = True
else:
    dash = ''
    WIN32 = False

pypydir = py.path.local(pypydir)
include_dir = pypydir / 'module' / 'cpyext' / 'include'
pc_dir = pypydir / 'module' / 'cpyext' / 'PC'
parse_dir = pypydir / 'module' / 'cpyext' / 'parse'
source_dir = pypydir / 'module' / 'cpyext' / 'src'
translator_c_dir = py.path.local(cdir)
include_dirs = [
    udir,
    include_dir,
    parse_dir,
    translator_c_dir,
    ]
if WIN32:
    include_dirs.insert(0, pc_dir)

configure_eci = ExternalCompilationInfo(
        include_dirs=include_dirs,
        includes=['Python.h', 'stdarg.h', 'structmember.h', 'marshal.h'],
        compile_extra=['-DPy_BUILD_CORE'])

class CConfig:
    _compilation_info_ = configure_eci

class CConfig2:
    _compilation_info_ = configure_eci

class CConfig_constants:
    _compilation_info_ = configure_eci

CONST_STRING = lltype.Ptr(lltype.Array(lltype.Char,
                                       hints={'nolength': True}),
                          use_cache=False)
CONST_STRINGP = lltype.Ptr(lltype.Array(rffi.CCHARP,
                                       hints={'nolength': True}),
                          use_cache=False)
CONST_WSTRING = lltype.Ptr(lltype.Array(lltype.UniChar,
                                        hints={'nolength': True}),
                           use_cache=False)
assert CONST_STRING is not rffi.CCHARP
assert CONST_STRING == rffi.CCHARP
assert CONST_STRINGP is not rffi.CCHARPP
assert CONST_STRINGP == rffi.CCHARPP
assert CONST_WSTRING is not rffi.CWCHARP
assert CONST_WSTRING == rffi.CWCHARP

# FILE* interface

def fclose(fp):
    try:
        with SuppressIPH():
            return c_fclose(fp)
    except IOError:
        return -1

def fwrite(buf, sz, n, fp):
    with SuppressIPH():
        return c_fwrite(buf, sz, n, fp)

def fread(buf, sz, n, fp):
    with SuppressIPH():
        return c_fread(buf, sz, n, fp)

_feof = rffi.llexternal('feof', [FILEP], rffi.INT)
def feof(fp):
    with SuppressIPH():
        return _feof(fp)

_ferror = rffi.llexternal('ferror', [FILEP], rffi.INT)
def ferror(fp):
    with SuppressIPH():
        return _ferror(fp)

pypy_decl = 'pypy_decl.h'
udir.join(pypy_decl).write("/* Will be filled later */\n")
udir.join('pypy_structmember_decl.h').write("/* Will be filled later */\n")
udir.join('pypy_marshal_decl.h').write("/* Will be filled later */\n")
udir.join('pypy_macros.h').write("/* Will be filled later */\n")
udir.join('genericaliasobject.h').write("/* Will be filled later */\n")

constant_names = """
Py_TPFLAGS_READY Py_TPFLAGS_READYING
METH_COEXIST METH_STATIC METH_CLASS Py_TPFLAGS_BASETYPE
METH_NOARGS METH_VARARGS METH_KEYWORDS METH_FASTCALL METH_O
Py_TPFLAGS_HEAPTYPE METH_METHOD
Py_LT Py_LE Py_EQ Py_NE Py_GT Py_GE Py_MAX_NDIMS
Py_CLEANUP_SUPPORTED PyBUF_READ
PyBUF_FORMAT PyBUF_ND PyBUF_STRIDES PyBUF_WRITABLE PyBUF_SIMPLE PyBUF_WRITE
PY_SSIZE_T_MAX PY_SSIZE_T_MIN
""".split()

for name in ('LONG', 'LIST', 'TUPLE', 'UNICODE', 'DICT', 'BASE_EXC',
             'TYPE', 'BYTES'):
    constant_names.append('Py_TPFLAGS_%s_SUBCLASS' % name)

#pystrtod.h flags
for name in ('SIGN', 'ADD_DOT_0', 'ALT'):
    constant_names.append('Py_DTSF_%s' % name)

for name in constant_names:
    setattr(CConfig_constants, name, rffi_platform.ConstantInteger(name))
globals().update(rffi_platform.configure(CConfig_constants))

def _copy_header_files(headers, dstdir):
    for header in headers:
        target = dstdir.join(header.basename)
        try:
            header.copy(dstdir)
        except py.error.EACCES:
            target.remove()   # maybe it was a read-only file
            header.copy(dstdir)
        target.chmod(0444) # make the file read-only, to make sure that nobody
                           # edits it by mistake

def copy_header_files(cts, dstdir, copy_numpy_headers):
    # XXX: 20 lines of code to recursively copy a directory, really??
    assert dstdir.check(dir=True)
    headers = include_dir.listdir('*.h') + include_dir.listdir('*.inl')
    for name in ["pypy_macros.h"] + FUNCTIONS_BY_HEADER.keys():
        headers.append(udir.join(name))
    for path in cts.parsed_headers:
        headers.append(path)
    _copy_header_files(headers, dstdir)

    if copy_numpy_headers:
        try:
            dstdir.mkdir('_numpypy')
            dstdir.mkdir('_numpypy/numpy')
        except py.error.EEXIST:
            pass
        numpy_dstdir = dstdir / '_numpypy' / 'numpy'

        numpy_include_dir = include_dir / '_numpypy' / 'numpy'
        numpy_headers = numpy_include_dir.listdir('*.h') + numpy_include_dir.listdir('*.inl')
        _copy_header_files(numpy_headers, numpy_dstdir)
    if WIN32:
        # Override pyconfig.h with the one for windows
        PC_dir = pypydir / 'module' / 'cpyext' / 'PC'
        headers = PC_dir.listdir('*.h')
        _copy_header_files(headers, dstdir)


class NotSpecified(object):
    pass
_NOT_SPECIFIED = NotSpecified()
class CannotFail(object):
    pass
CANNOT_FAIL = CannotFail()

# The same function can be called in three different contexts:
# (1) from C code
# (2) in the test suite, though the "api" object
# (3) from RPython code, for example in the implementation of another function.
#
# In contexts (2) and (3), a function declaring a PyObject argument type will
# receive a wrapped pypy object if the parameter name starts with 'w_', a
# reference (= rffi pointer) otherwise; conversion is automatic.  Context (2)
# only allows calls with a wrapped object.
#
# Functions with a PyObject return type should return a wrapped object.
#
# Functions may raise exceptions.  In context (3), the exception flows normally
# through the calling function.  In context (1) and (2), the exception is
# caught; if it is an OperationError, it is stored in the thread state; other
# exceptions generate a OperationError(w_SystemError); and the funtion returns
# the error value specifed in the API.
#
# Handling of the GIL
# -------------------
#
# **make_generic_cpy_call():** RPython to C, with the GIL held.
#
# **make_wrapper():** C to RPython; by default assume that the GIL is
# held, but accepts gil="acquire", "release", "around",
# "pygilstate_ensure", "pygilstate_release".
#
# When a wrapper() is called:
#
# * "acquire": assert that the GIL is not currently held (otherwise,
#   deadlock!).  Acquire the PyPy GIL.
#
# * gil=None: we should hold the GIL already.  But check anyway, just
#   in case.  Do the acquire/release if it was not acquired before
#   (workaround "_auto" case).
#
# * "pygilstate_ensure": if the GIL is already acquired,
#   do nothing and set the extra arg to 0.  Otherwise,
#   do the "acquire" and set the extra arg to 1.  Then we'll call
#   pystate.py:PyGILState_Ensure() with this extra arg, which will do
#   the rest of the logic.
#
# When a wrapper() returns:
#
# * "release": release the PyPy GIL.
#
# * gil=None: we keep holding the GIL in the normal case; we release it
#   in the workaround "_auto" case.
#
# * "pygilstate_release": if the argument is PyGILState_UNLOCKED,
#   release the PyPy GIL; otherwise, no-op.  The rest of the logic of
#   PyGILState_Release() should be done before, in pystate.py.


cpyext_namespace = NameManager('cpyext_')

class BaseApiFunction(object):
    def __init__(self, argtypes, restype, callable):
        self.argtypes = argtypes
        self.restype = restype
        self.functype = lltype.Ptr(lltype.FuncType(argtypes, restype))
        self.callable = callable
        self.cdecl = None    # default
        #
        def get_llhelper(space):
            return llhelper(self.functype, self.get_wrapper(space))
        self.get_llhelper = get_llhelper

    def get_api_decl(self, name, c_writer):
        restype = self.get_c_restype(c_writer)
        args = self.get_c_args(c_writer)
        res = self.API_VISIBILITY % (restype,)
        return "{res} {name}({args});".format(**locals())

    def get_c_restype(self, c_writer):
        if self.cdecl:
            return self.cdecl.tp.result.get_c_name()
        return c_writer.gettype(self.restype).replace('@', '').strip()

    def get_c_args(self, c_writer):
        if self.cdecl:
            args = [tp.get_c_name('arg%d' % i) for i, tp in
                enumerate(self.cdecl.tp.args)]
            return ', '.join(args) or "void"
        args = []
        for i, argtype in enumerate(self.argtypes):
            if argtype is CONST_STRING:
                arg = 'const char *@'
            elif argtype is CONST_STRINGP:
                arg = 'const char **@'
            elif argtype is CONST_WSTRING:
                arg = 'const wchar_t *@'
            else:
                arg = c_writer.gettype(argtype)
            arg = arg.replace('@', 'arg%d' % (i,)).strip()
            args.append(arg)
        args = ', '.join(args) or "void"
        return args

    def get_ptr_decl(self, name, c_writer):
        restype = self.get_c_restype(c_writer)
        args = self.get_c_args(c_writer)
        return "{restype} (*{name})({args});".format(**locals())

    def get_ctypes_impl(self, name, c_writer):
        restype = self.get_c_restype(c_writer)
        args = self.get_c_args(c_writer)
        callargs = ', '.join('arg%d' % (i,)
                            for i in range(len(self.argtypes)))
        if self.restype is lltype.Void:
            body = "{ _pypyAPI.%s(%s); }" % (name, callargs)
        else:
            body = "{ return _pypyAPI.%s(%s); }" % (name, callargs)
        return '%s %s(%s)\n%s' % (restype, name, args, body)


class ApiFunction(BaseApiFunction):
    API_VISIBILITY = "PyAPI_FUNC(%s)"

    def __init__(self, argtypes, restype, callable, error=CANNOT_FAIL,
                 c_name=None, cdecl=None, gil=None,
                 result_borrowed=False, result_is_ll=False):
        from rpython.flowspace.bytecode import cpython_code_signature
        BaseApiFunction.__init__(self, argtypes, restype, callable)
        self.error_value = error
        self.c_name = c_name
        self.cdecl = cdecl

        # extract the signature from the (CPython-level) code object
        sig = cpython_code_signature(callable.func_code)
        assert sig.argnames[0] == 'space'
        self.argnames = sig.argnames[1:]
        if gil == 'pygilstate_ensure':
            assert self.argnames[-1] == 'previous_state'
            del self.argnames[-1]
        assert len(self.argnames) == len(self.argtypes)

        self.gil = gil
        self.result_borrowed = result_borrowed
        self.result_is_ll = result_is_ll

    def __repr__(self):
        return "<cpyext function %s>" % (self.callable.__name__,)

    def _freeze_(self):
        return True

    @specialize.memo()
    def get_wrapper(self, space):
        wrapper = getattr(self, '_wrapper', None)
        if wrapper is None:
            wrapper = self._wrapper = self._make_wrapper(space)
        return wrapper

    # Make the wrapper for the cases (1) and (2)
    def _make_wrapper(self, space):
        "NOT_RPYTHON"
        # This logic is obscure, because we try to avoid creating one
        # big wrapper() function for every callable.  Instead we create
        # only one per "signature".

        argtypesw = zip(self.argtypes,
                        [_name.startswith("w_") for _name in self.argnames])
        error_value = self.error_value
        if (isinstance(self.restype, lltype.Ptr)
                and error_value is not CANNOT_FAIL):
            assert lltype.typeOf(error_value) == self.restype
            assert not error_value    # only support error=NULL
            error_value = 0    # because NULL is not hashable

        if self.result_is_ll:
            result_kind = "L"
        elif self.result_borrowed:
            result_kind = "B"     # note: 'result_borrowed' is ignored if we also
        else:                     #  say 'result_is_ll=True' (in this case it's
            result_kind = "."     #  up to you to handle refcounting anyway)

        signature = (tuple(argtypesw),
                    self.restype,
                    result_kind,
                    error_value,
                    self.gil)

        cache = space.fromcache(WrapperCache)
        try:
            wrapper_gen = cache.wrapper_gens[signature]
        except KeyError:
            wrapper_gen = WrapperGen(space, signature)
            cache.wrapper_gens[signature] = wrapper_gen
        wrapper = wrapper_gen.make_wrapper(self.callable)
        wrapper.relax_sig_check = True
        if self.c_name is not None:
            wrapper.c_name = cpyext_namespace.uniquename(self.c_name)
        return wrapper

    def get_unwrapper(self):
        names = self.argnames
        argtypesw = zip(self.argtypes,
                        [_name.startswith("w_") for _name in self.argnames])
        types_names_enum_ui = unrolling_iterable(enumerate(argtypesw))

        @specialize.ll()
        def unwrapper(space, *args):
            from pypy.module.cpyext.pyobject import is_pyobj
            from pypy.module.cpyext.pyobject import from_ref, as_pyobj
            newargs = ()
            keepalives = ()
            assert len(args) == len(self.argtypes)
            for i, (ARG, is_wrapped) in types_names_enum_ui:
                input_arg = args[i]
                if is_PyObject(ARG) and not is_wrapped:
                    # build a 'PyObject *' (not holding a reference)
                    if not is_pyobj(input_arg):
                        keepalives += (input_arg,)
                        arg = rffi.cast(ARG, as_pyobj(space, input_arg))
                    else:
                        arg = rffi.cast(ARG, input_arg)
                elif ARG == rffi.VOIDP and not is_wrapped:
                    # unlike is_PyObject case above, we allow any kind of
                    # argument -- just, if it's an object, we assume the
                    # caller meant for it to become a PyObject*.
                    if input_arg is None or isinstance(input_arg, W_Root):
                        keepalives += (input_arg,)
                        arg = rffi.cast(ARG, as_pyobj(space, input_arg))
                    else:
                        arg = rffi.cast(ARG, input_arg)
                elif (is_PyObject(ARG) or ARG == rffi.VOIDP) and is_wrapped:
                    # build a W_Root, possibly from a 'PyObject *'
                    if is_pyobj(input_arg):
                        arg = from_ref(space, input_arg)
                    else:
                        arg = input_arg
                else:
                    # arg is not declared as PyObject, no magic
                    arg = input_arg
                newargs += (arg, )
            try:
                result = self.callable(space, *newargs)
            finally:
                keepalive_until_here(*keepalives)
            #
            # this is just a sanity check to ensure that we don't forget to
            # specify result_is_ll=True
            if self.restype == PyObject:
                assert self.result_is_ll == is_pyobj(result)
            return result
        return unwrapper


DEFAULT_HEADER = 'pypy_decl.h'
def cpython_api(argtypes, restype, error=_NOT_SPECIFIED, header=DEFAULT_HEADER,
                gil=None, result_borrowed=False, result_is_ll=False):
    """
    Declares a function to be exported.
    - `argtypes`, `restype` are lltypes and describe the function signature.
    - `error` is the value returned when an applevel exception is raised. The
      special value 'CANNOT_FAIL' (also when restype is Void) turns an eventual
      exception into a wrapped SystemError.  Unwrapped exceptions also cause a
      SytemError.
    - `header` is the header file to export the function in.
    - set `gil` to "acquire", "release" or "around" to acquire the GIL,
      release the GIL, or both
    """
    assert header is not None
    def decorate(func):
        if func.__name__ in FUNCTIONS_BY_HEADER[header]:
            raise ValueError("%s already registered" % func.__name__)
        func._always_inline_ = 'try'
        #
        # XXX: should we @jit.dont_look_inside all the @cpython_api functions,
        # or we should only disable some of them?
        func._jit_look_inside_ = False
        #
        api_function = ApiFunction(
            argtypes, restype, func,
            error=_compute_error(error, restype), gil=gil,
            result_borrowed=result_borrowed, result_is_ll=result_is_ll)
        FUNCTIONS_BY_HEADER[header][func.__name__] = api_function
        unwrapper = api_function.get_unwrapper()
        unwrapper.func = func
        unwrapper.api_func = api_function
        INTERPLEVEL_API[func.__name__] = unwrapper  # used in tests
        return unwrapper
    return decorate

class COnlyApiFunction(BaseApiFunction):
    API_VISIBILITY = "extern %s"

    def get_wrapper(self, space):
        return self.callable

    def __call__(self, *args):
        raise TypeError("the function %s should not be directly "
                        "called from RPython, but only from C" % (self.func,))

def c_only(argtypes, restype):
    def decorate(func):
        header = DEFAULT_HEADER
        if func.__name__ in FUNCTIONS_BY_HEADER[header]:
            raise ValueError("%s already registered" % func.__name__)
        func._revdb_c_only_ = True   # hack for revdb
        api_function = COnlyApiFunction(argtypes, restype, func)
        FUNCTIONS_BY_HEADER[header][func.__name__] = api_function
        return api_function
    return decorate

def api_func_from_cdef(func, cdef, cts,
        error=_NOT_SPECIFIED, header=DEFAULT_HEADER,
        result_is_ll=False):
    func._always_inline_ = 'try'
    cdecl = cts.parse_func(cdef)
    RESULT = cdecl.get_llresult(cts)
    api_function = ApiFunction(
        cdecl.get_llargs(cts), RESULT, func,
        error=_compute_error(error, RESULT), cdecl=cdecl,
        result_is_ll=result_is_ll)
    FUNCTIONS_BY_HEADER[header][cdecl.name] = api_function
    unwrapper = api_function.get_unwrapper()
    unwrapper.func = func
    unwrapper.api_func = api_function
    return unwrapper

def api_decl(cdef, cts, error=_NOT_SPECIFIED, header=DEFAULT_HEADER):
    def decorate(func):
        return api_func_from_cdef(func, cdef, cts, error=error, header=header)
    return decorate

def slot_function(argtypes, restype, error=_NOT_SPECIFIED):
    def decorate(func):
        func._always_inline_ = 'try'
        api_function = ApiFunction(
            argtypes, restype, func,
            error=_compute_error(error, restype),
            c_name=func.__name__)
        unwrapper = api_function.get_unwrapper()
        unwrapper.func = func
        unwrapper.api_func = api_function
        return unwrapper
    return decorate

def _compute_error(error, restype):
    """Convert error specification to actual error value of type restype."""
    if isinstance(restype, lltype.Typedef):
        real_restype = restype.OF
    else:
        real_restype = restype
    if error is _NOT_SPECIFIED:
        if isinstance(real_restype, lltype.Ptr):
            error = lltype.nullptr(real_restype.TO)
        elif real_restype is lltype.Void:
            error = CANNOT_FAIL
    if type(error) is int:
        error = rffi.cast(real_restype, error)
    return error


def cpython_struct(name, fields, forward=None, level=1):
    configname = name.replace(' ', '__')
    if level == 1:
        config = CConfig
    else:
        config = CConfig2
    setattr(config, configname, rffi_platform.Struct(name, fields))
    if forward is None:
        forward = lltype.ForwardReference()
    TYPES[configname] = forward
    return forward

GLOBALS = {}
def register_global(name, typ, expr, header=None):
    if header is not None:
        name = '%s#%s' % (name, header)
    GLOBALS[name] = (typ, expr)

INTERPLEVEL_API = {}
FUNCTIONS_BY_HEADER = defaultdict(dict)

# These are C symbols which cpyext will export, but which are defined in .c
# files somewhere in the implementation of cpyext (rather than being defined in
# RPython). Their name will be mangled by a #define
SYMBOLS_C = [
    'Py_FatalError', 'PyOS_snprintf', 'PyOS_vsnprintf', 'PyArg_Parse',
    'PyArg_ParseTuple', 'PyArg_UnpackTuple', 'PyArg_ParseTupleAndKeywords',
    'PyArg_VaParse', 'PyArg_VaParseTupleAndKeywords', '_PyArg_NoKeywords',
    'PyUnicode_FromFormat', 'PyUnicode_FromFormatV', 'PyUnicode_AsWideCharString',
    'PyUnicode_GetSize', 'PyUnicode_GetLength', 'PyUnicode_FromWideChar',
    'PyModule_AddObject', 'PyModule_AddIntConstant', 'PyModule_AddStringConstant',
    'PyModule_GetDef', 'PyModuleDef_Init', 'PyModule_GetState', 'PyModule_AddObjectRef',
    'Py_BuildValue', 'Py_VaBuildValue', 'PyTuple_Pack',
    '_PyArg_Parse_SizeT', '_PyArg_ParseTuple_SizeT',
    '_PyArg_ParseTupleAndKeywords_SizeT', '_PyArg_VaParse_SizeT',
    '_PyArg_VaParseTupleAndKeywords_SizeT',
    '_Py_BuildValue_SizeT', '_Py_VaBuildValue_SizeT', 'PyUnicode_AppendAndDel',

    'PyErr_Format', 'PyErr_NewException', 'PyErr_NewExceptionWithDoc',
    'PyErr_WarnFormat', '_PyErr_FormatFromCause',
    'PySys_WriteStdout', 'PySys_WriteStderr',

    'PyEval_CallFunction', 'PyEval_CallMethod', 'PyObject_CallFunction',
    'PyObject_CallMethod', 'PyObject_CallFunctionObjArgs', 'PyObject_CallMethodObjArgs',
    '_PyObject_CallFunction_SizeT', '_PyObject_CallMethod_SizeT',

    'PyObject_DelItemString', 'PyObject_GetBuffer', 'PyBuffer_Release',
    '_Py_setfilesystemdefaultencoding',

    'PyCapsule_New', 'PyCapsule_IsValid', 'PyCapsule_GetPointer',
    'PyCapsule_GetName', 'PyCapsule_GetDestructor', 'PyCapsule_GetContext',
    'PyCapsule_SetPointer', 'PyCapsule_SetName', 'PyCapsule_SetDestructor',
    'PyCapsule_SetContext', 'PyCapsule_Import', 'PyCapsule_Type', '_Py_get_capsule_type',

    'PyComplex_AsCComplex', 'PyComplex_FromCComplex', 'PyNumber_Check', 'PyIndex_Check',

    'PyObject_AsReadBuffer', 'PyObject_AsWriteBuffer', 'PyObject_CheckReadBuffer',
    'PyBuffer_GetPointer', 'PyBuffer_ToContiguous', 'PyBuffer_FromContiguous',

    'PyImport_ImportModuleLevel', '_PyType_Name', '_PyType_GetModuleByDef',

    'PyOS_getsig', 'PyOS_setsig',
    '_Py_RestoreSignals',
    'PyThread_get_thread_ident', 'PyThread_allocate_lock', 'PyThread_free_lock',
    'PyThread_acquire_lock', 'PyThread_release_lock',
    'PyThread_create_key', 'PyThread_delete_key', 'PyThread_set_key_value',
    'PyThread_get_key_value', 'PyThread_delete_key_value',
    'PyThread_ReInitTLS', 'PyThread_init_thread',
    'PyThread_start_new_thread',

    'PyStructSequence_InitType', 'PyStructSequence_InitType2',
    'PyStructSequence_New', 'PyStructSequence_UnnamedField',
    'PyStructSequence_NewType', 'PyStructSequence_GetItem',
    'PyStructSequence_SetItem', 

    'PyFunction_Type', 'PyMethod_Type', 'PyRange_Type', 'PyTraceBack_Type',

    'Py_FrozenFlag', # not part of sys.flags
    'Py_UnbufferedStdioFlag',  # not part of sys.flags (python3)
    '_Py_PackageContext', 'PyOS_InputHook',
    '_Py_PackageContext', 'PyErr_SetInterrupt','PyErr_SetInterruptEx',

    'PyMem_RawMalloc', 'PyMem_RawCalloc', 'PyMem_RawRealloc', 'PyMem_RawFree',
    'PyMem_Malloc', 'PyMem_Calloc', 'PyMem_Realloc', 'PyMem_Free',
    'PyObject_CallFinalizerFromDealloc',
    'PyTraceMalloc_Track', 'PyTraceMalloc_Untrack',
    'PyBytes_FromFormat', 'PyBytes_FromFormatV',

    'PyType_FromSpec', 'PyType_GetModule', 'PyType_GetModuleState', 'PyType_IsSubtype',
    'Py_IncRef', 'Py_DecRef', 'PyObject_Free', 'PyObject_GC_Del', 'PyType_GenericAlloc',
    '_PyObject_New', '_PyObject_NewVar', 'PyType_GenericNew',
    '_PyObject_GC_Malloc', '_PyObject_GC_New', '_PyObject_GC_NewVar',
    'PyObject_Init', 'PyObject_InitVar',
    'PyTuple_New', '_Py_Dealloc', '_Py_object_dealloc',
    'PyVectorcall_Call', 'PyState_FindModule', 'PySlice_AdjustIndices',
]
if sys.platform == "win32":
    SYMBOLS_C.append('Py_LegacyWindowsStdioFlag')
TYPES = {}
FORWARD_DECLS = []
INIT_FUNCTIONS = []
BOOTSTRAP_FUNCTIONS = []
SKIP_GLOBAL = []

# Keep synchronized with pypy.interpreter.app_main.sys_flags and
# module.sys.app.sysflags. Synchronized in an init_function
_flags = [
    # c name, sys.flags name
    ('Py_DebugFlag', 'debug'),
    ('Py_InspectFlag', 'inspect'),
    ('Py_InteractiveFlag', 'interactive'),
    ('Py_OptimizeFlag', 'optimize'),
    ('Py_DontWriteBytecodeFlag', 'dont_write_bytecode'),
    ('Py_NoUserSiteDirectory', 'no_user_site'),
    ('Py_NoSiteFlag', 'no_site'),
    ('Py_IgnoreEnvironmentFlag', 'ignore_environment'),
    ('Py_VerboseFlag', 'verbose'),
    ('Py_BytesWarningFlag', 'bytes_warning'),
    ('Py_QuietFlag', 'quiet'),
    ('Py_HashRandomizationFlag', 'hash_randomization'),
    ('Py_IsolatedFlag', 'isolated'),
]

SYMBOLS_C += [c_name for c_name, _ in _flags]

# static inlined functions in headers need these to be in pypy_macros.h, not in
# pypy_decls.h
MANGLE_NAMES = ['PyType_Type', 'PyType_HasFeature']
SYMBOLS_C += MANGLE_NAMES
SKIP_GLOBAL += MANGLE_NAMES

# this needs to include all prebuilt pto, otherwise segfaults occur
register_global('_Py_NoneStruct',
    'PyObject*', 'space.w_None', header=pypy_decl)
register_global('_Py_TrueStruct',
    'PyObject*', 'space.w_True', header=pypy_decl)
register_global('_Py_FalseStruct',
    'PyObject*', 'space.w_False', header=pypy_decl)
register_global('_Py_NotImplementedStruct',
    'PyObject*', 'space.w_NotImplemented', header=pypy_decl)
register_global('_Py_EllipsisObject',
    'PyObject*', 'space.w_Ellipsis', header=pypy_decl)
register_global('PyDateTimeAPI', 'PyDateTime_CAPI*', 'None')

def build_exported_objects():
    # Standard exceptions
    # PyExc_BaseException, PyExc_Exception, PyExc_ValueError, PyExc_KeyError,
    # PyExc_IndexError, PyExc_IOError, PyExc_OSError, PyExc_TypeError,
    # PyExc_AttributeError, PyExc_OverflowError, PyExc_ImportError,
    # PyExc_NameError, PyExc_MemoryError, PyExc_RuntimeError,
    # PyExc_UnicodeEncodeError, PyExc_UnicodeDecodeError, ...
    from pypy.module.exceptions.moduledef import Module as ExcModule
    all_exceptions = list(ExcModule.interpleveldefs)
    for exc_name in all_exceptions:
        if exc_name in ('EnvironmentError', 'IOError', 'WindowsError'):
            # FIXME: aliases of OSError cause a clash of names via
            # export_struct
            continue
        register_global('PyExc_' + exc_name,
            'PyTypeObject*',
            'space.gettypeobject(interp_exceptions.W_%s.typedef)'% (exc_name, ))

    # Common types with their own struct
    for cpyname, pypyexpr in {
        "PyType_Type": "space.w_type",
        "PyBytes_Type": "space.w_bytes",
        "PyUnicode_Type": "space.w_unicode",
        "PyDict_Type": "space.w_dict",
        "PyDictProxy_Type": 'space.gettypeobject(cpyext.dictproxyobject.W_DictProxyObject.typedef)',
        "PyDictValues_Type": "space.gettypeobject(W_DictViewValuesObject.typedef)",
        "PyDictKeys_Type": "space.gettypeobject(W_DictViewKeysObject.typedef)",
        "PyTuple_Type": "space.w_tuple",
        "PyList_Type": "space.w_list",
        "PySet_Type": "space.w_set",
        "PyFrozenSet_Type": "space.w_frozenset",
        "PyBool_Type": "space.w_bool",
        "PyFloat_Type": "space.w_float",
        "PyLong_Type": "space.w_int",
        "PyComplex_Type": "space.w_complex",
        "PyByteArray_Type": "space.w_bytearray",
        "PyMemoryView_Type": "space.w_memoryview",
        "PyBaseObject_Type": "space.w_object",
        '_PyNone_Type': 'space.type(space.w_None)',
        '_PyNotImplemented_Type': 'space.type(space.w_NotImplemented)',
        'PyCell_Type': 'space.gettypeobject(Cell.typedef)',
        'PyModule_Type': 'space.gettypeobject(Module.typedef)',
        'PyProperty_Type': 'space.gettypeobject(W_Property.typedef)',
        'PySlice_Type': 'space.gettypeobject(W_SliceObject.typedef)',
        'PyStaticMethod_Type': 'space.gettypeobject(StaticMethod.typedef)',
        'PyClassMethod_Type': 'space.gettypeobject(ClassMethod.typedef)',
        'PyCFunction_Type': 'space.gettypeobject(cpyext.methodobject.W_PyCFunctionObject.typedef)',
        'PyClassMethodDescr_Type': 'space.gettypeobject(cpyext.methodobject.W_PyCClassMethodObject.typedef)',
        'PyGetSetDescr_Type': 'space.gettypeobject(cpyext.typeobject.W_GetSetPropertyEx.typedef)',
        'PyMemberDescr_Type': 'space.gettypeobject(cpyext.typeobject.W_MemberDescr.typedef)',
        'PyMethodDescr_Type': 'space.gettypeobject(cpyext.methodobject.W_PyCMethodObject.typedef)',
        'PyWrapperDescr_Type': 'space.gettypeobject(cpyext.methodobject.W_PyCWrapperObject.typedef)',
        'PyInstanceMethod_Type': 'space.gettypeobject(cpyext.classobject.InstanceMethod.typedef)',
        'PyBufferable_Type': 'space.gettypeobject(W_Bufferable.typedef)',
        'PyReversed_Type': 'space.gettypeobject(W_ReversedIterator.typedef)',
        'PyRange_Type': 'space.gettypeobject(W_Range.typedef)',
        'PyFunction_Type': 'space.gettypeobject(Function.typedef)',
        'PyMethod_Type': 'space.gettypeobject(Method.typedef)',
        'PyTraceBack_Type': 'space.gettypeobject(PyTraceback.typedef)',
        }.items():
        register_global(cpyname, 'PyTypeObject*', pypyexpr, header=pypy_decl)

    for cpyname in '''PyMethodObject PyListObject PyLongObject
                      PyBaseExceptionObject'''.split():
        FORWARD_DECLS.append('typedef struct { PyObject_HEAD } %s'
                             % (cpyname, ))
build_exported_objects()


class CpyextTypeSpace(CTypeSpace):
    def decl(self, cdef, error=_NOT_SPECIFIED, header=DEFAULT_HEADER,
            result_is_ll=False):
        def decorate(func):
            return api_func_from_cdef(
                func, cdef, self, error=error, header=header,
                result_is_ll=result_is_ll)
        return decorate


CPYEXT_BASE_HEADERS = ['sys/types.h', 'stdarg.h', 'stdio.h',
                       'stddef.h', 'pyport.h']

# Subtle. There are two pyconfig.h, one in PC (for windows, includes a pragma
# to link python*.lib), one in include. The dirs in include_dir purposely avoid
# the one in PC, since at this stage python*.lib may not exist.
# copy_header_files() will use the PC one on windows, which will then be used
# for all translated c-extension compilation

cts = CpyextTypeSpace(headers=CPYEXT_BASE_HEADERS, include_dirs = [include_dir])
# Ideally, we would parse pyport.h but that is beyond the parser.
cts.parse_source("""
#ifdef _WIN64
typedef long long Py_ssize_t;
typedef long long Py_hash_t;
#else
typedef long Py_ssize_t;
typedef long Py_hash_t;
#endif
""", configure=False)
cts.parse_header(parse_dir / 'cpyext_object.h', configure=False)
cts.parse_header(parse_dir / 'cpyext_descrobject.h', configure=False)
cts.configure_types()

Py_ssize_t = cts.gettype('Py_ssize_t')
Py_ssize_tP = cts.gettype('Py_ssize_t *')
size_t = lltype.Unsigned
ADDR = lltype.Signed

# Note: as a special case, "PyObject" is the pointer type in RPython,
# corresponding to "PyObject *" in C.  We do that only for PyObject.
# For example, "PyTypeObject" is the struct type even in RPython.
PyTypeObject = cts.gettype('PyTypeObject')
PyTypeObjectPtr = cts.gettype('PyTypeObject *')
PyObjectStruct = cts.gettype('PyObject')
PyObject = cts.gettype('PyObject *')
PyObjectC = cts.gettype('PyObject const *')
PyObjectFields = (("ob_base", PyObjectStruct),)
PyVarObjectStruct = cts.gettype('PyVarObject')
PyVarObjectFields = (("ob_base", PyVarObjectStruct),)
PyVarObject = cts.gettype('PyVarObject *')

Py_buffer = cts.gettype('Py_buffer')
Py_bufferP = cts.gettype('Py_buffer *')


@specialize.memo()
def is_PyObject(TYPE):
    if not isinstance(TYPE, lltype.Ptr):
        return False
    if TYPE == PyObject:
        return True
    assert not isinstance(TYPE.TO, lltype.ForwardReference)
    base = getattr(TYPE.TO, 'c_ob_base', None)
    if not base:
        return False
    # PyVarObject? It has a second c_ob_base for the PyObject
    base = getattr(base, 'c_ob_base', base)
    return hasattr(base, 'c_ob_refcnt') and hasattr(base, 'c_ob_type')

# a pointer to PyObject
PyObjectP = rffi.CArrayPtr(PyObject)

# int *
INTP_real = rffi.CArrayPtr(rffi.INT_real)

def configure_types():
    for config in (CConfig, CConfig2):
        for name, TYPE in rffi_platform.configure(config).iteritems():
            if name in TYPES:
                TYPES[name].become(TYPE)

def build_type_checkers(type_name, cls=None):
    """
    Builds two api functions: Py_XxxCheck() and Py_XxxCheckExact().
    - if `cls` is None, the type is space.w_[type].
    - if `cls` is a string, it is the name of a space attribute, e.g. 'w_str'.
    - else `cls` must be a W_Class with a typedef.
    """
    if cls is None:
        attrname = "w_" + type_name.lower()
        def get_w_type(space):
            return getattr(space, attrname)
    elif isinstance(cls, str):
        def get_w_type(space):
            return getattr(space, cls)
    else:
        def get_w_type(space):
            return space.gettypeobject(cls.typedef)
    check_name = "Py" + type_name + "_Check"

    @cts.decl("int %s(void * obj)" % check_name, error=CANNOT_FAIL)
    def check(space, w_obj):
        "Implements the Py_Xxx_Check function"
        w_obj_type = space.type(w_obj)
        w_type = get_w_type(space)
        return (space.is_w(w_obj_type, w_type) or
                space.issubtype_w(w_obj_type, w_type))

    @cts.decl("int %sExact(void * obj)" % check_name, error=CANNOT_FAIL)
    def check_exact(space, w_obj):
        "Implements the Py_Xxx_CheckExact function"
        w_obj_type = space.type(w_obj)
        w_type = get_w_type(space)
        return space.is_w(w_obj_type, w_type)

    return check, check_exact

def build_type_checkers_flags(type_name, cls=None, flagsubstr=None):
    """
    Builds two api functions: Py_XxxCheck() and Py_XxxCheckExact()
    Does not export the functions, assumes they are macros in the *. files
    check will try a fast path via pto flags
    """
    if cls is None:
        attrname = "w_" + type_name.lower()
        def get_w_type(space):
            return getattr(space, attrname)
    else:
        def get_w_type(space):
            return getattr(space, cls)
    if flagsubstr is None:
       tp_flag_str = 'Py_TPFLAGS_%s_SUBCLASS' % type_name.upper()
    else:
       tp_flag_str = 'Py_TPFLAGS_%s_SUBCLASS' % flagsubstr
    check_name = "Py" + type_name + "_Check"
    tp_flag = globals()[tp_flag_str]

    @specialize.argtype(1)
    def check(space, pto):
        from pypy.module.cpyext.pyobject import is_pyobj, as_pyobj
        "Implements the Py_Xxx_Check function"
        if is_pyobj(pto):
            return (widen(pto.c_ob_type.c_tp_flags) & tp_flag) == tp_flag
        w_obj_type = space.type(pto)
        w_type = get_w_type(space)
        return (space.is_w(w_obj_type, w_type) or
                space.issubtype_w(w_obj_type, w_type))

    def check_exact(space, w_obj):
        "Implements the Py_Xxx_CheckExact function"
        w_obj_type = space.type(w_obj)
        w_type = get_w_type(space)
        return space.is_w(w_obj_type, w_type)

    return check, check_exact

pypy_debug_catch_fatal_exception = rffi.llexternal('pypy_debug_catch_fatal_exception', [], lltype.Void)


# ____________________________________________________________


class WrapperCache(object):
    def __init__(self, space):
        self.space = space
        self.wrapper_gens = {}    # {signature: WrapperGen()}

class WrapperGen(object):
    wrapper_second_level = None
    A = lltype.Array(lltype.Char)

    def __init__(self, space, signature):
        self.space = space
        self.signature = signature

    def make_wrapper(self, callable):
        if self.wrapper_second_level is None:
            self.wrapper_second_level = make_wrapper_second_level(
                self.space, *self.signature)
        wrapper_second_level = self.wrapper_second_level

        name = callable.__name__
        pname = lltype.malloc(self.A, len(name), flavor='raw', immortal=True)
        for i in range(len(name)):
            pname[i] = name[i]

        def wrapper(*args):
            # no GC here, not even any GC object
            return wrapper_second_level(callable, pname, *args)

        wrapper.__name__ = "wrapper for %r" % (callable, )
        return wrapper



@dont_inline
def _unpack_name(pname):
    return ''.join([pname[i] for i in range(len(pname))])

@dont_inline
def deadlock_error(funcname):
    funcname = _unpack_name(funcname)
    fatalerror_notb("GIL deadlock detected when a CPython C extension "
                    "module calls '%s'" % (funcname,))

@dont_inline
def no_gil_error(funcname):
    funcname = _unpack_name(funcname)
    fatalerror_notb("GIL not held when a CPython C extension "
                    "module calls '%s'" % (funcname,))

@dont_inline
def not_supposed_to_fail(funcname):
    funcname = _unpack_name(funcname)
    print "Error in cpyext, CPython compatibility layer:"
    print "The function", funcname, "was not supposed to fail"
    raise SystemError

@dont_inline
def unexpected_exception(funcname, e, tb):
    funcname = _unpack_name(funcname)
    print 'Fatal error in cpyext, CPython compatibility layer, calling',funcname
    print 'Either report a bug or consider not using this particular extension'
    if not we_are_translated():
        if tb is None:
            tb = sys.exc_info()[2]
        import traceback
        traceback.print_exc()
        if sys.stdout == sys.__stdout__:
            import pdb; pdb.post_mortem(tb)
        # we can't do much here, since we're in ctypes, swallow
    else:
        print str(e)
        pypy_debug_catch_fatal_exception()
        assert False

def _restore_gil_state(pygilstate_release, gilstate, gil_release, _gil_auto):
    from rpython.rlib import rgil
    # see "Handling of the GIL" above
    if pygilstate_release:
        from pypy.module.cpyext import pystate
        unlock = (gilstate == pystate.PyGILState_UNLOCKED)
    else:
        unlock = gil_release or _gil_auto
    if unlock:
        rgil.release()


def make_wrapper_second_level(space, argtypesw, restype,
                              result_kind, error_value, gil):
    from rpython.rlib import rgil
    argtypes_enum_ui = unrolling_iterable(enumerate(argtypesw))
    fatal_value = restype._defl()
    gil_auto_workaround = (gil is None)  # automatically detect when we don't
                                         # have the GIL, and acquire/release it
    gil_acquire = (gil == "acquire" or gil == "around")
    gil_release = (gil == "release" or gil == "around")
    pygilstate_ensure = (gil == "pygilstate_ensure")
    pygilstate_release = (gil == "pygilstate_release")
    pygilstate_check = (gil == "pygilstate_check")
    assert (gil is None or gil_acquire or gil_release
            or pygilstate_ensure or pygilstate_release or pygilstate_check)
    expected_nb_args = len(argtypesw) + pygilstate_ensure

    if isinstance(restype, lltype.Ptr) and error_value == 0:
        error_value = lltype.nullptr(restype.TO)
    if error_value is not CANNOT_FAIL:
        assert lltype.typeOf(error_value) == lltype.typeOf(fatal_value)

    def invalid(err):
        "NOT_RPYTHON: translation-time crash if this ends up being called"
        raise ValueError(err)

    def wrapper_second_level(callable, pname, *args):
        from pypy.module.cpyext.pyobject import make_ref, from_ref, is_pyobj
        from pypy.module.cpyext.pyobject import as_pyobj
        from pypy.module.cpyext import pystate
        # we hope that malloc removal removes the newtuple() that is
        # inserted exactly here by the varargs specializer

        # see "Handling of the GIL" above (careful, we don't have the GIL here)
        _gil_auto = False
        if gil_auto_workaround and not rgil.am_I_holding_the_GIL():
            _gil_auto = True
        if _gil_auto or gil_acquire:
            if gil_acquire and rgil.am_I_holding_the_GIL():
                deadlock_error(pname)
            rgil.acquire()
            if gil_auto_workaround:
                # while we're in workaround-land, detect when a regular PyXxx()
                # function is invoked at .so load-time, e.g. by a C++ global
                # variable with an initializer, and in this case make sure we
                # initialize things.
                space.fromcache(State).make_sure_cpyext_is_imported()
        elif pygilstate_ensure:
            if rgil.am_I_holding_the_GIL():
                args += (pystate.PyGILState_LOCKED,)
            else:
                rgil.acquire()
                args += (pystate.PyGILState_UNLOCKED,)
        elif pygilstate_check:
            result = rgil.am_I_holding_the_GIL()
            return rffi.cast(restype, result)
        else:
            if not rgil.am_I_holding_the_GIL():
                no_gil_error(pname)
        if pygilstate_release:
            gilstate = rffi.cast(lltype.Signed, args[-1])
        else:
            gilstate = pystate.PyGILState_IGNORE

        llop.gc_stack_bottom(lltype.Void)   # marker to enter RPython from C
        retval = fatal_value
        boxed_args = ()
        tb = None
        state = space.fromcache(State)
        try:
            if not we_are_translated() and DEBUG_WRAPPER:
                print >>sys.stderr, callable,
            assert len(args) == expected_nb_args
            for i, (typ, is_wrapped) in argtypes_enum_ui:
                arg = args[i]
                if is_PyObject(typ) and is_wrapped:
                    assert is_pyobj(arg)
                    arg_conv = from_ref(space, rffi.cast(PyObject, arg))
                elif typ == rffi.VOIDP and is_wrapped:
                    # Many macros accept a void* so that one can pass a
                    # PyObject* or a PySomeSubtype*.
                    arg_conv = from_ref(space, rffi.cast(PyObject, arg))
                else:
                    arg_conv = arg
                boxed_args += (arg_conv, )
            if pygilstate_ensure:
                boxed_args += (args[-1], )
            try:
                result = callable(space, *boxed_args)
                if not we_are_translated() and DEBUG_WRAPPER:
                    print >>sys.stderr, " DONE"
            except OperationError as e:
                failed = True
                state.set_exception(e)
            except BaseException as e:
                failed = True
                if not we_are_translated():
                    tb = sys.exc_info()[2]
                    message = repr(e)
                    import traceback
                    traceback.print_exc()
                else:
                    message = str(e)
                state.set_exception(OperationError(space.w_SystemError,
                                                   space.newtext(message)))
            except rstackovf.StackOverflow as e:
                rstackovf.check_stack_overflow()
                failed = True
                state.set_exception(OperationError(space.w_RuntimeError,
                         space.newtext("maximum recursion depth exceeded")))
            else:
                failed = False

            if failed:
                if error_value is CANNOT_FAIL:
                    raise not_supposed_to_fail(pname)
                retval = error_value

            elif is_PyObject(restype):
                if is_pyobj(result):
                    if result_kind != "L":
                        raise invalid("missing result_is_ll=True")
                else:
                    if result_kind == "L":
                        raise invalid("result_is_ll=True but not ll PyObject")
                    if result_kind == "B":    # borrowed
                        result = as_pyobj(space, result)
                    else:
                        result = make_ref(space, result)
                retval = rffi.cast(restype, result)

            elif restype is not lltype.Void:
                retval = rffi.cast(restype, result)

        except Exception as e:
            unexpected_exception(pname, e, tb)
            _restore_gil_state(pygilstate_release, gilstate, gil_release, _gil_auto)
            state.check_and_raise_exception(always=True)
            return fatal_value

        assert lltype.typeOf(retval) == restype

        _restore_gil_state(pygilstate_release, gilstate, gil_release, _gil_auto)
        return retval

    wrapper_second_level._dont_inline_ = True
    return wrapper_second_level


def setup_init_functions(eci, prefix):
    # jump through hoops to avoid releasing the GIL during initialization
    # of the cpyext module.  The C functions are called with no wrapper,
    # but must not do anything like calling back PyType_Ready().  We
    # use them just to get a pointer to the PyTypeObjects defined in C.
    get_capsule_type = rffi.llexternal('_%s_get_capsule_type' % prefix,
                                       [], PyTypeObjectPtr,
                                       compilation_info=eci, _nowrapper=True)
    setdefenc = rffi.llexternal('_%s_setfilesystemdefaultencoding' % prefix,
                                [rffi.CCHARP], lltype.Void,
                                compilation_info=eci, _nowrapper=True)
    @init_function
    def init_types(space):
        from pypy.module.cpyext.typeobject import py_type_ready
        from pypy.module.sys.interp_encoding import getfilesystemencoding
        py_type_ready(space, get_capsule_type())
        s = space.text_w(getfilesystemencoding(space))
        setdefenc(rffi.str2charp(s, track_allocation=False))  # "leaks"

    from pypy.module.posix.interp_posix import add_fork_hook
    global py_fatalerror
    py_fatalerror = rffi.llexternal('%s_FatalError' % prefix,
                                    [CONST_STRING], lltype.Void,
                                    compilation_info=eci)
    _reinit_tls = rffi.llexternal('%sThread_ReInitTLS' % prefix, [],
                                  lltype.Void, compilation_info=eci)
    def reinit_tls(space):
        _reinit_tls()
    add_fork_hook('child', reinit_tls)


def attach_c_functions(space, eci, prefix):
    state = space.fromcache(State)
    state.C._Py_Dealloc = rffi.llexternal(
        mangle_name(prefix, '_Py_Dealloc'),
        [PyObject], lltype.Void,
        compilation_info=eci,
        _nowrapper=True)
    state.C.PyObject_Free = rffi.llexternal(
        mangle_name(prefix, 'PyObject_Free'),
        [rffi.VOIDP], lltype.Void,
        compilation_info=eci,
        _nowrapper=True)
    state.C.PyType_GenericAlloc = rffi.llexternal(
        mangle_name(prefix, 'PyType_GenericAlloc'),
        [PyTypeObjectPtr, Py_ssize_t], PyObject,
        compilation_info=eci,
        _nowrapper=True)
    state.C._PyPy_int_dealloc = rffi.llexternal(
        mangle_name(prefix, '_Py_int_dealloc'), [PyObject], lltype.Void,
        compilation_info=eci, _nowrapper=True)
    state.C.PyTuple_New = rffi.llexternal(
        mangle_name(prefix, 'PyTuple_New'),
        [Py_ssize_t], PyObject,
        compilation_info=eci,
        _nowrapper=True)
    state.C._PyPy_tuple_dealloc = rffi.llexternal(
        mangle_name(prefix, '_Py_tuple_dealloc'), [PyObject], lltype.Void,
        compilation_info=eci, _nowrapper=True)
    _, state.C.set_marker = rffi.CExternVariable(
                   rffi.VOIDP, '_pypy_rawrefcount_w_marker_deallocating',
                   eci, _nowrapper=True, c_type='void *', declare_as_extern=True)
    state.C._PyPy_subtype_dealloc = rffi.llexternal(
        mangle_name(prefix, '_Py_subtype_dealloc'),
        [PyObject], lltype.Void,
        compilation_info=eci, _nowrapper=True)
    state.C._PyPy_object_dealloc = rffi.llexternal(
        mangle_name(prefix, '_Py_object_dealloc'),
        [PyObject], lltype.Void,
        compilation_info=eci, _nowrapper=True)
    FUNCPTR = lltype.Ptr(lltype.FuncType([], rffi.INT))
    state.C.get_pyos_inputhook = rffi.llexternal(
        mangle_name(prefix, '_Py_get_PyOS_InputHook'), [], FUNCPTR,
        compilation_info=eci, _nowrapper=True)
    state.C.tuple_new = rffi.llexternal(
        mangle_name(prefix, '_Py_tuple_new'),
        [PyTypeObjectPtr, PyObject, PyObject], PyObject,
        compilation_info=eci, _nowrapper=True)
    state.C.tuple_new = rffi.llexternal(
        mangle_name(prefix, '_Py_tuple_new'),
        [PyTypeObjectPtr, PyObject, PyObject], PyObject,
        compilation_info=eci, _nowrapper=True)
    if we_are_translated():
        eci_flags = eci
    else:
        # To get this to work in tests, we need a new eci to
        # link to the pypyapi.so/dll. Note that all this linking
        # will only happen for tests, when translating the link args here
        # are irrelevant.
        library_dirs = eci.library_dirs
        link_extra = list(eci.link_extra)
        link_files = eci.link_files
        if sys.platform == "win32":
            # since we include Python.h, we must disable linking with
            # the regular import lib
            from pypy.module.sys import version
            ver = version.CPYTHON_VERSION[:2]
            link_extra.append("/NODEFAULTLIB:Python%d%d.lib" % ver)
             # for testing, make sure "pypyapi.lib" is linked in
            link_extra += [x.replace('dll', 'lib') for x in eci.libraries]
        eci_flags = ExternalCompilationInfo(
            include_dirs=include_dirs,
            includes=['Python.h'],
            link_extra = link_extra,
            link_files = link_files,
            library_dirs = library_dirs,
           )
    flag_setters = {}
    for c_name, attr in _flags:
        _, setter = rffi.CExternVariable(rffi.INT_real, c_name, eci_flags,
                                         _nowrapper=True, c_type='int')
        flag_setters[attr] = setter
    unroll_flag_setters = unrolling_iterable(flag_setters.items())
    def init_flags(space):
        for attr, setter in unroll_flag_setters:
            setter(rffi.cast(rffi.INT_real, space.sys.get_flag(attr)))
    state.C.init_flags = init_flags


def init_function(func):
    INIT_FUNCTIONS.append(func)
    return func

def bootstrap_function(func):
    BOOTSTRAP_FUNCTIONS.append(func)
    return func

def run_bootstrap_functions(space):
    for func in BOOTSTRAP_FUNCTIONS:
        func(space)

@init_function
def call_init_flags(space):
    state = space.fromcache(State)
    state.C.init_flags(space)

#_____________________________________________________
# Build the bridge DLL, Allow extension DLLs to call
# back into Pypy space functions
# Do not call this more than once per process
def build_bridge(space):
    "NOT_RPYTHON"
    from rpython.translator.c.database import LowLevelDatabase
    use_micronumpy = setup_micronumpy(space)
    db = LowLevelDatabase()
    prefix = 'cpyexttest'

    generate_decls_and_callbacks(db, prefix=prefix)

    # Structure declaration code
    functions = []
    members = []
    structindex = {}
    for header, header_functions in FUNCTIONS_BY_HEADER.iteritems():
        for name, func in header_functions.iteritems():
            functions.append(func.get_ctypes_impl(name, db))
            members.append(func.get_ptr_decl(name, db))
            structindex[name] = len(structindex)
    structmembers = '\n'.join(members)
    struct_declaration_code = """\
    struct PyPyAPI {
    %(members)s
    } _pypyAPI;
    RPY_EXTERN struct PyPyAPI* pypyAPI;
    struct PyPyAPI* pypyAPI = &_pypyAPI;
    """ % dict(members=structmembers)

    prologue = ("#include <Python.h>\n" +
                "#include <structmember.h>\n" +
                "#include <marshal.h>\n" +
                ("#include <pypy_numpy.h>\n" if use_micronumpy else "") +
                "#include <src/thread.c>\n")
    code = (prologue +
            struct_declaration_code +
            '\n' +
            '\n'.join(functions))

    eci = build_eci(code, use_micronumpy, translating=False)
    eci = eci.compile_shared_lib(
        outputfilename=str(udir / "module_cache" / "pypyapi"))
    space.fromcache(State).install_dll(eci)
    modulename = py.path.local(eci.libraries[-1])

    attach_c_functions(space, eci, prefix)
    run_bootstrap_functions(space)

    # load the bridge, and init structure
    bridge = ctypes.CDLL(str(modulename), mode=ctypes.RTLD_GLOBAL)

    # populate static data
    builder = space.fromcache(State).builder = TestingObjBuilder()
    for name, (typ, expr) in GLOBALS.iteritems():
        if '#' in name:
            name, header = name.split('#')
            assert typ in ('PyObject*', 'PyTypeObject*', 'PyIntObject*')
            isptr = False
        elif name.startswith('PyExc_'):
            isptr = False
        elif typ == 'PyDateTime_CAPI*':
            isptr = True
        else:
            raise ValueError("Unknown static data: %s %s" % (typ, name))

        from pypy.module import cpyext    # for the eval() below
        w_obj = eval(expr)
        INTERPLEVEL_API[name] = w_obj

        mname = mangle_name(prefix, name)
        if isptr:
            assert typ == 'PyDateTime_CAPI*'
            value = w_obj
            ptr = ctypes.c_void_p.in_dll(bridge, mname)
            ptr.value = ctypes.cast(ll2ctypes.lltype2ctypes(value),
                                    ctypes.c_void_p).value
        elif typ in ('PyObject*', 'PyTypeObject*'):
            if name.startswith('PyExc_'):
                # we already have the pointer
                in_dll = ll2ctypes.get_ctypes_type(PyObject).in_dll(bridge, mname)
                py_obj = ll2ctypes.ctypes2lltype(PyObject, in_dll)
            else:
                # we have a structure, get its address
                in_dll = ll2ctypes.get_ctypes_type(PyObject.TO).in_dll(bridge, mname)
                py_obj = ll2ctypes.ctypes2lltype(PyObject, ctypes.pointer(in_dll))
            builder.prepare(py_obj, w_obj)

    pypyAPI = ctypes.POINTER(ctypes.c_void_p).in_dll(bridge, 'pypyAPI')

    # implement structure initialization code
    for header, header_functions in FUNCTIONS_BY_HEADER.iteritems():
        for name, func in header_functions.iteritems():
            pypyAPI[structindex[name]] = ctypes.cast(
                ll2ctypes.lltype2ctypes(func.get_llhelper(space)),
                ctypes.c_void_p)

    # we need to call this *after* the init code above, because it might
    # indirectly call some functions which are attached to pypyAPI (e.g., we
    # if do tuple_attach of the prebuilt empty tuple, we need to call
    # _PyPy_Malloc)
    builder.attach_all(space)

    setup_init_functions(eci, prefix)
    return modulename.new(ext='')

def attach_recursively(space, static_pyobjs, static_objs_w, attached_objs, i):
    # Start at i but make sure all the base classes are already attached
    from pypy.module.cpyext.pyobject import get_typedescr, make_ref
    if i in attached_objs:
        return
    py_obj = static_pyobjs[i]
    w_obj = static_objs_w[i]
    w_base = None
    # w_obj can be NotImplemented, which is not a W_TypeObject
    if isinstance(w_obj, W_TypeObject):
        bases_w = w_obj.bases_w
        if bases_w:
            w_base = find_best_base(bases_w)
        if w_base:
            try:
                j = static_objs_w.index(w_base)
            except ValueError:
                j = -1
            if j >=0 and j not in attached_objs:
                attach_recursively(space, static_pyobjs, static_objs_w,
                                                 attached_objs, j)
    w_type = space.type(w_obj)
    typedescr = get_typedescr(w_type.layout.typedef)
    py_obj.c_ob_type = rffi.cast(PyTypeObjectPtr,
                                 make_ref(space, w_type))
    typedescr.attach(space, py_obj, w_obj)
    attached_objs.append(i)


class StaticObjectBuilder(object):
    def __init__(self):
        self.static_pyobjs = []
        self.static_objs_w = []
        self.cpyext_type_init = None
        #
        # add a "method" that is overridden in setup_library()
        # ('self.static_pyobjs' is completely ignored in that case)
        self.get_static_pyobjs = lambda: self.static_pyobjs

    def prepare(self, py_obj, w_obj):
        "NOT_RPYTHON"
        if py_obj:
            py_obj.c_ob_refcnt = 1     # 1 for kept immortal
        self.static_pyobjs.append(py_obj)
        self.static_objs_w.append(w_obj)

    def attach_all(self, space):
        # this is RPython, called once in pypy-c when it imports cpyext
        from pypy.module.cpyext.typeobject import finish_type_1, finish_type_2
        from pypy.module.cpyext.pyobject import track_reference
        #
        static_pyobjs = self.get_static_pyobjs()
        static_objs_w = self.static_objs_w
        for i in range(len(static_objs_w)):
            track_reference(space, static_pyobjs[i], static_objs_w[i])
        #
        self.cpyext_type_init = []
        attached_objs = []
        for i in range(len(static_objs_w)):
            attach_recursively(space, static_pyobjs, static_objs_w, attached_objs, i)
        cpyext_type_init = self.cpyext_type_init
        self.cpyext_type_init = None
        for pto, w_type in cpyext_type_init:
            finish_type_1(space, pto)
            finish_type_2(space, pto, w_type)

class TestingObjBuilder(StaticObjectBuilder):
    """The StaticObjectBuilder used in tests."""

class TranslationObjBuilder(StaticObjectBuilder):
    """The StaticObjectBuilder used during translation."""


def mangle_name(prefix, name):
    if name.startswith('PyPyUnicode'):
        # for PyPyUnicode_Check, PyPyUnicode_CheckExact
        return name
    elif name.startswith('Py'):
        return prefix + name[2:]
    elif name.startswith('_Py'):
        return '_' + prefix + name[3:]
    else:
        raise ValueError("Error converting '%s'" % name)

def write_header(header_name, decls, needs_signed=True, add_guards=False):
    decl_h = udir.join(header_name)
    lines = []
    if add_guards:
        guard = 'Py_' + header_name.replace('.', '_').upper()
        lines += ['#ifndef ' + guard,
                  '#define ' + guard,
                  '#ifdef __cplusplus',
                  'extern "C" {',
                  '#endif', ''
                 ]
    if needs_signed:
        lines += [
            '',
            '#include "cpyext_object.h"',
            '',
            '#ifdef _WIN64',
            '#define Signed   Py_ssize_t          /* xxx temporary fix */',
            '#define Unsigned unsigned long long  /* xxx temporary fix */',
            '#else',
            '#define Signed   Py_ssize_t     /* xxx temporary fix */',
            '#define Unsigned unsigned long  /* xxx temporary fix */',
            '#endif',
            ] + decls + [
            '',
            '#undef Signed    /* xxx temporary fix */',
            '#undef Unsigned  /* xxx temporary fix */',
            '']
    else:
        lines += decls
    if add_guards:
        lines += ['#ifdef __cplusplus',
                  '}',
                  '#endif',
                  '#endif /* !' + guard + ' */',
                 ]
    decl_h.write('\n'.join(lines))

def generate_decls_and_callbacks(db, prefix=''):
    "NOT_RPYTHON"
    pypy_macros = []
    for name in SYMBOLS_C:
        newname = mangle_name(prefix, name)
        pypy_macros.append('#define %s %s' % (name, newname))

    # Generate defines
    for macro_name, size in [
        ("SIZEOF_LONG_LONG", rffi.LONGLONG),
        ("SIZEOF_VOID_P", rffi.VOIDP),
        ("SIZEOF_SIZE_T", rffi.SIZE_T),
        ("SIZEOF_TIME_T", rffi.TIME_T),
        ("SIZEOF_LONG", rffi.LONG),
        ("SIZEOF_SHORT", rffi.SHORT),
        ("SIZEOF_INT", rffi.INT),
        ("SIZEOF_FLOAT", rffi.FLOAT),
        ("SIZEOF_DOUBLE", rffi.DOUBLE),
    ]:
        pypy_macros.append("#define %s %s" % (macro_name, rffi.sizeof(size)))
    pypy_macros.append('')

    pypy_macros_h = udir.join('pypy_macros.h')
    pypy_macros_h.write('\n'.join(pypy_macros))

    # generate function decls
    decls = defaultdict(list)
    for decl in FORWARD_DECLS:
        decls[pypy_decl].append("%s;" % (decl,))
<<<<<<< HEAD

=======
>>>>>>> b7af697b
    for header_name, header_functions in FUNCTIONS_BY_HEADER.iteritems():
        header = decls[header_name]
        for name, func in sorted(header_functions.iteritems()):
            _name = mangle_name(prefix, name)
            header.append("#define %s %s" % (name, _name))
            header.append(func.get_api_decl(name, db))

    for name, (typ, expr) in GLOBALS.iteritems():
        if '#' in name:
            name, header = name.split("#")
            typ = typ.replace("*", "")
        elif name.startswith('PyExc_'):
            typ = 'PyObject*'
            header = pypy_decl
        if name not in SKIP_GLOBAL:
            decls[header].append('#define %s %s' % (name, mangle_name(prefix, name)))
            decls[header].append('PyAPI_DATA(%s) %s;' % (typ, name))

    for header_name, header_decls in decls.iteritems():
        # Hardcoded :(
        if header_name in ('genericaliasobject.h',):
            write_header(header_name, header_decls,
                         needs_signed=False, add_guards=True)
        else:
            write_header(header_name, header_decls)

 
separate_module_files = [source_dir / "varargwrapper.c",
                         source_dir / "pyerrors.c",
                         source_dir / "modsupport.c",
                         source_dir / "getargs.c",
                         source_dir / "abstract.c",
                         source_dir / "unicodeobject.c",
                         source_dir / "mysnprintf.c",
                         source_dir / "pythonrun.c",
                         source_dir / "sysmodule.c",
                         source_dir / "complexobject.c",
                         source_dir / "structseq.c",
                         source_dir / "capsule.c",
                         source_dir / "pysignals.c",
                         source_dir / "pythread.c",
                         source_dir / "missing.c",
                         source_dir / "pymem.c",
                         source_dir / "pytime.c",
                         source_dir / "bytesobject.c",
                         source_dir / "import.c",
                         source_dir / "_warnings.c",
                         source_dir / "pylifecycle.c",
                         source_dir / "object.c",
                         source_dir / "typeobject.c",
                         source_dir / "tupleobject.c",
                         source_dir / "sliceobject.c",
                         source_dir / "call.c",
                         # for PyErr pypysig_pushback
                         translator_c_dir / "src" / "signals.c",
                         ]
if WIN32:
    separate_module_files.append(source_dir / "pythread_nt.c")
else:
    separate_module_files.append(source_dir / "pythread_posix.c")


def build_eci(code, use_micronumpy=False, translating=False):
    "NOT_RPYTHON"
    # Build code and get pointer to the structure
    kwds = {}

    compile_extra=['-DPy_BUILD_CORE']

    if translating:
        kwds["includes"] = ['Python.h'] # this is our Python.h
    else:
        if sys.platform == "win32":
            # '%s' undefined; assuming extern returning int
            compile_extra.append("/we4013")
            # Sometimes the library is wrapped into another DLL, ensure that
            # the correct bootstrap code is installed.
            kwds["link_extra"] = ["msvcrt.lib"]
        elif sys.platform.startswith('linux'):
            compile_extra.append("-Werror=implicit-function-declaration")
            compile_extra.append('-g')
        compile_extra.append(
                    '-DCPYEXT_TESTS')

    # Generate definitions for global structures
    structs = ["#include <Python.h>"]
    if use_micronumpy:
        structs.append('#include <pypy_numpy.h> /* api.py line 1223 */')
    for name, (typ, expr) in GLOBALS.iteritems():
        if '#' in name:
            structs.append('%s %s;' % (typ[:-1], name.split('#')[0]))
        elif name.startswith('PyExc_'):
            structs.append('PyTypeObject _%s;' % (name,))
            structs.append('PyObject* %s = (PyObject*)&_%s;' % (name, name))
        elif typ == 'PyDateTime_CAPI*':
            structs.append('%s %s = NULL;' % (typ, name))
    struct_source = '\n'.join(structs)

    separate_module_sources = [code, struct_source]

    if sys.platform == 'win32':
        get_pythonapi_source = '''
        RPY_EXTERN
        HANDLE pypy_get_pythonapi_handle() {
            MEMORY_BASIC_INFORMATION  mi;
            memset(&mi, 0, sizeof(mi));

            if( !VirtualQueryEx(GetCurrentProcess(), &pypy_get_pythonapi_handle,
                                &mi, sizeof(mi)) )
                return 0;

            return (HMODULE)mi.AllocationBase;
        }
        '''
        separate_module_sources.append(get_pythonapi_source)
        kwds['post_include_bits'] = ['#include <windows.h>',
                            'RPY_EXTERN HANDLE pypy_get_pythonapi_handle();',
                                    ]

    eci = ExternalCompilationInfo(
        include_dirs=include_dirs,
        separate_module_files= separate_module_files,
        separate_module_sources=separate_module_sources,
        compile_extra=compile_extra,
        **kwds
        )

    return eci

def setup_micronumpy(space):
    # py3k
    return False

    use_micronumpy = space.config.objspace.usemodules.micronumpy
    if not use_micronumpy:
        return use_micronumpy
    # import registers api functions by side-effect, we also need HEADER
    from pypy.module.cpyext.ndarrayobject import HEADER
    register_global("PyArray_Type",
        'PyTypeObject*',  "space.gettypeobject(W_NDimArray.typedef)",
        header=HEADER)
    separate_module_files.append(source_dir / "ndarrayobject.c")
    return use_micronumpy

def setup_library(space):
    "NOT_RPYTHON"
    from rpython.translator.c.database import LowLevelDatabase
    use_micronumpy = setup_micronumpy(space)
    db = LowLevelDatabase()
    prefix = 'PyPy'

    generate_decls_and_callbacks(db, prefix=prefix)

    code = "#include <Python.h>\n"
    if use_micronumpy:
        code += "#include <pypy_numpy.h> /* api.py line 1290 */\n"

    eci = build_eci(code, use_micronumpy, translating=True)
    space.fromcache(State).install_dll(eci)

    attach_c_functions(space, eci, prefix)
    run_bootstrap_functions(space)

    # emit uninitialized static data
    builder = space.fromcache(State).builder = TranslationObjBuilder()
    lines = ['PyObject *pypy_static_pyobjs[] = {\n']
    include_lines = ['RPY_EXTERN PyObject *pypy_static_pyobjs[];\n']
    for name, (typ, expr) in sorted(GLOBALS.items()):
        if '#' in name:
            name, header = name.split('#')
            assert typ in ('PyObject*', 'PyTypeObject*')
            typ = typ[:-1]
            mname = mangle_name(prefix, name)
            include_lines.append('#define %s %s\n' % (name, mname))
        elif name.startswith('PyExc_'):
            typ = 'PyTypeObject'
            name = '_' + name
        elif typ == 'PyDateTime_CAPI*':
            continue
        else:
            raise ValueError("Unknown static data: %s %s" % (typ, name))

        from pypy.module import cpyext     # for the eval() below
        w_obj = eval(expr)
        builder.prepare(None, w_obj)
        lines.append('\t(PyObject *)&%s,\n' % (name,))
        include_lines.append('RPY_EXPORTED %s %s;\n' % (typ, name))

    lines.append('};\n')
    eci2 = configure_eci.merge(ExternalCompilationInfo(
        separate_module_sources = [''.join(lines)],
        post_include_bits = [''.join(include_lines)],
        ))
    # override this method to return a pointer to this C array directly
    builder.get_static_pyobjs = rffi.CExternVariable(
        PyObjectP, 'pypy_static_pyobjs', eci2, c_type='PyObject **',
        getter_only=True, declare_as_extern=False)

    for header, header_functions in FUNCTIONS_BY_HEADER.iteritems():
        for name, func in header_functions.iteritems():
            newname = mangle_name(prefix, name)
            deco = entrypoint_lowlevel("cpyext", func.argtypes, newname,
                                        relax=True)
            deco(func.get_wrapper(space))

    setup_init_functions(eci, prefix)
    if sys.platform == "win32":
        trunk_include = pypydir.dirpath() / 'include'
    else:
        from pypy.module.sys import version
        ver = version.CPYTHON_VERSION[:2]
        trunk_include = pypydir.dirpath() / 'include' / 'pypy{}.{}'.format(*ver)
        trunk_include.ensure(dir=True)
    copy_header_files(cts, trunk_include, use_micronumpy)


def create_extension_module(space, w_spec):
    # note: this is used both to load CPython-API-style C extension
    # modules (cpyext) and to load CFFI-style extension modules
    # (_cffi_backend).  Any of the two can be disabled at translation
    # time, though.  For this reason, we need to be careful about the
    # order of things here.
    from rpython.rlib import rdynload

    w_name = space.getattr(w_spec, space.newtext("name"))
    w_path = space.getattr(w_spec, space.newtext("origin"))
    name = space.text_w(w_name)
    path = space.text_w(w_path)

    if os.sep not in path:
        path = os.curdir + os.sep + path      # force a '/' in the path
    try:
        # XXX does this need a fsdecoder for utf8 paths?
        ll_libname = rffi.str2charp(path)
        try:
            if WIN32:
                from rpython.rlib import rwin32
                # Allow other DLLs in the same directory
                # use os.add_dll_directory for more locations
                flags = (rwin32.LOAD_LIBRARY_SEARCH_DEFAULT_DIRS |
                        rwin32.LOAD_LIBRARY_SEARCH_DLL_LOAD_DIR)
                dll = rdynload.dlopenex(ll_libname, flags)
            else:
                dll = rdynload.dlopen(ll_libname, space.sys.dlopenflags)
        finally:
            lltype.free(ll_libname, flavor='raw')
    except rdynload.DLOpenError as e:
        raise raise_import_error(space,
            space.newfilename(e.msg), w_name, w_path)
    look_for = None
    #
    if space.config.objspace.usemodules._cffi_backend:
        basename = name.split('.')[-1]
        look_for = '_cffi_pypyinit_%s' % (basename,)
        try:
            initptr = rdynload.dlsym(dll, look_for)
        except KeyError:
            pass
        else:
            try:
                from pypy.module._cffi_backend import cffi1_module
                return cffi1_module.load_cffi1_module(space, name, path, initptr)
            except:
                rdynload.dlclose(dll)
                raise
    #
    if space.config.objspace.usemodules.cpyext:
        also_look_for = get_init_name(space, w_name)
        try:
            initptr = rdynload.dlsym(dll, also_look_for)
        except KeyError:
            pass
        else:
            return create_cpyext_module(space, w_spec, name, path, dll, initptr)
        if look_for is not None:
            look_for += ' or ' + also_look_for
        else:
            look_for = also_look_for
    assert look_for is not None
    msg = b"function %s not found in library %s" % (
        look_for, space.utf8_w(space.newfilename(path)))
    w_path = space.newfilename(path)
    raise_import_error(space, space.newtext(msg), w_name, w_path)

def get_init_name(space, w_name):
    name = space.utf8_w(w_name)
    basename = name.split('.')[-1]
    if rutf8.first_non_ascii_char(basename) == -1:
        return 'PyInit_%s' % (basename,)
    basename = space.bytes_w(encode_object(
        space, space.newtext(basename), 'punycode', None))
    basename = basename.replace('-', '_')
    return 'PyInitU_%s' % (basename,)

initfunctype = lltype.Ptr(lltype.FuncType([], PyObject))

def create_cpyext_module(space, w_spec, name, path, dll, initptr):
    from rpython.rlib import rdynload
    from pypy.module.cpyext.pyobject import get_w_obj_and_decref

    state = space.fromcache(State)
    state.make_sure_cpyext_is_imported()
    w_mod = state.find_extension(name, path)
    if w_mod is not None:
        rdynload.dlclose(dll)
        return w_mod
    old_context = state.package_context
    state.package_context = name, path
    try:
        initfunc = rffi.cast(initfunctype, initptr)
        initret = generic_cpy_call_dont_convert_result(space, initfunc)
        if not initret:
            state.check_and_raise_exception()
            raise oefmt(space.w_SystemError,
                "initialization of %s failed without raising an exception",
                name)
        else:
            if state.clear_exception():
                raise oefmt(space.w_SystemError,
                    "initialization of %s raised unreported exception",
                    name)
        if not initret.c_ob_type:
            raise oefmt(space.w_SystemError,
                        "init function of %s returned uninitialized object",
                        name)
        # This should probably compare by identity with PyModuleDef_Type from
        # modsupport.c, but I didn't find a way to do that.
        tp_name_nonconst = rffi.cast(rffi.CCHARP, initret.c_ob_type.c_tp_name)
        if rffi.charp2str(tp_name_nonconst) == "moduledef":
            from pypy.module.cpyext.modsupport import \
                    create_module_from_def_and_spec
            return create_module_from_def_and_spec(space, initret, w_spec,
                                                   name)
    finally:
        state.package_context = old_context
    # XXX: should disable single-step init for non-ascii module names
    w_mod = get_w_obj_and_decref(space, initret)
    state.fixup_extension(w_mod, name, path)
    return w_mod

@jit.dont_look_inside
def exec_extension_module(space, w_mod):
    from pypy.module.cpyext.modsupport import exec_def, PyModuleObject
    if not space.config.objspace.usemodules.cpyext:
        return
    if not isinstance(w_mod, Module):
        return
    space.getbuiltinmodule("cpyext")
    mod = cts.cast('PyModuleObject*', rawrefcount.from_obj(PyObject, w_mod))
    if mod:
        if mod.c_md_state:
            # already initialised
            return
        moddef = mod.c_md_def
        return exec_def(space, mod, moddef)

def invoke_pyos_inputhook(space):
    state = space.fromcache(State)
    c_inputhook = state.C.get_pyos_inputhook()
    if c_inputhook:
        generic_cpy_call(space, c_inputhook)

@specialize.ll()
def generic_cpy_call(space, func, *args):
    FT = lltype.typeOf(func).TO
    return make_generic_cpy_call(FT, False, True)(space, func, *args)

@specialize.ll()
def generic_cpy_call_expect_null(space, func, *args):
    FT = lltype.typeOf(func).TO
    return make_generic_cpy_call(FT, True, True)(space, func, *args)

@specialize.ll()
def generic_cpy_call_dont_convert_result(space, func, *args):
    FT = lltype.typeOf(func).TO
    return make_generic_cpy_call(FT, False, False)(space, func, *args)

@specialize.memo()
def make_generic_cpy_call(FT, expect_null, convert_result):
    from pypy.module.cpyext.pyobject import is_pyobj, make_ref, decref
    from pypy.module.cpyext.pyobject import get_w_obj_and_decref
    from pypy.module.cpyext.pyerrors import PyErr_Occurred
    unrolling_arg_types = unrolling_iterable(enumerate(FT.ARGS))
    RESULT_TYPE = FT.RESULT

    # copied and modified from rffi.py
    # We need tons of care to ensure that no GC operation and no
    # exception checking occurs in call_external_function.
    argnames = ', '.join(['a%d' % i for i in range(len(FT.ARGS))])
    source = py.code.Source("""
        def cpy_call_external(funcptr, %(argnames)s):
            # NB. it is essential that no exception checking occurs here!
            res = funcptr(%(argnames)s)
            return res
    """ % locals())
    miniglobals = {'__name__':    __name__, # for module name propagation
                   }
    exec source.compile() in miniglobals
    call_external_function = specialize.ll()(miniglobals['cpy_call_external'])
    call_external_function._dont_inline_ = True
    call_external_function._gctransformer_hint_close_stack_ = True
    # don't inline, as a hack to guarantee that no GC pointer is alive
    # anywhere in call_external_function

    @specialize.ll()
    def generic_cpy_call(space, func, *args):
        boxed_args = ()
        to_decref = ()
        assert len(args) == len(FT.ARGS)
        for i, ARG in unrolling_arg_types:
            arg = args[i]
            _pyobj = None
            if is_PyObject(ARG):
                if not is_pyobj(arg):
                    arg = make_ref(space, arg)
                    _pyobj = arg
            boxed_args += (arg,)
            to_decref += (_pyobj,)

        if is_PyObject(RESULT_TYPE):
            preexist_error = PyErr_Occurred(space)
        else:
            preexist_error = "this is not used"
        try:
            # Call the function
            result = call_external_function(func, *boxed_args)
        finally:
            for i, ARG in unrolling_arg_types:
                # note that this loop is nicely unrolled statically by RPython
                _pyobj = to_decref[i]
                if _pyobj is not None:
                    decref(space, _pyobj)

        if convert_result and is_PyObject(RESULT_TYPE):
            if not is_pyobj(result):
                ret = result
            else:
                # The object reference returned from a C function
                # that is called from Python must be an owned reference
                # - ownership is transferred from the function to its caller.
                if result:
                    ret = get_w_obj_and_decref(space, result)
                else:
                    ret = None

            # Check for exception consistency
            # XXX best attempt, will miss preexisting error that is
            # overwritten with a new error of the same type
            error = PyErr_Occurred(space)
            has_new_error = (error is not None) and (error is not preexist_error)
            has_result = ret is not None
            if not expect_null and has_new_error and has_result:
                raise oefmt(space.w_SystemError,
                            "An exception was set, but function returned a "
                            "value")
            elif not expect_null and not has_new_error and not has_result:
                raise oefmt(space.w_SystemError,
                            "Function returned a NULL result without setting "
                            "an exception")
            elif has_new_error:
                state = space.fromcache(State)
                state.check_and_raise_exception()

            return ret
        return result

    return generic_cpy_call<|MERGE_RESOLUTION|>--- conflicted
+++ resolved
@@ -1566,10 +1566,6 @@
     decls = defaultdict(list)
     for decl in FORWARD_DECLS:
         decls[pypy_decl].append("%s;" % (decl,))
-<<<<<<< HEAD
-
-=======
->>>>>>> b7af697b
     for header_name, header_functions in FUNCTIONS_BY_HEADER.iteritems():
         header = decls[header_name]
         for name, func in sorted(header_functions.iteritems()):
