import ctypes
import sys, os
from collections import defaultdict

import py

from pypy import pypydir
from rpython.rtyper.lltypesystem import rffi, lltype
from rpython.rtyper.tool import rffi_platform
from rpython.rtyper.lltypesystem import ll2ctypes
from rpython.rtyper.annlowlevel import llhelper
from rpython.rlib.objectmodel import we_are_translated, keepalive_until_here
from rpython.rlib.objectmodel import dont_inline
from rpython.rlib.rfile import (FILEP, c_fread, c_fclose, c_fwrite,
        c_fdopen, c_fileno,
        c_fopen)# for tests
from rpython.rlib import jit
from rpython.translator import cdir
from rpython.translator.tool.cbuild import ExternalCompilationInfo
from rpython.translator.gensupp import NameManager
from rpython.tool.udir import udir
from pypy.module.cpyext.state import State
from pypy.interpreter.error import OperationError, oefmt, raise_import_error
from pypy.interpreter.baseobjspace import W_Root
from pypy.interpreter.gateway import unwrap_spec
from pypy.interpreter.nestedscope import Cell
from pypy.interpreter.module import Module
from pypy.interpreter.function import StaticMethod
from pypy.objspace.std.sliceobject import W_SliceObject
from pypy.objspace.std.unicodeobject import encode_object
from pypy.module.__builtin__.descriptor import W_Property
#from pypy.module.micronumpy.base import W_NDimArray
from rpython.rlib.entrypoint import entrypoint_lowlevel
from rpython.rlib.rposix import FdValidator
from rpython.rlib.unroll import unrolling_iterable
from rpython.rlib.objectmodel import specialize
from pypy.module import exceptions
from pypy.module.exceptions import interp_exceptions
from rpython.tool.sourcetools import func_with_new_name
from rpython.rtyper.lltypesystem.lloperation import llop
from rpython.rlib import rawrefcount
from rpython.rlib import rthread
from rpython.rlib.debug import fatalerror_notb
from rpython.rlib import rstackovf
from pypy.objspace.std.typeobject import W_TypeObject, find_best_base
from pypy.module.cpyext.cparser import CTypeSpace

DEBUG_WRAPPER = True

pypydir = py.path.local(pypydir)
include_dir = pypydir / 'module' / 'cpyext' / 'include'
parse_dir = pypydir / 'module' / 'cpyext' / 'parse'
source_dir = pypydir / 'module' / 'cpyext' / 'src'
translator_c_dir = py.path.local(cdir)
include_dirs = [
    include_dir,
    parse_dir,
    translator_c_dir,
    udir,
    ]

configure_eci = ExternalCompilationInfo(
        include_dirs=include_dirs,
        includes=['Python.h', 'stdarg.h', 'structmember.h', 'marshal.h'],
        compile_extra=['-DPy_BUILD_CORE'])

class CConfig:
    _compilation_info_ = configure_eci

class CConfig2:
    _compilation_info_ = configure_eci

class CConfig_constants:
    _compilation_info_ = configure_eci

CONST_STRING = lltype.Ptr(lltype.Array(lltype.Char,
                                       hints={'nolength': True}),
                          use_cache=False)
CONST_STRINGP = lltype.Ptr(lltype.Array(rffi.CCHARP,
                                       hints={'nolength': True}),
                          use_cache=False)
CONST_WSTRING = lltype.Ptr(lltype.Array(lltype.UniChar,
                                        hints={'nolength': True}),
                           use_cache=False)
assert CONST_STRING is not rffi.CCHARP
assert CONST_STRING == rffi.CCHARP
assert CONST_STRINGP is not rffi.CCHARPP
assert CONST_STRINGP == rffi.CCHARPP
assert CONST_WSTRING is not rffi.CWCHARP
assert CONST_WSTRING == rffi.CWCHARP

# FILE* interface

if sys.platform == 'win32':
    dash = '_'
    WIN32 = True
else:
    dash = ''
    WIN32 = False


def fclose(fp):
    try:
        with FdValidator(c_fileno(fp)):
            return c_fclose(fp)
    except IOError:
        return -1

def fwrite(buf, sz, n, fp):
    with FdValidator(c_fileno(fp)):
        return c_fwrite(buf, sz, n, fp)

def fread(buf, sz, n, fp):
    with FdValidator(c_fileno(fp)):
        return c_fread(buf, sz, n, fp)

_feof = rffi.llexternal('feof', [FILEP], rffi.INT)
def feof(fp):
    with FdValidator(c_fileno(fp)):
        return _feof(fp)

pypy_decl = 'pypy_decl.h'
udir.join(pypy_decl).write("/* Will be filled later */\n")
udir.join('pypy_structmember_decl.h').write("/* Will be filled later */\n")
udir.join('pypy_marshal_decl.h').write("/* Will be filled later */\n")
udir.join('pypy_macros.h').write("/* Will be filled later */\n")

constant_names = """
Py_TPFLAGS_READY Py_TPFLAGS_READYING
METH_COEXIST METH_STATIC METH_CLASS Py_TPFLAGS_BASETYPE Py_MAX_FMT
METH_NOARGS METH_VARARGS METH_KEYWORDS METH_O
Py_TPFLAGS_HEAPTYPE
Py_LT Py_LE Py_EQ Py_NE Py_GT Py_GE Py_MAX_NDIMS
Py_CLEANUP_SUPPORTED
PyBUF_FORMAT PyBUF_ND PyBUF_STRIDES PyBUF_WRITABLE PyBUF_SIMPLE PyBUF_WRITE
""".split()

for name in ('LONG', 'LIST', 'TUPLE', 'UNICODE', 'DICT', 'BASE_EXC',
             'TYPE', 'BYTES'):
    constant_names.append('Py_TPFLAGS_%s_SUBCLASS' % name)

# PyPy-specific flags
for name in ('FLOAT',):
    constant_names.append('Py_TPPYPYFLAGS_%s_SUBCLASS' % name)


for name in constant_names:
    setattr(CConfig_constants, name, rffi_platform.ConstantInteger(name))
globals().update(rffi_platform.configure(CConfig_constants))

def _copy_header_files(headers, dstdir):
    for header in headers:
        target = dstdir.join(header.basename)
        try:
            header.copy(dstdir)
        except py.error.EACCES:
            target.remove()   # maybe it was a read-only file
            header.copy(dstdir)
        target.chmod(0444) # make the file read-only, to make sure that nobody
                           # edits it by mistake

def copy_header_files(cts, dstdir, copy_numpy_headers):
    # XXX: 20 lines of code to recursively copy a directory, really??
    assert dstdir.check(dir=True)
    headers = include_dir.listdir('*.h') + include_dir.listdir('*.inl')
    for name in ["pypy_macros.h"] + FUNCTIONS_BY_HEADER.keys():
        headers.append(udir.join(name))
    for path in cts.parsed_headers:
        headers.append(path)
    _copy_header_files(headers, dstdir)

    if copy_numpy_headers:
        try:
            dstdir.mkdir('_numpypy')
            dstdir.mkdir('_numpypy/numpy')
        except py.error.EEXIST:
            pass
        numpy_dstdir = dstdir / '_numpypy' / 'numpy'

        numpy_include_dir = include_dir / '_numpypy' / 'numpy'
        numpy_headers = numpy_include_dir.listdir('*.h') + numpy_include_dir.listdir('*.inl')
        _copy_header_files(numpy_headers, numpy_dstdir)


class NotSpecified(object):
    pass
_NOT_SPECIFIED = NotSpecified()
class CannotFail(object):
    pass
CANNOT_FAIL = CannotFail()

# The same function can be called in three different contexts:
# (1) from C code
# (2) in the test suite, though the "api" object
# (3) from RPython code, for example in the implementation of another function.
#
# In contexts (2) and (3), a function declaring a PyObject argument type will
# receive a wrapped pypy object if the parameter name starts with 'w_', a
# reference (= rffi pointer) otherwise; conversion is automatic.  Context (2)
# only allows calls with a wrapped object.
#
# Functions with a PyObject return type should return a wrapped object.
#
# Functions may raise exceptions.  In context (3), the exception flows normally
# through the calling function.  In context (1) and (2), the exception is
# caught; if it is an OperationError, it is stored in the thread state; other
# exceptions generate a OperationError(w_SystemError); and the funtion returns
# the error value specifed in the API.
#
# Handling of the GIL
# -------------------
#
# We add a global variable 'cpyext_glob_tid' that contains a thread
# id.  Invariant: this variable always contain 0 when the PyPy GIL is
# released.  It should also contain 0 when regular RPython code
# executes.  In non-cpyext-related code, it will thus always be 0.
# When cpyext-related C code runs, it contains the thread id (usually)
# or the value -1 (only for state.C.PyXxx() functions which are short-
# running and should not themselves release the GIL).
#
# **make_generic_cpy_call():** RPython to C, with the GIL held.  Before
# the call, must assert that the global variable is 0 and set the
# current thread identifier into the global variable.  After the call,
# assert that the global variable still contains the current thread id,
# and reset it to 0.
#
# **make_wrapper():** C to RPython; by default assume that the GIL is
# held, but accepts gil="acquire", "release", "around",
# "pygilstate_ensure", "pygilstate_release".
#
# When a wrapper() is called:
#
# * "acquire": assert that the GIL is not currently held, i.e. the
#   global variable does not contain the current thread id (otherwise,
#   deadlock!).  Acquire the PyPy GIL.  After we acquired it, assert
#   that the global variable is 0 (it must be 0 according to the
#   invariant that it was 0 immediately before we acquired the GIL,
#   because the GIL was released at that point).
#
# * gil=None: we hold the GIL already.  Assert that the current thread
#   identifier is in the global variable, and replace it with 0.
#
# * "pygilstate_ensure": if the global variable contains the current
#   thread id, replace it with 0 and set the extra arg to 0.  Otherwise,
#   do the "acquire" and set the extra arg to 1.  Then we'll call
#   pystate.py:PyGILState_Ensure() with this extra arg, which will do
#   the rest of the logic.
#
# When a wrapper() returns, first assert that the global variable is
# still 0, and then:
#
# * "release": release the PyPy GIL.  The global variable was 0 up to
#   and including at the point where we released the GIL, but afterwards
#   it is possible that the GIL is acquired by a different thread very
#   quickly.
#
# * gil=None: we keep holding the GIL.  Set the current thread
#   identifier into the global variable.
#
# * "pygilstate_release": if the argument is PyGILState_UNLOCKED,
#   release the PyPy GIL; otherwise, set the current thread identifier
#   into the global variable.  The rest of the logic of
#   PyGILState_Release() should be done before, in pystate.py.

cpyext_glob_tid_ptr = lltype.malloc(rffi.CArray(lltype.Signed), 1,
                                    flavor='raw', immortal=True, zero=True)


cpyext_namespace = NameManager('cpyext_')

class BaseApiFunction(object):
    def __init__(self, argtypes, restype, callable):
        self.argtypes = argtypes
        self.restype = restype
        self.functype = lltype.Ptr(lltype.FuncType(argtypes, restype))
        self.callable = callable
        self.cdecl = None    # default
        #
        def get_llhelper(space):
            return llhelper(self.functype, self.get_wrapper(space))
        self.get_llhelper = get_llhelper

    def get_api_decl(self, name, c_writer):
        restype = self.get_c_restype(c_writer)
        args = self.get_c_args(c_writer)
        res = self.API_VISIBILITY % (restype,)
        return "{res} {name}({args});".format(**locals())

    def get_c_restype(self, c_writer):
        if self.cdecl:
            return self.cdecl.tp.result.get_c_name()
        return c_writer.gettype(self.restype).replace('@', '').strip()

    def get_c_args(self, c_writer):
        if self.cdecl:
            args = [tp.get_c_name('arg%d' % i) for i, tp in
                enumerate(self.cdecl.tp.args)]
            return ', '.join(args) or "void"
        args = []
        for i, argtype in enumerate(self.argtypes):
            if argtype is CONST_STRING:
                arg = 'const char *@'
            elif argtype is CONST_STRINGP:
                arg = 'const char **@'
            elif argtype is CONST_WSTRING:
                arg = 'const wchar_t *@'
            else:
                arg = c_writer.gettype(argtype)
            arg = arg.replace('@', 'arg%d' % (i,)).strip()
            args.append(arg)
        args = ', '.join(args) or "void"
        return args

    def get_ptr_decl(self, name, c_writer):
        restype = self.get_c_restype(c_writer)
        args = self.get_c_args(c_writer)
        return "{restype} (*{name})({args});".format(**locals())

    def get_ctypes_impl(self, name, c_writer):
        restype = self.get_c_restype(c_writer)
        args = self.get_c_args(c_writer)
        callargs = ', '.join('arg%d' % (i,)
                            for i in range(len(self.argtypes)))
        if self.restype is lltype.Void:
            body = "{ _pypyAPI.%s(%s); }" % (name, callargs)
        else:
            body = "{ return _pypyAPI.%s(%s); }" % (name, callargs)
        return '%s %s(%s)\n%s' % (restype, name, args, body)


class ApiFunction(BaseApiFunction):
    API_VISIBILITY = "PyAPI_FUNC(%s)"

    def __init__(self, argtypes, restype, callable, error=CANNOT_FAIL,
                 c_name=None, cdecl=None, gil=None,
                 result_borrowed=False, result_is_ll=False):
        BaseApiFunction.__init__(self, argtypes, restype, callable)
        self.error_value = error
        self.c_name = c_name
        self.cdecl = cdecl

        # extract the signature from the (CPython-level) code object
        from pypy.interpreter import pycode
        sig = pycode.cpython_code_signature(callable.func_code)
        assert sig.argnames[0] == 'space'
        self.argnames = sig.argnames[1:]
        if gil == 'pygilstate_ensure':
            assert self.argnames[-1] == 'previous_state'
            del self.argnames[-1]
        assert len(self.argnames) == len(self.argtypes)

        self.gil = gil
        self.result_borrowed = result_borrowed
        self.result_is_ll = result_is_ll

    def __repr__(self):
        return "<cpyext function %s>" % (self.callable.__name__,)

    def _freeze_(self):
        return True

    @specialize.memo()
    def get_wrapper(self, space):
        wrapper = getattr(self, '_wrapper', None)
        if wrapper is None:
            wrapper = self._wrapper = self._make_wrapper(space)
        return wrapper

    # Make the wrapper for the cases (1) and (2)
    def _make_wrapper(self, space):
        "NOT_RPYTHON"
        # This logic is obscure, because we try to avoid creating one
        # big wrapper() function for every callable.  Instead we create
        # only one per "signature".

        argtypesw = zip(self.argtypes,
                        [_name.startswith("w_") for _name in self.argnames])
        error_value = self.error_value
        if (isinstance(self.restype, lltype.Ptr)
                and error_value is not CANNOT_FAIL):
            assert lltype.typeOf(error_value) == self.restype
            assert not error_value    # only support error=NULL
            error_value = 0    # because NULL is not hashable

        if self.result_is_ll:
            result_kind = "L"
        elif self.result_borrowed:
            result_kind = "B"     # note: 'result_borrowed' is ignored if we also
        else:                     #  say 'result_is_ll=True' (in this case it's
            result_kind = "."     #  up to you to handle refcounting anyway)

        signature = (tuple(argtypesw),
                    self.restype,
                    result_kind,
                    error_value,
                    self.gil)

        cache = space.fromcache(WrapperCache)
        try:
            wrapper_gen = cache.wrapper_gens[signature]
        except KeyError:
            wrapper_gen = WrapperGen(space, signature)
            cache.wrapper_gens[signature] = wrapper_gen
        wrapper = wrapper_gen.make_wrapper(self.callable)
        wrapper.relax_sig_check = True
        if self.c_name is not None:
            wrapper.c_name = cpyext_namespace.uniquename(self.c_name)
        return wrapper

    def get_unwrapper(self):
        names = self.argnames
        argtypesw = zip(self.argtypes,
                        [_name.startswith("w_") for _name in self.argnames])
        types_names_enum_ui = unrolling_iterable(enumerate(argtypesw))

        @specialize.ll()
        def unwrapper(space, *args):
            from pypy.module.cpyext.pyobject import is_pyobj
            from pypy.module.cpyext.pyobject import from_ref, as_pyobj
            newargs = ()
            keepalives = ()
            assert len(args) == len(self.argtypes)
            for i, (ARG, is_wrapped) in types_names_enum_ui:
                input_arg = args[i]
                if is_PyObject(ARG) and not is_wrapped:
                    # build a 'PyObject *' (not holding a reference)
                    if not is_pyobj(input_arg):
                        keepalives += (input_arg,)
                        arg = rffi.cast(ARG, as_pyobj(space, input_arg))
                    else:
                        arg = rffi.cast(ARG, input_arg)
                elif ARG == rffi.VOIDP and not is_wrapped:
                    # unlike is_PyObject case above, we allow any kind of
                    # argument -- just, if it's an object, we assume the
                    # caller meant for it to become a PyObject*.
                    if input_arg is None or isinstance(input_arg, W_Root):
                        keepalives += (input_arg,)
                        arg = rffi.cast(ARG, as_pyobj(space, input_arg))
                    else:
                        arg = rffi.cast(ARG, input_arg)
                elif (is_PyObject(ARG) or ARG == rffi.VOIDP) and is_wrapped:
                    # build a W_Root, possibly from a 'PyObject *'
                    if is_pyobj(input_arg):
                        arg = from_ref(space, input_arg)
                    else:
                        arg = input_arg
                else:
                    # arg is not declared as PyObject, no magic
                    arg = input_arg
                newargs += (arg, )
            try:
                result = self.callable(space, *newargs)
            finally:
                keepalive_until_here(*keepalives)
            #
            # this is just a sanity check to ensure that we don't forget to
            # specify result_is_ll=True
            if self.restype == PyObject:
                assert self.result_is_ll == is_pyobj(result)
            return result
        return unwrapper


DEFAULT_HEADER = 'pypy_decl.h'
def cpython_api(argtypes, restype, error=_NOT_SPECIFIED, header=DEFAULT_HEADER,
                gil=None, result_borrowed=False, result_is_ll=False):
    """
    Declares a function to be exported.
    - `argtypes`, `restype` are lltypes and describe the function signature.
    - `error` is the value returned when an applevel exception is raised. The
      special value 'CANNOT_FAIL' (also when restype is Void) turns an eventual
      exception into a wrapped SystemError.  Unwrapped exceptions also cause a
      SytemError.
    - `header` is the header file to export the function in.
    - set `gil` to "acquire", "release" or "around" to acquire the GIL,
      release the GIL, or both
    """
    assert header is not None
    def decorate(func):
        if func.__name__ in FUNCTIONS_BY_HEADER[header]:
            raise ValueError("%s already registered" % func.__name__)
        func._always_inline_ = 'try'
        #
        # XXX: should we @jit.dont_look_inside all the @cpython_api functions,
        # or we should only disable some of them?
        func._jit_look_inside_ = False
        #
        api_function = ApiFunction(
            argtypes, restype, func,
            error=_compute_error(error, restype), gil=gil,
            result_borrowed=result_borrowed, result_is_ll=result_is_ll)
        FUNCTIONS_BY_HEADER[header][func.__name__] = api_function
        unwrapper = api_function.get_unwrapper()
        unwrapper.func = func
        unwrapper.api_func = api_function
        INTERPLEVEL_API[func.__name__] = unwrapper  # used in tests
        return unwrapper
    return decorate

class COnlyApiFunction(BaseApiFunction):
    API_VISIBILITY = "extern %s"

    def get_wrapper(self, space):
        return self.callable

    def __call__(self, *args):
        raise TypeError("the function %s should not be directly "
                        "called from RPython, but only from C" % (self.func,))

def c_only(argtypes, restype):
    def decorate(func):
        header = DEFAULT_HEADER
        if func.__name__ in FUNCTIONS_BY_HEADER[header]:
            raise ValueError("%s already registered" % func.__name__)
        func._revdb_c_only_ = True   # hack for revdb
        api_function = COnlyApiFunction(argtypes, restype, func)
        FUNCTIONS_BY_HEADER[header][func.__name__] = api_function
        return api_function
    return decorate

def api_func_from_cdef(func, cdef, cts,
        error=_NOT_SPECIFIED, header=DEFAULT_HEADER,
        result_is_ll=False):
    func._always_inline_ = 'try'
    cdecl = cts.parse_func(cdef)
    RESULT = cdecl.get_llresult(cts)
    api_function = ApiFunction(
        cdecl.get_llargs(cts), RESULT, func,
        error=_compute_error(error, RESULT), cdecl=cdecl,
        result_is_ll=result_is_ll)
    FUNCTIONS_BY_HEADER[header][cdecl.name] = api_function
    unwrapper = api_function.get_unwrapper()
    unwrapper.func = func
    unwrapper.api_func = api_function
    return unwrapper

def api_decl(cdef, cts, error=_NOT_SPECIFIED, header=DEFAULT_HEADER):
    def decorate(func):
        return api_func_from_cdef(func, cdef, cts, error=error, header=header)
    return decorate

def slot_function(argtypes, restype, error=_NOT_SPECIFIED):
    def decorate(func):
        func._always_inline_ = 'try'
        api_function = ApiFunction(
            argtypes, restype, func,
            error=_compute_error(error, restype),
            c_name=func.__name__)
        unwrapper = api_function.get_unwrapper()
        unwrapper.func = func
        unwrapper.api_func = api_function
        return unwrapper
    return decorate

def _compute_error(error, restype):
    """Convert error specification to actual error value of type restype."""
    if isinstance(restype, lltype.Typedef):
        real_restype = restype.OF
    else:
        real_restype = restype
    if error is _NOT_SPECIFIED:
        if isinstance(real_restype, lltype.Ptr):
            error = lltype.nullptr(real_restype.TO)
        elif real_restype is lltype.Void:
            error = CANNOT_FAIL
    if type(error) is int:
        error = rffi.cast(real_restype, error)
    return error


def cpython_struct(name, fields, forward=None, level=1):
    configname = name.replace(' ', '__')
    if level == 1:
        config = CConfig
    else:
        config = CConfig2
    setattr(config, configname, rffi_platform.Struct(name, fields))
    if forward is None:
        forward = lltype.ForwardReference()
    TYPES[configname] = forward
    return forward

GLOBALS = {}
def register_global(name, typ, expr, header=None):
    if header is not None:
        name = '%s#%s' % (name, header)
    GLOBALS[name] = (typ, expr)

INTERPLEVEL_API = {}
FUNCTIONS_BY_HEADER = defaultdict(dict)

# These are C symbols which cpyext will export, but which are defined in .c
# files somewhere in the implementation of cpyext (rather than being defined in
# RPython).
SYMBOLS_C = [
    'Py_FatalError', 'PyOS_snprintf', 'PyOS_vsnprintf', 'PyArg_Parse',
    'PyArg_ParseTuple', 'PyArg_UnpackTuple', 'PyArg_ParseTupleAndKeywords',
    'PyArg_VaParse', 'PyArg_VaParseTupleAndKeywords', '_PyArg_NoKeywords',
    'PyUnicode_FromFormat', 'PyUnicode_FromFormatV', 'PyUnicode_AsWideCharString',
    'PyUnicode_GetSize', 'PyUnicode_GetLength', 'PyUnicode_FromWideChar',
    'PyModule_AddObject', 'PyModule_AddIntConstant', 'PyModule_AddStringConstant',
    'PyModule_GetDef', 'PyModuleDef_Init', 'PyModule_GetState',
    'Py_BuildValue', 'Py_VaBuildValue', 'PyTuple_Pack',
    '_PyArg_Parse_SizeT', '_PyArg_ParseTuple_SizeT',
    '_PyArg_ParseTupleAndKeywords_SizeT', '_PyArg_VaParse_SizeT',
    '_PyArg_VaParseTupleAndKeywords_SizeT',
    '_Py_BuildValue_SizeT', '_Py_VaBuildValue_SizeT',

    'PyErr_Format', 'PyErr_NewException', 'PyErr_NewExceptionWithDoc',
    'PyErr_WarnFormat',
    'PySys_WriteStdout', 'PySys_WriteStderr',

    'PyEval_CallFunction', 'PyEval_CallMethod', 'PyObject_CallFunction',
    'PyObject_CallMethod', 'PyObject_CallFunctionObjArgs', 'PyObject_CallMethodObjArgs',
    '_PyObject_CallFunction_SizeT', '_PyObject_CallMethod_SizeT',

    'PyObject_DelItemString', 'PyObject_GetBuffer', 'PyBuffer_Release',
    '_Py_setfilesystemdefaultencoding',

    'PyCapsule_New', 'PyCapsule_IsValid', 'PyCapsule_GetPointer',
    'PyCapsule_GetName', 'PyCapsule_GetDestructor', 'PyCapsule_GetContext',
    'PyCapsule_SetPointer', 'PyCapsule_SetName', 'PyCapsule_SetDestructor',
    'PyCapsule_SetContext', 'PyCapsule_Import', 'PyCapsule_Type', '_Py_get_capsule_type',

    'PyComplex_AsCComplex', 'PyComplex_FromCComplex',

    'PyObject_AsReadBuffer', 'PyObject_AsWriteBuffer', 'PyObject_CheckReadBuffer',
    'PyBuffer_GetPointer', 'PyBuffer_ToContiguous', 'PyBuffer_FromContiguous',

    'PyImport_ImportModuleLevel',

    'PyOS_getsig', 'PyOS_setsig',
    '_Py_RestoreSignals',
    'PyThread_get_thread_ident', 'PyThread_allocate_lock', 'PyThread_free_lock',
    'PyThread_acquire_lock', 'PyThread_release_lock',
    'PyThread_create_key', 'PyThread_delete_key', 'PyThread_set_key_value',
    'PyThread_get_key_value', 'PyThread_delete_key_value',
    'PyThread_ReInitTLS', 'PyThread_init_thread',
    'PyThread_start_new_thread',

    'PyStructSequence_InitType', 'PyStructSequence_New',
    'PyStructSequence_UnnamedField',

    'PyFunction_Type', 'PyMethod_Type', 'PyRange_Type', 'PyTraceBack_Type',

    'Py_DebugFlag', 'Py_VerboseFlag', 'Py_InteractiveFlag', 'Py_InspectFlag',
    'Py_OptimizeFlag', 'Py_NoSiteFlag', 'Py_BytesWarningFlag', 'Py_UseClassExceptionsFlag',
    'Py_FrozenFlag', 'Py_TabcheckFlag', 'Py_UnicodeFlag', 'Py_IgnoreEnvironmentFlag',
    'Py_DivisionWarningFlag', 'Py_DontWriteBytecodeFlag', 'Py_NoUserSiteDirectory',
    '_Py_QnewFlag', 'Py_Py3kWarningFlag', 'Py_HashRandomizationFlag', '_Py_PackageContext',
    'PyOS_InputHook',

    'PyMem_RawMalloc', 'PyMem_RawCalloc', 'PyMem_RawRealloc', 'PyMem_RawFree',
    'PyMem_Malloc', 'PyMem_Calloc', 'PyMem_Realloc', 'PyMem_Free',
    'PyObject_CallFinalizerFromDealloc',
    '_PyTraceMalloc_Track', '_PyTraceMalloc_Untrack',
    'PyBytes_FromFormat', 'PyBytes_FromFormatV',

    'PyType_FromSpec',
    'Py_IncRef', 'Py_DecRef', 'PyObject_Free', 'PyObject_GC_Del', 'PyType_GenericAlloc',
    '_PyObject_New', '_PyObject_NewVar',
    '_PyObject_GC_Malloc', '_PyObject_GC_New', '_PyObject_GC_NewVar',
    'PyObject_Init', 'PyObject_InitVar',
    'PyTuple_New', '_Py_Dealloc',
]
TYPES = {}
FORWARD_DECLS = []
INIT_FUNCTIONS = []
BOOTSTRAP_FUNCTIONS = []

# this needs to include all prebuilt pto, otherwise segfaults occur
register_global('_Py_NoneStruct',
    'PyObject*', 'space.w_None', header=pypy_decl)
register_global('_Py_TrueStruct',
    'PyObject*', 'space.w_True', header=pypy_decl)
register_global('_Py_FalseStruct',
    'PyObject*', 'space.w_False', header=pypy_decl)
register_global('_Py_NotImplementedStruct',
    'PyObject*', 'space.w_NotImplemented', header=pypy_decl)
register_global('_Py_EllipsisObject',
    'PyObject*', 'space.w_Ellipsis', header=pypy_decl)
register_global('PyDateTimeAPI', 'PyDateTime_CAPI*', 'None')

def build_exported_objects():
    # Standard exceptions
    # PyExc_BaseException, PyExc_Exception, PyExc_ValueError, PyExc_KeyError,
    # PyExc_IndexError, PyExc_IOError, PyExc_OSError, PyExc_TypeError,
    # PyExc_AttributeError, PyExc_OverflowError, PyExc_ImportError,
    # PyExc_NameError, PyExc_MemoryError, PyExc_RuntimeError,
    # PyExc_UnicodeEncodeError, PyExc_UnicodeDecodeError, ...
    global all_exceptions
    all_exceptions = list(exceptions.Module.interpleveldefs)
    for exc_name in all_exceptions:
        if exc_name in ('EnvironmentError', 'IOError', 'WindowsError'):
            # FIXME: aliases of OSError cause a clash of names via
            # export_struct
            continue
        register_global('PyExc_' + exc_name,
            'PyTypeObject*',
            'space.gettypeobject(interp_exceptions.W_%s.typedef)'% (exc_name, ))

    # Common types with their own struct
    for cpyname, pypyexpr in {
        "PyType_Type": "space.w_type",
        "PyBytes_Type": "space.w_bytes",
        "PyUnicode_Type": "space.w_unicode",
        "PyDict_Type": "space.w_dict",
        "PyDictProxy_Type": 'space.gettypeobject(cpyext.dictproxyobject.W_DictProxyObject.typedef)',
        "PyTuple_Type": "space.w_tuple",
        "PyList_Type": "space.w_list",
        "PySet_Type": "space.w_set",
        "PyFrozenSet_Type": "space.w_frozenset",
        "PyBool_Type": "space.w_bool",
        "PyFloat_Type": "space.w_float",
        "PyLong_Type": "space.w_int",
        "PyComplex_Type": "space.w_complex",
        "PyByteArray_Type": "space.w_bytearray",
        "PyMemoryView_Type": "space.w_memoryview",
        "PyBaseObject_Type": "space.w_object",
        '_PyNone_Type': 'space.type(space.w_None)',
        '_PyNotImplemented_Type': 'space.type(space.w_NotImplemented)',
        'PyCell_Type': 'space.gettypeobject(Cell.typedef)',
        'PyModule_Type': 'space.gettypeobject(Module.typedef)',
        'PyProperty_Type': 'space.gettypeobject(W_Property.typedef)',
        'PySlice_Type': 'space.gettypeobject(W_SliceObject.typedef)',
        'PyStaticMethod_Type': 'space.gettypeobject(StaticMethod.typedef)',
        'PyCFunction_Type': 'space.gettypeobject(cpyext.methodobject.W_PyCFunctionObject.typedef)',
        'PyClassMethodDescr_Type': 'space.gettypeobject(cpyext.methodobject.W_PyCClassMethodObject.typedef)',
        'PyGetSetDescr_Type': 'space.gettypeobject(cpyext.typeobject.W_GetSetPropertyEx.typedef)',
        'PyMemberDescr_Type': 'space.gettypeobject(cpyext.typeobject.W_MemberDescr.typedef)',
        'PyMethodDescr_Type': 'space.gettypeobject(cpyext.methodobject.W_PyCMethodObject.typedef)',
        'PyWrapperDescr_Type': 'space.gettypeobject(cpyext.methodobject.W_PyCWrapperObject.typedef)',
        'PyInstanceMethod_Type': 'space.gettypeobject(cpyext.classobject.InstanceMethod.typedef)',
        }.items():
        register_global(cpyname, 'PyTypeObject*', pypyexpr, header=pypy_decl)

    for cpyname in '''PyMethodObject PyListObject PyLongObject
                      PyBaseExceptionObject'''.split():
        FORWARD_DECLS.append('typedef struct { PyObject_HEAD } %s'
                             % (cpyname, ))
build_exported_objects()


class CpyextTypeSpace(CTypeSpace):
    def decl(self, cdef, error=_NOT_SPECIFIED, header=DEFAULT_HEADER,
            result_is_ll=False):
        def decorate(func):
            return api_func_from_cdef(
                func, cdef, self, error=error, header=header,
                result_is_ll=result_is_ll)
        return decorate


CPYEXT_BASE_HEADERS = ['sys/types.h', 'stdarg.h', 'stdio.h', 'stddef.h']
cts = CpyextTypeSpace(headers=CPYEXT_BASE_HEADERS)
cts.parse_header(parse_dir / 'cpyext_object.h')

Py_ssize_t = cts.gettype('Py_ssize_t')
Py_ssize_tP = cts.gettype('Py_ssize_t *')
size_t = rffi.ULONG
ADDR = lltype.Signed

# Note: as a special case, "PyObject" is the pointer type in RPython,
# corresponding to "PyObject *" in C.  We do that only for PyObject.
# For example, "PyTypeObject" is the struct type even in RPython.
PyTypeObject = cts.gettype('PyTypeObject')
PyTypeObjectPtr = cts.gettype('PyTypeObject *')
PyObjectStruct = cts.gettype('PyObject')
PyObject = cts.gettype('PyObject *')
PyObjectFields = (("ob_refcnt", lltype.Signed),
                  ("ob_pypy_link", lltype.Signed),
                  ("ob_type", PyTypeObjectPtr))
PyVarObjectFields = PyObjectFields + (("ob_size", Py_ssize_t), )
PyVarObjectStruct = cts.gettype('PyVarObject')
PyVarObject = cts.gettype('PyVarObject *')

Py_buffer = cts.gettype('Py_buffer')
Py_bufferP = cts.gettype('Py_buffer *')


@specialize.memo()
def is_PyObject(TYPE):
    if not isinstance(TYPE, lltype.Ptr):
        return False
    if TYPE == PyObject:
        return True
    assert not isinstance(TYPE.TO, lltype.ForwardReference)
    return hasattr(TYPE.TO, 'c_ob_refcnt') and hasattr(TYPE.TO, 'c_ob_type')

# a pointer to PyObject
PyObjectP = rffi.CArrayPtr(PyObject)

# int *
INTP_real = rffi.CArrayPtr(rffi.INT_real)

def configure_types():
    for config in (CConfig, CConfig2):
        for name, TYPE in rffi_platform.configure(config).iteritems():
            if name in TYPES:
                TYPES[name].become(TYPE)

def build_type_checkers(type_name, cls=None):
    """
    Builds two api functions: Py_XxxCheck() and Py_XxxCheckExact().
    - if `cls` is None, the type is space.w_[type].
    - if `cls` is a string, it is the name of a space attribute, e.g. 'w_str'.
    - else `cls` must be a W_Class with a typedef.
    """
    if cls is None:
        attrname = "w_" + type_name.lower()
        def get_w_type(space):
            return getattr(space, attrname)
    elif isinstance(cls, str):
        def get_w_type(space):
            return getattr(space, cls)
    else:
        def get_w_type(space):
            return space.gettypeobject(cls.typedef)
    check_name = "Py" + type_name + "_Check"

    @cts.decl("int %s(void * obj)" % check_name, error=CANNOT_FAIL)
    def check(space, w_obj):
        "Implements the Py_Xxx_Check function"
        w_obj_type = space.type(w_obj)
        w_type = get_w_type(space)
        return (space.is_w(w_obj_type, w_type) or
                space.issubtype_w(w_obj_type, w_type))

    @cts.decl("int %sExact(void * obj)" % check_name, error=CANNOT_FAIL)
    def check_exact(space, w_obj):
        "Implements the Py_Xxx_CheckExact function"
        w_obj_type = space.type(w_obj)
        w_type = get_w_type(space)
        return space.is_w(w_obj_type, w_type)

    return check, check_exact

def build_type_checkers_flags(type_name, cls=None, flagsubstr=None):
    """
    Builds two api functions: Py_XxxCheck() and Py_XxxCheckExact()
    Does not export the functions, assumes they are macros in the *. files
    check will try a fast path via pto flags
    """
    if cls is None:
        attrname = "w_" + type_name.lower()
        def get_w_type(space):
            return getattr(space, attrname)
    else:
        def get_w_type(space):
            return getattr(space, cls)
    if flagsubstr is None:
       tp_flag_str = 'Py_TPFLAGS_%s_SUBCLASS' % type_name.upper()
    else:
       tp_flag_str = 'Py_TPFLAGS_%s_SUBCLASS' % flagsubstr
    check_name = "Py" + type_name + "_Check"
    tp_flag = globals()[tp_flag_str]

    @specialize.argtype(1)
    def check(space, pto):
        from pypy.module.cpyext.pyobject import is_pyobj, as_pyobj
        "Implements the Py_Xxx_Check function"
        if is_pyobj(pto):
            return (pto.c_ob_type.c_tp_flags & tp_flag) == tp_flag
        w_obj_type = space.type(pto)
        w_type = get_w_type(space)
        return (space.is_w(w_obj_type, w_type) or
                space.issubtype_w(w_obj_type, w_type))

    def check_exact(space, w_obj):
        "Implements the Py_Xxx_CheckExact function"
        w_obj_type = space.type(w_obj)
        w_type = get_w_type(space)
        return space.is_w(w_obj_type, w_type)

    return check, check_exact

pypy_debug_catch_fatal_exception = rffi.llexternal('pypy_debug_catch_fatal_exception', [], lltype.Void)


# ____________________________________________________________


class WrapperCache(object):
    def __init__(self, space):
        self.space = space
        self.wrapper_gens = {}    # {signature: WrapperGen()}

class WrapperGen(object):
    wrapper_second_level = None
    A = lltype.Array(lltype.Char)

    def __init__(self, space, signature):
        self.space = space
        self.signature = signature

    def make_wrapper(self, callable):
        if self.wrapper_second_level is None:
            self.wrapper_second_level = make_wrapper_second_level(
                self.space, *self.signature)
        wrapper_second_level = self.wrapper_second_level

        name = callable.__name__
        pname = lltype.malloc(self.A, len(name), flavor='raw', immortal=True)
        for i in range(len(name)):
            pname[i] = name[i]

        def wrapper(*args):
            # no GC here, not even any GC object
            return wrapper_second_level(callable, pname, *args)

        wrapper.__name__ = "wrapper for %r" % (callable, )
        return wrapper



@dont_inline
def _unpack_name(pname):
    return ''.join([pname[i] for i in range(len(pname))])

@dont_inline
def deadlock_error(funcname):
    funcname = _unpack_name(funcname)
    fatalerror_notb("GIL deadlock detected when a CPython C extension "
                    "module calls '%s'" % (funcname,))

@dont_inline
def no_gil_error(funcname):
    funcname = _unpack_name(funcname)
    fatalerror_notb("GIL not held when a CPython C extension "
                    "module calls '%s'" % (funcname,))

@dont_inline
def not_supposed_to_fail(funcname):
    funcname = _unpack_name(funcname)
    print "Error in cpyext, CPython compatibility layer:"
    print "The function", funcname, "was not supposed to fail"
    raise SystemError

@dont_inline
def unexpected_exception(funcname, e, tb):
    funcname = _unpack_name(funcname)
    print 'Fatal error in cpyext, CPython compatibility layer, calling',funcname
    print 'Either report a bug or consider not using this particular extension'
    if not we_are_translated():
        if tb is None:
            tb = sys.exc_info()[2]
        import traceback
        traceback.print_exc()
        if sys.stdout == sys.__stdout__:
            import pdb; pdb.post_mortem(tb)
        # we can't do much here, since we're in ctypes, swallow
    else:
        print str(e)
        pypy_debug_catch_fatal_exception()
        assert False

def _restore_gil_state(pygilstate_release, gilstate, gil_release, _gil_auto, tid):
    from rpython.rlib import rgil
    # see "Handling of the GIL" above
    assert cpyext_glob_tid_ptr[0] == 0
    if pygilstate_release:
        from pypy.module.cpyext import pystate
        unlock = (gilstate == pystate.PyGILState_UNLOCKED)
    else:
        unlock = gil_release or _gil_auto
    if unlock:
        rgil.release()
    else:
        cpyext_glob_tid_ptr[0] = tid


def make_wrapper_second_level(space, argtypesw, restype,
                              result_kind, error_value, gil):
    from rpython.rlib import rgil
    argtypes_enum_ui = unrolling_iterable(enumerate(argtypesw))
    fatal_value = restype._defl()
    gil_auto_workaround = (gil is None)  # automatically detect when we don't
                                         # have the GIL, and acquire/release it
    gil_acquire = (gil == "acquire" or gil == "around")
    gil_release = (gil == "release" or gil == "around")
    pygilstate_ensure = (gil == "pygilstate_ensure")
    pygilstate_release = (gil == "pygilstate_release")
    assert (gil is None or gil_acquire or gil_release
            or pygilstate_ensure or pygilstate_release)
    expected_nb_args = len(argtypesw) + pygilstate_ensure

    if isinstance(restype, lltype.Ptr) and error_value == 0:
        error_value = lltype.nullptr(restype.TO)
    if error_value is not CANNOT_FAIL:
        assert lltype.typeOf(error_value) == lltype.typeOf(fatal_value)

    def invalid(err):
        "NOT_RPYTHON: translation-time crash if this ends up being called"
        raise ValueError(err)

    def wrapper_second_level(callable, pname, *args):
        from pypy.module.cpyext.pyobject import make_ref, from_ref, is_pyobj
        from pypy.module.cpyext.pyobject import as_pyobj
        from pypy.module.cpyext import pystate
        # we hope that malloc removal removes the newtuple() that is
        # inserted exactly here by the varargs specializer

        # see "Handling of the GIL" above (careful, we don't have the GIL here)
        tid = rthread.get_or_make_ident()
        _gil_auto = False
        if gil_auto_workaround and cpyext_glob_tid_ptr[0] != tid:
            # replace '-1' with the real tid, now that we have the tid
            if cpyext_glob_tid_ptr[0] == -1:
                cpyext_glob_tid_ptr[0] = tid
            else:
                _gil_auto = True
        if _gil_auto or gil_acquire:
            if cpyext_glob_tid_ptr[0] == tid:
                deadlock_error(pname)
            rgil.acquire()
            assert cpyext_glob_tid_ptr[0] == 0
        elif pygilstate_ensure:
            if cpyext_glob_tid_ptr[0] == tid:
                cpyext_glob_tid_ptr[0] = 0
                args += (pystate.PyGILState_LOCKED,)
            else:
                rgil.acquire()
                args += (pystate.PyGILState_UNLOCKED,)
        else:
            if cpyext_glob_tid_ptr[0] != tid:
                no_gil_error(pname)
            cpyext_glob_tid_ptr[0] = 0
        if pygilstate_release:
            gilstate = rffi.cast(lltype.Signed, args[-1])
        else:
            gilstate = pystate.PyGILState_IGNORE

        rffi.stackcounter.stacks_counter += 1
        llop.gc_stack_bottom(lltype.Void)   # marker for trackgcroot.py
        retval = fatal_value
        boxed_args = ()
        tb = None
        state = space.fromcache(State)
        try:
            if not we_are_translated() and DEBUG_WRAPPER:
                print >>sys.stderr, callable,
            assert len(args) == expected_nb_args
            for i, (typ, is_wrapped) in argtypes_enum_ui:
                arg = args[i]
                if is_PyObject(typ) and is_wrapped:
                    assert is_pyobj(arg)
                    arg_conv = from_ref(space, rffi.cast(PyObject, arg))
                elif typ == rffi.VOIDP and is_wrapped:
                    # Many macros accept a void* so that one can pass a
                    # PyObject* or a PySomeSubtype*.
                    arg_conv = from_ref(space, rffi.cast(PyObject, arg))
                else:
                    arg_conv = arg
                boxed_args += (arg_conv, )
            if pygilstate_ensure:
                boxed_args += (args[-1], )
            try:
                result = callable(space, *boxed_args)
                if not we_are_translated() and DEBUG_WRAPPER:
                    print >>sys.stderr, " DONE"
            except OperationError as e:
                failed = True
                state.set_exception(e)
            except BaseException as e:
                failed = True
                if not we_are_translated():
                    tb = sys.exc_info()[2]
                    message = repr(e)
                    import traceback
                    traceback.print_exc()
                else:
                    message = str(e)
                state.set_exception(OperationError(space.w_SystemError,
                                                   space.newtext(message)))
            except rstackovf.StackOverflow as e:
                rstackovf.check_stack_overflow()
                failed = True
                state.set_exception(OperationError(space.w_RuntimeError,
                         space.newtext("maximum recursion depth exceeded")))
            else:
                failed = False

            if failed:
                if error_value is CANNOT_FAIL:
                    raise not_supposed_to_fail(pname)
                retval = error_value

            elif is_PyObject(restype):
                if is_pyobj(result):
                    if result_kind != "L":
                        raise invalid("missing result_is_ll=True")
                else:
                    if result_kind == "L":
                        raise invalid("result_is_ll=True but not ll PyObject")
                    if result_kind == "B":    # borrowed
                        result = as_pyobj(space, result)
                    else:
                        result = make_ref(space, result)
                retval = rffi.cast(restype, result)

            elif restype is not lltype.Void:
                retval = rffi.cast(restype, result)

        except Exception as e:
            unexpected_exception(pname, e, tb)
            _restore_gil_state(pygilstate_release, gilstate, gil_release, _gil_auto, tid)
            state.check_and_raise_exception(always=True)
            return fatal_value

        assert lltype.typeOf(retval) == restype
        rffi.stackcounter.stacks_counter -= 1

        _restore_gil_state(pygilstate_release, gilstate, gil_release, _gil_auto, tid)
        return retval

    wrapper_second_level._dont_inline_ = True
    return wrapper_second_level


def setup_init_functions(eci, prefix):
    # jump through hoops to avoid releasing the GIL during initialization
    # of the cpyext module.  The C functions are called with no wrapper,
    # but must not do anything like calling back PyType_Ready().  We
    # use them just to get a pointer to the PyTypeObjects defined in C.
    get_capsule_type = rffi.llexternal('_%s_get_capsule_type' % prefix,
                                       [], PyTypeObjectPtr,
                                       compilation_info=eci, _nowrapper=True)
    setdefenc = rffi.llexternal('_%s_setfilesystemdefaultencoding' % prefix,
                                [rffi.CCHARP], lltype.Void,
                                compilation_info=eci, _nowrapper=True)
    @init_function
    def init_types(space):
        from pypy.module.cpyext.typeobject import py_type_ready
        from pypy.module.sys.interp_encoding import getfilesystemencoding
        py_type_ready(space, get_capsule_type())
        s = space.text_w(getfilesystemencoding(space))
        setdefenc(rffi.str2charp(s, track_allocation=False))  # "leaks"

    from pypy.module.posix.interp_posix import add_fork_hook
    global py_fatalerror
    py_fatalerror = rffi.llexternal('%s_FatalError' % prefix,
                                    [CONST_STRING], lltype.Void,
                                    compilation_info=eci)
    _reinit_tls = rffi.llexternal('%sThread_ReInitTLS' % prefix, [],
                                  lltype.Void, compilation_info=eci)
    def reinit_tls(space):
        _reinit_tls()
    add_fork_hook('child', reinit_tls)


def attach_c_functions(space, eci, prefix):
    state = space.fromcache(State)
    state.C._Py_Dealloc = rffi.llexternal(
        mangle_name(prefix, '_Py_Dealloc'),
        [PyObject], lltype.Void,
        compilation_info=eci,
        _nowrapper=True)
    state.C.PyObject_Free = rffi.llexternal(
        mangle_name(prefix, 'PyObject_Free'),
        [rffi.VOIDP], lltype.Void,
        compilation_info=eci,
        _nowrapper=True)
    state.C.PyType_GenericAlloc = rffi.llexternal(
        mangle_name(prefix, 'PyType_GenericAlloc'),
        [PyTypeObjectPtr, Py_ssize_t], PyObject,
        compilation_info=eci,
        _nowrapper=True)
    state.C._PyPy_int_dealloc = rffi.llexternal(
        '_PyPy_int_dealloc', [PyObject], lltype.Void,
        compilation_info=eci, _nowrapper=True)
    state.C.PyTuple_New = rffi.llexternal(
        mangle_name(prefix, 'PyTuple_New'),
        [Py_ssize_t], PyObject,
        compilation_info=eci,
        _nowrapper=True)
    state.C._PyPy_tuple_dealloc = rffi.llexternal(
        '_PyPy_tuple_dealloc', [PyObject], lltype.Void,
        compilation_info=eci, _nowrapper=True)
    _, state.C.set_marker = rffi.CExternVariable(
                   rffi.VOIDP, '_pypy_rawrefcount_w_marker_deallocating',
                   eci, _nowrapper=True, c_type='void *')
    state.C._PyPy_subtype_dealloc = rffi.llexternal(
        '_PyPy_subtype_dealloc', [PyObject], lltype.Void,
        compilation_info=eci, _nowrapper=True)
    state.C._PyPy_object_dealloc = rffi.llexternal(
        '_PyPy_object_dealloc', [PyObject], lltype.Void,
        compilation_info=eci, _nowrapper=True)
    FUNCPTR = lltype.Ptr(lltype.FuncType([], rffi.INT))
    state.C.get_pyos_inputhook = rffi.llexternal(
        '_PyPy_get_PyOS_InputHook', [], FUNCPTR,
        compilation_info=eci, _nowrapper=True)


def init_function(func):
    INIT_FUNCTIONS.append(func)
    return func

def bootstrap_function(func):
    BOOTSTRAP_FUNCTIONS.append(func)
    return func

def run_bootstrap_functions(space):
    for func in BOOTSTRAP_FUNCTIONS:
        func(space)

#_____________________________________________________
# Build the bridge DLL, Allow extension DLLs to call
# back into Pypy space functions
# Do not call this more than once per process
def build_bridge(space):
    "NOT_RPYTHON"
    from rpython.translator.c.database import LowLevelDatabase
    use_micronumpy = setup_micronumpy(space)
    db = LowLevelDatabase()
    prefix = 'cpyexttest'

    generate_decls_and_callbacks(db, prefix=prefix)

    # Structure declaration code
    functions = []
    members = []
    structindex = {}
    for header, header_functions in FUNCTIONS_BY_HEADER.iteritems():
        for name, func in header_functions.iteritems():
            functions.append(func.get_ctypes_impl(name, db))
            members.append(func.get_ptr_decl(name, db))
            structindex[name] = len(structindex)
    structmembers = '\n'.join(members)
    struct_declaration_code = """\
    struct PyPyAPI {
    %(members)s
    } _pypyAPI;
    RPY_EXTERN struct PyPyAPI* pypyAPI;
    struct PyPyAPI* pypyAPI = &_pypyAPI;
    """ % dict(members=structmembers)

    global_objects = []
    for name in all_exceptions:
        global_objects.append('PyTypeObject _PyExc_%s;' % name)
    global_code = '\n'.join(global_objects)

    prologue = ("#include <Python.h>\n" +
                "#include <structmember.h>\n" +
                "#include <marshal.h>\n" +
                ("#include <pypy_numpy.h>\n" if use_micronumpy else "") +
                "#include <src/thread.c>\n")
    code = (prologue +
            struct_declaration_code +
            global_code +
            '\n' +
            '\n'.join(functions))

    eci = build_eci(code, use_micronumpy, translating=False)
    eci = eci.compile_shared_lib(
        outputfilename=str(udir / "module_cache" / "pypyapi"))
    space.fromcache(State).install_dll(eci)
    modulename = py.path.local(eci.libraries[-1])

    attach_c_functions(space, eci, prefix)
    run_bootstrap_functions(space)

    # load the bridge, and init structure
    bridge = ctypes.CDLL(str(modulename), mode=ctypes.RTLD_GLOBAL)

    # populate static data
    builder = space.fromcache(State).builder = TestingObjBuilder()
    for name, (typ, expr) in GLOBALS.iteritems():
        if '#' in name:
            name, header = name.split('#')
            assert typ in ('PyObject*', 'PyTypeObject*', 'PyIntObject*')
            isptr = False
        elif name.startswith('PyExc_'):
            isptr = False
        elif typ == 'PyDateTime_CAPI*':
            isptr = True
        else:
            raise ValueError("Unknown static data: %s %s" % (typ, name))

        from pypy.module import cpyext    # for the eval() below
        w_obj = eval(expr)
        INTERPLEVEL_API[name] = w_obj

        mname = mangle_name(prefix, name)
        if isptr:
            assert typ == 'PyDateTime_CAPI*'
            value = w_obj
            ptr = ctypes.c_void_p.in_dll(bridge, mname)
            ptr.value = ctypes.cast(ll2ctypes.lltype2ctypes(value),
                                    ctypes.c_void_p).value
        elif typ in ('PyObject*', 'PyTypeObject*'):
            if name.startswith('PyExc_'):
                # we already have the pointer
                in_dll = ll2ctypes.get_ctypes_type(PyObject).in_dll(bridge, mname)
                py_obj = ll2ctypes.ctypes2lltype(PyObject, in_dll)
            else:
                # we have a structure, get its address
                in_dll = ll2ctypes.get_ctypes_type(PyObject.TO).in_dll(bridge, mname)
                py_obj = ll2ctypes.ctypes2lltype(PyObject, ctypes.pointer(in_dll))
            builder.prepare(py_obj, w_obj)

    pypyAPI = ctypes.POINTER(ctypes.c_void_p).in_dll(bridge, 'pypyAPI')

    # implement structure initialization code
    for header, header_functions in FUNCTIONS_BY_HEADER.iteritems():
        for name, func in header_functions.iteritems():
            pypyAPI[structindex[name]] = ctypes.cast(
                ll2ctypes.lltype2ctypes(func.get_llhelper(space)),
                ctypes.c_void_p)

    # we need to call this *after* the init code above, because it might
    # indirectly call some functions which are attached to pypyAPI (e.g., we
    # if do tuple_attach of the prebuilt empty tuple, we need to call
    # _PyPy_Malloc)
    builder.attach_all(space)

    setup_init_functions(eci, prefix)
    return modulename.new(ext='')

def attach_recursively(space, static_pyobjs, static_objs_w, attached_objs, i):
    # Start at i but make sure all the base classes are already attached
    from pypy.module.cpyext.pyobject import get_typedescr, make_ref
    if i in attached_objs:
        return
    py_obj = static_pyobjs[i]
    w_obj = static_objs_w[i]
    w_base = None
    # w_obj can be NotImplemented, which is not a W_TypeObject
    if isinstance(w_obj, W_TypeObject):
        bases_w = w_obj.bases_w
        if bases_w:
            w_base = find_best_base(bases_w)
        if w_base:
            try:
                j = static_objs_w.index(w_base)
            except ValueError:
                j = -1
            if j >=0 and j not in attached_objs:
                attach_recursively(space, static_pyobjs, static_objs_w,
                                                 attached_objs, j)
    w_type = space.type(w_obj)
    typedescr = get_typedescr(w_type.layout.typedef)
    py_obj.c_ob_type = rffi.cast(PyTypeObjectPtr,
                                 make_ref(space, w_type))
    typedescr.attach(space, py_obj, w_obj)
    attached_objs.append(i)


class StaticObjectBuilder(object):
    def __init__(self):
        self.static_pyobjs = []
        self.static_objs_w = []
        self.cpyext_type_init = None
        #
        # add a "method" that is overridden in setup_library()
        # ('self.static_pyobjs' is completely ignored in that case)
        self.get_static_pyobjs = lambda: self.static_pyobjs

    def prepare(self, py_obj, w_obj):
        "NOT_RPYTHON"
        if py_obj:
            py_obj.c_ob_refcnt = 1     # 1 for kept immortal
        self.static_pyobjs.append(py_obj)
        self.static_objs_w.append(w_obj)

    def attach_all(self, space):
        # this is RPython, called once in pypy-c when it imports cpyext
        from pypy.module.cpyext.typeobject import finish_type_1, finish_type_2
        from pypy.module.cpyext.pyobject import track_reference
        #
        static_pyobjs = self.get_static_pyobjs()
        static_objs_w = self.static_objs_w
        for i in range(len(static_objs_w)):
            track_reference(space, static_pyobjs[i], static_objs_w[i])
        #
        self.cpyext_type_init = []
        attached_objs = []
        for i in range(len(static_objs_w)):
            attach_recursively(space, static_pyobjs, static_objs_w, attached_objs, i)
        cpyext_type_init = self.cpyext_type_init
        self.cpyext_type_init = None
        for pto, w_type in cpyext_type_init:
            finish_type_1(space, pto)
            finish_type_2(space, pto, w_type)

class TestingObjBuilder(StaticObjectBuilder):
    """The StaticObjectBuilder used in tests."""

class TranslationObjBuilder(StaticObjectBuilder):
    """The StaticObjectBuilder used during translation."""


def mangle_name(prefix, name):
    if name.startswith('Py'):
        return prefix + name[2:]
    elif name.startswith('_Py'):
        return '_' + prefix + name[3:]
    else:
        raise ValueError("Error converting '%s'" % name)

def write_header(header_name, decls):
    lines = [
        '''
#ifdef _WIN64
/* this check is for sanity, but also because the 'temporary fix'
   below seems to become permanent and would cause unexpected
   nonsense on Win64---but note that it's not the only reason for
   why Win64 is not supported!  If you want to help, see
   http://doc.pypy.org/en/latest/windows.html#what-is-missing-for-a-full-64-bit-translation
   */
#  error "PyPy does not support 64-bit on Windows.  Use Win32"
#endif
''',
        '#include "cpyext_object.h"',
        '#define Signed   Py_ssize_t     /* xxx temporary fix */',
        '#define Unsigned unsigned long  /* xxx temporary fix */',
        '',] + decls + [
        '',
        '#undef Signed    /* xxx temporary fix */',
        '#undef Unsigned  /* xxx temporary fix */',
        '']
    decl_h = udir.join(header_name)
    decl_h.write('\n'.join(lines))

def generate_decls_and_callbacks(db, prefix=''):
    "NOT_RPYTHON"
    pypy_macros = []
    for name in SYMBOLS_C:
        newname = mangle_name(prefix, name)
        pypy_macros.append('#define %s %s' % (name, newname))

    # Generate defines
    for macro_name, size in [
        ("SIZEOF_LONG_LONG", rffi.LONGLONG),
        ("SIZEOF_VOID_P", rffi.VOIDP),
        ("SIZEOF_SIZE_T", rffi.SIZE_T),
        ("SIZEOF_TIME_T", rffi.TIME_T),
        ("SIZEOF_LONG", rffi.LONG),
        ("SIZEOF_SHORT", rffi.SHORT),
        ("SIZEOF_INT", rffi.INT),
        ("SIZEOF_FLOAT", rffi.FLOAT),
        ("SIZEOF_DOUBLE", rffi.DOUBLE),
    ]:
        pypy_macros.append("#define %s %s" % (macro_name, rffi.sizeof(size)))
    pypy_macros.append('')

    pypy_macros_h = udir.join('pypy_macros.h')
    pypy_macros_h.write('\n'.join(pypy_macros))

    # generate function decls
    decls = defaultdict(list)
    for decl in FORWARD_DECLS:
        decls[pypy_decl].append("%s;" % (decl,))
    decls[pypy_decl].append("""
/* hack for https://bugs.python.org/issue29943 */

PyAPI_FUNC(int) %s(PyObject *arg0,
                    Signed arg1, Signed *arg2,
                    Signed *arg3, Signed *arg4, Signed *arg5);
#ifdef __GNUC__
__attribute__((__unused__))
#endif
static int PySlice_GetIndicesEx(PyObject *arg0, Py_ssize_t arg1,
        Py_ssize_t *arg2, Py_ssize_t *arg3, Py_ssize_t *arg4,
        Py_ssize_t *arg5) {
    return %s(arg0, arg1, arg2, arg3,
                arg4, arg5);
}""" % ((mangle_name(prefix, 'PySlice_GetIndicesEx'),)*2))

    for header_name, header_functions in FUNCTIONS_BY_HEADER.iteritems():
        header = decls[header_name]
        for name, func in sorted(header_functions.iteritems()):
            _name = mangle_name(prefix, name)
            header.append("#define %s %s" % (name, _name))
            header.append(func.get_api_decl(name, db))

    for name, (typ, expr) in GLOBALS.iteritems():
        if '#' in name:
            name, header = name.split("#")
            typ = typ.replace("*", "")
        elif name.startswith('PyExc_'):
            typ = 'PyObject*'
            header = pypy_decl
        decls[header].append('#define %s %s' % (name, mangle_name(prefix, name)))
        decls[header].append('PyAPI_DATA(%s) %s;' % (typ, name))

    for header_name, header_decls in decls.iteritems():
        write_header(header_name, header_decls)

separate_module_files = [source_dir / "varargwrapper.c",
                         source_dir / "pyerrors.c",
                         source_dir / "modsupport.c",
                         source_dir / "getargs.c",
                         source_dir / "abstract.c",
                         source_dir / "unicodeobject.c",
                         source_dir / "mysnprintf.c",
                         source_dir / "pythonrun.c",
                         source_dir / "sysmodule.c",
                         source_dir / "complexobject.c",
                         source_dir / "structseq.c",
                         source_dir / "capsule.c",
                         source_dir / "pysignals.c",
                         source_dir / "pythread.c",
                         source_dir / "missing.c",
                         source_dir / "pymem.c",
                         source_dir / "bytesobject.c",
                         source_dir / "import.c",
                         source_dir / "_warnings.c",
                         source_dir / "pylifecycle.c",
                         source_dir / "object.c",
                         source_dir / "typeobject.c",
                         source_dir / "tupleobject.c",
                         ]

def build_eci(code, use_micronumpy=False, translating=False):
    "NOT_RPYTHON"
    # Build code and get pointer to the structure
    kwds = {}

    compile_extra=['-DPy_BUILD_CORE']

    if translating:
        kwds["includes"] = ['Python.h'] # this is our Python.h
    else:
        if sys.platform == "win32":
            # '%s' undefined; assuming extern returning int
            compile_extra.append("/we4013")
            # Sometimes the library is wrapped into another DLL, ensure that
            # the correct bootstrap code is installed
            kwds["link_extra"] = ["msvcrt.lib"]
        elif sys.platform.startswith('linux'):
            compile_extra.append("-Werror=implicit-function-declaration")
            compile_extra.append('-g')

    # Generate definitions for global structures
    structs = ["#include <Python.h>"]
    if use_micronumpy:
        structs.append('#include <pypy_numpy.h> /* api.py line 1223 */')
    for name, (typ, expr) in GLOBALS.iteritems():
        if '#' in name:
            structs.append('%s %s;' % (typ[:-1], name.split('#')[0]))
        elif name.startswith('PyExc_'):
            structs.append('PyTypeObject _%s;' % (name,))
            structs.append('PyObject* %s = (PyObject*)&_%s;' % (name, name))
        elif typ == 'PyDateTime_CAPI*':
            structs.append('%s %s = NULL;' % (typ, name))
    struct_source = '\n'.join(structs)

    separate_module_sources = [code, struct_source]

    if sys.platform == 'win32':
        get_pythonapi_source = '''
        RPY_EXTERN
        HANDLE pypy_get_pythonapi_handle() {
            MEMORY_BASIC_INFORMATION  mi;
            memset(&mi, 0, sizeof(mi));

            if( !VirtualQueryEx(GetCurrentProcess(), &pypy_get_pythonapi_handle,
                                &mi, sizeof(mi)) )
                return 0;

            return (HMODULE)mi.AllocationBase;
        }
        '''
        separate_module_sources.append(get_pythonapi_source)
        kwds['post_include_bits'] = ['#include <windows.h>',
                            'RPY_EXTERN HANDLE pypy_get_pythonapi_handle();',
                                    ]

    eci = ExternalCompilationInfo(
        include_dirs=include_dirs,
        separate_module_files= separate_module_files,
        separate_module_sources=separate_module_sources,
        compile_extra=compile_extra,
        **kwds
        )

    return eci

def setup_micronumpy(space):
    # py3k
    return False

    use_micronumpy = space.config.objspace.usemodules.micronumpy
    if not use_micronumpy:
        return use_micronumpy
    # import registers api functions by side-effect, we also need HEADER
    from pypy.module.cpyext.ndarrayobject import HEADER
    global separate_module_files
    register_global("PyArray_Type",
        'PyTypeObject*',  "space.gettypeobject(W_NDimArray.typedef)",
        header=HEADER)
    separate_module_files.append(source_dir / "ndarrayobject.c")
    return use_micronumpy

def setup_library(space):
    "NOT_RPYTHON"
    from rpython.translator.c.database import LowLevelDatabase
    use_micronumpy = setup_micronumpy(space)
    db = LowLevelDatabase()
    prefix = 'PyPy'

    generate_decls_and_callbacks(db, prefix=prefix)

    code = "#include <Python.h>\n"
    if use_micronumpy:
        code += "#include <pypy_numpy.h> /* api.py line 1290 */\n"

    eci = build_eci(code, use_micronumpy, translating=True)
    space.fromcache(State).install_dll(eci)

    attach_c_functions(space, eci, prefix)
    run_bootstrap_functions(space)

    # emit uninitialized static data
    builder = space.fromcache(State).builder = TranslationObjBuilder()
    lines = ['PyObject *pypy_static_pyobjs[] = {\n']
    include_lines = ['RPY_EXTERN PyObject *pypy_static_pyobjs[];\n']
    for name, (typ, expr) in sorted(GLOBALS.items()):
        if '#' in name:
            name, header = name.split('#')
            assert typ in ('PyObject*', 'PyTypeObject*')
            typ = typ[:-1]
            mname = mangle_name(prefix, name)
            include_lines.append('#define %s %s\n' % (name, mname))
        elif name.startswith('PyExc_'):
            typ = 'PyTypeObject'
            name = '_' + name
        elif typ == 'PyDateTime_CAPI*':
            continue
        else:
            raise ValueError("Unknown static data: %s %s" % (typ, name))

        from pypy.module import cpyext     # for the eval() below
        w_obj = eval(expr)
        builder.prepare(None, w_obj)
        lines.append('\t(PyObject *)&%s,\n' % (name,))
        include_lines.append('RPY_EXPORTED %s %s;\n' % (typ, name))

    lines.append('};\n')
    eci2 = configure_eci.merge(ExternalCompilationInfo(
        separate_module_sources = [''.join(lines)],
        post_include_bits = [''.join(include_lines)],
        ))
    # override this method to return a pointer to this C array directly
    builder.get_static_pyobjs = rffi.CExternVariable(
        PyObjectP, 'pypy_static_pyobjs', eci2, c_type='PyObject **',
        getter_only=True, declare_as_extern=False)

    for header, header_functions in FUNCTIONS_BY_HEADER.iteritems():
        for name, func in header_functions.iteritems():
            newname = mangle_name(prefix, name)
            deco = entrypoint_lowlevel("cpyext", func.argtypes, newname,
                                        relax=True)
            deco(func.get_wrapper(space))

    setup_init_functions(eci, prefix)
    trunk_include = pypydir.dirpath() / 'include'
    copy_header_files(cts, trunk_include, use_micronumpy)


def create_extension_module(space, w_spec):
    # note: this is used both to load CPython-API-style C extension
    # modules (cpyext) and to load CFFI-style extension modules
    # (_cffi_backend).  Any of the two can be disabled at translation
    # time, though.  For this reason, we need to be careful about the
    # order of things here.
    from rpython.rlib import rdynload

    w_name = space.getattr(w_spec, space.newtext("name"))
    name = space.text_w(w_name)
    path = space.text_w(space.getattr(w_spec, space.newtext("origin")))

    if os.sep not in path:
        path = os.curdir + os.sep + path      # force a '/' in the path
    try:
        ll_libname = rffi.str2charp(path)
        try:
            if WIN32:
                # Allow other DLLs in the same directory with "path"
                dll = rdynload.dlopenex(ll_libname)
            else:
                dll = rdynload.dlopen(ll_libname, space.sys.dlopenflags)
        finally:
            lltype.free(ll_libname, flavor='raw')
    except rdynload.DLOpenError as e:
        w_path = space.newfilename(path)
        raise raise_import_error(space,
            space.newfilename(e.msg), w_name, w_path)
    look_for = None
    #
    if space.config.objspace.usemodules._cffi_backend:
        basename = name.split('.')[-1]
        look_for = '_cffi_pypyinit_%s' % (basename,)
        try:
            initptr = rdynload.dlsym(dll, look_for)
        except KeyError:
            pass
        else:
            try:
                from pypy.module._cffi_backend import cffi1_module
                return cffi1_module.load_cffi1_module(space, name, path, initptr)
            except:
                rdynload.dlclose(dll)
                raise
    #
    if space.config.objspace.usemodules.cpyext:
        also_look_for = get_init_name(space, w_name)
        try:
            initptr = rdynload.dlsym(dll, also_look_for)
        except KeyError:
            pass
        else:
            return create_cpyext_module(space, w_spec, name, path, dll, initptr)
        if look_for is not None:
            look_for += ' or ' + also_look_for
        else:
            look_for = also_look_for
    assert look_for is not None
<<<<<<< HEAD
    msg = b"function %s not found in library %s" % (
        look_for, space.utf8_w(space.newfilename(path)))
    w_path = space.newfilename(path)
    raise_import_error(space, space.newtext(msg), w_name, w_path)

def get_init_name(space, w_name):
    name_u = space.utf8_w(w_name).decode('utf8')
=======
    msg = u"function %s not found in library %s" % (
        look_for.decode('utf-8'), space.unicode_w(space.newfilename(path)))
    w_path = space.newfilename(path)
    raise_import_error(space, space.newunicode(msg), w_name, w_path)

def get_init_name(space, w_name):
    name_u = space.unicode_w(w_name)
>>>>>>> 6b023145
    basename_u = name_u.split(u'.')[-1]
    try:
        basename = basename_u.encode('ascii')
        return 'PyInit_%s' % (basename,)
    except UnicodeEncodeError:
        basename = space.bytes_w(encode_object(
<<<<<<< HEAD
            space, space.newtext(basename_u), 'punycode', None))
=======
            space, space.newunicode(basename_u), 'punycode', None))
>>>>>>> 6b023145
        basename = basename.replace('-', '_')
        return 'PyInitU_%s' % (basename,)


initfunctype = lltype.Ptr(lltype.FuncType([], PyObject))

def create_cpyext_module(space, w_spec, name, path, dll, initptr):
    from rpython.rlib import rdynload
    from pypy.module.cpyext.pyobject import get_w_obj_and_decref

    space.getbuiltinmodule("cpyext")    # mandatory to init cpyext
    state = space.fromcache(State)
    w_mod = state.find_extension(name, path)
    if w_mod is not None:
        rdynload.dlclose(dll)
        return w_mod
    old_context = state.package_context
    state.package_context = name, path
    try:
        initfunc = rffi.cast(initfunctype, initptr)
        initret = generic_cpy_call_dont_convert_result(space, initfunc)
        if not initret:
            state.check_and_raise_exception()
            raise oefmt(space.w_SystemError,
                "initialization of %s failed without raising an exception",
                name)
        else:
            if state.clear_exception():
                raise oefmt(space.w_SystemError,
                    "initialization of %s raised unreported exception",
                    name)
        if not initret.c_ob_type:
            raise oefmt(space.w_SystemError,
                        "init function of %s returned uninitialized object",
                        name)
        # This should probably compare by identity with PyModuleDef_Type from
        # modsupport.c, but I didn't find a way to do that.
        tp_name_nonconst = rffi.cast(rffi.CCHARP, initret.c_ob_type.c_tp_name)
        if rffi.charp2str(tp_name_nonconst) == "moduledef":
            from pypy.module.cpyext.modsupport import \
                    create_module_from_def_and_spec
            return create_module_from_def_and_spec(space, initret, w_spec,
                                                   name)
    finally:
        state.package_context = old_context
    # XXX: should disable single-step init for non-ascii module names
    w_mod = get_w_obj_and_decref(space, initret)
    state.fixup_extension(w_mod, name, path)
    return w_mod

@jit.dont_look_inside
def exec_extension_module(space, w_mod):
    from pypy.module.cpyext.modsupport import exec_def
    if not space.config.objspace.usemodules.cpyext:
        return
    if not isinstance(w_mod, Module):
        return
    space.getbuiltinmodule("cpyext")
    mod_as_pyobj = rawrefcount.from_obj(PyObject, w_mod)
    if mod_as_pyobj:
        if cts.cast('PyModuleObject*', mod_as_pyobj).c_md_state:
            # already initialised
            return
        return exec_def(space, w_mod, mod_as_pyobj)

def invoke_pyos_inputhook(space):
    state = space.fromcache(State)
    c_inputhook = state.C.get_pyos_inputhook()
    if c_inputhook:
        generic_cpy_call(space, c_inputhook)

@specialize.ll()
def generic_cpy_call(space, func, *args):
    FT = lltype.typeOf(func).TO
    return make_generic_cpy_call(FT, False, True)(space, func, *args)

@specialize.ll()
def generic_cpy_call_expect_null(space, func, *args):
    FT = lltype.typeOf(func).TO
    return make_generic_cpy_call(FT, True, True)(space, func, *args)

@specialize.ll()
def generic_cpy_call_dont_convert_result(space, func, *args):
    FT = lltype.typeOf(func).TO
    return make_generic_cpy_call(FT, False, False)(space, func, *args)

@specialize.memo()
def make_generic_cpy_call(FT, expect_null, convert_result):
    from pypy.module.cpyext.pyobject import is_pyobj, make_ref, decref
    from pypy.module.cpyext.pyobject import get_w_obj_and_decref
    from pypy.module.cpyext.pyerrors import PyErr_Occurred
    unrolling_arg_types = unrolling_iterable(enumerate(FT.ARGS))
    RESULT_TYPE = FT.RESULT

    # copied and modified from rffi.py
    # We need tons of care to ensure that no GC operation and no
    # exception checking occurs in call_external_function.
    argnames = ', '.join(['a%d' % i for i in range(len(FT.ARGS))])
    source = py.code.Source("""
        def cpy_call_external(funcptr, %(argnames)s):
            # NB. it is essential that no exception checking occurs here!
            res = funcptr(%(argnames)s)
            return res
    """ % locals())
    miniglobals = {'__name__':    __name__, # for module name propagation
                   }
    exec source.compile() in miniglobals
    call_external_function = specialize.ll()(miniglobals['cpy_call_external'])
    call_external_function._dont_inline_ = True
    call_external_function._gctransformer_hint_close_stack_ = True
    # don't inline, as a hack to guarantee that no GC pointer is alive
    # anywhere in call_external_function

    @specialize.ll()
    def generic_cpy_call(space, func, *args):
        boxed_args = ()
        to_decref = ()
        assert len(args) == len(FT.ARGS)
        for i, ARG in unrolling_arg_types:
            arg = args[i]
            _pyobj = None
            if is_PyObject(ARG):
                if not is_pyobj(arg):
                    arg = make_ref(space, arg)
                    _pyobj = arg
            boxed_args += (arg,)
            to_decref += (_pyobj,)

        # see "Handling of the GIL" above
        tid = rthread.get_ident()
        assert cpyext_glob_tid_ptr[0] == 0
        cpyext_glob_tid_ptr[0] = tid

        preexist_error = PyErr_Occurred(space)
        try:
            # Call the function
            result = call_external_function(func, *boxed_args)
        finally:
            assert cpyext_glob_tid_ptr[0] == tid
            cpyext_glob_tid_ptr[0] = 0
            for i, ARG in unrolling_arg_types:
                # note that this loop is nicely unrolled statically by RPython
                _pyobj = to_decref[i]
                if _pyobj is not None:
                    decref(space, _pyobj)

        if convert_result and is_PyObject(RESULT_TYPE):
            if not is_pyobj(result):
                ret = result
            else:
                # The object reference returned from a C function
                # that is called from Python must be an owned reference
                # - ownership is transferred from the function to its caller.
                if result:
                    ret = get_w_obj_and_decref(space, result)
                else:
                    ret = None

            # Check for exception consistency
            # XXX best attempt, will miss preexisting error that is
            # overwritten with a new error of the same type
            error = PyErr_Occurred(space)
            has_new_error = (error is not None) and (error is not preexist_error)
            has_result = ret is not None
            if not expect_null and has_new_error and has_result:
                raise oefmt(space.w_SystemError,
                            "An exception was set, but function returned a "
                            "value")
            elif not expect_null and not has_new_error and not has_result:
                raise oefmt(space.w_SystemError,
                            "Function returned a NULL result without setting "
                            "an exception")
            elif has_new_error:
                state = space.fromcache(State)
                state.check_and_raise_exception()

            return ret
        return result

    return generic_cpy_call<|MERGE_RESOLUTION|>--- conflicted
+++ resolved
@@ -1716,7 +1716,6 @@
         else:
             look_for = also_look_for
     assert look_for is not None
-<<<<<<< HEAD
     msg = b"function %s not found in library %s" % (
         look_for, space.utf8_w(space.newfilename(path)))
     w_path = space.newfilename(path)
@@ -1724,26 +1723,13 @@
 
 def get_init_name(space, w_name):
     name_u = space.utf8_w(w_name).decode('utf8')
-=======
-    msg = u"function %s not found in library %s" % (
-        look_for.decode('utf-8'), space.unicode_w(space.newfilename(path)))
-    w_path = space.newfilename(path)
-    raise_import_error(space, space.newunicode(msg), w_name, w_path)
-
-def get_init_name(space, w_name):
-    name_u = space.unicode_w(w_name)
->>>>>>> 6b023145
     basename_u = name_u.split(u'.')[-1]
     try:
         basename = basename_u.encode('ascii')
         return 'PyInit_%s' % (basename,)
     except UnicodeEncodeError:
         basename = space.bytes_w(encode_object(
-<<<<<<< HEAD
             space, space.newtext(basename_u), 'punycode', None))
-=======
-            space, space.newunicode(basename_u), 'punycode', None))
->>>>>>> 6b023145
         basename = basename.replace('-', '_')
         return 'PyInitU_%s' % (basename,)
 
