--- conflicted
+++ resolved
@@ -657,11 +657,7 @@
     # Common types with their own struct
     for cpyname, pypyexpr in {
         "PyType_Type": "space.w_type",
-<<<<<<< HEAD
         "PyBytes_Type": "space.w_bytes",
-=======
-        "PyString_Type": "space.w_bytes",
->>>>>>> ca3243bc
         "PyUnicode_Type": "space.w_unicode",
         "PyDict_Type": "space.w_dict",
         "PyDictProxy_Type": 'space.gettypeobject(cpyext.dictproxyobject.W_DictProxyObject.typedef)',
@@ -1479,11 +1475,7 @@
     from pypy.module._cffi_backend import cffi1_module
     cffi1_module.load_cffi1_module(space, name, path, initptr)
 
-<<<<<<< HEAD
-@unwrap_spec(path='fsencode', name=str)
-=======
-@unwrap_spec(path='text', name='text')
->>>>>>> ca3243bc
+@unwrap_spec(path='fsencode', name='text')
 def load_extension_module(space, path, name):
     # note: this is used both to load CPython-API-style C extension
     # modules (cpyext) and to load CFFI-style extension modules
