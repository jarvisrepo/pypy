--- conflicted
+++ resolved
@@ -1416,20 +1416,12 @@
     use_micronumpy = space.config.objspace.usemodules.micronumpy
     if not use_micronumpy:
         return use_micronumpy
-<<<<<<< HEAD
-    # import to register api functions by side-effect
-    import pypy.module.cpyext.ndarrayobject
-    global GLOBALS, SYMBOLS_C, separate_module_files
-    GLOBALS["PyArray_Type#"]= ('PyTypeObject*', "space.gettypeobject(W_NDimArray.typedef)")
-    SYMBOLS_C += ['PyArray_Type', '_PyArray_FILLWBYTE', '_PyArray_ZEROS']
-=======
     # import registers api functions by side-effect, we also need HEADER
     from pypy.module.cpyext.ndarrayobject import HEADER
     global GLOBALS, FUNCTIONS_BY_HEADER, separate_module_files
     for func_name in ['PyArray_Type', '_PyArray_FILLWBYTE', '_PyArray_ZEROS']:
         FUNCTIONS_BY_HEADER.setdefault(HEADER, {})[func_name] = None
     GLOBALS["PyArray_Type#%s" % HEADER] = ('PyTypeObject*', "space.gettypeobject(W_NDimArray.typedef)")
->>>>>>> d629bf7f
     separate_module_files.append(source_dir / "ndarrayobject.c")
     return use_micronumpy
 
