--- conflicted
+++ resolved
@@ -975,21 +975,15 @@
         py_type_ready(space, get_capsule_type())
     INIT_FUNCTIONS.append(init_types)
     from pypy.module.posix.interp_posix import add_fork_hook
-<<<<<<< HEAD
-    reinit_tls = rffi.llexternal('%sThread_ReInitTLS' % prefix, [], lltype.Void,
-                                 compilation_info=eci)
     global py_fatalerror
     py_fatalerror = rffi.llexternal('%s_FatalError' % prefix,
                                     [CONST_STRING], lltype.Void,
                                     compilation_info=eci)
-    add_fork_hook('child', reinit_tls)
-=======
     _reinit_tls = rffi.llexternal('%sThread_ReInitTLS' % prefix, [], 
                                   lltype.Void, compilation_info=eci)
     def reinit_tls(space):
         _reinit_tls()
     add_fork_hook('child', _reinit_tls)
->>>>>>> 517aae96
 
 def init_function(func):
     INIT_FUNCTIONS.append(func)
