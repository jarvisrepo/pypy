import ctypes
import sys, os
import atexit

import py

from pypy.conftest import pypydir
from rpython.rtyper.lltypesystem import rffi, lltype
from rpython.rtyper.tool import rffi_platform
from rpython.rtyper.lltypesystem import ll2ctypes
from rpython.rtyper.annlowlevel import llhelper
from rpython.rlib.objectmodel import we_are_translated
from rpython.translator import cdir
from rpython.translator.tool.cbuild import ExternalCompilationInfo
from rpython.translator.gensupp import NameManager
from rpython.tool.udir import udir
from rpython.translator import platform
from pypy.module.cpyext.state import State
from pypy.interpreter.error import OperationError, oefmt
from pypy.interpreter.baseobjspace import W_Root
from pypy.interpreter.gateway import unwrap_spec
from pypy.interpreter.nestedscope import Cell
from pypy.interpreter.module import Module
from pypy.interpreter.function import StaticMethod
from pypy.objspace.std.sliceobject import W_SliceObject
from pypy.module.__builtin__.descriptor import W_Property
from pypy.module.__builtin__.interp_classobj import W_ClassObject
from pypy.module.micronumpy.base import W_NDimArray
from rpython.rlib.entrypoint import entrypoint_lowlevel
from rpython.rlib.rposix import is_valid_fd, validate_fd
from rpython.rlib.unroll import unrolling_iterable
from rpython.rlib.objectmodel import specialize
from rpython.rlib.exports import export_struct
from pypy.module import exceptions
from pypy.module.exceptions import interp_exceptions
# CPython 2.4 compatibility
from py.builtin import BaseException
from rpython.tool.sourcetools import func_with_new_name
from rpython.rtyper.lltypesystem.lloperation import llop

DEBUG_WRAPPER = True

# update these for other platforms
Py_ssize_t = lltype.Typedef(rffi.SSIZE_T, 'Py_ssize_t')
Py_ssize_tP = rffi.CArrayPtr(Py_ssize_t)
size_t = rffi.ULONG
ADDR = lltype.Signed

pypydir = py.path.local(pypydir)
include_dir = pypydir / 'module' / 'cpyext' / 'include'
source_dir = pypydir / 'module' / 'cpyext' / 'src'
translator_c_dir = py.path.local(cdir)
include_dirs = [
    include_dir,
    translator_c_dir,
    udir,
    ]

class CConfig:
    _compilation_info_ = ExternalCompilationInfo(
        include_dirs=include_dirs,
        includes=['Python.h', 'stdarg.h'],
        compile_extra=['-DPy_BUILD_CORE'],
        )

class CConfig2:
    _compilation_info_ = CConfig._compilation_info_

class CConfig_constants:
    _compilation_info_ = CConfig._compilation_info_

VA_LIST_P = rffi.VOIDP # rffi.COpaquePtr('va_list')
CONST_STRING = lltype.Ptr(lltype.Array(lltype.Char,
                                       hints={'nolength': True}),
                          use_cache=False)
CONST_WSTRING = lltype.Ptr(lltype.Array(lltype.UniChar,
                                        hints={'nolength': True}),
                           use_cache=False)
assert CONST_STRING is not rffi.CCHARP
assert CONST_STRING == rffi.CCHARP
assert CONST_WSTRING is not rffi.CWCHARP
assert CONST_WSTRING == rffi.CWCHARP

# FILE* interface
FILEP = rffi.COpaquePtr('FILE')

if sys.platform == 'win32':
    fileno = rffi.llexternal('_fileno', [FILEP], rffi.INT)
else:
    fileno = rffi.llexternal('fileno', [FILEP], rffi.INT)

fopen = rffi.llexternal('fopen', [CONST_STRING, CONST_STRING], FILEP)

_fclose = rffi.llexternal('fclose', [FILEP], rffi.INT)
def fclose(fp):
    if not is_valid_fd(fileno(fp)):
        return -1
    return _fclose(fp)

_fwrite = rffi.llexternal('fwrite',
                         [rffi.VOIDP, rffi.SIZE_T, rffi.SIZE_T, FILEP],
                         rffi.SIZE_T)
def fwrite(buf, sz, n, fp):
    validate_fd(fileno(fp))
    return _fwrite(buf, sz, n, fp)

_fread = rffi.llexternal('fread',
                        [rffi.VOIDP, rffi.SIZE_T, rffi.SIZE_T, FILEP],
                        rffi.SIZE_T)
def fread(buf, sz, n, fp):
    validate_fd(fileno(fp))
    return _fread(buf, sz, n, fp)

_feof = rffi.llexternal('feof', [FILEP], rffi.INT)
def feof(fp):
    validate_fd(fileno(fp))
    return _feof(fp)

def is_valid_fp(fp):
    return is_valid_fd(fileno(fp))

constant_names = """
Py_TPFLAGS_READY Py_TPFLAGS_READYING Py_TPFLAGS_HAVE_GETCHARBUFFER
METH_COEXIST METH_STATIC METH_CLASS
METH_NOARGS METH_VARARGS METH_KEYWORDS METH_O
Py_TPFLAGS_HEAPTYPE Py_TPFLAGS_HAVE_CLASS
Py_LT Py_LE Py_EQ Py_NE Py_GT Py_GE Py_TPFLAGS_CHECKTYPES
""".split()
for name in constant_names:
    setattr(CConfig_constants, name, rffi_platform.ConstantInteger(name))
udir.join('pypy_decl.h').write("/* Will be filled later */\n")
udir.join('pypy_macros.h').write("/* Will be filled later */\n")
globals().update(rffi_platform.configure(CConfig_constants))

def _copy_header_files(headers, dstdir):
    for header in headers:
        target = dstdir.join(header.basename)
        try:
            header.copy(dstdir)
        except py.error.EACCES:
            target.remove()   # maybe it was a read-only file
            header.copy(dstdir)
        target.chmod(0444) # make the file read-only, to make sure that nobody
                           # edits it by mistake

def copy_header_files(dstdir, copy_numpy_headers):
    # XXX: 20 lines of code to recursively copy a directory, really??
    assert dstdir.check(dir=True)
    headers = include_dir.listdir('*.h') + include_dir.listdir('*.inl')
    for name in ("pypy_decl.h", "pypy_macros.h"):
        headers.append(udir.join(name))
    _copy_header_files(headers, dstdir)

    if copy_numpy_headers:
        try:
            dstdir.mkdir('numpy')
        except py.error.EEXIST:
            pass
        numpy_dstdir = dstdir / 'numpy'

        numpy_include_dir = include_dir / 'numpy'
        numpy_headers = numpy_include_dir.listdir('*.h') + numpy_include_dir.listdir('*.inl')
        _copy_header_files(numpy_headers, numpy_dstdir)


class NotSpecified(object):
    pass
_NOT_SPECIFIED = NotSpecified()
class CannotFail(object):
    pass
CANNOT_FAIL = CannotFail()

# The same function can be called in three different contexts:
# (1) from C code
# (2) in the test suite, though the "api" object
# (3) from RPython code, for example in the implementation of another function.
#
# In contexts (2) and (3), a function declaring a PyObject argument type will
# receive a wrapped pypy object if the parameter name starts with 'w_', a
# reference (= rffi pointer) otherwise; conversion is automatic.  Context (2)
# only allows calls with a wrapped object.
#
# Functions with a PyObject return type should return a wrapped object.
#
# Functions may raise exceptions.  In context (3), the exception flows normally
# through the calling function.  In context (1) and (2), the exception is
# caught; if it is an OperationError, it is stored in the thread state; other
# exceptions generate a OperationError(w_SystemError); and the funtion returns
# the error value specifed in the API.
#

cpyext_namespace = NameManager('cpyext_')

class ApiFunction:
    def __init__(self, argtypes, restype, callable, error=_NOT_SPECIFIED,
                 c_name=None, gil=None):
        self.argtypes = argtypes
        self.restype = restype
        self.functype = lltype.Ptr(lltype.FuncType(argtypes, restype))
        self.callable = callable
        if error is not _NOT_SPECIFIED:
            self.error_value = error
        self.c_name = c_name

        # extract the signature from the (CPython-level) code object
        from pypy.interpreter import pycode
        argnames, varargname, kwargname = pycode.cpython_code_signature(callable.func_code)

        assert argnames[0] == 'space'
        self.argnames = argnames[1:]
        assert len(self.argnames) == len(self.argtypes)
        self.gil = gil

    def _freeze_(self):
        return True

    def get_llhelper(self, space):
        llh = getattr(self, '_llhelper', None)
        if llh is None:
            llh = llhelper(self.functype, self.get_wrapper(space))
            self._llhelper = llh
        return llh

    @specialize.memo()
    def get_wrapper(self, space):
        wrapper = getattr(self, '_wrapper', None)
        if wrapper is None:
            wrapper = make_wrapper(space, self.callable, self.gil)
            self._wrapper = wrapper
            wrapper.relax_sig_check = True
            if self.c_name is not None:
                wrapper.c_name = cpyext_namespace.uniquename(self.c_name)
        return wrapper

def cpython_api(argtypes, restype, error=_NOT_SPECIFIED, external=True,
                gil=None):
    """
    Declares a function to be exported.
    - `argtypes`, `restype` are lltypes and describe the function signature.
    - `error` is the value returned when an applevel exception is raised. The
      special value 'CANNOT_FAIL' (also when restype is Void) turns an eventual
      exception into a wrapped SystemError.  Unwrapped exceptions also cause a
      SytemError.
    - set `external` to False to get a C function pointer, but not exported by
      the API headers.
    - set `gil` to "acquire", "release" or "around" to acquire the GIL,
      release the GIL, or both
    """
    if isinstance(restype, lltype.Typedef):
        real_restype = restype.OF
    else:
        real_restype = restype

    if error is _NOT_SPECIFIED:
        if isinstance(real_restype, lltype.Ptr):
            error = lltype.nullptr(real_restype.TO)
        elif real_restype is lltype.Void:
            error = CANNOT_FAIL
    if type(error) is int:
        error = rffi.cast(real_restype, error)
    expect_integer = (isinstance(real_restype, lltype.Primitive) and
                      rffi.cast(restype, 0) == 0)

    def decorate(func):
        func_name = func.func_name
        if external:
            c_name = None
        else:
            c_name = func_name
        api_function = ApiFunction(argtypes, restype, func, error,
                                   c_name=c_name, gil=gil)
        func.api_func = api_function

        if external:
            assert func_name not in FUNCTIONS, (
                "%s already registered" % func_name)

        if error is _NOT_SPECIFIED:
            raise ValueError("function %s has no return value for exceptions"
                             % func)
        def make_unwrapper(catch_exception):
            names = api_function.argnames
            types_names_enum_ui = unrolling_iterable(enumerate(
                zip(api_function.argtypes,
                    [tp_name.startswith("w_") for tp_name in names])))

            @specialize.ll()
            def unwrapper(space, *args):
                from pypy.module.cpyext.pyobject import Py_DecRef
                from pypy.module.cpyext.pyobject import make_ref, from_ref
                from pypy.module.cpyext.pyobject import Reference
                newargs = ()
                to_decref = []
                assert len(args) == len(api_function.argtypes)
                for i, (ARG, is_wrapped) in types_names_enum_ui:
                    input_arg = args[i]
                    if is_PyObject(ARG) and not is_wrapped:
                        # build a reference
                        if input_arg is None:
                            arg = lltype.nullptr(PyObject.TO)
                        elif isinstance(input_arg, W_Root):
                            ref = make_ref(space, input_arg)
                            to_decref.append(ref)
                            arg = rffi.cast(ARG, ref)
                        else:
                            arg = input_arg
                    elif is_PyObject(ARG) and is_wrapped:
                        # convert to a wrapped object
                        if input_arg is None:
                            arg = input_arg
                        elif isinstance(input_arg, W_Root):
                            arg = input_arg
                        else:
                            try:
                                arg = from_ref(space,
                                           rffi.cast(PyObject, input_arg))
                            except TypeError, e:
                                err = OperationError(space.w_TypeError,
                                         space.wrap(
                                        "could not cast arg to PyObject"))
                                if not catch_exception:
                                    raise err
                                state = space.fromcache(State)
                                state.set_exception(err)
                                if is_PyObject(restype):
                                    return None
                                else:
                                    return api_function.error_value
                    else:
                        # convert to a wrapped object
                        arg = input_arg
                    newargs += (arg, )
                try:
                    try:
                        res = func(space, *newargs)
                    except OperationError, e:
                        if not catch_exception:
                            raise
                        if not hasattr(api_function, "error_value"):
                            raise
                        state = space.fromcache(State)
                        state.set_exception(e)
                        if is_PyObject(restype):
                            return None
                        else:
                            return api_function.error_value
                    if not we_are_translated():
                        got_integer = isinstance(res, (int, long, float))
                        assert got_integer == expect_integer,'got %r not integer' % res
                    if res is None:
                        return None
                    elif isinstance(res, Reference):
                        return res.get_wrapped(space)
                    else:
                        return res
                finally:
                    for arg in to_decref:
                        Py_DecRef(space, arg)
            unwrapper.func = func
            unwrapper.api_func = api_function
            unwrapper._always_inline_ = 'try'
            return unwrapper

        unwrapper_catch = make_unwrapper(True)
        unwrapper_raise = make_unwrapper(False)
        if external:
            FUNCTIONS[func_name] = api_function
        INTERPLEVEL_API[func_name] = unwrapper_catch # used in tests
        return unwrapper_raise # used in 'normal' RPython code.
    return decorate

def cpython_struct(name, fields, forward=None, level=1):
    configname = name.replace(' ', '__')
    if level == 1:
        config = CConfig
    else:
        config = CConfig2
    setattr(config, configname, rffi_platform.Struct(name, fields))
    if forward is None:
        forward = lltype.ForwardReference()
    TYPES[configname] = forward
    return forward

INTERPLEVEL_API = {}
FUNCTIONS = {}

# These are C symbols which cpyext will export, but which are defined in .c
# files somewhere in the implementation of cpyext (rather than being defined in
# RPython).
SYMBOLS_C = [
    'Py_FatalError', 'PyOS_snprintf', 'PyOS_vsnprintf', 'PyArg_Parse',
    'PyArg_ParseTuple', 'PyArg_UnpackTuple', 'PyArg_ParseTupleAndKeywords',
    'PyArg_VaParse', 'PyArg_VaParseTupleAndKeywords', '_PyArg_NoKeywords',
    'PyString_FromFormat', 'PyString_FromFormatV',
    'PyModule_AddObject', 'PyModule_AddIntConstant', 'PyModule_AddStringConstant',
    'Py_BuildValue', 'Py_VaBuildValue', 'PyTuple_Pack',
    '_PyArg_Parse_SizeT', '_PyArg_ParseTuple_SizeT',
    '_PyArg_ParseTupleAndKeywords_SizeT', '_PyArg_VaParse_SizeT',
    '_PyArg_VaParseTupleAndKeywords_SizeT',
    '_Py_BuildValue_SizeT', '_Py_VaBuildValue_SizeT',

    'PyErr_Format', 'PyErr_NewException', 'PyErr_NewExceptionWithDoc',
    'PySys_WriteStdout', 'PySys_WriteStderr',

    'PyEval_CallFunction', 'PyEval_CallMethod', 'PyObject_CallFunction',
    'PyObject_CallMethod', 'PyObject_CallFunctionObjArgs', 'PyObject_CallMethodObjArgs',
    '_PyObject_CallFunction_SizeT', '_PyObject_CallMethod_SizeT',

    'PyBuffer_FromMemory', 'PyBuffer_FromReadWriteMemory', 'PyBuffer_FromObject',
    'PyBuffer_FromReadWriteObject', 'PyBuffer_New', 'PyBuffer_Type', '_Py_get_buffer_type',

    'PyCObject_FromVoidPtr', 'PyCObject_FromVoidPtrAndDesc', 'PyCObject_AsVoidPtr',
    'PyCObject_GetDesc', 'PyCObject_Import', 'PyCObject_SetVoidPtr',
    'PyCObject_Type', '_Py_get_cobject_type',

    'PyCapsule_New', 'PyCapsule_IsValid', 'PyCapsule_GetPointer',
    'PyCapsule_GetName', 'PyCapsule_GetDestructor', 'PyCapsule_GetContext',
    'PyCapsule_SetPointer', 'PyCapsule_SetName', 'PyCapsule_SetDestructor',
    'PyCapsule_SetContext', 'PyCapsule_Import', 'PyCapsule_Type', '_Py_get_capsule_type',

    'PyObject_AsReadBuffer', 'PyObject_AsWriteBuffer', 'PyObject_CheckReadBuffer',

    'PyOS_getsig', 'PyOS_setsig',
    'PyThread_get_thread_ident', 'PyThread_allocate_lock', 'PyThread_free_lock',
    'PyThread_acquire_lock', 'PyThread_release_lock',
    'PyThread_create_key', 'PyThread_delete_key', 'PyThread_set_key_value',
    'PyThread_get_key_value', 'PyThread_delete_key_value',
    'PyThread_ReInitTLS',

    'PyStructSequence_InitType', 'PyStructSequence_New',
    'PyStructSequence_UnnamedField',

    'PyFunction_Type', 'PyMethod_Type', 'PyRange_Type', 'PyTraceBack_Type',

    'Py_DebugFlag', 'Py_VerboseFlag', 'Py_InteractiveFlag', 'Py_InspectFlag',
    'Py_OptimizeFlag', 'Py_NoSiteFlag', 'Py_BytesWarningFlag', 'Py_UseClassExceptionsFlag',
    'Py_FrozenFlag', 'Py_TabcheckFlag', 'Py_UnicodeFlag', 'Py_IgnoreEnvironmentFlag',
    'Py_DivisionWarningFlag', 'Py_DontWriteBytecodeFlag', 'Py_NoUserSiteDirectory',
    '_Py_QnewFlag', 'Py_Py3kWarningFlag', 'Py_HashRandomizationFlag', '_Py_PackageContext',
]
TYPES = {}
GLOBALS = { # this needs to include all prebuilt pto, otherwise segfaults occur
    '_Py_NoneStruct#': ('PyObject*', 'space.w_None'),
    '_Py_TrueStruct#': ('PyIntObject*', 'space.w_True'),
    '_Py_ZeroStruct#': ('PyIntObject*', 'space.w_False'),
    '_Py_NotImplementedStruct#': ('PyObject*', 'space.w_NotImplemented'),
    '_Py_EllipsisObject#': ('PyObject*', 'space.w_Ellipsis'),
    'PyDateTimeAPI': ('PyDateTime_CAPI*', 'None'),
    }
FORWARD_DECLS = []
INIT_FUNCTIONS = []
BOOTSTRAP_FUNCTIONS = []

def build_exported_objects():
    # Standard exceptions
    # PyExc_BaseException, PyExc_Exception, PyExc_ValueError, PyExc_KeyError,
    # PyExc_IndexError, PyExc_IOError, PyExc_OSError, PyExc_TypeError,
    # PyExc_AttributeError, PyExc_OverflowError, PyExc_ImportError,
    # PyExc_NameError, PyExc_MemoryError, PyExc_RuntimeError,
    # PyExc_UnicodeEncodeError, PyExc_UnicodeDecodeError, ...
    for exc_name in exceptions.Module.interpleveldefs.keys():
        GLOBALS['PyExc_' + exc_name] = (
            'PyTypeObject*',
            'space.gettypeobject(interp_exceptions.W_%s.typedef)'% (exc_name, ))

    # Common types with their own struct
    for cpyname, pypyexpr in {
        "PyType_Type": "space.w_type",
        "PyString_Type": "space.w_str",
        "PyUnicode_Type": "space.w_unicode",
        "PyBaseString_Type": "space.w_basestring",
        "PyDict_Type": "space.w_dict",
        "PyDictProxy_Type": "space.type(space.w_NotImplemented)",
        "PyTuple_Type": "space.w_tuple",
        "PyList_Type": "space.w_list",
        "PySet_Type": "space.w_set",
        "PyFrozenSet_Type": "space.w_frozenset",
        "PyInt_Type": "space.w_int",
        "PyBool_Type": "space.w_bool",
        "PyFloat_Type": "space.w_float",
        "PyLong_Type": "space.w_long",
        "PyComplex_Type": "space.w_complex",
        "PyByteArray_Type": "space.w_bytearray",
        "PyMemoryView_Type": "space.w_memoryview",
        "PyBaseObject_Type": "space.w_object",
        'PyNone_Type': 'space.type(space.w_None)',
        'PyNotImplemented_Type': 'space.type(space.w_NotImplemented)',
        'PyCell_Type': 'space.gettypeobject(Cell.typedef)',
        'PyModule_Type': 'space.gettypeobject(Module.typedef)',
        'PyProperty_Type': 'space.gettypeobject(W_Property.typedef)',
        'PySlice_Type': 'space.gettypeobject(W_SliceObject.typedef)',
        'PyClass_Type': 'space.gettypeobject(W_ClassObject.typedef)',
        'PyStaticMethod_Type': 'space.gettypeobject(StaticMethod.typedef)',
        'PyCFunction_Type': 'space.gettypeobject(cpyext.methodobject.W_PyCFunctionObject.typedef)',
        'PyWrapperDescr_Type': 'space.gettypeobject(cpyext.methodobject.W_PyCMethodObject.typedef)'
        }.items():
        GLOBALS['%s#' % (cpyname, )] = ('PyTypeObject*', pypyexpr)

    for cpyname in '''PyMethodObject PyListObject PyLongObject
                      PyDictObject PyTupleObject PyClassObject'''.split():
        FORWARD_DECLS.append('typedef struct { PyObject_HEAD } %s'
                             % (cpyname, ))
build_exported_objects()

def get_structtype_for_ctype(ctype):
    from pypy.module.cpyext.typeobjectdefs import PyTypeObjectPtr
    from pypy.module.cpyext.cdatetime import PyDateTime_CAPI
    from pypy.module.cpyext.intobject import PyIntObject
    return {"PyObject*": PyObject, "PyTypeObject*": PyTypeObjectPtr,
            "PyIntObject*": PyIntObject,
            "PyDateTime_CAPI*": lltype.Ptr(PyDateTime_CAPI)}[ctype]

PyTypeObject = lltype.ForwardReference()
PyTypeObjectPtr = lltype.Ptr(PyTypeObject)
# It is important that these PyObjects are allocated in a raw fashion
# Thus we cannot save a forward pointer to the wrapped object
# So we need a forward and backward mapping in our State instance
PyObjectStruct = lltype.ForwardReference()
PyObject = lltype.Ptr(PyObjectStruct)
PyObjectFields = (("ob_refcnt", lltype.Signed), ("ob_type", PyTypeObjectPtr))
PyVarObjectFields = PyObjectFields + (("ob_size", Py_ssize_t), )
cpython_struct('PyObject', PyObjectFields, PyObjectStruct)
PyVarObjectStruct = cpython_struct("PyVarObject", PyVarObjectFields)
PyVarObject = lltype.Ptr(PyVarObjectStruct)

Py_buffer = cpython_struct(
    "Py_buffer", (
        ('buf', rffi.VOIDP),
        ('obj', PyObject),
        ('len', Py_ssize_t),
        ('itemsize', Py_ssize_t),

        ('readonly', lltype.Signed),
        ('ndim', lltype.Signed),
        ('format', rffi.CCHARP),
        ('shape', Py_ssize_tP),
        ('strides', Py_ssize_tP),
        ('suboffsets', Py_ssize_tP),
        #('smalltable', rffi.CFixedArray(Py_ssize_t, 2)),
        ('internal', rffi.VOIDP)
        ))

@specialize.memo()
def is_PyObject(TYPE):
    if not isinstance(TYPE, lltype.Ptr):
        return False
    return hasattr(TYPE.TO, 'c_ob_refcnt') and hasattr(TYPE.TO, 'c_ob_type')

# a pointer to PyObject
PyObjectP = rffi.CArrayPtr(PyObject)

VA_TP_LIST = {}
#{'int': lltype.Signed,
#              'PyObject*': PyObject,
#              'PyObject**': PyObjectP,
#              'int*': rffi.INTP}

def configure_types():
    for config in (CConfig, CConfig2):
        for name, TYPE in rffi_platform.configure(config).iteritems():
            if name in TYPES:
                TYPES[name].become(TYPE)

def build_type_checkers(type_name, cls=None):
    """
    Builds two api functions: Py_XxxCheck() and Py_XxxCheckExact().
    - if `cls` is None, the type is space.w_[type].
    - if `cls` is a string, it is the name of a space attribute, e.g. 'w_str'.
    - else `cls` must be a W_Class with a typedef.
    """
    if cls is None:
        attrname = "w_" + type_name.lower()
        def get_w_type(space):
            return getattr(space, attrname)
    elif isinstance(cls, str):
        def get_w_type(space):
            return getattr(space, cls)
    else:
        def get_w_type(space):
            return space.gettypeobject(cls.typedef)
    check_name = "Py" + type_name + "_Check"

    def check(space, w_obj):
        "Implements the Py_Xxx_Check function"
        w_obj_type = space.type(w_obj)
        w_type = get_w_type(space)
        return (space.is_w(w_obj_type, w_type) or
                space.is_true(space.issubtype(w_obj_type, w_type)))
    def check_exact(space, w_obj):
        "Implements the Py_Xxx_CheckExact function"
        w_obj_type = space.type(w_obj)
        w_type = get_w_type(space)
        return space.is_w(w_obj_type, w_type)

    check = cpython_api([PyObject], rffi.INT_real, error=CANNOT_FAIL)(
        func_with_new_name(check, check_name))
    check_exact = cpython_api([PyObject], rffi.INT_real, error=CANNOT_FAIL)(
        func_with_new_name(check_exact, check_name + "Exact"))
    return check, check_exact

pypy_debug_catch_fatal_exception = rffi.llexternal('pypy_debug_catch_fatal_exception', [], lltype.Void)

# Make the wrapper for the cases (1) and (2)
def make_wrapper(space, callable, gil=None):
    "NOT_RPYTHON"
    from rpython.rlib import rgil
    names = callable.api_func.argnames
    argtypes_enum_ui = unrolling_iterable(enumerate(zip(callable.api_func.argtypes,
        [name.startswith("w_") for name in names])))
    fatal_value = callable.api_func.restype._defl()
    gil_acquire = (gil == "acquire" or gil == "around")
    gil_release = (gil == "release" or gil == "around")
    assert gil is None or gil_acquire or gil_release

    @specialize.ll()
    def wrapper(*args):
        from pypy.module.cpyext.pyobject import make_ref, from_ref
        from pypy.module.cpyext.pyobject import Reference
        # we hope that malloc removal removes the newtuple() that is
        # inserted exactly here by the varargs specializer
        if gil_acquire:
            rgil.acquire()
        rffi.stackcounter.stacks_counter += 1
        llop.gc_stack_bottom(lltype.Void)   # marker for trackgcroot.py
        retval = fatal_value
        boxed_args = ()
        try:
            if not we_are_translated() and DEBUG_WRAPPER:
                print >>sys.stderr, callable,
            assert len(args) == len(callable.api_func.argtypes)
            for i, (typ, is_wrapped) in argtypes_enum_ui:
                arg = args[i]
                if is_PyObject(typ) and is_wrapped:
                    if arg:
                        arg_conv = from_ref(space, rffi.cast(PyObject, arg))
                    else:
                        arg_conv = None
                else:
                    arg_conv = arg
                boxed_args += (arg_conv, )
            state = space.fromcache(State)
            try:
                result = callable(space, *boxed_args)
                if not we_are_translated() and DEBUG_WRAPPER:
                    print >>sys.stderr, " DONE"
            except OperationError, e:
                failed = True
                state.set_exception(e)
            except BaseException, e:
                failed = True
                if not we_are_translated():
                    message = repr(e)
                    import traceback
                    traceback.print_exc()
                else:
                    message = str(e)
                state.set_exception(OperationError(space.w_SystemError,
                                                   space.wrap(message)))
            else:
                failed = False

            if failed:
                error_value = callable.api_func.error_value
                if error_value is CANNOT_FAIL:
                    raise SystemError("The function '%s' was not supposed to fail"
                                      % (callable.__name__,))
                retval = error_value

            elif is_PyObject(callable.api_func.restype):
                if result is None:
                    retval = rffi.cast(callable.api_func.restype,
                                       make_ref(space, None))
                elif isinstance(result, Reference):
                    retval = result.get_ref(space)
                elif not rffi._isllptr(result):
                    retval = rffi.cast(callable.api_func.restype,
                                       make_ref(space, result))
                else:
                    retval = result
            elif callable.api_func.restype is not lltype.Void:
                retval = rffi.cast(callable.api_func.restype, result)
        except Exception, e:
            print 'Fatal error in cpyext, CPython compatibility layer, calling', callable.__name__
            print 'Either report a bug or consider not using this particular extension'
            if not we_are_translated():
                import traceback
                traceback.print_exc()
                print str(e)
                # we can't do much here, since we're in ctypes, swallow
            else:
                print str(e)
                pypy_debug_catch_fatal_exception()
        rffi.stackcounter.stacks_counter -= 1
        if gil_release:
            rgil.release()
        return retval
    callable._always_inline_ = 'try'
    wrapper.__name__ = "wrapper for %r" % (callable, )
    return wrapper

def process_va_name(name):
    return name.replace('*', '_star')

def setup_va_functions(eci):
    for name, TP in VA_TP_LIST.iteritems():
        name_no_star = process_va_name(name)
        func = rffi.llexternal('pypy_va_get_%s' % name_no_star, [VA_LIST_P],
                               TP, compilation_info=eci)
        globals()['va_get_%s' % name_no_star] = func

def setup_init_functions(eci, translating):
    if translating:
        prefix = 'PyPy'
    else:
        prefix = 'cpyexttest'
    # jump through hoops to avoid releasing the GIL during initialization
    # of the cpyext module.  The C functions are called with no wrapper,
    # but must not do anything like calling back PyType_Ready().  We
    # use them just to get a pointer to the PyTypeObjects defined in C.
    get_buffer_type = rffi.llexternal('_%s_get_buffer_type' % prefix,
                                      [], PyTypeObjectPtr,
                                      compilation_info=eci, _nowrapper=True)
    get_cobject_type = rffi.llexternal('_%s_get_cobject_type' % prefix,
                                       [], PyTypeObjectPtr,
                                       compilation_info=eci, _nowrapper=True)
    get_capsule_type = rffi.llexternal('_%s_get_capsule_type' % prefix,
                                       [], PyTypeObjectPtr,
                                       compilation_info=eci, _nowrapper=True)
    def init_types(space):
        from pypy.module.cpyext.typeobject import py_type_ready
        py_type_ready(space, get_buffer_type())
        py_type_ready(space, get_cobject_type())
        py_type_ready(space, get_capsule_type())
    INIT_FUNCTIONS.append(init_types)
    from pypy.module.posix.interp_posix import add_fork_hook
    reinit_tls = rffi.llexternal('%sThread_ReInitTLS' % prefix, [], lltype.Void,
                                 compilation_info=eci)
    add_fork_hook('child', reinit_tls)

def init_function(func):
    INIT_FUNCTIONS.append(func)
    return func

def bootstrap_function(func):
    BOOTSTRAP_FUNCTIONS.append(func)
    return func

def run_bootstrap_functions(space):
    for func in BOOTSTRAP_FUNCTIONS:
        func(space)

def c_function_signature(db, func):
    restype = db.gettype(func.restype).replace('@', '').strip()
    args = []
    for i, argtype in enumerate(func.argtypes):
        if argtype is CONST_STRING:
            arg = 'const char *@'
        elif argtype is CONST_WSTRING:
            arg = 'const wchar_t *@'
        else:
            arg = db.gettype(argtype)
        arg = arg.replace('@', 'arg%d' % (i,)).strip()
        args.append(arg)
    args = ', '.join(args) or "void"
    return restype, args

#_____________________________________________________
# Build the bridge DLL, Allow extension DLLs to call
# back into Pypy space functions
# Do not call this more than once per process
def build_bridge(space):
    "NOT_RPYTHON"
    from pypy.module.cpyext.pyobject import make_ref

    use_micronumpy = setup_micronumpy(space)

    export_symbols = list(FUNCTIONS) + SYMBOLS_C + list(GLOBALS)
    from rpython.translator.c.database import LowLevelDatabase
    db = LowLevelDatabase()

    generate_macros(export_symbols, prefix='cpyexttest')

    # Structure declaration code
    members = []
    structindex = {}
    for name, func in sorted(FUNCTIONS.iteritems()):
        restype, args = c_function_signature(db, func)
        members.append('%s (*%s)(%s);' % (restype, name, args))
        structindex[name] = len(structindex)
    structmembers = '\n'.join(members)
    struct_declaration_code = """\
    struct PyPyAPI {
    %(members)s
    } _pypyAPI;
    RPY_EXTERN struct PyPyAPI* pypyAPI = &_pypyAPI;
    """ % dict(members=structmembers)

    functions = generate_decls_and_callbacks(db, export_symbols)

    global_objects = []
    for name, (typ, expr) in GLOBALS.iteritems():
        if "#" in name:
            continue
        if typ == 'PyDateTime_CAPI*':
            continue
        elif name.startswith('PyExc_'):
            global_objects.append('%s _%s;' % (typ[:-1], name))
        else:
            global_objects.append('%s %s = NULL;' % (typ, name))
    global_code = '\n'.join(global_objects)

    prologue = ("#include <Python.h>\n"
                "#include <src/thread.c>\n")
    code = (prologue +
            struct_declaration_code +
            global_code +
            '\n' +
            '\n'.join(functions))

    eci = build_eci(True, export_symbols, code)
    eci = eci.compile_shared_lib(
        outputfilename=str(udir / "module_cache" / "pypyapi"))
    modulename = py.path.local(eci.libraries[-1])

    run_bootstrap_functions(space)

    # load the bridge, and init structure
    import ctypes
    bridge = ctypes.CDLL(str(modulename), mode=ctypes.RTLD_GLOBAL)

    space.fromcache(State).install_dll(eci)

    # populate static data
    builder = StaticObjectBuilder(space)
    for name, (typ, expr) in GLOBALS.iteritems():
        from pypy.module import cpyext
        w_obj = eval(expr)
        if name.endswith('#'):
            name = name[:-1]
            isptr = False
        else:
            isptr = True
        if name.startswith('PyExc_'):
            isptr = False

        INTERPLEVEL_API[name] = w_obj

        name = name.replace('Py', 'cpyexttest')
        if isptr:
            ptr = ctypes.c_void_p.in_dll(bridge, name)
            if typ == 'PyObject*':
                value = make_ref(space, w_obj)
            elif typ == 'PyDateTime_CAPI*':
                value = w_obj
            else:
                assert False, "Unknown static pointer: %s %s" % (typ, name)
            ptr.value = ctypes.cast(ll2ctypes.lltype2ctypes(value),
                                    ctypes.c_void_p).value
        elif typ in ('PyObject*', 'PyTypeObject*', 'PyIntObject*'):
            if name.startswith('PyPyExc_') or name.startswith('cpyexttestExc_'):
                # we already have the pointer
                in_dll = ll2ctypes.get_ctypes_type(PyObject).in_dll(bridge, name)
                py_obj = ll2ctypes.ctypes2lltype(PyObject, in_dll)
            else:
                # we have a structure, get its address
                in_dll = ll2ctypes.get_ctypes_type(PyObject.TO).in_dll(bridge, name)
                py_obj = ll2ctypes.ctypes2lltype(PyObject, ctypes.pointer(in_dll))
            builder.prepare(py_obj, w_obj)
        else:
            assert False, "Unknown static object: %s %s" % (typ, name)
    builder.attach_all()

    pypyAPI = ctypes.POINTER(ctypes.c_void_p).in_dll(bridge, 'pypyAPI')

    # implement structure initialization code
    for name, func in FUNCTIONS.iteritems():
        if name.startswith('cpyext_'): # XXX hack
            continue
        pypyAPI[structindex[name]] = ctypes.cast(
            ll2ctypes.lltype2ctypes(func.get_llhelper(space)),
            ctypes.c_void_p)

    setup_va_functions(eci)

    setup_init_functions(eci, translating=False)
    return modulename.new(ext='')


class StaticObjectBuilder:
    def __init__(self, space):
        self.space = space
        self.to_attach = []

    def prepare(self, py_obj, w_obj):
        from pypy.module.cpyext.pyobject import track_reference
        py_obj.c_ob_refcnt = 1
        track_reference(self.space, py_obj, w_obj)
        self.to_attach.append((py_obj, w_obj))

    def attach_all(self):
        from pypy.module.cpyext.pyobject import get_typedescr, make_ref
        from pypy.module.cpyext.typeobject import finish_type_1, finish_type_2
        space = self.space
        space._cpyext_type_init = []
        for py_obj, w_obj in self.to_attach:
            w_type = space.type(w_obj)
            typedescr = get_typedescr(w_type.instancetypedef)
            py_obj.c_ob_type = rffi.cast(PyTypeObjectPtr,
                                         make_ref(space, w_type))
            typedescr.attach(space, py_obj, w_obj)
        cpyext_type_init = space._cpyext_type_init
        del space._cpyext_type_init
        for pto, w_type in cpyext_type_init:
            finish_type_1(space, pto)
            finish_type_2(space, pto, w_type)


def mangle_name(prefix, name):
    if name.startswith('Py'):
        return prefix + name[2:]
    elif name.startswith('_Py'):
        return '_' + prefix + name[3:]
    else:
        return None

def generate_macros(export_symbols, prefix):
    "NOT_RPYTHON"
    pypy_macros = []
    renamed_symbols = []
    for name in export_symbols:
        name = name.replace("#", "")
        newname = mangle_name(prefix, name)
        assert newname, name
        pypy_macros.append('#define %s %s' % (name, newname))
        if name.startswith("PyExc_"):
            pypy_macros.append('#define _%s _%s' % (name, newname))
        renamed_symbols.append(newname)
    export_symbols[:] = renamed_symbols

    # Generate defines
    for macro_name, size in [
        ("SIZEOF_LONG_LONG", rffi.LONGLONG),
        ("SIZEOF_VOID_P", rffi.VOIDP),
        ("SIZEOF_SIZE_T", rffi.SIZE_T),
        ("SIZEOF_TIME_T", rffi.TIME_T),
        ("SIZEOF_LONG", rffi.LONG),
        ("SIZEOF_SHORT", rffi.SHORT),
        ("SIZEOF_INT", rffi.INT),
        ("SIZEOF_FLOAT", rffi.FLOAT),
        ("SIZEOF_DOUBLE", rffi.DOUBLE),
    ]:
        pypy_macros.append("#define %s %s" % (macro_name, rffi.sizeof(size)))
    pypy_macros.append('')

    pypy_macros_h = udir.join('pypy_macros.h')
    pypy_macros_h.write('\n'.join(pypy_macros))

def generate_decls_and_callbacks(db, export_symbols, api_struct=True):
    "NOT_RPYTHON"
    # implement function callbacks and generate function decls
    functions = []
    pypy_decls = []
    pypy_decls.append("#ifndef _PYPY_PYPY_DECL_H\n")
    pypy_decls.append("#define _PYPY_PYPY_DECL_H\n")
    pypy_decls.append("#ifndef PYPY_STANDALONE\n")
    pypy_decls.append("#ifdef __cplusplus")
    pypy_decls.append("extern \"C\" {")
    pypy_decls.append("#endif\n")
    pypy_decls.append('#define Signed   long           /* xxx temporary fix */\n')
    pypy_decls.append('#define Unsigned unsigned long  /* xxx temporary fix */\n')

    for decl in FORWARD_DECLS:
        pypy_decls.append("%s;" % (decl,))

    for name, func in sorted(FUNCTIONS.iteritems()):
        restype, args = c_function_signature(db, func)
        pypy_decls.append("PyAPI_FUNC(%s) %s(%s);" % (restype, name, args))
        if api_struct:
            callargs = ', '.join('arg%d' % (i,)
                                 for i in range(len(func.argtypes)))
            if func.restype is lltype.Void:
                body = "{ _pypyAPI.%s(%s); }" % (name, callargs)
            else:
                body = "{ return _pypyAPI.%s(%s); }" % (name, callargs)
            functions.append('%s %s(%s)\n%s' % (restype, name, args, body))
    for name in VA_TP_LIST:
        name_no_star = process_va_name(name)
        header = ('%s pypy_va_get_%s(va_list* vp)' %
                  (name, name_no_star))
        pypy_decls.append('RPY_EXTERN ' + header + ';')
        functions.append(header + '\n{return va_arg(*vp, %s);}\n' % name)

    for name, (typ, expr) in GLOBALS.iteritems():
        if name.endswith('#'):
            name = name.replace("#", "")
            typ = typ.replace("*", "")
        elif name.startswith('PyExc_'):
            typ = 'PyObject*'
        pypy_decls.append('PyAPI_DATA(%s) %s;' % (typ, name))

    pypy_decls.append('#undef Signed    /* xxx temporary fix */\n')
    pypy_decls.append('#undef Unsigned  /* xxx temporary fix */\n')
    pypy_decls.append("#ifdef __cplusplus")
    pypy_decls.append("}")
    pypy_decls.append("#endif")
    pypy_decls.append("#endif /*PYPY_STANDALONE*/\n")
    pypy_decls.append("#endif /*_PYPY_PYPY_DECL_H*/\n")

    pypy_decl_h = udir.join('pypy_decl.h')
    pypy_decl_h.write('\n'.join(pypy_decls))
    return functions

separate_module_files = [source_dir / "varargwrapper.c",
                         source_dir / "pyerrors.c",
                         source_dir / "modsupport.c",
                         source_dir / "getargs.c",
                         source_dir / "abstract.c",
                         source_dir / "stringobject.c",
                         source_dir / "mysnprintf.c",
                         source_dir / "pythonrun.c",
                         source_dir / "sysmodule.c",
                         source_dir / "bufferobject.c",
                         source_dir / "cobject.c",
                         source_dir / "structseq.c",
                         source_dir / "capsule.c",
                         source_dir / "pysignals.c",
                         source_dir / "pythread.c",
                         source_dir / "missing.c",
<<<<<<< HEAD
                         source_dir / "pymem.c",
=======
>>>>>>> fedbe738
                         ]

def build_eci(building_bridge, export_symbols, code):
    "NOT_RPYTHON"
    # Build code and get pointer to the structure
    kwds = {}

    compile_extra=['-DPy_BUILD_CORE']

    if building_bridge:
        if sys.platform == "win32":
            # '%s' undefined; assuming extern returning int
            compile_extra.append("/we4013")
            # Sometimes the library is wrapped into another DLL, ensure that
            # the correct bootstrap code is installed
            kwds["link_extra"] = ["msvcrt.lib"]
        elif sys.platform.startswith('linux'):
            compile_extra.append("-Werror=implicit-function-declaration")
            compile_extra.append('-g')
    else:
        kwds["includes"] = ['Python.h'] # this is our Python.h

    # Generate definitions for global structures
    structs = ["#include <Python.h>"]
    for name, (typ, expr) in GLOBALS.iteritems():
        if name.endswith('#'):
            structs.append('%s %s;' % (typ[:-1], name[:-1]))
        elif name.startswith('PyExc_'):
            structs.append('extern PyTypeObject _%s;' % (name,))
            structs.append('PyObject* %s = (PyObject*)&_%s;' % (name, name))
        elif typ == 'PyDateTime_CAPI*':
            structs.append('%s %s = NULL;' % (typ, name))
    struct_source = '\n'.join(structs)

    separate_module_sources = [code, struct_source]

    if sys.platform == 'win32':
        get_pythonapi_source = '''
        #include <windows.h>
        RPY_EXTERN
        HANDLE pypy_get_pythonapi_handle() {
            MEMORY_BASIC_INFORMATION  mi;
            memset(&mi, 0, sizeof(mi));

            if( !VirtualQueryEx(GetCurrentProcess(), &pypy_get_pythonapi_handle,
                                &mi, sizeof(mi)) )
                return 0;

            return (HMODULE)mi.AllocationBase;
        }
        '''
        separate_module_sources.append(get_pythonapi_source)

    eci = ExternalCompilationInfo(
        include_dirs=include_dirs,
        separate_module_files= separate_module_files,
        separate_module_sources=separate_module_sources,
        compile_extra=compile_extra,
        **kwds
        )

    return eci

def setup_micronumpy(space):
    use_micronumpy = space.config.objspace.usemodules.micronumpy
    if not use_micronumpy:
        return use_micronumpy
<<<<<<< HEAD
=======
    # import to register api functions by side-effect
>>>>>>> fedbe738
    import pypy.module.cpyext.ndarrayobject 
    global GLOBALS, SYMBOLS_C, separate_module_files
    GLOBALS["PyArray_Type#"]= ('PyTypeObject*', "space.gettypeobject(W_NDimArray.typedef)")
    SYMBOLS_C += ['PyArray_Type', '_PyArray_FILLWBYTE', '_PyArray_ZEROS']
    separate_module_files.append(source_dir / "ndarrayobject.c")
    return use_micronumpy

def setup_library(space):
    "NOT_RPYTHON"
    from pypy.module.cpyext.pyobject import make_ref
    use_micronumpy = setup_micronumpy(space)

    export_symbols = list(FUNCTIONS) + SYMBOLS_C + list(GLOBALS)
    from rpython.translator.c.database import LowLevelDatabase
    db = LowLevelDatabase()

    generate_macros(export_symbols, prefix='PyPy')

    functions = generate_decls_and_callbacks(db, [], api_struct=False)
    code = "#include <Python.h>\n" + "\n".join(functions)

    eci = build_eci(False, export_symbols, code)

    space.fromcache(State).install_dll(eci)

    run_bootstrap_functions(space)
    setup_va_functions(eci)

    from pypy.module import cpyext   # for eval() below

    # Set up the types.  Needs a special case, because of the
    # immediate cycle involving 'c_ob_type', and because we don't
    # want these types to be Py_TPFLAGS_HEAPTYPE.
    static_types = {}
    for name, (typ, expr) in GLOBALS.items():
        if typ == 'PyTypeObject*':
            pto = lltype.malloc(PyTypeObject, immortal=True,
                                zero=True, flavor='raw')
            pto.c_ob_refcnt = 1
            pto.c_tp_basicsize = -1
            static_types[name] = pto
    builder = StaticObjectBuilder(space)
    for name, pto in static_types.items():
        pto.c_ob_type = static_types['PyType_Type#']
        w_type = eval(GLOBALS[name][1])
        builder.prepare(rffi.cast(PyObject, pto), w_type)
    builder.attach_all()

    # populate static data
    for name, (typ, expr) in GLOBALS.iteritems():
        name = name.replace("#", "")
        if name.startswith('PyExc_'):
            name = '_' + name
        w_obj = eval(expr)
        if typ in ('PyObject*', 'PyTypeObject*', 'PyIntObject*'):
            struct_ptr = make_ref(space, w_obj)
        elif typ == 'PyDateTime_CAPI*':
            continue
        else:
            assert False, "Unknown static data: %s %s" % (typ, name)
        struct = rffi.cast(get_structtype_for_ctype(typ), struct_ptr)._obj
        struct._compilation_info = eci
        export_struct(name, struct)

    for name, func in FUNCTIONS.iteritems():
        newname = mangle_name('PyPy', name) or name
        deco = entrypoint_lowlevel("cpyext", func.argtypes, newname, relax=True)
        deco(func.get_wrapper(space))

    setup_init_functions(eci, translating=True)
    trunk_include = pypydir.dirpath() / 'include'
    copy_header_files(trunk_include, use_micronumpy)

def _load_from_cffi(space, name, path, initptr):
    from pypy.module._cffi_backend import cffi1_module
    cffi1_module.load_cffi1_module(space, name, path, initptr)

@unwrap_spec(path=str, name=str)
def load_extension_module(space, path, name):
    # note: this is used both to load CPython-API-style C extension
    # modules (cpyext) and to load CFFI-style extension modules
    # (_cffi_backend).  Any of the two can be disabled at translation
    # time, though.  For this reason, we need to be careful about the
    # order of things here.
    from rpython.rlib import rdynload

    if os.sep not in path:
        path = os.curdir + os.sep + path      # force a '/' in the path
    basename = name.split('.')[-1]
    try:
        ll_libname = rffi.str2charp(path)
        try:
            dll = rdynload.dlopen(ll_libname)
        finally:
            lltype.free(ll_libname, flavor='raw')
    except rdynload.DLOpenError, e:
        raise oefmt(space.w_ImportError,
                    "unable to load extension module '%s': %s",
                    path, e.msg)
    look_for = None
    #
    if space.config.objspace.usemodules._cffi_backend:
        look_for = '_cffi_pypyinit_%s' % (basename,)
        try:
            initptr = rdynload.dlsym(dll, look_for)
        except KeyError:
            pass
        else:
            try:
                _load_from_cffi(space, name, path, initptr)
            except:
                rdynload.dlclose(dll)
                raise
            return
    #
    if space.config.objspace.usemodules.cpyext:
        also_look_for = 'init%s' % (basename,)
        try:
            initptr = rdynload.dlsym(dll, also_look_for)
        except KeyError:
            pass
        else:
            load_cpyext_module(space, name, path, dll, initptr)
            return
        if look_for is not None:
            look_for += ' or ' + also_look_for
        else:
            look_for = also_look_for
    #
    raise oefmt(space.w_ImportError,
                "function %s not found in library %s", look_for, path)

initfunctype = lltype.Ptr(lltype.FuncType([], lltype.Void))

def load_cpyext_module(space, name, path, dll, initptr):
    from rpython.rlib import rdynload

    space.getbuiltinmodule("cpyext")    # mandatory to init cpyext
    state = space.fromcache(State)
    if state.find_extension(name, path) is not None:
        rdynload.dlclose(dll)
        return
    old_context = state.package_context
    state.package_context = name, path
    try:
        initfunc = rffi.cast(initfunctype, initptr)
        generic_cpy_call(space, initfunc)
        state.check_and_raise_exception()
    finally:
        state.package_context = old_context
    state.fixup_extension(name, path)

@specialize.ll()
def generic_cpy_call(space, func, *args):
    FT = lltype.typeOf(func).TO
    return make_generic_cpy_call(FT, True, False)(space, func, *args)

@specialize.ll()
def generic_cpy_call_dont_decref(space, func, *args):
    FT = lltype.typeOf(func).TO
    return make_generic_cpy_call(FT, False, False)(space, func, *args)

@specialize.ll()
def generic_cpy_call_expect_null(space, func, *args):
    FT = lltype.typeOf(func).TO
    return make_generic_cpy_call(FT, True, True)(space, func, *args)

@specialize.memo()
def make_generic_cpy_call(FT, decref_args, expect_null):
    from pypy.module.cpyext.pyobject import make_ref, from_ref, Py_DecRef
    from pypy.module.cpyext.pyobject import RefcountState
    from pypy.module.cpyext.pyerrors import PyErr_Occurred
    unrolling_arg_types = unrolling_iterable(enumerate(FT.ARGS))
    RESULT_TYPE = FT.RESULT

    # copied and modified from rffi.py
    # We need tons of care to ensure that no GC operation and no
    # exception checking occurs in call_external_function.
    argnames = ', '.join(['a%d' % i for i in range(len(FT.ARGS))])
    source = py.code.Source("""
        def cpy_call_external(funcptr, %(argnames)s):
            # NB. it is essential that no exception checking occurs here!
            res = funcptr(%(argnames)s)
            return res
    """ % locals())
    miniglobals = {'__name__':    __name__, # for module name propagation
                   }
    exec source.compile() in miniglobals
    call_external_function = miniglobals['cpy_call_external']
    call_external_function._dont_inline_ = True
    call_external_function._annspecialcase_ = 'specialize:ll'
    call_external_function._gctransformer_hint_close_stack_ = True
    # don't inline, as a hack to guarantee that no GC pointer is alive
    # anywhere in call_external_function

    @specialize.ll()
    def generic_cpy_call(space, func, *args):
        boxed_args = ()
        to_decref = []
        assert len(args) == len(FT.ARGS)
        for i, ARG in unrolling_arg_types:
            arg = args[i]
            if is_PyObject(ARG):
                if arg is None:
                    boxed_args += (lltype.nullptr(PyObject.TO),)
                elif isinstance(arg, W_Root):
                    ref = make_ref(space, arg)
                    boxed_args += (ref,)
                    if decref_args:
                        to_decref.append(ref)
                else:
                    boxed_args += (arg,)
            else:
                boxed_args += (arg,)

        try:
            # create a new container for borrowed references
            state = space.fromcache(RefcountState)
            old_container = state.swap_borrow_container(None)
            try:
                # Call the function
                result = call_external_function(func, *boxed_args)
            finally:
                state.swap_borrow_container(old_container)

            if is_PyObject(RESULT_TYPE):
                if result is None:
                    ret = result
                elif isinstance(result, W_Root):
                    ret = result
                else:
                    ret = from_ref(space, result)
                    # The object reference returned from a C function
                    # that is called from Python must be an owned reference
                    # - ownership is transferred from the function to its caller.
                    if result:
                        Py_DecRef(space, result)

                # Check for exception consistency
                has_error = PyErr_Occurred(space) is not None
                has_result = ret is not None
                if has_error and has_result:
                    raise OperationError(space.w_SystemError, space.wrap(
                        "An exception was set, but function returned a value"))
                elif not expect_null and not has_error and not has_result:
                    raise OperationError(space.w_SystemError, space.wrap(
                        "Function returned a NULL result without setting an exception"))

                if has_error:
                    state = space.fromcache(State)
                    state.check_and_raise_exception()

                return ret
            return result
        finally:
            if decref_args:
                for ref in to_decref:
                    Py_DecRef(space, ref)
    return generic_cpy_call
<|MERGE_RESOLUTION|>--- conflicted
+++ resolved
@@ -1026,10 +1026,7 @@
                          source_dir / "pysignals.c",
                          source_dir / "pythread.c",
                          source_dir / "missing.c",
-<<<<<<< HEAD
                          source_dir / "pymem.c",
-=======
->>>>>>> fedbe738
                          ]
 
 def build_eci(building_bridge, export_symbols, code):
@@ -1097,10 +1094,7 @@
     use_micronumpy = space.config.objspace.usemodules.micronumpy
     if not use_micronumpy:
         return use_micronumpy
-<<<<<<< HEAD
-=======
     # import to register api functions by side-effect
->>>>>>> fedbe738
     import pypy.module.cpyext.ndarrayobject 
     global GLOBALS, SYMBOLS_C, separate_module_files
     GLOBALS["PyArray_Type#"]= ('PyTypeObject*', "space.gettypeobject(W_NDimArray.typedef)")
