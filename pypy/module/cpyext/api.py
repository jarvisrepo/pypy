import ctypes
import sys, os
from collections import defaultdict

import py

from pypy import pypydir
from rpython.rtyper.lltypesystem import rffi, lltype
from rpython.rtyper.tool import rffi_platform
from rpython.rtyper.lltypesystem import ll2ctypes
from rpython.rtyper.annlowlevel import llhelper
from rpython.rlib.objectmodel import we_are_translated, keepalive_until_here
from rpython.rlib.objectmodel import dont_inline
from rpython.rlib.rfile import (FILEP, c_fread, c_fclose, c_fwrite,
        c_fdopen, c_fileno,
        c_fopen)# for tests
from rpython.rlib import jit, rutf8
from rpython.translator import cdir
from rpython.translator.tool.cbuild import ExternalCompilationInfo
from rpython.translator.gensupp import NameManager
from rpython.tool.udir import udir
from pypy.module.cpyext.state import State
from pypy.interpreter.error import OperationError, oefmt, raise_import_error
from pypy.interpreter.baseobjspace import W_Root
from pypy.interpreter.gateway import unwrap_spec
from pypy.interpreter.nestedscope import Cell
from pypy.interpreter.module import Module
from pypy.interpreter.function import StaticMethod
from pypy.objspace.std.sliceobject import W_SliceObject
from pypy.objspace.std.unicodeobject import encode_object
from pypy.module.__builtin__.descriptor import W_Property
<<<<<<< HEAD
#from pypy.module.micronumpy.base import W_NDimArray
=======
from pypy.module.__builtin__.interp_classobj import W_ClassObject
from pypy.module.micronumpy.base import W_NDimArray
from pypy.module.__pypy__.interp_buffer import W_Bufferable
>>>>>>> 6f446d69
from rpython.rlib.entrypoint import entrypoint_lowlevel
from rpython.rlib.rposix import FdValidator
from rpython.rlib.unroll import unrolling_iterable
from rpython.rlib.objectmodel import specialize
from pypy.module import exceptions
from pypy.module.exceptions import interp_exceptions
from rpython.tool.sourcetools import func_with_new_name
from rpython.rtyper.lltypesystem.lloperation import llop
from rpython.rlib import rawrefcount
from rpython.rlib import rthread
from rpython.rlib.debug import fatalerror_notb
from rpython.rlib import rstackovf
from pypy.objspace.std.typeobject import W_TypeObject, find_best_base
from pypy.module.cpyext.cparser import CTypeSpace

DEBUG_WRAPPER = True

pypydir = py.path.local(pypydir)
include_dir = pypydir / 'module' / 'cpyext' / 'include'
parse_dir = pypydir / 'module' / 'cpyext' / 'parse'
source_dir = pypydir / 'module' / 'cpyext' / 'src'
translator_c_dir = py.path.local(cdir)
include_dirs = [
    include_dir,
    parse_dir,
    translator_c_dir,
    udir,
    ]

configure_eci = ExternalCompilationInfo(
        include_dirs=include_dirs,
        includes=['Python.h', 'stdarg.h', 'structmember.h', 'marshal.h'],
        compile_extra=['-DPy_BUILD_CORE'])

class CConfig:
    _compilation_info_ = configure_eci

class CConfig2:
    _compilation_info_ = configure_eci

class CConfig_constants:
    _compilation_info_ = configure_eci

CONST_STRING = lltype.Ptr(lltype.Array(lltype.Char,
                                       hints={'nolength': True}),
                          use_cache=False)
CONST_STRINGP = lltype.Ptr(lltype.Array(rffi.CCHARP,
                                       hints={'nolength': True}),
                          use_cache=False)
CONST_WSTRING = lltype.Ptr(lltype.Array(lltype.UniChar,
                                        hints={'nolength': True}),
                           use_cache=False)
assert CONST_STRING is not rffi.CCHARP
assert CONST_STRING == rffi.CCHARP
assert CONST_STRINGP is not rffi.CCHARPP
assert CONST_STRINGP == rffi.CCHARPP
assert CONST_WSTRING is not rffi.CWCHARP
assert CONST_WSTRING == rffi.CWCHARP

# FILE* interface

if sys.platform == 'win32':
    dash = '_'
    WIN32 = True
else:
    dash = ''
    WIN32 = False


def fclose(fp):
    try:
        with FdValidator(c_fileno(fp)):
            return c_fclose(fp)
    except IOError:
        return -1

def fwrite(buf, sz, n, fp):
    with FdValidator(c_fileno(fp)):
        return c_fwrite(buf, sz, n, fp)

def fread(buf, sz, n, fp):
    with FdValidator(c_fileno(fp)):
        return c_fread(buf, sz, n, fp)

_feof = rffi.llexternal('feof', [FILEP], rffi.INT)
def feof(fp):
    with FdValidator(c_fileno(fp)):
        return _feof(fp)

pypy_decl = 'pypy_decl.h'
udir.join(pypy_decl).write("/* Will be filled later */\n")
udir.join('pypy_structmember_decl.h').write("/* Will be filled later */\n")
udir.join('pypy_marshal_decl.h').write("/* Will be filled later */\n")
udir.join('pypy_macros.h').write("/* Will be filled later */\n")

constant_names = """
Py_TPFLAGS_READY Py_TPFLAGS_READYING
METH_COEXIST METH_STATIC METH_CLASS Py_TPFLAGS_BASETYPE Py_MAX_FMT
METH_NOARGS METH_VARARGS METH_KEYWORDS METH_O
Py_TPFLAGS_HEAPTYPE
Py_LT Py_LE Py_EQ Py_NE Py_GT Py_GE Py_MAX_NDIMS
Py_CLEANUP_SUPPORTED
PyBUF_FORMAT PyBUF_ND PyBUF_STRIDES PyBUF_WRITABLE PyBUF_SIMPLE PyBUF_WRITE
""".split()

for name in ('LONG', 'LIST', 'TUPLE', 'UNICODE', 'DICT', 'BASE_EXC',
             'TYPE', 'BYTES'):
    constant_names.append('Py_TPFLAGS_%s_SUBCLASS' % name)

# PyPy-specific flags
for name in ('FLOAT',):
    constant_names.append('Py_TPPYPYFLAGS_%s_SUBCLASS' % name)


for name in constant_names:
    setattr(CConfig_constants, name, rffi_platform.ConstantInteger(name))
globals().update(rffi_platform.configure(CConfig_constants))

def _copy_header_files(headers, dstdir):
    for header in headers:
        target = dstdir.join(header.basename)
        try:
            header.copy(dstdir)
        except py.error.EACCES:
            target.remove()   # maybe it was a read-only file
            header.copy(dstdir)
        target.chmod(0444) # make the file read-only, to make sure that nobody
                           # edits it by mistake

def copy_header_files(cts, dstdir, copy_numpy_headers):
    # XXX: 20 lines of code to recursively copy a directory, really??
    assert dstdir.check(dir=True)
    headers = include_dir.listdir('*.h') + include_dir.listdir('*.inl')
    for name in ["pypy_macros.h"] + FUNCTIONS_BY_HEADER.keys():
        headers.append(udir.join(name))
    for path in cts.parsed_headers:
        headers.append(path)
    _copy_header_files(headers, dstdir)

    if copy_numpy_headers:
        try:
            dstdir.mkdir('_numpypy')
            dstdir.mkdir('_numpypy/numpy')
        except py.error.EEXIST:
            pass
        numpy_dstdir = dstdir / '_numpypy' / 'numpy'

        numpy_include_dir = include_dir / '_numpypy' / 'numpy'
        numpy_headers = numpy_include_dir.listdir('*.h') + numpy_include_dir.listdir('*.inl')
        _copy_header_files(numpy_headers, numpy_dstdir)


class NotSpecified(object):
    pass
_NOT_SPECIFIED = NotSpecified()
class CannotFail(object):
    pass
CANNOT_FAIL = CannotFail()

# The same function can be called in three different contexts:
# (1) from C code
# (2) in the test suite, though the "api" object
# (3) from RPython code, for example in the implementation of another function.
#
# In contexts (2) and (3), a function declaring a PyObject argument type will
# receive a wrapped pypy object if the parameter name starts with 'w_', a
# reference (= rffi pointer) otherwise; conversion is automatic.  Context (2)
# only allows calls with a wrapped object.
#
# Functions with a PyObject return type should return a wrapped object.
#
# Functions may raise exceptions.  In context (3), the exception flows normally
# through the calling function.  In context (1) and (2), the exception is
# caught; if it is an OperationError, it is stored in the thread state; other
# exceptions generate a OperationError(w_SystemError); and the funtion returns
# the error value specifed in the API.
#
# Handling of the GIL
# -------------------
#
# We add a global variable 'cpyext_glob_tid' that contains a thread
# id.  Invariant: this variable always contain 0 when the PyPy GIL is
# released.  It should also contain 0 when regular RPython code
# executes.  In non-cpyext-related code, it will thus always be 0.
# When cpyext-related C code runs, it contains the thread id (usually)
# or the value -1 (only for state.C.PyXxx() functions which are short-
# running and should not themselves release the GIL).
#
# **make_generic_cpy_call():** RPython to C, with the GIL held.  Before
# the call, must assert that the global variable is 0 and set the
# current thread identifier into the global variable.  After the call,
# assert that the global variable still contains the current thread id,
# and reset it to 0.
#
# **make_wrapper():** C to RPython; by default assume that the GIL is
# held, but accepts gil="acquire", "release", "around",
# "pygilstate_ensure", "pygilstate_release".
#
# When a wrapper() is called:
#
# * "acquire": assert that the GIL is not currently held, i.e. the
#   global variable does not contain the current thread id (otherwise,
#   deadlock!).  Acquire the PyPy GIL.  After we acquired it, assert
#   that the global variable is 0 (it must be 0 according to the
#   invariant that it was 0 immediately before we acquired the GIL,
#   because the GIL was released at that point).
#
# * gil=None: we hold the GIL already.  Assert that the current thread
#   identifier is in the global variable, and replace it with 0.
#
# * "pygilstate_ensure": if the global variable contains the current
#   thread id, replace it with 0 and set the extra arg to 0.  Otherwise,
#   do the "acquire" and set the extra arg to 1.  Then we'll call
#   pystate.py:PyGILState_Ensure() with this extra arg, which will do
#   the rest of the logic.
#
# When a wrapper() returns, first assert that the global variable is
# still 0, and then:
#
# * "release": release the PyPy GIL.  The global variable was 0 up to
#   and including at the point where we released the GIL, but afterwards
#   it is possible that the GIL is acquired by a different thread very
#   quickly.
#
# * gil=None: we keep holding the GIL.  Set the current thread
#   identifier into the global variable.
#
# * "pygilstate_release": if the argument is PyGILState_UNLOCKED,
#   release the PyPy GIL; otherwise, set the current thread identifier
#   into the global variable.  The rest of the logic of
#   PyGILState_Release() should be done before, in pystate.py.

cpyext_glob_tid_ptr = lltype.malloc(rffi.CArray(lltype.Signed), 1,
                                    flavor='raw', immortal=True, zero=True)


cpyext_namespace = NameManager('cpyext_')

class BaseApiFunction(object):
    def __init__(self, argtypes, restype, callable):
        self.argtypes = argtypes
        self.restype = restype
        self.functype = lltype.Ptr(lltype.FuncType(argtypes, restype))
        self.callable = callable
        self.cdecl = None    # default
        #
        def get_llhelper(space):
            return llhelper(self.functype, self.get_wrapper(space))
        self.get_llhelper = get_llhelper

    def get_api_decl(self, name, c_writer):
        restype = self.get_c_restype(c_writer)
        args = self.get_c_args(c_writer)
        res = self.API_VISIBILITY % (restype,)
        return "{res} {name}({args});".format(**locals())

    def get_c_restype(self, c_writer):
        if self.cdecl:
            return self.cdecl.tp.result.get_c_name()
        return c_writer.gettype(self.restype).replace('@', '').strip()

    def get_c_args(self, c_writer):
        if self.cdecl:
            args = [tp.get_c_name('arg%d' % i) for i, tp in
                enumerate(self.cdecl.tp.args)]
            return ', '.join(args) or "void"
        args = []
        for i, argtype in enumerate(self.argtypes):
            if argtype is CONST_STRING:
                arg = 'const char *@'
            elif argtype is CONST_STRINGP:
                arg = 'const char **@'
            elif argtype is CONST_WSTRING:
                arg = 'const wchar_t *@'
            else:
                arg = c_writer.gettype(argtype)
            arg = arg.replace('@', 'arg%d' % (i,)).strip()
            args.append(arg)
        args = ', '.join(args) or "void"
        return args

    def get_ptr_decl(self, name, c_writer):
        restype = self.get_c_restype(c_writer)
        args = self.get_c_args(c_writer)
        return "{restype} (*{name})({args});".format(**locals())

    def get_ctypes_impl(self, name, c_writer):
        restype = self.get_c_restype(c_writer)
        args = self.get_c_args(c_writer)
        callargs = ', '.join('arg%d' % (i,)
                            for i in range(len(self.argtypes)))
        if self.restype is lltype.Void:
            body = "{ _pypyAPI.%s(%s); }" % (name, callargs)
        else:
            body = "{ return _pypyAPI.%s(%s); }" % (name, callargs)
        return '%s %s(%s)\n%s' % (restype, name, args, body)


class ApiFunction(BaseApiFunction):
    API_VISIBILITY = "PyAPI_FUNC(%s)"

    def __init__(self, argtypes, restype, callable, error=CANNOT_FAIL,
                 c_name=None, cdecl=None, gil=None,
                 result_borrowed=False, result_is_ll=False):
        BaseApiFunction.__init__(self, argtypes, restype, callable)
        self.error_value = error
        self.c_name = c_name
        self.cdecl = cdecl

        # extract the signature from the (CPython-level) code object
        from pypy.interpreter import pycode
        sig = pycode.cpython_code_signature(callable.func_code)
        assert sig.argnames[0] == 'space'
        self.argnames = sig.argnames[1:]
        if gil == 'pygilstate_ensure':
            assert self.argnames[-1] == 'previous_state'
            del self.argnames[-1]
        assert len(self.argnames) == len(self.argtypes)

        self.gil = gil
        self.result_borrowed = result_borrowed
        self.result_is_ll = result_is_ll

    def __repr__(self):
        return "<cpyext function %s>" % (self.callable.__name__,)

    def _freeze_(self):
        return True

    @specialize.memo()
    def get_wrapper(self, space):
        wrapper = getattr(self, '_wrapper', None)
        if wrapper is None:
            wrapper = self._wrapper = self._make_wrapper(space)
        return wrapper

    # Make the wrapper for the cases (1) and (2)
    def _make_wrapper(self, space):
        "NOT_RPYTHON"
        # This logic is obscure, because we try to avoid creating one
        # big wrapper() function for every callable.  Instead we create
        # only one per "signature".

        argtypesw = zip(self.argtypes,
                        [_name.startswith("w_") for _name in self.argnames])
        error_value = self.error_value
        if (isinstance(self.restype, lltype.Ptr)
                and error_value is not CANNOT_FAIL):
            assert lltype.typeOf(error_value) == self.restype
            assert not error_value    # only support error=NULL
            error_value = 0    # because NULL is not hashable

        if self.result_is_ll:
            result_kind = "L"
        elif self.result_borrowed:
            result_kind = "B"     # note: 'result_borrowed' is ignored if we also
        else:                     #  say 'result_is_ll=True' (in this case it's
            result_kind = "."     #  up to you to handle refcounting anyway)

        signature = (tuple(argtypesw),
                    self.restype,
                    result_kind,
                    error_value,
                    self.gil)

        cache = space.fromcache(WrapperCache)
        try:
            wrapper_gen = cache.wrapper_gens[signature]
        except KeyError:
            wrapper_gen = WrapperGen(space, signature)
            cache.wrapper_gens[signature] = wrapper_gen
        wrapper = wrapper_gen.make_wrapper(self.callable)
        wrapper.relax_sig_check = True
        if self.c_name is not None:
            wrapper.c_name = cpyext_namespace.uniquename(self.c_name)
        return wrapper

    def get_unwrapper(self):
        names = self.argnames
        argtypesw = zip(self.argtypes,
                        [_name.startswith("w_") for _name in self.argnames])
        types_names_enum_ui = unrolling_iterable(enumerate(argtypesw))

        @specialize.ll()
        def unwrapper(space, *args):
            from pypy.module.cpyext.pyobject import is_pyobj
            from pypy.module.cpyext.pyobject import from_ref, as_pyobj
            newargs = ()
            keepalives = ()
            assert len(args) == len(self.argtypes)
            for i, (ARG, is_wrapped) in types_names_enum_ui:
                input_arg = args[i]
                if is_PyObject(ARG) and not is_wrapped:
                    # build a 'PyObject *' (not holding a reference)
                    if not is_pyobj(input_arg):
                        keepalives += (input_arg,)
                        arg = rffi.cast(ARG, as_pyobj(space, input_arg))
                    else:
                        arg = rffi.cast(ARG, input_arg)
                elif ARG == rffi.VOIDP and not is_wrapped:
                    # unlike is_PyObject case above, we allow any kind of
                    # argument -- just, if it's an object, we assume the
                    # caller meant for it to become a PyObject*.
                    if input_arg is None or isinstance(input_arg, W_Root):
                        keepalives += (input_arg,)
                        arg = rffi.cast(ARG, as_pyobj(space, input_arg))
                    else:
                        arg = rffi.cast(ARG, input_arg)
                elif (is_PyObject(ARG) or ARG == rffi.VOIDP) and is_wrapped:
                    # build a W_Root, possibly from a 'PyObject *'
                    if is_pyobj(input_arg):
                        arg = from_ref(space, input_arg)
                    else:
                        arg = input_arg
                else:
                    # arg is not declared as PyObject, no magic
                    arg = input_arg
                newargs += (arg, )
            try:
                result = self.callable(space, *newargs)
            finally:
                keepalive_until_here(*keepalives)
            #
            # this is just a sanity check to ensure that we don't forget to
            # specify result_is_ll=True
            if self.restype == PyObject:
                assert self.result_is_ll == is_pyobj(result)
            return result
        return unwrapper


DEFAULT_HEADER = 'pypy_decl.h'
def cpython_api(argtypes, restype, error=_NOT_SPECIFIED, header=DEFAULT_HEADER,
                gil=None, result_borrowed=False, result_is_ll=False):
    """
    Declares a function to be exported.
    - `argtypes`, `restype` are lltypes and describe the function signature.
    - `error` is the value returned when an applevel exception is raised. The
      special value 'CANNOT_FAIL' (also when restype is Void) turns an eventual
      exception into a wrapped SystemError.  Unwrapped exceptions also cause a
      SytemError.
    - `header` is the header file to export the function in.
    - set `gil` to "acquire", "release" or "around" to acquire the GIL,
      release the GIL, or both
    """
    assert header is not None
    def decorate(func):
        if func.__name__ in FUNCTIONS_BY_HEADER[header]:
            raise ValueError("%s already registered" % func.__name__)
        func._always_inline_ = 'try'
        #
        # XXX: should we @jit.dont_look_inside all the @cpython_api functions,
        # or we should only disable some of them?
        func._jit_look_inside_ = False
        #
        api_function = ApiFunction(
            argtypes, restype, func,
            error=_compute_error(error, restype), gil=gil,
            result_borrowed=result_borrowed, result_is_ll=result_is_ll)
        FUNCTIONS_BY_HEADER[header][func.__name__] = api_function
        unwrapper = api_function.get_unwrapper()
        unwrapper.func = func
        unwrapper.api_func = api_function
        INTERPLEVEL_API[func.__name__] = unwrapper  # used in tests
        return unwrapper
    return decorate

class COnlyApiFunction(BaseApiFunction):
    API_VISIBILITY = "extern %s"

    def get_wrapper(self, space):
        return self.callable

    def __call__(self, *args):
        raise TypeError("the function %s should not be directly "
                        "called from RPython, but only from C" % (self.func,))

def c_only(argtypes, restype):
    def decorate(func):
        header = DEFAULT_HEADER
        if func.__name__ in FUNCTIONS_BY_HEADER[header]:
            raise ValueError("%s already registered" % func.__name__)
        func._revdb_c_only_ = True   # hack for revdb
        api_function = COnlyApiFunction(argtypes, restype, func)
        FUNCTIONS_BY_HEADER[header][func.__name__] = api_function
        return api_function
    return decorate

def api_func_from_cdef(func, cdef, cts,
        error=_NOT_SPECIFIED, header=DEFAULT_HEADER,
        result_is_ll=False):
    func._always_inline_ = 'try'
    cdecl = cts.parse_func(cdef)
    RESULT = cdecl.get_llresult(cts)
    api_function = ApiFunction(
        cdecl.get_llargs(cts), RESULT, func,
        error=_compute_error(error, RESULT), cdecl=cdecl,
        result_is_ll=result_is_ll)
    FUNCTIONS_BY_HEADER[header][cdecl.name] = api_function
    unwrapper = api_function.get_unwrapper()
    unwrapper.func = func
    unwrapper.api_func = api_function
    return unwrapper

def api_decl(cdef, cts, error=_NOT_SPECIFIED, header=DEFAULT_HEADER):
    def decorate(func):
        return api_func_from_cdef(func, cdef, cts, error=error, header=header)
    return decorate

def slot_function(argtypes, restype, error=_NOT_SPECIFIED):
    def decorate(func):
        func._always_inline_ = 'try'
        api_function = ApiFunction(
            argtypes, restype, func,
            error=_compute_error(error, restype),
            c_name=func.__name__)
        unwrapper = api_function.get_unwrapper()
        unwrapper.func = func
        unwrapper.api_func = api_function
        return unwrapper
    return decorate

def _compute_error(error, restype):
    """Convert error specification to actual error value of type restype."""
    if isinstance(restype, lltype.Typedef):
        real_restype = restype.OF
    else:
        real_restype = restype
    if error is _NOT_SPECIFIED:
        if isinstance(real_restype, lltype.Ptr):
            error = lltype.nullptr(real_restype.TO)
        elif real_restype is lltype.Void:
            error = CANNOT_FAIL
    if type(error) is int:
        error = rffi.cast(real_restype, error)
    return error


def cpython_struct(name, fields, forward=None, level=1):
    configname = name.replace(' ', '__')
    if level == 1:
        config = CConfig
    else:
        config = CConfig2
    setattr(config, configname, rffi_platform.Struct(name, fields))
    if forward is None:
        forward = lltype.ForwardReference()
    TYPES[configname] = forward
    return forward

GLOBALS = {}
def register_global(name, typ, expr, header=None):
    if header is not None:
        name = '%s#%s' % (name, header)
    GLOBALS[name] = (typ, expr)

INTERPLEVEL_API = {}
FUNCTIONS_BY_HEADER = defaultdict(dict)

# These are C symbols which cpyext will export, but which are defined in .c
# files somewhere in the implementation of cpyext (rather than being defined in
# RPython).
SYMBOLS_C = [
    'Py_FatalError', 'PyOS_snprintf', 'PyOS_vsnprintf', 'PyArg_Parse',
    'PyArg_ParseTuple', 'PyArg_UnpackTuple', 'PyArg_ParseTupleAndKeywords',
    'PyArg_VaParse', 'PyArg_VaParseTupleAndKeywords', '_PyArg_NoKeywords',
    'PyUnicode_FromFormat', 'PyUnicode_FromFormatV', 'PyUnicode_AsWideCharString',
    'PyUnicode_GetSize', 'PyUnicode_GetLength', 'PyUnicode_FromWideChar',
    'PyModule_AddObject', 'PyModule_AddIntConstant', 'PyModule_AddStringConstant',
    'PyModule_GetDef', 'PyModuleDef_Init', 'PyModule_GetState',
    'Py_BuildValue', 'Py_VaBuildValue', 'PyTuple_Pack',
    '_PyArg_Parse_SizeT', '_PyArg_ParseTuple_SizeT',
    '_PyArg_ParseTupleAndKeywords_SizeT', '_PyArg_VaParse_SizeT',
    '_PyArg_VaParseTupleAndKeywords_SizeT',
    '_Py_BuildValue_SizeT', '_Py_VaBuildValue_SizeT',

    'PyErr_Format', 'PyErr_NewException', 'PyErr_NewExceptionWithDoc',
    'PyErr_WarnFormat', '_PyErr_FormatFromCause',
    'PySys_WriteStdout', 'PySys_WriteStderr',

    'PyEval_CallFunction', 'PyEval_CallMethod', 'PyObject_CallFunction',
    'PyObject_CallMethod', 'PyObject_CallFunctionObjArgs', 'PyObject_CallMethodObjArgs',
    '_PyObject_CallFunction_SizeT', '_PyObject_CallMethod_SizeT',

    'PyObject_DelItemString', 'PyObject_GetBuffer', 'PyBuffer_Release',
    '_Py_setfilesystemdefaultencoding',

    'PyCapsule_New', 'PyCapsule_IsValid', 'PyCapsule_GetPointer',
    'PyCapsule_GetName', 'PyCapsule_GetDestructor', 'PyCapsule_GetContext',
    'PyCapsule_SetPointer', 'PyCapsule_SetName', 'PyCapsule_SetDestructor',
    'PyCapsule_SetContext', 'PyCapsule_Import', 'PyCapsule_Type', '_Py_get_capsule_type',

    'PyComplex_AsCComplex', 'PyComplex_FromCComplex',

    'PyObject_AsReadBuffer', 'PyObject_AsWriteBuffer', 'PyObject_CheckReadBuffer',
    'PyBuffer_GetPointer', 'PyBuffer_ToContiguous', 'PyBuffer_FromContiguous',

    'PyImport_ImportModuleLevel',

    'PyOS_getsig', 'PyOS_setsig',
    '_Py_RestoreSignals',
    'PyThread_get_thread_ident', 'PyThread_allocate_lock', 'PyThread_free_lock',
    'PyThread_acquire_lock', 'PyThread_release_lock',
    'PyThread_create_key', 'PyThread_delete_key', 'PyThread_set_key_value',
    'PyThread_get_key_value', 'PyThread_delete_key_value',
    'PyThread_ReInitTLS', 'PyThread_init_thread',
    'PyThread_start_new_thread',

    'PyStructSequence_InitType', 'PyStructSequence_New',
    'PyStructSequence_UnnamedField',

    'PyFunction_Type', 'PyMethod_Type', 'PyRange_Type', 'PyTraceBack_Type',

    'Py_DebugFlag', 'Py_VerboseFlag', 'Py_InteractiveFlag', 'Py_InspectFlag',
    'Py_OptimizeFlag', 'Py_NoSiteFlag', 'Py_BytesWarningFlag', 'Py_UseClassExceptionsFlag',
    'Py_FrozenFlag', 'Py_TabcheckFlag', 'Py_UnicodeFlag', 'Py_IgnoreEnvironmentFlag',
    'Py_DivisionWarningFlag', 'Py_DontWriteBytecodeFlag', 'Py_NoUserSiteDirectory',
    '_Py_QnewFlag', 'Py_Py3kWarningFlag', 'Py_HashRandomizationFlag', '_Py_PackageContext',
    'PyOS_InputHook',

    'PyMem_RawMalloc', 'PyMem_RawCalloc', 'PyMem_RawRealloc', 'PyMem_RawFree',
    'PyMem_Malloc', 'PyMem_Calloc', 'PyMem_Realloc', 'PyMem_Free',
    'PyObject_CallFinalizerFromDealloc',
    '_PyTraceMalloc_Track', '_PyTraceMalloc_Untrack',
    'PyBytes_FromFormat', 'PyBytes_FromFormatV',

    'PyType_FromSpec',
    'Py_IncRef', 'Py_DecRef', 'PyObject_Free', 'PyObject_GC_Del', 'PyType_GenericAlloc',
    '_PyObject_New', '_PyObject_NewVar',
    '_PyObject_GC_Malloc', '_PyObject_GC_New', '_PyObject_GC_NewVar',
    'PyObject_Init', 'PyObject_InitVar',
    'PyTuple_New', '_Py_Dealloc',
]
TYPES = {}
FORWARD_DECLS = []
INIT_FUNCTIONS = []
BOOTSTRAP_FUNCTIONS = []

# this needs to include all prebuilt pto, otherwise segfaults occur
register_global('_Py_NoneStruct',
    'PyObject*', 'space.w_None', header=pypy_decl)
register_global('_Py_TrueStruct',
    'PyObject*', 'space.w_True', header=pypy_decl)
register_global('_Py_FalseStruct',
    'PyObject*', 'space.w_False', header=pypy_decl)
register_global('_Py_NotImplementedStruct',
    'PyObject*', 'space.w_NotImplemented', header=pypy_decl)
register_global('_Py_EllipsisObject',
    'PyObject*', 'space.w_Ellipsis', header=pypy_decl)
register_global('PyDateTimeAPI', 'PyDateTime_CAPI*', 'None')

def build_exported_objects():
    # Standard exceptions
    # PyExc_BaseException, PyExc_Exception, PyExc_ValueError, PyExc_KeyError,
    # PyExc_IndexError, PyExc_IOError, PyExc_OSError, PyExc_TypeError,
    # PyExc_AttributeError, PyExc_OverflowError, PyExc_ImportError,
    # PyExc_NameError, PyExc_MemoryError, PyExc_RuntimeError,
    # PyExc_UnicodeEncodeError, PyExc_UnicodeDecodeError, ...
    global all_exceptions
    all_exceptions = list(exceptions.Module.interpleveldefs)
    for exc_name in all_exceptions:
        if exc_name in ('EnvironmentError', 'IOError', 'WindowsError'):
            # FIXME: aliases of OSError cause a clash of names via
            # export_struct
            continue
        register_global('PyExc_' + exc_name,
            'PyTypeObject*',
            'space.gettypeobject(interp_exceptions.W_%s.typedef)'% (exc_name, ))

    # Common types with their own struct
    for cpyname, pypyexpr in {
        "PyType_Type": "space.w_type",
        "PyBytes_Type": "space.w_bytes",
        "PyUnicode_Type": "space.w_unicode",
        "PyDict_Type": "space.w_dict",
        "PyDictProxy_Type": 'space.gettypeobject(cpyext.dictproxyobject.W_DictProxyObject.typedef)',
        "PyTuple_Type": "space.w_tuple",
        "PyList_Type": "space.w_list",
        "PySet_Type": "space.w_set",
        "PyFrozenSet_Type": "space.w_frozenset",
        "PyBool_Type": "space.w_bool",
        "PyFloat_Type": "space.w_float",
        "PyLong_Type": "space.w_int",
        "PyComplex_Type": "space.w_complex",
        "PyByteArray_Type": "space.w_bytearray",
        "PyMemoryView_Type": "space.w_memoryview",
        "PyBaseObject_Type": "space.w_object",
        '_PyNone_Type': 'space.type(space.w_None)',
        '_PyNotImplemented_Type': 'space.type(space.w_NotImplemented)',
        'PyCell_Type': 'space.gettypeobject(Cell.typedef)',
        'PyModule_Type': 'space.gettypeobject(Module.typedef)',
        'PyProperty_Type': 'space.gettypeobject(W_Property.typedef)',
        'PySlice_Type': 'space.gettypeobject(W_SliceObject.typedef)',
        'PyStaticMethod_Type': 'space.gettypeobject(StaticMethod.typedef)',
        'PyCFunction_Type': 'space.gettypeobject(cpyext.methodobject.W_PyCFunctionObject.typedef)',
        'PyClassMethodDescr_Type': 'space.gettypeobject(cpyext.methodobject.W_PyCClassMethodObject.typedef)',
        'PyGetSetDescr_Type': 'space.gettypeobject(cpyext.typeobject.W_GetSetPropertyEx.typedef)',
        'PyMemberDescr_Type': 'space.gettypeobject(cpyext.typeobject.W_MemberDescr.typedef)',
        'PyMethodDescr_Type': 'space.gettypeobject(cpyext.methodobject.W_PyCMethodObject.typedef)',
        'PyWrapperDescr_Type': 'space.gettypeobject(cpyext.methodobject.W_PyCWrapperObject.typedef)',
<<<<<<< HEAD
        'PyInstanceMethod_Type': 'space.gettypeobject(cpyext.classobject.InstanceMethod.typedef)',
=======
        'PyBufferable_Type': 'space.gettypeobject(W_Bufferable.typedef)',
>>>>>>> 6f446d69
        }.items():
        register_global(cpyname, 'PyTypeObject*', pypyexpr, header=pypy_decl)

    for cpyname in '''PyMethodObject PyListObject PyLongObject
                      PyBaseExceptionObject'''.split():
        FORWARD_DECLS.append('typedef struct { PyObject_HEAD } %s'
                             % (cpyname, ))
build_exported_objects()


class CpyextTypeSpace(CTypeSpace):
    def decl(self, cdef, error=_NOT_SPECIFIED, header=DEFAULT_HEADER,
            result_is_ll=False):
        def decorate(func):
            return api_func_from_cdef(
                func, cdef, self, error=error, header=header,
                result_is_ll=result_is_ll)
        return decorate


CPYEXT_BASE_HEADERS = ['sys/types.h', 'stdarg.h', 'stdio.h', 'stddef.h']
cts = CpyextTypeSpace(headers=CPYEXT_BASE_HEADERS)
cts.parse_header(parse_dir / 'cpyext_object.h')

Py_ssize_t = cts.gettype('Py_ssize_t')
Py_ssize_tP = cts.gettype('Py_ssize_t *')
size_t = rffi.ULONG
ADDR = lltype.Signed

# Note: as a special case, "PyObject" is the pointer type in RPython,
# corresponding to "PyObject *" in C.  We do that only for PyObject.
# For example, "PyTypeObject" is the struct type even in RPython.
PyTypeObject = cts.gettype('PyTypeObject')
PyTypeObjectPtr = cts.gettype('PyTypeObject *')
PyObjectStruct = cts.gettype('PyObject')
PyObject = cts.gettype('PyObject *')
PyObjectFields = (("ob_refcnt", lltype.Signed),
                  ("ob_pypy_link", lltype.Signed),
                  ("ob_type", PyTypeObjectPtr))
PyVarObjectFields = PyObjectFields + (("ob_size", Py_ssize_t), )
PyVarObjectStruct = cts.gettype('PyVarObject')
PyVarObject = cts.gettype('PyVarObject *')

Py_buffer = cts.gettype('Py_buffer')
Py_bufferP = cts.gettype('Py_buffer *')


@specialize.memo()
def is_PyObject(TYPE):
    if not isinstance(TYPE, lltype.Ptr):
        return False
    if TYPE == PyObject:
        return True
    assert not isinstance(TYPE.TO, lltype.ForwardReference)
    return hasattr(TYPE.TO, 'c_ob_refcnt') and hasattr(TYPE.TO, 'c_ob_type')

# a pointer to PyObject
PyObjectP = rffi.CArrayPtr(PyObject)

# int *
INTP_real = rffi.CArrayPtr(rffi.INT_real)

def configure_types():
    for config in (CConfig, CConfig2):
        for name, TYPE in rffi_platform.configure(config).iteritems():
            if name in TYPES:
                TYPES[name].become(TYPE)

def build_type_checkers(type_name, cls=None):
    """
    Builds two api functions: Py_XxxCheck() and Py_XxxCheckExact().
    - if `cls` is None, the type is space.w_[type].
    - if `cls` is a string, it is the name of a space attribute, e.g. 'w_str'.
    - else `cls` must be a W_Class with a typedef.
    """
    if cls is None:
        attrname = "w_" + type_name.lower()
        def get_w_type(space):
            return getattr(space, attrname)
    elif isinstance(cls, str):
        def get_w_type(space):
            return getattr(space, cls)
    else:
        def get_w_type(space):
            return space.gettypeobject(cls.typedef)
    check_name = "Py" + type_name + "_Check"

    @cts.decl("int %s(void * obj)" % check_name, error=CANNOT_FAIL)
    def check(space, w_obj):
        "Implements the Py_Xxx_Check function"
        w_obj_type = space.type(w_obj)
        w_type = get_w_type(space)
        return (space.is_w(w_obj_type, w_type) or
                space.issubtype_w(w_obj_type, w_type))

    @cts.decl("int %sExact(void * obj)" % check_name, error=CANNOT_FAIL)
    def check_exact(space, w_obj):
        "Implements the Py_Xxx_CheckExact function"
        w_obj_type = space.type(w_obj)
        w_type = get_w_type(space)
        return space.is_w(w_obj_type, w_type)

    return check, check_exact

def build_type_checkers_flags(type_name, cls=None, flagsubstr=None):
    """
    Builds two api functions: Py_XxxCheck() and Py_XxxCheckExact()
    Does not export the functions, assumes they are macros in the *. files
    check will try a fast path via pto flags
    """
    if cls is None:
        attrname = "w_" + type_name.lower()
        def get_w_type(space):
            return getattr(space, attrname)
    else:
        def get_w_type(space):
            return getattr(space, cls)
    if flagsubstr is None:
       tp_flag_str = 'Py_TPFLAGS_%s_SUBCLASS' % type_name.upper()
    else:
       tp_flag_str = 'Py_TPFLAGS_%s_SUBCLASS' % flagsubstr
    check_name = "Py" + type_name + "_Check"
    tp_flag = globals()[tp_flag_str]

    @specialize.argtype(1)
    def check(space, pto):
        from pypy.module.cpyext.pyobject import is_pyobj, as_pyobj
        "Implements the Py_Xxx_Check function"
        if is_pyobj(pto):
            return (pto.c_ob_type.c_tp_flags & tp_flag) == tp_flag
        w_obj_type = space.type(pto)
        w_type = get_w_type(space)
        return (space.is_w(w_obj_type, w_type) or
                space.issubtype_w(w_obj_type, w_type))

    def check_exact(space, w_obj):
        "Implements the Py_Xxx_CheckExact function"
        w_obj_type = space.type(w_obj)
        w_type = get_w_type(space)
        return space.is_w(w_obj_type, w_type)

    return check, check_exact

pypy_debug_catch_fatal_exception = rffi.llexternal('pypy_debug_catch_fatal_exception', [], lltype.Void)


# ____________________________________________________________


class WrapperCache(object):
    def __init__(self, space):
        self.space = space
        self.wrapper_gens = {}    # {signature: WrapperGen()}

class WrapperGen(object):
    wrapper_second_level = None
    A = lltype.Array(lltype.Char)

    def __init__(self, space, signature):
        self.space = space
        self.signature = signature

    def make_wrapper(self, callable):
        if self.wrapper_second_level is None:
            self.wrapper_second_level = make_wrapper_second_level(
                self.space, *self.signature)
        wrapper_second_level = self.wrapper_second_level

        name = callable.__name__
        pname = lltype.malloc(self.A, len(name), flavor='raw', immortal=True)
        for i in range(len(name)):
            pname[i] = name[i]

        def wrapper(*args):
            # no GC here, not even any GC object
            return wrapper_second_level(callable, pname, *args)

        wrapper.__name__ = "wrapper for %r" % (callable, )
        return wrapper



@dont_inline
def _unpack_name(pname):
    return ''.join([pname[i] for i in range(len(pname))])

@dont_inline
def deadlock_error(funcname):
    funcname = _unpack_name(funcname)
    fatalerror_notb("GIL deadlock detected when a CPython C extension "
                    "module calls '%s'" % (funcname,))

@dont_inline
def no_gil_error(funcname):
    funcname = _unpack_name(funcname)
    fatalerror_notb("GIL not held when a CPython C extension "
                    "module calls '%s'" % (funcname,))

@dont_inline
def not_supposed_to_fail(funcname):
    funcname = _unpack_name(funcname)
    print "Error in cpyext, CPython compatibility layer:"
    print "The function", funcname, "was not supposed to fail"
    raise SystemError

@dont_inline
def unexpected_exception(funcname, e, tb):
    funcname = _unpack_name(funcname)
    print 'Fatal error in cpyext, CPython compatibility layer, calling',funcname
    print 'Either report a bug or consider not using this particular extension'
    if not we_are_translated():
        if tb is None:
            tb = sys.exc_info()[2]
        import traceback
        traceback.print_exc()
        if sys.stdout == sys.__stdout__:
            import pdb; pdb.post_mortem(tb)
        # we can't do much here, since we're in ctypes, swallow
    else:
        print str(e)
        pypy_debug_catch_fatal_exception()
        assert False

def _restore_gil_state(pygilstate_release, gilstate, gil_release, _gil_auto, tid):
    from rpython.rlib import rgil
    # see "Handling of the GIL" above
    assert cpyext_glob_tid_ptr[0] == 0
    if pygilstate_release:
        from pypy.module.cpyext import pystate
        unlock = (gilstate == pystate.PyGILState_UNLOCKED)
    else:
        unlock = gil_release or _gil_auto
    if unlock:
        rgil.release()
    else:
        cpyext_glob_tid_ptr[0] = tid


def make_wrapper_second_level(space, argtypesw, restype,
                              result_kind, error_value, gil):
    from rpython.rlib import rgil
    argtypes_enum_ui = unrolling_iterable(enumerate(argtypesw))
    fatal_value = restype._defl()
    gil_auto_workaround = (gil is None)  # automatically detect when we don't
                                         # have the GIL, and acquire/release it
    gil_acquire = (gil == "acquire" or gil == "around")
    gil_release = (gil == "release" or gil == "around")
    pygilstate_ensure = (gil == "pygilstate_ensure")
    pygilstate_release = (gil == "pygilstate_release")
    assert (gil is None or gil_acquire or gil_release
            or pygilstate_ensure or pygilstate_release)
    expected_nb_args = len(argtypesw) + pygilstate_ensure

    if isinstance(restype, lltype.Ptr) and error_value == 0:
        error_value = lltype.nullptr(restype.TO)
    if error_value is not CANNOT_FAIL:
        assert lltype.typeOf(error_value) == lltype.typeOf(fatal_value)

    def invalid(err):
        "NOT_RPYTHON: translation-time crash if this ends up being called"
        raise ValueError(err)

    def wrapper_second_level(callable, pname, *args):
        from pypy.module.cpyext.pyobject import make_ref, from_ref, is_pyobj
        from pypy.module.cpyext.pyobject import as_pyobj
        from pypy.module.cpyext import pystate
        # we hope that malloc removal removes the newtuple() that is
        # inserted exactly here by the varargs specializer

        # see "Handling of the GIL" above (careful, we don't have the GIL here)
        tid = rthread.get_or_make_ident()
        _gil_auto = False
        if gil_auto_workaround and cpyext_glob_tid_ptr[0] != tid:
            # replace '-1' with the real tid, now that we have the tid
            if cpyext_glob_tid_ptr[0] == -1:
                cpyext_glob_tid_ptr[0] = tid
            else:
                _gil_auto = True
        if _gil_auto or gil_acquire:
            if cpyext_glob_tid_ptr[0] == tid:
                deadlock_error(pname)
            rgil.acquire()
            assert cpyext_glob_tid_ptr[0] == 0
        elif pygilstate_ensure:
            if cpyext_glob_tid_ptr[0] == tid:
                cpyext_glob_tid_ptr[0] = 0
                args += (pystate.PyGILState_LOCKED,)
            else:
                rgil.acquire()
                args += (pystate.PyGILState_UNLOCKED,)
        else:
            if cpyext_glob_tid_ptr[0] != tid:
                no_gil_error(pname)
            cpyext_glob_tid_ptr[0] = 0
        if pygilstate_release:
            gilstate = rffi.cast(lltype.Signed, args[-1])
        else:
            gilstate = pystate.PyGILState_IGNORE

        rffi.stackcounter.stacks_counter += 1
        llop.gc_stack_bottom(lltype.Void)   # marker for trackgcroot.py
        retval = fatal_value
        boxed_args = ()
        tb = None
        state = space.fromcache(State)
        try:
            if not we_are_translated() and DEBUG_WRAPPER:
                print >>sys.stderr, callable,
            assert len(args) == expected_nb_args
            for i, (typ, is_wrapped) in argtypes_enum_ui:
                arg = args[i]
                if is_PyObject(typ) and is_wrapped:
                    assert is_pyobj(arg)
                    arg_conv = from_ref(space, rffi.cast(PyObject, arg))
                elif typ == rffi.VOIDP and is_wrapped:
                    # Many macros accept a void* so that one can pass a
                    # PyObject* or a PySomeSubtype*.
                    arg_conv = from_ref(space, rffi.cast(PyObject, arg))
                else:
                    arg_conv = arg
                boxed_args += (arg_conv, )
            if pygilstate_ensure:
                boxed_args += (args[-1], )
            try:
                result = callable(space, *boxed_args)
                if not we_are_translated() and DEBUG_WRAPPER:
                    print >>sys.stderr, " DONE"
            except OperationError as e:
                failed = True
                state.set_exception(e)
            except BaseException as e:
                failed = True
                if not we_are_translated():
                    tb = sys.exc_info()[2]
                    message = repr(e)
                    import traceback
                    traceback.print_exc()
                else:
                    message = str(e)
                state.set_exception(OperationError(space.w_SystemError,
                                                   space.newtext(message)))
            except rstackovf.StackOverflow as e:
                rstackovf.check_stack_overflow()
                failed = True
                state.set_exception(OperationError(space.w_RuntimeError,
                         space.newtext("maximum recursion depth exceeded")))
            else:
                failed = False

            if failed:
                if error_value is CANNOT_FAIL:
                    raise not_supposed_to_fail(pname)
                retval = error_value

            elif is_PyObject(restype):
                if is_pyobj(result):
                    if result_kind != "L":
                        raise invalid("missing result_is_ll=True")
                else:
                    if result_kind == "L":
                        raise invalid("result_is_ll=True but not ll PyObject")
                    if result_kind == "B":    # borrowed
                        result = as_pyobj(space, result)
                    else:
                        result = make_ref(space, result)
                retval = rffi.cast(restype, result)

            elif restype is not lltype.Void:
                retval = rffi.cast(restype, result)

        except Exception as e:
            unexpected_exception(pname, e, tb)
            _restore_gil_state(pygilstate_release, gilstate, gil_release, _gil_auto, tid)
            state.check_and_raise_exception(always=True)
            return fatal_value

        assert lltype.typeOf(retval) == restype
        rffi.stackcounter.stacks_counter -= 1

        _restore_gil_state(pygilstate_release, gilstate, gil_release, _gil_auto, tid)
        return retval

    wrapper_second_level._dont_inline_ = True
    return wrapper_second_level


def setup_init_functions(eci, prefix):
    # jump through hoops to avoid releasing the GIL during initialization
    # of the cpyext module.  The C functions are called with no wrapper,
    # but must not do anything like calling back PyType_Ready().  We
    # use them just to get a pointer to the PyTypeObjects defined in C.
    get_capsule_type = rffi.llexternal('_%s_get_capsule_type' % prefix,
                                       [], PyTypeObjectPtr,
                                       compilation_info=eci, _nowrapper=True)
    setdefenc = rffi.llexternal('_%s_setfilesystemdefaultencoding' % prefix,
                                [rffi.CCHARP], lltype.Void,
                                compilation_info=eci, _nowrapper=True)
    @init_function
    def init_types(space):
        from pypy.module.cpyext.typeobject import py_type_ready
        from pypy.module.sys.interp_encoding import getfilesystemencoding
        py_type_ready(space, get_capsule_type())
        s = space.text_w(getfilesystemencoding(space))
        setdefenc(rffi.str2charp(s, track_allocation=False))  # "leaks"

    from pypy.module.posix.interp_posix import add_fork_hook
    global py_fatalerror
    py_fatalerror = rffi.llexternal('%s_FatalError' % prefix,
                                    [CONST_STRING], lltype.Void,
                                    compilation_info=eci)
    _reinit_tls = rffi.llexternal('%sThread_ReInitTLS' % prefix, [],
                                  lltype.Void, compilation_info=eci)
    def reinit_tls(space):
        _reinit_tls()
    add_fork_hook('child', reinit_tls)


def attach_c_functions(space, eci, prefix):
    state = space.fromcache(State)
    state.C._Py_Dealloc = rffi.llexternal(
        mangle_name(prefix, '_Py_Dealloc'),
        [PyObject], lltype.Void,
        compilation_info=eci,
        _nowrapper=True)
    state.C.PyObject_Free = rffi.llexternal(
        mangle_name(prefix, 'PyObject_Free'),
        [rffi.VOIDP], lltype.Void,
        compilation_info=eci,
        _nowrapper=True)
    state.C.PyType_GenericAlloc = rffi.llexternal(
        mangle_name(prefix, 'PyType_GenericAlloc'),
        [PyTypeObjectPtr, Py_ssize_t], PyObject,
        compilation_info=eci,
        _nowrapper=True)
    state.C._PyPy_int_dealloc = rffi.llexternal(
        '_PyPy_int_dealloc', [PyObject], lltype.Void,
        compilation_info=eci, _nowrapper=True)
    state.C.PyTuple_New = rffi.llexternal(
        mangle_name(prefix, 'PyTuple_New'),
        [Py_ssize_t], PyObject,
        compilation_info=eci,
        _nowrapper=True)
    state.C._PyPy_tuple_dealloc = rffi.llexternal(
        '_PyPy_tuple_dealloc', [PyObject], lltype.Void,
        compilation_info=eci, _nowrapper=True)
    _, state.C.set_marker = rffi.CExternVariable(
                   rffi.VOIDP, '_pypy_rawrefcount_w_marker_deallocating',
                   eci, _nowrapper=True, c_type='void *')
    state.C._PyPy_subtype_dealloc = rffi.llexternal(
        '_PyPy_subtype_dealloc', [PyObject], lltype.Void,
        compilation_info=eci, _nowrapper=True)
    state.C._PyPy_object_dealloc = rffi.llexternal(
        '_PyPy_object_dealloc', [PyObject], lltype.Void,
        compilation_info=eci, _nowrapper=True)
    FUNCPTR = lltype.Ptr(lltype.FuncType([], rffi.INT))
    state.C.get_pyos_inputhook = rffi.llexternal(
        '_PyPy_get_PyOS_InputHook', [], FUNCPTR,
        compilation_info=eci, _nowrapper=True)


def init_function(func):
    INIT_FUNCTIONS.append(func)
    return func

def bootstrap_function(func):
    BOOTSTRAP_FUNCTIONS.append(func)
    return func

def run_bootstrap_functions(space):
    for func in BOOTSTRAP_FUNCTIONS:
        func(space)

#_____________________________________________________
# Build the bridge DLL, Allow extension DLLs to call
# back into Pypy space functions
# Do not call this more than once per process
def build_bridge(space):
    "NOT_RPYTHON"
    from rpython.translator.c.database import LowLevelDatabase
    use_micronumpy = setup_micronumpy(space)
    db = LowLevelDatabase()
    prefix = 'cpyexttest'

    generate_decls_and_callbacks(db, prefix=prefix)

    # Structure declaration code
    functions = []
    members = []
    structindex = {}
    for header, header_functions in FUNCTIONS_BY_HEADER.iteritems():
        for name, func in header_functions.iteritems():
            functions.append(func.get_ctypes_impl(name, db))
            members.append(func.get_ptr_decl(name, db))
            structindex[name] = len(structindex)
    structmembers = '\n'.join(members)
    struct_declaration_code = """\
    struct PyPyAPI {
    %(members)s
    } _pypyAPI;
    RPY_EXTERN struct PyPyAPI* pypyAPI;
    struct PyPyAPI* pypyAPI = &_pypyAPI;
    """ % dict(members=structmembers)

    global_objects = []
    for name in all_exceptions:
        global_objects.append('PyTypeObject _PyExc_%s;' % name)
    global_code = '\n'.join(global_objects)

    prologue = ("#include <Python.h>\n" +
                "#include <structmember.h>\n" +
                "#include <marshal.h>\n" +
                ("#include <pypy_numpy.h>\n" if use_micronumpy else "") +
                "#include <src/thread.c>\n")
    code = (prologue +
            struct_declaration_code +
            global_code +
            '\n' +
            '\n'.join(functions))

    eci = build_eci(code, use_micronumpy, translating=False)
    eci = eci.compile_shared_lib(
        outputfilename=str(udir / "module_cache" / "pypyapi"))
    space.fromcache(State).install_dll(eci)
    modulename = py.path.local(eci.libraries[-1])

    attach_c_functions(space, eci, prefix)
    run_bootstrap_functions(space)

    # load the bridge, and init structure
    bridge = ctypes.CDLL(str(modulename), mode=ctypes.RTLD_GLOBAL)

    # populate static data
    builder = space.fromcache(State).builder = TestingObjBuilder()
    for name, (typ, expr) in GLOBALS.iteritems():
        if '#' in name:
            name, header = name.split('#')
            assert typ in ('PyObject*', 'PyTypeObject*', 'PyIntObject*')
            isptr = False
        elif name.startswith('PyExc_'):
            isptr = False
        elif typ == 'PyDateTime_CAPI*':
            isptr = True
        else:
            raise ValueError("Unknown static data: %s %s" % (typ, name))

        from pypy.module import cpyext    # for the eval() below
        w_obj = eval(expr)
        INTERPLEVEL_API[name] = w_obj

        mname = mangle_name(prefix, name)
        if isptr:
            assert typ == 'PyDateTime_CAPI*'
            value = w_obj
            ptr = ctypes.c_void_p.in_dll(bridge, mname)
            ptr.value = ctypes.cast(ll2ctypes.lltype2ctypes(value),
                                    ctypes.c_void_p).value
        elif typ in ('PyObject*', 'PyTypeObject*'):
            if name.startswith('PyExc_'):
                # we already have the pointer
                in_dll = ll2ctypes.get_ctypes_type(PyObject).in_dll(bridge, mname)
                py_obj = ll2ctypes.ctypes2lltype(PyObject, in_dll)
            else:
                # we have a structure, get its address
                in_dll = ll2ctypes.get_ctypes_type(PyObject.TO).in_dll(bridge, mname)
                py_obj = ll2ctypes.ctypes2lltype(PyObject, ctypes.pointer(in_dll))
            builder.prepare(py_obj, w_obj)

    pypyAPI = ctypes.POINTER(ctypes.c_void_p).in_dll(bridge, 'pypyAPI')

    # implement structure initialization code
    for header, header_functions in FUNCTIONS_BY_HEADER.iteritems():
        for name, func in header_functions.iteritems():
            pypyAPI[structindex[name]] = ctypes.cast(
                ll2ctypes.lltype2ctypes(func.get_llhelper(space)),
                ctypes.c_void_p)

    # we need to call this *after* the init code above, because it might
    # indirectly call some functions which are attached to pypyAPI (e.g., we
    # if do tuple_attach of the prebuilt empty tuple, we need to call
    # _PyPy_Malloc)
    builder.attach_all(space)

    setup_init_functions(eci, prefix)
    return modulename.new(ext='')

def attach_recursively(space, static_pyobjs, static_objs_w, attached_objs, i):
    # Start at i but make sure all the base classes are already attached
    from pypy.module.cpyext.pyobject import get_typedescr, make_ref
    if i in attached_objs:
        return
    py_obj = static_pyobjs[i]
    w_obj = static_objs_w[i]
    w_base = None
    # w_obj can be NotImplemented, which is not a W_TypeObject
    if isinstance(w_obj, W_TypeObject):
        bases_w = w_obj.bases_w
        if bases_w:
            w_base = find_best_base(bases_w)
        if w_base:
            try:
                j = static_objs_w.index(w_base)
            except ValueError:
                j = -1
            if j >=0 and j not in attached_objs:
                attach_recursively(space, static_pyobjs, static_objs_w,
                                                 attached_objs, j)
    w_type = space.type(w_obj)
    typedescr = get_typedescr(w_type.layout.typedef)
    py_obj.c_ob_type = rffi.cast(PyTypeObjectPtr,
                                 make_ref(space, w_type))
    typedescr.attach(space, py_obj, w_obj)
    attached_objs.append(i)


class StaticObjectBuilder(object):
    def __init__(self):
        self.static_pyobjs = []
        self.static_objs_w = []
        self.cpyext_type_init = None
        #
        # add a "method" that is overridden in setup_library()
        # ('self.static_pyobjs' is completely ignored in that case)
        self.get_static_pyobjs = lambda: self.static_pyobjs

    def prepare(self, py_obj, w_obj):
        "NOT_RPYTHON"
        if py_obj:
            py_obj.c_ob_refcnt = 1     # 1 for kept immortal
        self.static_pyobjs.append(py_obj)
        self.static_objs_w.append(w_obj)

    def attach_all(self, space):
        # this is RPython, called once in pypy-c when it imports cpyext
        from pypy.module.cpyext.typeobject import finish_type_1, finish_type_2
        from pypy.module.cpyext.pyobject import track_reference
        #
        static_pyobjs = self.get_static_pyobjs()
        static_objs_w = self.static_objs_w
        for i in range(len(static_objs_w)):
            track_reference(space, static_pyobjs[i], static_objs_w[i])
        #
        self.cpyext_type_init = []
        attached_objs = []
        for i in range(len(static_objs_w)):
            attach_recursively(space, static_pyobjs, static_objs_w, attached_objs, i)
        cpyext_type_init = self.cpyext_type_init
        self.cpyext_type_init = None
        for pto, w_type in cpyext_type_init:
            finish_type_1(space, pto)
            finish_type_2(space, pto, w_type)

class TestingObjBuilder(StaticObjectBuilder):
    """The StaticObjectBuilder used in tests."""

class TranslationObjBuilder(StaticObjectBuilder):
    """The StaticObjectBuilder used during translation."""


def mangle_name(prefix, name):
    if name.startswith('Py'):
        return prefix + name[2:]
    elif name.startswith('_Py'):
        return '_' + prefix + name[3:]
    else:
        raise ValueError("Error converting '%s'" % name)

def write_header(header_name, decls):
    lines = [
        '''
#ifdef _WIN64
/* this check is for sanity, but also because the 'temporary fix'
   below seems to become permanent and would cause unexpected
   nonsense on Win64---but note that it's not the only reason for
   why Win64 is not supported!  If you want to help, see
   http://doc.pypy.org/en/latest/windows.html#what-is-missing-for-a-full-64-bit-translation
   */
#  error "PyPy does not support 64-bit on Windows.  Use Win32"
#endif
''',
        '#include "cpyext_object.h"',
        '#define Signed   Py_ssize_t     /* xxx temporary fix */',
        '#define Unsigned unsigned long  /* xxx temporary fix */',
        '',] + decls + [
        '',
        '#undef Signed    /* xxx temporary fix */',
        '#undef Unsigned  /* xxx temporary fix */',
        '']
    decl_h = udir.join(header_name)
    decl_h.write('\n'.join(lines))

def generate_decls_and_callbacks(db, prefix=''):
    "NOT_RPYTHON"
    pypy_macros = []
    for name in SYMBOLS_C:
        newname = mangle_name(prefix, name)
        pypy_macros.append('#define %s %s' % (name, newname))

    # Generate defines
    for macro_name, size in [
        ("SIZEOF_LONG_LONG", rffi.LONGLONG),
        ("SIZEOF_VOID_P", rffi.VOIDP),
        ("SIZEOF_SIZE_T", rffi.SIZE_T),
        ("SIZEOF_TIME_T", rffi.TIME_T),
        ("SIZEOF_LONG", rffi.LONG),
        ("SIZEOF_SHORT", rffi.SHORT),
        ("SIZEOF_INT", rffi.INT),
        ("SIZEOF_FLOAT", rffi.FLOAT),
        ("SIZEOF_DOUBLE", rffi.DOUBLE),
    ]:
        pypy_macros.append("#define %s %s" % (macro_name, rffi.sizeof(size)))
    pypy_macros.append('')

    pypy_macros_h = udir.join('pypy_macros.h')
    pypy_macros_h.write('\n'.join(pypy_macros))

    # generate function decls
    decls = defaultdict(list)
    for decl in FORWARD_DECLS:
        decls[pypy_decl].append("%s;" % (decl,))
    decls[pypy_decl].append("""
/* hack for https://bugs.python.org/issue29943 */

PyAPI_FUNC(int) %s(PyObject *arg0,
                    Signed arg1, Signed *arg2,
                    Signed *arg3, Signed *arg4, Signed *arg5);
#ifdef __GNUC__
__attribute__((__unused__))
#endif
static int PySlice_GetIndicesEx(PyObject *arg0, Py_ssize_t arg1,
        Py_ssize_t *arg2, Py_ssize_t *arg3, Py_ssize_t *arg4,
        Py_ssize_t *arg5) {
    return %s(arg0, arg1, arg2, arg3,
                arg4, arg5);
}""" % ((mangle_name(prefix, 'PySlice_GetIndicesEx'),)*2))

    for header_name, header_functions in FUNCTIONS_BY_HEADER.iteritems():
        header = decls[header_name]
        for name, func in sorted(header_functions.iteritems()):
            _name = mangle_name(prefix, name)
            header.append("#define %s %s" % (name, _name))
            header.append(func.get_api_decl(name, db))

    for name, (typ, expr) in GLOBALS.iteritems():
        if '#' in name:
            name, header = name.split("#")
            typ = typ.replace("*", "")
        elif name.startswith('PyExc_'):
            typ = 'PyObject*'
            header = pypy_decl
        decls[header].append('#define %s %s' % (name, mangle_name(prefix, name)))
        decls[header].append('PyAPI_DATA(%s) %s;' % (typ, name))

    for header_name, header_decls in decls.iteritems():
        write_header(header_name, header_decls)

separate_module_files = [source_dir / "varargwrapper.c",
                         source_dir / "pyerrors.c",
                         source_dir / "modsupport.c",
                         source_dir / "getargs.c",
                         source_dir / "abstract.c",
                         source_dir / "unicodeobject.c",
                         source_dir / "mysnprintf.c",
                         source_dir / "pythonrun.c",
                         source_dir / "sysmodule.c",
                         source_dir / "complexobject.c",
                         source_dir / "structseq.c",
                         source_dir / "capsule.c",
                         source_dir / "pysignals.c",
                         source_dir / "pythread.c",
                         source_dir / "missing.c",
                         source_dir / "pymem.c",
                         source_dir / "bytesobject.c",
                         source_dir / "import.c",
                         source_dir / "_warnings.c",
                         source_dir / "pylifecycle.c",
                         source_dir / "object.c",
                         source_dir / "typeobject.c",
                         source_dir / "tupleobject.c",
                         ]

def build_eci(code, use_micronumpy=False, translating=False):
    "NOT_RPYTHON"
    # Build code and get pointer to the structure
    kwds = {}

    compile_extra=['-DPy_BUILD_CORE']

    if translating:
        kwds["includes"] = ['Python.h'] # this is our Python.h
    else:
        if sys.platform == "win32":
            # '%s' undefined; assuming extern returning int
            compile_extra.append("/we4013")
            # Sometimes the library is wrapped into another DLL, ensure that
            # the correct bootstrap code is installed
            kwds["link_extra"] = ["msvcrt.lib"]
        elif sys.platform.startswith('linux'):
            compile_extra.append("-Werror=implicit-function-declaration")
            compile_extra.append('-g')

    # Generate definitions for global structures
    structs = ["#include <Python.h>"]
    if use_micronumpy:
        structs.append('#include <pypy_numpy.h> /* api.py line 1223 */')
    for name, (typ, expr) in GLOBALS.iteritems():
        if '#' in name:
            structs.append('%s %s;' % (typ[:-1], name.split('#')[0]))
        elif name.startswith('PyExc_'):
            structs.append('PyTypeObject _%s;' % (name,))
            structs.append('PyObject* %s = (PyObject*)&_%s;' % (name, name))
        elif typ == 'PyDateTime_CAPI*':
            structs.append('%s %s = NULL;' % (typ, name))
    struct_source = '\n'.join(structs)

    separate_module_sources = [code, struct_source]

    if sys.platform == 'win32':
        get_pythonapi_source = '''
        RPY_EXTERN
        HANDLE pypy_get_pythonapi_handle() {
            MEMORY_BASIC_INFORMATION  mi;
            memset(&mi, 0, sizeof(mi));

            if( !VirtualQueryEx(GetCurrentProcess(), &pypy_get_pythonapi_handle,
                                &mi, sizeof(mi)) )
                return 0;

            return (HMODULE)mi.AllocationBase;
        }
        '''
        separate_module_sources.append(get_pythonapi_source)
        kwds['post_include_bits'] = ['#include <windows.h>',
                            'RPY_EXTERN HANDLE pypy_get_pythonapi_handle();',
                                    ]

    eci = ExternalCompilationInfo(
        include_dirs=include_dirs,
        separate_module_files= separate_module_files,
        separate_module_sources=separate_module_sources,
        compile_extra=compile_extra,
        **kwds
        )

    return eci

def setup_micronumpy(space):
    # py3k
    return False

    use_micronumpy = space.config.objspace.usemodules.micronumpy
    if not use_micronumpy:
        return use_micronumpy
    # import registers api functions by side-effect, we also need HEADER
    from pypy.module.cpyext.ndarrayobject import HEADER
    global separate_module_files
    register_global("PyArray_Type",
        'PyTypeObject*',  "space.gettypeobject(W_NDimArray.typedef)",
        header=HEADER)
    separate_module_files.append(source_dir / "ndarrayobject.c")
    return use_micronumpy

def setup_library(space):
    "NOT_RPYTHON"
    from rpython.translator.c.database import LowLevelDatabase
    use_micronumpy = setup_micronumpy(space)
    db = LowLevelDatabase()
    prefix = 'PyPy'

    generate_decls_and_callbacks(db, prefix=prefix)

    code = "#include <Python.h>\n"
    if use_micronumpy:
        code += "#include <pypy_numpy.h> /* api.py line 1290 */\n"

    eci = build_eci(code, use_micronumpy, translating=True)
    space.fromcache(State).install_dll(eci)

    attach_c_functions(space, eci, prefix)
    run_bootstrap_functions(space)

    # emit uninitialized static data
    builder = space.fromcache(State).builder = TranslationObjBuilder()
    lines = ['PyObject *pypy_static_pyobjs[] = {\n']
    include_lines = ['RPY_EXTERN PyObject *pypy_static_pyobjs[];\n']
    for name, (typ, expr) in sorted(GLOBALS.items()):
        if '#' in name:
            name, header = name.split('#')
            assert typ in ('PyObject*', 'PyTypeObject*')
            typ = typ[:-1]
            mname = mangle_name(prefix, name)
            include_lines.append('#define %s %s\n' % (name, mname))
        elif name.startswith('PyExc_'):
            typ = 'PyTypeObject'
            name = '_' + name
        elif typ == 'PyDateTime_CAPI*':
            continue
        else:
            raise ValueError("Unknown static data: %s %s" % (typ, name))

        from pypy.module import cpyext     # for the eval() below
        w_obj = eval(expr)
        builder.prepare(None, w_obj)
        lines.append('\t(PyObject *)&%s,\n' % (name,))
        include_lines.append('RPY_EXPORTED %s %s;\n' % (typ, name))

    lines.append('};\n')
    eci2 = configure_eci.merge(ExternalCompilationInfo(
        separate_module_sources = [''.join(lines)],
        post_include_bits = [''.join(include_lines)],
        ))
    # override this method to return a pointer to this C array directly
    builder.get_static_pyobjs = rffi.CExternVariable(
        PyObjectP, 'pypy_static_pyobjs', eci2, c_type='PyObject **',
        getter_only=True, declare_as_extern=False)

    for header, header_functions in FUNCTIONS_BY_HEADER.iteritems():
        for name, func in header_functions.iteritems():
            newname = mangle_name(prefix, name)
            deco = entrypoint_lowlevel("cpyext", func.argtypes, newname,
                                        relax=True)
            deco(func.get_wrapper(space))

    setup_init_functions(eci, prefix)
    trunk_include = pypydir.dirpath() / 'include'
    copy_header_files(cts, trunk_include, use_micronumpy)


def create_extension_module(space, w_spec):
    # note: this is used both to load CPython-API-style C extension
    # modules (cpyext) and to load CFFI-style extension modules
    # (_cffi_backend).  Any of the two can be disabled at translation
    # time, though.  For this reason, we need to be careful about the
    # order of things here.
    from rpython.rlib import rdynload

    w_name = space.getattr(w_spec, space.newtext("name"))
    name = space.text_w(w_name)
    path = space.text_w(space.getattr(w_spec, space.newtext("origin")))

    if os.sep not in path:
        path = os.curdir + os.sep + path      # force a '/' in the path
    try:
        ll_libname = rffi.str2charp(path)
        try:
            if WIN32:
                # Allow other DLLs in the same directory with "path"
                dll = rdynload.dlopenex(ll_libname)
            else:
                dll = rdynload.dlopen(ll_libname, space.sys.dlopenflags)
        finally:
            lltype.free(ll_libname, flavor='raw')
    except rdynload.DLOpenError as e:
        w_path = space.newfilename(path)
        raise raise_import_error(space,
            space.newfilename(e.msg), w_name, w_path)
    look_for = None
    #
    if space.config.objspace.usemodules._cffi_backend:
        basename = name.split('.')[-1]
        look_for = '_cffi_pypyinit_%s' % (basename,)
        try:
            initptr = rdynload.dlsym(dll, look_for)
        except KeyError:
            pass
        else:
            try:
                from pypy.module._cffi_backend import cffi1_module
                return cffi1_module.load_cffi1_module(space, name, path, initptr)
            except:
                rdynload.dlclose(dll)
                raise
    #
    if space.config.objspace.usemodules.cpyext:
        also_look_for = get_init_name(space, w_name)
        try:
            initptr = rdynload.dlsym(dll, also_look_for)
        except KeyError:
            pass
        else:
            return create_cpyext_module(space, w_spec, name, path, dll, initptr)
        if look_for is not None:
            look_for += ' or ' + also_look_for
        else:
            look_for = also_look_for
    assert look_for is not None
    msg = b"function %s not found in library %s" % (
        look_for, space.utf8_w(space.newfilename(path)))
    w_path = space.newfilename(path)
    raise_import_error(space, space.newtext(msg), w_name, w_path)

def get_init_name(space, w_name):
    name = space.utf8_w(w_name)
    basename = name.split('.')[-1]
    if rutf8.first_non_ascii_char(basename) == -1:
        return 'PyInit_%s' % (basename,)
    basename = space.bytes_w(encode_object(
        space, space.newtext(basename), 'punycode', None))
    basename = basename.replace('-', '_')
    return 'PyInitU_%s' % (basename,)

initfunctype = lltype.Ptr(lltype.FuncType([], PyObject))

def create_cpyext_module(space, w_spec, name, path, dll, initptr):
    from rpython.rlib import rdynload
    from pypy.module.cpyext.pyobject import get_w_obj_and_decref

    space.getbuiltinmodule("cpyext")    # mandatory to init cpyext
    state = space.fromcache(State)
    w_mod = state.find_extension(name, path)
    if w_mod is not None:
        rdynload.dlclose(dll)
        return w_mod
    old_context = state.package_context
    state.package_context = name, path
    try:
        initfunc = rffi.cast(initfunctype, initptr)
        initret = generic_cpy_call_dont_convert_result(space, initfunc)
        if not initret:
            state.check_and_raise_exception()
            raise oefmt(space.w_SystemError,
                "initialization of %s failed without raising an exception",
                name)
        else:
            if state.clear_exception():
                raise oefmt(space.w_SystemError,
                    "initialization of %s raised unreported exception",
                    name)
        if not initret.c_ob_type:
            raise oefmt(space.w_SystemError,
                        "init function of %s returned uninitialized object",
                        name)
        # This should probably compare by identity with PyModuleDef_Type from
        # modsupport.c, but I didn't find a way to do that.
        tp_name_nonconst = rffi.cast(rffi.CCHARP, initret.c_ob_type.c_tp_name)
        if rffi.charp2str(tp_name_nonconst) == "moduledef":
            from pypy.module.cpyext.modsupport import \
                    create_module_from_def_and_spec
            return create_module_from_def_and_spec(space, initret, w_spec,
                                                   name)
    finally:
        state.package_context = old_context
    # XXX: should disable single-step init for non-ascii module names
    w_mod = get_w_obj_and_decref(space, initret)
    state.fixup_extension(w_mod, name, path)
    return w_mod

@jit.dont_look_inside
def exec_extension_module(space, w_mod):
    from pypy.module.cpyext.modsupport import exec_def
    if not space.config.objspace.usemodules.cpyext:
        return
    if not isinstance(w_mod, Module):
        return
    space.getbuiltinmodule("cpyext")
    mod_as_pyobj = rawrefcount.from_obj(PyObject, w_mod)
    if mod_as_pyobj:
        if cts.cast('PyModuleObject*', mod_as_pyobj).c_md_state:
            # already initialised
            return
        return exec_def(space, w_mod, mod_as_pyobj)

def invoke_pyos_inputhook(space):
    state = space.fromcache(State)
    c_inputhook = state.C.get_pyos_inputhook()
    if c_inputhook:
        generic_cpy_call(space, c_inputhook)

@specialize.ll()
def generic_cpy_call(space, func, *args):
    FT = lltype.typeOf(func).TO
    return make_generic_cpy_call(FT, False, True)(space, func, *args)

@specialize.ll()
def generic_cpy_call_expect_null(space, func, *args):
    FT = lltype.typeOf(func).TO
    return make_generic_cpy_call(FT, True, True)(space, func, *args)

@specialize.ll()
def generic_cpy_call_dont_convert_result(space, func, *args):
    FT = lltype.typeOf(func).TO
    return make_generic_cpy_call(FT, False, False)(space, func, *args)

@specialize.memo()
def make_generic_cpy_call(FT, expect_null, convert_result):
    from pypy.module.cpyext.pyobject import is_pyobj, make_ref, decref
    from pypy.module.cpyext.pyobject import get_w_obj_and_decref
    from pypy.module.cpyext.pyerrors import PyErr_Occurred
    unrolling_arg_types = unrolling_iterable(enumerate(FT.ARGS))
    RESULT_TYPE = FT.RESULT

    # copied and modified from rffi.py
    # We need tons of care to ensure that no GC operation and no
    # exception checking occurs in call_external_function.
    argnames = ', '.join(['a%d' % i for i in range(len(FT.ARGS))])
    source = py.code.Source("""
        def cpy_call_external(funcptr, %(argnames)s):
            # NB. it is essential that no exception checking occurs here!
            res = funcptr(%(argnames)s)
            return res
    """ % locals())
    miniglobals = {'__name__':    __name__, # for module name propagation
                   }
    exec source.compile() in miniglobals
    call_external_function = specialize.ll()(miniglobals['cpy_call_external'])
    call_external_function._dont_inline_ = True
    call_external_function._gctransformer_hint_close_stack_ = True
    # don't inline, as a hack to guarantee that no GC pointer is alive
    # anywhere in call_external_function

    @specialize.ll()
    def generic_cpy_call(space, func, *args):
        boxed_args = ()
        to_decref = ()
        assert len(args) == len(FT.ARGS)
        for i, ARG in unrolling_arg_types:
            arg = args[i]
            _pyobj = None
            if is_PyObject(ARG):
                if not is_pyobj(arg):
                    arg = make_ref(space, arg)
                    _pyobj = arg
            boxed_args += (arg,)
            to_decref += (_pyobj,)

        # see "Handling of the GIL" above
        tid = rthread.get_ident()
        assert cpyext_glob_tid_ptr[0] == 0
        cpyext_glob_tid_ptr[0] = tid

        preexist_error = PyErr_Occurred(space)
        try:
            # Call the function
            result = call_external_function(func, *boxed_args)
        finally:
            assert cpyext_glob_tid_ptr[0] == tid
            cpyext_glob_tid_ptr[0] = 0
            for i, ARG in unrolling_arg_types:
                # note that this loop is nicely unrolled statically by RPython
                _pyobj = to_decref[i]
                if _pyobj is not None:
                    decref(space, _pyobj)

        if convert_result and is_PyObject(RESULT_TYPE):
            if not is_pyobj(result):
                ret = result
            else:
                # The object reference returned from a C function
                # that is called from Python must be an owned reference
                # - ownership is transferred from the function to its caller.
                if result:
                    ret = get_w_obj_and_decref(space, result)
                else:
                    ret = None

            # Check for exception consistency
            # XXX best attempt, will miss preexisting error that is
            # overwritten with a new error of the same type
            error = PyErr_Occurred(space)
            has_new_error = (error is not None) and (error is not preexist_error)
            has_result = ret is not None
            if not expect_null and has_new_error and has_result:
                raise oefmt(space.w_SystemError,
                            "An exception was set, but function returned a "
                            "value")
            elif not expect_null and not has_new_error and not has_result:
                raise oefmt(space.w_SystemError,
                            "Function returned a NULL result without setting "
                            "an exception")
            elif has_new_error:
                state = space.fromcache(State)
                state.check_and_raise_exception()

            return ret
        return result

    return generic_cpy_call<|MERGE_RESOLUTION|>--- conflicted
+++ resolved
@@ -29,13 +29,8 @@
 from pypy.objspace.std.sliceobject import W_SliceObject
 from pypy.objspace.std.unicodeobject import encode_object
 from pypy.module.__builtin__.descriptor import W_Property
-<<<<<<< HEAD
 #from pypy.module.micronumpy.base import W_NDimArray
-=======
-from pypy.module.__builtin__.interp_classobj import W_ClassObject
-from pypy.module.micronumpy.base import W_NDimArray
 from pypy.module.__pypy__.interp_buffer import W_Bufferable
->>>>>>> 6f446d69
 from rpython.rlib.entrypoint import entrypoint_lowlevel
 from rpython.rlib.rposix import FdValidator
 from rpython.rlib.unroll import unrolling_iterable
@@ -736,11 +731,8 @@
         'PyMemberDescr_Type': 'space.gettypeobject(cpyext.typeobject.W_MemberDescr.typedef)',
         'PyMethodDescr_Type': 'space.gettypeobject(cpyext.methodobject.W_PyCMethodObject.typedef)',
         'PyWrapperDescr_Type': 'space.gettypeobject(cpyext.methodobject.W_PyCWrapperObject.typedef)',
-<<<<<<< HEAD
         'PyInstanceMethod_Type': 'space.gettypeobject(cpyext.classobject.InstanceMethod.typedef)',
-=======
         'PyBufferable_Type': 'space.gettypeobject(W_Bufferable.typedef)',
->>>>>>> 6f446d69
         }.items():
         register_global(cpyname, 'PyTypeObject*', pypyexpr, header=pypy_decl)
 
