import ctypes
import sys, os
import atexit

import py

from pypy.conftest import pypydir
from rpython.rtyper.lltypesystem import rffi, lltype
from rpython.rtyper.tool import rffi_platform
from rpython.rtyper.lltypesystem import ll2ctypes
from rpython.rtyper.annlowlevel import llhelper
from rpython.rlib.objectmodel import we_are_translated, keepalive_until_here
from rpython.translator import cdir
from rpython.translator.tool.cbuild import ExternalCompilationInfo
from rpython.translator.gensupp import NameManager
from rpython.tool.udir import udir
from rpython.translator import platform
from pypy.module.cpyext.state import State
from pypy.interpreter.error import OperationError, oefmt
from pypy.interpreter.baseobjspace import W_Root
from pypy.interpreter.gateway import unwrap_spec
from pypy.interpreter.nestedscope import Cell
from pypy.interpreter.module import Module
from pypy.interpreter.function import StaticMethod
from pypy.objspace.std.sliceobject import W_SliceObject
from pypy.module.__builtin__.descriptor import W_Property
from pypy.module.__builtin__.interp_classobj import W_ClassObject
from pypy.module.micronumpy.base import W_NDimArray
from rpython.rlib.entrypoint import entrypoint_lowlevel
from rpython.rlib.rposix import is_valid_fd, validate_fd
from rpython.rlib.unroll import unrolling_iterable
from rpython.rlib.objectmodel import specialize
from pypy.module import exceptions
from pypy.module.exceptions import interp_exceptions
# CPython 2.4 compatibility
from py.builtin import BaseException
from rpython.tool.sourcetools import func_with_new_name
from rpython.rtyper.lltypesystem.lloperation import llop
from rpython.rlib import rawrefcount

DEBUG_WRAPPER = True

# update these for other platforms
Py_ssize_t = lltype.Typedef(rffi.SSIZE_T, 'Py_ssize_t')
Py_ssize_tP = rffi.CArrayPtr(Py_ssize_t)
size_t = rffi.ULONG
ADDR = lltype.Signed

pypydir = py.path.local(pypydir)
include_dir = pypydir / 'module' / 'cpyext' / 'include'
source_dir = pypydir / 'module' / 'cpyext' / 'src'
translator_c_dir = py.path.local(cdir)
include_dirs = [
    include_dir,
    translator_c_dir,
    udir,
    ]

class CConfig:
    _compilation_info_ = ExternalCompilationInfo(
        include_dirs=include_dirs,
        includes=['Python.h', 'stdarg.h', 'structmember.h'],
        compile_extra=['-DPy_BUILD_CORE'],
        )

class CConfig2:
    _compilation_info_ = CConfig._compilation_info_

class CConfig_constants:
    _compilation_info_ = CConfig._compilation_info_

VA_LIST_P = rffi.VOIDP # rffi.COpaquePtr('va_list')
CONST_STRING = lltype.Ptr(lltype.Array(lltype.Char,
                                       hints={'nolength': True}),
                          use_cache=False)
CONST_WSTRING = lltype.Ptr(lltype.Array(lltype.UniChar,
                                        hints={'nolength': True}),
                           use_cache=False)
assert CONST_STRING is not rffi.CCHARP
assert CONST_STRING == rffi.CCHARP
assert CONST_WSTRING is not rffi.CWCHARP
assert CONST_WSTRING == rffi.CWCHARP

# FILE* interface
FILEP = rffi.COpaquePtr('FILE')

if sys.platform == 'win32':
    fileno = rffi.llexternal('_fileno', [FILEP], rffi.INT)
else:
    fileno = rffi.llexternal('fileno', [FILEP], rffi.INT)

fopen = rffi.llexternal('fopen', [CONST_STRING, CONST_STRING], FILEP)

_fclose = rffi.llexternal('fclose', [FILEP], rffi.INT)
def fclose(fp):
    if not is_valid_fd(fileno(fp)):
        return -1
    return _fclose(fp)

_fwrite = rffi.llexternal('fwrite',
                         [rffi.VOIDP, rffi.SIZE_T, rffi.SIZE_T, FILEP],
                         rffi.SIZE_T)
def fwrite(buf, sz, n, fp):
    validate_fd(fileno(fp))
    return _fwrite(buf, sz, n, fp)

_fread = rffi.llexternal('fread',
                        [rffi.VOIDP, rffi.SIZE_T, rffi.SIZE_T, FILEP],
                        rffi.SIZE_T)
def fread(buf, sz, n, fp):
    validate_fd(fileno(fp))
    return _fread(buf, sz, n, fp)

_feof = rffi.llexternal('feof', [FILEP], rffi.INT)
def feof(fp):
    validate_fd(fileno(fp))
    return _feof(fp)

def is_valid_fp(fp):
    return is_valid_fd(fileno(fp))

constant_names = """
Py_TPFLAGS_READY Py_TPFLAGS_READYING Py_TPFLAGS_HAVE_GETCHARBUFFER
METH_COEXIST METH_STATIC METH_CLASS
METH_NOARGS METH_VARARGS METH_KEYWORDS METH_O
Py_TPFLAGS_HEAPTYPE Py_TPFLAGS_HAVE_CLASS
Py_LT Py_LE Py_EQ Py_NE Py_GT Py_GE Py_TPFLAGS_CHECKTYPES
""".split()
for name in constant_names:
    setattr(CConfig_constants, name, rffi_platform.ConstantInteger(name))
udir.join('pypy_decl.h').write("/* Will be filled later */\n")
udir.join('pypy_structmember_decl.h').write("/* Will be filled later */\n")
udir.join('pypy_macros.h').write("/* Will be filled later */\n")
globals().update(rffi_platform.configure(CConfig_constants))

def _copy_header_files(headers, dstdir):
    for header in headers:
        target = dstdir.join(header.basename)
        try:
            header.copy(dstdir)
        except py.error.EACCES:
            target.remove()   # maybe it was a read-only file
            header.copy(dstdir)
        target.chmod(0444) # make the file read-only, to make sure that nobody
                           # edits it by mistake

def copy_header_files(dstdir, copy_numpy_headers):
    # XXX: 20 lines of code to recursively copy a directory, really??
    assert dstdir.check(dir=True)
    headers = include_dir.listdir('*.h') + include_dir.listdir('*.inl')
    for name in ("pypy_decl.h", "pypy_macros.h", "pypy_structmember_decl.h"):
        headers.append(udir.join(name))
    _copy_header_files(headers, dstdir)

    if copy_numpy_headers:
        try:
            dstdir.mkdir('numpy')
        except py.error.EEXIST:
            pass
        numpy_dstdir = dstdir / 'numpy'

        numpy_include_dir = include_dir / 'numpy'
        numpy_headers = numpy_include_dir.listdir('*.h') + numpy_include_dir.listdir('*.inl')
        _copy_header_files(numpy_headers, numpy_dstdir)


class NotSpecified(object):
    pass
_NOT_SPECIFIED = NotSpecified()
class CannotFail(object):
    pass
CANNOT_FAIL = CannotFail()

# The same function can be called in three different contexts:
# (1) from C code
# (2) in the test suite, though the "api" object
# (3) from RPython code, for example in the implementation of another function.
#
# In contexts (2) and (3), a function declaring a PyObject argument type will
# receive a wrapped pypy object if the parameter name starts with 'w_', a
# reference (= rffi pointer) otherwise; conversion is automatic.  Context (2)
# only allows calls with a wrapped object.
#
# Functions with a PyObject return type should return a wrapped object.
#
# Functions may raise exceptions.  In context (3), the exception flows normally
# through the calling function.  In context (1) and (2), the exception is
# caught; if it is an OperationError, it is stored in the thread state; other
# exceptions generate a OperationError(w_SystemError); and the funtion returns
# the error value specifed in the API.
#

cpyext_namespace = NameManager('cpyext_')

class ApiFunction:
    def __init__(self, argtypes, restype, callable, error=_NOT_SPECIFIED,
                 c_name=None, gil=None, result_borrowed=False):
        self.argtypes = argtypes
        self.restype = restype
        self.functype = lltype.Ptr(lltype.FuncType(argtypes, restype))
        self.callable = callable
        if error is not _NOT_SPECIFIED:
            self.error_value = error
        self.c_name = c_name

        # extract the signature from the (CPython-level) code object
        from pypy.interpreter import pycode
        argnames, varargname, kwargname = pycode.cpython_code_signature(callable.func_code)

        assert argnames[0] == 'space'
        self.argnames = argnames[1:]
        assert len(self.argnames) == len(self.argtypes)
        self.gil = gil
        self.result_borrowed = result_borrowed
        #
        def get_llhelper(space):
            return llhelper(self.functype, self.get_wrapper(space))
        self.get_llhelper = get_llhelper

    def _freeze_(self):
        return True

    @specialize.memo()
    def get_wrapper(self, space):
        wrapper = getattr(self, '_wrapper', None)
        if wrapper is None:
            wrapper = make_wrapper(space, self.callable, self.gil)
            self._wrapper = wrapper
            wrapper.relax_sig_check = True
            if self.c_name is not None:
                wrapper.c_name = cpyext_namespace.uniquename(self.c_name)
        return wrapper

<<<<<<< HEAD
def cpython_api(argtypes, restype, error=_NOT_SPECIFIED, external=True,
                gil=None, result_borrowed=False):
=======
def cpython_api(argtypes, restype, error=_NOT_SPECIFIED, header='pypy_decl.h',
                gil=None):
>>>>>>> f79d6591
    """
    Declares a function to be exported.
    - `argtypes`, `restype` are lltypes and describe the function signature.
    - `error` is the value returned when an applevel exception is raised. The
      special value 'CANNOT_FAIL' (also when restype is Void) turns an eventual
      exception into a wrapped SystemError.  Unwrapped exceptions also cause a
      SytemError.
    - `header` is the header file to export the function in, Set to None to get
      a C function pointer, but not exported by the API headers.
    - set `gil` to "acquire", "release" or "around" to acquire the GIL,
      release the GIL, or both
    """
    if isinstance(restype, lltype.Typedef):
        real_restype = restype.OF
    else:
        real_restype = restype

    if error is _NOT_SPECIFIED:
        if isinstance(real_restype, lltype.Ptr):
            error = lltype.nullptr(real_restype.TO)
        elif real_restype is lltype.Void:
            error = CANNOT_FAIL
    if type(error) is int:
        error = rffi.cast(real_restype, error)
    expect_integer = (isinstance(real_restype, lltype.Primitive) and
                      rffi.cast(restype, 0) == 0)

    def decorate(func):
        func._always_inline_ = 'try'
        func_name = func.func_name
        if header is not None:
            c_name = None
        else:
            c_name = func_name
        api_function = ApiFunction(argtypes, restype, func, error,
                                   c_name=c_name, gil=gil,
                                   result_borrowed=result_borrowed)
        func.api_func = api_function

        if header is not None:
            assert func_name not in FUNCTIONS, (
                "%s already registered" % func_name)

        if error is _NOT_SPECIFIED:
            raise ValueError("function %s has no return value for exceptions"
                             % func)
        def make_unwrapper(catch_exception):
            # ZZZ is this whole logic really needed???  It seems to be only
            # for RPython code calling PyXxx() functions directly.  I would
            # think that usually directly calling the function is clean
            # enough now
            names = api_function.argnames
            types_names_enum_ui = unrolling_iterable(enumerate(
                zip(api_function.argtypes,
                    [tp_name.startswith("w_") for tp_name in names])))

            @specialize.ll()
            def unwrapper(space, *args):
                from pypy.module.cpyext.pyobject import Py_DecRef, is_pyobj
                from pypy.module.cpyext.pyobject import from_ref, as_pyobj
                newargs = ()
                keepalives = ()
                assert len(args) == len(api_function.argtypes)
                for i, (ARG, is_wrapped) in types_names_enum_ui:
                    input_arg = args[i]
                    if is_PyObject(ARG) and not is_wrapped:
                        # build a 'PyObject *' (not holding a reference)
                        if not is_pyobj(input_arg):
                            keepalives += (input_arg,)
                            arg = rffi.cast(ARG, as_pyobj(space, input_arg))
                        else:
                            arg = rffi.cast(ARG, input_arg)
                    elif is_PyObject(ARG) and is_wrapped:
                        # build a W_Root, possibly from a 'PyObject *'
                        if is_pyobj(input_arg):
                            arg = from_ref(space, input_arg)
                        else:
                            arg = input_arg

                            ## ZZZ: for is_pyobj:
                            ## try:
                            ##     arg = from_ref(space,
                            ##                rffi.cast(PyObject, input_arg))
                            ## except TypeError, e:
                            ##     err = OperationError(space.w_TypeError,
                            ##              space.wrap(
                            ##             "could not cast arg to PyObject"))
                            ##     if not catch_exception:
                            ##         raise err
                            ##     state = space.fromcache(State)
                            ##     state.set_exception(err)
                            ##     if is_PyObject(restype):
                            ##         return None
                            ##     else:
                            ##         return api_function.error_value
                    else:
                        # arg is not declared as PyObject, no magic
                        arg = input_arg
                    newargs += (arg, )
                if not catch_exception:
                    try:
                        res = func(space, *newargs)
                    finally:
                        keepalive_until_here(*keepalives)
                else:
                    # non-rpython variant
                    assert not we_are_translated()
                    try:
                        res = func(space, *newargs)
                    except OperationError, e:
                        if not hasattr(api_function, "error_value"):
                            raise
                        state = space.fromcache(State)
                        state.set_exception(e)
                        if is_PyObject(restype):
                            return None
                        else:
                            return api_function.error_value
                    # 'keepalives' is alive here (it's not rpython)
                    got_integer = isinstance(res, (int, long, float))
                    assert got_integer == expect_integer, (
                        'got %r not integer' % (res,))
                return res
            unwrapper.func = func
            unwrapper.api_func = api_function
            return unwrapper

        unwrapper_catch = make_unwrapper(True)
        unwrapper_raise = make_unwrapper(False)
        if header is not None:
            FUNCTIONS[func_name] = api_function
            FUNCTIONS_BY_HEADER.setdefault(header, {})[func_name] = api_function
        INTERPLEVEL_API[func_name] = unwrapper_catch # used in tests
        return unwrapper_raise # used in 'normal' RPython code.
    return decorate

def cpython_struct(name, fields, forward=None, level=1):
    configname = name.replace(' ', '__')
    if level == 1:
        config = CConfig
    else:
        config = CConfig2
    setattr(config, configname, rffi_platform.Struct(name, fields))
    if forward is None:
        forward = lltype.ForwardReference()
    TYPES[configname] = forward
    return forward

INTERPLEVEL_API = {}
FUNCTIONS = {}
FUNCTIONS_BY_HEADER = {}

# These are C symbols which cpyext will export, but which are defined in .c
# files somewhere in the implementation of cpyext (rather than being defined in
# RPython).
SYMBOLS_C = [
    'Py_FatalError', 'PyOS_snprintf', 'PyOS_vsnprintf', 'PyArg_Parse',
    'PyArg_ParseTuple', 'PyArg_UnpackTuple', 'PyArg_ParseTupleAndKeywords',
    'PyArg_VaParse', 'PyArg_VaParseTupleAndKeywords', '_PyArg_NoKeywords',
    'PyString_FromFormat', 'PyString_FromFormatV',
    'PyModule_AddObject', 'PyModule_AddIntConstant', 'PyModule_AddStringConstant',
    'Py_BuildValue', 'Py_VaBuildValue', 'PyTuple_Pack',
    '_PyArg_Parse_SizeT', '_PyArg_ParseTuple_SizeT',
    '_PyArg_ParseTupleAndKeywords_SizeT', '_PyArg_VaParse_SizeT',
    '_PyArg_VaParseTupleAndKeywords_SizeT',
    '_Py_BuildValue_SizeT', '_Py_VaBuildValue_SizeT',

    'PyErr_Format', 'PyErr_NewException', 'PyErr_NewExceptionWithDoc',
    'PySys_WriteStdout', 'PySys_WriteStderr',

    'PyEval_CallFunction', 'PyEval_CallMethod', 'PyObject_CallFunction',
    'PyObject_CallMethod', 'PyObject_CallFunctionObjArgs', 'PyObject_CallMethodObjArgs',
    '_PyObject_CallFunction_SizeT', '_PyObject_CallMethod_SizeT',

    'PyBuffer_FromMemory', 'PyBuffer_FromReadWriteMemory', 'PyBuffer_FromObject',
    'PyBuffer_FromReadWriteObject', 'PyBuffer_New', 'PyBuffer_Type', '_Py_get_buffer_type',

    'PyCObject_FromVoidPtr', 'PyCObject_FromVoidPtrAndDesc', 'PyCObject_AsVoidPtr',
    'PyCObject_GetDesc', 'PyCObject_Import', 'PyCObject_SetVoidPtr',
    'PyCObject_Type', '_Py_get_cobject_type',

    'PyCapsule_New', 'PyCapsule_IsValid', 'PyCapsule_GetPointer',
    'PyCapsule_GetName', 'PyCapsule_GetDestructor', 'PyCapsule_GetContext',
    'PyCapsule_SetPointer', 'PyCapsule_SetName', 'PyCapsule_SetDestructor',
    'PyCapsule_SetContext', 'PyCapsule_Import', 'PyCapsule_Type', '_Py_get_capsule_type',

    'PyObject_AsReadBuffer', 'PyObject_AsWriteBuffer', 'PyObject_CheckReadBuffer',

    'PyOS_getsig', 'PyOS_setsig',
    'PyThread_get_thread_ident', 'PyThread_allocate_lock', 'PyThread_free_lock',
    'PyThread_acquire_lock', 'PyThread_release_lock',
    'PyThread_create_key', 'PyThread_delete_key', 'PyThread_set_key_value',
    'PyThread_get_key_value', 'PyThread_delete_key_value',
    'PyThread_ReInitTLS',

    'PyStructSequence_InitType', 'PyStructSequence_New',
    'PyStructSequence_UnnamedField',

    'PyFunction_Type', 'PyMethod_Type', 'PyRange_Type', 'PyTraceBack_Type',

    'PyArray_Type', '_PyArray_FILLWBYTE', '_PyArray_ZEROS', '_PyArray_CopyInto',

    'Py_DebugFlag', 'Py_VerboseFlag', 'Py_InteractiveFlag', 'Py_InspectFlag',
    'Py_OptimizeFlag', 'Py_NoSiteFlag', 'Py_BytesWarningFlag', 'Py_UseClassExceptionsFlag',
    'Py_FrozenFlag', 'Py_TabcheckFlag', 'Py_UnicodeFlag', 'Py_IgnoreEnvironmentFlag',
    'Py_DivisionWarningFlag', 'Py_DontWriteBytecodeFlag', 'Py_NoUserSiteDirectory',
    '_Py_QnewFlag', 'Py_Py3kWarningFlag', 'Py_HashRandomizationFlag', '_Py_PackageContext',
]
TYPES = {}
GLOBALS = { # this needs to include all prebuilt pto, otherwise segfaults occur
    '_Py_NoneStruct#': ('PyObject*', 'space.w_None'),
    '_Py_TrueStruct#': ('PyIntObject*', 'space.w_True'),
    '_Py_ZeroStruct#': ('PyIntObject*', 'space.w_False'),
    '_Py_NotImplementedStruct#': ('PyObject*', 'space.w_NotImplemented'),
    '_Py_EllipsisObject#': ('PyObject*', 'space.w_Ellipsis'),
    'PyDateTimeAPI': ('PyDateTime_CAPI*', 'None'),
    }
FORWARD_DECLS = []
INIT_FUNCTIONS = []
BOOTSTRAP_FUNCTIONS = []

def build_exported_objects():
    # Standard exceptions
    # PyExc_BaseException, PyExc_Exception, PyExc_ValueError, PyExc_KeyError,
    # PyExc_IndexError, PyExc_IOError, PyExc_OSError, PyExc_TypeError,
    # PyExc_AttributeError, PyExc_OverflowError, PyExc_ImportError,
    # PyExc_NameError, PyExc_MemoryError, PyExc_RuntimeError,
    # PyExc_UnicodeEncodeError, PyExc_UnicodeDecodeError, ...
    for exc_name in exceptions.Module.interpleveldefs.keys():
        GLOBALS['PyExc_' + exc_name] = (
            'PyTypeObject*',
            'space.gettypeobject(interp_exceptions.W_%s.typedef)'% (exc_name, ))

    # Common types with their own struct
    for cpyname, pypyexpr in {
        "PyType_Type": "space.w_type",
        "PyString_Type": "space.w_str",
        "PyUnicode_Type": "space.w_unicode",
        "PyBaseString_Type": "space.w_basestring",
        "PyDict_Type": "space.w_dict",
        "PyTuple_Type": "space.w_tuple",
        "PyList_Type": "space.w_list",
        "PySet_Type": "space.w_set",
        "PyFrozenSet_Type": "space.w_frozenset",
        "PyInt_Type": "space.w_int",
        "PyBool_Type": "space.w_bool",
        "PyFloat_Type": "space.w_float",
        "PyLong_Type": "space.w_long",
        "PyComplex_Type": "space.w_complex",
        "PyByteArray_Type": "space.w_bytearray",
        "PyMemoryView_Type": "space.w_memoryview",
        "PyBaseObject_Type": "space.w_object",
        'PyNone_Type': 'space.type(space.w_None)',
        'PyNotImplemented_Type': 'space.type(space.w_NotImplemented)',
        'PyCell_Type': 'space.gettypeobject(Cell.typedef)',
        'PyModule_Type': 'space.gettypeobject(Module.typedef)',
        'PyProperty_Type': 'space.gettypeobject(W_Property.typedef)',
        'PySlice_Type': 'space.gettypeobject(W_SliceObject.typedef)',
        'PyClass_Type': 'space.gettypeobject(W_ClassObject.typedef)',
        'PyStaticMethod_Type': 'space.gettypeobject(StaticMethod.typedef)',
        'PyCFunction_Type': 'space.gettypeobject(cpyext.methodobject.W_PyCFunctionObject.typedef)',
        'PyWrapperDescr_Type': 'space.gettypeobject(cpyext.methodobject.W_PyCMethodObject.typedef)'
        }.items():
        GLOBALS['%s#' % (cpyname, )] = ('PyTypeObject*', pypyexpr)

    for cpyname in '''PyMethodObject PyListObject PyLongObject
                      PyDictObject PyClassObject'''.split():
        FORWARD_DECLS.append('typedef struct { PyObject_HEAD } %s'
                             % (cpyname, ))
build_exported_objects()

def get_structtype_for_ctype(ctype):
    from pypy.module.cpyext.typeobjectdefs import PyTypeObjectPtr
    from pypy.module.cpyext.cdatetime import PyDateTime_CAPI
    from pypy.module.cpyext.intobject import PyIntObject
    return {"PyObject*": PyObject, "PyTypeObject*": PyTypeObjectPtr,
            "PyIntObject*": PyIntObject,
            "PyDateTime_CAPI*": lltype.Ptr(PyDateTime_CAPI)}[ctype]

# Note: as a special case, "PyObject" is the pointer type in RPython,
# corresponding to "PyObject *" in C.  We do that only for PyObject.
# For example, "PyTypeObject" is the struct type even in RPython.
PyTypeObject = lltype.ForwardReference()
PyTypeObjectPtr = lltype.Ptr(PyTypeObject)
PyObjectStruct = lltype.ForwardReference()
PyObject = lltype.Ptr(PyObjectStruct)
PyObjectFields = (("ob_refcnt", lltype.Signed),
                  ("ob_pypy_link", lltype.Signed),
                  ("ob_type", PyTypeObjectPtr))
PyVarObjectFields = PyObjectFields + (("ob_size", Py_ssize_t), )
cpython_struct('PyObject', PyObjectFields, PyObjectStruct)
PyVarObjectStruct = cpython_struct("PyVarObject", PyVarObjectFields)
PyVarObject = lltype.Ptr(PyVarObjectStruct)

Py_buffer = cpython_struct(
    "Py_buffer", (
        ('buf', rffi.VOIDP),
        ('obj', PyObject),
        ('len', Py_ssize_t),
        ('itemsize', Py_ssize_t),

        ('readonly', lltype.Signed),
        ('ndim', lltype.Signed),
        ('format', rffi.CCHARP),
        ('shape', Py_ssize_tP),
        ('strides', Py_ssize_tP),
        ('suboffsets', Py_ssize_tP),
        #('smalltable', rffi.CFixedArray(Py_ssize_t, 2)),
        ('internal', rffi.VOIDP)
        ))

@specialize.memo()
def is_PyObject(TYPE):
    if not isinstance(TYPE, lltype.Ptr):
        return False
    return hasattr(TYPE.TO, 'c_ob_refcnt') and hasattr(TYPE.TO, 'c_ob_type')

# a pointer to PyObject
PyObjectP = rffi.CArrayPtr(PyObject)

VA_TP_LIST = {}
#{'int': lltype.Signed,
#              'PyObject*': PyObject,
#              'PyObject**': PyObjectP,
#              'int*': rffi.INTP}

def configure_types():
    for config in (CConfig, CConfig2):
        for name, TYPE in rffi_platform.configure(config).iteritems():
            if name in TYPES:
                TYPES[name].become(TYPE)

def build_type_checkers(type_name, cls=None):
    """
    Builds two api functions: Py_XxxCheck() and Py_XxxCheckExact().
    - if `cls` is None, the type is space.w_[type].
    - if `cls` is a string, it is the name of a space attribute, e.g. 'w_str'.
    - else `cls` must be a W_Class with a typedef.
    """
    if cls is None:
        attrname = "w_" + type_name.lower()
        def get_w_type(space):
            return getattr(space, attrname)
    elif isinstance(cls, str):
        def get_w_type(space):
            return getattr(space, cls)
    else:
        def get_w_type(space):
            return space.gettypeobject(cls.typedef)
    check_name = "Py" + type_name + "_Check"

    def check(space, w_obj):
        "Implements the Py_Xxx_Check function"
        w_obj_type = space.type(w_obj)
        w_type = get_w_type(space)
        return (space.is_w(w_obj_type, w_type) or
                space.is_true(space.issubtype(w_obj_type, w_type)))
    def check_exact(space, w_obj):
        "Implements the Py_Xxx_CheckExact function"
        w_obj_type = space.type(w_obj)
        w_type = get_w_type(space)
        return space.is_w(w_obj_type, w_type)

    check = cpython_api([PyObject], rffi.INT_real, error=CANNOT_FAIL)(
        func_with_new_name(check, check_name))
    check_exact = cpython_api([PyObject], rffi.INT_real, error=CANNOT_FAIL)(
        func_with_new_name(check_exact, check_name + "Exact"))
    return check, check_exact

pypy_debug_catch_fatal_exception = rffi.llexternal('pypy_debug_catch_fatal_exception', [], lltype.Void)

# Make the wrapper for the cases (1) and (2)
def make_wrapper(space, callable, gil=None):
    "NOT_RPYTHON"
    from rpython.rlib import rgil
    names = callable.api_func.argnames
    argtypes_enum_ui = unrolling_iterable(enumerate(zip(callable.api_func.argtypes,
        [name.startswith("w_") for name in names])))
    fatal_value = callable.api_func.restype._defl()
    gil_acquire = (gil == "acquire" or gil == "around")
    gil_release = (gil == "release" or gil == "around")
    assert gil is None or gil_acquire or gil_release

    @specialize.ll()
    def wrapper(*args):
        from pypy.module.cpyext.pyobject import make_ref, from_ref, is_pyobj
        from pypy.module.cpyext.pyobject import as_pyobj
        # we hope that malloc removal removes the newtuple() that is
        # inserted exactly here by the varargs specializer
        if gil_acquire:
            rgil.acquire()
        rffi.stackcounter.stacks_counter += 1
        llop.gc_stack_bottom(lltype.Void)   # marker for trackgcroot.py
        retval = fatal_value
        boxed_args = ()
        tb = None
        try:
            if not we_are_translated() and DEBUG_WRAPPER:
                print >>sys.stderr, callable,
            assert len(args) == len(callable.api_func.argtypes)
            for i, (typ, is_wrapped) in argtypes_enum_ui:
                arg = args[i]
                if is_PyObject(typ) and is_wrapped:
                    assert is_pyobj(arg)
                    arg_conv = from_ref(space, rffi.cast(PyObject, arg))
                else:
                    arg_conv = arg
                boxed_args += (arg_conv, )
            state = space.fromcache(State)
            try:
                result = callable(space, *boxed_args)
                if not we_are_translated() and DEBUG_WRAPPER:
                    print >>sys.stderr, " DONE"
            except OperationError, e:
                failed = True
                state.set_exception(e)
            except BaseException, e:
                failed = True
                if not we_are_translated():
                    tb = sys.exc_info()[2]
                    message = repr(e)
                    import traceback
                    traceback.print_exc()
                else:
                    message = str(e)
                state.set_exception(OperationError(space.w_SystemError,
                                                   space.wrap(message)))
            else:
                failed = False

            if failed:
                error_value = callable.api_func.error_value
                if error_value is CANNOT_FAIL:
                    raise SystemError("The function '%s' was not supposed to fail"
                                      % (callable.__name__,))
                retval = error_value

            elif is_PyObject(callable.api_func.restype):
                if is_pyobj(result):
                    retval = result
                else:
                    if result is not None:
                        if callable.api_func.result_borrowed:
                            retval = as_pyobj(space, result)
                        else:
                            retval = make_ref(space, result)
                        retval = rffi.cast(callable.api_func.restype, retval)
                    else:
                        retval = lltype.nullptr(PyObject.TO)
            elif callable.api_func.restype is not lltype.Void:
                retval = rffi.cast(callable.api_func.restype, result)
        except Exception, e:
            print 'Fatal error in cpyext, CPython compatibility layer, calling', callable.__name__
            print 'Either report a bug or consider not using this particular extension'
            if not we_are_translated():
                if tb is None:
                    tb = sys.exc_info()[2]
                import traceback
                traceback.print_exc()
                if sys.stdout == sys.__stdout__:
                    import pdb; pdb.post_mortem(tb)
                # we can't do much here, since we're in ctypes, swallow
            else:
                print str(e)
                pypy_debug_catch_fatal_exception()
                assert False
        rffi.stackcounter.stacks_counter -= 1
        if gil_release:
            rgil.release()
        return retval
    callable._always_inline_ = 'try'
    wrapper.__name__ = "wrapper for %r" % (callable, )
    return wrapper

def process_va_name(name):
    return name.replace('*', '_star')

def setup_va_functions(eci):
    for name, TP in VA_TP_LIST.iteritems():
        name_no_star = process_va_name(name)
        func = rffi.llexternal('pypy_va_get_%s' % name_no_star, [VA_LIST_P],
                               TP, compilation_info=eci)
        globals()['va_get_%s' % name_no_star] = func

def setup_init_functions(eci, translating):
    if translating:
        prefix = 'PyPy'
    else:
        prefix = 'cpyexttest'
    # jump through hoops to avoid releasing the GIL during initialization
    # of the cpyext module.  The C functions are called with no wrapper,
    # but must not do anything like calling back PyType_Ready().  We
    # use them just to get a pointer to the PyTypeObjects defined in C.
    get_buffer_type = rffi.llexternal('_%s_get_buffer_type' % prefix,
                                      [], PyTypeObjectPtr,
                                      compilation_info=eci, _nowrapper=True)
    get_cobject_type = rffi.llexternal('_%s_get_cobject_type' % prefix,
                                       [], PyTypeObjectPtr,
                                       compilation_info=eci, _nowrapper=True)
    get_capsule_type = rffi.llexternal('_%s_get_capsule_type' % prefix,
                                       [], PyTypeObjectPtr,
                                       compilation_info=eci, _nowrapper=True)
    def init_types(space):
        from pypy.module.cpyext.typeobject import py_type_ready
        py_type_ready(space, get_buffer_type())
        py_type_ready(space, get_cobject_type())
        py_type_ready(space, get_capsule_type())
    INIT_FUNCTIONS.append(init_types)
    from pypy.module.posix.interp_posix import add_fork_hook
    reinit_tls = rffi.llexternal('%sThread_ReInitTLS' % prefix, [], lltype.Void,
                                 compilation_info=eci)
    add_fork_hook('child', reinit_tls)

def init_function(func):
    INIT_FUNCTIONS.append(func)
    return func

def bootstrap_function(func):
    BOOTSTRAP_FUNCTIONS.append(func)
    return func

def run_bootstrap_functions(space):
    for func in BOOTSTRAP_FUNCTIONS:
        func(space)

def c_function_signature(db, func):
    restype = db.gettype(func.restype).replace('@', '').strip()
    args = []
    for i, argtype in enumerate(func.argtypes):
        if argtype is CONST_STRING:
            arg = 'const char *@'
        elif argtype is CONST_WSTRING:
            arg = 'const wchar_t *@'
        else:
            arg = db.gettype(argtype)
        arg = arg.replace('@', 'arg%d' % (i,)).strip()
        args.append(arg)
    args = ', '.join(args) or "void"
    return restype, args

#_____________________________________________________
# Build the bridge DLL, Allow extension DLLs to call
# back into Pypy space functions
# Do not call this more than once per process
def build_bridge(space):
    "NOT_RPYTHON"
    from pypy.module.cpyext.pyobject import make_ref

    use_micronumpy = setup_micronumpy(space)

    export_symbols = list(FUNCTIONS) + SYMBOLS_C + list(GLOBALS)
    from rpython.translator.c.database import LowLevelDatabase
    db = LowLevelDatabase()

    generate_macros(export_symbols, prefix='cpyexttest')

    # Structure declaration code
    members = []
    structindex = {}
    for name, func in sorted(FUNCTIONS.iteritems()):
        restype, args = c_function_signature(db, func)
        members.append('%s (*%s)(%s);' % (restype, name, args))
        structindex[name] = len(structindex)
    structmembers = '\n'.join(members)
    struct_declaration_code = """\
    struct PyPyAPI {
    %(members)s
    } _pypyAPI;
    RPY_EXTERN struct PyPyAPI* pypyAPI = &_pypyAPI;
    """ % dict(members=structmembers)

    functions = generate_decls_and_callbacks(db, export_symbols)

    global_objects = []
    for name, (typ, expr) in GLOBALS.iteritems():
        if "#" in name:
            continue
        if typ == 'PyDateTime_CAPI*':
            continue
        elif name.startswith('PyExc_'):
            global_objects.append('%s _%s;' % (typ[:-1], name))
        else:
            global_objects.append('%s %s = NULL;' % (typ, name))
    global_code = '\n'.join(global_objects)

    prologue = ("#include <Python.h>\n"
                "#include <structmember.h>\n"
                "#include <src/thread.c>\n")
    code = (prologue +
            struct_declaration_code +
            global_code +
            '\n' +
            '\n'.join(functions))

    eci = build_eci(True, export_symbols, code)
    eci = eci.compile_shared_lib(
        outputfilename=str(udir / "module_cache" / "pypyapi"))
    modulename = py.path.local(eci.libraries[-1])

    def dealloc_trigger():
        from pypy.module.cpyext.pyobject import _Py_Dealloc
        print 'dealloc_trigger...'
        while True:
            ob = rawrefcount.next_dead(PyObject)
            if not ob:
                break
            print ob
            _Py_Dealloc(space, ob)
        print 'dealloc_trigger DONE'
        return "RETRY"
    rawrefcount.init(dealloc_trigger)

    run_bootstrap_functions(space)

    # load the bridge, and init structure
    import ctypes
    bridge = ctypes.CDLL(str(modulename), mode=ctypes.RTLD_GLOBAL)

    space.fromcache(State).install_dll(eci)

    # populate static data
    builder = space.fromcache(StaticObjectBuilder)
    for name, (typ, expr) in GLOBALS.iteritems():
        from pypy.module import cpyext    # for the eval() below
        w_obj = eval(expr)
        if name.endswith('#'):
            name = name[:-1]
            isptr = False
        else:
            isptr = True
        if name.startswith('PyExc_'):
            isptr = False

        INTERPLEVEL_API[name] = w_obj

        name = name.replace('Py', 'cpyexttest')
        if isptr:
            ptr = ctypes.c_void_p.in_dll(bridge, name)
            if typ == 'PyObject*':
                value = make_ref(space, w_obj)
            elif typ == 'PyDateTime_CAPI*':
                value = w_obj
            else:
                assert False, "Unknown static pointer: %s %s" % (typ, name)
            ptr.value = ctypes.cast(ll2ctypes.lltype2ctypes(value),
                                    ctypes.c_void_p).value
        elif typ in ('PyObject*', 'PyTypeObject*', 'PyIntObject*'):
            if name.startswith('PyPyExc_') or name.startswith('cpyexttestExc_'):
                # we already have the pointer
                in_dll = ll2ctypes.get_ctypes_type(PyObject).in_dll(bridge, name)
                py_obj = ll2ctypes.ctypes2lltype(PyObject, in_dll)
            else:
                # we have a structure, get its address
                in_dll = ll2ctypes.get_ctypes_type(PyObject.TO).in_dll(bridge, name)
                py_obj = ll2ctypes.ctypes2lltype(PyObject, ctypes.pointer(in_dll))
            builder.prepare(py_obj, w_obj)
        else:
            assert False, "Unknown static object: %s %s" % (typ, name)
    builder.attach_all()

    pypyAPI = ctypes.POINTER(ctypes.c_void_p).in_dll(bridge, 'pypyAPI')

    # implement structure initialization code
    for name, func in FUNCTIONS.iteritems():
        if name.startswith('cpyext_'): # XXX hack
            continue
        pypyAPI[structindex[name]] = ctypes.cast(
            ll2ctypes.lltype2ctypes(func.get_llhelper(space)),
            ctypes.c_void_p)

    setup_va_functions(eci)

    setup_init_functions(eci, translating=False)
    return modulename.new(ext='')


class StaticObjectBuilder:
    def __init__(self, space):
        self.space = space
        self.static_pyobjs = []
        self.static_objs_w = []
        self.cpyext_type_init = None
        #
        # add a "method" that is overridden in setup_library()
        # ('self.static_pyobjs' is completely ignored in that case)
        self.get_static_pyobjs = lambda: self.static_pyobjs

    def prepare(self, py_obj, w_obj):
        "NOT_RPYTHON"
        if py_obj:
            py_obj.c_ob_refcnt = 1     # 1 for kept immortal
        self.static_pyobjs.append(py_obj)
        self.static_objs_w.append(w_obj)

    def attach_all(self):
        # this is RPython, called once in pypy-c when it imports cpyext
        from pypy.module.cpyext.pyobject import get_typedescr, make_ref
        from pypy.module.cpyext.typeobject import finish_type_1, finish_type_2
        from pypy.module.cpyext.pyobject import track_reference
        #
        space = self.space
        static_pyobjs = self.get_static_pyobjs()
        static_objs_w = self.static_objs_w
        for i in range(len(static_objs_w)):
            track_reference(space, static_pyobjs[i], static_objs_w[i])
        #
        self.cpyext_type_init = []
        for i in range(len(static_objs_w)):
            py_obj = static_pyobjs[i]
            w_obj = static_objs_w[i]
            w_type = space.type(w_obj)
            typedescr = get_typedescr(w_type.instancetypedef)
            py_obj.c_ob_type = rffi.cast(PyTypeObjectPtr,
                                         make_ref(space, w_type))
            typedescr.attach(space, py_obj, w_obj)
        cpyext_type_init = self.cpyext_type_init
        self.cpyext_type_init = None
        for pto, w_type in cpyext_type_init:
            finish_type_1(space, pto)
            finish_type_2(space, pto, w_type)


def mangle_name(prefix, name):
    if name.startswith('Py'):
        return prefix + name[2:]
    elif name.startswith('_Py'):
        return '_' + prefix + name[3:]
    else:
        return None

def generate_macros(export_symbols, prefix):
    "NOT_RPYTHON"
    pypy_macros = []
    renamed_symbols = []
    for name in export_symbols:
        name = name.replace("#", "")
        newname = mangle_name(prefix, name)
        assert newname, name
        pypy_macros.append('#define %s %s' % (name, newname))
        if name.startswith("PyExc_"):
            pypy_macros.append('#define _%s _%s' % (name, newname))
        renamed_symbols.append(newname)
    export_symbols[:] = renamed_symbols

    # Generate defines
    for macro_name, size in [
        ("SIZEOF_LONG_LONG", rffi.LONGLONG),
        ("SIZEOF_VOID_P", rffi.VOIDP),
        ("SIZEOF_SIZE_T", rffi.SIZE_T),
        ("SIZEOF_TIME_T", rffi.TIME_T),
        ("SIZEOF_LONG", rffi.LONG),
        ("SIZEOF_SHORT", rffi.SHORT),
        ("SIZEOF_INT", rffi.INT),
        ("SIZEOF_FLOAT", rffi.FLOAT),
        ("SIZEOF_DOUBLE", rffi.DOUBLE),
    ]:
        pypy_macros.append("#define %s %s" % (macro_name, rffi.sizeof(size)))
    pypy_macros.append('')

    pypy_macros_h = udir.join('pypy_macros.h')
    pypy_macros_h.write('\n'.join(pypy_macros))

def generate_decls_and_callbacks(db, export_symbols, api_struct=True):
    "NOT_RPYTHON"
    # implement function callbacks and generate function decls
    functions = []
    decls = {}
    pypy_decls = decls['pypy_decl.h'] = []
    pypy_decls.append("#ifndef _PYPY_PYPY_DECL_H\n")
    pypy_decls.append("#define _PYPY_PYPY_DECL_H\n")
    pypy_decls.append("#ifndef PYPY_STANDALONE\n")
    pypy_decls.append("#ifdef __cplusplus")
    pypy_decls.append("extern \"C\" {")
    pypy_decls.append("#endif\n")
    pypy_decls.append('#define Signed   long           /* xxx temporary fix */\n')
    pypy_decls.append('#define Unsigned unsigned long  /* xxx temporary fix */\n')

    for decl in FORWARD_DECLS:
        pypy_decls.append("%s;" % (decl,))

    for header_name, header_functions in FUNCTIONS_BY_HEADER.iteritems():
        if header_name not in decls:
            header = decls[header_name] = []
        else:
            header = decls[header_name]

        for name, func in sorted(header_functions.iteritems()):
            restype, args = c_function_signature(db, func)
            header.append("PyAPI_FUNC(%s) %s(%s);" % (restype, name, args))
            if api_struct:
                callargs = ', '.join('arg%d' % (i,)
                                    for i in range(len(func.argtypes)))
                if func.restype is lltype.Void:
                    body = "{ _pypyAPI.%s(%s); }" % (name, callargs)
                else:
                    body = "{ return _pypyAPI.%s(%s); }" % (name, callargs)
                functions.append('%s %s(%s)\n%s' % (restype, name, args, body))
    for name in VA_TP_LIST:
        name_no_star = process_va_name(name)
        header = ('%s pypy_va_get_%s(va_list* vp)' %
                  (name, name_no_star))
        pypy_decls.append('RPY_EXTERN ' + header + ';')
        functions.append(header + '\n{return va_arg(*vp, %s);}\n' % name)

    for name, (typ, expr) in GLOBALS.iteritems():
        if name.endswith('#'):
            name = name.replace("#", "")
            typ = typ.replace("*", "")
        elif name.startswith('PyExc_'):
            typ = 'PyObject*'
        pypy_decls.append('PyAPI_DATA(%s) %s;' % (typ, name))

    pypy_decls.append('#undef Signed    /* xxx temporary fix */\n')
    pypy_decls.append('#undef Unsigned  /* xxx temporary fix */\n')
    pypy_decls.append("#ifdef __cplusplus")
    pypy_decls.append("}")
    pypy_decls.append("#endif")
    pypy_decls.append("#endif /*PYPY_STANDALONE*/\n")
    pypy_decls.append("#endif /*_PYPY_PYPY_DECL_H*/\n")

    for header_name, header_decls in decls.iteritems():
        decl_h = udir.join(header_name)
        decl_h.write('\n'.join(header_decls))
    return functions

separate_module_files = [source_dir / "varargwrapper.c",
                         source_dir / "pyerrors.c",
                         source_dir / "modsupport.c",
                         source_dir / "getargs.c",
                         source_dir / "abstract.c",
                         source_dir / "stringobject.c",
                         source_dir / "mysnprintf.c",
                         source_dir / "pythonrun.c",
                         source_dir / "sysmodule.c",
                         source_dir / "bufferobject.c",
                         source_dir / "cobject.c",
                         source_dir / "structseq.c",
                         source_dir / "capsule.c",
                         source_dir / "pysignals.c",
                         source_dir / "pythread.c",
                         source_dir / "missing.c",
                         ]

def build_eci(building_bridge, export_symbols, code):
    "NOT_RPYTHON"
    # Build code and get pointer to the structure
    kwds = {}

    compile_extra=['-DPy_BUILD_CORE']

    if building_bridge:
        if sys.platform == "win32":
            # '%s' undefined; assuming extern returning int
            compile_extra.append("/we4013")
            # Sometimes the library is wrapped into another DLL, ensure that
            # the correct bootstrap code is installed
            kwds["link_extra"] = ["msvcrt.lib"]
        elif sys.platform.startswith('linux'):
            compile_extra.append("-Werror=implicit-function-declaration")
            compile_extra.append('-g')
    else:
        kwds["includes"] = ['Python.h'] # this is our Python.h

    # Generate definitions for global structures
    structs = ["#include <Python.h>"]
    for name, (typ, expr) in GLOBALS.iteritems():
        if name.endswith('#'):
            structs.append('%s %s;' % (typ[:-1], name[:-1]))
        elif name.startswith('PyExc_'):
            structs.append('PyTypeObject _%s;' % (name,))
            structs.append('PyObject* %s = (PyObject*)&_%s;' % (name, name))
        elif typ == 'PyDateTime_CAPI*':
            structs.append('%s %s = NULL;' % (typ, name))
    struct_source = '\n'.join(structs)

    separate_module_sources = [code, struct_source]

    if sys.platform == 'win32':
        get_pythonapi_source = '''
        #include <windows.h>
        RPY_EXTERN
        HANDLE pypy_get_pythonapi_handle() {
            MEMORY_BASIC_INFORMATION  mi;
            memset(&mi, 0, sizeof(mi));

            if( !VirtualQueryEx(GetCurrentProcess(), &pypy_get_pythonapi_handle,
                                &mi, sizeof(mi)) )
                return 0;

            return (HMODULE)mi.AllocationBase;
        }
        '''
        separate_module_sources.append(get_pythonapi_source)

    eci = ExternalCompilationInfo(
        include_dirs=include_dirs,
        separate_module_files= separate_module_files,
        separate_module_sources=separate_module_sources,
        compile_extra=compile_extra,
        **kwds
        )

    return eci

def setup_micronumpy(space):
    use_micronumpy = space.config.objspace.usemodules.micronumpy
    if not use_micronumpy:
        return use_micronumpy
    # import to register api functions by side-effect
    import pypy.module.cpyext.ndarrayobject 
    global GLOBALS, SYMBOLS_C, separate_module_files
    GLOBALS["PyArray_Type#"]= ('PyTypeObject*', "space.gettypeobject(W_NDimArray.typedef)")
    SYMBOLS_C += ['PyArray_Type', '_PyArray_FILLWBYTE', '_PyArray_ZEROS']
    separate_module_files.append(source_dir / "ndarrayobject.c")
    return use_micronumpy

def setup_library(space):
    "NOT_RPYTHON"
<<<<<<< HEAD
    export_symbols = sorted(FUNCTIONS) + sorted(SYMBOLS_C) + sorted(GLOBALS)
=======
    from pypy.module.cpyext.pyobject import make_ref
    use_micronumpy = setup_micronumpy(space)

    export_symbols = list(FUNCTIONS) + SYMBOLS_C + list(GLOBALS)
>>>>>>> f79d6591
    from rpython.translator.c.database import LowLevelDatabase
    db = LowLevelDatabase()

    generate_macros(export_symbols, prefix='PyPy')

    functions = generate_decls_and_callbacks(db, [], api_struct=False)
    code = "#include <Python.h>\n" + "\n".join(functions)

    eci = build_eci(False, export_symbols, code)

    space.fromcache(State).install_dll(eci)

    run_bootstrap_functions(space)
    setup_va_functions(eci)

    # emit uninitialized static data
    builder = space.fromcache(StaticObjectBuilder)
    lines = ['PyObject *pypy_static_pyobjs[] = {\n']
    include_lines = ['RPY_EXTERN PyObject *pypy_static_pyobjs[];\n']
    for name, (typ, expr) in sorted(GLOBALS.items()):
        if name.endswith('#'):
            assert typ in ('PyObject*', 'PyTypeObject*', 'PyIntObject*')
            typ, name = typ[:-1], name[:-1]
        elif name.startswith('PyExc_'):
            typ = 'PyTypeObject'
            name = '_' + name
        elif typ == 'PyDateTime_CAPI*':
            continue
        else:
            assert False, "Unknown static data: %s %s" % (typ, name)

        from pypy.module import cpyext     # for the eval() below
        w_obj = eval(expr)
        builder.prepare(None, w_obj)
        lines.append('\t(PyObject *)&%s,\n' % (name,))
        include_lines.append('RPY_EXPORTED %s %s;\n' % (typ, name))

    lines.append('};\n')
    eci2 = CConfig._compilation_info_.merge(ExternalCompilationInfo(
        separate_module_sources = [''.join(lines)],
        post_include_bits = [''.join(include_lines)],
        ))
    # override this method to return a pointer to this C array directly
    builder.get_static_pyobjs = rffi.CExternVariable(
        PyObjectP, 'pypy_static_pyobjs', eci2, c_type='PyObject **',
        getter_only=True, declare_as_extern=False)

    for name, func in FUNCTIONS.iteritems():
        newname = mangle_name('PyPy', name) or name
        deco = entrypoint_lowlevel("cpyext", func.argtypes, newname, relax=True)
        deco(func.get_wrapper(space))

    setup_init_functions(eci, translating=True)
    trunk_include = pypydir.dirpath() / 'include'
    copy_header_files(trunk_include, use_micronumpy)

def init_static_data_translated(space):
    builder = space.fromcache(StaticObjectBuilder)
    builder.attach_all()

def _load_from_cffi(space, name, path, initptr):
    from pypy.module._cffi_backend import cffi1_module
    cffi1_module.load_cffi1_module(space, name, path, initptr)

@unwrap_spec(path=str, name=str)
def load_extension_module(space, path, name):
    # note: this is used both to load CPython-API-style C extension
    # modules (cpyext) and to load CFFI-style extension modules
    # (_cffi_backend).  Any of the two can be disabled at translation
    # time, though.  For this reason, we need to be careful about the
    # order of things here.
    from rpython.rlib import rdynload

    if os.sep not in path:
        path = os.curdir + os.sep + path      # force a '/' in the path
    basename = name.split('.')[-1]
    try:
        ll_libname = rffi.str2charp(path)
        try:
            dll = rdynload.dlopen(ll_libname)
        finally:
            lltype.free(ll_libname, flavor='raw')
    except rdynload.DLOpenError, e:
        raise oefmt(space.w_ImportError,
                    "unable to load extension module '%s': %s",
                    path, e.msg)
    look_for = None
    #
    if space.config.objspace.usemodules._cffi_backend:
        look_for = '_cffi_pypyinit_%s' % (basename,)
        try:
            initptr = rdynload.dlsym(dll, look_for)
        except KeyError:
            pass
        else:
            try:
                _load_from_cffi(space, name, path, initptr)
            except:
                rdynload.dlclose(dll)
                raise
            return
    #
    if space.config.objspace.usemodules.cpyext:
        also_look_for = 'init%s' % (basename,)
        try:
            initptr = rdynload.dlsym(dll, also_look_for)
        except KeyError:
            pass
        else:
            load_cpyext_module(space, name, path, dll, initptr)
            return
        if look_for is not None:
            look_for += ' or ' + also_look_for
        else:
            look_for = also_look_for
    #
    raise oefmt(space.w_ImportError,
                "function %s not found in library %s", look_for, path)

initfunctype = lltype.Ptr(lltype.FuncType([], lltype.Void))

def load_cpyext_module(space, name, path, dll, initptr):
    from rpython.rlib import rdynload

    space.getbuiltinmodule("cpyext")    # mandatory to init cpyext
    state = space.fromcache(State)
    if state.find_extension(name, path) is not None:
        rdynload.dlclose(dll)
        return
    old_context = state.package_context
    state.package_context = name, path
    try:
        initfunc = rffi.cast(initfunctype, initptr)
        generic_cpy_call(space, initfunc)
        state.check_and_raise_exception()
    finally:
        state.package_context = old_context
    state.fixup_extension(name, path)

@specialize.ll()
def generic_cpy_call(space, func, *args):
    FT = lltype.typeOf(func).TO
    return make_generic_cpy_call(FT, False)(space, func, *args)

@specialize.ll()
def generic_cpy_call_expect_null(space, func, *args):
    FT = lltype.typeOf(func).TO
    return make_generic_cpy_call(FT, True)(space, func, *args)

@specialize.memo()
def make_generic_cpy_call(FT, expect_null):
    from pypy.module.cpyext.pyobject import make_ref, from_ref, Py_DecRef
    from pypy.module.cpyext.pyobject import is_pyobj, as_pyobj
    from pypy.module.cpyext.pyobject import get_w_obj_and_decref
    from pypy.module.cpyext.pyerrors import PyErr_Occurred
    unrolling_arg_types = unrolling_iterable(enumerate(FT.ARGS))
    RESULT_TYPE = FT.RESULT

    # copied and modified from rffi.py
    # We need tons of care to ensure that no GC operation and no
    # exception checking occurs in call_external_function.
    argnames = ', '.join(['a%d' % i for i in range(len(FT.ARGS))])
    source = py.code.Source("""
        def cpy_call_external(funcptr, %(argnames)s):
            # NB. it is essential that no exception checking occurs here!
            res = funcptr(%(argnames)s)
            return res
    """ % locals())
    miniglobals = {'__name__':    __name__, # for module name propagation
                   }
    exec source.compile() in miniglobals
    call_external_function = miniglobals['cpy_call_external']
    call_external_function._dont_inline_ = True
    call_external_function._annspecialcase_ = 'specialize:ll'
    call_external_function._gctransformer_hint_close_stack_ = True
    # don't inline, as a hack to guarantee that no GC pointer is alive
    # anywhere in call_external_function

    @specialize.ll()
    def generic_cpy_call(space, func, *args):
        boxed_args = ()
        keepalives = ()
        assert len(args) == len(FT.ARGS)
        for i, ARG in unrolling_arg_types:
            arg = args[i]
            if is_PyObject(ARG):
                if not is_pyobj(arg):
                    keepalives += (arg,)
                    arg = as_pyobj(space, arg)
            boxed_args += (arg,)

        try:
            # Call the function
            result = call_external_function(func, *boxed_args)
        finally:
            keepalive_until_here(*keepalives)

        if is_PyObject(RESULT_TYPE):
            if not is_pyobj(result):
                ret = result
            else:
                # The object reference returned from a C function
                # that is called from Python must be an owned reference
                # - ownership is transferred from the function to its caller.
                if result:
                    ret = get_w_obj_and_decref(space, result)
                else:
                    ret = None

            # Check for exception consistency
            has_error = PyErr_Occurred(space) is not None
            has_result = ret is not None
            if has_error and has_result:
                raise OperationError(space.w_SystemError, space.wrap(
                    "An exception was set, but function returned a value"))
            elif not expect_null and not has_error and not has_result:
                raise OperationError(space.w_SystemError, space.wrap(
                    "Function returned a NULL result without setting an exception"))

            if has_error:
                state = space.fromcache(State)
                state.check_and_raise_exception()

            return ret
        return result

    return generic_cpy_call<|MERGE_RESOLUTION|>--- conflicted
+++ resolved
@@ -231,13 +231,8 @@
                 wrapper.c_name = cpyext_namespace.uniquename(self.c_name)
         return wrapper
 
-<<<<<<< HEAD
-def cpython_api(argtypes, restype, error=_NOT_SPECIFIED, external=True,
+def cpython_api(argtypes, restype, error=_NOT_SPECIFIED, header='pypy_decl.h',
                 gil=None, result_borrowed=False):
-=======
-def cpython_api(argtypes, restype, error=_NOT_SPECIFIED, header='pypy_decl.h',
-                gil=None):
->>>>>>> f79d6591
     """
     Declares a function to be exported.
     - `argtypes`, `restype` are lltypes and describe the function signature.
@@ -1156,14 +1151,8 @@
 
 def setup_library(space):
     "NOT_RPYTHON"
-<<<<<<< HEAD
     export_symbols = sorted(FUNCTIONS) + sorted(SYMBOLS_C) + sorted(GLOBALS)
-=======
-    from pypy.module.cpyext.pyobject import make_ref
     use_micronumpy = setup_micronumpy(space)
-
-    export_symbols = list(FUNCTIONS) + SYMBOLS_C + list(GLOBALS)
->>>>>>> f79d6591
     from rpython.translator.c.database import LowLevelDatabase
     db = LowLevelDatabase()
 
