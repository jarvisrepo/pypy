--- conflicted
+++ resolved
@@ -8,27 +8,18 @@
     See the socket module for documentation."""
 
     interpleveldefs = {
-<<<<<<< HEAD
+        '_test_decode_cert': 'interp_ssl._test_decode_cert',
+        'txt2obj': 'interp_ssl.txt2obj',
+        'nid2obj': 'interp_ssl.nid2obj',
+        'get_default_verify_paths': 'interp_ssl.get_default_verify_paths',
+
         'SSLError': 'interp_ssl.get_error(space).w_error',
         'SSLZeroReturnError': 'interp_ssl.get_error(space).w_ZeroReturnError',
         'SSLWantReadError': 'interp_ssl.get_error(space).w_WantReadError',
         'SSLWantWriteError': 'interp_ssl.get_error(space).w_WantWriteError',
         'SSLEOFError': 'interp_ssl.get_error(space).w_EOFError',
         'SSLSyscallError': 'interp_ssl.get_error(space).w_SyscallError',
-=======
-        '_test_decode_cert': 'interp_ssl._test_decode_cert',
-        'txt2obj': 'interp_ssl.txt2obj',
-        'nid2obj': 'interp_ssl.nid2obj',
-        'get_default_verify_paths': 'interp_ssl.get_default_verify_paths',
 
-        'SSLError': "interp_ssl.get_exception_class(space, 'w_sslerror')",
-        'SSLZeroReturnError': "interp_ssl.get_exception_class(space, 'w_sslzeroreturnerror')",
-        'SSLWantReadError': "interp_ssl.get_exception_class(space, 'w_sslwantreaderror')",
-        'SSLWantWriteError': "interp_ssl.get_exception_class(space, 'w_sslwantwriteerror')",
-        'SSLSyscallError': "interp_ssl.get_exception_class(space, 'w_sslsyscallerror')",
-        'SSLEOFError': "interp_ssl.get_exception_class(space, 'w_ssleoferror')",
-
->>>>>>> 2eb84b38
         '_SSLSocket': 'interp_ssl.SSLSocket',
         '_SSLContext': 'interp_ssl.SSLContext',
     }
