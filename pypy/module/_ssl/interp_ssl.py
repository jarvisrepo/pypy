from __future__ import with_statement
from rpython.rtyper.lltypesystem import rffi, lltype
from pypy.interpreter.error import OperationError, wrap_oserror
from pypy.interpreter.baseobjspace import W_Root
from pypy.interpreter.typedef import TypeDef, GetSetProperty
from pypy.interpreter.gateway import interp2app, unwrap_spec

from rpython.rlib.rarithmetic import intmask
from rpython.rlib import rpoll, rsocket
from rpython.rlib.ropenssl import *
from rpython.rlib.rposix import get_errno, set_errno

from pypy.module._socket import interp_socket
import weakref


## user defined constants
X509_NAME_MAXLEN = 256
## # these mirror ssl.h
PY_SSL_ERROR_NONE, PY_SSL_ERROR_SSL = 0, 1
PY_SSL_ERROR_WANT_READ, PY_SSL_ERROR_WANT_WRITE = 2, 3
PY_SSL_ERROR_WANT_X509_LOOKUP = 4
PY_SSL_ERROR_SYSCALL = 5 # look at error stack/return value/errno
PY_SSL_ERROR_ZERO_RETURN, PY_SSL_ERROR_WANT_CONNECT = 6, 7
# start of non ssl.h errorcodes
PY_SSL_ERROR_EOF = 8 # special case of SSL_ERROR_SYSCALL
PY_SSL_ERROR_INVALID_ERROR_CODE = 9

PY_SSL_CERT_NONE, PY_SSL_CERT_OPTIONAL, PY_SSL_CERT_REQUIRED = 0, 1, 2

PY_SSL_CLIENT, PY_SSL_SERVER = 0, 1

(PY_SSL_VERSION_SSL2, PY_SSL_VERSION_SSL3,
 PY_SSL_VERSION_SSL23, PY_SSL_VERSION_TLS1) = range(4)

SOCKET_IS_NONBLOCKING, SOCKET_IS_BLOCKING = 0, 1
SOCKET_HAS_TIMED_OUT, SOCKET_HAS_BEEN_CLOSED = 2, 3
SOCKET_TOO_LARGE_FOR_SELECT, SOCKET_OPERATION_OK = 4, 5

HAVE_RPOLL = True  # Even win32 has rpoll.poll

constants = {}
constants["SSL_ERROR_ZERO_RETURN"] = PY_SSL_ERROR_ZERO_RETURN
constants["SSL_ERROR_WANT_READ"] = PY_SSL_ERROR_WANT_READ
constants["SSL_ERROR_WANT_WRITE"] = PY_SSL_ERROR_WANT_WRITE
constants["SSL_ERROR_WANT_X509_LOOKUP"] = PY_SSL_ERROR_WANT_X509_LOOKUP
constants["SSL_ERROR_SYSCALL"] = PY_SSL_ERROR_SYSCALL
constants["SSL_ERROR_SSL"] = PY_SSL_ERROR_SSL
constants["SSL_ERROR_WANT_CONNECT"] = PY_SSL_ERROR_WANT_CONNECT
constants["SSL_ERROR_EOF"] = PY_SSL_ERROR_EOF
constants["SSL_ERROR_INVALID_ERROR_CODE"] = PY_SSL_ERROR_INVALID_ERROR_CODE

constants["CERT_NONE"]     = PY_SSL_CERT_NONE
constants["CERT_OPTIONAL"] = PY_SSL_CERT_OPTIONAL
constants["CERT_REQUIRED"] = PY_SSL_CERT_REQUIRED

if not OPENSSL_NO_SSL2:
    constants["PROTOCOL_SSLv2"]  = PY_SSL_VERSION_SSL2
constants["PROTOCOL_SSLv3"]  = PY_SSL_VERSION_SSL3
constants["PROTOCOL_SSLv23"] = PY_SSL_VERSION_SSL23
constants["PROTOCOL_TLSv1"]  = PY_SSL_VERSION_TLS1

# protocol options
constants["OP_ALL"] = SSL_OP_ALL & ~SSL_OP_DONT_INSERT_EMPTY_FRAGMENTS
constants["OP_NO_SSLv2"] = SSL_OP_NO_SSLv2
constants["OP_NO_SSLv3"] = SSL_OP_NO_SSLv3
constants["OP_NO_TLSv1"] = SSL_OP_NO_TLSv1
constants["HAS_SNI"] = HAS_SNI

# OpenSSL version
def _parse_version(ver):
    ver, status = divmod(ver, 16)
    ver, patch  = divmod(ver, 256)
    ver, fix    = divmod(ver, 256)
    ver, minor  = divmod(ver, 256)
    ver, major  = divmod(ver, 256)
    return (major, minor, fix, patch, status)
# XXX use SSLeay() to get the version of the library linked against, which
# could be different from the headers version.
libver = OPENSSL_VERSION_NUMBER
constants["OPENSSL_VERSION_NUMBER"] = libver
constants["OPENSSL_VERSION_INFO"] = _parse_version(libver)
constants["OPENSSL_VERSION"] = SSLEAY_VERSION
constants["_OPENSSL_API_VERSION"] = _parse_version(libver)

def ssl_error(space, msg, errno=0):
    w_exception_class = get_error(space)
    w_exception = space.call_function(w_exception_class,
                                      space.wrap(errno), space.wrap(msg))
    return OperationError(w_exception_class, w_exception)


class SSLContext(W_Root):
    def __init__(self, method):
        self.ctx = libssl_SSL_CTX_new(method)

        # Defaults
        libssl_SSL_CTX_set_verify(self.ctx, SSL_VERIFY_NONE, None)
        libssl_SSL_CTX_set_options(
            self.ctx, SSL_OP_ALL & ~SSL_OP_DONT_INSERT_EMPTY_FRAGMENTS)
        libssl_SSL_CTX_set_session_id_context(self.ctx, "Python", len("Python"))

    def __del__(self):
        if self.ctx:
            libssl_SSL_CTX_free(self.ctx)

    @unwrap_spec(protocol=int)
    def descr_new(space, w_subtype, protocol=PY_SSL_VERSION_SSL23):
        self = space.allocate_instance(SSLContext, w_subtype)
        if protocol == PY_SSL_VERSION_TLS1:
            method = libssl_TLSv1_method()
        elif protocol == PY_SSL_VERSION_SSL3:
            method = libssl_SSLv3_method()
        elif protocol == PY_SSL_VERSION_SSL2 and not OPENSSL_NO_SSL2:
            method = libssl_SSLv2_method()
        elif protocol == PY_SSL_VERSION_SSL23:
            method = libssl_SSLv23_method()
        else:
            raise OperationError(
                space.w_ValueError, space.wrap("invalid protocol version"))
        self.__init__(method)
        if not self.ctx:
            raise ssl_error(space, "failed to allocate SSL context")
        return space.wrap(self)

    @unwrap_spec(cipherlist=str)
    def set_ciphers_w(self, space, cipherlist):
        ret = libssl_SSL_CTX_set_cipher_list(self.ctx, cipherlist)
        if ret == 0:
            # Clearing the error queue is necessary on some OpenSSL
            # versions, otherwise the error will be reported again
            # when another SSL call is done.
            libssl_ERR_clear_error()
            raise ssl_error(space, "No cipher can be selected.")

    def get_verify_mode_w(self, space):
        verify_mode = libssl_SSL_CTX_get_verify_mode(self.ctx)
        if verify_mode == SSL_VERIFY_NONE:
            return space.wrap(PY_SSL_CERT_NONE)
        elif verify_mode == SSL_VERIFY_PEER:
            return space.wrap(PY_SSL_CERT_OPTIONAL)
        elif verify_mode == (SSL_VERIFY_PEER | SSL_VERIFY_FAIL_IF_NO_PEER_CERT):
            return space.wrap(PY_SSL_CERT_REQUIRED)
        else:
            raise ssl_error(
                space,  "invalid return value from SSL_CTX_get_verify_mode")

    def set_verify_mode_w(self, space, w_mode):
        mode = space.int_w(w_mode)
        if mode == PY_SSL_CERT_NONE:
            verify_mode = SSL_VERIFY_NONE
        elif mode == PY_SSL_CERT_OPTIONAL:
            verify_mode = SSL_VERIFY_PEER
        elif mode == PY_SSL_CERT_REQUIRED:
            verify_mode = SSL_VERIFY_PEER | SSL_VERIFY_FAIL_IF_NO_PEER_CERT
        else:
            raise OperationError(space.w_ValueError, space.wrap(
                    "invalid value for verify_mode"))
        libssl_SSL_CTX_set_verify(self.ctx, verify_mode, None)
        
    def get_options_w(self, space):
        return space.wrap(libssl_SSL_CTX_get_options(self.ctx))

    def set_options_w(self, space, w_value):
        value = space.int_w(w_value)
        opts = libssl_SSL_CTX_get_options(self.ctx)
        clear = opts & ~value
        set = ~opts & value
        if clear:
            if HAVE_SSL_CTX_CLEAR_OPTIONS:
                libssl_SSL_CTX_clear_options(self.ctx, clear)
            else:
                raise OperationError(space.w_ValueError, space.wrap(
                        "can't clear options before OpenSSL 0.9.8m"))
        if set:
            libssl_SSL_CTX_set_options(self.ctx, set)

    def load_cert_chain_w(self, space, w_certfile, w_keyfile=None):
        if space.is_none(w_certfile):
            certfile = None
        else:
            certfile = space.str_w(w_certfile)
        if space.is_none(w_keyfile):
            keyfile = certfile
        else:
            keyfile = space.str_w(w_keyfile)

        set_errno(0)

        ret = libssl_SSL_CTX_use_certificate_chain_file(self.ctx, certfile)
        if ret != 1:
            errno = get_errno()
            if errno:
                libssl_ERR_clear_error()
                raise wrap_oserror(space, OSError(errno, ''),
                                   exception_name = 'w_IOError')
            else:
                raise _ssl_seterror(space, None, -1)

        ret = libssl_SSL_CTX_use_PrivateKey_file(self.ctx, keyfile,
                                                 SSL_FILETYPE_PEM)
        if ret != 1:
            errno = get_errno()
            if errno:
                libssl_ERR_clear_error()
                raise wrap_oserror(space, OSError(errno, ''),
                                   exception_name = 'w_IOError')
            else:
                raise _ssl_seterror(space, None, -1)

        ret = libssl_SSL_CTX_check_private_key(self.ctx)
        if ret != 1:
            raise _ssl_seterror(space, None, -1)

    def load_verify_locations_w(self, space, w_cafile=None, w_capath=None):
        if space.is_none(w_cafile):
            cafile = None
        else:
            cafile = space.str_w(w_cafile)
        if space.is_none(w_capath):
            capath = None
        else:
            capath = space.str_w(w_capath)
        if cafile is None and capath is None:
            raise OperationError(space.w_TypeError, space.wrap(
                    "cafile and capath cannot be both omitted"))
        set_errno(0)
        ret = libssl_SSL_CTX_load_verify_locations(
            self.ctx, cafile, capath)
        if ret != 1:
            errno = get_errno()
            if errno:
                libssl_ERR_clear_error()
                raise wrap_oserror(space, OSError(errno, ''),
                                   exception_name = 'w_IOError')
            else:
                raise _ssl_seterror(space, None, -1)

    @unwrap_spec(server_side=int)
    def wrap_socket_w(self, space, w_sock, server_side,
                      w_server_hostname=None):
        assert w_sock is not None
        # server_hostname is either None (or absent), or to be encoded
        # using the idna encoding.
        if space.is_none(w_server_hostname):
            hostname = None
        else:
            hostname = space.bytes_w(
                space.call_method(w_server_hostname,
                                  "encode", space.wrap("idna")))

        if hostname and not HAS_SNI:
            raise OperationError(space.w_ValueError,
                                 space.wrap("server_hostname is not supported "
                                            "by your OpenSSL library"))

        return new_sslobject(space, self.ctx, w_sock, server_side, hostname)

    def session_stats_w(self, space):
        w_stats = space.newdict()
        for name, ssl_func in SSL_CTX_STATS:
            w_value = space.wrap(ssl_func(self.ctx))
            space.setitem_str(w_stats, name, w_value)
        return w_stats

    def set_default_verify_paths_w(self, space):
        ret = libssl_SSL_CTX_set_default_verify_paths(self.ctx)
        if ret != 1:
            raise _ssl_seterror(space, None, -1)


SSLContext.typedef = TypeDef(
    "_SSLContext",
    __new__ = interp2app(SSLContext.descr_new.im_func),
    options = GetSetProperty(SSLContext.get_options_w,
                             SSLContext.set_options_w),
    verify_mode = GetSetProperty(SSLContext.get_verify_mode_w,
                                 SSLContext.set_verify_mode_w),
    _wrap_socket = interp2app(SSLContext.wrap_socket_w),
    set_ciphers = interp2app(SSLContext.set_ciphers_w),
    load_cert_chain = interp2app(SSLContext.load_cert_chain_w),
    load_verify_locations = interp2app(SSLContext.load_verify_locations_w),
    session_stats = interp2app(SSLContext.session_stats_w),
    set_default_verify_paths=interp2app(SSLContext.set_default_verify_paths_w),
)

    

if HAVE_OPENSSL_RAND:
    # helper routines for seeding the SSL PRNG
    @unwrap_spec(string=str, entropy=float)
    def RAND_add(space, string, entropy):
        """RAND_add(string, entropy)


        Mix string into the OpenSSL PRNG state.  entropy (a float) is a lower
        bound on the entropy contained in string."""

        buf = rffi.str2charp(string)
        try:
            libssl_RAND_add(buf, len(string), entropy)
        finally:
            rffi.free_charp(buf)

    def RAND_status(space):
        """RAND_status() -> 0 or 1

        Returns 1 if the OpenSSL PRNG has been seeded with enough data and 0 if not.
        It is necessary to seed the PRNG with RAND_add() on some platforms before
        using the ssl() function."""

        res = libssl_RAND_status()
        return space.wrap(res)

    @unwrap_spec(path=str)
    def RAND_egd(space, path):
        """RAND_egd(path) -> bytes

        Queries the entropy gather daemon (EGD) on socket path.  Returns number
        of bytes read.  Raises socket.sslerror if connection to EGD fails or
        if it does provide enough data to seed PRNG."""

        socket_path = rffi.str2charp(path)
        try:
            bytes = libssl_RAND_egd(socket_path)
        finally:
            rffi.free_charp(socket_path)
        if bytes == -1:
            msg = "EGD connection failed or EGD did not return"
            msg += " enough data to seed the PRNG"
            raise ssl_error(space, msg)
        return space.wrap(bytes)


class SSLSocket(W_Root):
    def __init__(self, space):
        self.w_socket = None
        self.ssl = lltype.nullptr(SSL.TO)
        self.peer_cert = lltype.nullptr(X509.TO)
        self.shutdown_seen_zero = False

    def __del__(self):
        if self.peer_cert:
            libssl_X509_free(self.peer_cert)
        if self.ssl:
            libssl_SSL_free(self.ssl)

    @unwrap_spec(data='bufferstr')
    def write(self, space, data):
        """write(s) -> len

        Writes the string s into the SSL object.  Returns the number
        of bytes written."""
        w_socket = self._get_socket(space)

        sockstate = check_socket_and_wait_for_timeout(space, w_socket, True)
        if sockstate == SOCKET_HAS_TIMED_OUT:
            raise ssl_error(space, "The write operation timed out")
        elif sockstate == SOCKET_HAS_BEEN_CLOSED:
            raise ssl_error(space, "Underlying socket has been closed.")
        elif sockstate == SOCKET_TOO_LARGE_FOR_SELECT:
            raise ssl_error(space, "Underlying socket too large for select().")

        num_bytes = 0
        while True:
            err = 0

            num_bytes = libssl_SSL_write(self.ssl, data, len(data))
            err = libssl_SSL_get_error(self.ssl, num_bytes)

            if err == SSL_ERROR_WANT_READ:
                sockstate = check_socket_and_wait_for_timeout(
                    space, w_socket, False)
            elif err == SSL_ERROR_WANT_WRITE:
                sockstate = check_socket_and_wait_for_timeout(
                    space, w_socket, True)
            else:
                sockstate = SOCKET_OPERATION_OK

            if sockstate == SOCKET_HAS_TIMED_OUT:
                raise ssl_error(space, "The write operation timed out")
            elif sockstate == SOCKET_HAS_BEEN_CLOSED:
                raise ssl_error(space, "Underlying socket has been closed.")
            elif sockstate == SOCKET_IS_NONBLOCKING:
                break

            if err == SSL_ERROR_WANT_READ or err == SSL_ERROR_WANT_WRITE:
                continue
            else:
                break

        if num_bytes > 0:
            return space.wrap(num_bytes)
        else:
            raise _ssl_seterror(space, self, num_bytes)

    def pending(self, space):
        """pending() -> count

        Returns the number of already decrypted bytes available for read,
        pending on the connection."""
        count = libssl_SSL_pending(self.ssl)
        if count < 0:
            raise _ssl_seterror(space, self, count)
        return space.wrap(count)

    @unwrap_spec(num_bytes=int)
    def read(self, space, num_bytes, w_buf=None):
        """read([len]) -> string

        Read up to len bytes from the SSL socket."""
        w_socket = self._get_socket(space)

        count = libssl_SSL_pending(self.ssl)
        if not count:
            sockstate = check_socket_and_wait_for_timeout(
                space, w_socket, False)
            if sockstate == SOCKET_HAS_TIMED_OUT:
                raise ssl_error(space, "The read operation timed out")
            elif sockstate == SOCKET_TOO_LARGE_FOR_SELECT:
                raise ssl_error(space, "Underlying socket too large for select().")
            elif sockstate == SOCKET_HAS_BEEN_CLOSED:
                if libssl_SSL_get_shutdown(self.ssl) == SSL_RECEIVED_SHUTDOWN:
                    if space.is_none(w_buf):
                        return space.wrapbytes('')
                    else:
                        return space.wrap(0)
                raise ssl_error(space, "Socket closed without SSL shutdown handshake")

        rwbuffer = None
        if not space.is_none(w_buf):
            rwbuffer = space.rwbuffer_w(w_buf)
            lgt = rwbuffer.getlength()
            if num_bytes < 0 or num_bytes > lgt:
                num_bytes = lgt
        raw_buf, gc_buf = rffi.alloc_buffer(num_bytes)
        while True:
            err = 0

            count = libssl_SSL_read(self.ssl, raw_buf, num_bytes)
            err = libssl_SSL_get_error(self.ssl, count)

            if err == SSL_ERROR_WANT_READ:
                sockstate = check_socket_and_wait_for_timeout(
                    space, w_socket, False)
            elif err == SSL_ERROR_WANT_WRITE:
                sockstate = check_socket_and_wait_for_timeout(
                    space, w_socket, True)
            elif (err == SSL_ERROR_ZERO_RETURN and
                  libssl_SSL_get_shutdown(self.ssl) == SSL_RECEIVED_SHUTDOWN):
                rffi.keep_buffer_alive_until_here(raw_buf, gc_buf)
                if space.is_none(w_buf):
                    return space.wrapbytes('')
                else:
                    return space.wrap(0)
            else:
                sockstate = SOCKET_OPERATION_OK

            if sockstate == SOCKET_HAS_TIMED_OUT:
                raise ssl_error(space, "The read operation timed out")
            elif sockstate == SOCKET_IS_NONBLOCKING:
                break

            if err == SSL_ERROR_WANT_READ or err == SSL_ERROR_WANT_WRITE:
                continue
            else:
                break

        if count <= 0:
            raise _ssl_seterror(space, self, count)

        result = rffi.str_from_buffer(raw_buf, gc_buf, num_bytes, count)
        rffi.keep_buffer_alive_until_here(raw_buf, gc_buf)
        if rwbuffer is not None:
            rwbuffer.setslice(0, result)
            return space.wrap(count)
        else:
            return space.wrapbytes(result)

    def _get_socket(self, space):
        w_socket = self.w_socket()
        if w_socket is None:
            raise ssl_error(space, "Underlying socket connection gone")

        # just in case the blocking state of the socket has been changed
        w_timeout = space.call_method(w_socket, "gettimeout")
        nonblocking = not space.is_w(w_timeout, space.w_None)
        libssl_BIO_set_nbio(libssl_SSL_get_rbio(self.ssl), nonblocking)
        libssl_BIO_set_nbio(libssl_SSL_get_wbio(self.ssl), nonblocking)

        return w_socket

    def do_handshake(self, space):
        w_socket = self._get_socket(space)

        # Actually negotiate SSL connection
        # XXX If SSL_do_handshake() returns 0, it's also a failure.
        while True:
            ret = libssl_SSL_do_handshake(self.ssl)
            err = libssl_SSL_get_error(self.ssl, ret)
            # XXX PyErr_CheckSignals()
            if err == SSL_ERROR_WANT_READ:
                sockstate = check_socket_and_wait_for_timeout(
                    space, w_socket, False)
            elif err == SSL_ERROR_WANT_WRITE:
                sockstate = check_socket_and_wait_for_timeout(
                    space, w_socket, True)
            else:
                sockstate = SOCKET_OPERATION_OK
            if sockstate == SOCKET_HAS_TIMED_OUT:
                raise ssl_error(space, "The handshake operation timed out")
            elif sockstate == SOCKET_HAS_BEEN_CLOSED:
                raise ssl_error(space, "Underlying socket has been closed.")
            elif sockstate == SOCKET_TOO_LARGE_FOR_SELECT:
                raise ssl_error(space, "Underlying socket too large for select().")
            elif sockstate == SOCKET_IS_NONBLOCKING:
                break

            if err == SSL_ERROR_WANT_READ or err == SSL_ERROR_WANT_WRITE:
                continue
            else:
                break

        if ret <= 0:
            raise _ssl_seterror(space, self, ret)

        if self.peer_cert:
            libssl_X509_free(self.peer_cert)
        self.peer_cert = libssl_SSL_get_peer_certificate(self.ssl)

    def shutdown(self, space):
        w_socket = self._get_socket(space)

        # Guard against closed socket
        w_fileno = space.call_method(w_socket, "fileno")
        if space.int_w(w_fileno) < 0:
            raise ssl_error(space, "Underlying socket has been closed")

        zeros = 0

        while True:
            # Disable read-ahead so that unwrap can work correctly.
            # Otherwise OpenSSL might read in too much data,
            # eating clear text data that happens to be
            # transmitted after the SSL shutdown.
            # Should be safe to call repeatedly everytime this
            # function is used and the shutdown_seen_zero != 0
            # condition is met.
            if self.shutdown_seen_zero:
                libssl_SSL_set_read_ahead(self.ssl, 0)
            ret = libssl_SSL_shutdown(self.ssl)

            # if err == 1, a secure shutdown with SSL_shutdown() is complete
            if ret > 0:
                break
            if ret == 0:
                # Don't loop endlessly; instead preserve legacy
                # behaviour of trying SSL_shutdown() only twice.
                # This looks necessary for OpenSSL < 0.9.8m
                zeros += 1
                if zeros > 1:
                    break
                # Shutdown was sent, now try receiving
                self.shutdown_seen_zero = True
                continue

            # Possibly retry shutdown until timeout or failure
            ssl_err = libssl_SSL_get_error(self.ssl, ret)
            if ssl_err == SSL_ERROR_WANT_READ:
                sockstate = check_socket_and_wait_for_timeout(
                    space, w_socket, False)
            elif ssl_err == SSL_ERROR_WANT_WRITE:
                sockstate = check_socket_and_wait_for_timeout(
                    space, w_socket, True)
            else:
                break

            if sockstate == SOCKET_HAS_TIMED_OUT:
                if ssl_err == SSL_ERROR_WANT_READ:
                    raise ssl_error(space, "The read operation timed out")
                else:
                    raise ssl_error(space, "The write operation timed out")
            elif sockstate == SOCKET_TOO_LARGE_FOR_SELECT:
                raise ssl_error(space, "Underlying socket too large for select().")
            elif sockstate != SOCKET_OPERATION_OK:
                # Retain the SSL error code
                break

        if ret < 0:
            raise _ssl_seterror(space, self, ret)

        return w_socket

    def cipher(self, space):
        if not self.ssl:
            return space.w_None
        current = libssl_SSL_get_current_cipher(self.ssl)
        if not current:
            return space.w_None

        name = libssl_SSL_CIPHER_get_name(current)
        if name:
            w_name = space.wrap(rffi.charp2str(name))
        else:
            w_name = space.w_None

        proto = libssl_SSL_CIPHER_get_version(current)
        if proto:
            w_proto = space.wrap(rffi.charp2str(proto))
        else:
            w_proto = space.w_None

        bits = libssl_SSL_CIPHER_get_bits(current,
                                          lltype.nullptr(rffi.INTP.TO))
        w_bits = space.newint(bits)

        return space.newtuple([w_name, w_proto, w_bits])

    @unwrap_spec(der=bool)
    def peer_certificate(self, space, der=False):
        """peer_certificate([der=False]) -> certificate

        Returns the certificate for the peer.  If no certificate was provided,
        returns None.  If a certificate was provided, but not validated, returns
        an empty dictionary.  Otherwise returns a dict containing information
        about the peer certificate.

        If the optional argument is True, returns a DER-encoded copy of the
        peer certificate, or None if no certificate was provided.  This will
        return the certificate even if it wasn't validated."""
        if not self.peer_cert:
            return space.w_None

        if der:
            # return cert in DER-encoded format
            with lltype.scoped_alloc(rffi.CCHARPP.TO, 1) as buf_ptr:
                buf_ptr[0] = lltype.nullptr(rffi.CCHARP.TO)
                length = libssl_i2d_X509(self.peer_cert, buf_ptr)
                if length < 0:
                    raise _ssl_seterror(space, self, length)
                try:
                    # this is actually an immutable bytes sequence
                    return space.wrap(rffi.charpsize2str(buf_ptr[0],
                                                         length))
                finally:
                    libssl_OPENSSL_free(buf_ptr[0])
        else:
            verification = libssl_SSL_CTX_get_verify_mode(
                libssl_SSL_get_SSL_CTX(self.ssl))
            if not verification & SSL_VERIFY_PEER:
                return space.newdict()
            else:
                return _decode_certificate(space, self.peer_cert)

def _decode_certificate(space, certificate, verbose=False):
    w_retval = space.newdict()

    w_peer = _create_tuple_for_X509_NAME(
        space, libssl_X509_get_subject_name(certificate))
    space.setitem(w_retval, space.wrap("subject"), w_peer)

    if verbose:
        w_issuer = _create_tuple_for_X509_NAME(
            space, libssl_X509_get_issuer_name(certificate))
        space.setitem(w_retval, space.wrap("issuer"), w_issuer)

        space.setitem(w_retval, space.wrap("version"),
                      space.wrap(libssl_X509_get_version(certificate)))

    biobuf = libssl_BIO_new(libssl_BIO_s_mem())
    try:

        if verbose:
            libssl_BIO_reset(biobuf)
            serialNumber = libssl_X509_get_serialNumber(certificate)
            libssl_i2a_ASN1_INTEGER(biobuf, serialNumber)
            # should not exceed 20 octets, 160 bits, so buf is big enough
            with lltype.scoped_alloc(rffi.CCHARP.TO, 100) as buf:
                length = libssl_BIO_gets(biobuf, buf, 99)
                if length < 0:
                    raise _ssl_seterror(space, None, length)

                w_serial = space.wrap(rffi.charpsize2str(buf, length))
            space.setitem(w_retval, space.wrap("serialNumber"), w_serial)

        libssl_BIO_reset(biobuf)
        notBefore = libssl_X509_get_notBefore(certificate)
        libssl_ASN1_TIME_print(biobuf, notBefore)
        with lltype.scoped_alloc(rffi.CCHARP.TO, 100) as buf:
            length = libssl_BIO_gets(biobuf, buf, 99)
            if length < 0:
                raise _ssl_seterror(space, None, length)
            w_date = space.wrap(rffi.charpsize2str(buf, length))
        space.setitem(w_retval, space.wrap("notBefore"), w_date)

        libssl_BIO_reset(biobuf)
        notAfter = libssl_X509_get_notAfter(certificate)
        libssl_ASN1_TIME_print(biobuf, notAfter)
        with lltype.scoped_alloc(rffi.CCHARP.TO, 100) as buf:
            length = libssl_BIO_gets(biobuf, buf, 99)
            if length < 0:
                raise _ssl_seterror(space, None, length)
            w_date = space.wrap(rffi.charpsize2str(buf, length))
        space.setitem(w_retval, space.wrap("notAfter"), w_date)
    finally:
        libssl_BIO_free(biobuf)

    # Now look for subjectAltName
    w_alt_names = _get_peer_alt_names(space, certificate)
    if w_alt_names is not space.w_None:
        space.setitem(w_retval, space.wrap("subjectAltName"), w_alt_names)

    return w_retval

def _create_tuple_for_X509_NAME(space, xname):
    entry_count = libssl_X509_NAME_entry_count(xname)
    dn_w = []
    rdn_w = []
    rdn_level = -1
    for index in range(entry_count):
        entry = libssl_X509_NAME_get_entry(xname, index)
        # check to see if we've gotten to a new RDN
        entry_level = intmask(entry[0].c_set)
        if rdn_level >= 0:
            if rdn_level != entry_level:
                # yes, new RDN
                # add old RDN to DN
                dn_w.append(space.newtuple(list(rdn_w)))
                rdn_w = []
        rdn_level = entry_level

        # Now add this attribute to the current RDN
        name = libssl_X509_NAME_ENTRY_get_object(entry)
        value = libssl_X509_NAME_ENTRY_get_data(entry)
        attr = _create_tuple_for_attribute(space, name, value)
        rdn_w.append(attr)

    # Now, there is typically a dangling RDN
    if rdn_w:
        dn_w.append(space.newtuple(list(rdn_w)))
    return space.newtuple(list(dn_w))

def _get_peer_alt_names(space, certificate):
    # this code follows the procedure outlined in
    # OpenSSL's crypto/x509v3/v3_prn.c:X509v3_EXT_print()
    # function to extract the STACK_OF(GENERAL_NAME),
    # then iterates through the stack to add the
    # names.

    if not certificate:
        return space.w_None

    # get a memory buffer
    biobuf = libssl_BIO_new(libssl_BIO_s_mem())

    try:
        alt_names_w = []
        i = -1
        while True:
            i = libssl_X509_get_ext_by_NID(
                certificate, NID_subject_alt_name, i)
            if i < 0:
                break

            # now decode the altName
            ext = libssl_X509_get_ext(certificate, i)
            method = libssl_X509V3_EXT_get(ext)
            if not method:
                raise ssl_error(space,
                                "No method for internalizing subjectAltName!'")

            with lltype.scoped_alloc(rffi.CCHARPP.TO, 1) as p_ptr:
                p_ptr[0] = ext[0].c_value.c_data
                length = intmask(ext[0].c_value.c_length)
                null = lltype.nullptr(rffi.VOIDP.TO)
                if method[0].c_it:
                    names = rffi.cast(GENERAL_NAMES, libssl_ASN1_item_d2i(
                            null, p_ptr, length,
                            libssl_ASN1_ITEM_ptr(method[0].c_it)))
                else:
                    names = rffi.cast(GENERAL_NAMES, method[0].c_d2i(
                            null, p_ptr, length))

            for j in range(libssl_sk_GENERAL_NAME_num(names)):
                # Get a rendering of each name in the set of names

                name = libssl_sk_GENERAL_NAME_value(names, j)
                if intmask(name[0].c_type) == GEN_DIRNAME:

                    # we special-case DirName as a tuple of tuples of attributes
                    dirname = libssl_pypy_GENERAL_NAME_dirn(name)
                    w_t = space.newtuple([
                            space.wrap("DirName"),
                            _create_tuple_for_X509_NAME(space, dirname)
                            ])
                else:

                    # for everything else, we use the OpenSSL print form

                    libssl_BIO_reset(biobuf)
                    libssl_GENERAL_NAME_print(biobuf, name)
                    with lltype.scoped_alloc(rffi.CCHARP.TO, 2048) as buf:
                        length = libssl_BIO_gets(biobuf, buf, 2047)
                        if length < 0:
                            raise _ssl_seterror(space, None, 0)

                        v = rffi.charpsize2str(buf, length)
                    v1, v2 = v.split(':', 1)
                    w_t = space.newtuple([space.wrap(v1),
                                          space.wrap(v2)])

                alt_names_w.append(w_t)
    finally:
        libssl_BIO_free(biobuf)

    if alt_names_w:
        return space.newtuple(list(alt_names_w))
    else:
        return space.w_None

def _create_tuple_for_attribute(space, name, value):
    with lltype.scoped_alloc(rffi.CCHARP.TO, X509_NAME_MAXLEN) as buf:
        length = libssl_OBJ_obj2txt(buf, X509_NAME_MAXLEN, name, 0)
        if length < 0:
            raise _ssl_seterror(space, None, 0)
        w_name = space.wrap(rffi.charpsize2str(buf, length))

    with lltype.scoped_alloc(rffi.CCHARPP.TO, 1) as buf_ptr:
        length = libssl_ASN1_STRING_to_UTF8(buf_ptr, value)
        if length < 0:
            raise _ssl_seterror(space, None, 0)
        w_value = space.wrapbytes(rffi.charpsize2str(buf_ptr[0], length))
        w_value = space.call_method(w_value, "decode", space.wrap("utf-8"))

    return space.newtuple([w_name, w_value])

SSLSocket.typedef = TypeDef("_SSLSocket",
    write = interp2app(SSLSocket.write),
    pending = interp2app(SSLSocket.pending),
    read = interp2app(SSLSocket.read),
    do_handshake = interp2app(SSLSocket.do_handshake),
    shutdown = interp2app(SSLSocket.shutdown),
    cipher = interp2app(SSLSocket.cipher),
    peer_certificate = interp2app(SSLSocket.peer_certificate),
)


def new_sslobject(space, ctx, w_sock, side, server_hostname):
    ss = SSLSocket(space)

    sock_fd = space.int_w(space.call_method(w_sock, "fileno"))
    w_timeout = space.call_method(w_sock, "gettimeout")
    if space.is_none(w_timeout):
        has_timeout = False
    else:
        has_timeout = True

<<<<<<< HEAD
    ss.ssl = libssl_SSL_new(ctx) # new ssl struct
=======
    if ciphers:
        ret = libssl_SSL_CTX_set_cipher_list(ss.ctx, ciphers)
        if ret == 0:
            raise ssl_error(space, "No cipher can be selected.")

    if cert_mode != PY_SSL_CERT_NONE:
        if not cacerts_file:
            raise ssl_error(space,
                            "No root certificates specified for "
                            "verification of other-side certificates.")
        ret = libssl_SSL_CTX_load_verify_locations(ss.ctx, cacerts_file, None)
        if ret != 1:
            raise _ssl_seterror(space, None, 0)

    if key_file:
        ret = libssl_SSL_CTX_use_PrivateKey_file(ss.ctx, key_file,
                                                 SSL_FILETYPE_PEM)
        if ret < 1:
            raise ssl_error(space, "SSL_CTX_use_PrivateKey_file error")

        ret = libssl_SSL_CTX_use_certificate_chain_file(ss.ctx, cert_file)
        if ret < 1:
            raise ssl_error(space, "SSL_CTX_use_certificate_chain_file error")

    # ssl compatibility
    options = SSL_OP_ALL & ~SSL_OP_DONT_INSERT_EMPTY_FRAGMENTS
    if protocol != PY_SSL_VERSION_SSL2:
        # SSLv2 is extremely broken, don't use it unless a user specifically
        # requests it
        options |= SSL_OP_NO_SSLv2
    libssl_SSL_CTX_set_options(ss.ctx, options)

    verification_mode = SSL_VERIFY_NONE
    if cert_mode == PY_SSL_CERT_OPTIONAL:
        verification_mode = SSL_VERIFY_PEER
    elif cert_mode == PY_SSL_CERT_REQUIRED:
        verification_mode = SSL_VERIFY_PEER | SSL_VERIFY_FAIL_IF_NO_PEER_CERT
    libssl_SSL_CTX_set_verify(ss.ctx, verification_mode, None)
    ss.ssl = libssl_SSL_new(ss.ctx) # new ssl struct
>>>>>>> c9e3c053
    libssl_SSL_set_fd(ss.ssl, sock_fd) # set the socket for SSL
    # The ACCEPT_MOVING_WRITE_BUFFER flag is necessary because the address
    # of a str object may be changed by the garbage collector.
    libssl_SSL_set_mode(ss.ssl,
                        SSL_MODE_AUTO_RETRY | SSL_MODE_ACCEPT_MOVING_WRITE_BUFFER)

    if server_hostname:
        libssl_SSL_set_tlsext_host_name(ss.ssl, server_hostname);

    # If the socket is in non-blocking mode or timeout mode, set the BIO
    # to non-blocking mode (blocking is the default)
    if has_timeout:
        # Set both the read and write BIO's to non-blocking mode
        libssl_BIO_set_nbio(libssl_SSL_get_rbio(ss.ssl), 1)
        libssl_BIO_set_nbio(libssl_SSL_get_wbio(ss.ssl), 1)

    if side == PY_SSL_CLIENT:
        libssl_SSL_set_connect_state(ss.ssl)
    else:
        libssl_SSL_set_accept_state(ss.ssl)

    ss.w_socket = weakref.ref(w_sock)
    return ss

def check_socket_and_wait_for_timeout(space, w_sock, writing):
    """If the socket has a timeout, do a select()/poll() on the socket.
    The argument writing indicates the direction.
    Returns one of the possibilities in the timeout_state enum (above)."""

    w_timeout = space.call_method(w_sock, "gettimeout")
    if space.is_w(w_timeout, space.w_None):
        return SOCKET_IS_BLOCKING
    elif space.float_w(w_timeout) == 0.0:
        return SOCKET_IS_NONBLOCKING
    sock_timeout = space.float_w(w_timeout)

    sock_fd = space.int_w(space.call_method(w_sock, "fileno"))

    # guard against closed socket
    if sock_fd < 0:
        return SOCKET_HAS_BEEN_CLOSED


    # see if the socket is ready

    # Prefer poll, if available, since you can poll() any fd
    # which can't be done with select().
    if HAVE_RPOLL:
        if writing:
            fddict = {sock_fd: rpoll.POLLOUT}
        else:
            fddict = {sock_fd: rpoll.POLLIN}

        # socket's timeout is in seconds, poll's timeout in ms
        timeout = int(sock_timeout * 1000 + 0.5)
        ready = rpoll.poll(fddict, timeout)
    else:
        if MAX_FD_SIZE is not None and sock_fd >= MAX_FD_SIZE:
            return SOCKET_TOO_LARGE_FOR_SELECT

        if writing:
            r, w, e = rpoll.select([], [sock_fd], [], sock_timeout)
            ready = w
        else:
            r, w, e = rpoll.select([sock_fd], [], [], sock_timeout)
            ready = r
    if ready:
        return SOCKET_OPERATION_OK
    else:
        return SOCKET_HAS_TIMED_OUT

def _ssl_seterror(space, ss, ret):
    assert ret <= 0

    if ss is None:
        errval = libssl_ERR_peek_last_error()
        errstr = rffi.charp2str(libssl_ERR_error_string(errval, None))
        return ssl_error(space, errstr, errval)
    elif ss.ssl:
        err = libssl_SSL_get_error(ss.ssl, ret)
    else:
        err = SSL_ERROR_SSL
    errstr = ""
    errval = 0

    if err == SSL_ERROR_ZERO_RETURN:
        errstr = "TLS/SSL connection has been closed"
        errval = PY_SSL_ERROR_ZERO_RETURN
    elif err == SSL_ERROR_WANT_READ:
        errstr = "The operation did not complete (read)"
        errval = PY_SSL_ERROR_WANT_READ
    elif err == SSL_ERROR_WANT_WRITE:
        errstr = "The operation did not complete (write)"
        errval = PY_SSL_ERROR_WANT_WRITE
    elif err == SSL_ERROR_WANT_X509_LOOKUP:
        errstr = "The operation did not complete (X509 lookup)"
        errval = PY_SSL_ERROR_WANT_X509_LOOKUP
    elif err == SSL_ERROR_WANT_CONNECT:
        errstr = "The operation did not complete (connect)"
        errval = PY_SSL_ERROR_WANT_CONNECT
    elif err == SSL_ERROR_SYSCALL:
        e = libssl_ERR_get_error()
        if e == 0:
            if ret == 0 or ss.w_socket() is None:
                errstr = "EOF occurred in violation of protocol"
                errval = PY_SSL_ERROR_EOF
            elif ret == -1:
                # the underlying BIO reported an I/0 error
                error = rsocket.last_error()
                return interp_socket.converted_error(space, error)
            else:
                errstr = "Some I/O error occurred"
                errval = PY_SSL_ERROR_SYSCALL
        else:
            errstr = rffi.charp2str(libssl_ERR_error_string(e, None))
            errval = PY_SSL_ERROR_SYSCALL
    elif err == SSL_ERROR_SSL:
        e = libssl_ERR_get_error()
        errval = PY_SSL_ERROR_SSL
        if e != 0:
            errstr = rffi.charp2str(libssl_ERR_error_string(e, None))
        else:
            errstr = "A failure in the SSL library occurred"
    else:
        errstr = "Invalid error code"
        errval = PY_SSL_ERROR_INVALID_ERROR_CODE

    return ssl_error(space, errstr, errval)


class Cache:
    def __init__(self, space):
        w_socketerror = interp_socket.get_error(space, "error")
        self.w_error = space.new_exception_class(
            "_ssl.SSLError", w_socketerror)

def get_error(space):
    return space.fromcache(Cache).w_error

@unwrap_spec(filename=str, verbose=bool)
def _test_decode_cert(space, filename, verbose=True):
    cert = libssl_BIO_new(libssl_BIO_s_file())
    if not cert:
        raise ssl_error(space, "Can't malloc memory to read file")

    try:
        if libssl_BIO_read_filename(cert, filename) <= 0:
            raise ssl_error(space, "Can't open file")

        x = libssl_PEM_read_bio_X509_AUX(cert, None, None, None)
        if not x:
            raise ssl_error(space, "Error decoding PEM-encoded file")

        try:
            return _decode_certificate(space, x, verbose)
        finally:
            libssl_X509_free(x)
    finally:
        libssl_BIO_free(cert)<|MERGE_RESOLUTION|>--- conflicted
+++ resolved
@@ -855,49 +855,7 @@
     else:
         has_timeout = True
 
-<<<<<<< HEAD
     ss.ssl = libssl_SSL_new(ctx) # new ssl struct
-=======
-    if ciphers:
-        ret = libssl_SSL_CTX_set_cipher_list(ss.ctx, ciphers)
-        if ret == 0:
-            raise ssl_error(space, "No cipher can be selected.")
-
-    if cert_mode != PY_SSL_CERT_NONE:
-        if not cacerts_file:
-            raise ssl_error(space,
-                            "No root certificates specified for "
-                            "verification of other-side certificates.")
-        ret = libssl_SSL_CTX_load_verify_locations(ss.ctx, cacerts_file, None)
-        if ret != 1:
-            raise _ssl_seterror(space, None, 0)
-
-    if key_file:
-        ret = libssl_SSL_CTX_use_PrivateKey_file(ss.ctx, key_file,
-                                                 SSL_FILETYPE_PEM)
-        if ret < 1:
-            raise ssl_error(space, "SSL_CTX_use_PrivateKey_file error")
-
-        ret = libssl_SSL_CTX_use_certificate_chain_file(ss.ctx, cert_file)
-        if ret < 1:
-            raise ssl_error(space, "SSL_CTX_use_certificate_chain_file error")
-
-    # ssl compatibility
-    options = SSL_OP_ALL & ~SSL_OP_DONT_INSERT_EMPTY_FRAGMENTS
-    if protocol != PY_SSL_VERSION_SSL2:
-        # SSLv2 is extremely broken, don't use it unless a user specifically
-        # requests it
-        options |= SSL_OP_NO_SSLv2
-    libssl_SSL_CTX_set_options(ss.ctx, options)
-
-    verification_mode = SSL_VERIFY_NONE
-    if cert_mode == PY_SSL_CERT_OPTIONAL:
-        verification_mode = SSL_VERIFY_PEER
-    elif cert_mode == PY_SSL_CERT_REQUIRED:
-        verification_mode = SSL_VERIFY_PEER | SSL_VERIFY_FAIL_IF_NO_PEER_CERT
-    libssl_SSL_CTX_set_verify(ss.ctx, verification_mode, None)
-    ss.ssl = libssl_SSL_new(ss.ctx) # new ssl struct
->>>>>>> c9e3c053
     libssl_SSL_set_fd(ss.ssl, sock_fd) # set the socket for SSL
     # The ACCEPT_MOVING_WRITE_BUFFER flag is necessary because the address
     # of a str object may be changed by the garbage collector.
