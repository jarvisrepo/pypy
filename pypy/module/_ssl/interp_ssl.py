--- conflicted
+++ resolved
@@ -96,7 +96,8 @@
 
         # Defaults
         libssl_SSL_CTX_set_verify(self.ctx, SSL_VERIFY_NONE, None)
-        libssl_SSL_CTX_set_options(self.ctx, SSL_OP_ALL)
+        libssl_SSL_CTX_set_options(
+            self.ctx, SSL_OP_ALL & ~SSL_OP_DONT_INSERT_EMPTY_FRAGMENTS)
         libssl_SSL_CTX_set_session_id_context(self.ctx, "Python", len("Python"))
 
     def __del__(self):
@@ -828,45 +829,7 @@
     else:
         has_timeout = True
 
-<<<<<<< HEAD
     ss.ssl = libssl_SSL_new(ctx) # new ssl struct
-=======
-    if ciphers:
-        ret = libssl_SSL_CTX_set_cipher_list(ss.ctx, ciphers)
-        if ret == 0:
-            raise ssl_error(space, "No cipher can be selected.")
-
-    if cert_mode != PY_SSL_CERT_NONE:
-        if not cacerts_file:
-            raise ssl_error(space,
-                            "No root certificates specified for "
-                            "verification of other-side certificates.")
-        ret = libssl_SSL_CTX_load_verify_locations(ss.ctx, cacerts_file, None)
-        if ret != 1:
-            raise _ssl_seterror(space, None, 0)
-
-    if key_file:
-        ret = libssl_SSL_CTX_use_PrivateKey_file(ss.ctx, key_file,
-                                                 SSL_FILETYPE_PEM)
-        if ret < 1:
-            raise ssl_error(space, "SSL_CTX_use_PrivateKey_file error")
-
-        ret = libssl_SSL_CTX_use_certificate_chain_file(ss.ctx, cert_file)
-        if ret < 1:
-            raise ssl_error(space, "SSL_CTX_use_certificate_chain_file error")
-
-    # ssl compatibility
-    libssl_SSL_CTX_set_options(ss.ctx, 
-                               SSL_OP_ALL & ~SSL_OP_DONT_INSERT_EMPTY_FRAGMENTS)
-
-    verification_mode = SSL_VERIFY_NONE
-    if cert_mode == PY_SSL_CERT_OPTIONAL:
-        verification_mode = SSL_VERIFY_PEER
-    elif cert_mode == PY_SSL_CERT_REQUIRED:
-        verification_mode = SSL_VERIFY_PEER | SSL_VERIFY_FAIL_IF_NO_PEER_CERT
-    libssl_SSL_CTX_set_verify(ss.ctx, verification_mode, None)
-    ss.ssl = libssl_SSL_new(ss.ctx) # new ssl struct
->>>>>>> c5a63fa2
     libssl_SSL_set_fd(ss.ssl, sock_fd) # set the socket for SSL
     libssl_SSL_set_mode(ss.ssl, SSL_MODE_AUTO_RETRY)
 
