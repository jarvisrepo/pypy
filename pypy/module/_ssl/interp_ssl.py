--- conflicted
+++ resolved
@@ -1099,7 +1099,6 @@
     if pw_info.w_callable:
         try:
             w_result = space.call_function(pw_info.w_callable)
-<<<<<<< HEAD
             if space.isinstance_w(w_result, space.w_unicode):
                 password = space.str_w(w_result)
             else:
@@ -1108,17 +1107,8 @@
                 except OperationError as e:
                     if not e.match(space, space.w_TypeError):
                         raise
-                    raise oefmt(space.w_TypeError, 
+                    raise oefmt(space.w_TypeError,
                                 "password callback must return a string")
-=======
-            try:
-                password = pw_info.space.bufferstr_w(w_result)
-            except OperationError as e:
-                if not e.match(space, space.w_TypeError):
-                    raise
-                raise oefmt(space.w_TypeError,
-                            "password callback must return a string")
->>>>>>> 5de251f9
         except OperationError as e:
             pw_info.operationerror = e
             return rffi.cast(rffi.INT, -1)
@@ -1384,7 +1374,6 @@
             if space.is_true(space.callable(w_password)):
                 pw_info.w_callable = w_password
             else:
-<<<<<<< HEAD
                 if space.isinstance_w(w_password, space.w_unicode):
                     pw_info.password = space.str_w(w_password)
                 else:
@@ -1393,17 +1382,8 @@
                     except OperationError as e:
                         if not e.match(space, space.w_TypeError):
                             raise
-                        raise oefmt(space.w_TypeError, 
+                        raise oefmt(space.w_TypeError,
                                     "password should be a string or callable")
-=======
-                try:
-                    pw_info.password = space.bufferstr_w(w_password)
-                except OperationError as e:
-                    if not e.match(space, space.w_TypeError):
-                        raise
-                    raise oefmt(space.w_TypeError,
-                                "password should be a string or callable")
->>>>>>> 5de251f9
 
             libssl_SSL_CTX_set_default_passwd_cb(
                 self.ctx, _password_callback)
