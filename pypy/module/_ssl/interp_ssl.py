--- conflicted
+++ resolved
@@ -2,17 +2,11 @@
 
 from rpython.rlib import rpoll, rsocket
 from rpython.rlib.rarithmetic import intmask, widen, r_uint
-<<<<<<< HEAD
-from rpython.rlib.ropenssl import *
-from rpython.rlib.rposix import get_errno, set_errno
-from rpython.rlib.rweakref import RWeakValueDictionary
-=======
 from rpython.rlib import rpoll, rsocket, rthread, rweakref
 from rpython.rlib.ropenssl import *
 from rpython.rlib.rposix import get_saved_errno
 from rpython.rlib.rweakref import RWeakValueDictionary
 from rpython.rlib.objectmodel import specialize, compute_unique_id
->>>>>>> 2eb84b38
 from rpython.rtyper.lltypesystem import lltype, rffi
 
 from pypy.interpreter.baseobjspace import W_Root
@@ -85,23 +79,14 @@
 
 # protocol options
 constants["OP_ALL"] = SSL_OP_ALL & ~SSL_OP_DONT_INSERT_EMPTY_FRAGMENTS
-constants["OP_CIPHER_SERVER_PREFERENCE"] = SSL_OP_CIPHER_SERVER_PREFERENCE
-constants["OP_SINGLE_DH_USE"] = SSL_OP_SINGLE_DH_USE
 constants["OP_NO_SSLv2"] = SSL_OP_NO_SSLv2
 constants["OP_NO_SSLv3"] = SSL_OP_NO_SSLv3
 constants["OP_NO_TLSv1"] = SSL_OP_NO_TLSv1
-<<<<<<< HEAD
-constants["HAS_SNI"] = HAS_SNI
-constants["HAS_ECDH"] = True  # To break the test suite
-constants["HAS_NPN"] = HAS_NPN
-constants["HAS_TLS_UNIQUE"] = True  # To break the test suite
-=======
 constants["OP_CIPHER_SERVER_PREFERENCE"] = SSL_OP_CIPHER_SERVER_PREFERENCE
 constants["OP_SINGLE_DH_USE"] = SSL_OP_SINGLE_DH_USE
 constants["OP_SINGLE_ECDH_USE"] = SSL_OP_SINGLE_ECDH_USE
 if SSL_OP_NO_COMPRESSION is not None:
     constants["OP_NO_COMPRESSION"] = SSL_OP_NO_COMPRESSION
->>>>>>> 2eb84b38
 
 # OpenSSL version
 constants["OPENSSL_VERSION_NUMBER"] = OPENSSL_VERSION_NUMBER
@@ -115,65 +100,6 @@
 constants["OPENSSL_VERSION_INFO"] = version_info
 constants["_OPENSSL_API_VERSION"] = version_info
 constants["OPENSSL_VERSION"] = SSLEAY_VERSION
-<<<<<<< HEAD
-constants["_OPENSSL_API_VERSION"] = _parse_version(libver)
-
-def ssl_error(space, msg, errno=0, w_errtype=None):
-    if w_errtype is None:
-        w_errtype = get_error(space).w_error
-    w_exception = space.call_function(w_errtype,
-                                      space.wrap(errno), space.wrap(msg))
-    return OperationError(w_errtype, w_exception)
-
-class SSLNpnProtocols(object):
-
-    def __init__(self, ctx, protos):
-        self.protos = protos
-        self.buf, self.pinned, self.is_raw = rffi.get_nonmovingbuffer(protos)
-        NPN_STORAGE.set(r_uint(rffi.cast(rffi.UINT, self.buf)), self)
-
-        # set both server and client callbacks, because the context
-        # can be used to create both types of sockets
-        libssl_SSL_CTX_set_next_protos_advertised_cb(
-            ctx, self.advertiseNPN_cb, self.buf)
-        libssl_SSL_CTX_set_next_proto_select_cb(
-            ctx, self.selectNPN_cb, self.buf)
-
-    def __del__(self):
-        rffi.free_nonmovingbuffer(
-            self.protos, self.buf, self.pinned, self.is_raw)    
-
-    @staticmethod
-    def advertiseNPN_cb(s, data_ptr, len_ptr, args):
-        npn = NPN_STORAGE.get(r_uint(rffi.cast(rffi.UINT, args)))
-        if npn and npn.protos:
-            data_ptr[0] = npn.buf
-            len_ptr[0] = rffi.cast(rffi.UINT, len(npn.protos))
-        else:
-            data_ptr[0] = lltype.nullptr(rffi.CCHARP.TO)
-            len_ptr[0] = rffi.cast(rffi.UINT, 0)
-
-        return rffi.cast(rffi.INT, SSL_TLSEXT_ERR_OK)
-
-    @staticmethod
-    def selectNPN_cb(s, out_ptr, outlen_ptr, server, server_len, args):
-        npn = NPN_STORAGE.get(r_uint(rffi.cast(rffi.UINT, args)))
-        if npn and npn.protos:
-            client = npn.buf
-            client_len = len(npn.protos)
-        else:
-            client = lltype.nullptr(rffi.CCHARP.TO)
-            client_len = 0            
-
-        libssl_SSL_select_next_proto(out_ptr, outlen_ptr,
-                                     server, server_len,
-                                     client, client_len)
-        return rffi.cast(rffi.INT, SSL_TLSEXT_ERR_OK)
-
-NPN_STORAGE = RWeakValueDictionary(r_uint, SSLNpnProtocols)
-=======
->>>>>>> 2eb84b38
-
 
 def ssl_error(space, msg, errno=0, w_errtype=None, errcode=0):
     reason_str = None
@@ -191,7 +117,7 @@
     elif lib_str:
         msg = "[%s] %s" % (lib_str, msg)
 
-    w_exception_class = w_errtype or get_exception_class(space, 'w_sslerror')
+    w_exception_class = w_errtype or get_error(space).w_error
     if errno or errcode:
         w_exception = space.call_function(w_exception_class,
                                           space.wrap(errno), space.wrap(msg))
@@ -203,7 +129,9 @@
                   space.wrap(lib_str) if lib_str else space.w_None)
     return OperationError(w_exception_class, w_exception)
 
+
 class SSLNpnProtocols(object):
+
     def __init__(self, ctx, protos):
         self.protos = protos
         self.buf, self.pinned, self.is_raw = rffi.get_nonmovingbuffer(protos)
@@ -250,105 +178,6 @@
 NPN_STORAGE = RWeakValueDictionary(r_uint, SSLNpnProtocols)
 SOCKET_STORAGE = RWeakValueDictionary(int, W_Root)
 
-<<<<<<< HEAD
-        ret = libssl_SSL_CTX_use_PrivateKey_file(self.ctx, keyfile,
-                                                 SSL_FILETYPE_PEM)
-        if ret != 1:
-            errno = get_errno()
-            if errno:
-                libssl_ERR_clear_error()
-                raise wrap_oserror(space, OSError(errno, ''),
-                                   exception_name = 'w_IOError')
-            else:
-                raise _ssl_seterror(space, None, -1)
-
-        ret = libssl_SSL_CTX_check_private_key(self.ctx)
-        if ret != 1:
-            raise _ssl_seterror(space, None, -1)
-
-    def load_verify_locations_w(self, space, w_cafile=None, w_capath=None):
-        if space.is_none(w_cafile):
-            cafile = None
-        else:
-            cafile = space.str_w(w_cafile)
-        if space.is_none(w_capath):
-            capath = None
-        else:
-            capath = space.str_w(w_capath)
-        if cafile is None and capath is None:
-            raise OperationError(space.w_TypeError, space.wrap(
-                    "cafile and capath cannot be both omitted"))
-        set_errno(0)
-        ret = libssl_SSL_CTX_load_verify_locations(
-            self.ctx, cafile, capath)
-        if ret != 1:
-            errno = get_errno()
-            if errno:
-                libssl_ERR_clear_error()
-                raise wrap_oserror(space, OSError(errno, ''),
-                                   exception_name = 'w_IOError')
-            else:
-                raise _ssl_seterror(space, None, -1)
-
-    @unwrap_spec(server_side=int)
-    def wrap_socket_w(self, space, w_sock, server_side,
-                      w_server_hostname=None):
-        assert w_sock is not None
-        # server_hostname is either None (or absent), or to be encoded
-        # using the idna encoding.
-        if space.is_none(w_server_hostname):
-            hostname = None
-        else:
-            hostname = space.bytes_w(
-                space.call_method(w_server_hostname,
-                                  "encode", space.wrap("idna")))
-
-        if hostname and not HAS_SNI:
-            raise OperationError(space.w_ValueError,
-                                 space.wrap("server_hostname is not supported "
-                                            "by your OpenSSL library"))
-
-        return new_sslobject(space, self.ctx, w_sock, server_side, hostname)
-
-    def session_stats_w(self, space):
-        w_stats = space.newdict()
-        for name, ssl_func in SSL_CTX_STATS:
-            w_value = space.wrap(ssl_func(self.ctx))
-            space.setitem_str(w_stats, name, w_value)
-        return w_stats
-
-    def set_default_verify_paths_w(self, space):
-        ret = libssl_SSL_CTX_set_default_verify_paths(self.ctx)
-        if ret != 1:
-            raise _ssl_seterror(space, None, -1)
-
-    @unwrap_spec(protos='bufferstr')
-    def set_npn_protocols_w(self, space, protos):
-        if not HAS_NPN:
-            raise oefmt(space.w_NotImplementedError,
-                        "The NPN extension requires OpenSSL 1.0.1 or later.")
-
-        self.npn_protocols = SSLNpnProtocols(self.ctx, protos)
-
-SSLContext.typedef = TypeDef(
-    "_SSLContext",
-    __new__ = interp2app(SSLContext.descr_new.im_func),
-    options = GetSetProperty(SSLContext.get_options_w,
-                             SSLContext.set_options_w),
-    verify_mode = GetSetProperty(SSLContext.get_verify_mode_w,
-                                 SSLContext.set_verify_mode_w),
-    _wrap_socket = interp2app(SSLContext.wrap_socket_w),
-    set_ciphers = interp2app(SSLContext.set_ciphers_w),
-    load_cert_chain = interp2app(SSLContext.load_cert_chain_w),
-    load_verify_locations = interp2app(SSLContext.load_verify_locations_w),
-    session_stats = interp2app(SSLContext.session_stats_w),
-    set_default_verify_paths=interp2app(SSLContext.set_default_verify_paths_w),
-    _set_npn_protocols=interp2app(SSLContext.set_npn_protocols_w),
-)
-
-    
-=======
->>>>>>> 2eb84b38
 
 if HAVE_OPENSSL_RAND:
     # helper routines for seeding the SSL PRNG
@@ -690,36 +519,15 @@
                 return _decode_certificate(space, self.peer_cert)
 
     def selected_npn_protocol(self, space):
-<<<<<<< HEAD
-=======
         if not HAS_NPN:
             raise oefmt(space.w_NotImplementedError,
                         "The NPN extension requires OpenSSL 1.0.1 or later.")
->>>>>>> 2eb84b38
         with lltype.scoped_alloc(rffi.CCHARPP.TO, 1) as out_ptr:
             with lltype.scoped_alloc(rffi.UINTP.TO, 1) as len_ptr:
                 libssl_SSL_get0_next_proto_negotiated(self.ssl,
                                                       out_ptr, len_ptr)
                 if out_ptr[0]:
                     return space.wrap(
-<<<<<<< HEAD
-                        rffi.charpsize2str(out_ptr[0], widen(len_ptr[0])))
-
-    def compression(self, space):
-        # if OPENSSL_NO_COMP
-        #     return None
-        if not self.ssl:
-            return None
-        comp_method = libssl_SSL_get_current_compression(self.ssl)
-        if not comp_method or widen(comp_method[0].c_type) == NID_undef:
-            return None
-        short_name = libssl_OBJ_nid2sn(comp_method[0].c_type)
-        if not short_name:
-            return None
-        return space.wrap(rffi.charp2str(short_name))
-
-    def tls_unique_cb(self, space):
-=======
                         rffi.charpsize2str(out_ptr[0], intmask(len_ptr[0])))
 
     def compression_w(self, space):
@@ -742,7 +550,6 @@
         return space.wrap(rffi.charp2str(version))
 
     def tls_unique_cb_w(self, space):
->>>>>>> 2eb84b38
         """Returns the 'tls-unique' channel binding data, as defined by RFC 5929.
         If the TLS handshake is not yet complete, None is returned"""
 
@@ -752,11 +559,7 @@
 
         with lltype.scoped_alloc(rffi.CCHARP.TO, CB_MAXLEN) as buf:
             if (libssl_SSL_session_reused(self.ssl) ^ 
-<<<<<<< HEAD
-                (self.socket_side == PY_SSL_CLIENT)):
-=======
                 (self.socket_type == PY_SSL_CLIENT)):
->>>>>>> 2eb84b38
                 # if session is resumed XOR we are the client
                 length = libssl_SSL_get_finished(self.ssl, buf, CB_MAXLEN)
             else:
@@ -766,10 +569,6 @@
             if length > 0:
                 return space.wrapbytes(rffi.charpsize2str(buf, intmask(length)))
 
-<<<<<<< HEAD
-
-def _decode_certificate(space, certificate, verbose=False):
-=======
     def descr_get_context(self, space):
         return self.w_ctx
 
@@ -811,7 +610,6 @@
             libssl_OPENSSL_free(buf_ptr[0])
 
 def _decode_certificate(space, certificate):
->>>>>>> 2eb84b38
     w_retval = space.newdict()
 
     w_peer = _create_tuple_for_X509_NAME(
@@ -1027,20 +825,6 @@
 
     return space.newtuple([w_name, w_value])
 
-<<<<<<< HEAD
-SSLSocket.typedef = TypeDef("_SSLSocket",
-    write = interp2app(SSLSocket.write),
-    pending = interp2app(SSLSocket.pending),
-    read = interp2app(SSLSocket.read),
-    do_handshake = interp2app(SSLSocket.do_handshake),
-    shutdown = interp2app(SSLSocket.shutdown),
-    cipher = interp2app(SSLSocket.cipher),
-    peer_certificate = interp2app(SSLSocket.peer_certificate),
-    selected_npn_protocol = interp2app(SSLSocket.selected_npn_protocol),
-    compression = interp2app(SSLSocket.compression),
-    tls_unique_cb = interp2app(SSLSocket.tls_unique_cb),
-)
-=======
 def _get_aia_uri(space, certificate, nid):
     info = rffi.cast(AUTHORITY_INFO_ACCESS, libssl_X509_get_ext_d2i(
         certificate, NID_info_access, None, None))
@@ -1052,7 +836,6 @@
             ad = libssl_sk_ACCESS_DESCRIPTION_value(info, i)
             if libssl_OBJ_obj2nid(ad[0].c_method) != nid:
                 continue
->>>>>>> 2eb84b38
 
             name = ad[0].c_location
             gntype = intmask(name.c_type)
@@ -1120,11 +903,7 @@
         libssl_SSL_set_connect_state(ss.ssl)
     else:
         libssl_SSL_set_accept_state(ss.ssl)
-<<<<<<< HEAD
-    ss.socket_side = side
-=======
     ss.socket_type = side
->>>>>>> 2eb84b38
 
     ss.w_socket = weakref.ref(w_sock)
     return ss
@@ -1200,7 +979,6 @@
     errval = 0
 
     if err == SSL_ERROR_ZERO_RETURN:
-<<<<<<< HEAD
         w_errtype = get_error(space).w_ZeroReturnError
         errstr = "TLS/SSL connection has been closed"
         errval = PY_SSL_ERROR_ZERO_RETURN
@@ -1210,17 +988,6 @@
         errval = PY_SSL_ERROR_WANT_READ
     elif err == SSL_ERROR_WANT_WRITE:
         w_errtype = get_error(space).w_WantWriteError
-=======
-        w_errtype = get_exception_class(space, 'w_sslzeroreturnerror')
-        errstr = "TLS/SSL connection has been closed"
-        errval = PY_SSL_ERROR_ZERO_RETURN
-    elif err == SSL_ERROR_WANT_READ:
-        w_errtype = get_exception_class(space, 'w_sslwantreaderror')
-        errstr = "The operation did not complete (read)"
-        errval = PY_SSL_ERROR_WANT_READ
-    elif err == SSL_ERROR_WANT_WRITE:
-        w_errtype = get_exception_class(space, 'w_sslwantwriteerror')
->>>>>>> 2eb84b38
         errstr = "The operation did not complete (write)"
         errval = PY_SSL_ERROR_WANT_WRITE
     elif err == SSL_ERROR_WANT_X509_LOOKUP:
@@ -1241,11 +1008,7 @@
                 error = rsocket.last_error()
                 return interp_socket.converted_error(space, error)
             else:
-<<<<<<< HEAD
                 w_errtype = get_error(space).w_SyscallError
-=======
-                w_errtype = get_exception_class(space, 'w_sslsyscallerror')
->>>>>>> 2eb84b38
                 errstr = "Some I/O error occurred"
                 errval = PY_SSL_ERROR_SYSCALL
         else:
@@ -1261,10 +1024,6 @@
         errstr = "Invalid error code"
         errval = PY_SSL_ERROR_INVALID_ERROR_CODE
 
-<<<<<<< HEAD
-    return ssl_error(space, errstr, errval, w_errtype=w_errtype)
-
-=======
     return ssl_error(space, errstr, errval, w_errtype=w_errtype,
                      errcode=errcode)
 
@@ -1273,7 +1032,7 @@
     if not space.is_none(w_strerror):
         return w_strerror
     return space.str(space.getattr(w_exc, space.wrap("args")))
->>>>>>> 2eb84b38
+
 
 class W_Error(interp_exceptions.W_OSError):
     "An error occurred in the SSL implementation."
@@ -1295,7 +1054,6 @@
 
 class ErrorCache:
     def __init__(self, space):
-<<<<<<< HEAD
         self.w_error = space.gettypefor(W_Error)
         self.w_ZeroReturnError = space.new_exception_class(
             "ssl.SSLZeroReturnError", self.w_error)
@@ -1312,34 +1070,8 @@
     return space.fromcache(ErrorCache)
 
 
-@unwrap_spec(filename=str, verbose=bool)
-def _test_decode_cert(space, filename, verbose=True):
-=======
-        w_socketerror = interp_socket.get_error(space, "error")
-        self.w_sslerror = space.new_exception_class(
-            "_ssl.SSLError", w_socketerror)
-        space.setattr(self.w_sslerror, space.wrap('__str__'),
-                      space.wrap(interp2app(SSLError_descr_str)))
-        self.w_sslzeroreturnerror = space.new_exception_class(
-            "_ssl.SSLZeroReturnError", self.w_sslerror)
-        self.w_sslwantreaderror = space.new_exception_class(
-            "_ssl.SSLWantReadError", self.w_sslerror)
-        self.w_sslwantwriteerror = space.new_exception_class(
-            "_ssl.SSLWantWriteError", self.w_sslerror)
-        self.w_sslsyscallerror = space.new_exception_class(
-            "_ssl.SSLSyscallError", self.w_sslerror)
-        self.w_ssleoferror = space.new_exception_class(
-            "_ssl.SSLEOFError", self.w_sslerror)
-
-
-@specialize.memo()
-def get_exception_class(space, name):
-    return getattr(space.fromcache(Cache), name)
-
-
 @unwrap_spec(filename=str)
 def _test_decode_cert(space, filename):
->>>>>>> 2eb84b38
     cert = libssl_BIO_new(libssl_BIO_s_file())
     if not cert:
         raise ssl_error(space, "Can't malloc memory to read file")
