--- conflicted
+++ resolved
@@ -1340,21 +1340,13 @@
         return rffi.cast(rffi.INT, SSL_TLSEXT_ERR_ALERT_FATAL)
 
 
-<<<<<<< HEAD
 class SSLContext(W_Root):
     ctx = lltype.nullptr(SSL_CTX.TO)
 
     def __init__(self, space, protocol):
-        if protocol == PY_SSL_VERSION_TLS1:
-=======
-class _SSLContext(W_Root):
-    @staticmethod
-    @unwrap_spec(protocol=int)
-    def descr_new(space, w_subtype, protocol):
         if protocol == PY_SSL_VERSION_TLS:
             method = libssl_TLS_method()
         elif protocol == PY_SSL_VERSION_TLS1:
->>>>>>> 991863f6
             method = libssl_TLSv1_method()
         elif protocol == PY_SSL_VERSION_SSL3 and not OPENSSL_NO_SSL3:
             method = libssl_SSLv3_method()
@@ -1409,7 +1401,7 @@
 
     @staticmethod
     @unwrap_spec(protocol=int)
-    def descr_new(space, w_subtype, protocol=PY_SSL_VERSION_SSL23):
+    def descr_new(space, w_subtype, protocol=PY_SSL_VERSION_TLS):
         self = space.allocate_instance(SSLContext, w_subtype)
         self.__init__(space, protocol)
         return space.wrap(self)
