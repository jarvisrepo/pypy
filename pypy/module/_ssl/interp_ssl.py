--- conflicted
+++ resolved
@@ -107,6 +107,7 @@
 constants["OPENSSL_VERSION_INFO"] = version_info
 constants["_OPENSSL_API_VERSION"] = version_info
 constants["OPENSSL_VERSION"] = SSLEAY_VERSION
+
 
 def ssl_error(space, msg, errno=0, w_errtype=None, errcode=0):
     reason_str = None
@@ -136,7 +137,6 @@
                   space.wrap(lib_str) if lib_str else space.w_None)
     return OperationError(w_exception_class, w_exception)
 
-
 class SSLNpnProtocols(object):
 
     def __init__(self, ctx, protos):
@@ -312,57 +312,7 @@
         self.peer_cert = lltype.nullptr(X509.TO)
         self.shutdown_seen_zero = False
         self.handshake_done = False
-
-<<<<<<< HEAD
-    def __del__(self):
-        if self.peer_cert:
-            libssl_X509_free(self.peer_cert)
-        if self.ssl:
-            libssl_SSL_free(self.ssl)
-=======
-        sock_fd = space.int_w(space.call_method(w_sock, "fileno"))
-        self.ssl = libssl_SSL_new(w_ctx.ctx)  # new ssl struct
-
         self.register_finalizer(space)
-
-        index = compute_unique_id(self)
-        libssl_SSL_set_app_data(self.ssl, rffi.cast(rffi.VOIDP, index))
-        SOCKET_STORAGE.set(index, self)
-
-        libssl_SSL_set_fd(self.ssl, sock_fd)  # set the socket for SSL
-        # The ACCEPT_MOVING_WRITE_BUFFER flag is necessary because the address
-        # of a str object may be changed by the garbage collector.
-        libssl_SSL_set_mode(
-            self.ssl, SSL_MODE_AUTO_RETRY | SSL_MODE_ACCEPT_MOVING_WRITE_BUFFER)
-
-        if not space.is_none(w_hostname):
-            if space.isinstance_w(w_hostname, space.w_unicode):
-                w_hostname = space.call_method(w_hostname, "encode",
-                                               space.wrap("idna"))
-            libssl_SSL_set_tlsext_host_name(
-                self.ssl, space.bytes_w(w_hostname))
-
-        # If the socket is in non-blocking mode or timeout mode, set the BIO
-        # to non-blocking mode (blocking is the default)
-        w_timeout = space.call_method(w_sock, "gettimeout")
-        has_timeout = not space.is_none(w_timeout)
-        if has_timeout:
-            # Set both the read and write BIO's to non-blocking mode
-            libssl_BIO_set_nbio(libssl_SSL_get_rbio(self.ssl), 1)
-            libssl_BIO_set_nbio(libssl_SSL_get_wbio(self.ssl), 1)
-
-        if socket_type == PY_SSL_CLIENT:
-            libssl_SSL_set_connect_state(self.ssl)
-        else:
-            libssl_SSL_set_accept_state(self.ssl)
-
-        self.socket_type = socket_type
-        self.w_socket = w_sock
-        if w_ssl_sock:
-            self.ssl_sock_weakref_w = rweakref.ref(w_ssl_sock)
-        else:
-            self.ssl_sock_weakref_w = None
-        return self
 
     def _finalize_(self):
         peer_cert = self.peer_cert
@@ -373,7 +323,6 @@
         if ssl:
             self.ssl = lltype.nullptr(SSL.TO)
             libssl_SSL_free(ssl)
->>>>>>> 9b59976f
 
     @unwrap_spec(data='bufferstr')
     def write(self, space, data):
@@ -988,6 +937,7 @@
 
     return space.newtuple([w_name, w_value])
 
+
 def _get_aia_uri(space, certificate, nid):
     info = rffi.cast(AUTHORITY_INFO_ACCESS, libssl_X509_get_ext_d2i(
         certificate, NID_info_access, None, None))
@@ -1370,13 +1320,10 @@
 
         rgc.add_memory_pressure(10 * 1024 * 1024)
         self.check_hostname = False
-<<<<<<< HEAD
+        self.register_finalizer(space)
         
         # Defaults
         libssl_SSL_CTX_set_verify(self.ctx, SSL_VERIFY_NONE, None)
-=======
-        self.register_finalizer(space)
->>>>>>> 9b59976f
         options = SSL_OP_ALL & ~SSL_OP_DONT_INSERT_EMPTY_FRAGMENTS
         if protocol != PY_SSL_VERSION_SSL2:
             options |= SSL_OP_NO_SSLv2
@@ -1399,19 +1346,11 @@
                 finally:
                     libssl_EC_KEY_free(key)
 
-<<<<<<< HEAD
-    def __del__(self):
-        if self.ctx:
-            libssl_SSL_CTX_free(self.ctx)
-=======
-        return self
-
     def _finalize_(self):
         ctx = self.ctx
         if ctx:
             self.ctx = lltype.nullptr(SSL_CTX.TO)
             libssl_SSL_CTX_free(ctx)
->>>>>>> 9b59976f
 
     @staticmethod
     @unwrap_spec(protocol=int)
@@ -1429,9 +1368,6 @@
             # when another SSL call is done.
             libssl_ERR_clear_error()
             raise ssl_error(space, "No cipher can be selected.")
-
-    def __del__(self):
-        libssl_SSL_CTX_free(self.ctx)
 
     @unwrap_spec(server_side=int)
     def wrap_socket_w(self, space, w_sock, server_side,
