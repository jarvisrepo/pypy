class AppTestSSL:
<<<<<<< HEAD
    def setup_class(cls):
        space = gettestobjspace(usemodules=('_ssl', '_socket', 'itertools'))
        cls.space = space
=======
    spaceconfig = dict(usemodules=('_ssl', '_socket'))
>>>>>>> 262022df

    def test_init_module(self):
        import _ssl
    
    def test_sslerror(self):
        import _ssl, _socket
        assert issubclass(_ssl.SSLError, Exception)
        assert issubclass(_ssl.SSLError, IOError)
        assert issubclass(_ssl.SSLError, _socket.error)

    def test_constants(self):
        import _ssl
        
        assert isinstance(_ssl.SSL_ERROR_ZERO_RETURN, int)
        assert isinstance(_ssl.SSL_ERROR_WANT_READ, int)
        assert isinstance(_ssl.SSL_ERROR_WANT_WRITE, int)
        assert isinstance(_ssl.SSL_ERROR_WANT_X509_LOOKUP, int)
        assert isinstance(_ssl.SSL_ERROR_SYSCALL, int)
        assert isinstance(_ssl.SSL_ERROR_SSL, int)
        assert isinstance(_ssl.SSL_ERROR_WANT_CONNECT, int)
        assert isinstance(_ssl.SSL_ERROR_EOF, int)
        assert isinstance(_ssl.SSL_ERROR_INVALID_ERROR_CODE, int)

        assert isinstance(_ssl.OPENSSL_VERSION_INFO, tuple)
        assert len(_ssl.OPENSSL_VERSION_INFO) == 5
        assert isinstance(_ssl.OPENSSL_VERSION, str)
        assert 'openssl' in _ssl.OPENSSL_VERSION.lower()
    
    def test_RAND_add(self):
        import _ssl
        if not hasattr(_ssl, "RAND_add"):
            skip("RAND_add is not available on this machine")
        raises(TypeError, _ssl.RAND_add, 4, 4)
        raises(TypeError, _ssl.RAND_add, "xyz", "zyx")
        _ssl.RAND_add("xyz", 1.2345)
    
    def test_RAND_status(self):
        import _ssl
        if not hasattr(_ssl, "RAND_status"):
            skip("RAND_status is not available on this machine")
        _ssl.RAND_status()
    
    def test_RAND_egd(self):
        import _ssl, os, stat
        if not hasattr(_ssl, "RAND_egd"):
            skip("RAND_egd is not available on this machine")
        raises(TypeError, _ssl.RAND_egd, 4)

        # you need to install http://egd.sourceforge.net/ to test this
        # execute "egd.pl entropy" in the current dir
        if (not os.access("entropy", 0) or
            not stat.S_ISSOCK(os.stat("entropy").st_mode)):
            skip("This test needs a running entropy gathering daemon")
        _ssl.RAND_egd("entropy")

    def test_sslwrap(self):
        import ssl, _socket, sys, gc
        if sys.platform == 'darwin' or 'freebsd' in sys.platform:
            skip("hangs indefinitely on OSX & FreeBSD (also on CPython)")
        s = _socket.socket()
        ss = ssl.wrap_socket(s)


class AppTestConnectedSSL:
    spaceconfig = dict(usemodules=('_ssl', '_socket', 'struct'))

    def setup_method(self, method):
        # https://www.verisign.net/
        ADDR = "www.verisign.net", 443

        self.w_s = self.space.appexec([self.space.wrap(ADDR)], """(ADDR):
            import socket
            s = socket.socket()
            try:
                s.connect(ADDR)
            except:
                skip("no network available or issues with connection")
            return s
            """)

    def test_connect(self):
        import ssl, gc
        ss = ssl.wrap_socket(self.s)
        self.s.close()
        del ss; gc.collect()

    def test_write(self):
        import ssl, gc
        ss = ssl.wrap_socket(self.s)
        raises(TypeError, ss.write, 123)
        num_bytes = ss.write(b"hello\n")
        assert isinstance(num_bytes, int)
        assert num_bytes >= 0
        self.s.close()
        del ss; gc.collect()

    def test_read(self):
        import ssl, gc
        ss = ssl.wrap_socket(self.s)
        raises(TypeError, ss.read, b"foo")
        ss.write(b"hello\n")
        data = ss.read()
        assert isinstance(data, bytes)
        self.s.close()
        del ss; gc.collect()

    def test_read_upto(self):
        import ssl, gc
        ss = ssl.wrap_socket(self.s)
        raises(TypeError, ss.read, b"foo")
        ss.write(b"hello\n")
        data = ss.read(10)
        assert isinstance(data, bytes)
        assert len(data) == 10
        assert ss.pending() > 50 # many more bytes to read
        self.s.close()
        del ss; gc.collect()

    def test_shutdown(self):
        import socket, ssl, sys, gc
        ss = ssl.wrap_socket(self.s)
        ss.write(b"hello\n")
        try:
            ss.shutdown(socket.SHUT_RDWR)
        except socket.error as e:
            if e.errno == 0:
                pass  # xxx obscure case; throwing errno 0 is pretty odd...
            raise
        raises(AttributeError, ss.write, b"hello\n")
        del ss; gc.collect()

class AppTestConnectedSSL_Timeout(AppTestConnectedSSL):
    # Same tests, with a socket timeout
    # to exercise the poll() calls
    spaceconfig = dict(usemodules=('_ssl', '_socket', 'struct'))

    def setup_class(cls):
<<<<<<< HEAD
        space = gettestobjspace(usemodules=('_ssl', '_socket', 'struct', 'itertools'))
        cls.space = space
=======
>>>>>>> 262022df
        cls.space.appexec([], """():
            import socket; socket.setdefaulttimeout(1)
            """)

    def teardown_class(cls):
        cls.space.appexec([], """():
            import socket; socket.setdefaulttimeout(1)
            """)<|MERGE_RESOLUTION|>--- conflicted
+++ resolved
@@ -1,11 +1,5 @@
 class AppTestSSL:
-<<<<<<< HEAD
-    def setup_class(cls):
-        space = gettestobjspace(usemodules=('_ssl', '_socket', 'itertools'))
-        cls.space = space
-=======
     spaceconfig = dict(usemodules=('_ssl', '_socket'))
->>>>>>> 262022df
 
     def test_init_module(self):
         import _ssl
@@ -143,11 +137,6 @@
     spaceconfig = dict(usemodules=('_ssl', '_socket', 'struct'))
 
     def setup_class(cls):
-<<<<<<< HEAD
-        space = gettestobjspace(usemodules=('_ssl', '_socket', 'struct', 'itertools'))
-        cls.space = space
-=======
->>>>>>> 262022df
         cls.space.appexec([], """():
             import socket; socket.setdefaulttimeout(1)
             """)
