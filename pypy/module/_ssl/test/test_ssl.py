--- conflicted
+++ resolved
@@ -68,16 +68,10 @@
         _ssl.RAND_egd("entropy")
 
     def test_sslwrap(self):
-<<<<<<< HEAD
         import ssl, _socket, sys, gc
-        if sys.platform == 'darwin' or 'freebsd' in sys.platform:
-            skip("hangs indefinitely on OSX & FreeBSD (also on CPython)")
-=======
-        import _ssl, _socket, sys, gc
         if sys.platform == 'darwin' or 'freebsd' in sys.platform or \
                 'openbsd' in sys.platform:
             skip("hangs indefinitely on OSX & BSD (also on CPython)")
->>>>>>> dcbf722f
         s = _socket.socket()
         ss = ssl.wrap_socket(s)
 
