from pypy.interpreter.baseobjspace import W_Root
from pypy.interpreter.error import OperationError, oefmt, wrap_oserror
from pypy.interpreter.gateway import interp2app, unwrap_spec
from pypy.interpreter.typedef import TypeDef
from pypy.module._rawffi.alt.interp_ffitype import W_FFIType
#
from rpython.rtyper.lltypesystem import lltype, rffi
#
from rpython.rlib import jit
from rpython.rlib import libffi
from rpython.rlib.clibffi import get_libc_name, StackCheckError, LibFFIError
from rpython.rlib.rdynload import DLOpenError
from rpython.rlib.rarithmetic import r_uint
from rpython.rlib.objectmodel import we_are_translated
from pypy.module._rawffi.alt.type_converter import FromAppLevelConverter, ToAppLevelConverter
from pypy.module._rawffi.interp_rawffi import got_libffi_error, wrap_dlopenerror

import os
if os.name == 'nt':
    def _getfunc(space, CDLL, w_name, w_argtypes, w_restype):
        argtypes_w, argtypes, w_restype, restype = unpack_argtypes(
            space, w_argtypes, w_restype)
<<<<<<< HEAD
        if space.isinstance_w(w_name, space.w_unicode):
            # XXX: support LoadLibraryW
            name = space.str_w(w_name)
=======
        if (space.isinstance_w(w_name, space.w_bytes) or
                space.isinstance_w(w_name, space.w_unicode)):
            name = space.text_w(w_name)
>>>>>>> ca3243bc
            try:
                func = CDLL.cdll.getpointer(name, argtypes, restype,
                                            flags = CDLL.flags)
            except KeyError:
                raise oefmt(space.w_AttributeError,
                            "No symbol %s found in library %s",
                            name, CDLL.name)
            except LibFFIError:
                raise got_libffi_error(space)

            return W_FuncPtr(func, argtypes_w, w_restype)
        elif space.isinstance_w(w_name, space.w_int):
            ordinal = space.int_w(w_name)
            try:
                func = CDLL.cdll.getpointer_by_ordinal(
                    ordinal, argtypes, restype,
                    flags = CDLL.flags)
            except KeyError:
                raise oefmt(space.w_AttributeError,
                            "No ordinal %d found in library %s",
                            ordinal, CDLL.name)
            except LibFFIError:
                raise got_libffi_error(space)

            return W_FuncPtr(func, argtypes_w, w_restype)
        else:
            raise oefmt(space.w_TypeError,
                        "function name must be a string or integer")
else:
    @unwrap_spec(name='text')
    def _getfunc(space, CDLL, w_name, w_argtypes, w_restype):
        name = space.text_w(w_name)
        argtypes_w, argtypes, w_restype, restype = unpack_argtypes(
            space, w_argtypes, w_restype)
        try:
            func = CDLL.cdll.getpointer(name, argtypes, restype,
                                        flags = CDLL.flags)
        except KeyError:
            raise oefmt(space.w_AttributeError,
                        "No symbol %s found in library %s", name, CDLL.name)
        except LibFFIError:
            raise got_libffi_error(space)

        return W_FuncPtr(func, argtypes_w, w_restype)

def unwrap_ffitype(space, w_argtype, allow_void=False):
    res = w_argtype.get_ffitype()
    if res is libffi.types.void and not allow_void:
        raise oefmt(space.w_TypeError, "void is not a valid argument type")
    return res


# ========================================================================

class W_FuncPtr(W_Root):

    _immutable_fields_ = ['func', 'argtypes_w[*]', 'w_restype']

    def __init__(self, func, argtypes_w, w_restype):
        self.func = func
        self.argtypes_w = argtypes_w
        self.w_restype = w_restype
        self.to_free = []

    @jit.unroll_safe
    def build_argchain(self, space, args_w):
        expected = len(self.argtypes_w)
        given = len(args_w)
        if given != expected:
            arg = 'arguments'
            if len(self.argtypes_w) == 1:
                arg = 'argument'
            raise oefmt(space.w_TypeError,
                        '%s() takes exactly %d %s (%d given)',
                        self.func.name, expected, arg, given)
        #
        argchain = libffi.ArgChain()
        argpusher = PushArgumentConverter(space, argchain, self)
        for i in range(expected):
            w_argtype = self.argtypes_w[i]
            w_arg = args_w[i]
            argpusher.unwrap_and_do(w_argtype, w_arg)
        return argchain

    def call(self, space, args_w):
        self = jit.promote(self)
        argchain = self.build_argchain(space, args_w)
        func_caller = CallFunctionConverter(space, self.func, argchain)
        try:
            return func_caller.do_and_wrap(self.w_restype)
        except StackCheckError as e:
            raise OperationError(space.w_ValueError, space.newtext(e.message))
        #return self._do_call(space, argchain)

    def free_temp_buffers(self, space):
        for buf in self.to_free:
            if not we_are_translated():
                buf[0] = '\00' # invalidate the buffer, so that
                               # test_keepalive_temp_buffer can fail
            lltype.free(buf, flavor='raw')
        self.to_free = []

    def getaddr(self, space):
        """
        Return the physical address in memory of the function
        """
        return space.newint(rffi.cast(rffi.LONG, self.func.funcsym))


class PushArgumentConverter(FromAppLevelConverter):
    """
    A converter used by W_FuncPtr to unwrap the app-level objects into
    low-level types and push them to the argchain.
    """

    def __init__(self, space, argchain, w_func):
        FromAppLevelConverter.__init__(self, space)
        self.argchain = argchain
        self.w_func = w_func

    def handle_signed(self, w_ffitype, w_obj, intval):
        self.argchain.arg(intval)

    def handle_unsigned(self, w_ffitype, w_obj, uintval):
        self.argchain.arg(uintval)

    def handle_pointer(self, w_ffitype, w_obj, intval):
        self.argchain.arg(intval)

    def handle_char(self, w_ffitype, w_obj, intval):
        self.argchain.arg(intval)

    def handle_unichar(self, w_ffitype, w_obj, intval):
        self.argchain.arg(intval)

    def handle_longlong(self, w_ffitype, w_obj, longlongval):
        self.argchain.arg(longlongval)

    def handle_char_p(self, w_ffitype, w_obj, strval):
        buf = rffi.str2charp(strval)
        self.w_func.to_free.append(rffi.cast(rffi.VOIDP, buf))
        addr = rffi.cast(rffi.ULONG, buf)
        self.argchain.arg(addr)

    def handle_unichar_p(self, w_ffitype, w_obj, unicodeval):
        buf = rffi.unicode2wcharp(unicodeval)
        self.w_func.to_free.append(rffi.cast(rffi.VOIDP, buf))
        addr = rffi.cast(rffi.ULONG, buf)
        self.argchain.arg(addr)

    def handle_float(self, w_ffitype, w_obj, floatval):
        self.argchain.arg(floatval)

    def handle_singlefloat(self, w_ffitype, w_obj, singlefloatval):
        self.argchain.arg(singlefloatval)

    def handle_struct(self, w_ffitype, w_structinstance):
        # arg_raw directly takes value to put inside ll_args
        ptrval = w_structinstance.rawmem
        self.argchain.arg_raw(ptrval)

    def handle_struct_rawffi(self, w_ffitype, w_structinstance):
        # arg_raw directly takes value to put inside ll_args
        ptrval = w_structinstance.ll_buffer
        self.argchain.arg_raw(ptrval)


class CallFunctionConverter(ToAppLevelConverter):
    """
    A converter used by W_FuncPtr to call the function, expect the result of
    a correct low-level type and wrap it to the corresponding app-level type
    """

    def __init__(self, space, func, argchain):
        ToAppLevelConverter.__init__(self, space)
        self.func = func
        self.argchain = argchain

    def get_longlong(self, w_ffitype):
        return self.func.call(self.argchain, rffi.LONGLONG)

    def get_ulonglong(self, w_ffitype):
        return self.func.call(self.argchain, rffi.ULONGLONG)

    def get_signed(self, w_ffitype):
        # if the declared return type of the function is smaller than LONG,
        # the result buffer may contains garbage in its higher bits.  To get
        # the correct value, and to be sure to handle the signed/unsigned case
        # correctly, we need to cast the result to the correct type.  After
        # that, we cast it back to LONG, because this is what we want to pass
        # to space.newint in order to get a nice applevel <int>.
        #
        restype = w_ffitype.get_ffitype()
        call = self.func.call
        if restype is libffi.types.slong:
            x = call(self.argchain, rffi.LONG)
        elif restype is libffi.types.sint:
            x = rffi.cast(rffi.LONG, call(self.argchain, rffi.INT))
        elif restype is libffi.types.sshort:
            x = rffi.cast(rffi.LONG, call(self.argchain, rffi.SHORT))
        elif restype is libffi.types.schar:
            x = rffi.cast(rffi.LONG, call(self.argchain, rffi.SIGNEDCHAR))
        else:
            raise self.error(w_ffitype)
        return x

    def get_unsigned(self, w_ffitype):
        return self.func.call(self.argchain, rffi.ULONG)

    def get_unsigned_which_fits_into_a_signed(self, w_ffitype):
        # the same comment as get_signed apply
        restype = w_ffitype.get_ffitype()
        call = self.func.call
        if restype is libffi.types.uint:
            assert not libffi.IS_32_BIT
            # on 32bit machines, we should never get here, because it's a case
            # which has already been handled by get_unsigned above.
            x = rffi.cast(rffi.LONG, call(self.argchain, rffi.UINT))
        elif restype is libffi.types.ushort:
            x = rffi.cast(rffi.LONG, call(self.argchain, rffi.USHORT))
        elif restype is libffi.types.uchar:
            x = rffi.cast(rffi.LONG, call(self.argchain, rffi.UCHAR))
        else:
            raise self.error(w_ffitype)
        return x


    def get_pointer(self, w_ffitype):
        ptrres = self.func.call(self.argchain, rffi.VOIDP)
        return rffi.cast(rffi.ULONG, ptrres)

    def get_char(self, w_ffitype):
        return self.func.call(self.argchain, rffi.UCHAR)

    def get_unichar(self, w_ffitype):
        return self.func.call(self.argchain, rffi.WCHAR_T)

    def get_float(self, w_ffitype):
        return self.func.call(self.argchain, rffi.DOUBLE)

    def get_singlefloat(self, w_ffitype):
        return self.func.call(self.argchain, rffi.FLOAT)

    def get_struct(self, w_ffitype, w_structdescr):
        addr = self.func.call(self.argchain, rffi.LONG, is_struct=True)
        return w_structdescr.fromaddress(self.space, addr)

    def get_struct_rawffi(self, w_ffitype, w_structdescr):
        uintval = self.func.call(self.argchain, rffi.ULONG, is_struct=True)
        return w_structdescr.fromaddress(self.space, uintval)

    def get_void(self, w_ffitype):
        return self.func.call(self.argchain, lltype.Void)


def unpack_argtypes(space, w_argtypes, w_restype):
    argtypes_w = [space.interp_w(W_FFIType, w_argtype)
                  for w_argtype in space.listview(w_argtypes)]
    argtypes = [unwrap_ffitype(space, w_argtype) for w_argtype in
                argtypes_w]
    w_restype = space.interp_w(W_FFIType, w_restype)
    restype = unwrap_ffitype(space, w_restype, allow_void=True)
    return argtypes_w, argtypes, w_restype, restype

@unwrap_spec(addr=r_uint, name='text', flags=int)
def descr_fromaddr(space, w_cls, addr, name, w_argtypes,
                    w_restype, flags=libffi.FUNCFLAG_CDECL):
    argtypes_w, argtypes, w_restype, restype = unpack_argtypes(space,
                                                               w_argtypes,
                                                               w_restype)
    addr = rffi.cast(rffi.VOIDP, addr)
    try:
        func = libffi.Func(name, argtypes, restype, addr, flags)
        return W_FuncPtr(func, argtypes_w, w_restype)
    except LibFFIError:
        raise got_libffi_error(space)


W_FuncPtr.typedef = TypeDef(
    '_rawffi.alt.FuncPtr',
    __call__ = interp2app(W_FuncPtr.call),
    getaddr = interp2app(W_FuncPtr.getaddr),
    free_temp_buffers = interp2app(W_FuncPtr.free_temp_buffers),
    fromaddr = interp2app(descr_fromaddr, as_classmethod=True)
    )



# ========================================================================

class W_CDLL(W_Root):
    def __init__(self, space, name, mode):
        self.flags = libffi.FUNCFLAG_CDECL
        self.space = space
        if name is None:
            self.name = "<None>"
        else:
            self.name = name
        try:
            self.cdll = libffi.CDLL(name, mode)
        except DLOpenError as e:
            raise wrap_dlopenerror(space, e, self.name)
        except OSError as e:
            raise wrap_oserror(space, e)

    def getfunc(self, space, w_name, w_argtypes, w_restype):
        return _getfunc(space, self, w_name, w_argtypes, w_restype)

    @unwrap_spec(name='text')
    def getaddressindll(self, space, name):
        try:
            address_as_uint = rffi.cast(lltype.Unsigned,
                                        self.cdll.getaddressindll(name))
        except KeyError:
            raise oefmt(space.w_ValueError,
                        "No symbol %s found in library %s", name, self.name)
        return space.newint(address_as_uint)

    def getidentifier(self, space):
        return space.newint(self.cdll.getidentifier())

@unwrap_spec(name='str_or_None', mode=int)
def descr_new_cdll(space, w_type, name, mode=-1):
    return W_CDLL(space, name, mode)


W_CDLL.typedef = TypeDef(
    '_rawffi.alt.CDLL',
    __new__     = interp2app(descr_new_cdll),
    getfunc     = interp2app(W_CDLL.getfunc),
    getaddressindll = interp2app(W_CDLL.getaddressindll),
    __int__     = interp2app(W_CDLL.getidentifier),
    __long__    = interp2app(W_CDLL.getidentifier),
    )

class W_WinDLL(W_CDLL):
    def __init__(self, space, name, mode):
        W_CDLL.__init__(self, space, name, mode)
        self.flags = libffi.FUNCFLAG_STDCALL

@unwrap_spec(name='str_or_None', mode=int)
def descr_new_windll(space, w_type, name, mode=-1):
    return W_WinDLL(space, name, mode)


W_WinDLL.typedef = TypeDef(
    '_rawffi.alt.WinDLL',
    __new__     = interp2app(descr_new_windll),
    getfunc     = interp2app(W_WinDLL.getfunc),
    getaddressindll = interp2app(W_WinDLL.getaddressindll),
    __int__     = interp2app(W_CDLL.getidentifier),
    __long__    = interp2app(W_CDLL.getidentifier),
    )

# ========================================================================

def get_libc(space):
    return W_CDLL(space, get_libc_name(), -1)<|MERGE_RESOLUTION|>--- conflicted
+++ resolved
@@ -20,15 +20,9 @@
     def _getfunc(space, CDLL, w_name, w_argtypes, w_restype):
         argtypes_w, argtypes, w_restype, restype = unpack_argtypes(
             space, w_argtypes, w_restype)
-<<<<<<< HEAD
-        if space.isinstance_w(w_name, space.w_unicode):
+        if space.isinstance_w(w_name, space.w_text):
             # XXX: support LoadLibraryW
-            name = space.str_w(w_name)
-=======
-        if (space.isinstance_w(w_name, space.w_bytes) or
-                space.isinstance_w(w_name, space.w_unicode)):
             name = space.text_w(w_name)
->>>>>>> ca3243bc
             try:
                 func = CDLL.cdll.getpointer(name, argtypes, restype,
                                             flags = CDLL.flags)
