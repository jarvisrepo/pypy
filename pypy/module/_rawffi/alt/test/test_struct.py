--- conflicted
+++ resolved
@@ -54,17 +54,6 @@
     def setup_class(cls):
         BaseAppTestFFI.setup_class.im_func(cls)
 
-<<<<<<< HEAD
-        if cls.runappdirect:
-            cls.w_read_raw_mem = cls.read_raw_mem
-        else:
-            @unwrap_spec(addr=int, typename='text', length=int)
-            def read_raw_mem_w(space, addr, typename, length):
-                return space.wrap(cls.read_raw_mem(addr, typename, length))
-            cls.w_read_raw_mem = cls.space.wrap(interp2app(read_raw_mem_w))
-        #
-=======
->>>>>>> 72195e3e
         from rpython.rlib import clibffi
         from rpython.rlib.rarithmetic import r_uint
         from rpython.rtyper.lltypesystem import lltype, rffi
