--- conflicted
+++ resolved
@@ -310,17 +310,10 @@
         libfoo = CDLL(self.libfoo_name)
         sum_xy = libfoo.getfunc('sum_xy_ul', [types.ulong, types.ulong],
                                 types.ulong)
-<<<<<<< HEAD
-        assert sum_xy(sys.maxsize, 12) == sys.maxsize+12
-        assert sum_xy(sys.maxsize+1, 12) == sys.maxsize+13
-        #
-        res = sum_xy(sys.maxsize*2+3, 0)
-=======
         assert sum_xy(maxlong, 12) == maxlong+12
         assert sum_xy(maxlong+1, 12) == maxlong+13
         #
         res = sum_xy(maxlong*2+3, 0)
->>>>>>> 0be3ebe2
         assert res == 1
 
     def test_unsigned_short_args(self):
