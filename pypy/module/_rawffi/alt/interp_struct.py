from rpython.rtyper.lltypesystem import lltype, rffi
from rpython.rlib import clibffi
from rpython.rlib import libffi
from rpython.rlib import jit
from rpython.rlib.rgc import must_be_light_finalizer
from rpython.rlib.rarithmetic import r_uint, r_ulonglong, intmask
from pypy.interpreter.baseobjspace import W_Root
from pypy.interpreter.typedef import TypeDef, interp_attrproperty, interp_attrproperty_w
from pypy.interpreter.gateway import interp2app, unwrap_spec
from pypy.interpreter.error import OperationError, oefmt
from pypy.module._rawffi.alt.interp_ffitype import W_FFIType
from pypy.module._rawffi.alt.type_converter import FromAppLevelConverter, ToAppLevelConverter


class W_Field(W_Root):
    def __init__(self, name, w_ffitype):
        self.name = name
        self.w_ffitype = w_ffitype
        self.offset = -1

    def __repr__(self):
        return '<Field %s %s>' % (self.name, self.w_ffitype.name)

@unwrap_spec(name='text')
def descr_new_field(space, w_type, name, w_ffitype):
    w_ffitype = space.interp_w(W_FFIType, w_ffitype)
    return W_Field(name, w_ffitype)

W_Field.typedef = TypeDef(
    'Field',
    __new__ = interp2app(descr_new_field),
    name = interp_attrproperty('name', W_Field,
        wrapfn="newtext_or_none"),
    ffitype = interp_attrproperty_w('w_ffitype', W_Field),
    offset = interp_attrproperty('offset', W_Field,
        wrapfn="newint"),
    )


# ==============================================================================

class FFIStructOwner(object):
    """
    The only job of this class is to stay outside of the reference cycle
    W__StructDescr -> W_FFIType -> W__StructDescr and free the ffistruct
    """

    def __init__(self, ffistruct):
        self.ffistruct = ffistruct

    @must_be_light_finalizer
    def __del__(self):
        if self.ffistruct:
            lltype.free(self.ffistruct, flavor='raw', track_allocation=True)


class W__StructDescr(W_Root):

    def __init__(self, name):
        self.w_ffitype = W_FFIType('struct %s' % name, clibffi.FFI_TYPE_NULL,
                                   w_structdescr=self)
        self.fields_w = None
        self.name2w_field = {}
        self._ffistruct_owner = None

    def define_fields(self, space, w_fields):
        if self.fields_w is not None:
            raise oefmt(space.w_ValueError,
                        "%s's fields has already been defined",
                        self.w_ffitype.name)
        fields_w = space.fixedview(w_fields)
        # note that the fields_w returned by compute_size_and_alignement has a
        # different annotation than the original: list(W_Root) vs list(W_Field)
        size, alignment, fields_w = compute_size_and_alignement(space, fields_w)
        self.fields_w = fields_w
        field_types = [] # clibffi's types
        for w_field in fields_w:
            field_types.append(w_field.w_ffitype.get_ffitype())
            self.name2w_field[w_field.name] = w_field
        #
        # on CPython, the FFIStructOwner might go into gc.garbage and thus the
        # __del__ never be called. Thus, we don't track the allocation of the
        # malloc done inside this function, else the leakfinder might complain
        ffistruct = clibffi.make_struct_ffitype_e(size, alignment, field_types,
                                                  track_allocation=False)
        self.w_ffitype.set_ffitype(ffistruct.ffistruct)
        self._ffistruct_owner = FFIStructOwner(ffistruct)

    def check_complete(self, space):
        if self.fields_w is None:
            raise oefmt(space.w_ValueError,
                        "%s has an incomplete type", self.w_ffitype.name)

    def allocate(self, space):
        self.check_complete(space)
        return W__StructInstance(self)

    @unwrap_spec(addr=int)
    def fromaddress(self, space, addr):
        self.check_complete(space)
        rawmem = rffi.cast(rffi.VOIDP, addr)
        return W__StructInstance(self, allocate=False, autofree=True, rawmem=rawmem)

    def get_type_and_offset_for_field(self, space, w_name):
        name = space.str_w(w_name)
        try:
            return self._get_type_and_offset_for_field(space, name)
        except KeyError:
            raise OperationError(space.w_AttributeError, w_name)

    @jit.elidable_promote('0')
    def _get_type_and_offset_for_field(self, space, name):
        w_field = self.name2w_field[name]
        return w_field.w_ffitype, w_field.offset



@unwrap_spec(name='text')
def descr_new_structdescr(space, w_type, name, w_fields=None):
    descr = W__StructDescr(name)
    if not space.is_none(w_fields):
        descr.define_fields(space, w_fields)
    return descr

def round_up(size, alignment):
    return (size + alignment - 1) & -alignment

def compute_size_and_alignement(space, fields_w):
    size = 0
    alignment = 1
    fields_w2 = []
    for w_field in fields_w:
        w_field = space.interp_w(W_Field, w_field)
        fieldsize = w_field.w_ffitype.sizeof()
        fieldalignment = w_field.w_ffitype.get_alignment()
        alignment = max(alignment, fieldalignment)
        size = round_up(size, fieldalignment)
        w_field.offset = size
        size += fieldsize
        fields_w2.append(w_field)
    #
    size = round_up(size, alignment)
    return size, alignment, fields_w2



W__StructDescr.typedef = TypeDef(
    '_StructDescr',
    __new__ = interp2app(descr_new_structdescr),
    ffitype = interp_attrproperty_w('w_ffitype', W__StructDescr),
    define_fields = interp2app(W__StructDescr.define_fields),
    allocate = interp2app(W__StructDescr.allocate),
    fromaddress = interp2app(W__StructDescr.fromaddress),
    )


# ==============================================================================

NULL = lltype.nullptr(rffi.VOIDP.TO)

class W__StructInstance(W_Root):

    _immutable_fields_ = ['structdescr', 'rawmem']

    def __init__(self, structdescr, allocate=True, autofree=True, rawmem=NULL):
        self.structdescr = structdescr
        self.autofree = autofree
        if allocate:
            assert not rawmem
            assert autofree
            size = structdescr.w_ffitype.sizeof()
            self.rawmem = lltype.malloc(rffi.VOIDP.TO, size, flavor='raw',
                                        zero=True, add_memory_pressure=True)
        else:
            self.rawmem = rawmem

    @must_be_light_finalizer
    def __del__(self):
        if self.autofree and self.rawmem:
            lltype.free(self.rawmem, flavor='raw')
            self.rawmem = lltype.nullptr(rffi.VOIDP.TO)

    def getaddr(self, space):
        addr = rffi.cast(rffi.ULONG, self.rawmem)
        return space.newint(addr)

<<<<<<< HEAD
    def getfield(self, space, w_name):
=======
    @unwrap_spec(name='text')
    def getfield(self, space, name):
>>>>>>> ca3243bc
        w_ffitype, offset = self.structdescr.get_type_and_offset_for_field(
            space, w_name)
        field_getter = GetFieldConverter(space, self.rawmem, offset)
        return field_getter.do_and_wrap(w_ffitype)

<<<<<<< HEAD
    def setfield(self, space, w_name, w_value):
=======
    @unwrap_spec(name='text')
    def setfield(self, space, name, w_value):
>>>>>>> ca3243bc
        w_ffitype, offset = self.structdescr.get_type_and_offset_for_field(
            space, w_name)
        field_setter = SetFieldConverter(space, self.rawmem, offset)
        field_setter.unwrap_and_do(w_ffitype, w_value)


class GetFieldConverter(ToAppLevelConverter):
    """
    A converter used by W__StructInstance to get a field from the struct and
    wrap it to the correct app-level type.
    """

    def __init__(self, space, rawmem, offset):
        self.space = space
        self.rawmem = rawmem
        self.offset = offset

    def get_longlong(self, w_ffitype):
        return libffi.struct_getfield_longlong(libffi.types.slonglong,
                                               self.rawmem, self.offset)

    def get_ulonglong(self, w_ffitype):
        longlongval = libffi.struct_getfield_longlong(libffi.types.ulonglong,
                                                      self.rawmem, self.offset)
        return r_ulonglong(longlongval)


    def get_signed(self, w_ffitype):
        return libffi.struct_getfield_int(w_ffitype.get_ffitype(),
                                          self.rawmem, self.offset)

    def get_unsigned(self, w_ffitype):
        value = libffi.struct_getfield_int(w_ffitype.get_ffitype(),
                                           self.rawmem, self.offset)
        return r_uint(value)

    get_unsigned_which_fits_into_a_signed = get_signed
    get_pointer = get_unsigned

    def get_char(self, w_ffitype):
        intval = libffi.struct_getfield_int(w_ffitype.get_ffitype(),
                                            self.rawmem, self.offset)
        return rffi.cast(rffi.UCHAR, intval)

    def get_unichar(self, w_ffitype):
        intval = libffi.struct_getfield_int(w_ffitype.get_ffitype(),
                                            self.rawmem, self.offset)
        return rffi.cast(rffi.WCHAR_T, intval)

    def get_float(self, w_ffitype):
        return libffi.struct_getfield_float(w_ffitype.get_ffitype(),
                                            self.rawmem, self.offset)

    def get_singlefloat(self, w_ffitype):
        return libffi.struct_getfield_singlefloat(w_ffitype.get_ffitype(),
                                                  self.rawmem, self.offset)

    def get_struct(self, w_ffitype, w_structdescr):
        assert isinstance(w_structdescr, W__StructDescr)
        rawmem = rffi.cast(rffi.CCHARP, self.rawmem)
        innermem = rffi.cast(rffi.VOIDP, rffi.ptradd(rawmem, self.offset))
        # we return a reference to the inner struct, not a copy
        # autofree=False because it's still owned by the parent struct
        return W__StructInstance(w_structdescr, allocate=False, autofree=False,
                                 rawmem=innermem)

    ## def get_void(self, w_ffitype):
    ##     ...


class SetFieldConverter(FromAppLevelConverter):
    """
    A converter used by W__StructInstance to convert an app-level object to
    the corresponding low-level value and set the field of a structure.
    """

    def __init__(self, space, rawmem, offset):
        self.space = space
        self.rawmem = rawmem
        self.offset = offset

    def handle_signed(self, w_ffitype, w_obj, intval):
        libffi.struct_setfield_int(w_ffitype.get_ffitype(), self.rawmem, self.offset,
                                   intval)

    def handle_unsigned(self, w_ffitype, w_obj, uintval):
        libffi.struct_setfield_int(w_ffitype.get_ffitype(), self.rawmem, self.offset,
                                   intmask(uintval))

    handle_pointer = handle_signed
    handle_char = handle_signed
    handle_unichar = handle_signed

    def handle_longlong(self, w_ffitype, w_obj, longlongval):
        libffi.struct_setfield_longlong(w_ffitype.get_ffitype(),
                                        self.rawmem, self.offset, longlongval)

    def handle_float(self, w_ffitype, w_obj, floatval):
        libffi.struct_setfield_float(w_ffitype.get_ffitype(),
                                     self.rawmem, self.offset, floatval)

    def handle_singlefloat(self, w_ffitype, w_obj, singlefloatval):
        libffi.struct_setfield_singlefloat(w_ffitype.get_ffitype(),
                                           self.rawmem, self.offset, singlefloatval)

    def handle_struct(self, w_ffitype, w_structinstance):
        rawmem = rffi.cast(rffi.CCHARP, self.rawmem)
        dst = rffi.cast(rffi.VOIDP, rffi.ptradd(rawmem, self.offset))
        src = w_structinstance.rawmem
        length = w_ffitype.sizeof()
        rffi.c_memcpy(dst, src, length)

    ## def handle_char_p(self, w_ffitype, w_obj, strval):
    ##     ...

    ## def handle_unichar_p(self, w_ffitype, w_obj, unicodeval):
    ##     ...




W__StructInstance.typedef = TypeDef(
    '_StructInstance',
    getaddr  = interp2app(W__StructInstance.getaddr),
    getfield = interp2app(W__StructInstance.getfield),
    setfield = interp2app(W__StructInstance.setfield),
    )<|MERGE_RESOLUTION|>--- conflicted
+++ resolved
@@ -184,23 +184,13 @@
         addr = rffi.cast(rffi.ULONG, self.rawmem)
         return space.newint(addr)
 
-<<<<<<< HEAD
     def getfield(self, space, w_name):
-=======
-    @unwrap_spec(name='text')
-    def getfield(self, space, name):
->>>>>>> ca3243bc
         w_ffitype, offset = self.structdescr.get_type_and_offset_for_field(
             space, w_name)
         field_getter = GetFieldConverter(space, self.rawmem, offset)
         return field_getter.do_and_wrap(w_ffitype)
 
-<<<<<<< HEAD
     def setfield(self, space, w_name, w_value):
-=======
-    @unwrap_spec(name='text')
-    def setfield(self, space, name, w_value):
->>>>>>> ca3243bc
         w_ffitype, offset = self.structdescr.get_type_and_offset_for_field(
             space, w_name)
         field_setter = SetFieldConverter(space, self.rawmem, offset)
