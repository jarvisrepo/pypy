
""" Interpreter-level implementation of array, exposing ll-structure
to app-level with apropriate interface
"""

from pypy.interpreter.baseobjspace import W_Root, ObjSpace, Wrappable,\
     Arguments
from pypy.interpreter.gateway import interp2app
from pypy.interpreter.typedef import TypeDef, GetSetProperty, interp_attrproperty
from pypy.rpython.lltypesystem import lltype, rffi
from pypy.interpreter.error import OperationError
from pypy.module._rawffi.interp_rawffi import segfault_exception
from pypy.module._rawffi.interp_rawffi import W_DataShape, W_DataInstance
from pypy.module._rawffi.interp_rawffi import unwrap_value, wrap_value
from pypy.module._rawffi.interp_rawffi import TYPEMAP
from pypy.module._rawffi.interp_rawffi import size_alignment
from pypy.module._rawffi.interp_rawffi import unpack_shape_with_length
from pypy.rlib.rarithmetic import intmask, r_uint

def push_elem(ll_array, pos, value):
    TP = lltype.typeOf(value)
    ll_array = rffi.cast(rffi.CArrayPtr(TP), ll_array)
    ll_array[pos] = value
push_elem._annspecialcase_ = 'specialize:argtype(2)'

def get_elem(ll_array, pos, ll_t):
    ll_array = rffi.cast(rffi.CArrayPtr(ll_t), ll_array)
    return ll_array[pos]
get_elem._annspecialcase_ = 'specialize:arg(2)'


class W_Array(W_DataShape):
    def __init__(self, basicffitype, size):
        # A W_Array represent the C type '*T', which can also represent
        # the type of pointers to arrays of T.  So the following fields
        # are used to describe T only.  It is 'basicffitype' possibly
        # repeated until reaching the length 'size'.
        self.basicffitype = basicffitype
        self.size = size
        self.alignment = size_alignment(basicffitype)[1]

    def allocate(self, space, length, autofree=False):
        if autofree:
            return W_ArrayInstanceAutoFree(space, self, length)
        return W_ArrayInstance(space, self, length)

    def get_basic_ffi_type(self):
        return self.basicffitype

    def descr_call(self, space, length, w_items=None, autofree=False):
        result = self.allocate(space, length, autofree)
        if not space.is_w(w_items, space.w_None):
            items_w = space.unpackiterable(w_items)
            iterlength = len(items_w)
            if iterlength > length:
                raise OperationError(space.w_ValueError,
                                     space.wrap("too many items for specified"
                                                " array length"))
            for num in range(iterlength):
                w_item = items_w[num]
                unwrap_value(space, push_elem, result.ll_buffer, num,
                             self.itemcode, w_item)
        return space.wrap(result)

    def descr_repr(self, space):
        return space.wrap("<_rawffi.Array '%s' (%d, %d)>" % (self.itemcode,
                                                             self.size,
                                                             self.alignment))
    descr_repr.unwrap_spec = ['self', ObjSpace]

    def fromaddress(self, space, address, length):
        return space.wrap(W_ArrayInstance(space, self, length, address))
    fromaddress.unwrap_spec = ['self', ObjSpace, r_uint, int]

PRIMITIVE_ARRAY_TYPES = {}
for _code in TYPEMAP:
    PRIMITIVE_ARRAY_TYPES[_code] = W_Array(TYPEMAP[_code],
                                           size_alignment(TYPEMAP[_code])[0])
    PRIMITIVE_ARRAY_TYPES[_code].itemcode = _code
ARRAY_OF_PTRS = PRIMITIVE_ARRAY_TYPES['P']

def descr_new_array(space, w_type, w_shape):
    return unpack_shape_with_length(space, w_shape)

W_Array.typedef = TypeDef(
    'Array',
    __new__  = interp2app(descr_new_array,
                          unwrap_spec=[ObjSpace, W_Root, W_Root]),
    __call__ = interp2app(W_Array.descr_call,
                          unwrap_spec=['self', ObjSpace, int, W_Root, int]),
    __repr__ = interp2app(W_Array.descr_repr),
    fromaddress = interp2app(W_Array.fromaddress),
    size_alignment = interp2app(W_Array.descr_size_alignment)
)
W_Array.typedef.acceptable_as_base_class = False


class W_ArrayInstance(W_DataInstance):
    def __init__(self, space, shape, length, address=r_uint(0)):
<<<<<<< HEAD
        # XXX workaround for a bug in libffi on x86_64: make sure that
        # we always have at least 8 bytes.  For W_ArrayInstances that are
        # used as the result value of a function call, ffi_call() writes
        # 8 bytes into it even if the function's result type asks for less.
=======
        # Workaround for a strange behavior of libffi: make sure that
        # we always have at least 8 bytes.  For W_ArrayInstances that are
        # used as the result value of a function call, ffi_call() writes
        # 8 bytes into it even if the function's result type asks for less.
        # This strange behavior is documented.
>>>>>>> e7a9a02d
        memsize = shape.size * length
        if memsize < 8:
            memsize = 8
        W_DataInstance.__init__(self, space, memsize, address)
        self.length = length
        self.shape = shape

    def descr_repr(self, space):
        addr = rffi.cast(lltype.Unsigned, self.ll_buffer)
        return space.wrap("<_rawffi array %x of length %d>" % (addr,
                                                               self.length))
    descr_repr.unwrap_spec = ['self', ObjSpace]

    # This only allows non-negative indexes.  Arrays of shape 'c' also
    # support simple slices.

    def setitem(self, space, num, w_value):
        if not self.ll_buffer:
            raise segfault_exception(space, "setting element of freed array")
        if num >= self.length or num < 0:
            raise OperationError(space.w_IndexError, space.w_None)
        unwrap_value(space, push_elem, self.ll_buffer, num,
                     self.shape.itemcode, w_value)

    def descr_setitem(self, space, w_index, w_value):
        try:
            num = space.int_w(w_index)
        except OperationError, e:
            if not e.match(space, space.w_TypeError):
                raise
            self.setslice(space, w_index, w_value)
        else:
            self.setitem(space, num, w_value)
    descr_setitem.unwrap_spec = ['self', ObjSpace, W_Root, W_Root]

    def getitem(self, space, num):
        if not self.ll_buffer:
            raise segfault_exception(space, "accessing elements of freed array")
        if num >= self.length or num < 0:
            raise OperationError(space.w_IndexError, space.w_None)
        return wrap_value(space, get_elem, self.ll_buffer, num,
                          self.shape.itemcode)

    def descr_getitem(self, space, w_index):
        try:
            num = space.int_w(w_index)
        except OperationError, e:
            if not e.match(space, space.w_TypeError):
                raise
            return self.getslice(space, w_index)
        else:
            return self.getitem(space, num)
    descr_getitem.unwrap_spec = ['self', ObjSpace, W_Root]

    def getlength(self, space):
        return space.wrap(self.length)
    getlength.unwrap_spec = ['self', ObjSpace]

    def descr_itemaddress(self, space, num):
        itemsize = self.shape.size
        ptr = rffi.ptradd(self.ll_buffer, itemsize * num)
        return space.wrap(rffi.cast(lltype.Unsigned, ptr))
    descr_itemaddress.unwrap_spec = ['self', ObjSpace, int]

    def getrawsize(self):
        itemsize = self.shape.size
        return itemsize * self.length

    def decodeslice(self, space, w_slice):
        if not space.is_true(space.isinstance(w_slice, space.w_slice)):
            raise OperationError(space.w_TypeError,
                                 space.wrap('index must be int or slice'))
        letter = self.shape.itemcode
        if letter != 'c':
            raise OperationError(space.w_TypeError,
                                 space.wrap("only 'c' arrays support slicing"))
        w_start = space.getattr(w_slice, space.wrap('start'))
        w_stop = space.getattr(w_slice, space.wrap('stop'))
        w_step = space.getattr(w_slice, space.wrap('step'))

        if space.is_w(w_start, space.w_None):
            start = 0
        else:
            start = space.int_w(w_start)
        if space.is_w(w_stop, space.w_None):
            stop = self.length
        else:
            stop = space.int_w(w_stop)
        if not space.is_w(w_step, space.w_None):
            step = space.int_w(w_step)
            if step != 1:
                raise OperationError(space.w_ValueError,
                                     space.wrap("no step support"))
        if not (0 <= start <= stop <= self.length):
            raise OperationError(space.w_ValueError,
                                 space.wrap("slice out of bounds"))
        if not self.ll_buffer:
            raise segfault_exception(space, "accessing a freed array")
        return start, stop

    def getslice(self, space, w_slice):
        start, stop = self.decodeslice(space, w_slice)
        ll_buffer = self.ll_buffer
        result = [ll_buffer[i] for i in range(start, stop)]
        return space.wrap(''.join(result))

    def setslice(self, space, w_slice, w_value):
        start, stop = self.decodeslice(space, w_slice)
        value = space.bufferstr_w(w_value)
        if start + len(value) != stop:
            raise OperationError(space.w_ValueError,
                                 space.wrap("cannot resize array"))
        ll_buffer = self.ll_buffer
        for i in range(len(value)):
            ll_buffer[start + i] = value[i]

W_ArrayInstance.typedef = TypeDef(
    'ArrayInstance',
    __repr__    = interp2app(W_ArrayInstance.descr_repr),
    __setitem__ = interp2app(W_ArrayInstance.descr_setitem),
    __getitem__ = interp2app(W_ArrayInstance.descr_getitem),
    __len__     = interp2app(W_ArrayInstance.getlength),
    __buffer__  = interp2app(W_ArrayInstance.descr_buffer),
    buffer      = GetSetProperty(W_ArrayInstance.getbuffer),
    shape       = interp_attrproperty('shape', W_ArrayInstance),
    free        = interp2app(W_ArrayInstance.free),
    byptr       = interp2app(W_ArrayInstance.byptr),
    itemaddress = interp2app(W_ArrayInstance.descr_itemaddress),
)
W_ArrayInstance.typedef.acceptable_as_base_class = False


class W_ArrayInstanceAutoFree(W_ArrayInstance):
    def __init__(self, space, shape, length):
        W_ArrayInstance.__init__(self, space, shape, length, 0)

    def __del__(self):
        if self.ll_buffer:
            self._free()

W_ArrayInstanceAutoFree.typedef = TypeDef(
    'ArrayInstanceAutoFree',
    __repr__    = interp2app(W_ArrayInstance.descr_repr),
    __setitem__ = interp2app(W_ArrayInstance.descr_setitem),
    __getitem__ = interp2app(W_ArrayInstance.descr_getitem),
    __len__     = interp2app(W_ArrayInstance.getlength),
    __buffer__  = interp2app(W_ArrayInstance.descr_buffer),
    buffer      = GetSetProperty(W_ArrayInstance.getbuffer),
    shape       = interp_attrproperty('shape', W_ArrayInstance),
    byptr       = interp2app(W_ArrayInstance.byptr),
    itemaddress = interp2app(W_ArrayInstance.descr_itemaddress),
)
W_ArrayInstanceAutoFree.typedef.acceptable_as_base_class = False<|MERGE_RESOLUTION|>--- conflicted
+++ resolved
@@ -97,18 +97,11 @@
 
 class W_ArrayInstance(W_DataInstance):
     def __init__(self, space, shape, length, address=r_uint(0)):
-<<<<<<< HEAD
-        # XXX workaround for a bug in libffi on x86_64: make sure that
-        # we always have at least 8 bytes.  For W_ArrayInstances that are
-        # used as the result value of a function call, ffi_call() writes
-        # 8 bytes into it even if the function's result type asks for less.
-=======
         # Workaround for a strange behavior of libffi: make sure that
         # we always have at least 8 bytes.  For W_ArrayInstances that are
         # used as the result value of a function call, ffi_call() writes
         # 8 bytes into it even if the function's result type asks for less.
         # This strange behavior is documented.
->>>>>>> e7a9a02d
         memsize = shape.size * length
         if memsize < 8:
             memsize = 8
