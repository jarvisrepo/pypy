
""" Interpreter-level implementation of array, exposing ll-structure
to app-level with apropriate interface
"""

from pypy.interpreter.gateway import interp2app, unwrap_spec
from pypy.interpreter.typedef import TypeDef, GetSetProperty, interp_attrproperty
from rpython.rtyper.lltypesystem import lltype, rffi
from pypy.interpreter.error import OperationError, oefmt
from pypy.module._rawffi.interp_rawffi import segfault_exception
from pypy.module._rawffi.interp_rawffi import W_DataShape, W_DataInstance
from pypy.module._rawffi.interp_rawffi import unwrap_value, wrap_value
from pypy.module._rawffi.interp_rawffi import TYPEMAP
from pypy.module._rawffi.interp_rawffi import size_alignment
from pypy.module._rawffi.interp_rawffi import unpack_shape_with_length
from pypy.module._rawffi.interp_rawffi import read_ptr, write_ptr
from rpython.rlib.rarithmetic import r_uint
from rpython.rlib import rgc, clibffi


class W_Array(W_DataShape):
    def __init__(self, basicffitype, size):
        # A W_Array represent the C type '*T', which can also represent
        # the type of pointers to arrays of T.  So the following fields
        # are used to describe T only.  It is 'basicffitype' possibly
        # repeated until reaching the length 'size'.
        self.basicffitype = basicffitype
        self.size = size
        self.alignment = size_alignment(basicffitype)[1]

    def allocate(self, space, length, autofree=False):
        if autofree:
            return W_ArrayInstanceAutoFree(space, self, length)
        return W_ArrayInstance(space, self, length)

    def get_basic_ffi_type(self):
        return self.basicffitype

    @unwrap_spec(length=int, autofree=int)
    def descr_call(self, space, length, w_items=None, autofree=False):
        result = self.allocate(space, length, bool(autofree))
        if not space.is_none(w_items):
            items_w = space.unpackiterable(w_items)
            iterlength = len(items_w)
            if iterlength > length:
                raise oefmt(space.w_ValueError,
                            "too many items for specified array length")
            for num in range(iterlength):
                w_item = items_w[num]
                unwrap_value(space, write_ptr, result.ll_buffer, num,
                             self.itemcode, w_item)
        return result

    def descr_repr(self, space):
        return space.newtext("<_rawffi.Array '%s' (%d, %d)>" % (self.itemcode,
                                                                self.size,
                                                                self.alignment))

    @unwrap_spec(address=r_uint, length=int)
    def fromaddress(self, space, address, length):
        return W_ArrayInstance(space, self, length, address)

PRIMITIVE_ARRAY_TYPES = {}
for _code in TYPEMAP:
    PRIMITIVE_ARRAY_TYPES[_code] = W_Array(TYPEMAP[_code],
                                           size_alignment(TYPEMAP[_code])[0])
    PRIMITIVE_ARRAY_TYPES[_code].itemcode = _code
ARRAY_OF_PTRS = PRIMITIVE_ARRAY_TYPES['P']

def descr_new_array(space, w_type, w_shape):
    return unpack_shape_with_length(space, w_shape)

W_Array.typedef = TypeDef(
    'Array',
    __new__  = interp2app(descr_new_array),
    __call__ = interp2app(W_Array.descr_call),
    __repr__ = interp2app(W_Array.descr_repr),
    fromaddress = interp2app(W_Array.fromaddress),
    size_alignment = interp2app(W_Array.descr_size_alignment)
)
W_Array.typedef.acceptable_as_base_class = False


class W_ArrayInstance(W_DataInstance):
    def __init__(self, space, shape, length, address=r_uint(0)):
        memsize = shape.size * length
        # For W_ArrayInstances that are used as the result value of a
        # function call, ffi_call() writes 8 bytes into it even if the
        # function's result type asks for less.
        memsize = clibffi.adjust_return_size(memsize)
        W_DataInstance.__init__(self, space, memsize, address)
        self.length = length
        self.shape = shape
        self.fmt = shape.itemcode
        self.itemsize = shape.size

    def descr_repr(self, space):
        addr = rffi.cast(lltype.Unsigned, self.ll_buffer)
        return space.newtext("<_rawffi array %x of length %d>" % (addr,
                                                                  self.length))

    # This only allows non-negative indexes.  Arrays of shape 'c' also
    # support simple slices.

    def setitem(self, space, num, w_value):
        if not self.ll_buffer:
            raise segfault_exception(space, "setting element of freed array")
        if num >= self.length or num < 0:
            raise OperationError(space.w_IndexError, space.w_None)
        unwrap_value(space, write_ptr, self.ll_buffer, num, self.fmt, w_value)

    def descr_setitem(self, space, w_index, w_value):
        try:
            num = space.int_w(w_index)
        except OperationError as e:
            if not e.match(space, space.w_TypeError):
                raise
            self.setslice(space, w_index, w_value)
        else:
            self.setitem(space, num, w_value)

    def getitem(self, space, num):
        if not self.ll_buffer:
            raise segfault_exception(space, "accessing elements of freed array")
        if num >= self.length or num < 0:
            raise OperationError(space.w_IndexError, space.w_None)
        return wrap_value(space, read_ptr, self.ll_buffer, num, self.fmt)

    def descr_getitem(self, space, w_index):
        try:
            num = space.int_w(w_index)
        except OperationError as e:
            if not e.match(space, space.w_TypeError):
                raise
            return self.getslice(space, w_index)
        else:
            return self.getitem(space, num)

    def getlength(self, space):
        return space.newint(self.length)

    @unwrap_spec(num=int)
    def descr_itemaddress(self, space, num):
<<<<<<< HEAD
        ptr = rffi.ptradd(self.ll_buffer, self.itemsize * num)
        return space.wrap(rffi.cast(lltype.Unsigned, ptr))
=======
        itemsize = self.shape.size
        ptr = rffi.ptradd(self.ll_buffer, itemsize * num)
        return space.newint(rffi.cast(lltype.Unsigned, ptr))
>>>>>>> cc046c66

    def getrawsize(self):
        return self.itemsize * self.length

    def decodeslice(self, space, w_slice):
        if not space.isinstance_w(w_slice, space.w_slice):
            raise oefmt(space.w_TypeError, "index must be int or slice")
        if self.fmt != 'c':
            raise oefmt(space.w_TypeError, "only 'c' arrays support slicing")
        w_start = space.getattr(w_slice, space.newtext('start'))
        w_stop = space.getattr(w_slice, space.newtext('stop'))
        w_step = space.getattr(w_slice, space.newtext('step'))

        if space.is_w(w_start, space.w_None):
            start = 0
        else:
            start = space.int_w(w_start)
        if space.is_w(w_stop, space.w_None):
            stop = self.length
        else:
            stop = space.int_w(w_stop)
        if not space.is_w(w_step, space.w_None):
            step = space.int_w(w_step)
            if step != 1:
                raise oefmt(space.w_ValueError, "no step support")
        if not (0 <= start <= stop <= self.length):
            raise oefmt(space.w_ValueError, "slice out of bounds")
        if not self.ll_buffer:
            raise segfault_exception(space, "accessing a freed array")
        return start, stop

    def getslice(self, space, w_slice):
        start, stop = self.decodeslice(space, w_slice)
        ll_buffer = self.ll_buffer
        result = [ll_buffer[i] for i in range(start, stop)]
        return space.newbytes(''.join(result))

    def setslice(self, space, w_slice, w_value):
        start, stop = self.decodeslice(space, w_slice)
        value = space.bytes_w(w_value)
        if start + len(value) != stop:
            raise oefmt(space.w_ValueError, "cannot resize array")
        ll_buffer = self.ll_buffer
        for i in range(len(value)):
            ll_buffer[start + i] = value[i]


W_ArrayInstance.typedef = TypeDef(
    'ArrayInstance',
    __repr__    = interp2app(W_ArrayInstance.descr_repr),
    __setitem__ = interp2app(W_ArrayInstance.descr_setitem),
    __getitem__ = interp2app(W_ArrayInstance.descr_getitem),
    __len__     = interp2app(W_ArrayInstance.getlength),
    buffer      = GetSetProperty(W_ArrayInstance.getbuffer),
    shape       = interp_attrproperty('shape', W_ArrayInstance),
    free        = interp2app(W_ArrayInstance.free),
    byptr       = interp2app(W_ArrayInstance.byptr),
    itemaddress = interp2app(W_ArrayInstance.descr_itemaddress),
)
W_ArrayInstance.typedef.acceptable_as_base_class = False


class W_ArrayInstanceAutoFree(W_ArrayInstance):
    def __init__(self, space, shape, length):
        W_ArrayInstance.__init__(self, space, shape, length, 0)

    @rgc.must_be_light_finalizer
    def __del__(self):
        if self.ll_buffer:
            self._free()

W_ArrayInstanceAutoFree.typedef = TypeDef(
    'ArrayInstanceAutoFree',
    __repr__    = interp2app(W_ArrayInstance.descr_repr),
    __setitem__ = interp2app(W_ArrayInstance.descr_setitem),
    __getitem__ = interp2app(W_ArrayInstance.descr_getitem),
    __len__     = interp2app(W_ArrayInstance.getlength),
    buffer      = GetSetProperty(W_ArrayInstance.getbuffer),
    shape       = interp_attrproperty('shape', W_ArrayInstance),
    byptr       = interp2app(W_ArrayInstance.byptr),
    itemaddress = interp2app(W_ArrayInstance.descr_itemaddress),
)
W_ArrayInstanceAutoFree.typedef.acceptable_as_base_class = False<|MERGE_RESOLUTION|>--- conflicted
+++ resolved
@@ -141,14 +141,8 @@
 
     @unwrap_spec(num=int)
     def descr_itemaddress(self, space, num):
-<<<<<<< HEAD
         ptr = rffi.ptradd(self.ll_buffer, self.itemsize * num)
-        return space.wrap(rffi.cast(lltype.Unsigned, ptr))
-=======
-        itemsize = self.shape.size
-        ptr = rffi.ptradd(self.ll_buffer, itemsize * num)
         return space.newint(rffi.cast(lltype.Unsigned, ptr))
->>>>>>> cc046c66
 
     def getrawsize(self):
         return self.itemsize * self.length
