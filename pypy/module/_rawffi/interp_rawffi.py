--- conflicted
+++ resolved
@@ -378,15 +378,7 @@
 
 @specialize.arg(0)
 def unwrap_truncate_int(TP, space, w_arg):
-<<<<<<< HEAD
     return rffi.cast(TP, space.bigint_w(w_arg).ulonglongmask())
-unwrap_truncate_int._annspecialcase_ = 'specialize:arg(0)'
-=======
-    if space.isinstance_w(w_arg, space.w_int):
-        return rffi.cast(TP, space.int_w(w_arg))
-    else:
-        return rffi.cast(TP, space.bigint_w(w_arg).ulonglongmask())
->>>>>>> c473f40d
 
 
 @specialize.arg(1)
