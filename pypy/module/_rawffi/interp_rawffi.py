--- conflicted
+++ resolved
@@ -142,7 +142,6 @@
                          space.wrap("not supported by libffi"))
 
 def wrap_dlopenerror(space, e, filename):
-<<<<<<< HEAD
     if e.msg:
         # dlerror can return garbage messages under ll2ctypes (not
         # we_are_translated()), so repr it to avoid potential problems
@@ -150,13 +149,7 @@
         msg = e.msg if we_are_translated() else repr(e.msg)
     else:
         msg = 'unspecified error'
-    return operationerrfmt(space.w_OSError, 'Cannot load library %s: %s',
-                           filename, msg)
-=======
-    return oefmt(space.w_OSError,
-                 "Cannot load library %s: %s",
-                 filename, e.msg if e.msg else "unspecified error")
->>>>>>> 930743ad
+    return oefmt(space.w_OSError, 'Cannot load library %s: %s', filename, msg)
 
 
 class W_CDLL(W_Root):
