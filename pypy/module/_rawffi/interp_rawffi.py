import sys
from pypy.interpreter.baseobjspace import W_Root
from pypy.interpreter.error import OperationError, oefmt, wrap_oserror
from pypy.interpreter.gateway import interp2app, unwrap_spec
from pypy.interpreter.typedef import interp_attrproperty
from pypy.interpreter.typedef import TypeDef, GetSetProperty

from rpython.rlib.clibffi import *
from rpython.rtyper.lltypesystem import lltype, rffi
from rpython.rtyper.tool import rffi_platform
from rpython.rlib.unroll import unrolling_iterable
from rpython.rlib.objectmodel import specialize
import rpython.rlib.rposix as rposix
from rpython.rlib.objectmodel import specialize

_MS_WINDOWS = os.name == "nt"

if _MS_WINDOWS:
    from rpython.rlib import rwin32

from rpython.tool.sourcetools import func_with_new_name
from rpython.rlib.rarithmetic import intmask, r_uint
from pypy.module._rawffi.buffer import RawFFIBuffer
from pypy.module._rawffi.tracker import tracker

BIGENDIAN = sys.byteorder == 'big'

TYPEMAP = {
    # XXX A mess with unsigned/signed/normal chars :-/
    'c' : ffi_type_uchar,
    'b' : ffi_type_schar,
    'B' : ffi_type_uchar,
    'h' : ffi_type_sshort,
    'u' : cast_type_to_ffitype(lltype.UniChar),
    'H' : ffi_type_ushort,
    'i' : cast_type_to_ffitype(rffi.INT),
    'I' : cast_type_to_ffitype(rffi.UINT),
    'l' : cast_type_to_ffitype(rffi.LONG),
    'L' : cast_type_to_ffitype(rffi.ULONG),
    'q' : cast_type_to_ffitype(rffi.LONGLONG),
    'Q' : cast_type_to_ffitype(rffi.ULONGLONG),
    'f' : ffi_type_float,
    'd' : ffi_type_double,
    'g' : ffi_type_longdouble,
    's' : ffi_type_pointer,
    'P' : ffi_type_pointer,
    'z' : ffi_type_pointer,
    'O' : ffi_type_pointer,
    'Z' : ffi_type_pointer,
    '?' : cast_type_to_ffitype(lltype.Bool),
}
TYPEMAP_PTR_LETTERS = "POszZ"
TYPEMAP_NUMBER_LETTERS = "bBhHiIlLqQ?"
TYPEMAP_FLOAT_LETTERS = "fd" # XXX long doubles are not propperly supported in
                             # rpython, so we ignore then here

if _MS_WINDOWS:
    TYPEMAP['X'] = ffi_type_pointer
    TYPEMAP['v'] = ffi_type_sshort
    TYPEMAP_PTR_LETTERS += 'X'
    TYPEMAP_NUMBER_LETTERS += 'v'

def size_alignment(ffi_type):
    return intmask(ffi_type.c_size), intmask(ffi_type.c_alignment)

LL_TYPEMAP = {
    'c' : rffi.CHAR,
    'u' : lltype.UniChar,
    'b' : rffi.SIGNEDCHAR,
    'B' : rffi.UCHAR,
    'h' : rffi.SHORT,
    'H' : rffi.USHORT,
    'i' : rffi.INT,
    'I' : rffi.UINT,
    'l' : rffi.LONG,
    'L' : rffi.ULONG,
    'q' : rffi.LONGLONG,
    'Q' : rffi.ULONGLONG,
    'f' : rffi.FLOAT,
    'd' : rffi.DOUBLE,
    'g' : rffi.LONGDOUBLE,
    's' : rffi.CCHARP,
    'z' : rffi.CCHARP,
    'Z' : rffi.CArrayPtr(lltype.UniChar),
    'O' : rffi.VOIDP,
    'P' : rffi.VOIDP,
    '?' : lltype.Bool,
}

if _MS_WINDOWS:
    LL_TYPEMAP['X'] = rffi.CCHARP
    LL_TYPEMAP['v'] = rffi.SHORT

def letter2tp(space, key):
    from pypy.module._rawffi.array import PRIMITIVE_ARRAY_TYPES
    try:
        return PRIMITIVE_ARRAY_TYPES[key]
    except KeyError:
        raise oefmt(space.w_ValueError, "Unknown type letter %s", key)

def unpack_simple_shape(space, w_shape):
    # 'w_shape' must be either a letter or a tuple (struct, 1).
    if space.isinstance_w(w_shape, space.w_str):
        letter = space.str_w(w_shape)
        return letter2tp(space, letter)
    else:
        w_shapetype, w_length = space.fixedview(w_shape, expected_length=2)
        from pypy.module._rawffi.structure import W_Structure
        return space.interp_w(W_Structure, w_shapetype)

def unpack_shape_with_length(space, w_shape):
    # Allow 'w_shape' to be a letter or any (shape, number).
    # The result is always a W_Array.
    if space.isinstance_w(w_shape, space.w_str):
        letter = space.str_w(w_shape)
        return letter2tp(space, letter)
    else:
        w_shapetype, w_length = space.fixedview(w_shape, expected_length=2)
        length = space.int_w(w_length)
        shape = space.interp_w(W_DataShape, w_shapetype)
        if shape._array_shapes is None:
            shape._array_shapes = {}
        try:
            result = shape._array_shapes[length]
        except KeyError:
            from pypy.module._rawffi.array import W_Array
            if isinstance(shape, W_Array) and length == 1:
                result = shape
            else:
                ffitype = shape.get_basic_ffi_type()
                size = shape.size * length
                result = W_Array(ffitype, size)
            shape._array_shapes[length] = result
        return result

def unpack_resshape(space, w_restype):
    if space.is_w(w_restype, space.w_None):
        return None
    return unpack_simple_shape(space, w_restype)

def unpack_argshapes(space, w_argtypes):
    return [unpack_simple_shape(space, w_arg)
            for w_arg in space.unpackiterable(w_argtypes)]

def got_libffi_error(space):
    raise oefmt(space.w_SystemError, "not supported by libffi")

def wrap_dlopenerror(space, e, filename):
    return oefmt(space.w_OSError,
                 "Cannot load library %s: %s",
                 filename, e.msg if e.msg else "unspecified error")


class W_CDLL(W_Root):
    def __init__(self, space, name, cdll):
        self.cdll = cdll
        self.name = name
        self.w_cache = space.newdict()
        self.space = space

    @unwrap_spec(flags=int)
    def ptr(self, space, w_name, w_argtypes, w_restype, flags=FUNCFLAG_CDECL):
        """ Get a pointer for function name with provided argtypes
        and restype
        """
        resshape = unpack_resshape(space, w_restype)
        w = space.wrap
        argtypes_w = space.fixedview(w_argtypes)
        w_argtypes = space.newtuple(argtypes_w)
        w_key = space.newtuple([w_name, w_argtypes, w(resshape)])
        try:
            return space.getitem(self.w_cache, w_key)
        except OperationError as e:
            if e.match(space, space.w_KeyError):
                pass
            else:
                raise
        # Array arguments not supported directly (in C, an array argument
        # will be just a pointer).  And the result cannot be an array (at all).
        argshapes = unpack_argshapes(space, w_argtypes)
        ffi_argtypes = [shape.get_basic_ffi_type() for shape in argshapes]
        if resshape is not None:
            ffi_restype = resshape.get_basic_ffi_type()
        else:
            ffi_restype = ffi_type_void

        if space.isinstance_w(w_name, space.w_str):
            name = space.str_w(w_name)

            try:
                ptr = self.cdll.getrawpointer(name, ffi_argtypes, ffi_restype,
                                              flags)
            except KeyError:
                raise oefmt(space.w_AttributeError,
                            "No symbol %s found in library %s",
                            name, self.name)
            except LibFFIError:
                raise got_libffi_error(space)

        elif (_MS_WINDOWS and space.isinstance_w(w_name, space.w_int)):
            ordinal = space.int_w(w_name)
            try:
                ptr = self.cdll.getrawpointer_byordinal(ordinal, ffi_argtypes,
                                                        ffi_restype, flags)
            except KeyError:
                raise oefmt(space.w_AttributeError,
                            "No symbol %d found in library %s",
                            ordinal, self.name)
            except LibFFIError:
                raise got_libffi_error(space)
        else:
            raise oefmt(space.w_TypeError,
                        "function name must be string or integer")

        w_funcptr = W_FuncPtr(space, ptr, argshapes, resshape)
        space.setitem(self.w_cache, w_key, w_funcptr)
        return w_funcptr

    @unwrap_spec(name=str)
    def getaddressindll(self, space, name):
        try:
            address_as_uint = rffi.cast(lltype.Unsigned,
                                        self.cdll.getaddressindll(name))
        except KeyError:
            raise oefmt(space.w_ValueError, "Cannot find symbol %s", name)
        return space.wrap(address_as_uint)

def open_cdll(space, name):
    try:
        return CDLL(name)
    except DLOpenError as e:
        raise wrap_dlopenerror(space, e, name or "<None>")
    except OSError as e:
        raise wrap_oserror(space, e)

@unwrap_spec(name='str_or_None')
def descr_new_cdll(space, w_type, name):
    cdll = open_cdll(space, name)
    return space.wrap(W_CDLL(space, name, cdll))

W_CDLL.typedef = TypeDef(
    'CDLL',
    __new__     = interp2app(descr_new_cdll),
    ptr         = interp2app(W_CDLL.ptr),
    getaddressindll = interp2app(W_CDLL.getaddressindll),
    name        = interp_attrproperty('name', W_CDLL),
    __doc__     = """ C Dynamically loaded library
use CDLL(libname) to create a handle to a C library (the argument is processed
the same way as dlopen processes it). On such a library you can call:
lib.ptr(func_name, argtype_list, restype)

where argtype_list is a list of single characters and restype is a single
character. The character meanings are more or less the same as in the struct
module, except that s has trailing \x00 added, while p is considered a raw
buffer.""" # xxx fix doc
)

unroll_letters_for_numbers = unrolling_iterable(TYPEMAP_NUMBER_LETTERS)
unroll_letters_for_floats = unrolling_iterable(TYPEMAP_FLOAT_LETTERS)

_ARM = rffi_platform.getdefined('__arm__', '')

@specialize.arg(2)
def read_ptr(ptr, ofs, TP):
    T = lltype.Ptr(rffi.CArray(TP))
    for c in unroll_letters_for_floats:
        # Note: if we are on ARM and have a float-ish value that is not word
        # aligned accessing it directly causes a SIGBUS. Instead we use memcpy
        # to avoid the problem
        if (_ARM and LL_TYPEMAP[c] is TP
                    and rffi.cast(lltype.Signed, ptr) & 3 != 0):
            if ofs != 0:
                ptr = rffi.ptradd(ptr, ofs*rffi.sizeof(TP))
            with lltype.scoped_alloc(T.TO, 1) as t_array:
                rffi.c_memcpy(
                    rffi.cast(rffi.VOIDP, t_array),
                    rffi.cast(rffi.VOIDP, ptr),
                    rffi.sizeof(TP))
                ptr_val = t_array[0]
                return ptr_val
    else:
        return rffi.cast(T, ptr)[ofs]

@specialize.argtype(2)
def write_ptr(ptr, ofs, value):
    TP = lltype.typeOf(value)
    T = lltype.Ptr(rffi.CArray(TP))
    for c in unroll_letters_for_floats:
        # Note: if we are on ARM and have a float-ish value that is not word
        # aligned accessing it directly causes a SIGBUS. Instead we use memcpy
        # to avoid the problem
        if (_ARM and LL_TYPEMAP[c] is TP
                    and rffi.cast(lltype.Signed, ptr) & 3 != 0):
            if ofs != 0:
                ptr = rffi.ptradd(ptr, ofs*rffi.sizeof(TP))
            with lltype.scoped_alloc(T.TO, 1) as s_array:
                s_array[0] = value
                rffi.c_memcpy(
                    rffi.cast(rffi.VOIDP, ptr),
                    rffi.cast(rffi.VOIDP, s_array),
                    rffi.sizeof(TP))
                return
    else:
        rffi.cast(T, ptr)[ofs] = value

def segfault_exception(space, reason):
    w_mod = space.getbuiltinmodule("_rawffi")
    w_exception = space.getattr(w_mod, space.wrap("SegfaultException"))
    return OperationError(w_exception, space.wrap(reason))

class W_DataShape(W_Root):
    _array_shapes = None
    size = 0
    alignment = 0
    itemcode = '\0'

    def allocate(self, space, length, autofree=False):
        raise NotImplementedError

    def get_basic_ffi_type(self):
        raise NotImplementedError

    def descr_get_ffi_type(self, space):
        from pypy.module._rawffi.alt.interp_ffitype import W_FFIType
        return W_FFIType('<unknown>', self.get_basic_ffi_type(), self)

    @unwrap_spec(n=int)
    def descr_size_alignment(self, space, n=1):
        return space.newtuple([space.wrap(self.size * n),
                               space.wrap(self.alignment)])


class W_DataInstance(W_Root):
    def __init__(self, space, size, address=r_uint(0)):
        if address:
            self.ll_buffer = rffi.cast(rffi.VOIDP, address)
        else:
            self.ll_buffer = lltype.malloc(rffi.VOIDP.TO, size, flavor='raw',
                                           zero=True, add_memory_pressure=True)
            if tracker.DO_TRACING:
                ll_buf = rffi.cast(lltype.Signed, self.ll_buffer)
                tracker.trace_allocation(ll_buf, self)
        self._ll_buffer = self.ll_buffer

    def getbuffer(self, space):
        return space.wrap(rffi.cast(lltype.Unsigned, self.ll_buffer))

    def buffer_advance(self, n):
        self.ll_buffer = rffi.ptradd(self.ll_buffer, n)

    def byptr(self, space):
        from pypy.module._rawffi.array import ARRAY_OF_PTRS
        array = ARRAY_OF_PTRS.allocate(space, 1)
        array.setitem(space, 0, space.wrap(self))
        return space.wrap(array)

    def free(self, space):
        if not self._ll_buffer:
            raise segfault_exception(space, "freeing NULL pointer")
        self._free()

    def _free(self):
        if tracker.DO_TRACING:
            ll_buf = rffi.cast(lltype.Signed, self._ll_buffer)
            tracker.trace_free(ll_buf)
        lltype.free(self._ll_buffer, flavor='raw')
        self.ll_buffer = lltype.nullptr(rffi.VOIDP.TO)
        self._ll_buffer = self.ll_buffer

    def buffer_w(self, space, flags):
        return RawFFIBuffer(self)

    def readbuf_w(self, space):
        return RawFFIBuffer(self)

    def writebuf_w(self, space):
        return RawFFIBuffer(self)

    def getrawsize(self):
        raise NotImplementedError("abstract base class")

@specialize.arg(0)
def unwrap_truncate_int(TP, space, w_arg):
    if space.isinstance_w(w_arg, space.w_int):
        return rffi.cast(TP, space.int_w(w_arg))
    else:
        return rffi.cast(TP, space.bigint_w(w_arg).ulonglongmask())


@specialize.arg(1)
def unwrap_value(space, push_func, add_arg, argdesc, letter, w_arg):
    if letter in TYPEMAP_PTR_LETTERS:
        # check for NULL ptr
        if isinstance(w_arg, W_DataInstance):
            ptr = w_arg.ll_buffer
        else:
            ptr = unwrap_truncate_int(rffi.VOIDP, space, w_arg)
        push_func(add_arg, argdesc, ptr)
    elif letter == "d":
        push_func(add_arg, argdesc, space.float_w(w_arg))
    elif letter == "f":
        push_func(add_arg, argdesc, rffi.cast(rffi.FLOAT,
                                              space.float_w(w_arg)))
    elif letter == "g":
        push_func(add_arg, argdesc, rffi.cast(rffi.LONGDOUBLE,
                                              space.float_w(w_arg)))
    elif letter == "c":
        s = space.str_w(w_arg)
        if len(s) != 1:
            raise oefmt(space.w_TypeError,
                        "Expected string of length one as character")
        val = s[0]
        push_func(add_arg, argdesc, val)
    elif letter == 'u':
        s = space.unicode_w(w_arg)
        if len(s) != 1:
            raise oefmt(space.w_TypeError,
                        "Expected unicode string of length one as wide "
                        "character")
        val = s[0]
        push_func(add_arg, argdesc, val)
    else:
        for c in unroll_letters_for_numbers:
            if letter == c:
                TP = LL_TYPEMAP[c]
                val = unwrap_truncate_int(TP, space, w_arg)
                push_func(add_arg, argdesc, val)
                return
        else:
<<<<<<< HEAD
            raise OperationError(space.w_TypeError,
                                 space.wrap("cannot directly write value"))
=======
            raise oefmt(space.w_TypeError, "cannot directly write value")
>>>>>>> d629bf7f

ll_typemap_iter = unrolling_iterable(LL_TYPEMAP.items())

@specialize.arg(1)
def wrap_value(space, func, add_arg, argdesc, letter):
    for c, ll_type in ll_typemap_iter:
        if letter == c:
            if c in TYPEMAP_PTR_LETTERS:
                res = func(add_arg, argdesc, rffi.VOIDP)
                return space.wrap(rffi.cast(lltype.Unsigned, res))
            elif c == 'f' or c == 'd' or c == 'g':
                return space.wrap(float(func(add_arg, argdesc, ll_type)))
            else:
                return space.wrap(func(add_arg, argdesc, ll_type))
<<<<<<< HEAD
    raise OperationError(space.w_TypeError,
                         space.wrap("cannot directly read value"))
=======
    raise oefmt(space.w_TypeError, "cannot directly read value")
>>>>>>> d629bf7f

NARROW_INTEGER_TYPES = 'cbhiBIH?'

def is_narrow_integer_type(letter):
    return letter in NARROW_INTEGER_TYPES

class W_FuncPtr(W_Root):
    def __init__(self, space, ptr, argshapes, resshape):
        self.ptr = ptr
        self.argshapes = argshapes
        self.resshape = resshape
        self.narrow_integer = False
        if resshape is not None:
            self.narrow_integer = is_narrow_integer_type(resshape.itemcode.lower())

    def getbuffer(self, space):
        return space.wrap(rffi.cast(lltype.Unsigned, self.ptr.funcsym))

    def byptr(self, space):
        from pypy.module._rawffi.array import ARRAY_OF_PTRS
        array = ARRAY_OF_PTRS.allocate(space, 1)
        array.setitem(space, 0, self.getbuffer(space))
        if tracker.DO_TRACING:
            # XXX this is needed, because functions tend to live forever
            #     hence our testing is not performing that well
            del tracker.alloced[rffi.cast(lltype.Signed, array.ll_buffer)]
        return space.wrap(array)

    def call(self, space, args_w):
        from pypy.module._rawffi.array import W_ArrayInstance
        from pypy.module._rawffi.structure import W_StructureInstance
        from pypy.module._rawffi.structure import W_Structure
        argnum = len(args_w)
        if argnum != len(self.argshapes):
            raise oefmt(space.w_TypeError,
                        "Wrong number of arguments: expected %d, got %d",
                        len(self.argshapes), argnum)
        args_ll = []
        for i in range(argnum):
            argshape = self.argshapes[i]
            w_arg = args_w[i]
            if isinstance(argshape, W_Structure):   # argument by value
                arg = space.interp_w(W_StructureInstance, w_arg)
                xsize, xalignment = size_alignment(self.ptr.argtypes[i])
                if (arg.shape.size != xsize or
                    arg.shape.alignment != xalignment):
                    raise oefmt(space.w_TypeError,
                                "Argument %d should be a structure of size %d "
                                "and alignment %d, got instead size %d and "
                                "alignment %d", i + 1, xsize, xalignment,
                                arg.shape.size, arg.shape.alignment)
            else:
                arg = space.interp_w(W_ArrayInstance, w_arg)
                if arg.length != 1:
                    raise oefmt(space.w_TypeError,
                                "Argument %d should be an array of length 1, "
                                "got length %d", i+1, arg.length)
                argletter = argshape.itemcode
                letter = arg.shape.itemcode
                if letter != argletter:
                    if not (argletter in TYPEMAP_PTR_LETTERS and
                            letter in TYPEMAP_PTR_LETTERS):
                        raise oefmt(space.w_TypeError,
                                    "Argument %d should be typecode %s, got "
                                    "%s", i + 1, argletter, letter)
            args_ll.append(arg.ll_buffer)
            # XXX we could avoid the intermediate list args_ll

        try:
            if self.resshape is not None:
                result = self.resshape.allocate(space, 1, autofree=True)
                # adjust_return_size() was used here on result.ll_buffer
                self.ptr.call(args_ll, result.ll_buffer)
                if BIGENDIAN and self.narrow_integer:
                    # we get a 8 byte value in big endian
                    n = rffi.sizeof(lltype.Signed) - result.shape.size
                    result.buffer_advance(n)
                return space.wrap(result)
            else:
                self.ptr.call(args_ll, lltype.nullptr(rffi.VOIDP.TO))
                return space.w_None
        except StackCheckError as e:
            raise OperationError(space.w_ValueError, space.wrap(e.message))

@unwrap_spec(addr=r_uint, flags=int)
def descr_new_funcptr(space, w_tp, addr, w_args, w_res, flags=FUNCFLAG_CDECL):
    argshapes = unpack_argshapes(space, w_args)
    resshape = unpack_resshape(space, w_res)
    ffi_args = [shape.get_basic_ffi_type() for shape in argshapes]
    if resshape is not None:
        ffi_res = resshape.get_basic_ffi_type()
    else:
        ffi_res = ffi_type_void
    try:
        ptr = RawFuncPtr('???', ffi_args, ffi_res, rffi.cast(rffi.VOIDP, addr),
                         flags)
    except LibFFIError:
        raise got_libffi_error(space)
    return space.wrap(W_FuncPtr(space, ptr, argshapes, resshape))

W_FuncPtr.typedef = TypeDef(
    'FuncPtr',
    __new__  = interp2app(descr_new_funcptr),
    __call__ = interp2app(W_FuncPtr.call),
    buffer   = GetSetProperty(W_FuncPtr.getbuffer),
    byptr    = interp2app(W_FuncPtr.byptr),
)
W_FuncPtr.typedef.acceptable_as_base_class = False

def _create_new_accessor(func_name, name):
    @unwrap_spec(tp_letter=str)
    def accessor(space, tp_letter):
        if len(tp_letter) != 1:
            raise oefmt(space.w_ValueError, "Expecting string of length one")
        tp_letter = tp_letter[0] # fool annotator
        try:
            return space.wrap(intmask(getattr(TYPEMAP[tp_letter], name)))
        except KeyError:
            raise oefmt(space.w_ValueError, "Unknown type specification %s",
                        tp_letter)
    return func_with_new_name(accessor, func_name)

sizeof = _create_new_accessor('sizeof', 'c_size')
alignment = _create_new_accessor('alignment', 'c_alignment')

@unwrap_spec(address=r_uint, maxlength=int)
def charp2string(space, address, maxlength=-1):
    if address == 0:
        return space.w_None
    charp_addr = rffi.cast(rffi.CCHARP, address)
    if maxlength == -1:
        s = rffi.charp2str(charp_addr)
    else:
        s = rffi.charp2strn(charp_addr, maxlength)
    return space.newbytes(s)

@unwrap_spec(address=r_uint, maxlength=int)
def wcharp2unicode(space, address, maxlength=-1):
    if address == 0:
        return space.w_None
    wcharp_addr = rffi.cast(rffi.CWCHARP, address)
    if maxlength == -1:
        s = rffi.wcharp2unicode(wcharp_addr)
    else:
        s = rffi.wcharp2unicoden(wcharp_addr, maxlength)
    return space.wrap(s)

@unwrap_spec(address=r_uint, maxlength=int)
def charp2rawstring(space, address, maxlength=-1):
    if maxlength == -1:
        return charp2string(space, address)
    s = rffi.charpsize2str(rffi.cast(rffi.CCHARP, address), maxlength)
    return space.newbytes(s)

@unwrap_spec(address=r_uint, maxlength=int)
def wcharp2rawunicode(space, address, maxlength=-1):
    if maxlength == -1:
        return wcharp2unicode(space, address)
    s = rffi.wcharpsize2unicode(rffi.cast(rffi.CWCHARP, address), maxlength)
    return space.wrap(s)

@unwrap_spec(address=r_uint, newcontent='bufferstr')
def rawstring2charp(space, address, newcontent):
    from rpython.rtyper.annlowlevel import llstr
    from rpython.rtyper.lltypesystem.rstr import copy_string_to_raw
    array = rffi.cast(rffi.CCHARP, address)
    copy_string_to_raw(llstr(newcontent), array, 0, len(newcontent))

if _MS_WINDOWS:
    @unwrap_spec(code=int)
    def FormatError(space, code):
        return space.wrap(rwin32.FormatError(code))

    @unwrap_spec(hresult=int)
    def check_HRESULT(space, hresult):
        if rwin32.FAILED(hresult):
            raise OperationError(space.w_WindowsError, space.wrap(hresult))
        return space.wrap(hresult)

def get_libc(space):
    name = get_libc_name()
    cdll = open_cdll(space, name)
    return space.wrap(W_CDLL(space, name, cdll))

def get_errno(space):
    return space.wrap(rposix.get_saved_alterrno())

def set_errno(space, w_errno):
    rposix.set_saved_alterrno(space.int_w(w_errno))

if sys.platform == 'win32':
    # see also
    # https://bitbucket.org/pypy/pypy/issue/1944/ctypes-on-windows-getlasterror
    def get_last_error(space):
        return space.wrap(rwin32.GetLastError_alt_saved())
    @unwrap_spec(error=int)
    def set_last_error(space, error):
        rwin32.SetLastError_alt_saved(error)
else:
    # always have at least a dummy version of these functions
    # (https://bugs.pypy.org/issue1242)
    def get_last_error(space):
        return space.wrap(0)
    @unwrap_spec(error=int)
    def set_last_error(space, error):
        pass<|MERGE_RESOLUTION|>--- conflicted
+++ resolved
@@ -11,7 +11,6 @@
 from rpython.rlib.unroll import unrolling_iterable
 from rpython.rlib.objectmodel import specialize
 import rpython.rlib.rposix as rposix
-from rpython.rlib.objectmodel import specialize
 
 _MS_WINDOWS = os.name == "nt"
 
@@ -427,12 +426,7 @@
                 push_func(add_arg, argdesc, val)
                 return
         else:
-<<<<<<< HEAD
-            raise OperationError(space.w_TypeError,
-                                 space.wrap("cannot directly write value"))
-=======
             raise oefmt(space.w_TypeError, "cannot directly write value")
->>>>>>> d629bf7f
 
 ll_typemap_iter = unrolling_iterable(LL_TYPEMAP.items())
 
@@ -447,12 +441,7 @@
                 return space.wrap(float(func(add_arg, argdesc, ll_type)))
             else:
                 return space.wrap(func(add_arg, argdesc, ll_type))
-<<<<<<< HEAD
-    raise OperationError(space.w_TypeError,
-                         space.wrap("cannot directly read value"))
-=======
     raise oefmt(space.w_TypeError, "cannot directly read value")
->>>>>>> d629bf7f
 
 NARROW_INTEGER_TYPES = 'cbhiBIH?'
 
