--- conflicted
+++ resolved
@@ -241,15 +241,11 @@
         raise wrap_dlopenerror(space, e, name or "<None>")
     except OSError as e:
         raise wrap_oserror(space, e)
-<<<<<<< HEAD
 
 @unwrap_spec(name='str_or_None')
 def descr_new_cdll(space, w_type, name):
     cdll = open_cdll(space, name)
-    return space.wrap(W_CDLL(space, name, cdll))
-=======
     return W_CDLL(space, name, cdll)
->>>>>>> cc046c66
 
 W_CDLL.typedef = TypeDef(
     'CDLL',
@@ -446,11 +442,7 @@
         if letter == c:
             if c in TYPEMAP_PTR_LETTERS:
                 res = func(add_arg, argdesc, rffi.VOIDP)
-<<<<<<< HEAD
-                return space.wrap(rffi.cast(lltype.Unsigned, res))
-=======
                 return space.newint(rffi.cast(lltype.Unsigned, res))
->>>>>>> cc046c66
             elif c == 'c':
                 return space.newbytes(func(add_arg, argdesc, ll_type))
             elif c == 'f' or c == 'd' or c == 'g':
@@ -642,16 +634,8 @@
 
 def get_libc(space):
     name = get_libc_name()
-<<<<<<< HEAD
     cdll = open_cdll(space, name)
-    return space.wrap(W_CDLL(space, name, cdll))
-=======
-    try:
-        cdll = CDLL(name)
-    except OSError as e:
-        raise wrap_oserror(space, e)
     return W_CDLL(space, name, cdll)
->>>>>>> cc046c66
 
 def get_errno(space):
     return space.newint(rposix.get_saved_alterrno())
