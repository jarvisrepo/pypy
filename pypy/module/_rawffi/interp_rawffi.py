--- conflicted
+++ resolved
@@ -425,13 +425,8 @@
             if c in TYPEMAP_PTR_LETTERS:
                 res = func(add_arg, argdesc, rffi.VOIDP)
                 return space.wrap(rffi.cast(lltype.Unsigned, res))
-<<<<<<< HEAD
             elif c == 'c':
                 return space.wrapbytes(func(add_arg, argdesc, ll_type))
-            elif c == 'q' or c == 'Q' or c == 'L' or c == 'u':
-                return space.wrap(func(add_arg, argdesc, ll_type))
-=======
->>>>>>> 2821dd96
             elif c == 'f' or c == 'd' or c == 'g':
                 return space.wrap(float(func(add_arg, argdesc, ll_type)))
             else:
