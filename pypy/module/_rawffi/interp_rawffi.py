import sys
from pypy.interpreter.baseobjspace import W_Root
from pypy.interpreter.buffer import SimpleView
from pypy.interpreter.error import OperationError, oefmt, wrap_oserror
from pypy.interpreter.gateway import interp2app, unwrap_spec
from pypy.interpreter.typedef import interp_attrproperty
from pypy.interpreter.typedef import TypeDef, GetSetProperty
from pypy.interpreter.unicodehelper import wcharpsize2utf8
from pypy.interpreter.unicodehelper import wrap_unicode_out_of_range_error

from rpython.rlib.clibffi import *
from rpython.rlib.objectmodel import we_are_translated
from rpython.rtyper.lltypesystem import lltype, rffi
from rpython.rtyper.tool import rffi_platform
from rpython.rlib.unroll import unrolling_iterable
from rpython.rlib import rutf8
from rpython.rlib.objectmodel import specialize
import rpython.rlib.rposix as rposix

_MS_WINDOWS = os.name == "nt"

if _MS_WINDOWS:
    from rpython.rlib import rwin32

from rpython.tool.sourcetools import func_with_new_name
from rpython.rlib.rarithmetic import intmask, r_uint
from pypy.module._rawffi.buffer import RawFFIBuffer
from pypy.module._rawffi.tracker import tracker

BIGENDIAN = sys.byteorder == 'big'

TYPEMAP = {
    # XXX A mess with unsigned/signed/normal chars :-/
    'c' : ffi_type_uchar,
    'b' : ffi_type_schar,
    'B' : ffi_type_uchar,
    'h' : ffi_type_sshort,
    'u' : cast_type_to_ffitype(lltype.UniChar),
    'H' : ffi_type_ushort,
    'i' : cast_type_to_ffitype(rffi.INT),
    'I' : cast_type_to_ffitype(rffi.UINT),
    'l' : cast_type_to_ffitype(rffi.LONG),
    'L' : cast_type_to_ffitype(rffi.ULONG),
    'q' : cast_type_to_ffitype(rffi.LONGLONG),
    'Q' : cast_type_to_ffitype(rffi.ULONGLONG),
    'f' : ffi_type_float,
    'd' : ffi_type_double,
    'g' : ffi_type_longdouble,
    's' : ffi_type_pointer,
    'P' : ffi_type_pointer,
    'z' : ffi_type_pointer,
    'O' : ffi_type_pointer,
    'Z' : ffi_type_pointer,
    '?' : cast_type_to_ffitype(lltype.Bool),
}
TYPEMAP_PTR_LETTERS = "POszZ"
TYPEMAP_NUMBER_LETTERS = "bBhHiIlLqQ?"
TYPEMAP_FLOAT_LETTERS = "fd" # XXX long doubles are not propperly supported in
                             # rpython, so we ignore then here

if _MS_WINDOWS:
    TYPEMAP['X'] = ffi_type_pointer
    TYPEMAP['v'] = ffi_type_sshort
    TYPEMAP_PTR_LETTERS += 'X'
    TYPEMAP_NUMBER_LETTERS += 'v'

def size_alignment(ffi_type):
    return intmask(ffi_type.c_size), intmask(ffi_type.c_alignment)

LL_TYPEMAP = {
    'c' : rffi.CHAR,
    'u' : lltype.UniChar,
    'b' : rffi.SIGNEDCHAR,
    'B' : rffi.UCHAR,
    'h' : rffi.SHORT,
    'H' : rffi.USHORT,
    'i' : rffi.INT,
    'I' : rffi.UINT,
    'l' : rffi.LONG,
    'L' : rffi.ULONG,
    'q' : rffi.LONGLONG,
    'Q' : rffi.ULONGLONG,
    'f' : rffi.FLOAT,
    'd' : rffi.DOUBLE,
    'g' : rffi.LONGDOUBLE,
    's' : rffi.CCHARP,
    'z' : rffi.CCHARP,
    'Z' : rffi.CArrayPtr(lltype.UniChar),
    'O' : rffi.VOIDP,
    'P' : rffi.VOIDP,
    '?' : lltype.Bool,
}

if _MS_WINDOWS:
    LL_TYPEMAP['X'] = rffi.CCHARP
    LL_TYPEMAP['v'] = rffi.SHORT

def letter2tp(space, key):
    from pypy.module._rawffi.array import PRIMITIVE_ARRAY_TYPES
    try:
        return PRIMITIVE_ARRAY_TYPES[key]
    except KeyError:
        raise oefmt(space.w_ValueError, "Unknown type letter %s", key)

def unpack_simple_shape(space, w_shape):
    # 'w_shape' must be either a letter or a tuple (struct, 1).
    if space.isinstance_w(w_shape, space.w_text):
        letter = space.text_w(w_shape)
        return letter2tp(space, letter)
    else:
        w_shapetype, w_length = space.fixedview(w_shape, expected_length=2)
        from pypy.module._rawffi.structure import W_Structure
        return space.interp_w(W_Structure, w_shapetype)

def unpack_shape_with_length(space, w_shape):
    # Allow 'w_shape' to be a letter or any (shape, number).
    # The result is always a W_Array.
    if space.isinstance_w(w_shape, space.w_text):
        letter = space.text_w(w_shape)
        return letter2tp(space, letter)
    else:
        w_shapetype, w_length = space.fixedview(w_shape, expected_length=2)
        length = space.int_w(w_length)
        shape = space.interp_w(W_DataShape, w_shapetype)
        if shape._array_shapes is None:
            shape._array_shapes = {}
        try:
            result = shape._array_shapes[length]
        except KeyError:
            from pypy.module._rawffi.array import W_Array
            if isinstance(shape, W_Array) and length == 1:
                result = shape
            else:
                ffitype = shape.get_basic_ffi_type()
                size = shape.size * length
                result = W_Array(ffitype, size)
            shape._array_shapes[length] = result
        return result

def unpack_resshape(space, w_restype):
    if space.is_w(w_restype, space.w_None):
        return None
    return unpack_simple_shape(space, w_restype)

def unpack_argshapes(space, w_argtypes):
    return [unpack_simple_shape(space, w_arg)
            for w_arg in space.unpackiterable(w_argtypes)]

def got_libffi_error(space):
    raise oefmt(space.w_SystemError, "not supported by libffi")

def wrap_dlopenerror(space, e, filename):
    if e.msg:
        # dlerror can return garbage messages under ll2ctypes (not
        # we_are_translated()), so repr it to avoid potential problems
        # converting to unicode later
        msg = e.msg if we_are_translated() else repr(e.msg)
    else:
        msg = 'unspecified error'
    return oefmt(space.w_OSError, 'Cannot load library %s: %8', filename, msg)


class W_CDLL(W_Root):
    def __init__(self, space, name, cdll):
        self.cdll = cdll
        self.name = name
        self.w_cache = space.newdict()
        self.space = space

    @unwrap_spec(flags=int)
    def ptr(self, space, w_name, w_argtypes, w_restype, flags=FUNCFLAG_CDECL):
        """ Get a pointer for function name with provided argtypes
        and restype
        """
        resshape = unpack_resshape(space, w_restype)
        if resshape is None:
            w_resshape = space.w_None
        else:
            w_resshape = resshape
        argtypes_w = space.fixedview(w_argtypes)
        w_argtypes = space.newtuple(argtypes_w)
        w_key = space.newtuple([w_name, w_argtypes, w_resshape])
        try:
            return space.getitem(self.w_cache, w_key)
        except OperationError as e:
            if e.match(space, space.w_KeyError):
                pass
            else:
                raise
        # Array arguments not supported directly (in C, an array argument
        # will be just a pointer).  And the result cannot be an array (at all).
        argshapes = unpack_argshapes(space, w_argtypes)
        ffi_argtypes = [shape.get_basic_ffi_type() for shape in argshapes]
        if resshape is not None:
            ffi_restype = resshape.get_basic_ffi_type()
        else:
            ffi_restype = ffi_type_void

        if space.isinstance_w(w_name, space.w_text):
            name = space.text_w(w_name)

            try:
                ptr = self.cdll.getrawpointer(name, ffi_argtypes, ffi_restype,
                                              flags)
            except KeyError:
                raise oefmt(space.w_AttributeError,
                            "No symbol %s found in library %s",
                            name, self.name)
            except LibFFIError:
                raise got_libffi_error(space)

        elif (_MS_WINDOWS and space.isinstance_w(w_name, space.w_int)):
            ordinal = space.int_w(w_name)
            try:
                ptr = self.cdll.getrawpointer_byordinal(ordinal, ffi_argtypes,
                                                        ffi_restype, flags)
            except KeyError:
                raise oefmt(space.w_AttributeError,
                            "No symbol %d found in library %s",
                            ordinal, self.name)
            except LibFFIError:
                raise got_libffi_error(space)
        else:
            raise oefmt(space.w_TypeError,
                        "function name must be string or integer")

        w_funcptr = W_FuncPtr(space, ptr, argshapes, resshape)
        space.setitem(self.w_cache, w_key, w_funcptr)
        return w_funcptr

    @unwrap_spec(name='text')
    def getaddressindll(self, space, name):
        try:
            address_as_uint = rffi.cast(lltype.Unsigned,
                                        self.cdll.getaddressindll(name))
        except KeyError:
            raise oefmt(space.w_ValueError, "Cannot find symbol %s", name)
        return space.newint(address_as_uint)

def open_cdll(space, name):
    try:
        return CDLL(name)
    except DLOpenError as e:
        raise wrap_dlopenerror(space, e, name or "<None>")
    except OSError as e:
        raise wrap_oserror(space, e)

@unwrap_spec(name='fsencode_or_none')
def descr_new_cdll(space, w_type, name):
    cdll = open_cdll(space, name)
    return W_CDLL(space, name, cdll)

W_CDLL.typedef = TypeDef(
    'CDLL',
    __new__     = interp2app(descr_new_cdll),
    ptr         = interp2app(W_CDLL.ptr),
    getaddressindll = interp2app(W_CDLL.getaddressindll),
    name        = interp_attrproperty('name', W_CDLL,
        wrapfn="newtext_or_none"),
    __doc__     = """ C Dynamically loaded library
use CDLL(libname) to create a handle to a C library (the argument is processed
the same way as dlopen processes it). On such a library you can call:
lib.ptr(func_name, argtype_list, restype)

where argtype_list is a list of single characters and restype is a single
character. The character meanings are more or less the same as in the struct
module, except that s has trailing \x00 added, while p is considered a raw
buffer.""" # xxx fix doc
)

unroll_letters_for_numbers = unrolling_iterable(TYPEMAP_NUMBER_LETTERS)
unroll_letters_for_floats = unrolling_iterable(TYPEMAP_FLOAT_LETTERS)

_ARM = rffi_platform.getdefined('__arm__', '')

@specialize.arg(2)
def read_ptr(ptr, ofs, TP):
    T = lltype.Ptr(rffi.CArray(TP))
    for c in unroll_letters_for_floats:
        # Note: if we are on ARM and have a float-ish value that is not word
        # aligned accessing it directly causes a SIGBUS. Instead we use memcpy
        # to avoid the problem
        if (_ARM and LL_TYPEMAP[c] is TP
                    and rffi.cast(lltype.Signed, ptr) & 3 != 0):
            if ofs != 0:
                ptr = rffi.ptradd(ptr, ofs*rffi.sizeof(TP))
            with lltype.scoped_alloc(T.TO, 1) as t_array:
                rffi.c_memcpy(
                    rffi.cast(rffi.VOIDP, t_array),
                    rffi.cast(rffi.VOIDP, ptr),
                    rffi.sizeof(TP))
                ptr_val = t_array[0]
                return ptr_val
    else:
        return rffi.cast(T, ptr)[ofs]

@specialize.argtype(2)
def write_ptr(ptr, ofs, value):
    TP = lltype.typeOf(value)
    T = lltype.Ptr(rffi.CArray(TP))
    for c in unroll_letters_for_floats:
        # Note: if we are on ARM and have a float-ish value that is not word
        # aligned accessing it directly causes a SIGBUS. Instead we use memcpy
        # to avoid the problem
        if (_ARM and LL_TYPEMAP[c] is TP
                    and rffi.cast(lltype.Signed, ptr) & 3 != 0):
            if ofs != 0:
                ptr = rffi.ptradd(ptr, ofs*rffi.sizeof(TP))
            with lltype.scoped_alloc(T.TO, 1) as s_array:
                s_array[0] = value
                rffi.c_memcpy(
                    rffi.cast(rffi.VOIDP, ptr),
                    rffi.cast(rffi.VOIDP, s_array),
                    rffi.sizeof(TP))
                return
    else:
        rffi.cast(T, ptr)[ofs] = value

def segfault_exception(space, reason):
    w_mod = space.getbuiltinmodule("_rawffi")
    w_exception = space.getattr(w_mod, space.newtext("SegfaultException"))
    return OperationError(w_exception, space.newtext(reason))

class W_DataShape(W_Root):
    _array_shapes = None
    size = 0
    alignment = 0
    itemcode = '\0'

    def allocate(self, space, length, autofree=False):
        raise NotImplementedError

    def get_basic_ffi_type(self):
        raise NotImplementedError

    def descr_get_ffi_type(self, space):
        from pypy.module._rawffi.alt.interp_ffitype import W_FFIType
        return W_FFIType('<unknown>', self.get_basic_ffi_type(), self)

    @unwrap_spec(n=int)
    def descr_size_alignment(self, space, n=1):
        return space.newtuple([space.newint(self.size * n),
                               space.newint(self.alignment)])


class W_DataInstance(W_Root):
    fmt = 'B'
    itemsize = 1
    def __init__(self, space, size, address=r_uint(0)):
        if address:
            self.ll_buffer = rffi.cast(rffi.VOIDP, address)
        else:
            self.ll_buffer = lltype.malloc(rffi.VOIDP.TO, size, flavor='raw',
                                           zero=True, add_memory_pressure=True)
            if tracker.DO_TRACING:
                ll_buf = rffi.cast(lltype.Signed, self.ll_buffer)
                tracker.trace_allocation(ll_buf, self)
        self._ll_buffer = self.ll_buffer

    def getbuffer(self, space):
        return space.newint(rffi.cast(lltype.Unsigned, self.ll_buffer))

    def buffer_advance(self, n):
        self.ll_buffer = rffi.ptradd(self.ll_buffer, n)

    def byptr(self, space):
        from pypy.module._rawffi.array import ARRAY_OF_PTRS
        array = ARRAY_OF_PTRS.allocate(space, 1)
        array.setitem(space, 0, self)
        return array

    def free(self, space):
        if not self._ll_buffer:
            raise segfault_exception(space, "freeing NULL pointer")
        self._free()

    def _free(self):
        if tracker.DO_TRACING:
            ll_buf = rffi.cast(lltype.Signed, self._ll_buffer)
            tracker.trace_free(ll_buf)
        lltype.free(self._ll_buffer, flavor='raw')
        self.ll_buffer = lltype.nullptr(rffi.VOIDP.TO)
        self._ll_buffer = self.ll_buffer

    def buffer_w(self, space, flags):
        return SimpleView(RawFFIBuffer(self))

    def getrawsize(self):
        raise NotImplementedError("abstract base class")

@specialize.arg(0)
def unwrap_truncate_int(TP, space, w_arg):
    return rffi.cast(TP, space.bigint_w(w_arg).ulonglongmask())


@specialize.arg(1)
def unwrap_value(space, push_func, add_arg, argdesc, letter, w_arg):
    if letter in TYPEMAP_PTR_LETTERS:
        # check for NULL ptr
        if isinstance(w_arg, W_DataInstance):
            ptr = w_arg.ll_buffer
        else:
            ptr = unwrap_truncate_int(rffi.VOIDP, space, w_arg)
        push_func(add_arg, argdesc, ptr)
    elif letter == "d":
        push_func(add_arg, argdesc, space.float_w(w_arg))
    elif letter == "f":
        push_func(add_arg, argdesc, rffi.cast(rffi.FLOAT,
                                              space.float_w(w_arg)))
    elif letter == "g":
        push_func(add_arg, argdesc, rffi.cast(rffi.LONGDOUBLE,
                                              space.float_w(w_arg)))
    elif letter == "c":
        if space.isinstance_w(w_arg, space.w_int):
            val = space.byte_w(w_arg)
        else:
            s = space.bytes_w(w_arg)
            if len(s) != 1:
                raise oefmt(space.w_TypeError,
                            "Expected bytes of length one as character")
            val = s[0]
        push_func(add_arg, argdesc, val)
    elif letter == 'u':
        s, lgt = space.utf8_len_w(w_arg)
        if lgt != 1:
            raise oefmt(space.w_TypeError,
                        "Expected unicode string of length one as wide "
                        "character")
        val = rutf8.codepoint_at_pos(s, 0)
        push_func(add_arg, argdesc, rffi.cast(rffi.WCHAR_T, val))
    else:
        for c in unroll_letters_for_numbers:
            if letter == c:
                TP = LL_TYPEMAP[c]
                val = unwrap_truncate_int(TP, space, w_arg)
                push_func(add_arg, argdesc, val)
                return
        else:
            raise oefmt(space.w_TypeError, "cannot directly write value")

ll_typemap_iter = unrolling_iterable(LL_TYPEMAP.items())

@specialize.arg(1)
def wrap_value(space, func, add_arg, argdesc, letter):
    for c, ll_type in ll_typemap_iter:
        if letter == c:
            if c in TYPEMAP_PTR_LETTERS:
                res = func(add_arg, argdesc, rffi.VOIDP)
                return space.newint(rffi.cast(lltype.Unsigned, res))
            if c in TYPEMAP_NUMBER_LETTERS:
                return space.newint(func(add_arg, argdesc, ll_type))
            elif c == 'c':
                return space.newbytes(func(add_arg, argdesc, ll_type))
            elif c == 'u':
<<<<<<< HEAD
                return space.newutf8(rutf8.unichr_as_utf8(
                    r_uint(ord(func(add_arg, argdesc, ll_type)))), 1)
=======
                code = ord(func(add_arg, argdesc, ll_type))
                try:
                    return space.newutf8(rutf8.unichr_as_utf8(
                        code, allow_surrogates=True), 1)
                except rutf8.OutOfRange:
                    raise oefmt(space.w_ValueError,
                        "unicode character %d out of range", code)
>>>>>>> 243565ae
            elif c == 'f' or c == 'd' or c == 'g':
                return space.newfloat(float(func(add_arg, argdesc, ll_type)))
            else:
                assert 0, "unreachable"
    raise oefmt(space.w_TypeError, "cannot directly read value")

NARROW_INTEGER_TYPES = 'cbhiBIH?'

def is_narrow_integer_type(letter):
    return letter in NARROW_INTEGER_TYPES

class W_FuncPtr(W_Root):
    def __init__(self, space, ptr, argshapes, resshape):
        self.ptr = ptr
        self.argshapes = argshapes
        self.resshape = resshape
        self.narrow_integer = False
        if resshape is not None:
            self.narrow_integer = is_narrow_integer_type(resshape.itemcode.lower())

    def getbuffer(self, space):
        return space.newint(rffi.cast(lltype.Unsigned, self.ptr.funcsym))

    def byptr(self, space):
        from pypy.module._rawffi.array import ARRAY_OF_PTRS
        array = ARRAY_OF_PTRS.allocate(space, 1)
        array.setitem(space, 0, self.getbuffer(space))
        if tracker.DO_TRACING:
            # XXX this is needed, because functions tend to live forever
            #     hence our testing is not performing that well
            del tracker.alloced[rffi.cast(lltype.Signed, array.ll_buffer)]
        return array

    def call(self, space, args_w):
        from pypy.module._rawffi.array import W_ArrayInstance
        from pypy.module._rawffi.structure import W_StructureInstance
        from pypy.module._rawffi.structure import W_Structure
        argnum = len(args_w)
        if argnum != len(self.argshapes):
            raise oefmt(space.w_TypeError,
                        "Wrong number of arguments: expected %d, got %d",
                        len(self.argshapes), argnum)
        args_ll = []
        for i in range(argnum):
            argshape = self.argshapes[i]
            w_arg = args_w[i]
            if isinstance(argshape, W_Structure):   # argument by value
                arg = space.interp_w(W_StructureInstance, w_arg)
                xsize, xalignment = size_alignment(self.ptr.argtypes[i])
                if (arg.shape.size != xsize or
                    arg.shape.alignment != xalignment):
                    raise oefmt(space.w_TypeError,
                                "Argument %d should be a structure of size %d "
                                "and alignment %d, got instead size %d and "
                                "alignment %d", i + 1, xsize, xalignment,
                                arg.shape.size, arg.shape.alignment)
            else:
                arg = space.interp_w(W_ArrayInstance, w_arg)
                if arg.length != 1:
                    raise oefmt(space.w_TypeError,
                                "Argument %d should be an array of length 1, "
                                "got length %d", i+1, arg.length)
                argletter = argshape.itemcode
                letter = arg.shape.itemcode
                if letter != argletter:
                    if not (argletter in TYPEMAP_PTR_LETTERS and
                            letter in TYPEMAP_PTR_LETTERS):
                        raise oefmt(space.w_TypeError,
                                    "Argument %d should be typecode %s, got "
                                    "%s", i + 1, argletter, letter)
            args_ll.append(arg.ll_buffer)
            # XXX we could avoid the intermediate list args_ll

        try:
            if self.resshape is not None:
                result = self.resshape.allocate(space, 1, autofree=True)
                # adjust_return_size() was used here on result.ll_buffer
                self.ptr.call(args_ll, result.ll_buffer)
                if BIGENDIAN and self.narrow_integer:
                    # we get a 8 byte value in big endian
                    n = rffi.sizeof(lltype.Signed) - result.shape.size
                    result.buffer_advance(n)
                return result
            else:
                self.ptr.call(args_ll, lltype.nullptr(rffi.VOIDP.TO))
                return space.w_None
        except StackCheckError as e:
            raise OperationError(space.w_ValueError, space.newtext(e.message))

@unwrap_spec(addr=r_uint, flags=int)
def descr_new_funcptr(space, w_tp, addr, w_args, w_res, flags=FUNCFLAG_CDECL):
    argshapes = unpack_argshapes(space, w_args)
    resshape = unpack_resshape(space, w_res)
    ffi_args = [shape.get_basic_ffi_type() for shape in argshapes]
    if resshape is not None:
        ffi_res = resshape.get_basic_ffi_type()
    else:
        ffi_res = ffi_type_void
    try:
        ptr = RawFuncPtr('???', ffi_args, ffi_res, rffi.cast(rffi.VOIDP, addr),
                         flags)
    except LibFFIError:
        raise got_libffi_error(space)
    return W_FuncPtr(space, ptr, argshapes, resshape)

W_FuncPtr.typedef = TypeDef(
    'FuncPtr',
    __new__  = interp2app(descr_new_funcptr),
    __call__ = interp2app(W_FuncPtr.call),
    buffer   = GetSetProperty(W_FuncPtr.getbuffer),
    byptr    = interp2app(W_FuncPtr.byptr),
)
W_FuncPtr.typedef.acceptable_as_base_class = False

def _create_new_accessor(func_name, name):
    @unwrap_spec(tp_letter='text')
    def accessor(space, tp_letter):
        if len(tp_letter) != 1:
            raise oefmt(space.w_ValueError, "Expecting string of length one")
        tp_letter = tp_letter[0] # fool annotator
        try:
            return space.newint(intmask(getattr(TYPEMAP[tp_letter], name)))
        except KeyError:
            raise oefmt(space.w_ValueError, "Unknown type specification %s",
                        tp_letter)
    return func_with_new_name(accessor, func_name)

sizeof = _create_new_accessor('sizeof', 'c_size')
alignment = _create_new_accessor('alignment', 'c_alignment')

@unwrap_spec(address=r_uint, maxlength=int)
def charp2string(space, address, maxlength=-1):
    if address == 0:
        return space.w_None
    charp_addr = rffi.cast(rffi.CCHARP, address)
    if maxlength == -1:
        s = rffi.charp2str(charp_addr)
    else:
        s = rffi.charp2strn(charp_addr, maxlength)
    return space.newbytes(s)

@unwrap_spec(address=r_uint, maxlength=int)
def wcharp2unicode(space, address, maxlength=-1):
    if address == 0:
        return space.w_None
    wcharp_addr = rffi.cast(rffi.CWCHARP, address)
    try:
        if maxlength == -1:
            s, lgt = rffi.wcharp2utf8(wcharp_addr)
        else:
            s, lgt = rffi.wcharp2utf8n(wcharp_addr, maxlength)
    except rutf8.OutOfRange as e:
        raise wrap_unicode_out_of_range_error(space, e)
    return space.newutf8(s, lgt)

@unwrap_spec(address=r_uint, maxlength=int)
def charp2rawstring(space, address, maxlength=-1):
    if maxlength == -1:
        return charp2string(space, address)
    s = rffi.charpsize2str(rffi.cast(rffi.CCHARP, address), maxlength)
    return space.newbytes(s)

@unwrap_spec(address=r_uint, maxlength=int)
def wcharp2rawunicode(space, address, maxlength=-1):
    if maxlength == -1:
        return wcharp2unicode(space, address)
    elif maxlength < 0:
        maxlength = 0
    s = wcharpsize2utf8(space, rffi.cast(rffi.CWCHARP, address), maxlength)
    return space.newutf8(s, maxlength)

@unwrap_spec(address=r_uint, newcontent='bufferstr', offset=int, size=int)
def rawstring2charp(space, address, newcontent, offset=0, size=-1):
    from rpython.rtyper.annlowlevel import llstr
    from rpython.rtyper.lltypesystem.rstr import copy_string_to_raw
    array = rffi.cast(rffi.CCHARP, address)
    if size < 0:
        size = len(newcontent) - offset
    copy_string_to_raw(llstr(newcontent), array, offset, size)

if _MS_WINDOWS:
    @unwrap_spec(code=int)
    def FormatError(space, code):
        return space.newtext(*rwin32.FormatErrorW(code))

    @unwrap_spec(hresult=int)
    def check_HRESULT(space, hresult):
        if rwin32.FAILED(hresult):
            raise OperationError(space.w_WindowsError, space.newint(hresult))
        return space.newint(hresult)

def get_libc(space):
    name = get_libc_name()
    cdll = open_cdll(space, name)
    return W_CDLL(space, name, cdll)

def get_errno(space):
    return space.newint(rposix.get_saved_alterrno())

def set_errno(space, w_errno):
    rposix.set_saved_alterrno(space.int_w(w_errno))

if sys.platform == 'win32':
    # see also
    # https://bitbucket.org/pypy/pypy/issue/1944/ctypes-on-windows-getlasterror
    def get_last_error(space):
        return space.newint(rwin32.GetLastError_alt_saved())
    @unwrap_spec(error=int)
    def set_last_error(space, error):
        rwin32.SetLastError_alt_saved(error)
else:
    # always have at least a dummy version of these functions
    # (https://bugs.pypy.org/issue1242)
    def get_last_error(space):
        return space.newint(0)
    @unwrap_spec(error=int)
    def set_last_error(space, error):
        pass<|MERGE_RESOLUTION|>--- conflicted
+++ resolved
@@ -452,18 +452,13 @@
             elif c == 'c':
                 return space.newbytes(func(add_arg, argdesc, ll_type))
             elif c == 'u':
-<<<<<<< HEAD
-                return space.newutf8(rutf8.unichr_as_utf8(
-                    r_uint(ord(func(add_arg, argdesc, ll_type)))), 1)
-=======
-                code = ord(func(add_arg, argdesc, ll_type))
+                code = r_uint(ord(func(add_arg, argdesc, ll_type)))
                 try:
                     return space.newutf8(rutf8.unichr_as_utf8(
                         code, allow_surrogates=True), 1)
                 except rutf8.OutOfRange:
                     raise oefmt(space.w_ValueError,
                         "unicode character %d out of range", code)
->>>>>>> 243565ae
             elif c == 'f' or c == 'd' or c == 'g':
                 return space.newfloat(float(func(add_arg, argdesc, ll_type)))
             else:
