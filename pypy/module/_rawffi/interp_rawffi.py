import sys
from pypy.interpreter.baseobjspace import W_Root
from pypy.interpreter.error import OperationError, oefmt, wrap_oserror
from pypy.interpreter.gateway import interp2app, unwrap_spec
from pypy.interpreter.typedef import TypeDef, GetSetProperty
from pypy.objspace.std.bytesobject import getbytevalue

from rpython.rlib.clibffi import *
from rpython.rlib.objectmodel import we_are_translated
from rpython.rtyper.lltypesystem import lltype, rffi
from rpython.rtyper.tool import rffi_platform
from rpython.rlib.unroll import unrolling_iterable
import rpython.rlib.rposix as rposix

_MS_WINDOWS = os.name == "nt"

if _MS_WINDOWS:
    from rpython.rlib import rwin32

from rpython.tool.sourcetools import func_with_new_name
from rpython.rlib.rarithmetic import intmask, r_uint
from pypy.module._rawffi.buffer import RawFFIBuffer
from pypy.module._rawffi.tracker import tracker

BIGENDIAN = sys.byteorder == 'big'

TYPEMAP = {
    # XXX A mess with unsigned/signed/normal chars :-/
    'c' : ffi_type_uchar,
    'b' : ffi_type_schar,
    'B' : ffi_type_uchar,
    'h' : ffi_type_sshort,
    'u' : cast_type_to_ffitype(lltype.UniChar),
    'H' : ffi_type_ushort,
    'i' : cast_type_to_ffitype(rffi.INT),
    'I' : cast_type_to_ffitype(rffi.UINT),
    'l' : cast_type_to_ffitype(rffi.LONG),
    'L' : cast_type_to_ffitype(rffi.ULONG),
    'q' : cast_type_to_ffitype(rffi.LONGLONG),
    'Q' : cast_type_to_ffitype(rffi.ULONGLONG),
    'f' : ffi_type_float,
    'd' : ffi_type_double,
    'g' : ffi_type_longdouble,
    's' : ffi_type_pointer,
    'P' : ffi_type_pointer,
    'z' : ffi_type_pointer,
    'O' : ffi_type_pointer,
    'Z' : ffi_type_pointer,
    '?' : cast_type_to_ffitype(lltype.Bool),
}
TYPEMAP_PTR_LETTERS = "POszZ"
TYPEMAP_NUMBER_LETTERS = "bBhHiIlLqQ?"
TYPEMAP_FLOAT_LETTERS = "fd" # XXX long doubles are not propperly supported in
                             # rpython, so we ignore then here

if _MS_WINDOWS:
    TYPEMAP['X'] = ffi_type_pointer
    TYPEMAP['v'] = ffi_type_sshort
    TYPEMAP_PTR_LETTERS += 'X'
    TYPEMAP_NUMBER_LETTERS += 'v'

def size_alignment(ffi_type):
    return intmask(ffi_type.c_size), intmask(ffi_type.c_alignment)

LL_TYPEMAP = {
    'c' : rffi.CHAR,
    'u' : lltype.UniChar,
    'b' : rffi.SIGNEDCHAR,
    'B' : rffi.UCHAR,
    'h' : rffi.SHORT,
    'H' : rffi.USHORT,
    'i' : rffi.INT,
    'I' : rffi.UINT,
    'l' : rffi.LONG,
    'L' : rffi.ULONG,
    'q' : rffi.LONGLONG,
    'Q' : rffi.ULONGLONG,
    'f' : rffi.FLOAT,
    'd' : rffi.DOUBLE,
    'g' : rffi.LONGDOUBLE,
    's' : rffi.CCHARP,
    'z' : rffi.CCHARP,
    'Z' : rffi.CArrayPtr(lltype.UniChar),
    'O' : rffi.VOIDP,
    'P' : rffi.VOIDP,
    '?' : lltype.Bool,
}

if _MS_WINDOWS:
    LL_TYPEMAP['X'] = rffi.CCHARP
    LL_TYPEMAP['v'] = rffi.SHORT

def letter2tp(space, key):
    from pypy.module._rawffi.array import PRIMITIVE_ARRAY_TYPES
    try:
        return PRIMITIVE_ARRAY_TYPES[key]
    except KeyError:
        raise oefmt(space.w_ValueError, "Unknown type letter %s", key)

def unpack_simple_shape(space, w_shape):
    # 'w_shape' must be either a letter or a tuple (struct, 1).
    if space.isinstance_w(w_shape, space.w_unicode):
        letter = space.str_w(w_shape)
        return letter2tp(space, letter)
    else:
        w_shapetype, w_length = space.fixedview(w_shape, expected_length=2)
        from pypy.module._rawffi.structure import W_Structure
        return space.interp_w(W_Structure, w_shapetype)

def unpack_shape_with_length(space, w_shape):
    # Allow 'w_shape' to be a letter or any (shape, number).
    # The result is always a W_Array.
    if space.isinstance_w(w_shape, space.w_unicode):
        letter = space.str_w(w_shape)
        return letter2tp(space, letter)
    else:
        w_shapetype, w_length = space.fixedview(w_shape, expected_length=2)
        length = space.int_w(w_length)
        shape = space.interp_w(W_DataShape, w_shapetype)
        if shape._array_shapes is None:
            shape._array_shapes = {}
        try:
            result = shape._array_shapes[length]
        except KeyError:
            from pypy.module._rawffi.array import W_Array
            if isinstance(shape, W_Array) and length == 1:
                result = shape
            else:
                ffitype = shape.get_basic_ffi_type()
                size = shape.size * length
                result = W_Array(ffitype, size)
            shape._array_shapes[length] = result
        return result

def unpack_resshape(space, w_restype):
    if space.is_w(w_restype, space.w_None):
        return None
    return unpack_simple_shape(space, w_restype)

def unpack_argshapes(space, w_argtypes):
    return [unpack_simple_shape(space, w_arg)
            for w_arg in space.unpackiterable(w_argtypes)]

def got_libffi_error(space):
    raise oefmt(space.w_SystemError, "not supported by libffi")

def wrap_dlopenerror(space, e, filename):
    if e.msg:
        # dlerror can return garbage messages under ll2ctypes (not
        # we_are_translated()), so repr it to avoid potential problems
        # converting to unicode later
        msg = e.msg if we_are_translated() else repr(e.msg)
    else:
        msg = 'unspecified error'
    return oefmt(space.w_OSError, 'Cannot load library %s: %s', filename, msg)


class W_CDLL(W_Root):
    def __init__(self, space, name, cdll):
        self.cdll = cdll
        self.name = name
        self.w_cache = space.newdict()
        self.space = space

    @unwrap_spec(flags=int)
    def ptr(self, space, w_name, w_argtypes, w_restype, flags=FUNCFLAG_CDECL):
        """ Get a pointer for function name with provided argtypes
        and restype
        """
        resshape = unpack_resshape(space, w_restype)
        w = space.wrap
        argtypes_w = space.fixedview(w_argtypes)
        w_argtypes = space.newtuple(argtypes_w)
        w_key = space.newtuple([w_name, w_argtypes, w(resshape)])
        try:
            return space.getitem(self.w_cache, w_key)
        except OperationError as e:
            if e.match(space, space.w_KeyError):
                pass
            else:
                raise
        # Array arguments not supported directly (in C, an array argument
        # will be just a pointer).  And the result cannot be an array (at all).
        argshapes = unpack_argshapes(space, w_argtypes)
        ffi_argtypes = [shape.get_basic_ffi_type() for shape in argshapes]
        if resshape is not None:
            ffi_restype = resshape.get_basic_ffi_type()
        else:
            ffi_restype = ffi_type_void

        if space.isinstance_w(w_name, space.w_unicode):
            name = space.str_w(w_name)

            try:
                ptr = self.cdll.getrawpointer(name, ffi_argtypes, ffi_restype,
                                              flags)
            except KeyError:
                raise oefmt(space.w_AttributeError,
                            "No symbol %s found in library %s",
                            name, self.name)
            except LibFFIError:
                raise got_libffi_error(space)

        elif (_MS_WINDOWS and space.isinstance_w(w_name, space.w_int)):
            ordinal = space.int_w(w_name)
            try:
                ptr = self.cdll.getrawpointer_byordinal(ordinal, ffi_argtypes,
                                                        ffi_restype, flags)
            except KeyError:
                raise oefmt(space.w_AttributeError,
                            "No symbol %d found in library %s",
                            ordinal, self.name)
            except LibFFIError:
                raise got_libffi_error(space)
        else:
            raise oefmt(space.w_TypeError,
                        "function name must be string or integer")

        w_funcptr = W_FuncPtr(space, ptr, argshapes, resshape)
        space.setitem(self.w_cache, w_key, w_funcptr)
        return w_funcptr

    @unwrap_spec(name=str)
    def getaddressindll(self, space, name):
        try:
            address_as_uint = rffi.cast(lltype.Unsigned,
                                        self.cdll.getaddressindll(name))
        except KeyError:
            raise oefmt(space.w_ValueError, "Cannot find symbol %s", name)
        return space.wrap(address_as_uint)

@unwrap_spec(name='str_or_None')
def descr_new_cdll(space, w_type, name):
    try:
        cdll = CDLL(name)
    except DLOpenError as e:
        raise wrap_dlopenerror(space, e, name)
    except OSError as e:
        raise wrap_oserror(space, e)
    return space.wrap(W_CDLL(space, name, cdll))

W_CDLL.typedef = TypeDef(
    'CDLL',
    __new__     = interp2app(descr_new_cdll),
    ptr         = interp2app(W_CDLL.ptr),
    getaddressindll = interp2app(W_CDLL.getaddressindll),
    __doc__     = """ C Dynamically loaded library
use CDLL(libname) to create a handle to a C library (the argument is processed
the same way as dlopen processes it). On such a library you can call:
lib.ptr(func_name, argtype_list, restype)

where argtype_list is a list of single characters and restype is a single
character. The character meanings are more or less the same as in the struct
module, except that s has trailing \x00 added, while p is considered a raw
buffer.""" # xxx fix doc
)

unroll_letters_for_numbers = unrolling_iterable(TYPEMAP_NUMBER_LETTERS)
unroll_letters_for_floats = unrolling_iterable(TYPEMAP_FLOAT_LETTERS)

_ARM = rffi_platform.getdefined('__arm__', '')

def read_ptr(ptr, ofs, TP):
    T = lltype.Ptr(rffi.CArray(TP))
    for c in unroll_letters_for_floats:
        # Note: if we are on ARM and have a float-ish value that is not word
        # aligned accessing it directly causes a SIGBUS. Instead we use memcpy
        # to avoid the problem
        if (_ARM and LL_TYPEMAP[c] is TP
                    and rffi.cast(lltype.Signed, ptr) & 3 != 0):
            if ofs != 0:
                ptr = rffi.ptradd(ptr, ofs*rffi.sizeof(TP))
            with lltype.scoped_alloc(T.TO, 1) as t_array:
                rffi.c_memcpy(
                    rffi.cast(rffi.VOIDP, t_array),
                    rffi.cast(rffi.VOIDP, ptr),
                    rffi.sizeof(TP))
                ptr_val = t_array[0]
                return ptr_val
    else:
        return rffi.cast(T, ptr)[ofs]
read_ptr._annspecialcase_ = 'specialize:arg(2)'

def write_ptr(ptr, ofs, value):
    TP = lltype.typeOf(value)
    T = lltype.Ptr(rffi.CArray(TP))
    for c in unroll_letters_for_floats:
        # Note: if we are on ARM and have a float-ish value that is not word
        # aligned accessing it directly causes a SIGBUS. Instead we use memcpy
        # to avoid the problem
        if (_ARM and LL_TYPEMAP[c] is TP
                    and rffi.cast(lltype.Signed, ptr) & 3 != 0):
            if ofs != 0:
                ptr = rffi.ptradd(ptr, ofs*rffi.sizeof(TP))
            with lltype.scoped_alloc(T.TO, 1) as s_array:
                s_array[0] = value
                rffi.c_memcpy(
                    rffi.cast(rffi.VOIDP, ptr),
                    rffi.cast(rffi.VOIDP, s_array),
                    rffi.sizeof(TP))
                return
    else:
        rffi.cast(T, ptr)[ofs] = value
write_ptr._annspecialcase_ = 'specialize:argtype(2)'

def segfault_exception(space, reason):
    w_mod = space.getbuiltinmodule("_rawffi")
    w_exception = space.getattr(w_mod, space.wrap("SegfaultException"))
    return OperationError(w_exception, space.wrap(reason))

class W_DataShape(W_Root):
    _array_shapes = None
    size = 0
    alignment = 0
    itemcode = '\0'

    def allocate(self, space, length, autofree=False):
        raise NotImplementedError

    def get_basic_ffi_type(self):
        raise NotImplementedError

    def descr_get_ffi_type(self, space):
        from pypy.module._rawffi.alt.interp_ffitype import W_FFIType
        return W_FFIType('<unknown>', self.get_basic_ffi_type(), self)

    @unwrap_spec(n=int)
    def descr_size_alignment(self, space, n=1):
        return space.newtuple([space.wrap(self.size * n),
                               space.wrap(self.alignment)])


class W_DataInstance(W_Root):
    def __init__(self, space, size, address=r_uint(0)):
        if address:
            self.ll_buffer = rffi.cast(rffi.VOIDP, address)
        else:
            self.ll_buffer = lltype.malloc(rffi.VOIDP.TO, size, flavor='raw',
                                           zero=True, add_memory_pressure=True)
            if tracker.DO_TRACING:
                ll_buf = rffi.cast(lltype.Signed, self.ll_buffer)
                tracker.trace_allocation(ll_buf, self)
        self._ll_buffer = self.ll_buffer

    def getbuffer(self, space):
        return space.wrap(rffi.cast(lltype.Unsigned, self.ll_buffer))

    def buffer_advance(self, n):
        self.ll_buffer = rffi.ptradd(self.ll_buffer, n)

    def byptr(self, space):
        from pypy.module._rawffi.array import ARRAY_OF_PTRS
        array = ARRAY_OF_PTRS.allocate(space, 1)
        array.setitem(space, 0, space.wrap(self))
        return space.wrap(array)

    def free(self, space):
        if not self._ll_buffer:
            raise segfault_exception(space, "freeing NULL pointer")
        self._free()

    def _free(self):
        if tracker.DO_TRACING:
            ll_buf = rffi.cast(lltype.Signed, self._ll_buffer)
            tracker.trace_free(ll_buf)
        lltype.free(self._ll_buffer, flavor='raw')
        self.ll_buffer = lltype.nullptr(rffi.VOIDP.TO)
        self._ll_buffer = self.ll_buffer

    def buffer_w(self, space, flags):
        return RawFFIBuffer(self)

    def getrawsize(self):
        raise NotImplementedError("abstract base class")

def unwrap_truncate_int(TP, space, w_arg):
    return rffi.cast(TP, space.bigint_w(w_arg).ulonglongmask())
unwrap_truncate_int._annspecialcase_ = 'specialize:arg(0)'


def unwrap_value(space, push_func, add_arg, argdesc, letter, w_arg):
    if letter in TYPEMAP_PTR_LETTERS:
        # check for NULL ptr
        if isinstance(w_arg, W_DataInstance):
            ptr = w_arg.ll_buffer
        else:
            ptr = unwrap_truncate_int(rffi.VOIDP, space, w_arg)
        push_func(add_arg, argdesc, ptr)
    elif letter == "d":
        push_func(add_arg, argdesc, space.float_w(w_arg))
    elif letter == "f":
        push_func(add_arg, argdesc, rffi.cast(rffi.FLOAT,
                                              space.float_w(w_arg)))
    elif letter == "g":
        push_func(add_arg, argdesc, rffi.cast(rffi.LONGDOUBLE,
                                              space.float_w(w_arg)))
    elif letter == "c":
<<<<<<< HEAD
        if space.isinstance_w(w_arg, space.w_int):
            val = getbytevalue(space, w_arg)
        else:
            s = space.str_w(w_arg)
            if len(s) != 1:
                raise OperationError(space.w_TypeError, w(
                    "Expected string of length one as character"))
            val = s[0]
=======
        s = space.str_w(w_arg)
        if len(s) != 1:
            raise oefmt(space.w_TypeError,
                        "Expected string of length one as character")
        val = s[0]
>>>>>>> 021390ad
        push_func(add_arg, argdesc, val)
    elif letter == 'u':
        s = space.unicode_w(w_arg)
        if len(s) != 1:
            raise oefmt(space.w_TypeError,
                        "Expected unicode string of length one as wide "
                        "character")
        val = s[0]
        push_func(add_arg, argdesc, val)
    else:
        for c in unroll_letters_for_numbers:
            if letter == c:
                TP = LL_TYPEMAP[c]
                val = unwrap_truncate_int(TP, space, w_arg)
                push_func(add_arg, argdesc, val)
                return
        else:
            raise oefmt(space.w_TypeError, "cannot directly write value")
unwrap_value._annspecialcase_ = 'specialize:arg(1)'

ll_typemap_iter = unrolling_iterable(LL_TYPEMAP.items())

def wrap_value(space, func, add_arg, argdesc, letter):
    for c, ll_type in ll_typemap_iter:
        if letter == c:
            if c in TYPEMAP_PTR_LETTERS:
                res = func(add_arg, argdesc, rffi.VOIDP)
                return space.wrap(rffi.cast(lltype.Unsigned, res))
            elif c == 'c':
                return space.wrapbytes(func(add_arg, argdesc, ll_type))
            elif c == 'f' or c == 'd' or c == 'g':
                return space.wrap(float(func(add_arg, argdesc, ll_type)))
            else:
                return space.wrap(func(add_arg, argdesc, ll_type))
    raise oefmt(space.w_TypeError, "cannot directly read value")
wrap_value._annspecialcase_ = 'specialize:arg(1)'

NARROW_INTEGER_TYPES = 'cbhiBIH?'

def is_narrow_integer_type(letter):
    return letter in NARROW_INTEGER_TYPES

class W_FuncPtr(W_Root):
    def __init__(self, space, ptr, argshapes, resshape):
        self.ptr = ptr
        self.argshapes = argshapes
        self.resshape = resshape
        self.narrow_integer = False
        if resshape is not None:
            self.narrow_integer = is_narrow_integer_type(resshape.itemcode.lower())

    def getbuffer(self, space):
        return space.wrap(rffi.cast(lltype.Unsigned, self.ptr.funcsym))

    def byptr(self, space):
        from pypy.module._rawffi.array import ARRAY_OF_PTRS
        array = ARRAY_OF_PTRS.allocate(space, 1)
        array.setitem(space, 0, self.getbuffer(space))
        if tracker.DO_TRACING:
            # XXX this is needed, because functions tend to live forever
            #     hence our testing is not performing that well
            del tracker.alloced[rffi.cast(lltype.Signed, array.ll_buffer)]
        return space.wrap(array)

    def call(self, space, args_w):
        from pypy.module._rawffi.array import W_ArrayInstance
        from pypy.module._rawffi.structure import W_StructureInstance
        from pypy.module._rawffi.structure import W_Structure
        argnum = len(args_w)
        if argnum != len(self.argshapes):
            raise oefmt(space.w_TypeError,
                        "Wrong number of arguments: expected %d, got %d",
                        len(self.argshapes), argnum)
        args_ll = []
        for i in range(argnum):
            argshape = self.argshapes[i]
            w_arg = args_w[i]
            if isinstance(argshape, W_Structure):   # argument by value
                arg = space.interp_w(W_StructureInstance, w_arg)
                xsize, xalignment = size_alignment(self.ptr.argtypes[i])
                if (arg.shape.size != xsize or
                    arg.shape.alignment != xalignment):
                    raise oefmt(space.w_TypeError,
                                "Argument %d should be a structure of size %d "
                                "and alignment %d, got instead size %d and "
                                "alignment %d", i + 1, xsize, xalignment,
                                arg.shape.size, arg.shape.alignment)
            else:
                arg = space.interp_w(W_ArrayInstance, w_arg)
                if arg.length != 1:
                    raise oefmt(space.w_TypeError,
                                "Argument %d should be an array of length 1, "
                                "got length %d", i+1, arg.length)
                argletter = argshape.itemcode
                letter = arg.shape.itemcode
                if letter != argletter:
                    if not (argletter in TYPEMAP_PTR_LETTERS and
                            letter in TYPEMAP_PTR_LETTERS):
                        raise oefmt(space.w_TypeError,
                                    "Argument %d should be typecode %s, got "
                                    "%s", i + 1, argletter, letter)
            args_ll.append(arg.ll_buffer)
            # XXX we could avoid the intermediate list args_ll

        try:
            if self.resshape is not None:
                result = self.resshape.allocate(space, 1, autofree=True)
                # adjust_return_size() was used here on result.ll_buffer
                self.ptr.call(args_ll, result.ll_buffer)
                if BIGENDIAN and self.narrow_integer:
                    # we get a 8 byte value in big endian
                    n = rffi.sizeof(lltype.Signed) - result.shape.size
                    result.buffer_advance(n)
                return space.wrap(result)
            else:
                self.ptr.call(args_ll, lltype.nullptr(rffi.VOIDP.TO))
                return space.w_None
        except StackCheckError as e:
            raise OperationError(space.w_ValueError, space.wrap(e.message))

@unwrap_spec(addr=r_uint, flags=int)
def descr_new_funcptr(space, w_tp, addr, w_args, w_res, flags=FUNCFLAG_CDECL):
    argshapes = unpack_argshapes(space, w_args)
    resshape = unpack_resshape(space, w_res)
    ffi_args = [shape.get_basic_ffi_type() for shape in argshapes]
    if resshape is not None:
        ffi_res = resshape.get_basic_ffi_type()
    else:
        ffi_res = ffi_type_void
    try:
        ptr = RawFuncPtr('???', ffi_args, ffi_res, rffi.cast(rffi.VOIDP, addr),
                         flags)
    except LibFFIError:
        raise got_libffi_error(space)
    return space.wrap(W_FuncPtr(space, ptr, argshapes, resshape))

W_FuncPtr.typedef = TypeDef(
    'FuncPtr',
    __new__  = interp2app(descr_new_funcptr),
    __call__ = interp2app(W_FuncPtr.call),
    buffer   = GetSetProperty(W_FuncPtr.getbuffer),
    byptr    = interp2app(W_FuncPtr.byptr),
)
W_FuncPtr.typedef.acceptable_as_base_class = False

def _create_new_accessor(func_name, name):
    @unwrap_spec(tp_letter=str)
    def accessor(space, tp_letter):
        if len(tp_letter) != 1:
            raise oefmt(space.w_ValueError, "Expecting string of length one")
        tp_letter = tp_letter[0] # fool annotator
        try:
            return space.wrap(intmask(getattr(TYPEMAP[tp_letter], name)))
        except KeyError:
            raise oefmt(space.w_ValueError, "Unknown type specification %s",
                        tp_letter)
    return func_with_new_name(accessor, func_name)

sizeof = _create_new_accessor('sizeof', 'c_size')
alignment = _create_new_accessor('alignment', 'c_alignment')

@unwrap_spec(address=r_uint, maxlength=int)
def charp2string(space, address, maxlength=-1):
    if address == 0:
        return space.w_None
    charp_addr = rffi.cast(rffi.CCHARP, address)
    if maxlength == -1:
        s = rffi.charp2str(charp_addr)
    else:
        s = rffi.charp2strn(charp_addr, maxlength)
    return space.wrapbytes(s)

@unwrap_spec(address=r_uint, maxlength=int)
def wcharp2unicode(space, address, maxlength=-1):
    if address == 0:
        return space.w_None
    wcharp_addr = rffi.cast(rffi.CWCHARP, address)
    if maxlength == -1:
        s = rffi.wcharp2unicode(wcharp_addr)
    else:
        s = rffi.wcharp2unicoden(wcharp_addr, maxlength)
    return space.wrap(s)

@unwrap_spec(address=r_uint, maxlength=int)
def charp2rawstring(space, address, maxlength=-1):
    if maxlength == -1:
        return charp2string(space, address)
    s = rffi.charpsize2str(rffi.cast(rffi.CCHARP, address), maxlength)
    return space.wrapbytes(s)

@unwrap_spec(address=r_uint, maxlength=int)
def wcharp2rawunicode(space, address, maxlength=-1):
    if maxlength == -1:
        return wcharp2unicode(space, address)
    s = rffi.wcharpsize2unicode(rffi.cast(rffi.CWCHARP, address), maxlength)
    return space.wrap(s)

@unwrap_spec(address=r_uint, newcontent='bufferstr')
def rawstring2charp(space, address, newcontent):
    from rpython.rtyper.annlowlevel import llstr
    from rpython.rtyper.lltypesystem.rstr import copy_string_to_raw
    array = rffi.cast(rffi.CCHARP, address)
    copy_string_to_raw(llstr(newcontent), array, 0, len(newcontent))

if _MS_WINDOWS:
    @unwrap_spec(code=int)
    def FormatError(space, code):
        return space.wrap(rwin32.FormatError(code))

    @unwrap_spec(hresult=int)
    def check_HRESULT(space, hresult):
        if rwin32.FAILED(hresult):
            raise OperationError(space.w_WindowsError, space.wrap(hresult))
        return space.wrap(hresult)

def get_libc(space):
    name = get_libc_name()
    try:
        cdll = CDLL(name)
    except OSError as e:
        raise wrap_oserror(space, e)
    return space.wrap(W_CDLL(space, name, cdll))

def get_errno(space):
    return space.wrap(rposix.get_saved_alterrno())

def set_errno(space, w_errno):
    rposix.set_saved_alterrno(space.int_w(w_errno))

if sys.platform == 'win32':
    # see also
    # https://bitbucket.org/pypy/pypy/issue/1944/ctypes-on-windows-getlasterror
    def get_last_error(space):
        return space.wrap(rwin32.GetLastError_alt_saved())
    @unwrap_spec(error=int)
    def set_last_error(space, error):
        rwin32.SetLastError_alt_saved(error)
else:
    # always have at least a dummy version of these functions
    # (https://bugs.pypy.org/issue1242)
    def get_last_error(space):
        return space.wrap(0)
    @unwrap_spec(error=int)
    def set_last_error(space, error):
        pass<|MERGE_RESOLUTION|>--- conflicted
+++ resolved
@@ -395,22 +395,14 @@
         push_func(add_arg, argdesc, rffi.cast(rffi.LONGDOUBLE,
                                               space.float_w(w_arg)))
     elif letter == "c":
-<<<<<<< HEAD
         if space.isinstance_w(w_arg, space.w_int):
             val = getbytevalue(space, w_arg)
         else:
             s = space.str_w(w_arg)
             if len(s) != 1:
-                raise OperationError(space.w_TypeError, w(
-                    "Expected string of length one as character"))
+                raise oefmt(space.w_TypeError,
+                            "Expected string of length one as character")
             val = s[0]
-=======
-        s = space.str_w(w_arg)
-        if len(s) != 1:
-            raise oefmt(space.w_TypeError,
-                        "Expected string of length one as character")
-        val = s[0]
->>>>>>> 021390ad
         push_func(add_arg, argdesc, val)
     elif letter == 'u':
         s = space.unicode_w(w_arg)
