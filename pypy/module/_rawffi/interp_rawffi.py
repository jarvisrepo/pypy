from pypy.interpreter.baseobjspace import W_Root
from pypy.interpreter.error import OperationError, wrap_oserror, operationerrfmt
from pypy.interpreter.gateway import interp2app, unwrap_spec
from pypy.interpreter.typedef import TypeDef, GetSetProperty
from pypy.objspace.std.stringtype import getbytevalue

from rpython.rlib.clibffi import *
from rpython.rtyper.lltypesystem import lltype, rffi
from rpython.rlib.unroll import unrolling_iterable
import rpython.rlib.rposix as rposix

_MS_WINDOWS = os.name == "nt"

if _MS_WINDOWS:
    from rpython.rlib import rwin32

from rpython.tool.sourcetools import func_with_new_name
from rpython.rlib.rarithmetic import intmask, r_uint
from pypy.module._rawffi.tracker import tracker

TYPEMAP = {
    # XXX A mess with unsigned/signed/normal chars :-/
    'c' : ffi_type_uchar,
    'b' : ffi_type_schar,
    'B' : ffi_type_uchar,
    'h' : ffi_type_sshort,
    'u' : cast_type_to_ffitype(lltype.UniChar),
    'H' : ffi_type_ushort,
    'i' : cast_type_to_ffitype(rffi.INT),
    'I' : cast_type_to_ffitype(rffi.UINT),
    'l' : cast_type_to_ffitype(rffi.LONG),
    'L' : cast_type_to_ffitype(rffi.ULONG),
    'q' : cast_type_to_ffitype(rffi.LONGLONG),
    'Q' : cast_type_to_ffitype(rffi.ULONGLONG),
    'f' : ffi_type_float,
    'd' : ffi_type_double,
    'g' : ffi_type_longdouble,
    's' : ffi_type_pointer,
    'P' : ffi_type_pointer,
    'z' : ffi_type_pointer,
    'O' : ffi_type_pointer,
    'Z' : ffi_type_pointer,
    '?' : cast_type_to_ffitype(lltype.Bool),
}
TYPEMAP_PTR_LETTERS = "POszZ"
TYPEMAP_NUMBER_LETTERS = "bBhHiIlLqQ?"

if _MS_WINDOWS:
    TYPEMAP['X'] = ffi_type_pointer
    TYPEMAP['v'] = ffi_type_sshort
    TYPEMAP_PTR_LETTERS += 'X'
    TYPEMAP_NUMBER_LETTERS += 'v'

def size_alignment(ffi_type):
    return intmask(ffi_type.c_size), intmask(ffi_type.c_alignment)

LL_TYPEMAP = {
    'c' : rffi.CHAR,
    'u' : lltype.UniChar,
    'b' : rffi.SIGNEDCHAR,
    'B' : rffi.UCHAR,
    'h' : rffi.SHORT,
    'H' : rffi.USHORT,
    'i' : rffi.INT,
    'I' : rffi.UINT,
    'l' : rffi.LONG,
    'L' : rffi.ULONG,
    'q' : rffi.LONGLONG,
    'Q' : rffi.ULONGLONG,
    'f' : rffi.FLOAT,
    'd' : rffi.DOUBLE,
    'g' : rffi.LONGDOUBLE,
    's' : rffi.CCHARP,
    'z' : rffi.CCHARP,
    'Z' : rffi.CArrayPtr(lltype.UniChar),
    'O' : rffi.VOIDP,
    'P' : rffi.VOIDP,
    '?' : lltype.Bool,
}

if _MS_WINDOWS:
    LL_TYPEMAP['X'] = rffi.CCHARP
    LL_TYPEMAP['v'] = rffi.SHORT

def letter2tp(space, key):
    from pypy.module._rawffi.array import PRIMITIVE_ARRAY_TYPES
    try:
        return PRIMITIVE_ARRAY_TYPES[key]
    except KeyError:
        raise operationerrfmt(space.w_ValueError,
                              "Unknown type letter %s", key)

def unpack_simple_shape(space, w_shape):
    # 'w_shape' must be either a letter or a tuple (struct, 1).
<<<<<<< HEAD
    if space.is_true(space.isinstance(w_shape, space.w_unicode)):
=======
    if space.isinstance_w(w_shape, space.w_str):
>>>>>>> e19aec8d
        letter = space.str_w(w_shape)
        return letter2tp(space, letter)
    else:
        w_shapetype, w_length = space.fixedview(w_shape, expected_length=2)
        from pypy.module._rawffi.structure import W_Structure
        return space.interp_w(W_Structure, w_shapetype)

def unpack_shape_with_length(space, w_shape):
    # Allow 'w_shape' to be a letter or any (shape, number).
    # The result is always a W_Array.
<<<<<<< HEAD
    if space.is_true(space.isinstance(w_shape, space.w_unicode)):
=======
    if space.isinstance_w(w_shape, space.w_str):
>>>>>>> e19aec8d
        letter = space.str_w(w_shape)
        return letter2tp(space, letter)
    else:
        w_shapetype, w_length = space.fixedview(w_shape, expected_length=2)
        length = space.int_w(w_length)
        shape = space.interp_w(W_DataShape, w_shapetype)
        if shape._array_shapes is None:
            shape._array_shapes = {}
        try:
            result = shape._array_shapes[length]
        except KeyError:
            from pypy.module._rawffi.array import W_Array
            if isinstance(shape, W_Array) and length == 1:
                result = shape
            else:
                ffitype = shape.get_basic_ffi_type()
                size = shape.size * length
                result = W_Array(ffitype, size)
            shape._array_shapes[length] = result
        return result

def unpack_resshape(space, w_restype):
    if space.is_w(w_restype, space.w_None):
        return None
    return unpack_simple_shape(space, w_restype)

def unpack_argshapes(space, w_argtypes):
    return [unpack_simple_shape(space, w_arg)
            for w_arg in space.unpackiterable(w_argtypes)]

def got_libffi_error(space):
    raise OperationError(space.w_SystemError,
                         space.wrap("not supported by libffi"))


class W_CDLL(W_Root):
    def __init__(self, space, name, cdll):
        self.cdll = cdll
        self.name = name
        self.w_cache = space.newdict()
        self.space = space

    @unwrap_spec(flags=int)
    def ptr(self, space, w_name, w_argtypes, w_restype, flags=FUNCFLAG_CDECL):
        """ Get a pointer for function name with provided argtypes
        and restype
        """
        resshape = unpack_resshape(space, w_restype)
        w = space.wrap
        argtypes_w = space.fixedview(w_argtypes)
        w_argtypes = space.newtuple(argtypes_w)
        w_key = space.newtuple([w_name, w_argtypes, w(resshape)])
        try:
            return space.getitem(self.w_cache, w_key)
        except OperationError, e:
            if e.match(space, space.w_KeyError):
                pass
            else:
                raise
        # Array arguments not supported directly (in C, an array argument
        # will be just a pointer).  And the result cannot be an array (at all).
        argshapes = unpack_argshapes(space, w_argtypes)
        ffi_argtypes = [shape.get_basic_ffi_type() for shape in argshapes]
        if resshape is not None:
            ffi_restype = resshape.get_basic_ffi_type()
        else:
            ffi_restype = ffi_type_void

<<<<<<< HEAD
        if space.is_true(space.isinstance(w_name, space.w_unicode)):
=======
        if space.isinstance_w(w_name, space.w_str):
>>>>>>> e19aec8d
            name = space.str_w(w_name)

            try:
                ptr = self.cdll.getrawpointer(name, ffi_argtypes, ffi_restype,
                                              flags)
            except KeyError:
                raise operationerrfmt(space.w_AttributeError,
                    "No symbol %s found in library %s", name, self.name)
            except LibFFIError:
                raise got_libffi_error(space)

        elif (_MS_WINDOWS and space.isinstance_w(w_name, space.w_int)):
            ordinal = space.int_w(w_name)
            try:
                ptr = self.cdll.getrawpointer_byordinal(ordinal, ffi_argtypes,
                                                        ffi_restype, flags)
            except KeyError:
                raise operationerrfmt(space.w_AttributeError,
                    "No symbol %d found in library %s", ordinal, self.name)
            except LibFFIError:
                raise got_libffi_error(space)
        else:
            raise OperationError(space.w_TypeError, space.wrap(
                "function name must be string or integer"))

        w_funcptr = W_FuncPtr(space, ptr, argshapes, resshape)
        space.setitem(self.w_cache, w_key, w_funcptr)
        return w_funcptr

    @unwrap_spec(name=str)
    def getaddressindll(self, space, name):
        try:
            address_as_uint = rffi.cast(lltype.Unsigned,
                                        self.cdll.getaddressindll(name))
        except KeyError:
            raise operationerrfmt(space.w_ValueError,
                                  "Cannot find symbol %s", name)
        return space.wrap(address_as_uint)

@unwrap_spec(name='str_or_None')
def descr_new_cdll(space, w_type, name):
    try:
        cdll = CDLL(name)
    except DLOpenError, e:
        raise operationerrfmt(space.w_OSError, '%s: %s', name,
                              e.msg or 'unspecified error')
    except OSError, e:
        raise wrap_oserror(space, e)
    return space.wrap(W_CDLL(space, name, cdll))

W_CDLL.typedef = TypeDef(
    'CDLL',
    __new__     = interp2app(descr_new_cdll),
    ptr         = interp2app(W_CDLL.ptr),
    getaddressindll = interp2app(W_CDLL.getaddressindll),
    __doc__     = """ C Dynamically loaded library
use CDLL(libname) to create a handle to a C library (the argument is processed
the same way as dlopen processes it). On such a library you can call:
lib.ptr(func_name, argtype_list, restype)

where argtype_list is a list of single characters and restype is a single
character. The character meanings are more or less the same as in the struct
module, except that s has trailing \x00 added, while p is considered a raw
buffer.""" # xxx fix doc
)

unroll_letters_for_numbers = unrolling_iterable(TYPEMAP_NUMBER_LETTERS)

def segfault_exception(space, reason):
    w_mod = space.getbuiltinmodule("_rawffi")
    w_exception = space.getattr(w_mod, space.wrap("SegfaultException"))
    return OperationError(w_exception, space.wrap(reason))

class W_DataShape(W_Root):
    _array_shapes = None
    size = 0
    alignment = 0
    itemcode = '\0'

    def allocate(self, space, length, autofree=False):
        raise NotImplementedError

    def get_basic_ffi_type(self):
        raise NotImplementedError

    def descr_get_ffi_type(self, space):
        # XXX: this assumes that you have the _ffi module enabled. In the long
        # term, probably we will move the code for build structures and arrays
        # from _rawffi to _ffi
        from pypy.module._ffi.interp_ffitype import W_FFIType
        return W_FFIType('<unknown>', self.get_basic_ffi_type(), self)

    @unwrap_spec(n=int)
    def descr_size_alignment(self, space, n=1):
        return space.newtuple([space.wrap(self.size * n),
                               space.wrap(self.alignment)])


class W_DataInstance(W_Root):
    def __init__(self, space, size, address=r_uint(0)):
        if address:
            self.ll_buffer = rffi.cast(rffi.VOIDP, address)
        else:
            self.ll_buffer = lltype.malloc(rffi.VOIDP.TO, size, flavor='raw',
                                           zero=True, add_memory_pressure=True)
            if tracker.DO_TRACING:
                ll_buf = rffi.cast(lltype.Signed, self.ll_buffer)
                tracker.trace_allocation(ll_buf, self)

    def getbuffer(self, space):
        return space.wrap(rffi.cast(lltype.Unsigned, self.ll_buffer))

    def byptr(self, space):
        from pypy.module._rawffi.array import ARRAY_OF_PTRS
        array = ARRAY_OF_PTRS.allocate(space, 1)
        array.setitem(space, 0, space.wrap(self))
        return space.wrap(array)

    def free(self, space):
        if not self.ll_buffer:
            raise segfault_exception(space, "freeing NULL pointer")
        self._free()

    def _free(self):
        if tracker.DO_TRACING:
            ll_buf = rffi.cast(lltype.Signed, self.ll_buffer)
            tracker.trace_free(ll_buf)
        lltype.free(self.ll_buffer, flavor='raw')
        self.ll_buffer = lltype.nullptr(rffi.VOIDP.TO)

    def descr_buffer(self, space):
        from pypy.module._rawffi.buffer import RawFFIBuffer
        return space.wrap(RawFFIBuffer(self))

    def getrawsize(self):
        raise NotImplementedError("abstract base class")

def unwrap_truncate_int(TP, space, w_arg):
<<<<<<< HEAD
    return rffi.cast(TP, space.bigint_w(w_arg).ulonglongmask())
=======
    if space.isinstance_w(w_arg, space.w_int):
        return rffi.cast(TP, space.int_w(w_arg))
    else:
        return rffi.cast(TP, space.bigint_w(w_arg).ulonglongmask())
>>>>>>> e19aec8d
unwrap_truncate_int._annspecialcase_ = 'specialize:arg(0)'


def unwrap_value(space, push_func, add_arg, argdesc, letter, w_arg):
    w = space.wrap
    if letter in TYPEMAP_PTR_LETTERS:
        # check for NULL ptr
        if isinstance(w_arg, W_DataInstance):
            ptr = w_arg.ll_buffer
        else:
            ptr = unwrap_truncate_int(rffi.VOIDP, space, w_arg)
        push_func(add_arg, argdesc, ptr)
    elif letter == "d":
        push_func(add_arg, argdesc, space.float_w(w_arg))
    elif letter == "f":
        push_func(add_arg, argdesc, rffi.cast(rffi.FLOAT,
                                              space.float_w(w_arg)))
    elif letter == "g":
        push_func(add_arg, argdesc, rffi.cast(rffi.LONGDOUBLE,
                                              space.float_w(w_arg)))
    elif letter == "c":
        if space.isinstance_w(w_arg, space.w_int):
            val = getbytevalue(space, w_arg)
        else:
            s = space.str_w(w_arg)
            if len(s) != 1:
                raise OperationError(space.w_TypeError, w(
                    "Expected string of length one as character"))
            val = s[0]
        push_func(add_arg, argdesc, val)
    elif letter == 'u':
        s = space.unicode_w(w_arg)
        if len(s) != 1:
            raise OperationError(space.w_TypeError, w(
                "Expected unicode string of length one as wide character"))
        val = s[0]
        push_func(add_arg, argdesc, val)
    else:
        for c in unroll_letters_for_numbers:
            if letter == c:
                TP = LL_TYPEMAP[c]
                val = unwrap_truncate_int(TP, space, w_arg)
                push_func(add_arg, argdesc, val)
                return
        else:
            raise OperationError(space.w_TypeError,
                                 space.wrap("cannot directly write value"))
unwrap_value._annspecialcase_ = 'specialize:arg(1)'

ll_typemap_iter = unrolling_iterable(LL_TYPEMAP.items())

def wrap_value(space, func, add_arg, argdesc, letter):
    for c, ll_type in ll_typemap_iter:
        if letter == c:
            if c in TYPEMAP_PTR_LETTERS:
                res = func(add_arg, argdesc, rffi.VOIDP)
                return space.wrap(rffi.cast(lltype.Unsigned, res))
            elif c == 'c':
                return space.wrapbytes(func(add_arg, argdesc, ll_type))
            elif c == 'q' or c == 'Q' or c == 'L' or c == 'u':
                return space.wrap(func(add_arg, argdesc, ll_type))
            elif c == 'f' or c == 'd' or c == 'g':
                return space.wrap(float(func(add_arg, argdesc, ll_type)))
            else:
                return space.wrap(intmask(func(add_arg, argdesc, ll_type)))
    raise OperationError(space.w_TypeError,
                         space.wrap("cannot directly read value"))
wrap_value._annspecialcase_ = 'specialize:arg(1)'


class W_FuncPtr(W_Root):
    def __init__(self, space, ptr, argshapes, resshape):
        self.ptr = ptr
        self.argshapes = argshapes
        self.resshape = resshape

    def getbuffer(self, space):
        return space.wrap(rffi.cast(lltype.Unsigned, self.ptr.funcsym))

    def byptr(self, space):
        from pypy.module._rawffi.array import ARRAY_OF_PTRS
        array = ARRAY_OF_PTRS.allocate(space, 1)
        array.setitem(space, 0, self.getbuffer(space))
        if tracker.DO_TRACING:
            # XXX this is needed, because functions tend to live forever
            #     hence our testing is not performing that well
            del tracker.alloced[rffi.cast(lltype.Signed, array.ll_buffer)]
        return space.wrap(array)

    def call(self, space, args_w):
        from pypy.module._rawffi.array import W_ArrayInstance
        from pypy.module._rawffi.structure import W_StructureInstance
        from pypy.module._rawffi.structure import W_Structure
        argnum = len(args_w)
        if argnum != len(self.argshapes):
            msg = "Wrong number of arguments: expected %d, got %d"
            raise operationerrfmt(space.w_TypeError, msg,
                                  len(self.argshapes), argnum)
        args_ll = []
        for i in range(argnum):
            argshape = self.argshapes[i]
            w_arg = args_w[i]
            if isinstance(argshape, W_Structure):   # argument by value
                arg = space.interp_w(W_StructureInstance, w_arg)
                xsize, xalignment = size_alignment(self.ptr.argtypes[i])
                if (arg.shape.size != xsize or
                    arg.shape.alignment != xalignment):
                    msg = ("Argument %d should be a structure of size %d and "
                           "alignment %d, "
                           "got instead size %d and alignment %d")
                    raise operationerrfmt(space.w_TypeError, msg, i+1,
                            xsize, xalignment, arg.shape.size,
                            arg.shape.alignment)
            else:
                arg = space.interp_w(W_ArrayInstance, w_arg)
                if arg.length != 1:
                    msg = ("Argument %d should be an array of length 1, "
                           "got length %d")
                    raise operationerrfmt(space.w_TypeError, msg,
                                          i+1, arg.length)
                argletter = argshape.itemcode
                letter = arg.shape.itemcode
                if letter != argletter:
                    if not (argletter in TYPEMAP_PTR_LETTERS and
                            letter in TYPEMAP_PTR_LETTERS):
                        msg = "Argument %d should be typecode %s, got %s"
                        raise operationerrfmt(space.w_TypeError, msg,
                                              i+1, argletter, letter)
            args_ll.append(arg.ll_buffer)
            # XXX we could avoid the intermediate list args_ll

        try:
            if self.resshape is not None:
                result = self.resshape.allocate(space, 1, autofree=True)
                self.ptr.call(args_ll, result.ll_buffer)
                return space.wrap(result)
            else:
                self.ptr.call(args_ll, lltype.nullptr(rffi.VOIDP.TO))
                return space.w_None
        except StackCheckError, e:
            raise OperationError(space.w_ValueError, space.wrap(e.message))

@unwrap_spec(addr=r_uint, flags=int)
def descr_new_funcptr(space, w_tp, addr, w_args, w_res, flags=FUNCFLAG_CDECL):
    argshapes = unpack_argshapes(space, w_args)
    resshape = unpack_resshape(space, w_res)
    ffi_args = [shape.get_basic_ffi_type() for shape in argshapes]
    ffi_res = resshape.get_basic_ffi_type()
    try:
        ptr = RawFuncPtr('???', ffi_args, ffi_res, rffi.cast(rffi.VOIDP, addr),
                         flags)
    except LibFFIError:
        raise got_libffi_error(space)
    return space.wrap(W_FuncPtr(space, ptr, argshapes, resshape))

W_FuncPtr.typedef = TypeDef(
    'FuncPtr',
    __new__  = interp2app(descr_new_funcptr),
    __call__ = interp2app(W_FuncPtr.call),
    buffer   = GetSetProperty(W_FuncPtr.getbuffer),
    byptr    = interp2app(W_FuncPtr.byptr),
)
W_FuncPtr.typedef.acceptable_as_base_class = False

def _create_new_accessor(func_name, name):
    @unwrap_spec(tp_letter=str)
    def accessor(space, tp_letter):
        if len(tp_letter) != 1:
            raise OperationError(space.w_ValueError, space.wrap(
                "Expecting string of length one"))
        tp_letter = tp_letter[0] # fool annotator
        try:
            return space.wrap(intmask(getattr(TYPEMAP[tp_letter], name)))
        except KeyError:
            raise operationerrfmt(space.w_ValueError,
                        "Unknown type specification %s", tp_letter)
    return func_with_new_name(accessor, func_name)

sizeof = _create_new_accessor('sizeof', 'c_size')
alignment = _create_new_accessor('alignment', 'c_alignment')

@unwrap_spec(address=r_uint, maxlength=int)
def charp2string(space, address, maxlength=-1):
    if address == 0:
        return space.w_None
    charp_addr = rffi.cast(rffi.CCHARP, address)
    if maxlength == -1:
        s = rffi.charp2str(charp_addr)
    else:
        s = rffi.charp2strn(charp_addr, maxlength)
    return space.wrapbytes(s)

@unwrap_spec(address=r_uint, maxlength=int)
def wcharp2unicode(space, address, maxlength=-1):
    if address == 0:
        return space.w_None
    wcharp_addr = rffi.cast(rffi.CWCHARP, address)
    if maxlength == -1:
        s = rffi.wcharp2unicode(wcharp_addr)
    else:
        s = rffi.wcharp2unicoden(wcharp_addr, maxlength)
    return space.wrap(s)

@unwrap_spec(address=r_uint, maxlength=int)
def charp2rawstring(space, address, maxlength=-1):
    if maxlength == -1:
        return charp2string(space, address)
    s = rffi.charpsize2str(rffi.cast(rffi.CCHARP, address), maxlength)
    return space.wrapbytes(s)

@unwrap_spec(address=r_uint, maxlength=int)
def wcharp2rawunicode(space, address, maxlength=-1):
    if maxlength == -1:
        return wcharp2unicode(space, address)
    s = rffi.wcharpsize2unicode(rffi.cast(rffi.CWCHARP, address), maxlength)
    return space.wrap(s)

if _MS_WINDOWS:
    @unwrap_spec(code=int)
    def FormatError(space, code):
        return space.wrap(rwin32.FormatError(code))

    @unwrap_spec(hresult=int)
    def check_HRESULT(space, hresult):
        if rwin32.FAILED(hresult):
            raise OperationError(space.w_WindowsError, space.wrap(hresult))
        return space.wrap(hresult)

def get_libc(space):
    name = get_libc_name()
    try:
        cdll = CDLL(name)
    except OSError, e:
        raise wrap_oserror(space, e)
    return space.wrap(W_CDLL(space, name, cdll))

def get_errno(space):
    return space.wrap(rposix.get_errno())

def set_errno(space, w_errno):
    rposix.set_errno(space.int_w(w_errno))

if sys.platform == 'win32':
    def get_last_error(space):
        from rpython.rlib.rwin32 import GetLastError
        return space.wrap(GetLastError())
    @unwrap_spec(error=int)
    def set_last_error(space, error):
        from rpython.rlib.rwin32 import SetLastError
        SetLastError(error)
else:
    # always have at least a dummy version of these functions
    # (https://bugs.pypy.org/issue1242)
    def get_last_error(space):
        return space.wrap(0)
    @unwrap_spec(error=int)
    def set_last_error(space, error):
        pass<|MERGE_RESOLUTION|>--- conflicted
+++ resolved
@@ -92,11 +92,7 @@
 
 def unpack_simple_shape(space, w_shape):
     # 'w_shape' must be either a letter or a tuple (struct, 1).
-<<<<<<< HEAD
-    if space.is_true(space.isinstance(w_shape, space.w_unicode)):
-=======
-    if space.isinstance_w(w_shape, space.w_str):
->>>>>>> e19aec8d
+    if space.isinstance_w(w_shape, space.w_unicode):
         letter = space.str_w(w_shape)
         return letter2tp(space, letter)
     else:
@@ -107,11 +103,7 @@
 def unpack_shape_with_length(space, w_shape):
     # Allow 'w_shape' to be a letter or any (shape, number).
     # The result is always a W_Array.
-<<<<<<< HEAD
-    if space.is_true(space.isinstance(w_shape, space.w_unicode)):
-=======
-    if space.isinstance_w(w_shape, space.w_str):
->>>>>>> e19aec8d
+    if space.isinstance_w(w_shape, space.w_unicode):
         letter = space.str_w(w_shape)
         return letter2tp(space, letter)
     else:
@@ -180,11 +172,7 @@
         else:
             ffi_restype = ffi_type_void
 
-<<<<<<< HEAD
-        if space.is_true(space.isinstance(w_name, space.w_unicode)):
-=======
-        if space.isinstance_w(w_name, space.w_str):
->>>>>>> e19aec8d
+        if space.isinstance_w(w_name, space.w_unicode):
             name = space.str_w(w_name)
 
             try:
@@ -323,14 +311,7 @@
         raise NotImplementedError("abstract base class")
 
 def unwrap_truncate_int(TP, space, w_arg):
-<<<<<<< HEAD
     return rffi.cast(TP, space.bigint_w(w_arg).ulonglongmask())
-=======
-    if space.isinstance_w(w_arg, space.w_int):
-        return rffi.cast(TP, space.int_w(w_arg))
-    else:
-        return rffi.cast(TP, space.bigint_w(w_arg).ulonglongmask())
->>>>>>> e19aec8d
 unwrap_truncate_int._annspecialcase_ = 'specialize:arg(0)'
 
 
