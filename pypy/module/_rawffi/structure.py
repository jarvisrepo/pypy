--- conflicted
+++ resolved
@@ -19,12 +19,9 @@
     r_ulonglong
 from rpython.rtyper.lltypesystem import lltype, rffi
 from rpython.rlib.objectmodel import specialize
-<<<<<<< HEAD
-=======
 import sys
 
 IS_BIG_ENDIAN = sys.byteorder == 'big'
->>>>>>> d629bf7f
 
 
 
