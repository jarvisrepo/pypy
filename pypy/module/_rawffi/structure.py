""" Interpreter-level implementation of structure, exposing ll-structure
to app-level with apropriate interface
"""

from pypy.interpreter.gateway import interp2app, unwrap_spec
from pypy.interpreter.typedef import interp_attrproperty
from pypy.interpreter.typedef import TypeDef, GetSetProperty
from pypy.interpreter.error import OperationError, oefmt
from pypy.module._rawffi.interp_rawffi import segfault_exception, _MS_WINDOWS
from pypy.module._rawffi.interp_rawffi import W_DataShape, W_DataInstance
from pypy.module._rawffi.interp_rawffi import wrap_value, unwrap_value
from pypy.module._rawffi.interp_rawffi import unpack_shape_with_length
from pypy.module._rawffi.interp_rawffi import LL_TYPEMAP
from pypy.module._rawffi.interp_rawffi import unroll_letters_for_numbers
from pypy.module._rawffi.interp_rawffi import size_alignment
from pypy.module._rawffi.interp_rawffi import read_ptr, write_ptr
from rpython.rlib import clibffi, rgc
from rpython.rlib.rarithmetic import intmask, signedtype, r_uint, \
    r_ulonglong
from rpython.rtyper.lltypesystem import lltype, rffi
from rpython.rlib.objectmodel import specialize
import sys

IS_BIG_ENDIAN = sys.byteorder == 'big'



def unpack_fields(space, w_fields):
    fields_w = space.unpackiterable(w_fields)
    fields = []
    for w_tup in fields_w:
        l_w = space.unpackiterable(w_tup)
        len_l = len(l_w)

        if len_l < 2 or len_l > 3:
            raise oefmt(space.w_ValueError,
                        "Expected list of 2- or 3-size tuples")

        try:
            name = space.str_w(l_w[0])
        except OperationError:
            raise oefmt(space.w_TypeError,
                        "structure field name must be string not %T", l_w[0])
        tp = unpack_shape_with_length(space, l_w[1])

        if len_l == 3:
            for c in unroll_letters_for_numbers:
                if c == tp.itemcode:
                    break
            else:
                raise oefmt(space.w_TypeError,
                            "bit fields not allowed for type")
            bitsize = space.int_w(l_w[2])
            if bitsize <= 0 or bitsize > tp.size * 8:
                raise oefmt(space.w_ValueError,
                            "number of bits invalid for bit field")
        else:
            bitsize = 0

        fields.append((name, tp, bitsize))
    return fields

def round_up(size, alignment):
    return (size + alignment - 1) & -alignment

NO_BITFIELD, NEW_BITFIELD, CONT_BITFIELD, EXPAND_BITFIELD = range(4)

def size_alignment_pos(fields, is_union=False, pack=0):
    size = 0
    alignment = 1
    pos = []
    bitsizes = []
    bitoffset = 0
    has_bitfield = False
    last_size = 0

    for fieldname, fieldtype, bitsize in fields:
        # fieldtype is a W_Array
        fieldsize = fieldtype.size
        fieldalignment = fieldtype.alignment
        if pack:
            fieldalignment = min(fieldalignment, pack)
        alignment = max(alignment, fieldalignment)

        if not bitsize:
            # not a bit field
            field_type = NO_BITFIELD
            last_size = 0
            bitoffset = 0
        elif (last_size and # we have a bitfield open
              (not _MS_WINDOWS or fieldsize * 8 == last_size) and
              fieldsize * 8 <= last_size and
              bitoffset + bitsize <= last_size):
            # continue bit field
            field_type = CONT_BITFIELD
        elif (not _MS_WINDOWS and
              last_size and # we have a bitfield open
              fieldsize * 8 >= last_size and
              bitoffset + bitsize <= fieldsize * 8):
            # expand bit field
            field_type = EXPAND_BITFIELD
        else:
            # start new bitfield
            field_type = NEW_BITFIELD
            has_bitfield = True
            bitoffset = 0
            last_size = fieldsize * 8

        if is_union:
            pos.append(0)
            bitsizes.append(fieldsize)
            size = max(size, fieldsize)
        else:
            if field_type == NO_BITFIELD:
                # the usual case
                size = round_up(size, fieldalignment)
                pos.append(size)
                size += intmask(fieldsize)
                bitsizes.append(fieldsize)
            elif field_type == NEW_BITFIELD:
                if IS_BIG_ENDIAN:
                    off = last_size - bitoffset - bitsize
                else:
                    off = bitoffset
                bitsizes.append((bitsize << 16) + off)
                bitoffset = bitsize
                size = round_up(size, fieldalignment)
                pos.append(size)
                size += fieldsize
            elif field_type == CONT_BITFIELD:
                if IS_BIG_ENDIAN:
                    off = last_size - bitoffset - bitsize
                else:
                    off = bitoffset
                bitsizes.append((bitsize << 16) + off)
                bitoffset += bitsize
                # offset is already updated for the NEXT field
                pos.append(size - fieldsize)
            elif field_type == EXPAND_BITFIELD:
                size += fieldsize - last_size / 8
                last_size = fieldsize * 8
                if IS_BIG_ENDIAN:
                    off = last_size - bitoffset - bitsize
                else:
                    off = bitoffset
                bitsizes.append((bitsize << 16) + off)
                bitoffset += bitsize
                # offset is already updated for the NEXT field
                pos.append(size - fieldsize)

    if not has_bitfield:
        bitsizes = None
    size = round_up(size, alignment)
    return size, alignment, pos, bitsizes


class W_Structure(W_DataShape):
    def __init__(self, space, fields, size, alignment, is_union=False, pack=0):
        name_to_index = {}
        if fields is not None:
            for i in range(len(fields)):
                name, tp, bitsize = fields[i]
                if name in name_to_index:
                    raise oefmt(space.w_ValueError,
                                "duplicate field name %s", name)
                name_to_index[name] = i
            size, alignment, pos, bitsizes = size_alignment_pos(
                fields, is_union, pack)
        else: # opaque case
            fields = []
            pos = []
            bitsizes = None
        self.fields = fields
        self.size = size
        self.alignment = alignment
        self.ll_positions = pos
        self.ll_bitsizes = bitsizes
        self.name_to_index = name_to_index

    def allocate(self, space, length, autofree=False):
        # length is ignored!
        if autofree:
            return W_StructureInstanceAutoFree(space, self)
        return W_StructureInstance(space, self, 0)

    def getindex(self, space, attr):
        try:
            return self.name_to_index[attr]
        except KeyError:
            raise oefmt(space.w_AttributeError,
                        "C Structure has no attribute %s", attr)

    @unwrap_spec(autofree=int)
    def descr_call(self, space, autofree=False):
<<<<<<< HEAD
        return space.wrap(self.allocate(space, 1, bool(autofree)))
=======
        return self.allocate(space, 1, autofree)
>>>>>>> cc046c66

    def descr_repr(self, space):
        fieldnames = ' '.join(["'%s'" % name for name, _, _ in self.fields])
        return space.newtext("<_rawffi.Structure %s (%d, %d)>" % (fieldnames,
                                                                  self.size,
                                                                  self.alignment))

    @unwrap_spec(address=r_uint)
    def fromaddress(self, space, address):
        return W_StructureInstance(space, self, address)

    @unwrap_spec(attr=str)
    def descr_fieldoffset(self, space, attr):
        index = self.getindex(space, attr)
        return space.newint(self.ll_positions[index])

    @unwrap_spec(attr=str)
    def descr_fieldsize(self, space, attr):
        index = self.getindex(space, attr)
        if self.ll_bitsizes and index < len(self.ll_bitsizes):
            return space.newint(self.ll_bitsizes[index])
        else:
            return space.newint(self.fields[index][1].size)

    # get the corresponding ffi_type
    ffi_struct = lltype.nullptr(clibffi.FFI_STRUCT_P.TO)

    def get_basic_ffi_type(self):
        if not self.ffi_struct:
            # Repeated fields are delicate.  Consider for example
            #     struct { int a[5]; }
            # or  struct { struct {int x;} a[5]; }
            # Seeing no corresponding doc in clibffi, let's just repeat
            # the field 5 times...
            fieldtypes = []
            for name, tp, bitsize in self.fields:
                basic_ffi_type = tp.get_basic_ffi_type()
                basic_size, _ = size_alignment(basic_ffi_type)
                total_size = tp.size
                count = 0
                while count + basic_size <= total_size:
                    fieldtypes.append(basic_ffi_type)
                    count += basic_size
                    if basic_size == 0: # corner case. get out of this infinite
                        break           # loop after 1 iteration ("why not")
            self.ffi_struct = clibffi.make_struct_ffitype_e(self.size,
                                                           self.alignment,
                                                           fieldtypes)
        return self.ffi_struct.ffistruct

    @rgc.must_be_light_finalizer
    def __del__(self):
        if self.ffi_struct:
            lltype.free(self.ffi_struct, flavor='raw')


@unwrap_spec(union=int, pack=int)
def descr_new_structure(space, w_type, w_shapeinfo, union=0, pack=0):
    union = bool(union)
    if pack < 0:
        raise oefmt(space.w_ValueError,
                    "_pack_ must be a non-negative integer")

    if space.isinstance_w(w_shapeinfo, space.w_tuple):
        w_size, w_alignment = space.fixedview(w_shapeinfo, expected_length=2)
        S = W_Structure(space, None, space.int_w(w_size),
                                     space.int_w(w_alignment), union)
    else:
        fields = unpack_fields(space, w_shapeinfo)
        S = W_Structure(space, fields, 0, 0, union, pack)
    return S

W_Structure.typedef = TypeDef(
    'Structure',
    __new__     = interp2app(descr_new_structure),
    __call__    = interp2app(W_Structure.descr_call),
    __repr__    = interp2app(W_Structure.descr_repr),
    fromaddress = interp2app(W_Structure.fromaddress),
    size        = interp_attrproperty('size', W_Structure),
    alignment   = interp_attrproperty('alignment', W_Structure),
    fieldoffset = interp2app(W_Structure.descr_fieldoffset),
    fieldsize   = interp2app(W_Structure.descr_fieldsize),
    size_alignment = interp2app(W_Structure.descr_size_alignment),
    get_ffi_type   = interp2app(W_Structure.descr_get_ffi_type),
)
W_Structure.typedef.acceptable_as_base_class = False

def LOW_BIT(x):
    return x & 0xFFFF

def NUM_BITS(x):
    return x >> 16

@specialize.arg(1)
def BIT_MASK(x, ll_t):
    if ll_t is lltype.SignedLongLong or ll_t is lltype.UnsignedLongLong:
        one = r_ulonglong(1)
    else:
        one = r_uint(1)
    # to avoid left shift by x == sizeof(ll_t)
    return (((one << (x - 1)) - 1) << 1) + 1

@specialize.argtype(2)
def push_field(self, num, value):
    ptr = rffi.ptradd(self.ll_buffer, self.shape.ll_positions[num])
    TP = lltype.typeOf(value)
    # Handle bitfields
    for c in unroll_letters_for_numbers:
        if LL_TYPEMAP[c] is TP and self.shape.ll_bitsizes:
            # Modify the current value with the bitfield changed
            bitsize = self.shape.ll_bitsizes[num]
            numbits = NUM_BITS(bitsize)
            if numbits:
                lowbit = LOW_BIT(bitsize)
                bitmask = BIT_MASK(numbits, TP)
                masktype = lltype.typeOf(bitmask)
                value = rffi.cast(masktype, value)
                current = rffi.cast(masktype, read_ptr(ptr, 0, TP))
                current &= ~(bitmask << lowbit)
                current |= (value & bitmask) << lowbit
                value = rffi.cast(TP, current)
            break
    write_ptr(ptr, 0, value)

@specialize.arg(2)
def cast_pos(self, i, ll_t):
    pos = rffi.ptradd(self.ll_buffer, self.shape.ll_positions[i])
    value = read_ptr(pos, 0, ll_t)
    # Handle bitfields
    for c in unroll_letters_for_numbers:
        if LL_TYPEMAP[c] is ll_t and self.shape.ll_bitsizes:
            bitsize = self.shape.ll_bitsizes[i]
            numbits = NUM_BITS(bitsize)
            if numbits:
                lowbit = LOW_BIT(bitsize)
                bitmask = BIT_MASK(numbits, ll_t)
                masktype = lltype.typeOf(bitmask)
                value = rffi.cast(masktype, value)
                value >>= lowbit
                value &= bitmask
                if ll_t is lltype.Bool or signedtype(ll_t._type):
                    sign = (value >> (numbits - 1)) & 1
                    if sign:
                        value -= bitmask + 1
                value = rffi.cast(ll_t, value)
            break
    return value

class W_StructureInstance(W_DataInstance):
    def __init__(self, space, shape, address):
        W_DataInstance.__init__(self, space, shape.size, address)
        self.shape = shape

    def descr_repr(self, space):
        addr = rffi.cast(lltype.Unsigned, self.ll_buffer)
        return space.newtext("<_rawffi struct %x>" % (addr,))

    @unwrap_spec(attr=str)
    def getattr(self, space, attr):
        if not self.ll_buffer:
            raise segfault_exception(space, "accessing NULL pointer")
        i = self.shape.getindex(space, attr)
        _, tp, _ = self.shape.fields[i]
        return wrap_value(space, cast_pos, self, i, tp.itemcode)

    @unwrap_spec(attr=str)
    def setattr(self, space, attr, w_value):
        if not self.ll_buffer:
            raise segfault_exception(space, "accessing NULL pointer")
        i = self.shape.getindex(space, attr)
        _, tp, _ = self.shape.fields[i]
        unwrap_value(space, push_field, self, i, tp.itemcode, w_value)

    @unwrap_spec(attr=str)
    def descr_fieldaddress(self, space, attr):
        i = self.shape.getindex(space, attr)
        ptr = rffi.ptradd(self.ll_buffer, self.shape.ll_positions[i])
        return space.newint(rffi.cast(lltype.Unsigned, ptr))

    def getrawsize(self):
        return self.shape.size


W_StructureInstance.typedef = TypeDef(
    'StructureInstance',
    __repr__    = interp2app(W_StructureInstance.descr_repr),
    __getattr__ = interp2app(W_StructureInstance.getattr),
    __setattr__ = interp2app(W_StructureInstance.setattr),
    buffer      = GetSetProperty(W_StructureInstance.getbuffer),
    free        = interp2app(W_StructureInstance.free),
    shape       = interp_attrproperty('shape', W_StructureInstance),
    byptr       = interp2app(W_StructureInstance.byptr),
    fieldaddress= interp2app(W_StructureInstance.descr_fieldaddress),
)
W_StructureInstance.typedef.acceptable_as_base_class = False

class W_StructureInstanceAutoFree(W_StructureInstance):
    def __init__(self, space, shape):
        W_StructureInstance.__init__(self, space, shape, 0)

    @rgc.must_be_light_finalizer
    def __del__(self):
        if self.ll_buffer:
            self._free()

W_StructureInstanceAutoFree.typedef = TypeDef(
    'StructureInstanceAutoFree',
    __repr__    = interp2app(W_StructureInstance.descr_repr),
    __getattr__ = interp2app(W_StructureInstance.getattr),
    __setattr__ = interp2app(W_StructureInstance.setattr),
    buffer      = GetSetProperty(W_StructureInstance.getbuffer),
    shape       = interp_attrproperty('shape', W_StructureInstance),
    byptr       = interp2app(W_StructureInstance.byptr),
    fieldaddress= interp2app(W_StructureInstance.descr_fieldaddress),
)
W_StructureInstanceAutoFree.typedef.acceptable_as_base_class = False<|MERGE_RESOLUTION|>--- conflicted
+++ resolved
@@ -192,11 +192,7 @@
 
     @unwrap_spec(autofree=int)
     def descr_call(self, space, autofree=False):
-<<<<<<< HEAD
-        return space.wrap(self.allocate(space, 1, bool(autofree)))
-=======
-        return self.allocate(space, 1, autofree)
->>>>>>> cc046c66
+        return self.allocate(space, 1, bool(autofree))
 
     def descr_repr(self, space):
         fieldnames = ' '.join(["'%s'" % name for name, _, _ in self.fields])
