from pypy.translator.platform import platform
from pypy.translator.tool.cbuild import ExternalCompilationInfo
from pypy.module._rawffi.interp_rawffi import TYPEMAP
from pypy.module._rawffi.tracker import Tracker

import os, sys, py

class AppTestFfi:
    spaceconfig = dict(usemodules=['_rawffi', 'struct'])

    def prepare_c_example():
        from pypy.tool.udir import udir
        c_file = udir.ensure("test__rawffi", dir=1).join("xlib.c")
        c_file.write(py.code.Source('''
        #include <stdlib.h>
        #include <stdio.h>

        struct x
        {
           int x1;
           short x2;
           char x3;
           struct x* next;
        };

        void nothing()
        {
        }

        char inner_struct_elem(struct x *x1)
        {
           return x1->next->x3;
        }

        struct x* create_double_struct()
        {
           struct x* x1, *x2;

           x1 = (struct x*)malloc(sizeof(struct x));
           x2 = (struct x*)malloc(sizeof(struct x));
           x1->next = x2;
           x2->x2 = 3;
           return x1;
        }

        void free_double_struct(struct x* x1)
        {
            free(x1->next);
            free(x1);
        }
        
        const char *static_str = "xxxxxx";
        long static_int = 42;
        double static_double = 42.42;
        long double static_longdouble = 42.42;
        
        unsigned short add_shorts(short one, short two)
        {
           return one + two;
        }

        void* get_raw_pointer()
        {
           return (void*)add_shorts;
        }

        char get_char(char* s, unsigned short num)
        {
           return s[num];
        }

        const char *char_check(char x, char y)
        {
           if (y == static_str[0])
              return static_str;
           return NULL;
        }

        int get_array_elem(int* stuff, int num)
        {
           return stuff[num];
        }

        struct x* get_array_elem_s(struct x** array, int num)
        {
           return array[num];
        }

        long long some_huge_value()
        {
           return 1LL<<42;
        }

        unsigned long long some_huge_uvalue()
        {
           return 1LL<<42;
        }

        long long pass_ll(long long x)
        {
           return x;
        }

        static int prebuilt_array1[] = {3};

        int* allocate_array()
        {
            return prebuilt_array1;
        }

        long long runcallback(long long(*callback)())
        {
            return callback();
        }

        struct x_y {
            long x;
            long y;
        };

        long sum_x_y(struct x_y s) {
            return s.x + s.y;
        }

        long op_x_y(struct x_y s, long(*callback)(struct x_y))
        {
            return callback(s);
        }

        struct s2h {
            short x;
            short y;
        };

        struct s2h give(short x, short y) {
            struct s2h out;
            out.x = x;
            out.y = y;
            return out;
        }

        struct s2h perturb(struct s2h inp) {
            inp.x *= 2;
            inp.y *= 3;
            return inp;
        }

        struct s2a {
            int bah[2];
        };

        struct s2a get_s2a(void) {
            struct s2a outp;
            outp.bah[0] = 4;
            outp.bah[1] = 5;
            return outp;
        }

        int check_s2a(struct s2a inp) {
            return (inp.bah[0] == 4 && inp.bah[1] == 5);
        }

        int AAA_first_ordinal_function()
        {
            return 42;
        }

        typedef union {
            short x;
            long y;
        } UN;

        UN ret_un_func(UN inp)
        {
            inp.y = inp.x * 100;
            return inp;
        }
        
        '''))
        symbols = """get_char char_check get_raw_pointer
                     add_shorts
                     inner_struct_elem create_double_struct free_double_struct
                     get_array_elem get_array_elem_s
                     nothing
                     some_huge_value some_huge_uvalue pass_ll
                     runcallback
                     allocate_array
                     static_int static_double static_longdouble
                     sum_x_y op_x_y
                     give perturb get_s2a check_s2a
                     AAA_first_ordinal_function
                     ret_un_func
                  """.split()
        eci = ExternalCompilationInfo(export_symbols=symbols)
        return str(platform.compile([c_file], eci, 'x', standalone=False))
    prepare_c_example = staticmethod(prepare_c_example)
    
    def setup_class(cls):
        space = cls.space
        from pypy.rlib.clibffi import get_libc_name
<<<<<<< HEAD
        space = gettestobjspace(usemodules=('_rawffi', 'struct', 'itertools'))
        cls.space = space
=======
>>>>>>> 262022df
        cls.w_lib_name = space.wrap(cls.prepare_c_example())
        cls.w_libc_name = space.wrap(get_libc_name())
        if sys.platform == 'win32':
            cls.w_iswin32 = space.wrap(True)
            cls.w_libm_name = space.wrap('msvcrt')
        else:
            cls.w_iswin32 = space.wrap(False)
            cls.w_libm_name = space.wrap('libm.so')
            if sys.platform == "darwin":
                cls.w_libm_name = space.wrap('libm.dylib')
        cls.w_platform = space.wrap(platform.name)
        cls.w_sizes_and_alignments = space.wrap(dict(
            [(k, (v.c_size, v.c_alignment)) for k,v in TYPEMAP.iteritems()]))

    def test_libload(self):
        import _rawffi
        _rawffi.CDLL(self.libc_name)

    def test_libload_fail(self):
        import _rawffi
        try:
            _rawffi.CDLL("xxxxx_this_name_does_not_exist_xxxxx")
        except OSError as e:
            print(e)
            assert str(e).startswith("xxxxx_this_name_does_not_exist_xxxxx: ")
        else:
            raise AssertionError("did not fail??")

    def test_libload_None(self):
        if self.iswin32:
            skip("unix specific")
        import _rawffi
        # this should return *all* loaded libs, dlopen(NULL)
        dll = _rawffi.CDLL(None)
        # Assume CPython, or PyPy compiled with cpyext
        res = dll.ptr('Py_IsInitialized', [], 'l')()
        assert res[0] == 1

    def test_libc_load(self):
        import _rawffi
        _rawffi.get_libc()

    def test_getattr(self):
        import _rawffi
        libc = _rawffi.get_libc()
        func = libc.ptr('rand', [], 'i')
        assert libc.ptr('rand', [], 'i') is func # caching
        assert libc.ptr('rand', [], 'l') is not func
        assert isinstance(func, _rawffi.FuncPtr)
        raises(AttributeError, "libc.xxxxxxxxxxxxxx")

    def test_byordinal(self):
        if not self.iswin32:
            skip("win32 specific")
        import _rawffi
        lib = _rawffi.CDLL(self.lib_name)
        # This will call the ordinal function numbered 1
        # my compiler seems to order them alphabetically:
        # AAA_first_ordinal_function
        assert lib.ptr(1, [], 'i')()[0] == 42

    def test_getchar(self):
        py3k_skip('bytes vs unicode')
        import _rawffi
        lib = _rawffi.CDLL(self.lib_name)
        get_char = lib.ptr('get_char', ['P', 'H'], 'c')
        A = _rawffi.Array('c')
        B = _rawffi.Array('H')
        dupa = A(5, b'dupa')
        dupaptr = dupa.byptr()
        for i in range(4):
            intptr = B(1)
            intptr[0] = i
            res = get_char(dupaptr, intptr)
            assert res[0] == 'dupa'[i:i+1]
            intptr.free()
        dupaptr.free()
        dupa.free()

    def test_chararray_as_bytebuffer(self):
        # a useful extension to arrays of shape 'c': buffer-like slicing
        import _rawffi
        A = _rawffi.Array('c')
        buf = A(10, autofree=True)
        buf[0] = b'*'
        assert buf[1:5] == b'\x00' * 4
        buf[7:] = b'abc'
        assert buf[9] == b'c'
        assert buf[:8] == b'*' + b'\x00'*6 + b'a'

    def test_returning_str(self):
        py3k_skip('bytes vs unicode')
        import _rawffi
        lib = _rawffi.CDLL(self.lib_name)
        char_check = lib.ptr('char_check', ['c', 'c'], 's')
        A = _rawffi.Array('c')
        arg1 = A(1)
        arg2 = A(1)
        arg1[0] = b'y'
        arg2[0] = b'x'
        res = char_check(arg1, arg2)
        assert _rawffi.charp2string(res[0]) == b'xxxxxx'
        assert _rawffi.charp2rawstring(res[0]) == b'xxxxxx'
        assert _rawffi.charp2rawstring(res[0], 3) == b'xxx'
        a = A(6, b'xx\x00\x00xx')
        assert _rawffi.charp2string(a.buffer) == b'xx'
        assert _rawffi.charp2rawstring(a.buffer, 4) == b'xx\x00\x00'
        arg1[0] = b'x'
        arg2[0] = b'y'
        res = char_check(arg1, arg2)
        assert res[0] == 0
        assert _rawffi.charp2string(res[0]) is None
        arg1.free()
        arg2.free()
        a.free()

    def test_returning_unicode(self):
        import _rawffi
        A = _rawffi.Array('u')
        a = A(6, 'xx\x00\x00xx')
        res = _rawffi.wcharp2unicode(a.buffer)
        assert isinstance(res, str)
        assert res == 'xx'
        a.free()

    def test_raw_callable(self):
        import _rawffi
        lib = _rawffi.CDLL(self.lib_name)
        get_raw_pointer = lib.ptr('get_raw_pointer', [], 'P')
        ptr = get_raw_pointer()
        rawcall = _rawffi.FuncPtr(ptr[0], ['h', 'h'], 'H')
        A = _rawffi.Array('h')
        arg1 = A(1)
        arg2 = A(1)
        arg1[0] = 1
        arg2[0] = 2
        res = rawcall(arg1, arg2)
        assert res[0] == 3
        arg1.free()
        arg2.free()
        assert rawcall.buffer == ptr[0]
        ptr = rawcall.byptr()
        assert ptr[0] == rawcall.buffer
        ptr.free()

    def test_short_addition(self):
        import _rawffi
        lib = _rawffi.CDLL(self.lib_name)
        short_add = lib.ptr('add_shorts', ['h', 'h'], 'H')
        A = _rawffi.Array('h')
        arg1 = A(1)
        arg2 = A(1)
        arg1[0] = 1
        arg2[0] = 2
        res = short_add(arg1, arg2)
        assert res[0] == 3
        arg1.free()
        arg2.free()

    def test_pow(self):
        import _rawffi
        libm = _rawffi.CDLL(self.libm_name)
        pow = libm.ptr('pow', ['d', 'd'], 'd')
        A = _rawffi.Array('d')
        arg1 = A(1)
        arg2 = A(1)
        raises(TypeError, "arg1[0] = 'x'")
        arg1[0] = 3
        arg2[0] = 2.0
        res = pow(arg1, arg2)
        assert res[0] == 9.0
        arg1.free()
        arg2.free()

    def test_time(self):
        import _rawffi
        libc = _rawffi.get_libc()
        try:
            time = libc.ptr('time', ['z'], 'l')  # 'z' instead of 'P' just for test
        except AttributeError:
            # Since msvcr80, this function is named differently
            time = libc.ptr('_time32', ['z'], 'l')
        arg = _rawffi.Array('P')(1)
        arg[0] = 0
        res = time(arg)
        assert res[0] != 0
        arg.free()

    def test_gettimeofday(self):
        if self.iswin32:
            skip("No gettimeofday on win32")
        import _rawffi
        struct_type = _rawffi.Structure([('tv_sec', 'l'), ('tv_usec', 'l')])
        structure = struct_type()
        libc = _rawffi.get_libc()
        gettimeofday = libc.ptr('gettimeofday', ['P', 'P'], 'i')

        arg1 = structure.byptr()
        arg2 = _rawffi.Array('P')(1)
        res = gettimeofday(arg1, arg2)
        assert res[0] == 0

        struct2 = struct_type()
        arg1[0] = struct2
        res = gettimeofday(arg1, arg2)
        assert res[0] == 0

        assert structure.tv_usec != struct2.tv_usec
        assert (structure.tv_sec == struct2.tv_sec) or (structure.tv_sec == struct2.tv_sec - 1)
        raises(AttributeError, "structure.xxx")
        structure.free()
        struct2.free()
        arg1.free()
        arg2.free()

    def test_structreturn(self):
        import _rawffi
        X = _rawffi.Structure([('x', 'l')])
        x = X()
        x.x = 121
        Tm = _rawffi.Structure([('tm_sec', 'i'),
                                ('tm_min', 'i'),
                                ('tm_hour', 'i'),
                                ("tm_mday", 'i'),
                                ("tm_mon", 'i'),
                                ("tm_year", 'i'),
                                ("tm_wday", 'i'),
                                ("tm_yday", 'i'),
                                ("tm_isdst", 'i')])
        libc = _rawffi.get_libc()
        try:
            gmtime = libc.ptr('gmtime', ['P'], 'P')
        except AttributeError:
            # Since msvcr80, this function is named differently
            gmtime = libc.ptr('_gmtime32', ['P'], 'P')

        arg = x.byptr()
        res = gmtime(arg)
        t = Tm.fromaddress(res[0])
        arg.free()
        assert t.tm_year == 70
        assert t.tm_sec == 1
        assert t.tm_min == 2      
        x.free()

    def test_nested_structures(self):
        import _rawffi
        lib = _rawffi.CDLL(self.lib_name)
        inner = lib.ptr("inner_struct_elem", ['P'], 'c')
        X = _rawffi.Structure([('x1', 'i'), ('x2', 'h'), ('x3', 'c'), ('next', 'P')])
        next = X()
        next.next = 0
        next.x3 = b'x'
        x = X()
        x.next = next
        x.x1 = 1
        x.x2 = 2
        x.x3 = b'x'
        assert X.fromaddress(x.next).x3 == b'x'
        x.free()
        next.free()
        create_double_struct = lib.ptr("create_double_struct", [], 'P')
        res = create_double_struct()
        x = X.fromaddress(res[0])
        assert X.fromaddress(x.next).x2 == 3
        free_double_struct = lib.ptr("free_double_struct", ['P'], None)
        free_double_struct(res)

    def test_structure_bitfields(self):
        import _rawffi
        X = _rawffi.Structure([('A', 'I', 1),
                               ('B', 'I', 2),
                               ('C', 'i', 2)])
        x = X()
        x.A = 0xf
        x.B = 0xf
        x.C = 0xf
        assert x.A == 1
        assert x.B == 3
        assert x.C == -1
        x.free()

        Y = _rawffi.Structure([('a', 'i', 1),
                               ('b', 'i', 30),
                               ('c', 'i', 1)])
        y = Y()
        y.a, y.b, y.c = -1, -7, 0
        assert (y.a, y.b, y.c) == (-1, -7, 0)
        y.free()

    def test_invalid_bitfields(self):
        import _rawffi
        raises(TypeError, _rawffi.Structure, [('A', 'c', 1)])
        raises(ValueError, _rawffi.Structure, [('A', 'I', 129)])
        raises(ValueError, _rawffi.Structure, [('A', 'I', -1)])
        raises(ValueError, _rawffi.Structure, [('A', 'I', 0)])

    def test_packed_structure(self):
        import _rawffi
        Y = _rawffi.Structure([('a', 'c'),
                               ('b', 'i')], pack=1)
        assert Y.size == 5

    def test_array(self):
        import _rawffi
        lib = _rawffi.CDLL(self.lib_name)
        A = _rawffi.Array('i')
        get_array_elem = lib.ptr('get_array_elem', ['P', 'i'], 'i')
        a = A(10)
        a[8] = 3
        a[7] = 1
        a[6] = 2
        arg1 = a.byptr()
        arg2 = A(1)
        for i, expected in enumerate([0, 0, 0, 0, 0, 0, 2, 1, 3, 0]):
            arg2[0] = i
            res = get_array_elem(arg1, arg2)
            assert res[0] == expected
        arg1.free()
        arg2.free()
        assert a[3] == 0
        a.free()

    def test_array_of_structure(self):
        import _rawffi
        lib = _rawffi.CDLL(self.lib_name)
        A = _rawffi.Array('P')
        X = _rawffi.Structure([('x1', 'i'), ('x2', 'h'), ('x3', 'c'), ('next', 'P')])
        x = X()
        x.x2 = 3
        a = A(3)
        a[1] = x
        get_array_elem_s = lib.ptr('get_array_elem_s', ['P', 'i'], 'P')
        arg1 = a.byptr()
        arg2 = _rawffi.Array('i')(1)
        res = get_array_elem_s(arg1, arg2)
        assert res[0] == 0
        arg2[0] = 1
        res = get_array_elem_s(arg1, arg2)
        assert X.fromaddress(res[0]).x2 == 3
        assert res[0] == x.buffer
        arg1.free()
        arg2.free()
        x.free()
        a.free()

    def test_bad_parameters(self):
        import _rawffi
        lib = _rawffi.CDLL(self.lib_name)
        nothing = lib.ptr('nothing', [], None)
        assert nothing() is None
        raises(AttributeError, "lib.ptr('get_charx', [], None)")
        raises(ValueError, "lib.ptr('get_char', ['xx'], None)")
        raises(ValueError, "lib.ptr('get_char', ['x'], None)")
        raises(ValueError, "lib.ptr('get_char', [], 'x')")
        raises(ValueError, "_rawffi.Structure(['x1', 'xx'])")
        raises(ValueError, _rawffi.Structure, [('x1', 'xx')])
        raises(TypeError, _rawffi.Structure, [(u'\xe9', 'l')])
        raises(ValueError, "_rawffi.Array('xx')")

    def test_longs_ulongs(self):
        py3k_skip('fails on 32bit')
        import _rawffi
        lib = _rawffi.CDLL(self.lib_name)
        some_huge_value = lib.ptr('some_huge_value', [], 'q')
        res = some_huge_value()
        assert res[0] == 1<<42
        some_huge_uvalue = lib.ptr('some_huge_uvalue', [], 'Q')
        res = some_huge_uvalue()
        assert res[0] == 1<<42
        pass_ll = lib.ptr('pass_ll', ['q'], 'q')
        arg1 = _rawffi.Array('q')(1)
        arg1[0] = 1<<42
        res = pass_ll(arg1)
        assert res[0] == 1<<42
        arg1.free()
    
    def test_callback(self):
        import _rawffi
        import struct
        libc = _rawffi.get_libc()
        ll_to_sort = _rawffi.Array('i')(4)
        for i in range(4):
            ll_to_sort[i] = 4-i
        qsort = libc.ptr('qsort', ['P', 'l', 'l', 'P'], None)
        bogus_args = []
        def compare(a, b):
            a1 = _rawffi.Array('i').fromaddress(_rawffi.Array('P').fromaddress(a, 1)[0], 1)
            a2 = _rawffi.Array('i').fromaddress(_rawffi.Array('P').fromaddress(b, 1)[0], 1)
            print("comparing", a1[0], "with", a2[0])
            if a1[0] not in [1,2,3,4] or a2[0] not in [1,2,3,4]:
                bogus_args.append((a1[0], a2[0]))
            if a1[0] > a2[0]:
                return 1
            return -1
        a1 = ll_to_sort.byptr()
        a2 = _rawffi.Array('l')(1)
        a2[0] = len(ll_to_sort)
        a3 = _rawffi.Array('l')(1)
        a3[0] = struct.calcsize('i')
        cb = _rawffi.CallbackPtr(compare, ['P', 'P'], 'i')
        a4 = cb.byptr()
        qsort(a1, a2, a3, a4)
        res = [ll_to_sort[i] for i in range(len(ll_to_sort))]
        assert res == [1,2,3,4]
        assert not bogus_args
        a1.free()
        a2.free()
        a3.free()
        a4.free()
        ll_to_sort.free()
        cb.free()

    def test_another_callback(self):
        py3k_skip('fails on 32bit')
        import _rawffi
        lib = _rawffi.CDLL(self.lib_name)
        runcallback = lib.ptr('runcallback', ['P'], 'q')
        def callback():
            return 1<<42

        cb = _rawffi.CallbackPtr(callback, [], 'q')
        a1 = cb.byptr()
        res = runcallback(a1)
        assert res[0] == 1<<42
        a1.free()
        cb.free()

    def test_void_returning_callback(self):
        import _rawffi
        lib = _rawffi.CDLL(self.lib_name)
        runcallback = lib.ptr('runcallback', ['P'], None)
        called = []
        def callback():
            called.append(True)

        cb = _rawffi.CallbackPtr(callback, [], None)
        a1 = cb.byptr()
        res = runcallback(a1)
        assert res is None
        assert called == [True]
        a1.free()
        cb.free()

    def test_raising_callback(self):
        import _rawffi, sys
        from io import StringIO
        lib = _rawffi.CDLL(self.lib_name)
        err = StringIO()
        orig = sys.stderr
        sys.stderr = err
        try:
            runcallback = lib.ptr('runcallback', ['P'], 'q')
            def callback():
                1/0

            cb = _rawffi.CallbackPtr(callback, [], 'q')
            a1 = cb.byptr()
            res = runcallback(a1)
            a1.free()
            cb.free()
            val = err.getvalue()
            assert 'ZeroDivisionError' in val
            assert 'callback' in val
            assert res[0] == 0
        finally:
            sys.stderr = orig


    def test_setattr_struct(self):
        import _rawffi
        X = _rawffi.Structure([('value1', 'i'), ('value2', 'i')])
        x = X()
        x.value1 = 1
        x.value2 = 2
        assert x.value1 == 1
        assert x.value2 == 2
        x.value1 = 3
        assert x.value1 == 3
        raises(AttributeError, "x.foo")
        raises(AttributeError, "x.foo = 1")
        x.free()

    def test_sizes_and_alignments(self):
        import _rawffi
        for k, (s, a) in self.sizes_and_alignments.iteritems():
            assert _rawffi.sizeof(k) == s
            assert _rawffi.alignment(k) == a

    def test_array_addressof(self):
        import _rawffi
        lib = _rawffi.CDLL(self.lib_name)
        alloc = lib.ptr('allocate_array', [], 'P')
        A = _rawffi.Array('i')
        res = alloc()
        a = A.fromaddress(res[0], 1)
        assert a[0] == 3
        assert A.fromaddress(a.buffer, 1)[0] == 3

    def test_shape(self):
        import _rawffi
        A = _rawffi.Array('i')
        a = A(1)
        assert a.shape is A
        a.free()
        S = _rawffi.Structure([('v1', 'i')])
        s = S()
        s.v1 = 3
        assert s.shape is S
        s.free()

    def test_negative_pointers(self):
        import _rawffi
        A = _rawffi.Array('P')
        a = A(1)
        a[0] = -1234
        a.free()

    def test_long_with_fromaddress(self):
        import _rawffi
        addr = -1
        raises(ValueError, _rawffi.Array('u').fromaddress, addr, 100)

    def test_passing_raw_pointers(self):
        import _rawffi
        lib = _rawffi.CDLL(self.lib_name)
        A = _rawffi.Array('i')
        get_array_elem = lib.ptr('get_array_elem', ['P', 'i'], 'i')
        a = A(1)
        a[0] = 3
        arg1 = _rawffi.Array('P')(1)
        arg1[0] = a.buffer
        arg2 = _rawffi.Array('i')(1)
        res = get_array_elem(arg1, arg2)
        assert res[0] == 3
        arg1.free()
        arg2.free()
        a.free()

    def test_repr(self):
        import _rawffi, struct
        isize = struct.calcsize("i")
        lsize = struct.calcsize("l")
        assert (repr(_rawffi.Array('i')) ==
                "<_rawffi.Array 'i' (%d, %d)>" % (isize, isize))

        # fragile
        S = _rawffi.Structure([('x', 'c'), ('y', 'l')])
        assert (repr(_rawffi.Array((S, 2))) ==
                "<_rawffi.Array '\0' (%d, %d)>" % (4*lsize, lsize))

        assert (repr(_rawffi.Structure([('x', 'i'), ('yz', 'i')])) ==
                "<_rawffi.Structure 'x' 'yz' (%d, %d)>" % (2*isize, isize))

        s = _rawffi.Structure([('x', 'i'), ('yz', 'i')])()
        assert repr(s) == "<_rawffi struct %x>" % (s.buffer,)
        s.free()
        a = _rawffi.Array('i')(5)
        assert repr(a) == "<_rawffi array %x of length %d>" % (a.buffer,
                                                               len(a))
        a.free()

    def test_wide_char(self):
        import _rawffi, sys
        A = _rawffi.Array('u')
        a = A(3)
        a[0] = 'x'
        a[1] = 'y'
        a[2] = 'z'
        assert a[0] == 'x'
        b = _rawffi.Array('c').fromaddress(a.buffer, 38)
        if sys.maxunicode > 65535:
            # UCS4 build
            assert b[0] == b'x'
            assert b[1] == b'\x00'
            assert b[2] == b'\x00'
            assert b[3] == b'\x00'
            assert b[4] == b'y'
        else:
            # UCS2 build
            assert b[0] == b'x'
            assert b[1] == b'\x00'
            assert b[2] == b'y'
        a.free()

    def test_truncate(self):
        py3k_skip('int vs long')
        import _rawffi, struct
        a = _rawffi.Array('b')(1)
        a[0] = -5
        assert a[0] == -5
        a[0] = 123
        assert a[0] == 123
        a[0] = 0x97817182ab128111111111111171817d042
        assert a[0] == 0x42
        a[0] = 255
        assert a[0] == -1
        a[0] = -2
        assert a[0] == -2
        a[0] = -255
        assert a[0] == 1
        a.free()

        a = _rawffi.Array('B')(1)
        a[0] = 123
        assert a[0] == 123
        a[0] = 0x18329b1718b97d89b7198db817d042
        assert a[0] == 0x42
        a[0] = 255
        assert a[0] == 255
        a[0] = -2
        assert a[0] == 254
        a[0] = -255
        assert a[0] == 1
        a.free()

        a = _rawffi.Array('h')(1)
        a[0] = 123
        assert a[0] == 123
        a[0] = 0x9112cbc91bd91db19aaaaaaaaaaaaaa8170d42
        assert a[0] == 0x0d42
        a[0] = 65535
        assert a[0] == -1
        a[0] = -2
        assert a[0] == -2
        a[0] = -65535
        assert a[0] == 1
        a.free()

        a = _rawffi.Array('H')(1)
        a[0] = 123
        assert a[0] == 123
        a[0] = 0xeeeeeeeeeeeeeeeeeeeeeeeeeeeee817d042
        assert a[0] == 0xd042
        a[0] = -2
        assert a[0] == 65534
        a.free()

        maxptr = (256 ** struct.calcsize("P")) - 1
        a = _rawffi.Array('P')(1)
        a[0] = 123
        assert a[0] == 123
        a[0] = 0xeeeeeeeeeeeeeeeeeeeeeeeeeeeee817d042
        assert a[0] == 0xeeeeeeeeeeeeeeeeeeeeeeeeeeeee817d042 & maxptr
        a[0] = -2
        assert a[0] == maxptr - 1
        a.free()

    def test_getaddressindll(self):
        import _rawffi
        lib = _rawffi.CDLL(self.lib_name)
        def getprimitive(typecode, name):
            addr = lib.getaddressindll(name)
            return _rawffi.Array(typecode).fromaddress(addr, 1)
        a = getprimitive("l", "static_int")
        assert a[0] == 42
        a[0] = 43
        assert a[0] == 43
        a = getprimitive("d", "static_double")
        assert a[0] == 42.42
        a[0] = 43.43
        assert a[0] == 43.43
        a = getprimitive("g", "static_longdouble")
        assert a[0] == 42.42
        a[0] = 43.43
        assert a[0] == 43.43
        raises(ValueError, getprimitive, 'z', 'ddddddd')
        raises(ValueError, getprimitive, 'zzz', 'static_int')

    def test_segfault_exception(self):
        import _rawffi
        S = _rawffi.Structure([('x', 'i')])
        s = S()
        s.x = 3
        s.free()
        raises(_rawffi.SegfaultException, s.__getattr__, 'x')
        raises(_rawffi.SegfaultException, s.__setattr__, 'x', 3)
        A = _rawffi.Array('c')
        a = A(13)
        a.free()
        raises(_rawffi.SegfaultException, a.__getitem__, 3)
        raises(_rawffi.SegfaultException, a.__setitem__, 3, 3)

    def test_stackcheck(self):
        if self.platform != "msvc":
            skip("win32 msvc specific")

        # Even if the call corresponds to the specified signature,
        # the STDCALL calling convention may detect some errors
        import _rawffi
        lib = _rawffi.CDLL('kernel32')

        f = lib.ptr('SetLastError', [], 'i')
        try:
            f()
        except ValueError as e:
            assert "Procedure called with not enough arguments" in e.message
        else:
            assert 0, "Did not raise"

        f = lib.ptr('GetLastError', ['i'], None,
                    flags=_rawffi.FUNCFLAG_STDCALL)
        arg = _rawffi.Array('i')(1)
        arg[0] = 1
        try:
            f(arg)
        except ValueError as e:
            assert "Procedure called with too many arguments" in e.message
        else:
            assert 0, "Did not raise"
        arg.free()

    def test_struct_byvalue(self):
        import _rawffi, sys
        X_Y = _rawffi.Structure([('x', 'l'), ('y', 'l')])
        x_y = X_Y()
        lib = _rawffi.CDLL(self.lib_name)
        print("getting...")
        sum_x_y = lib.ptr('sum_x_y', [(X_Y, 1)], 'l')
        x_y.x = 200
        x_y.y = 220
        print("calling...")
        res = sum_x_y(x_y)
        print("done")
        assert res[0] == 420
        x_y.free()

    def test_callback_struct_byvalue(self):
        import _rawffi, sys
        X_Y = _rawffi.Structure([('x', 'l'), ('y', 'l')])
        lib = _rawffi.CDLL(self.lib_name)
        op_x_y = lib.ptr('op_x_y', [(X_Y, 1), 'P'], 'l')

        def callback(x_y):
            return x_y.x + x_y.y
        cb = _rawffi.CallbackPtr(callback, [(X_Y, 1)], 'l')

        x_y = X_Y()
        x_y.x = 200
        x_y.y = 220

        a1 = cb.byptr()
        res = op_x_y(x_y, a1)
        a1.free()
        x_y.free()
        cb.free()

        assert res[0] == 420

    def test_ret_struct(self):
        import _rawffi
        S2H = _rawffi.Structure([('x', 'h'), ('y', 'h')])
        s2h = S2H()
        lib = _rawffi.CDLL(self.lib_name)
        give = lib.ptr('give', ['h', 'h'], (S2H, 1))
        a1 = _rawffi.Array('h')(1)
        a2 = _rawffi.Array('h')(1)
        a1[0] = 13
        a2[0] = 17
        res = give(a1, a2)
        assert isinstance(res, _rawffi.StructureInstanceAutoFree)
        assert res.shape is S2H
        assert res.x == 13
        assert res.y == 17
        a1.free()
        a2.free()

        s2h.x = 7
        s2h.y = 11
        perturb = lib.ptr('perturb', [(S2H, 1)], (S2H, 1))
        res = perturb(s2h)
        assert isinstance(res, _rawffi.StructureInstanceAutoFree)
        assert res.shape is S2H
        assert res.x == 14
        assert res.y == 33
        assert s2h.x == 7
        assert s2h.y == 11
        
        s2h.free()

    def test_ret_struct_containing_array(self):
        import _rawffi
        AoI = _rawffi.Array('i')
        S2A = _rawffi.Structure([('bah', (AoI, 2))])
        lib = _rawffi.CDLL(self.lib_name)
        get_s2a = lib.ptr('get_s2a', [], (S2A, 1))
        check_s2a = lib.ptr('check_s2a', [(S2A, 1)], 'i')

        res = get_s2a()
        assert isinstance(res, _rawffi.StructureInstanceAutoFree)
        assert res.shape is S2A
        ok = check_s2a(res)
        assert ok[0] == 1

    def test_buffer(self):
        import _rawffi
        S = _rawffi.Structure((40, 1))
        s = S(autofree=True)
        b = memoryview(s)
        assert len(b) == 40
        b[4] = b'X'
        b[:3] = b'ABC'
        assert b[:6] == b'ABC\x00X\x00'

        A = _rawffi.Array('c')
        a = A(10, autofree=True)
        a[3] = b'x'
        b = memoryview(a)
        assert len(b) == 10
        assert b[3] == b'x'
        b[6] = b'y'
        assert a[6] == b'y'
        b[3:5] = b'zt'
        assert a[3] == b'z'
        assert a[4] == b't'

    def test_union(self):
        import _rawffi
        longsize = _rawffi.sizeof('l')
        S = _rawffi.Structure([('x', 'h'), ('y', 'l')], union=True)
        s = S(autofree=False)
        s.x = 12345
        lib = _rawffi.CDLL(self.lib_name)
        f = lib.ptr('ret_un_func', [(S, 1)], (S, 1))
        ret = f(s)
        assert ret.y == 1234500, "ret.y == %d" % (ret.y,)
        s.free()

    def test_ffi_type(self):
        import _rawffi
        EMPTY = _rawffi.Structure([])
        S2E = _rawffi.Structure([('bah', (EMPTY, 1))])
        S2E.get_ffi_type()     # does not hang

class AppTestAutoFree:
    spaceconfig = dict(usemodules=['_rawffi', 'struct'])
    
    def setup_class(cls):
        cls.w_sizes_and_alignments = cls.space.wrap(dict(
            [(k, (v.c_size, v.c_alignment)) for k,v in TYPEMAP.iteritems()]))
        Tracker.DO_TRACING = True

    def test_structure_autofree(self):
        import gc, _rawffi
        gc.collect()
        gc.collect()
        S = _rawffi.Structure([('x', 'i')])
        oldnum = _rawffi._num_of_allocated_objects()
        s = S(autofree=True)
        s.x = 3
        s = None
        gc.collect()
        assert oldnum == _rawffi._num_of_allocated_objects()

    def test_array_autofree(self):
        py3k_skip('bytes vs unicode')
        import gc, _rawffi
        gc.collect()
        oldnum = _rawffi._num_of_allocated_objects()

        A = _rawffi.Array('c')
        a = A(6, b'xxyxx\x00', autofree=True)
        assert _rawffi.charp2string(a.buffer) == 'xxyxx'
        a = None
        gc.collect()
        assert oldnum == _rawffi._num_of_allocated_objects()

    def teardown_class(cls):
        Tracker.DO_TRACING = False<|MERGE_RESOLUTION|>--- conflicted
+++ resolved
@@ -198,11 +198,6 @@
     def setup_class(cls):
         space = cls.space
         from pypy.rlib.clibffi import get_libc_name
-<<<<<<< HEAD
-        space = gettestobjspace(usemodules=('_rawffi', 'struct', 'itertools'))
-        cls.space = space
-=======
->>>>>>> 262022df
         cls.w_lib_name = space.wrap(cls.prepare_c_example())
         cls.w_libc_name = space.wrap(get_libc_name())
         if sys.platform == 'win32':
