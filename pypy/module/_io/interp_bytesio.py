--- conflicted
+++ resolved
@@ -16,12 +16,9 @@
 
     def __init__(self, w_bytesio):
         self.w_bytesio = w_bytesio
-<<<<<<< HEAD
+        self.readonly = False
         self.format = 'B'
         self.itemsize = 1
-=======
-        self.readonly = False
->>>>>>> 0ba00ce9
 
     def getlength(self):
         return int(self.w_bytesio.getsize())
