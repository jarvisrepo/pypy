from pypy.interpreter.error import OperationError, oefmt
from pypy.interpreter.typedef import (
    TypeDef, generic_new_descr, GetSetProperty)
from pypy.interpreter.gateway import interp2app, unwrap_spec
from rpython.rlib.buffer import Buffer
from rpython.rlib.rStringIO import RStringIO
from rpython.rlib.rarithmetic import r_longlong
from pypy.module._io.interp_bufferedio import W_BufferedIOBase
from pypy.module._io.interp_iobase import convert_size
from pypy.objspace.std.memoryobject import W_MemoryView
import sys


class BytesIOBuffer(Buffer):
    _immutable_ = True

    def __init__(self, w_bytesio):
        self.w_bytesio = w_bytesio
        self.readonly = False

    def getlength(self):
        return int(self.w_bytesio.getsize())

    def as_str(self):
        return self.w_bytesio.getvalue()

    def getitem(self, index):
        # XXX: move this & setitem into rStringIO or some kind of
        # rStringIOBufferView
        w_bytesio = self.w_bytesio
        tell = w_bytesio.tell()
        try:
            w_bytesio.seek(index)
            item = w_bytesio.read(1)
            # cast to char
            assert len(item) == 1
            return item[0]
        finally:
            w_bytesio.seek(tell)

    def setitem(self, index, char):
        w_bytesio = self.w_bytesio
        tell = w_bytesio.tell()
        try:
            w_bytesio.seek(index)
            w_bytesio.write(char)
        finally:
            w_bytesio.seek(tell)


class W_BytesIO(RStringIO, W_BufferedIOBase):
    def __init__(self, space):
        W_BufferedIOBase.__init__(self, space, add_to_autoflusher=False)
        self.init()

    def descr_new(space, w_subtype, __args__):
        self = space.allocate_instance(W_BytesIO, w_subtype)
        W_BytesIO.__init__(self, space)
        return space.wrap(self)

    def descr_init(self, space, w_initial_bytes=None):
        self.init()
        if not space.is_none(w_initial_bytes):
            self.write_w(space, w_initial_bytes)
            self.seek(0)

    def _check_closed(self, space, message=None):
        if self.is_closed():
            if message is None:
                message = "I/O operation on closed file"
            raise OperationError(space.w_ValueError, space.wrap(message))

    def read_w(self, space, w_size=None):
        self._check_closed(space)
        size = convert_size(space, w_size)
        return space.wrapbytes(self.read(size))

    def readline_w(self, space, w_limit=None):
        self._check_closed(space)
        limit = convert_size(space, w_limit)
        return space.wrapbytes(self.readline(limit))

    def read1_w(self, space, w_size):
        return self.read_w(space, w_size)

    def readinto_w(self, space, w_buffer):
        self._check_closed(space)
        rwbuffer = space.getarg_w('w*', w_buffer)
        size = rwbuffer.getlength()

        output = self.read(size)
        rwbuffer.setslice(0, output)
        return space.wrap(len(output))

    def write_w(self, space, w_data):
        self._check_closed(space)
        buf = space.buffer_w(w_data, space.BUF_CONTIG_RO).as_str()
        length = len(buf)
        if length <= 0:
            return space.wrap(0)
        self.write(buf)
        return space.wrap(length)

    def truncate_w(self, space, w_size=None):
        self._check_closed(space)

        pos = self.tell()
        if space.is_none(w_size):
            size = pos
        else:
            size = space.r_longlong_w(w_size)

        if size < 0:
            raise OperationError(space.w_ValueError, space.wrap(
                "negative size value"))

        self.truncate(size)
        if size == pos:
            self.seek(0, 2)
        else:
            self.seek(pos)
        return space.wrap(size)

    def getbuffer_w(self, space):
        return space.wrap(W_MemoryView(BytesIOBuffer(self)))

    def getvalue_w(self, space):
        self._check_closed(space)
        return space.wrapbytes(self.getvalue())

    def tell_w(self, space):
        self._check_closed(space)
        return space.wrap(self.tell())

    @unwrap_spec(pos=r_longlong, whence=int)
    def seek_w(self, space, pos, whence=0):
        self._check_closed(space)

        if whence == 0:
            if pos < 0:
                raise OperationError(space.w_ValueError, space.wrap(
                    "negative seek value"))
        elif whence == 1:
            if pos > sys.maxint - self.tell():
                raise OperationError(space.w_OverflowError, space.wrap(
                    "new position too large"))
        elif whence == 2:
            if pos > sys.maxint - self.getsize():
                raise OperationError(space.w_OverflowError, space.wrap(
                    "new position too large"))
        else:
            raise oefmt(space.w_ValueError,
                        "whence must be between 0 and 2, not %d", whence)

        self.seek(pos, whence)
        return space.wrap(self.tell())

    def readable_w(self, space):
        self._check_closed(space)
        return space.w_True

    def writable_w(self, space):
        self._check_closed(space)
        return space.w_True

    def seekable_w(self, space):
        self._check_closed(space)
        return space.w_True

    def close_w(self, space):
        self.close()

    def closed_get_w(self, space):
        return space.wrap(self.is_closed())

    def getstate_w(self, space):
        self._check_closed(space)
        return space.newtuple([
            space.wrapbytes(self.getvalue()),
            space.wrap(self.tell()),
            self.getdict(space)])

    def setstate_w(self, space, w_state):
        self._check_closed(space)

        if space.len_w(w_state) != 3:
            raise oefmt(space.w_TypeError,
                        "%T.__setstate__ argument should be 3-tuple, got %T",
                        self, w_state)
        w_content, w_pos, w_dict = space.unpackiterable(w_state, 3)
        self.truncate(0)
        self.write_w(space, w_content)
        pos = space.int_w(w_pos)
        if pos < 0:
            raise OperationError(space.w_ValueError, space.wrap(
                "position value cannot be negative"))
        self.seek(pos)
        if not space.is_w(w_dict, space.w_None):
            space.call_method(self.getdict(space), "update", w_dict)

W_BytesIO.typedef = TypeDef(
<<<<<<< HEAD
    'BytesIO', W_BufferedIOBase.typedef,
    __module__ = "_io",
    __new__  = interp2app(W_BytesIO.descr_new.im_func),
=======
    '_io.BytesIO', W_BufferedIOBase.typedef,
    __new__ = generic_new_descr(W_BytesIO),
>>>>>>> 41397416
    __init__  = interp2app(W_BytesIO.descr_init),

    read = interp2app(W_BytesIO.read_w),
    read1 = interp2app(W_BytesIO.read1_w),
    readline = interp2app(W_BytesIO.readline_w),
    readinto = interp2app(W_BytesIO.readinto_w),
    write = interp2app(W_BytesIO.write_w),
    truncate = interp2app(W_BytesIO.truncate_w),
    getbuffer = interp2app(W_BytesIO.getbuffer_w),
    getvalue = interp2app(W_BytesIO.getvalue_w),
    seek = interp2app(W_BytesIO.seek_w),
    tell = interp2app(W_BytesIO.tell_w),
    readable = interp2app(W_BytesIO.readable_w),
    writable = interp2app(W_BytesIO.writable_w),
    seekable = interp2app(W_BytesIO.seekable_w),
    close = interp2app(W_BytesIO.close_w),
    closed = GetSetProperty(W_BytesIO.closed_get_w),
    __getstate__ = interp2app(W_BytesIO.getstate_w),
    __setstate__ = interp2app(W_BytesIO.setstate_w),
    )<|MERGE_RESOLUTION|>--- conflicted
+++ resolved
@@ -199,14 +199,8 @@
             space.call_method(self.getdict(space), "update", w_dict)
 
 W_BytesIO.typedef = TypeDef(
-<<<<<<< HEAD
-    'BytesIO', W_BufferedIOBase.typedef,
-    __module__ = "_io",
+    '_io.BytesIO', W_BufferedIOBase.typedef,
     __new__  = interp2app(W_BytesIO.descr_new.im_func),
-=======
-    '_io.BytesIO', W_BufferedIOBase.typedef,
-    __new__ = generic_new_descr(W_BytesIO),
->>>>>>> 41397416
     __init__  = interp2app(W_BytesIO.descr_init),
 
     read = interp2app(W_BytesIO.read_w),
