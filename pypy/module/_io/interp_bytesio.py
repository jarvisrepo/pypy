from pypy.interpreter.typedef import (
    TypeDef, generic_new_descr, GetSetProperty)
from pypy.interpreter.gateway import interp2app, unwrap_spec
from pypy.interpreter.error import OperationError, operationerrfmt
<<<<<<< HEAD
from pypy.interpreter.buffer import RWBuffer
=======
from rpython.rlib.rStringIO import RStringIO
>>>>>>> 7ca3c59e
from rpython.rlib.rarithmetic import r_longlong
from pypy.module._io.interp_bufferedio import W_BufferedIOBase
from pypy.module._io.interp_iobase import convert_size
import sys


<<<<<<< HEAD
class BytesIOBuffer(RWBuffer):
    def __init__(self, w_bytesio):
        self.w_bytesio = w_bytesio

    def getlength(self):
        return int(self.w_bytesio.string_size)

    def getitem(self, index):
        return self.w_bytesio.buf[index]

    def setitem(self, index, char):
        self.w_bytesio.buf[index] = char


class W_BytesIO(W_BufferedIOBase):
    def __init__(self, space):
        W_BufferedIOBase.__init__(self, space)
        self.buf = []
        self.pos = 0
        self.string_size = 0

    def descr_new(space, w_subtype, __args__):
        self = space.allocate_instance(W_BytesIO, w_subtype)
        W_BytesIO.__init__(self, space)
        return space.wrap(self)

    def descr_init(self, space, w_initial_bytes=None):
        # In case __init__ is called multiple times
        if self.buf:
            self.buf = []
        self.string_size = 0
        self.pos = 0

=======
class W_BytesIO(RStringIO, W_BufferedIOBase):
    def __init__(self, space):
        W_BufferedIOBase.__init__(self, space)
        self.init()

    def descr_init(self, space, w_initial_bytes=None):
        self.init()
>>>>>>> 7ca3c59e
        if not space.is_none(w_initial_bytes):
            self.write_w(space, w_initial_bytes)
            self.seek(0)

    def _check_closed(self, space, message=None):
        if self.is_closed():
            if message is None:
                message = "I/O operation on closed file"
            raise OperationError(space.w_ValueError, space.wrap(message))

    def read_w(self, space, w_size=None):
        self._check_closed(space)
        size = convert_size(space, w_size)
<<<<<<< HEAD

        # adjust invalid sizes
        available = self.string_size - self.pos
        if not 0 <= size <= available:
            size = available
            if size < 0:
                size = 0

        output = buffer2string(self.buf, self.pos, self.pos + size)
        self.pos += size
        return space.wrapbytes(output)
=======
        return space.wrap(self.read(size))
>>>>>>> 7ca3c59e

    def readline_w(self, space, w_limit=None):
        self._check_closed(space)
        limit = convert_size(space, w_limit)
<<<<<<< HEAD

        cur_pos = self.pos
        if limit < 0:
            end_pos = self.string_size
        else:
            end_pos = min(cur_pos + limit, self.string_size)
        while cur_pos != end_pos:
            if self.buf[cur_pos] == '\n':
                cur_pos += 1
                break
            cur_pos += 1

        output = buffer2string(self.buf, self.pos, cur_pos)
        self.pos = cur_pos
        return space.wrapbytes(output)
=======
        return space.wrap(self.readline(limit))
>>>>>>> 7ca3c59e

    def read1_w(self, space, w_size):
        return self.read_w(space, w_size)

    def readinto_w(self, space, w_buffer):
        self._check_closed(space)
        rwbuffer = space.rwbuffer_w(w_buffer)
        size = rwbuffer.getlength()

        output = self.read(size)
        rwbuffer.setslice(0, output)
        return space.wrap(len(output))

    def write_w(self, space, w_data):
        self._check_closed(space)
        if space.isinstance_w(w_data, space.w_unicode):
            raise OperationError(space.w_TypeError, space.wrap(
                "bytes string of buffer expected"))
        buf = space.bufferstr_w(w_data)
        length = len(buf)
        if length <= 0:
            return space.wrap(0)
        self.write(buf)
        return space.wrap(length)

    def truncate_w(self, space, w_size=None):
        self._check_closed(space)

        pos = self.tell()
        if space.is_none(w_size):
            size = pos
        else:
            size = space.r_longlong_w(w_size)

        if size < 0:
            raise OperationError(space.w_ValueError, space.wrap(
                "negative size value"))

        self.truncate(size)
        if size == pos:
            self.seek(0, 2)
        else:
            self.seek(pos)
        return space.wrap(size)

    def getbuffer_w(self, space):
        return space.wrap(BytesIOBuffer(self))

    def getvalue_w(self, space):
        self._check_closed(space)
<<<<<<< HEAD
        return space.wrapbytes(buffer2string(self.buf, 0, self.string_size))
=======
        return space.wrap(self.getvalue())
>>>>>>> 7ca3c59e

    def tell_w(self, space):
        self._check_closed(space)
        return space.wrap(self.tell())

    @unwrap_spec(pos=r_longlong, whence=int)
    def seek_w(self, space, pos, whence=0):
        self._check_closed(space)

        if whence == 0:
            if pos < 0:
                raise OperationError(space.w_ValueError, space.wrap(
                    "negative seek value"))
        elif whence == 1:
            if pos > sys.maxint - self.tell():
                raise OperationError(space.w_OverflowError, space.wrap(
                    "new position too large"))
        elif whence == 2:
            if pos > sys.maxint - self.getsize():
                raise OperationError(space.w_OverflowError, space.wrap(
                    "new position too large"))
        else:
            raise operationerrfmt(space.w_ValueError,
                "whence must be between 0 and 2, not %d", whence)

        self.seek(pos, whence)
        return space.wrap(self.tell())

    def readable_w(self, space):
        return space.w_True

    def writable_w(self, space):
        return space.w_True

    def seekable_w(self, space):
        return space.w_True

    def close_w(self, space):
        self.close()

    def closed_get_w(self, space):
        return space.wrap(self.is_closed())

    def getstate_w(self, space):
        self._check_closed(space)
<<<<<<< HEAD
        w_content = space.wrapbytes(buffer2string(self.buf, 0, self.string_size))
=======
>>>>>>> 7ca3c59e
        return space.newtuple([
            space.wrap(self.getvalue()),
            space.wrap(self.tell()),
            self.getdict(space)])

    def setstate_w(self, space, w_state):
        self._check_closed(space)

        if space.len_w(w_state) != 3:
            raise operationerrfmt(space.w_TypeError,
                "%s.__setstate__ argument should be 3-tuple, got %s",
                space.type(self).getname(space),
                space.type(w_state).getname(space)
            )
        w_content, w_pos, w_dict = space.unpackiterable(w_state, 3)
        self.truncate(0)
        self.write_w(space, w_content)
        pos = space.int_w(w_pos)
        if pos < 0:
            raise OperationError(space.w_ValueError, space.wrap(
                "position value cannot be negative"))
        self.seek(pos)
        if not space.is_w(w_dict, space.w_None):
            space.call_method(self.getdict(space), "update", w_dict)

W_BytesIO.typedef = TypeDef(
    'BytesIO', W_BufferedIOBase.typedef,
    __module__ = "_io",
    __new__  = interp2app(W_BytesIO.descr_new.im_func),
    __init__  = interp2app(W_BytesIO.descr_init),

    read = interp2app(W_BytesIO.read_w),
    read1 = interp2app(W_BytesIO.read1_w),
    readline = interp2app(W_BytesIO.readline_w),
    readinto = interp2app(W_BytesIO.readinto_w),
    write = interp2app(W_BytesIO.write_w),
    truncate = interp2app(W_BytesIO.truncate_w),
    getbuffer = interp2app(W_BytesIO.getbuffer_w),
    getvalue = interp2app(W_BytesIO.getvalue_w),
    seek = interp2app(W_BytesIO.seek_w),
    tell = interp2app(W_BytesIO.tell_w),
    readable = interp2app(W_BytesIO.readable_w),
    writable = interp2app(W_BytesIO.writable_w),
    seekable = interp2app(W_BytesIO.seekable_w),
    close = interp2app(W_BytesIO.close_w),
    closed = GetSetProperty(W_BytesIO.closed_get_w),
    __getstate__ = interp2app(W_BytesIO.getstate_w),
    __setstate__ = interp2app(W_BytesIO.setstate_w),
    )<|MERGE_RESOLUTION|>--- conflicted
+++ resolved
@@ -2,38 +2,52 @@
     TypeDef, generic_new_descr, GetSetProperty)
 from pypy.interpreter.gateway import interp2app, unwrap_spec
 from pypy.interpreter.error import OperationError, operationerrfmt
-<<<<<<< HEAD
 from pypy.interpreter.buffer import RWBuffer
-=======
 from rpython.rlib.rStringIO import RStringIO
->>>>>>> 7ca3c59e
 from rpython.rlib.rarithmetic import r_longlong
 from pypy.module._io.interp_bufferedio import W_BufferedIOBase
 from pypy.module._io.interp_iobase import convert_size
 import sys
 
 
-<<<<<<< HEAD
 class BytesIOBuffer(RWBuffer):
     def __init__(self, w_bytesio):
         self.w_bytesio = w_bytesio
 
     def getlength(self):
-        return int(self.w_bytesio.string_size)
+        return int(self.w_bytesio.getsize())
+
+    def as_str(self):
+        return self.w_bytesio.getvalue()
 
     def getitem(self, index):
-        return self.w_bytesio.buf[index]
+        # XXX: move this & setitem into rStringIO or some kind of
+        # rStringIOBufferView
+        w_bytesio = self.w_bytesio
+        tell = w_bytesio.tell()
+        try:
+            w_bytesio.seek(index)
+            item = w_bytesio.read(1)
+            # cast to char
+            assert len(item) == 1
+            return item[0]
+        finally:
+            w_bytesio.seek(tell)
 
     def setitem(self, index, char):
-        self.w_bytesio.buf[index] = char
-
-
-class W_BytesIO(W_BufferedIOBase):
+        w_bytesio = self.w_bytesio
+        tell = w_bytesio.tell()
+        try:
+            w_bytesio.seek(index)
+            w_bytesio.write(char)
+        finally:
+            w_bytesio.seek(tell)
+
+
+class W_BytesIO(RStringIO, W_BufferedIOBase):
     def __init__(self, space):
         W_BufferedIOBase.__init__(self, space)
-        self.buf = []
-        self.pos = 0
-        self.string_size = 0
+        self.init()
 
     def descr_new(space, w_subtype, __args__):
         self = space.allocate_instance(W_BytesIO, w_subtype)
@@ -41,21 +55,7 @@
         return space.wrap(self)
 
     def descr_init(self, space, w_initial_bytes=None):
-        # In case __init__ is called multiple times
-        if self.buf:
-            self.buf = []
-        self.string_size = 0
-        self.pos = 0
-
-=======
-class W_BytesIO(RStringIO, W_BufferedIOBase):
-    def __init__(self, space):
-        W_BufferedIOBase.__init__(self, space)
         self.init()
-
-    def descr_init(self, space, w_initial_bytes=None):
-        self.init()
->>>>>>> 7ca3c59e
         if not space.is_none(w_initial_bytes):
             self.write_w(space, w_initial_bytes)
             self.seek(0)
@@ -69,44 +69,12 @@
     def read_w(self, space, w_size=None):
         self._check_closed(space)
         size = convert_size(space, w_size)
-<<<<<<< HEAD
-
-        # adjust invalid sizes
-        available = self.string_size - self.pos
-        if not 0 <= size <= available:
-            size = available
-            if size < 0:
-                size = 0
-
-        output = buffer2string(self.buf, self.pos, self.pos + size)
-        self.pos += size
-        return space.wrapbytes(output)
-=======
-        return space.wrap(self.read(size))
->>>>>>> 7ca3c59e
+        return space.wrapbytes(self.read(size))
 
     def readline_w(self, space, w_limit=None):
         self._check_closed(space)
         limit = convert_size(space, w_limit)
-<<<<<<< HEAD
-
-        cur_pos = self.pos
-        if limit < 0:
-            end_pos = self.string_size
-        else:
-            end_pos = min(cur_pos + limit, self.string_size)
-        while cur_pos != end_pos:
-            if self.buf[cur_pos] == '\n':
-                cur_pos += 1
-                break
-            cur_pos += 1
-
-        output = buffer2string(self.buf, self.pos, cur_pos)
-        self.pos = cur_pos
-        return space.wrapbytes(output)
-=======
-        return space.wrap(self.readline(limit))
->>>>>>> 7ca3c59e
+        return space.wrapbytes(self.readline(limit))
 
     def read1_w(self, space, w_size):
         return self.read_w(space, w_size)
@@ -157,11 +125,7 @@
 
     def getvalue_w(self, space):
         self._check_closed(space)
-<<<<<<< HEAD
-        return space.wrapbytes(buffer2string(self.buf, 0, self.string_size))
-=======
-        return space.wrap(self.getvalue())
->>>>>>> 7ca3c59e
+        return space.wrapbytes(self.getvalue())
 
     def tell_w(self, space):
         self._check_closed(space)
@@ -207,12 +171,8 @@
 
     def getstate_w(self, space):
         self._check_closed(space)
-<<<<<<< HEAD
-        w_content = space.wrapbytes(buffer2string(self.buf, 0, self.string_size))
-=======
->>>>>>> 7ca3c59e
         return space.newtuple([
-            space.wrap(self.getvalue()),
+            space.wrapbytes(self.getvalue()),
             space.wrap(self.tell()),
             self.getdict(space)])
 
