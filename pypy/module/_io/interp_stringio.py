--- conflicted
+++ resolved
@@ -36,26 +36,6 @@
         if len(self.data) < newlength:
             self.data.extend([u'\0'] * (newlength - len(self.data)))
 
-<<<<<<< HEAD
-    def read(self, size):
-        start = self.pos
-        available = len(self.data) - start
-        if available <= 0:
-            return ''
-        if size >= 0 and size <= available:
-            end = start + size
-        else:
-            end = len(self.data)
-        assert 0 <= start <= end
-        self.pos = end
-        return ''.join(self.data[start:end])
-
-    def _convert_limit(self, limit):
-        if limit < 0 or limit > len(self.data) - self.pos:
-            limit = len(self.data) - self.pos
-            if limit < 0:  # happens when self.pos > len(self.data)
-                limit = 0
-=======
     def read(self, start, size):
         end = _find_end(start, size, len(self.data))
         return u''.join(self.data[start:end])
@@ -63,20 +43,15 @@
     def _convert_limit(self, limit, start):
         if limit < 0 or limit > len(self.data) - start:
             limit = len(self.data) - start
-        assert limit >= 0
->>>>>>> c8866d44
+            if limit < 0:  # happens when self.pos > len(self.data)
+                limit = 0
         return limit
 
     def readline_universal(self, start, limit):
         # Universal newline search. Find any of \r, \r\n, \n
-<<<<<<< HEAD
-        limit = self._convert_limit(limit)
-        start = self.pos
+        limit = self._convert_limit(limit, start)
         if start >= len(self.data):
             return ''
-=======
-        limit = self._convert_limit(limit, start)
->>>>>>> c8866d44
         end = start + limit
         pos = start
         while pos < end:
@@ -95,16 +70,10 @@
         result = u''.join(self.data[start:pos])
         return result
 
-<<<<<<< HEAD
-    def readline(self, marker, limit):
-        start = self.pos
-        limit = self._convert_limit(limit)
+    def readline(self, marker, start, limit):
+        limit = self._convert_limit(limit, start)
         if start >= len(self.data):
             return ''
-=======
-    def readline(self, marker, start, limit):
-        limit = self._convert_limit(limit, start)
->>>>>>> c8866d44
         end = start + limit
         found = False
         marker = marker.decode('utf-8')
