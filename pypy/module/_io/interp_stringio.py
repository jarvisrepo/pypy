--- conflicted
+++ resolved
@@ -12,12 +12,8 @@
         self.buf = []
         self.pos = 0
 
-<<<<<<< HEAD
-    def descr_init(self, space, w_initvalue=None, w_newline=u"\n"):
-=======
-    @unwrap_spec(w_newline = WrappedDefault("\n"))
+    @unwrap_spec(w_newline = WrappedDefault(u"\n"))
     def descr_init(self, space, w_initvalue=None, w_newline=None):
->>>>>>> 2d0664ed
         # In case __init__ is called multiple times
         self.buf = []
         self.pos = 0
