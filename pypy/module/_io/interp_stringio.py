--- conflicted
+++ resolved
@@ -173,11 +173,7 @@
         if readnl is None:
             w_readnl = space.w_None
         else:
-<<<<<<< HEAD
-            w_readnl = space.str(space.newutf8(readnl, get_utf8_length(readnl)))  # YYY
-=======
-            w_readnl = space.str(space.newutf8(self.readnl, codepoints_in_utf8(self.readnl)))  # YYY
->>>>>>> f0348833
+            w_readnl = space.str(space.newutf8(readnl, codepoints_in_utf8(readnl)))  # YYY
         return space.newtuple([
             w_initialval, w_readnl, space.newint(self.buf.pos), w_dict
         ])
@@ -242,14 +238,9 @@
         if writenl is not None:
             w_decoded = space.call_method(
                 w_decoded, "replace",
-<<<<<<< HEAD
                 space.newtext("\n"),
-                space.newutf8(writenl, get_utf8_length(writenl)),
+                space.newutf8(writenl, codepoints_in_utf8(writenl)),
             )
-=======
-                space.newtext("\n"), space.newutf8(self.writenl,
-                    codepoints_in_utf8(self.writenl)))
->>>>>>> f0348833
         string = space.utf8_w(w_decoded)
         if string:
             self.buf.write(string)
