from errno import EINTR
from pypy.interpreter.baseobjspace import W_Root
from pypy.interpreter.error import OperationError, oefmt
from pypy.interpreter.typedef import (
    TypeDef, GetSetProperty, generic_new_descr, descr_get_dict, descr_set_dict,
    make_weakref_descr)
from pypy.interpreter.gateway import interp2app
from rpython.rlib.rstring import StringBuilder
from rpython.rlib import rweakref, rweaklist


DEFAULT_BUFFER_SIZE = 8192

def convert_size(space, w_size):
    if space.is_none(w_size):
        return -1
    else:
        return space.int_w(w_size)

def trap_eintr(space, error):
    # Return True if an EnvironmentError with errno == EINTR is set
    if not error.match(space, space.w_EnvironmentError):
        return False
    try:
        w_value = error.get_w_value(space)
        w_errno = space.getattr(w_value, space.wrap("errno"))
        return space.eq_w(w_errno, space.wrap(EINTR))
    except OperationError:
        return False

def unsupported(space, message):
    w_exc = space.getattr(space.getbuiltinmodule('_io'),
                          space.wrap('UnsupportedOperation'))
    return OperationError(w_exc, space.wrap(message))

# May be called with any object
def check_readable_w(space, w_obj):
    if not space.is_true(space.call_method(w_obj, 'readable')):
<<<<<<< HEAD
        raise unsupported(space, "File or stream is not readable")
=======
        raise oefmt(space.w_IOError, "file or stream is not readable")
>>>>>>> 021390ad

# May be called with any object
def check_writable_w(space, w_obj):
    if not space.is_true(space.call_method(w_obj, 'writable')):
<<<<<<< HEAD
        raise unsupported(space, "File or stream is not writable")
=======
        raise oefmt(space.w_IOError, "file or stream is not writable")
>>>>>>> 021390ad

# May be called with any object
def check_seekable_w(space, w_obj):
    if not space.is_true(space.call_method(w_obj, 'seekable')):
<<<<<<< HEAD
        raise unsupported(space, "File or stream is not seekable")
=======
        raise oefmt(space.w_IOError, "file or stream is not seekable")

>>>>>>> 021390ad

class W_IOBase(W_Root):
    cffi_fileobj = None    # pypy/module/_cffi_backend

    def __init__(self, space, add_to_autoflusher=True):
        # XXX: IOBase thinks it has to maintain its own internal state in
        # `__IOBase_closed` and call flush() by itself, but it is redundant
        # with whatever behaviour a non-trivial derived class will implement.
        self.space = space
        self.w_dict = space.newdict()
        self.__IOBase_closed = False
        if add_to_autoflusher:
            get_autoflusher(space).add(self)

    def getdict(self, space):
        return self.w_dict

    def _closed(self, space):
        # This gets the derived attribute, which is *not* __IOBase_closed
        # in most cases!
        w_closed = space.findattr(self, space.wrap('closed'))
        if w_closed is not None and space.is_true(w_closed):
            return True
        return False

    def __del__(self):
        self.clear_all_weakrefs()
        self.enqueue_for_destruction(self.space, W_IOBase.destructor,
                                     'internal __del__ of ')

    def destructor(self):
        assert isinstance(self, W_IOBase)
        space = self.space
        w_closed = space.findattr(self, space.wrap('closed'))
        try:
            # If `closed` doesn't exist or can't be evaluated as bool, then
            # the object is probably in an unusable state, so ignore.
            if w_closed is not None and not space.is_true(w_closed):
                try:
                    self._dealloc_warn_w(space, space.wrap(self))
                finally:
                    space.call_method(self, "close")
        except OperationError:
            # Silencing I/O errors is bad, but printing spurious tracebacks is
            # equally as bad, and potentially more frequent (because of
            # shutdown issues).
            pass

    def _CLOSED(self):
        # Use this macro whenever you want to check the internal `closed`
        # status of the IOBase object rather than the virtual `closed`
        # attribute as returned by whatever subclass.
        return self.__IOBase_closed

    def _unsupportedoperation(self, space, message):
        raise unsupported(space, message)

    def _check_closed(self, space, message=None):
        if message is None:
            message = "I/O operation on closed file"
        if self._closed(space):
            raise OperationError(
                space.w_ValueError, space.wrap(message))

    def check_closed_w(self, space):
        self._check_closed(space)

    def closed_get_w(self, space):
        return space.newbool(self.__IOBase_closed)

    def close_w(self, space):
        if self._CLOSED():
            return

        cffifo = self.cffi_fileobj
        self.cffi_fileobj = None
        if cffifo is not None:
            cffifo.close()

        try:
            space.call_method(self, "flush")
        finally:
            self.__IOBase_closed = True

    def _dealloc_warn_w(self, space, w_source):
        """Called when the io is implicitly closed via the deconstructor"""
        pass

    def flush_w(self, space):
        if self._CLOSED():
            raise oefmt(space.w_ValueError, "I/O operation on closed file")

    def seek_w(self, space, w_offset, w_whence=None):
        self._unsupportedoperation(space, "seek")

    def tell_w(self, space):
        return space.call_method(self, "seek", space.wrap(0), space.wrap(1))

    def truncate_w(self, space, w_size=None):
        self._unsupportedoperation(space, "truncate")

    def fileno_w(self, space):
        self._unsupportedoperation(space, "fileno")

    def enter_w(self, space):
        self._check_closed(space)
        return space.wrap(self)

    def exit_w(self, space, __args__):
        space.call_method(self, "close")

    def iter_w(self, space):
        self._check_closed(space)
        return space.wrap(self)

    def next_w(self, space):
        w_line = space.call_method(self, "readline")
        if space.len_w(w_line) == 0:
            raise OperationError(space.w_StopIteration, space.w_None)
        return w_line

    def isatty_w(self, space):
        self._check_closed(space)
        return space.w_False

    def readable_w(self, space):
        return space.w_False

    def writable_w(self, space):
        return space.w_False

    def seekable_w(self, space):
        return space.w_False

    def getstate_w(self, space):
        raise oefmt(space.w_TypeError, "cannot serialize '%T' object", self)

    # ______________________________________________________________

    def readline_w(self, space, w_limit=None):
        # For backwards compatibility, a (slowish) readline().
        limit = convert_size(space, w_limit)

        has_peek = space.findattr(self, space.wrap("peek"))

        builder = StringBuilder()
        size = 0

        while limit < 0 or size < limit:
            nreadahead = 1

            if has_peek:
                try:
                    w_readahead = space.call_method(self, "peek", space.wrap(1))
                except OperationError as e:
                    if trap_eintr(space, e):
                        continue
                    raise
                if not space.isinstance_w(w_readahead, space.w_str):
                    raise oefmt(space.w_IOError,
                                "peek() should have returned a bytes object, "
                                "not '%T'", w_readahead)
                length = space.len_w(w_readahead)
                if length > 0:
                    n = 0
                    buf = space.bytes_w(w_readahead)
                    if limit >= 0:
                        while True:
                            if n >= length or n >= limit:
                                break
                            n += 1
                            if buf[n-1] == '\n':
                                break
                    else:
                        while True:
                            if n >= length:
                                break
                            n += 1
                            if buf[n-1] == '\n':
                                break
                    nreadahead = n

            try:
                w_read = space.call_method(self, "read", space.wrap(nreadahead))
            except OperationError as e:
                if trap_eintr(space, e):
                    continue
                raise
            if not space.isinstance_w(w_read, space.w_str):
                raise oefmt(space.w_IOError,
                            "peek() should have returned a bytes object, not "
                            "'%T'", w_read)
            read = space.bytes_w(w_read)
            if not read:
                break

            size += len(read)
            builder.append(read)

            if read[-1] == '\n':
                break

        return space.wrapbytes(builder.build())

    def readlines_w(self, space, w_hint=None):
        hint = convert_size(space, w_hint)

        if hint <= 0:
            return space.newlist(space.unpackiterable(self))

        lines_w = []
        length = 0
        while True:
            w_line = space.call_method(self, "readline")
            line_length = space.len_w(w_line)
            if line_length == 0: # done
                break

            lines_w.append(w_line)

            length += line_length
            if length > hint:
                break

        return space.newlist(lines_w)

    def writelines_w(self, space, w_lines):
        self._check_closed(space)

        w_iterator = space.iter(w_lines)

        while True:
            try:
                w_line = space.next(w_iterator)
            except OperationError as e:
                if not e.match(space, space.w_StopIteration):
                    raise
                break  # done
            while True:
                try:
                    space.call_method(self, "write", w_line)
                except OperationError as e:
                    if trap_eintr(space, e):
                        continue
                    raise
                else:
                    break

W_IOBase.typedef = TypeDef(
    '_io._IOBase',
    __new__ = generic_new_descr(W_IOBase),
    __enter__ = interp2app(W_IOBase.enter_w),
    __exit__ = interp2app(W_IOBase.exit_w),
    __iter__ = interp2app(W_IOBase.iter_w),
    __next__ = interp2app(W_IOBase.next_w),
    close = interp2app(W_IOBase.close_w),
    flush = interp2app(W_IOBase.flush_w),
    seek = interp2app(W_IOBase.seek_w),
    tell = interp2app(W_IOBase.tell_w),
    truncate = interp2app(W_IOBase.truncate_w),
    fileno = interp2app(W_IOBase.fileno_w),
    isatty = interp2app(W_IOBase.isatty_w),
    readable = interp2app(W_IOBase.readable_w),
    writable = interp2app(W_IOBase.writable_w),
    seekable = interp2app(W_IOBase.seekable_w),

    _checkReadable = interp2app(check_readable_w),
    _checkWritable = interp2app(check_writable_w),
    _checkSeekable = interp2app(check_seekable_w),
    _checkClosed = interp2app(W_IOBase.check_closed_w),
    closed = GetSetProperty(W_IOBase.closed_get_w,
                            doc="True if the file is closed"),
    __dict__ = GetSetProperty(descr_get_dict, descr_set_dict, cls=W_IOBase),
    __weakref__ = make_weakref_descr(W_IOBase),

    readline = interp2app(W_IOBase.readline_w),
    readlines = interp2app(W_IOBase.readlines_w),
    writelines = interp2app(W_IOBase.writelines_w),
)

class W_RawIOBase(W_IOBase):
    # ________________________________________________________________
    # Abstract read methods, based on readinto()

    def read_w(self, space, w_size=None):
        size = convert_size(space, w_size)
        if size < 0:
            return space.call_method(self, "readall")

        w_buffer = space.call_function(space.w_bytearray, w_size)
        w_length = space.call_method(self, "readinto", w_buffer)
        if space.is_w(w_length, space.w_None):
            return w_length
        space.delslice(w_buffer, w_length, space.len(w_buffer))
        return space.call_function(space.w_bytes, w_buffer)

    def readall_w(self, space):
        builder = StringBuilder()
        while True:
            try:
                w_data = space.call_method(self, "read",
                                           space.wrap(DEFAULT_BUFFER_SIZE))
            except OperationError as e:
                if trap_eintr(space, e):
                    continue
                raise
            if space.is_w(w_data, space.w_None):
                if not builder.getlength():
                    return w_data
                break

<<<<<<< HEAD
            if not space.isinstance_w(w_data, space.w_bytes):
                raise OperationError(space.w_TypeError, space.wrap(
                    "read() should return bytes"))
            data = space.bytes_w(w_data)
=======
            if not space.isinstance_w(w_data, space.w_str):
                raise oefmt(space.w_TypeError, "read() should return bytes")
            data = space.str_w(w_data)
>>>>>>> 021390ad
            if not data:
                break
            builder.append(data)
        return space.wrapbytes(builder.build())

W_RawIOBase.typedef = TypeDef(
    '_io._RawIOBase', W_IOBase.typedef,
    __new__ = generic_new_descr(W_RawIOBase),

    read = interp2app(W_RawIOBase.read_w),
    readall = interp2app(W_RawIOBase.readall_w),
)


# ------------------------------------------------------------
# functions to make sure that all streams are flushed on exit
# ------------------------------------------------------------


class AutoFlusher(rweaklist.RWeakListMixin):
    def __init__(self, space):
        self.initialize()

    def add(self, w_iobase):
        if rweakref.has_weakref_support():
            self.add_handle(w_iobase)
        #else:
        #   no support for weakrefs, so ignore and we
        #   will not get autoflushing

    def flush_all(self, space):
        while True:
            handles = self.get_all_handles()
            self.initialize()  # reset the state here
            progress = False
            for wr in handles:
                w_iobase = wr()
                if w_iobase is None:
                    continue
                progress = True
                try:
                    space.call_method(w_iobase, 'flush')
                except OperationError:
                    # Silencing all errors is bad, but getting randomly
                    # interrupted here is equally as bad, and potentially
                    # more frequent (because of shutdown issues).
                    pass
            if not progress:
                break

def get_autoflusher(space):
    return space.fromcache(AutoFlusher)<|MERGE_RESOLUTION|>--- conflicted
+++ resolved
@@ -36,30 +36,17 @@
 # May be called with any object
 def check_readable_w(space, w_obj):
     if not space.is_true(space.call_method(w_obj, 'readable')):
-<<<<<<< HEAD
         raise unsupported(space, "File or stream is not readable")
-=======
-        raise oefmt(space.w_IOError, "file or stream is not readable")
->>>>>>> 021390ad
 
 # May be called with any object
 def check_writable_w(space, w_obj):
     if not space.is_true(space.call_method(w_obj, 'writable')):
-<<<<<<< HEAD
         raise unsupported(space, "File or stream is not writable")
-=======
-        raise oefmt(space.w_IOError, "file or stream is not writable")
->>>>>>> 021390ad
 
 # May be called with any object
 def check_seekable_w(space, w_obj):
     if not space.is_true(space.call_method(w_obj, 'seekable')):
-<<<<<<< HEAD
         raise unsupported(space, "File or stream is not seekable")
-=======
-        raise oefmt(space.w_IOError, "file or stream is not seekable")
-
->>>>>>> 021390ad
 
 class W_IOBase(W_Root):
     cffi_fileobj = None    # pypy/module/_cffi_backend
@@ -371,16 +358,9 @@
                     return w_data
                 break
 
-<<<<<<< HEAD
             if not space.isinstance_w(w_data, space.w_bytes):
-                raise OperationError(space.w_TypeError, space.wrap(
-                    "read() should return bytes"))
+                raise oefmt(space.w_TypeError, "read() should return bytes")
             data = space.bytes_w(w_data)
-=======
-            if not space.isinstance_w(w_data, space.w_str):
-                raise oefmt(space.w_TypeError, "read() should return bytes")
-            data = space.str_w(w_data)
->>>>>>> 021390ad
             if not data:
                 break
             builder.append(data)
