--- conflicted
+++ resolved
@@ -37,13 +37,9 @@
         raise unsupported(space, "File or stream is not seekable")
 
 class W_IOBase(W_Root):
-<<<<<<< HEAD
     cffi_fileobj = None    # pypy/module/_cffi_backend
 
-    def __init__(self, space):
-=======
     def __init__(self, space, add_to_autoflusher=True):
->>>>>>> 989f1ef4
         # XXX: IOBase thinks it has to maintain its own internal state in
         # `__IOBase_closed` and call flush() by itself, but it is redundant
         # with whatever behaviour a non-trivial derived class will implement.
