from pypy.interpreter.baseobjspace import W_Root
from pypy.interpreter.typedef import (
    TypeDef, GetSetProperty, generic_new_descr, descr_get_dict, descr_set_dict,
    make_weakref_descr)
from pypy.interpreter.gateway import interp2app
from pypy.interpreter.error import OperationError, operationerrfmt
from rpython.rlib.rstring import StringBuilder
from rpython.rlib import rweakref


DEFAULT_BUFFER_SIZE = 8192

def convert_size(space, w_size):
    if space.is_none(w_size):
        return -1
    else:
        return space.int_w(w_size)

def unsupported(space, message):
    w_exc = space.getattr(space.getbuiltinmodule('_io'),
                          space.wrap('UnsupportedOperation'))
    return OperationError(w_exc, space.wrap(message))

# May be called with any object
def check_readable_w(space, w_obj):
    if not space.is_true(space.call_method(w_obj, 'readable')):
        raise unsupported(space, "File or stream is not readable")

# May be called with any object
def check_writable_w(space, w_obj):
    if not space.is_true(space.call_method(w_obj, 'writable')):
        raise unsupported(space, "File or stream is not writable")

# May be called with any object
def check_seekable_w(space, w_obj):
    if not space.is_true(space.call_method(w_obj, 'seekable')):
        raise unsupported(space, "File or stream is not seekable")

class W_IOBase(W_Root):
    cffi_fileobj = None    # pypy/module/_cffi_backend

    def __init__(self, space):
        # XXX: IOBase thinks it has to maintain its own internal state in
        # `__IOBase_closed` and call flush() by itself, but it is redundant
        # with whatever behaviour a non-trivial derived class will implement.
        self.space = space
        self.w_dict = space.newdict()
        self.__IOBase_closed = False
        self.streamholder = None # needed by AutoFlusher
        get_autoflusher(space).add(self)

    def getdict(self, space):
        return self.w_dict

    def _closed(self, space):
        # This gets the derived attribute, which is *not* __IOBase_closed
        # in most cases!
        w_closed = space.findattr(self, space.wrap('closed'))
        if w_closed is not None and space.is_true(w_closed):
            return True
        return False

    def __del__(self):
        self.clear_all_weakrefs()
        self.enqueue_for_destruction(self.space, W_IOBase.destructor,
                                     'internal __del__ of ')

    def destructor(self):
        assert isinstance(self, W_IOBase)
        space = self.space
        w_closed = space.findattr(self, space.wrap('closed'))
        try:
            # If `closed` doesn't exist or can't be evaluated as bool, then
            # the object is probably in an unusable state, so ignore.
            if w_closed is not None and not space.is_true(w_closed):
                try:
                    self._dealloc_warn_w(space, space.wrap(self))
                finally:
                    space.call_method(self, "close")
        except OperationError:
            # Silencing I/O errors is bad, but printing spurious tracebacks is
            # equally as bad, and potentially more frequent (because of
            # shutdown issues).
            pass

    def _CLOSED(self):
        # Use this macro whenever you want to check the internal `closed`
        # status of the IOBase object rather than the virtual `closed`
        # attribute as returned by whatever subclass.
        return self.__IOBase_closed

    def _unsupportedoperation(self, space, message):
        raise unsupported(space, message)

    def _check_closed(self, space, message=None):
        if message is None:
            message = "I/O operation on closed file"
        if self._closed(space):
            raise OperationError(
                space.w_ValueError, space.wrap(message))

    def check_closed_w(self, space):
        self._check_closed(space)

    def closed_get_w(self, space):
        return space.newbool(self.__IOBase_closed)

    def close_w(self, space):
        if self._CLOSED():
            return

        cffifo = self.cffi_fileobj
        self.cffi_fileobj = None
        if cffifo is not None:
            cffifo.close()

        try:
            space.call_method(self, "flush")
        finally:
            self.__IOBase_closed = True
            get_autoflusher(space).remove(self)

    def _dealloc_warn_w(self, space, w_source):
        """Called when the io is implicitly closed via the deconstructor"""
        pass

    def flush_w(self, space):
        if self._CLOSED():
            raise OperationError(
                space.w_ValueError,
                space.wrap("I/O operation on closed file"))

    def seek_w(self, space, w_offset, w_whence=None):
        self._unsupportedoperation(space, "seek")

    def tell_w(self, space):
        return space.call_method(self, "seek", space.wrap(0), space.wrap(1))

<<<<<<< HEAD
    def truncate_w(self, space):
=======
    def truncate_w(self, space, w_size=None):
>>>>>>> 063697d7
        self._unsupportedoperation(space, "truncate")

    def fileno_w(self, space):
        self._unsupportedoperation(space, "fileno")

    def enter_w(self, space):
        self._check_closed(space)
        return space.wrap(self)

    def exit_w(self, space, __args__):
        space.call_method(self, "close")

    def iter_w(self, space):
        self._check_closed(space)
        return space.wrap(self)

    def next_w(self, space):
        w_line = space.call_method(self, "readline")
        if space.len_w(w_line) == 0:
            raise OperationError(space.w_StopIteration, space.w_None)
        return w_line

    def isatty_w(self, space):
        self._check_closed(space)
        return space.w_False

    def readable_w(self, space):
        return space.w_False

    def writable_w(self, space):
        return space.w_False

    def seekable_w(self, space):
        return space.w_False

    def getstate_w(self, space):
        raise operationerrfmt(space.w_TypeError,
                              "cannot serialize '%s' object",
                              space.type(self).getname(space))

    # ______________________________________________________________

    def readline_w(self, space, w_limit=None):
        # For backwards compatibility, a (slowish) readline().
        limit = convert_size(space, w_limit)

        has_peek = space.findattr(self, space.wrap("peek"))

        builder = StringBuilder()
        size = 0

        while limit < 0 or size < limit:
            nreadahead = 1

            if has_peek:
                w_readahead = space.call_method(self, "peek", space.wrap(1))
                if not space.isinstance_w(w_readahead, space.w_str):
                    raise operationerrfmt(
                        space.w_IOError,
                        "peek() should have returned a bytes object, "
                        "not '%s'", space.type(w_readahead).getname(space))
                length = space.len_w(w_readahead)
                if length > 0:
                    n = 0
                    buf = space.bytes_w(w_readahead)
                    if limit >= 0:
                        while True:
                            if n >= length or n >= limit:
                                break
                            n += 1
                            if buf[n-1] == '\n':
                                break
                    else:
                        while True:
                            if n >= length:
                                break
                            n += 1
                            if buf[n-1] == '\n':
                                break
                    nreadahead = n

            w_read = space.call_method(self, "read", space.wrap(nreadahead))
            if not space.isinstance_w(w_read, space.w_str):
                raise operationerrfmt(
                    space.w_IOError,
                    "peek() should have returned a bytes object, "
                    "not '%s'", space.type(w_read).getname(space))
            read = space.bytes_w(w_read)
            if not read:
                break

            size += len(read)
            builder.append(read)

            if read[-1] == '\n':
                break

        return space.wrapbytes(builder.build())

    def readlines_w(self, space, w_hint=None):
        hint = convert_size(space, w_hint)

        if hint <= 0:
            return space.newlist(space.unpackiterable(self))

        lines_w = []
        length = 0
        while True:
            w_line = space.call_method(self, "readline")
            line_length = space.len_w(w_line)
            if line_length == 0: # done
                break

            lines_w.append(w_line)

            length += line_length
            if length > hint:
                break

        return space.newlist(lines_w)

    def writelines_w(self, space, w_lines):
        self._check_closed(space)

        w_iterator = space.iter(w_lines)

        while True:
            try:
                w_line = space.next(w_iterator)
            except OperationError, e:
                if not e.match(space, space.w_StopIteration):
                    raise
                break  # done
            space.call_method(self, "write", w_line)

W_IOBase.typedef = TypeDef(
    '_IOBase',
    __module__ = "_io",
    __new__ = generic_new_descr(W_IOBase),
    __enter__ = interp2app(W_IOBase.enter_w),
    __exit__ = interp2app(W_IOBase.exit_w),
    __iter__ = interp2app(W_IOBase.iter_w),
    __next__ = interp2app(W_IOBase.next_w),
    close = interp2app(W_IOBase.close_w),
    flush = interp2app(W_IOBase.flush_w),
    seek = interp2app(W_IOBase.seek_w),
    tell = interp2app(W_IOBase.tell_w),
    truncate = interp2app(W_IOBase.truncate_w),
    fileno = interp2app(W_IOBase.fileno_w),
    isatty = interp2app(W_IOBase.isatty_w),
    readable = interp2app(W_IOBase.readable_w),
    writable = interp2app(W_IOBase.writable_w),
    seekable = interp2app(W_IOBase.seekable_w),

    _checkReadable = interp2app(check_readable_w),
    _checkWritable = interp2app(check_writable_w),
    _checkSeekable = interp2app(check_seekable_w),
    closed = GetSetProperty(W_IOBase.closed_get_w,
                            doc="True if the file is closed"),
    _checkClosed = interp2app(W_IOBase.check_closed_w),
    __dict__ = GetSetProperty(descr_get_dict, descr_set_dict, cls=W_IOBase),
    __weakref__ = make_weakref_descr(W_IOBase),

    readline = interp2app(W_IOBase.readline_w),
    readlines = interp2app(W_IOBase.readlines_w),
    writelines = interp2app(W_IOBase.writelines_w),
)

class W_RawIOBase(W_IOBase):
    # ________________________________________________________________
    # Abstract read methods, based on readinto()

    def read_w(self, space, w_size=None):
        size = convert_size(space, w_size)
        if size < 0:
            return space.call_method(self, "readall")

        w_buffer = space.call_function(space.w_bytearray, w_size)
        w_length = space.call_method(self, "readinto", w_buffer)
        if space.is_w(w_length, space.w_None):
            return w_length
        space.delslice(w_buffer, w_length, space.len(w_buffer))
        return space.call_function(space.w_bytes, w_buffer)

    def readall_w(self, space):
        builder = StringBuilder()
        while True:
            w_data = space.call_method(self, "read",
                                       space.wrap(DEFAULT_BUFFER_SIZE))
            if space.is_w(w_data, space.w_None):
                if not builder.getlength():
                    return w_data
                break

            if not space.isinstance_w(w_data, space.w_bytes):
                raise OperationError(space.w_TypeError, space.wrap(
                    "read() should return bytes"))
            data = space.bytes_w(w_data)
            if not data:
                break
            builder.append(data)
        return space.wrapbytes(builder.build())

W_RawIOBase.typedef = TypeDef(
    '_RawIOBase', W_IOBase.typedef,
    __module__ = "_io",
    __new__ = generic_new_descr(W_RawIOBase),

    read = interp2app(W_RawIOBase.read_w),
    readall = interp2app(W_RawIOBase.readall_w),
)


# ------------------------------------------------------------
# functions to make sure that all streams are flushed on exit
# ------------------------------------------------------------

class StreamHolder(object):
    def __init__(self, w_iobase):
        self.w_iobase_ref = rweakref.ref(w_iobase)
        w_iobase.autoflusher = self

    def autoflush(self, space):
        w_iobase = self.w_iobase_ref()
        if w_iobase is not None:
            try:
                space.call_method(w_iobase, 'flush')
            except OperationError:
                # Silencing all errors is bad, but getting randomly
                # interrupted here is equally as bad, and potentially
                # more frequent (because of shutdown issues).
                pass 


class AutoFlusher(object):
    def __init__(self, space):
        self.streams = {}

    def add(self, w_iobase):
        assert w_iobase.streamholder is None
        if rweakref.has_weakref_support():
            holder = StreamHolder(w_iobase)
            w_iobase.streamholder = holder
            self.streams[holder] = None
        #else:
        #   no support for weakrefs, so ignore and we
        #   will not get autoflushing

    def remove(self, w_iobase):
        holder = w_iobase.streamholder
        if holder is not None:
            try:
                del self.streams[holder]
            except KeyError:
                # this can happen in daemon threads
                pass

    def flush_all(self, space):
        while self.streams:
            for streamholder in self.streams.keys():
                try:
                    del self.streams[streamholder]
                except KeyError:
                    pass    # key was removed in the meantime
                else:
                    streamholder.autoflush(space)

def get_autoflusher(space):
    return space.fromcache(AutoFlusher)<|MERGE_RESOLUTION|>--- conflicted
+++ resolved
@@ -136,11 +136,7 @@
     def tell_w(self, space):
         return space.call_method(self, "seek", space.wrap(0), space.wrap(1))
 
-<<<<<<< HEAD
-    def truncate_w(self, space):
-=======
     def truncate_w(self, space, w_size=None):
->>>>>>> 063697d7
         self._unsupportedoperation(space, "truncate")
 
     def fileno_w(self, space):
