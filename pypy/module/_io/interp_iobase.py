--- conflicted
+++ resolved
@@ -146,8 +146,6 @@
         finally:
             self.__IOBase_closed = True
 
-<<<<<<< HEAD
-=======
         self.maybe_unregister_rpython_finalizer_io(space)
 
     def maybe_unregister_rpython_finalizer_io(self, space):
@@ -156,7 +154,6 @@
             return
         rgc.may_ignore_finalizer(self)
 
->>>>>>> e2ea8e9f
     def needs_finalizer(self):
         # can return False if we know that the precise close() method
         # of this class will have no effect
