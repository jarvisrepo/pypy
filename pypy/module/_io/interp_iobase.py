--- conflicted
+++ resolved
@@ -365,45 +365,6 @@
 )
 
 class W_RawIOBase(W_IOBase):
-<<<<<<< HEAD
-    # ________________________________________________________________
-    # Abstract read methods, based on readinto()
-
-    def read_w(self, space, w_size=None):
-        size = convert_size(space, w_size)
-        if size < 0:
-            return space.call_method(self, "readall")
-
-        w_buffer = space.call_function(space.w_bytearray, w_size)
-        w_length = space.call_method(self, "readinto", w_buffer)
-        if space.is_w(w_length, space.w_None):
-            return w_length
-        space.delslice(w_buffer, w_length, space.len(w_buffer))
-        return space.call_function(space.w_bytes, w_buffer)
-
-    def readall_w(self, space):
-        builder = StringBuilder()
-        while True:
-            try:
-                w_data = space.call_method(self, "read",
-                                           space.newint(DEFAULT_BUFFER_SIZE))
-            except OperationError as e:
-                if trap_eintr(space, e):
-                    continue
-                raise
-            if space.is_w(w_data, space.w_None):
-                if not builder.getlength():
-                    return w_data
-                break
-
-            if not space.isinstance_w(w_data, space.w_bytes):
-                raise oefmt(space.w_TypeError, "read() should return bytes")
-            data = space.bytes_w(w_data)
-            if not data:
-                break
-            builder.append(data)
-        return space.newbytes(builder.build())
-=======
     pass
 
 
@@ -428,7 +389,7 @@
     if space.is_w(w_length, space.w_None):
         return w_length
     space.delslice(w_buffer, w_length, space.len(w_buffer))
-    return space.str(w_buffer)
+    return space.call_function(space.w_bytes, w_buffer)
 
 @unwrap_spec(self=W_IOBase)
 def rawiobase_readall_w(self, space):
@@ -463,7 +424,6 @@
     return instance
 
 assert W_RawIOBase.__init__.im_func is W_IOBase.__init__.im_func
->>>>>>> 072404fb
 
 W_RawIOBase.typedef = TypeDef(
     '_io._RawIOBase', W_IOBase.typedef,
