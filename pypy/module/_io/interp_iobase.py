from pypy.interpreter.baseobjspace import W_Root
from pypy.interpreter.typedef import (
    TypeDef, GetSetProperty, generic_new_descr, descr_get_dict, descr_set_dict,
    make_weakref_descr)
from pypy.interpreter.gateway import interp2app
from pypy.interpreter.error import OperationError, operationerrfmt
from rpython.rlib.rstring import StringBuilder
from rpython.rlib import rweakref


DEFAULT_BUFFER_SIZE = 8192

def convert_size(space, w_size):
    if space.is_none(w_size):
        return -1
    else:
        return space.int_w(w_size)

def unsupported(space, message):
    w_exc = space.getattr(space.getbuiltinmodule('_io'),
                          space.wrap('UnsupportedOperation'))
    return OperationError(w_exc, space.wrap(message))

# May be called with any object
def check_readable_w(space, w_obj):
    if not space.is_true(space.call_method(w_obj, 'readable')):
        raise unsupported(space, "File or stream is not readable")

# May be called with any object
def check_writable_w(space, w_obj):
    if not space.is_true(space.call_method(w_obj, 'writable')):
        raise unsupported(space, "File or stream is not writable")

# May be called with any object
def check_seekable_w(space, w_obj):
    if not space.is_true(space.call_method(w_obj, 'seekable')):
        raise unsupported(space, "File or stream is not seekable")

class W_IOBase(W_Root):
    cffi_fileobj = None    # pypy/module/_cffi_backend

    def __init__(self, space):
        # XXX: IOBase thinks it has to maintain its own internal state in
        # `__IOBase_closed` and call flush() by itself, but it is redundant
        # with whatever behaviour a non-trivial derived class will implement.
        self.space = space
        self.w_dict = space.newdict()
        self.__IOBase_closed = False
        self.streamholder = None # needed by AutoFlusher
        get_autoflusher(space).add(self)

    def getdict(self, space):
        return self.w_dict

    def _closed(self, space):
        # This gets the derived attribute, which is *not* __IOBase_closed
        # in most cases!
        w_closed = space.findattr(self, space.wrap('closed'))
        if w_closed is not None and space.is_true(w_closed):
            return True
        return False

    def __del__(self):
        self.clear_all_weakrefs()
        self.enqueue_for_destruction(self.space, W_IOBase.destructor,
                                     'internal __del__ of ')

    def destructor(self):
        assert isinstance(self, W_IOBase)
        space = self.space
        w_closed = space.findattr(self, space.wrap('closed'))
        try:
            # If `closed` doesn't exist or can't be evaluated as bool, then
            # the object is probably in an unusable state, so ignore.
            if w_closed is not None and not space.is_true(w_closed):
                try:
                    self._dealloc_warn_w(space, space.wrap(self))
                finally:
                    space.call_method(self, "close")
        except OperationError:
            # Silencing I/O errors is bad, but printing spurious tracebacks is
            # equally as bad, and potentially more frequent (because of
            # shutdown issues).
            pass

    def _CLOSED(self):
        # Use this macro whenever you want to check the internal `closed`
        # status of the IOBase object rather than the virtual `closed`
        # attribute as returned by whatever subclass.
        return self.__IOBase_closed

    def _unsupportedoperation(self, space, message):
        raise unsupported(space, message)

    def _check_closed(self, space, message=None):
        if message is None:
            message = "I/O operation on closed file"
        if self._closed(space):
            raise OperationError(
                space.w_ValueError, space.wrap(message))

    def check_closed_w(self, space):
        self._check_closed(space)

    def closed_get_w(self, space):
        return space.newbool(self.__IOBase_closed)

    def close_w(self, space):
        if self._CLOSED():
            return

        cffifo = self.cffi_fileobj
        self.cffi_fileobj = None
        if cffifo is not None:
            cffifo.close()

        try:
            space.call_method(self, "flush")
        finally:
            self.__IOBase_closed = True
            get_autoflusher(space).remove(self)

    def _dealloc_warn_w(self, space, w_source):
        """Called when the io is implicitly closed via the deconstructor"""
        pass

    def flush_w(self, space):
        if self._CLOSED():
            raise OperationError(
                space.w_ValueError,
                space.wrap("I/O operation on closed file"))

    def seek_w(self, space, w_offset, w_whence=None):
        self._unsupportedoperation(space, "seek")

    def tell_w(self, space):
        return space.call_method(self, "seek", space.wrap(0), space.wrap(1))

    def truncate_w(self, space, w_size=None):
        self._unsupportedoperation(space, "truncate")

    def fileno_w(self, space):
        self._unsupportedoperation(space, "fileno")

    def enter_w(self, space):
        self._check_closed(space)
        return space.wrap(self)

    def exit_w(self, space, __args__):
        space.call_method(self, "close")

    def iter_w(self, space):
        self._check_closed(space)
        return space.wrap(self)

    def next_w(self, space):
        w_line = space.call_method(self, "readline")
        if space.len_w(w_line) == 0:
            raise OperationError(space.w_StopIteration, space.w_None)
        return w_line

    def isatty_w(self, space):
        self._check_closed(space)
        return space.w_False

    def readable_w(self, space):
        return space.w_False

    def writable_w(self, space):
        return space.w_False

    def seekable_w(self, space):
        return space.w_False

    def getstate_w(self, space):
        raise operationerrfmt(space.w_TypeError,
                              "cannot serialize '%s' object",
                              space.type(self).getname(space))

    # ______________________________________________________________

    def readline_w(self, space, w_limit=None):
        # For backwards compatibility, a (slowish) readline().
        limit = convert_size(space, w_limit)

        has_peek = space.findattr(self, space.wrap("peek"))

        builder = StringBuilder()
        size = 0

        while limit < 0 or size < limit:
            nreadahead = 1

            if has_peek:
                w_readahead = space.call_method(self, "peek", space.wrap(1))
                if not space.isinstance_w(w_readahead, space.w_str):
                    raise operationerrfmt(
                        space.w_IOError,
                        "peek() should have returned a bytes object, not '%T'",
                        w_readahead)
                length = space.len_w(w_readahead)
                if length > 0:
                    n = 0
                    buf = space.bytes_w(w_readahead)
                    if limit >= 0:
                        while True:
                            if n >= length or n >= limit:
                                break
                            n += 1
                            if buf[n-1] == '\n':
                                break
                    else:
                        while True:
                            if n >= length:
                                break
                            n += 1
                            if buf[n-1] == '\n':
                                break
                    nreadahead = n

            w_read = space.call_method(self, "read", space.wrap(nreadahead))
            if not space.isinstance_w(w_read, space.w_str):
                raise operationerrfmt(
                    space.w_IOError,
<<<<<<< HEAD
                    "peek() should have returned a bytes object, "
                    "not '%s'", space.type(w_read).getname(space))
            read = space.bytes_w(w_read)
=======
                    "peek() should have returned a bytes object, not '%T'",
                    w_read)
            read = space.str_w(w_read)
>>>>>>> 04156d2b
            if not read:
                break

            size += len(read)
            builder.append(read)

            if read[-1] == '\n':
                break

        return space.wrapbytes(builder.build())

    def readlines_w(self, space, w_hint=None):
        hint = convert_size(space, w_hint)

        if hint <= 0:
            return space.newlist(space.unpackiterable(self))

        lines_w = []
        length = 0
        while True:
            w_line = space.call_method(self, "readline")
            line_length = space.len_w(w_line)
            if line_length == 0: # done
                break

            lines_w.append(w_line)

            length += line_length
            if length > hint:
                break

        return space.newlist(lines_w)

    def writelines_w(self, space, w_lines):
        self._check_closed(space)

        w_iterator = space.iter(w_lines)

        while True:
            try:
                w_line = space.next(w_iterator)
            except OperationError, e:
                if not e.match(space, space.w_StopIteration):
                    raise
                break  # done
            space.call_method(self, "write", w_line)

W_IOBase.typedef = TypeDef(
    '_IOBase',
    __module__ = "_io",
    __new__ = generic_new_descr(W_IOBase),
    __enter__ = interp2app(W_IOBase.enter_w),
    __exit__ = interp2app(W_IOBase.exit_w),
    __iter__ = interp2app(W_IOBase.iter_w),
    __next__ = interp2app(W_IOBase.next_w),
    close = interp2app(W_IOBase.close_w),
    flush = interp2app(W_IOBase.flush_w),
    seek = interp2app(W_IOBase.seek_w),
    tell = interp2app(W_IOBase.tell_w),
    truncate = interp2app(W_IOBase.truncate_w),
    fileno = interp2app(W_IOBase.fileno_w),
    isatty = interp2app(W_IOBase.isatty_w),
    readable = interp2app(W_IOBase.readable_w),
    writable = interp2app(W_IOBase.writable_w),
    seekable = interp2app(W_IOBase.seekable_w),

    _checkReadable = interp2app(check_readable_w),
    _checkWritable = interp2app(check_writable_w),
    _checkSeekable = interp2app(check_seekable_w),
    closed = GetSetProperty(W_IOBase.closed_get_w,
                            doc="True if the file is closed"),
    _checkClosed = interp2app(W_IOBase.check_closed_w),
    __dict__ = GetSetProperty(descr_get_dict, descr_set_dict, cls=W_IOBase),
    __weakref__ = make_weakref_descr(W_IOBase),

    readline = interp2app(W_IOBase.readline_w),
    readlines = interp2app(W_IOBase.readlines_w),
    writelines = interp2app(W_IOBase.writelines_w),
)

class W_RawIOBase(W_IOBase):
    # ________________________________________________________________
    # Abstract read methods, based on readinto()

    def read_w(self, space, w_size=None):
        size = convert_size(space, w_size)
        if size < 0:
            return space.call_method(self, "readall")

        w_buffer = space.call_function(space.w_bytearray, w_size)
        w_length = space.call_method(self, "readinto", w_buffer)
        if space.is_w(w_length, space.w_None):
            return w_length
        space.delslice(w_buffer, w_length, space.len(w_buffer))
        return space.call_function(space.w_bytes, w_buffer)

    def readall_w(self, space):
        builder = StringBuilder()
        while True:
            w_data = space.call_method(self, "read",
                                       space.wrap(DEFAULT_BUFFER_SIZE))
            if space.is_w(w_data, space.w_None):
                if not builder.getlength():
                    return w_data
                break

            if not space.isinstance_w(w_data, space.w_bytes):
                raise OperationError(space.w_TypeError, space.wrap(
                    "read() should return bytes"))
            data = space.bytes_w(w_data)
            if not data:
                break
            builder.append(data)
        return space.wrapbytes(builder.build())

W_RawIOBase.typedef = TypeDef(
    '_RawIOBase', W_IOBase.typedef,
    __module__ = "_io",
    __new__ = generic_new_descr(W_RawIOBase),

    read = interp2app(W_RawIOBase.read_w),
    readall = interp2app(W_RawIOBase.readall_w),
)


# ------------------------------------------------------------
# functions to make sure that all streams are flushed on exit
# ------------------------------------------------------------

class StreamHolder(object):
    def __init__(self, w_iobase):
        self.w_iobase_ref = rweakref.ref(w_iobase)
        w_iobase.autoflusher = self

    def autoflush(self, space):
        w_iobase = self.w_iobase_ref()
        if w_iobase is not None:
            try:
                space.call_method(w_iobase, 'flush')
            except OperationError:
                # Silencing all errors is bad, but getting randomly
                # interrupted here is equally as bad, and potentially
                # more frequent (because of shutdown issues).
                pass 


class AutoFlusher(object):
    def __init__(self, space):
        self.streams = {}

    def add(self, w_iobase):
        assert w_iobase.streamholder is None
        if rweakref.has_weakref_support():
            holder = StreamHolder(w_iobase)
            w_iobase.streamholder = holder
            self.streams[holder] = None
        #else:
        #   no support for weakrefs, so ignore and we
        #   will not get autoflushing

    def remove(self, w_iobase):
        holder = w_iobase.streamholder
        if holder is not None:
            try:
                del self.streams[holder]
            except KeyError:
                # this can happen in daemon threads
                pass

    def flush_all(self, space):
        while self.streams:
            for streamholder in self.streams.keys():
                try:
                    del self.streams[streamholder]
                except KeyError:
                    pass    # key was removed in the meantime
                else:
                    streamholder.autoflush(space)

def get_autoflusher(space):
    return space.fromcache(AutoFlusher)<|MERGE_RESOLUTION|>--- conflicted
+++ resolved
@@ -222,15 +222,9 @@
             if not space.isinstance_w(w_read, space.w_str):
                 raise operationerrfmt(
                     space.w_IOError,
-<<<<<<< HEAD
-                    "peek() should have returned a bytes object, "
-                    "not '%s'", space.type(w_read).getname(space))
-            read = space.bytes_w(w_read)
-=======
                     "peek() should have returned a bytes object, not '%T'",
                     w_read)
-            read = space.str_w(w_read)
->>>>>>> 04156d2b
+            read = space.bytes_w(w_read)
             if not read:
                 break
 
