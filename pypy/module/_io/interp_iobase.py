--- conflicted
+++ resolved
@@ -217,18 +217,10 @@
 
             w_read = space.call_method(self, "read", space.wrap(nreadahead))
             if not space.isinstance_w(w_read, space.w_str):
-<<<<<<< HEAD
-                raise operationerrfmt(
-                    space.w_IOError,
-                    "peek() should have returned a bytes object, not '%T'",
-                    w_read)
-            read = space.bytes_w(w_read)
-=======
                 raise oefmt(space.w_IOError,
                             "peek() should have returned a bytes object, not "
                             "'%T'", w_read)
-            read = space.str_w(w_read)
->>>>>>> 930743ad
+            read = space.bytes_w(w_read)
             if not read:
                 break
 
