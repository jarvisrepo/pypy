--- conflicted
+++ resolved
@@ -113,12 +113,9 @@
         self.buf = buf
         self.start = start
         self.length = length
-<<<<<<< HEAD
+        self.readonly = False
         self.format = 'B'
         self.itemsize = 1
-=======
-        self.readonly = False
->>>>>>> 0ba00ce9
 
     def getlength(self):
         return self.length
