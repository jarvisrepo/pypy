--- conflicted
+++ resolved
@@ -26,19 +26,11 @@
     # we'll use get_saved_errno() anyway, and hope (like CPython does)
     # that we're getting a reasonable value at this point.
     w_value = space.call_function(
-<<<<<<< HEAD
         space.w_BlockingIOError,
         space.newint(rposix.get_saved_errno()),
         space.newtext("write could not complete without blocking"),
         space.newint(written))
     return OperationError(space.w_BlockingIOError, w_value)
-=======
-        w_type,
-        space.newint(rposix.get_saved_errno()),
-        space.newtext("write could not complete without blocking"),
-        space.newint(written))
-    return OperationError(w_type, w_value)
->>>>>>> ca3243bc
 
 
 class TryLock(object):
@@ -67,24 +59,9 @@
     pass
 
 class W_BufferedIOBase(W_IOBase):
-<<<<<<< HEAD
     def _check_init(self, space):
         raise NotImplementedError
 
-=======
-    def _unsupportedoperation(self, space, message):
-        w_exc = space.getattr(space.getbuiltinmodule('_io'),
-                              space.newtext('UnsupportedOperation'))
-        raise OperationError(w_exc, space.newtext(message))
-
-    def _check_init(self, space):
-        raise NotImplementedError
-
-    def _deprecated_max_buffer_size(self, space):
-        space.warn(space.newtext("max_buffer_size is deprecated"),
-                   space.w_DeprecationWarning)
-
->>>>>>> ca3243bc
     def read_w(self, space, w_size=None):
         """Read and return up to n bytes.
 
@@ -138,10 +115,9 @@
     def _readinto(self, space, w_buffer, methodname):
         rwbuffer = space.getarg_w('w*', w_buffer)
         length = rwbuffer.getlength()
-<<<<<<< HEAD
         w_data = space.call_method(self, methodname, space.newint(length))
 
-        if not space.isinstance_w(w_data, space.w_str):
+        if not space.isinstance_w(w_data, space.w_bytes):
             raise oefmt(space.w_TypeError, "%s() should return bytes",
                         methodname)
         data = space.bytes_w(w_data)
@@ -150,13 +126,6 @@
                         "%s() returned too much data: "
                         "%d bytes requested, %d returned",
                         methodname, length, len(data))
-=======
-        w_data = space.call_method(self, "read", space.newint(length))
-
-        if not space.isinstance_w(w_data, space.w_bytes):
-            raise oefmt(space.w_TypeError, "read() should return bytes")
-        data = space.bytes_w(w_data)
->>>>>>> ca3243bc
         rwbuffer.setslice(0, data)
         return space.newint(len(data))
 
