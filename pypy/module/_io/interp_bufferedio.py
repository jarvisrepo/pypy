--- conflicted
+++ resolved
@@ -126,16 +126,12 @@
             raise oefmt(space.w_TypeError, "%s() should return bytes",
                         methodname)
         data = space.bytes_w(w_data)
-<<<<<<< HEAD
         if len(data) > length:
             raise oefmt(space.w_ValueError,
                         "%s() returned too much data: "
                         "%d bytes requested, %d returned",
                         methodname, length, len(data))
-        rwbuffer.setslice(0, data)
-=======
         self.output_slice(space, rwbuffer, 0, data)
->>>>>>> 347f6f58
         return space.newint(len(data))
 
 W_BufferedIOBase.typedef = TypeDef(
