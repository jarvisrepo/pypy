--- conflicted
+++ resolved
@@ -4,12 +4,7 @@
 
 
 class AppTestIoModule:
-<<<<<<< HEAD
-    def setup_class(cls):
-        cls.space = gettestobjspace(usemodules=['_io', 'itertools'])
-=======
     spaceconfig = dict(usemodules=['_io'])
->>>>>>> 0c0bd860
 
     def test_import(self):
         import io
