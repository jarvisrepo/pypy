from __future__ import with_statement

from rpython.tool.udir import udir


class AppTestIoModule:
    spaceconfig = dict(usemodules=['_io'])

    def test_import(self):
        import io

    def test_iobase(self):
        import io
        io.IOBase()

        class MyFile(io.BufferedIOBase):
            def __init__(self, filename):
                pass
        MyFile("file")

    def test_openclose(self):
        import io
        with io.BufferedIOBase() as f:
            assert not f.closed
            f._checkClosed()
        assert f.closed
        raises(ValueError, f._checkClosed)

    def test_iter(self):
        import io
        class MyFile(io.IOBase):
            def __init__(self):
                self.lineno = 0
            def readline(self):
                self.lineno += 1
                if self.lineno == 1:
                    return "line1"
                elif self.lineno == 2:
                    return "line2"
                return ""

        assert list(MyFile()) == ["line1", "line2"]

    def test_exception(self):
        import _io
        e = _io.UnsupportedOperation("seek")

    def test_default_implementations(self):
        import _io
        file = _io._IOBase()
        raises(_io.UnsupportedOperation, file.seek, 0, 1)
        raises(_io.UnsupportedOperation, file.fileno)
        raises(_io.UnsupportedOperation, file.truncate)

    def test_blockingerror(self):
        import _io
        try:
            raise _io.BlockingIOError(42, "test blocking", 123)
        except IOError as e:
            assert isinstance(e, _io.BlockingIOError)
            assert e.errno == 42
            assert e.strerror == "test blocking"
            assert e.characters_written == 123

    def test_dict(self):
        import _io
        f = _io.BytesIO()
        f.x = 42
        assert f.x == 42
        #
        def write(data):
            try:
                data = data.tobytes().upper()
            except AttributeError:
                data = data.upper()
            return _io.BytesIO.write(f, data)
        f.write = write
        bufio = _io.BufferedWriter(f)
        bufio.write(b"abc")
        bufio.flush()
        assert f.getvalue() == b"ABC"

    def test_destructor(self):
        import io
        io.IOBase()

        record = []
        class MyIO(io.IOBase):
            def __del__(self):
                record.append(1)
                super(MyIO, self).__del__()
            def close(self):
                record.append(2)
                super(MyIO, self).close()
            def flush(self):
                record.append(3)
                super(MyIO, self).flush()
        MyIO()
        import gc; gc.collect()
        assert record == [1, 2, 3]

    def test_tell(self):
        import io
        class MyIO(io.IOBase):
            def seek(self, pos, whence=0):
                return 42
        assert MyIO().tell() == 42

    def test_weakref(self):
        import _io
        import weakref
        f = _io.BytesIO()
        ref = weakref.ref(f)
        assert ref() is f

    def test_rawio_read(self):
        import _io
        class MockRawIO(_io._RawIOBase):
            stack = [b'abc', b'de', b'']
            def readinto(self, buf):
                data = self.stack.pop(0)
                buf[:len(data)] = data
                return len(data)
        assert MockRawIO().read() == b'abcde'

    def test_rawio_read_pieces(self):
        import _io
        class MockRawIO(_io._RawIOBase):
            stack = [b'abc', b'de', None, b'fg', b'']
            def readinto(self, buf):
                data = self.stack.pop(0)
                if data is None:
                    return None
                if len(data) <= len(buf):
                    buf[:len(data)] = data
                    return len(data)
                else:
                    buf[:] = data[:len(buf)]
                    self.stack.insert(0, data[len(buf):])
                    return len(buf)
        r = MockRawIO()
        assert r.read(2) == b'ab'
        assert r.read(2) == b'c'
        assert r.read(2) == b'de'
        assert r.read(2) is None
        assert r.read(2) == b'fg'
        assert r.read(2) == b''

    def test_rawio_readall_none(self):
        import _io
        class MockRawIO(_io._RawIOBase):
            read_stack = [None, None, b"a"]
            def readinto(self, buf):
                v = self.read_stack.pop()
                if v is None:
                    return v
                buf[:len(v)] = v
                return len(v)

        r = MockRawIO()
        s = r.readall()
        assert s == b"a"
        s = r.readall()
        assert s is None

class AppTestOpen:
    spaceconfig = dict(usemodules=['_io', '_locale', 'array', 'struct'])

    def setup_class(cls):
        tmpfile = udir.join('tmpfile').ensure()
        cls.w_tmpfile = cls.space.wrap(str(tmpfile))

    def test_open(self):
        import io
        f = io.open(self.tmpfile, "rb")
        assert f.name.endswith('tmpfile')
        assert f.mode == 'rb'
        f.close()

        with io.open(self.tmpfile, "rt") as f:
            assert f.mode == "rt"

    def test_open_writable(self):
        import io
        f = io.open(self.tmpfile, "w+b")
        f.close()

    def test_valid_mode(self):
        import io

        raises(ValueError, io.open, self.tmpfile, "ww")
        raises(ValueError, io.open, self.tmpfile, "rwa")
        raises(ValueError, io.open, self.tmpfile, "b", newline="\n")

    def test_array_write(self):
        import _io, array
        a = array.array('i', range(10))
        n = len(a.tostring())
        with _io.open(self.tmpfile, "wb", 0) as f:
            res = f.write(a)
            assert res == n

        with _io.open(self.tmpfile, "wb") as f:
            res = f.write(a)
            assert res == n

    def test_attributes(self):
        import _io

        with _io.open(self.tmpfile, "wb", buffering=0) as f:
            assert f.mode == "wb"

        with _io.open(self.tmpfile, "U") as f:
            assert f.name == self.tmpfile
            assert f.buffer.name == self.tmpfile
            assert f.buffer.raw.name == self.tmpfile
            assert f.mode == "U"
            assert f.buffer.mode == "rb"
            assert f.buffer.raw.mode == "rb"

        with _io.open(self.tmpfile, "w+") as f:
            assert f.mode == "w+"
            assert f.buffer.mode == "rb+"
            assert f.buffer.raw.mode == "rb+"

            with _io.open(f.fileno(), "wb", closefd=False) as g:
                assert g.mode == "wb"
                assert g.raw.mode == "wb"
                assert g.name == f.fileno()
                assert g.raw.name == f.fileno()

    def test_seek_and_tell(self):
        import _io

        with _io.open(self.tmpfile, "wb") as f:
            f.write(b"abcd")

        with _io.open(self.tmpfile) as f:
            decoded = f.read()

        # seek positions
        for i in range(len(decoded) + 1):
            # read lenghts
            for j in [1, 5, len(decoded) - i]:
                with _io.open(self.tmpfile) as f:
                    res = f.read(i)
                    assert res == decoded[:i]
                    cookie = f.tell()
                    res = f.read(j)
                    assert res == decoded[i:i + j]
                    f.seek(cookie)
                    res = f.read()
                    assert res == decoded[i:]

    def test_telling(self):
        import _io

        with _io.open(self.tmpfile, "w+", encoding="utf8") as f:
            p0 = f.tell()
            f.write("\xff\n")
            p1 = f.tell()
            f.write("\xff\n")
            p2 = f.tell()
            f.seek(0)

            assert f.tell() == p0
            res = f.readline()
            assert res == "\xff\n"
            assert f.tell() == p1
            res = f.readline()
            assert res == "\xff\n"
            assert f.tell() == p2
            f.seek(0)

            for line in f:
                assert line == "\xff\n"
                raises(IOError, f.tell)
            assert f.tell() == p2

    def test_chunk_size(self):
        import _io

        with _io.open(self.tmpfile) as f:
            assert f._CHUNK_SIZE >= 1
            f._CHUNK_SIZE = 4096
            assert f._CHUNK_SIZE == 4096
            raises(ValueError, setattr, f, "_CHUNK_SIZE", 0)

    def test_truncate(self):
        import _io

        with _io.open(self.tmpfile, "w+") as f:
            f.write("abc")

        with _io.open(self.tmpfile, "w+") as f:
            f.truncate()

        with _io.open(self.tmpfile, "r+") as f:
            res = f.read()
            assert res == ""

    def test_errors_property(self):
        import _io

        with _io.open(self.tmpfile, "w") as f:
            assert f.errors == "strict"
        with _io.open(self.tmpfile, "w", errors="replace") as f:
            assert f.errors == "replace"

    def test_append_bom(self):
        import _io

        # The BOM is not written again when appending to a non-empty file
        for charset in ["utf-8-sig", "utf-16", "utf-32"]:
            with _io.open(self.tmpfile, "w", encoding=charset) as f:
                f.write("aaa")
                pos = f.tell()
            with _io.open(self.tmpfile, "rb") as f:
                res = f.read()
                assert res == "aaa".encode(charset)
            with _io.open(self.tmpfile, "a", encoding=charset) as f:
                f.write("xxx")
            with _io.open(self.tmpfile, "rb") as f:
                res = f.read()
                assert res == "aaaxxx".encode(charset)

    def test_newlines_attr(self):
        import _io

        with _io.open(self.tmpfile, "r") as f:
            assert f.newlines is None

        with _io.open(self.tmpfile, "wb") as f:
            f.write(b"hello\nworld\n")

        with _io.open(self.tmpfile, "r") as f:
            res = f.readline()
            assert res == "hello\n"
            res = f.readline()
            assert res == "world\n"
            assert f.newlines == "\n"
<<<<<<< HEAD
            assert type(f.newlines) is str

    def w__check_warn_on_dealloc(self, *args, **kwargs):
        import gc
        import warnings

        f = open(*args, **kwargs)
        r = repr(f)
        gc.collect()
        with warnings.catch_warnings(record=True) as w:
            warnings.simplefilter('always')
            f = None
            gc.collect()
        assert len(w) == 1, len(w)
        assert r in str(w[0])

    def test_warn_on_dealloc(self):
        self._check_warn_on_dealloc(self.tmpfile, 'wb', buffering=0)
        self._check_warn_on_dealloc(self.tmpfile, 'wb')
        self._check_warn_on_dealloc(self.tmpfile, 'w')

    def test_pickling(self):
        import _io
        import pickle
        # Pickling file objects is forbidden
        for kwargs in [
                {"mode": "w"},
                {"mode": "wb"},
                {"mode": "wb", "buffering": 0},
                {"mode": "r"},
                {"mode": "rb"},
                {"mode": "rb", "buffering": 0},
                {"mode": "w+"},
                {"mode": "w+b"},
                {"mode": "w+b", "buffering": 0},
            ]:
            for protocol in range(pickle.HIGHEST_PROTOCOL + 1):
                with _io.open(self.tmpfile, **kwargs) as f:
                    raises(TypeError, pickle.dumps, f, protocol)

    def test_mod(self):
        import _io
        assert all(t.__module__ in ('io', '_io') for t in vars(_io).values()
                   if isinstance(t, type))
=======
            assert type(f.newlines) is unicode

    def test_mod(self):
        import _io
        typemods = dict((t, t.__module__) for t in vars(_io).values()
                        if isinstance(t, type))
        assert all(mod in ('io', '_io') for mod in typemods.values()), typemods
>>>>>>> 41397416
<|MERGE_RESOLUTION|>--- conflicted
+++ resolved
@@ -339,7 +339,6 @@
             res = f.readline()
             assert res == "world\n"
             assert f.newlines == "\n"
-<<<<<<< HEAD
             assert type(f.newlines) is str
 
     def w__check_warn_on_dealloc(self, *args, **kwargs):
@@ -382,14 +381,6 @@
 
     def test_mod(self):
         import _io
-        assert all(t.__module__ in ('io', '_io') for t in vars(_io).values()
-                   if isinstance(t, type))
-=======
-            assert type(f.newlines) is unicode
-
-    def test_mod(self):
-        import _io
         typemods = dict((t, t.__module__) for t in vars(_io).values()
                         if isinstance(t, type))
-        assert all(mod in ('io', '_io') for mod in typemods.values()), typemods
->>>>>>> 41397416
+        assert all(mod in ('io', '_io') for mod in typemods.values()), typemods