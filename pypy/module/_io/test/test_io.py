from __future__ import with_statement

from rpython.tool.udir import udir


class AppTestIoModule:
    spaceconfig = dict(usemodules=['_io'])

    def test_import(self):
        import io

    def test_iobase(self):
        import io
        io.IOBase()

        class MyFile(io.BufferedIOBase):
            def __init__(self, filename):
                pass
        MyFile("file")

    def test_openclose(self):
        import io
        with io.BufferedIOBase() as f:
            assert not f.closed
            f._checkClosed()
        assert f.closed
        raises(ValueError, f._checkClosed)

    def test_iter(self):
        import io
        class MyFile(io.IOBase):
            def __init__(self):
                self.lineno = 0
            def readline(self):
                self.lineno += 1
                if self.lineno == 1:
                    return "line1"
                elif self.lineno == 2:
                    return "line2"
                return ""

        assert list(MyFile()) == ["line1", "line2"]

    def test_exception(self):
        import _io
        e = _io.UnsupportedOperation("seek")

    def test_default_implementations(self):
        import _io
        file = _io._IOBase()
        raises(_io.UnsupportedOperation, file.seek, 0, 1)
        raises(_io.UnsupportedOperation, file.fileno)
        raises(_io.UnsupportedOperation, file.truncate)

    def test_blockingerror(self):
        import _io
        try:
            raise _io.BlockingIOError(42, "test blocking", 123)
        except OSError as e:
            assert isinstance(e, _io.BlockingIOError)
            assert e.errno == 42
            assert e.strerror == "test blocking"
            assert e.characters_written == 123

    def test_dict(self):
        import _io
        f = _io.BytesIO()
        f.x = 42
        assert f.x == 42
        #
        def write(data):
            try:
                data = data.tobytes().upper()
            except AttributeError:
                data = data.upper()
            return _io.BytesIO.write(f, data)
        f.write = write
        bufio = _io.BufferedWriter(f)
        bufio.write(b"abc")
        bufio.flush()
        assert f.getvalue() == b"ABC"

    def test_destructor(self):
        import io
        io.IOBase()

        record = []
        class MyIO(io.IOBase):
            def __del__(self):
                record.append(1)
                super(MyIO, self).__del__()
            def close(self):
                record.append(2)
                super(MyIO, self).close()
            def flush(self):
                record.append(3)
                super(MyIO, self).flush()
        MyIO()
        import gc; gc.collect()
        assert record == [1, 2, 3]

    def test_tell(self):
        import io
        class MyIO(io.IOBase):
            def seek(self, pos, whence=0):
                return 42
        assert MyIO().tell() == 42

    def test_weakref(self):
        import _io
        import weakref
        f = _io.BytesIO()
        ref = weakref.ref(f)
        assert ref() is f

    def test_rawio_read(self):
        import _io
        class MockRawIO(_io._RawIOBase):
            stack = [b'abc', b'de', b'']
            def readinto(self, buf):
                data = self.stack.pop(0)
                buf[:len(data)] = data
                return len(data)
        assert MockRawIO().read() == b'abcde'

    def test_rawio_read_pieces(self):
        import _io
        class MockRawIO(_io._RawIOBase):
            stack = [b'abc', b'de', None, b'fg', b'']
            def readinto(self, buf):
                data = self.stack.pop(0)
                if data is None:
                    return None
                if len(data) <= len(buf):
                    buf[:len(data)] = data
                    return len(data)
                else:
                    buf[:] = data[:len(buf)]
                    self.stack.insert(0, data[len(buf):])
                    return len(buf)
        r = MockRawIO()
        assert r.read(2) == b'ab'
        assert r.read(2) == b'c'
        assert r.read(2) == b'de'
        assert r.read(2) is None
        assert r.read(2) == b'fg'
        assert r.read(2) == b''

    def test_rawio_readall_none(self):
        import _io
        class MockRawIO(_io._RawIOBase):
            read_stack = [None, None, b"a"]
            def readinto(self, buf):
                v = self.read_stack.pop()
                if v is None:
                    return v
                buf[:len(v)] = v
                return len(v)

        r = MockRawIO()
        s = r.readall()
        assert s == b"a"
        s = r.readall()
        assert s is None

class AppTestOpen:
    spaceconfig = dict(usemodules=['_io', '_locale', 'array', 'struct'])

    def setup_class(cls):
        tmpfile = udir.join('tmpfile').ensure()
        cls.w_tmpfile = cls.space.wrap(str(tmpfile))

    def test_open(self):
        import io
        f = io.open(self.tmpfile, "rb")
        assert f.name.endswith('tmpfile')
        assert f.mode == 'rb'
        f.close()

        with io.open(self.tmpfile, "rt") as f:
            assert f.mode == "rt"

    def test_open_writable(self):
        import io
        f = io.open(self.tmpfile, "w+b")
        f.close()

    def test_valid_mode(self):
        import io

        raises(ValueError, io.open, self.tmpfile, "ww")
        raises(ValueError, io.open, self.tmpfile, "rwa")
        raises(ValueError, io.open, self.tmpfile, "b", newline="\n")

    def test_array_write(self):
        import _io, array
        a = array.array('i', range(10))
        n = len(a.tostring())
        with _io.open(self.tmpfile, "wb", 0) as f:
            res = f.write(a)
            assert res == n

        with _io.open(self.tmpfile, "wb") as f:
            res = f.write(a)
            assert res == n

    def test_attributes(self):
        import _io

        with _io.open(self.tmpfile, "wb", buffering=0) as f:
            assert f.mode == "wb"

        with _io.open(self.tmpfile, "U") as f:
            assert f.name == self.tmpfile
            assert f.buffer.name == self.tmpfile
            assert f.buffer.raw.name == self.tmpfile
            assert f.mode == "U"
            assert f.buffer.mode == "rb"
            assert f.buffer.raw.mode == "rb"

        with _io.open(self.tmpfile, "w+") as f:
            assert f.mode == "w+"
            assert f.buffer.mode == "rb+"
            assert f.buffer.raw.mode == "rb+"

            with _io.open(f.fileno(), "wb", closefd=False) as g:
                assert g.mode == "wb"
                assert g.raw.mode == "wb"
                assert g.name == f.fileno()
                assert g.raw.name == f.fileno()

    def test_opener(self):
        import _io, os
        with _io.open(self.tmpfile, "w") as f:
            f.write("egg\n")
        fd = os.open(self.tmpfile, os.O_RDONLY)
        def opener(path, flags):
            return fd
        with _io.open("non-existent", "r", opener=opener) as f:
            assert f.read() == "egg\n"

    def test_seek_and_tell(self):
        import _io

        with _io.open(self.tmpfile, "wb") as f:
            f.write(b"abcd")

        with _io.open(self.tmpfile) as f:
            decoded = f.read()

        # seek positions
        for i in range(len(decoded) + 1):
            # read lenghts
            for j in [1, 5, len(decoded) - i]:
                with _io.open(self.tmpfile) as f:
                    res = f.read(i)
                    assert res == decoded[:i]
                    cookie = f.tell()
                    res = f.read(j)
                    assert res == decoded[i:i + j]
                    f.seek(cookie)
                    res = f.read()
                    assert res == decoded[i:]

    def test_telling(self):
        import _io

        with _io.open(self.tmpfile, "w+", encoding="utf8") as f:
            p0 = f.tell()
            f.write("\xff\n")
            p1 = f.tell()
            f.write("\xff\n")
            p2 = f.tell()
            f.seek(0)

            assert f.tell() == p0
            res = f.readline()
            assert res == "\xff\n"
            assert f.tell() == p1
            res = f.readline()
            assert res == "\xff\n"
            assert f.tell() == p2
            f.seek(0)

            for line in f:
                assert line == "\xff\n"
                raises(IOError, f.tell)
            assert f.tell() == p2

    def test_chunk_size(self):
        import _io

        with _io.open(self.tmpfile) as f:
            assert f._CHUNK_SIZE >= 1
            f._CHUNK_SIZE = 4096
            assert f._CHUNK_SIZE == 4096
            raises(ValueError, setattr, f, "_CHUNK_SIZE", 0)

    def test_truncate(self):
        import _io

        with _io.open(self.tmpfile, "w+") as f:
            f.write("abc")

        with _io.open(self.tmpfile, "w+") as f:
            f.truncate()

        with _io.open(self.tmpfile, "r+") as f:
            res = f.read()
            assert res == ""

    def test_errors_property(self):
        import _io

        with _io.open(self.tmpfile, "w") as f:
            assert f.errors == "strict"
        with _io.open(self.tmpfile, "w", errors="replace") as f:
            assert f.errors == "replace"

    def test_append_bom(self):
        import _io

        # The BOM is not written again when appending to a non-empty file
        for charset in ["utf-8-sig", "utf-16", "utf-32"]:
            with _io.open(self.tmpfile, "w", encoding=charset) as f:
                f.write("aaa")
                pos = f.tell()
            with _io.open(self.tmpfile, "rb") as f:
                res = f.read()
                assert res == "aaa".encode(charset)
            with _io.open(self.tmpfile, "a", encoding=charset) as f:
                f.write("xxx")
            with _io.open(self.tmpfile, "rb") as f:
                res = f.read()
                assert res == "aaaxxx".encode(charset)

    def test_newlines_attr(self):
        import _io

        with _io.open(self.tmpfile, "r") as f:
            assert f.newlines is None

        with _io.open(self.tmpfile, "wb") as f:
            f.write(b"hello\nworld\n")

        with _io.open(self.tmpfile, "r") as f:
            res = f.readline()
            assert res == "hello\n"
            res = f.readline()
            assert res == "world\n"
            assert f.newlines == "\n"
            assert type(f.newlines) is str

    def w__check_warn_on_dealloc(self, *args, **kwargs):
        import gc
        import warnings

        f = open(*args, **kwargs)
        r = repr(f)
        gc.collect()
        with warnings.catch_warnings(record=True) as w:
            warnings.simplefilter('always')
            f = None
            gc.collect()
        assert len(w) == 1, len(w)
        assert r in str(w[0])

    def test_warn_on_dealloc(self):
        self._check_warn_on_dealloc(self.tmpfile, 'wb', buffering=0)
        self._check_warn_on_dealloc(self.tmpfile, 'wb')
        self._check_warn_on_dealloc(self.tmpfile, 'w')

    def test_pickling(self):
        import _io
        import pickle
        # Pickling file objects is forbidden
        for kwargs in [
                {"mode": "w"},
                {"mode": "wb"},
                {"mode": "wb", "buffering": 0},
                {"mode": "r"},
                {"mode": "rb"},
                {"mode": "rb", "buffering": 0},
                {"mode": "w+"},
                {"mode": "w+b"},
                {"mode": "w+b", "buffering": 0},
            ]:
            for protocol in range(pickle.HIGHEST_PROTOCOL + 1):
                with _io.open(self.tmpfile, **kwargs) as f:
                    raises(TypeError, pickle.dumps, f, protocol)

    def test_mod(self):
        import _io
        typemods = dict((t, t.__module__) for t in vars(_io).values()
                        if isinstance(t, type))
        for t, mod in typemods.items():
            if t is _io.BlockingIOError:
                assert mod == 'builtins'
            elif t is _io.UnsupportedOperation:
                assert mod == 'io'
            else:
                assert mod == '_io'

    def test_issue1902(self):
        import _io
        with _io.open(self.tmpfile, 'w+b', 4096) as f:
            f.write(b'\xff' * 13569)
            f.flush()
            f.seek(0, 0)
            f.read(1)
            f.seek(-1, 1)
            f.write(b'')

    def test_issue1902_2(self):
        import _io
        with _io.open(self.tmpfile, 'w+b', 4096) as f:
            f.write(b'\xff' * 13569)
            f.flush()
            f.seek(0, 0)

            f.read(1)
            f.seek(-1, 1)
            f.write(b'\xff')
            f.seek(1, 0)
            f.read(4123)
            f.seek(-4123, 1)

    def test_issue1902_3(self):
        import _io
        buffer_size = 4096
        with _io.open(self.tmpfile, 'w+b', buffer_size) as f:
            f.write(b'\xff' * buffer_size * 3)
            f.flush()
            f.seek(0, 0)

            f.read(1)
            f.seek(-1, 1)
            f.write(b'\xff')
            f.seek(1, 0)
            f.read(buffer_size * 2)
            assert f.tell() == 1 + buffer_size * 2

<<<<<<< HEAD
    def test_open_exclusive(self):
        # XXX: should raise FileExistsError
        FileExistsError = OSError

        import _io
        filename = self.tmpfile + '_x2'
        raises(ValueError, _io.open, filename, 'xw')
        with _io.open(filename, 'x') as f:
            assert f.mode == 'x'
        raises(FileExistsError, _io.open, filename, 'x')
=======

class AppTestIoAferClose:
    spaceconfig = dict(usemodules=['_io'])

    def setup_class(cls):
        tmpfile = udir.join('tmpfile').ensure()
        cls.w_tmpfile = cls.space.wrap(str(tmpfile))

    def test_io_after_close(self):
        import _io
        for kwargs in [
                {"mode": "w"},
                {"mode": "wb"},
                {"mode": "w", "buffering": 1},
                {"mode": "w", "buffering": 2},
                {"mode": "wb", "buffering": 0},
                {"mode": "r"},
                {"mode": "rb"},
                {"mode": "r", "buffering": 1},
                {"mode": "r", "buffering": 2},
                {"mode": "rb", "buffering": 0},
                {"mode": "w+"},
                {"mode": "w+b"},
                {"mode": "w+", "buffering": 1},
                {"mode": "w+", "buffering": 2},
                {"mode": "w+b", "buffering": 0},
            ]:
            if "b" not in kwargs["mode"]:
                kwargs["encoding"] = "ascii"
            f = _io.open(self.tmpfile, **kwargs)
            f.close()
            raises(ValueError, f.flush)
            raises(ValueError, f.fileno)
            raises(ValueError, f.isatty)
            raises(ValueError, f.__iter__)
            if hasattr(f, "peek"):
                raises(ValueError, f.peek, 1)
            raises(ValueError, f.read)
            if hasattr(f, "read1"):
                raises(ValueError, f.read1, 1024)
            if hasattr(f, "readall"):
                raises(ValueError, f.readall)
            if hasattr(f, "readinto"):
                raises(ValueError, f.readinto, bytearray(1024))
            raises(ValueError, f.readline)
            raises(ValueError, f.readlines)
            raises(ValueError, f.seek, 0)
            raises(ValueError, f.tell)
            raises(ValueError, f.truncate)
            raises(ValueError, f.write, b"" if "b" in kwargs['mode'] else u"")
            raises(ValueError, f.writelines, [])
            raises(ValueError, next, f)
>>>>>>> 0645e112
<|MERGE_RESOLUTION|>--- conflicted
+++ resolved
@@ -440,7 +440,6 @@
             f.read(buffer_size * 2)
             assert f.tell() == 1 + buffer_size * 2
 
-<<<<<<< HEAD
     def test_open_exclusive(self):
         # XXX: should raise FileExistsError
         FileExistsError = OSError
@@ -451,7 +450,7 @@
         with _io.open(filename, 'x') as f:
             assert f.mode == 'x'
         raises(FileExistsError, _io.open, filename, 'x')
-=======
+
 
 class AppTestIoAferClose:
     spaceconfig = dict(usemodules=['_io'])
@@ -503,5 +502,4 @@
             raises(ValueError, f.truncate)
             raises(ValueError, f.write, b"" if "b" in kwargs['mode'] else u"")
             raises(ValueError, f.writelines, [])
-            raises(ValueError, next, f)
->>>>>>> 0645e112
+            raises(ValueError, next, f)