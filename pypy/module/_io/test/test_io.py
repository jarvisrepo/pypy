--- conflicted
+++ resolved
@@ -457,12 +457,8 @@
                 {"mode": "w+", "buffering": 2},
                 {"mode": "w+b", "buffering": 0},
             ]:
-<<<<<<< HEAD
-=======
-            print kwargs
             if "b" not in kwargs["mode"]:
                 kwargs["encoding"] = "ascii"
->>>>>>> 1872e83c
             f = _io.open(self.tmpfile, **kwargs)
             f.close()
             raises(ValueError, f.flush)
