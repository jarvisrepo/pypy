from __future__ import with_statement
from pypy.interpreter.gateway import interp2app
from rpython.tool.udir import udir
from pypy.module._io import interp_bufferedio
from pypy.interpreter.error import OperationError
import py.test

class AppTestBufferedReader:
    spaceconfig = dict(usemodules=['_io'])

    def setup_class(cls):
        tmpfile = udir.join('tmpfile')
        tmpfile.write("a\nb\nc", mode='wb')
        cls.w_tmpfile = cls.space.wrap(str(tmpfile))
        bigtmpfile = udir.join('bigtmpfile')
        bigtmpfile.write("a\nb\nc" * 20, mode='wb')
        cls.w_bigtmpfile = cls.space.wrap(str(bigtmpfile))

    def test_simple_read(self):
        import _io
        raw = _io.FileIO(self.tmpfile)
        f = _io.BufferedReader(raw)
        assert f.read() == b"a\nb\nc"
        raises(ValueError, f.read, -2)
        f.close()
        #
        raw = _io.FileIO(self.tmpfile)
        f = _io.BufferedReader(raw)
        r = f.read(4)
        assert r == b"a\nb\n"
        f.close()

    def test_read_pieces(self):
        import _io
        raw = _io.FileIO(self.tmpfile)
        f = _io.BufferedReader(raw)
        assert f.read(3) == b"a\nb"
        assert f.read(3) == b"\nc"
        assert f.read(3) == b""
        assert f.read(3) == b""
        f.close()

    def test_slow_provider(self):
        import _io
        class MockIO(_io._IOBase):
            def readable(self):
                return True
            def readinto(self, buf):
                buf[:3] = b"abc"
                return 3
        bufio = _io.BufferedReader(MockIO())
        r = bufio.read(5)
        assert r == b"abcab"

    def test_read_past_eof(self):
        import _io
        class MockIO(_io._IOBase):
            stack = [b"abc", b"d", b"efg"]
            def readable(self):
                return True
            def readinto(self, buf):
                if self.stack:
                    data = self.stack.pop(0)
                    buf[:len(data)] = data
                    return len(data)
                else:
                    return 0
        bufio = _io.BufferedReader(MockIO())
        assert bufio.read(9000) == b"abcdefg"

    def test_valid_buffer(self):
        import _io

        class MockIO(_io._IOBase):
            def readable(self):
                return True

            def readinto(self, buf):
                # Check that `buf` is a valid memoryview object
                assert buf.itemsize == 1
                assert buf.strides == (1,)
                assert buf.shape == (len(buf),)
                return len(bytes(buf))

        bufio = _io.BufferedReader(MockIO())
        assert len(bufio.read(5)) == 5  # Note: PyPy zeros the buffer, CPython does not

    def test_buffering(self):
        import _io
        data = b"abcdefghi"
        dlen = len(data)
        class MockFileIO(_io.BytesIO):
            def __init__(self, data):
                self.read_history = []
                _io.BytesIO.__init__(self, data)

            def read(self, n=None):
                res = _io.BytesIO.read(self, n)
                self.read_history.append(None if res is None else len(res))
                return res

            def readinto(self, b):
                res = _io.BytesIO.readinto(self, b)
                self.read_history.append(res)
                return res


        tests = [
            [ 100, [ 3, 1, 4, 8 ], [ dlen, 0 ] ],
            [ 100, [ 3, 3, 3],     [ dlen ]    ],
            [   4, [ 1, 2, 4, 2 ], [ 4, 4, 1 ] ],
        ]

        for bufsize, buf_read_sizes, raw_read_sizes in tests:
            rawio = MockFileIO(data)
            bufio = _io.BufferedReader(rawio, buffer_size=bufsize)
            pos = 0
            for nbytes in buf_read_sizes:
                assert bufio.read(nbytes) == data[pos:pos+nbytes]
                pos += nbytes
            # this is mildly implementation-dependent
            assert rawio.read_history == raw_read_sizes

    def test_peek(self):
        import _io
        raw = _io.FileIO(self.tmpfile)
        f = _io.BufferedReader(raw)
        assert f.read(2) == b'a\n'
        assert f.peek().startswith(b'b\nc')
        assert f.read(3) == b'b\nc'
        assert f.peek() == b''

    def test_read1(self):
        import _io
        class RecordingFileIO(_io.FileIO):
            def read(self, size=-1):
                self.nbreads += 1
                return _io.FileIO.read(self, size)
            def readinto(self, buf):
                self.nbreads += 1
                return _io.FileIO.readinto(self, buf)
        raw = RecordingFileIO(self.tmpfile)
        raw.nbreads = 0
        f = _io.BufferedReader(raw, buffer_size=3)
        assert f.read(1) == b'a'
        assert f.read1(1) == b'\n'
        assert raw.nbreads == 1
        assert f.read1(100) == b'b'
        assert raw.nbreads == 1
        assert f.read1(100) == b'\nc'
        assert raw.nbreads == 2
        assert f.read1(100) == b''
        assert raw.nbreads == 3
        f.close()

    def test_readinto(self):
        import _io
<<<<<<< HEAD
        for methodname in ["readinto", "readinto1"]:
            a = bytearray(b'x' * 10)
            raw = _io.FileIO(self.tmpfile)
            f = _io.BufferedReader(raw)
            readinto = getattr(f, methodname)
            assert readinto(a) == 5
            f.seek(0)
            m = memoryview(bytearray(b"hello"))
            assert readinto(m) == 5
            #
            exc = raises(TypeError, readinto, u"hello")
            msg = str(exc.value)
            print(msg)
            assert " read-write b" in msg and msg.endswith(", not str")
            #
            exc = raises(TypeError, readinto, memoryview(b"hello"))
            msg = str(exc.value)
            print(msg)
            assert " read-write b" in msg and msg.endswith(", not memoryview")
            #
            f.close()
            assert a == b'a\nb\ncxxxxx'

    def test_readinto_buffer_overflow(self):
        import _io
        class BadReader(_io._BufferedIOBase):
            def read(self, n=-1):
                return b'x' * 10**6
        bufio = BadReader()
        b = bytearray(2)
        raises(ValueError, bufio.readinto, b)
=======
        a1 = bytearray('x')
        a = bytearray('x' * 9)
        raw = _io.FileIO(self.tmpfile)
        f = _io.BufferedReader(raw)
        assert f.readinto(a1) == 1
        assert a1 == 'a'
        assert f.readinto(a) == 4
        assert a == '\nb\ncxxxxx'
        exc = raises(TypeError, f.readinto, u"hello")
        assert str(exc.value) == "cannot use unicode as modifiable buffer"
        exc = raises(TypeError, f.readinto, buffer(b"hello"))
        assert str(exc.value) == "must be read-write buffer, not buffer"
        exc = raises(TypeError, f.readinto, buffer(bytearray("hello")))
        assert str(exc.value) == "must be read-write buffer, not buffer"
        exc = raises(TypeError, f.readinto, memoryview(b"hello"))
        assert str(exc.value) == "must be read-write buffer, not memoryview"
        f.close()

    def test_readinto_big(self):
        import _io
        a1 = bytearray('x')
        a = bytearray('x' * 199)
        raw = _io.FileIO(self.bigtmpfile)
        f = _io.BufferedReader(raw)
        assert f.readinto(a1) == 1
        assert a1 == 'a'
        assert f.readinto(a) == 99
        assert a == '\nb\nc' + 'a\nb\nc' * 19 + 'x' * 100
>>>>>>> 520ca539

    def test_seek(self):
        import _io
        raw = _io.FileIO(self.tmpfile)
        f = _io.BufferedReader(raw)
        assert f.read() == b"a\nb\nc"
        f.seek(0)
        assert f.read() == b"a\nb\nc"
        f.seek(-2, 2)
        assert f.read() == b"\nc"
        f.close()

    def test_readlines(self):
        import _io
        raw = _io.FileIO(self.tmpfile)
        f = _io.BufferedReader(raw)
        assert f.readlines() == [b'a\n', b'b\n', b'c']

    def test_detach(self):
        import _io
        raw = _io.FileIO(self.tmpfile)
        f = _io.BufferedReader(raw)
        assert f.fileno() == raw.fileno()
        assert f.detach() is raw
        raises(ValueError, f.fileno)
        raises(ValueError, f.close)
        raises(ValueError, f.detach)
        raises(ValueError, f.flush)
        assert not raw.closed
        raw.close()

    def test_detached(self):
        import _io
        class MockRawIO(_io._RawIOBase):
            def readable(self):
                return True
        raw = MockRawIO()
        buf = _io.BufferedReader(raw)
        assert buf.detach() is raw
        raises(ValueError, buf.detach)

        raises(ValueError, getattr, buf, 'mode')
        raises(ValueError, buf.isatty)
        repr(buf)  # Should still work

    def test_tell(self):
        import _io
        raw = _io.FileIO(self.tmpfile)
        f = _io.BufferedReader(raw, buffer_size=2)
        assert f.tell() == 0
        d1 = f.read(1)
        assert f.tell() == 1
        d2 = f.read(2)
        assert f.tell() == 3
        assert f.seek(0) == 0
        assert f.tell() == 0
        d3 = f.read(3)
        assert f.tell() == 3
        assert d1 + d2 == d3
        f.close()

    def test_repr(self):
        import _io
        raw = _io.FileIO(self.tmpfile)
        f = _io.BufferedReader(raw)
        assert repr(f) == '<_io.BufferedReader name=%r>' % (self.tmpfile,)

    def test_read_interrupted(self):
        import _io, errno
        class MockRawIO(_io._RawIOBase):
            def __init__(self):
                self.count = 0
            def readable(self):
                return True
            def readinto(self, buf):
                self.count += 1
                if self.count < 3:
                    raise IOError(errno.EINTR, "interrupted")
                else:
                    buf[:3] = b"abc"
                    return 3
        rawio = MockRawIO()
        bufio = _io.BufferedReader(rawio)
        r = bufio.read(4)
        assert r == b"abca"
        assert rawio.count == 4

    def test_unseekable(self):
        import _io
        class Unseekable(_io.BytesIO):
            def seekable(self):
                return False
            def seek(self, *args):
                raise _io.UnsupportedOperation("not seekable")
            def tell(self, *args):
                raise _io.UnsupportedOperation("not seekable")
        bufio = _io.BufferedReader(Unseekable(b"A" * 10))
        raises(_io.UnsupportedOperation, bufio.tell)
        raises(_io.UnsupportedOperation, bufio.seek, 0)
        bufio.read(1)
        raises(_io.UnsupportedOperation, bufio.seek, 0)
        raises(_io.UnsupportedOperation, bufio.tell)

class AppTestBufferedReaderWithThreads(AppTestBufferedReader):
    spaceconfig = dict(usemodules=['_io', 'thread', 'time'])

    def test_readinto_small_parts(self):
        import _io, os, thread, time
        read_fd, write_fd = os.pipe()
        raw = _io.FileIO(read_fd)
        f = _io.BufferedReader(raw)
        a = bytearray(b'x' * 10)
        os.write(write_fd, b"abcde")
        def write_more():
            time.sleep(0.5)
            os.write(write_fd, b"fghij")
        thread.start_new_thread(write_more, ())
        assert f.readinto(a) == 10
        assert a == 'abcdefghij'


class AppTestBufferedWriter:
    spaceconfig = dict(usemodules=['_io', 'thread'])

    def setup_class(cls):
        tmpfile = udir.join('tmpfile')
        cls.w_tmpfile = cls.space.wrap(str(tmpfile))

    def w_readfile(self):
        with open(self.tmpfile, 'rb') as f:
            return f.read()

    def test_write(self):
        import _io
        raw = _io.FileIO(self.tmpfile, 'w')
        f = _io.BufferedWriter(raw)
        f.write(b"abcd")
        raises(TypeError, f.write, u"cd")
        f.close()
        assert self.readfile() == b"abcd"

    def test_largewrite(self):
        import _io
        raw = _io.FileIO(self.tmpfile, 'w')
        f = _io.BufferedWriter(raw)
        f.write(b"abcd" * 5000)
        f.close()
        assert self.readfile() == b"abcd" * 5000

    def test_incomplete(self):
        import _io
        raw = _io.FileIO(self.tmpfile)
        b = _io.BufferedWriter.__new__(_io.BufferedWriter)
        raises(IOError, b.__init__, raw) # because file is not writable
        raises(ValueError, getattr, b, 'closed')
        raises(ValueError, b.flush)
        raises(ValueError, b.close)

    def test_check_several_writes(self):
        import _io
        raw = _io.FileIO(self.tmpfile, 'w')
        b = _io.BufferedWriter(raw, 13)

        for i in range(4):
            assert b.write(b'x' * 10) == 10
        b.flush()
        assert self.readfile() == b'x' * 40

    def test_destructor_1(self):
        import _io

        record = []
        class MyIO(_io.BufferedWriter):
            def __del__(self):
                record.append(1)
                # doesn't call the inherited __del__, so file not closed
            def close(self):
                record.append(2)
                super(MyIO, self).close()
            def flush(self):
                record.append(3)
                super(MyIO, self).flush()
        raw = _io.FileIO(self.tmpfile, 'w')
        MyIO(raw)
        import gc; gc.collect()
        assert record == [1]

    def test_destructor_2(self):
        import _io

        record = []
        class MyIO(_io.BufferedWriter):
            def __del__(self):
                record.append(1)
                super(MyIO, self).__del__()
            def close(self):
                record.append(2)
                super(MyIO, self).close()
            def flush(self):
                record.append(3)
                super(MyIO, self).flush()
        raw = _io.FileIO(self.tmpfile, 'w')
        MyIO(raw)
        import gc; gc.collect()
        assert record == [1, 2, 3]

    def test_truncate(self):
        import _io
        raw = _io.FileIO(self.tmpfile, 'w+')
        raw.write(b'x' * 20)
        b = _io.BufferedReader(raw)
        assert b.seek(8) == 8
        assert b.truncate() == 8
        assert b.tell() == 8

    def test_write_non_blocking(self):
        import _io, io
        class MockNonBlockWriterIO(io.RawIOBase):
            def __init__(self):
                self._write_stack = []
                self._blocker_char = None

            def writable(self):
                return True
            closed = False

            def pop_written(self):
                s = b''.join(self._write_stack)
                self._write_stack[:] = []
                return s

            def block_on(self, char):
                """Block when a given char is encountered."""
                self._blocker_char = char

            def write(self, b):
                try:
                    b = b.tobytes()
                except AttributeError:
                    pass
                n = -1
                if self._blocker_char:
                    try:
                        n = b.index(self._blocker_char)
                    except ValueError:
                        pass
                    else:
                        if n > 0:
                            # write data up to the first blocker
                            self._write_stack.append(b[:n])
                            return n
                        else:
                            # cancel blocker and indicate would block
                            self._blocker_char = None
                            return None
                self._write_stack.append(b)
                return len(b)

        raw = MockNonBlockWriterIO()
        bufio = _io.BufferedWriter(raw, 8)

        assert bufio.write(b"abcd") == 4
        assert bufio.write(b"efghi") == 5
        # 1 byte will be written, the rest will be buffered
        raw.block_on(b"k")
        assert bufio.write(b"jklmn") == 5

        # 8 bytes will be written, 8 will be buffered and the rest will be lost
        raw.block_on(b"0")
        try:
            bufio.write(b"opqrwxyz0123456789")
        except _io.BlockingIOError as e:
            written = e.characters_written
        else:
            self.fail("BlockingIOError should have been raised")
        assert written == 16
        assert raw.pop_written() == b"abcdefghijklmnopqrwxyz"

        assert bufio.write(b"ABCDEFGHI") == 9
        s = raw.pop_written()
        # Previously buffered bytes were flushed
        assert s.startswith(b"01234567A")

    def test_nonblock_pipe_write_bigbuf(self):
        self.test_nonblock_pipe_write(16*1024)

    def test_nonblock_pipe_write_smallbuf(self):
        self.test_nonblock_pipe_write(1024)

    def w_test_nonblock_pipe_write(self, bufsize):
        import _io as io
        class NonBlockingPipe(io._BufferedIOBase):
            "write() returns None when buffer is full"
            def __init__(self, buffersize=4096):
                self.buffersize = buffersize
                self.buffer = b''
            def readable(self): return True
            def writable(self): return True

            def write(self, data):
                available = self.buffersize - len(self.buffer)
                if available <= 0:
                    return None
                self.buffer += data[:available]
                return min(len(data), available)
            def read(self, size=-1):
                if not self.buffer:
                    return None
                if size == -1:
                    size = len(self.buffer)
                data = self.buffer[:size]
                self.buffer = self.buffer[size:]
                return data

        sent = []
        received = []
        pipe = NonBlockingPipe()
        rf = io.BufferedReader(pipe, bufsize)
        wf = io.BufferedWriter(pipe, bufsize)

        for N in 9999, 7574:
            try:
                i = 0
                while True:
                    msg = bytes([i % 26 + 97] * N)
                    sent.append(msg)
                    wf.write(msg)
                    i += 1
            except io.BlockingIOError as e:
                sent[-1] = sent[-1][:e.characters_written]
                received.append(rf.read())
                msg = b'BLOCKED'
                wf.write(msg)
                sent.append(msg)
        while True:
            try:
                wf.flush()
                break
            except io.BlockingIOError as e:
                received.append(rf.read())
        received += iter(rf.read, None)
        rf.close()
        wf.close()
        sent, received = b''.join(sent), b''.join(received)
        assert sent == received

    def test_read_non_blocking(self):
        import _io
        class MockRawIO(_io._RawIOBase):
            def __init__(self, read_stack=()):
                self._read_stack = list(read_stack)
            def readable(self):
                return True
            def readinto(self, buf):
                max_len = len(buf)
                try:
                    data = self._read_stack[0]
                except IndexError:
                    self._extraneous_reads += 1
                    return 0
                if data is None:
                    del self._read_stack[0]
                    return None
                n = len(data)
                if len(data) <= max_len:
                    del self._read_stack[0]
                    buf[:n] = data
                    return n
                else:
                    buf[:] = data[:max_len]
                    self._read_stack[0] = data[max_len:]
                    return max_len
            def read(self, n=None):
                try:
                    return self._read_stack.pop(0)
                except IndexError:
                    return b""
        # Inject some None's in there to simulate EWOULDBLOCK
        rawio = MockRawIO((b"abc", b"d", None, b"efg", None, None, None))
        bufio = _io.BufferedReader(rawio)

        assert bufio.read(6) == b"abcd"
        assert bufio.read(1) == b"e"
        assert bufio.read() == b"fg"
        assert bufio.peek(1) == b""
        assert bufio.read() is None
        assert bufio.read() == b""

    def test_write_interrupted(self):
        import _io, errno
        class MockRawIO(_io._RawIOBase):
            def __init__(self):
                self.count = 0
            def writable(self):
                return True
            def write(self, data):
                self.count += 1
                if self.count < 3:
                    raise IOError(errno.EINTR, "interrupted")
                else:
                    return len(data)
        rawio = MockRawIO()
        bufio = _io.BufferedWriter(rawio)
        assert bufio.write(b"test") == 4
        bufio.flush()
        assert rawio.count == 3

    def test_reentrant_write(self):
        import _thread  # Reentrant-safe is only enabled with threads
        import _io, errno
        class MockRawIO(_io._RawIOBase):
            def writable(self):
                return True
            def write(self, data):
                bufio.write(b"something else")
                return len(data)

        rawio = MockRawIO()
        bufio = _io.BufferedWriter(rawio)
        bufio.write(b"test")
        exc = raises(RuntimeError, bufio.flush)
        assert "reentrant" in str(exc.value)  # And not e.g. recursion limit.

    def test_write_error_on_close(self):
        import _io
        class MockRawIO(_io._RawIOBase):
            def writable(self):
                return True
            def write(self, data):
                raise IOError()
        raw = MockRawIO()
        b = _io.BufferedWriter(raw)
        b.write(b'spam')
        raises(IOError, b.close)  # exception not swallowed
        assert b.closed

    def test_close_error_on_close(self):
        import _io
        class MockRawIO(_io._RawIOBase):
            def writable(self):
                return True
            def close(self):
                raise IOError('close')
        def bad_flush():
            raise IOError('flush')
        raw = MockRawIO()
        b = _io.BufferedWriter(raw)
        b.flush = bad_flush
        err = raises(IOError, b.close)  # exception not swallowed
        assert err.value.args == ('close',)
        assert err.value.__context__.args == ('flush',)
        assert not b.closed

class AppTestBufferedRWPair:
    def test_pair(self):
        import _io
        pair = _io.BufferedRWPair(_io.BytesIO(b"abc"), _io.BytesIO())
        assert not pair.closed
        assert pair.readable()
        assert pair.writable()
        assert not pair.isatty()
        assert pair.read() == b"abc"
        assert pair.write(b"abc") == 3

    def test_constructor_with_not_readable(self):
        import _io
        class NotReadable:
            def readable(self):
                return False

        raises(IOError, _io.BufferedRWPair, NotReadable(), _io.BytesIO())

    def test_constructor_with_not_writable(self):
        import _io
        class NotWritable:
            def writable(self):
                return False

        raises(IOError, _io.BufferedRWPair, _io.BytesIO(), NotWritable())

    def test_writer_close_error_on_close(self):
        import _io
        class MockRawIO(_io._IOBase):
            def readable(self):
                return True
            def writable(self):
                return True
        def writer_close():
            writer_non_existing
        reader = MockRawIO()
        writer = MockRawIO()
        writer.close = writer_close
        pair = _io.BufferedRWPair(reader, writer)
        err = raises(NameError, pair.close)
        assert 'writer_non_existing' in str(err.value)
        assert not pair.closed
        assert reader.closed
        assert not writer.closed

    def test_reader_writer_close_error_on_close(self):
        import _io
        class MockRawIO(_io._IOBase):
            def readable(self):
                return True
            def writable(self):
                return True
        def reader_close():
            reader_non_existing
        def writer_close():
            writer_non_existing
        reader = MockRawIO()
        reader.close = reader_close
        writer = MockRawIO()
        writer.close = writer_close
        pair = _io.BufferedRWPair(reader, writer)
        err = raises(NameError, pair.close)
        assert 'reader_non_existing' in str(err.value)
        assert not pair.closed
        assert not reader.closed
        assert not writer.closed

class AppTestBufferedRandom:
    spaceconfig = dict(usemodules=['_io'])

    def setup_class(cls):
        tmpfile = udir.join('tmpfile')
        tmpfile.write(b"a\nb\nc", mode='wb')
        cls.w_tmpfile = cls.space.wrap(str(tmpfile))

    def test_simple_read(self):
        import _io
        raw = _io.FileIO(self.tmpfile, 'rb+')
        f = _io.BufferedRandom(raw)
        assert f.read(3) == b'a\nb'
        f.write(b'xxxx')
        f.seek(0)
        assert f.read() == b'a\nbxxxx'

    def test_simple_read_after_write(self):
        import _io
        raw = _io.FileIO(self.tmpfile, 'wb+')
        f = _io.BufferedRandom(raw)
        f.write(b'abc')
        f.seek(0)
        assert f.read() == b'abc'

    def test_write_rewind_write(self):
        # Various combinations of reading / writing / seeking
        # backwards / writing again
        import _io, errno
        def mutate(bufio, pos1, pos2):
            assert pos2 >= pos1
            # Fill the buffer
            bufio.seek(pos1)
            bufio.read(pos2 - pos1)
            bufio.write(b'\x02')
            # This writes earlier than the previous write, but still inside
            # the buffer.
            bufio.seek(pos1)
            bufio.write(b'\x01')

        b = b"\x80\x81\x82\x83\x84"
        for i in range(0, len(b)):
            for j in range(i, len(b)):
                raw = _io.BytesIO(b)
                bufio = _io.BufferedRandom(raw, 100)
                mutate(bufio, i, j)
                bufio.flush()
                expected = bytearray(b)
                expected[j] = 2
                expected[i] = 1
                assert raw.getvalue() == expected

    def test_interleaved_read_write(self):
        import _io as io
        # Test for issue #12213
        with io.BytesIO(b'abcdefgh') as raw:
            with io.BufferedRandom(raw, 100) as f:
                f.write(b"1")
                assert f.read(1) == b'b'
                f.write(b'2')
                assert f.read1(1) == b'd'
                f.write(b'3')
                buf = bytearray(1)
                f.readinto(buf)
                assert buf ==  b'f'
                f.write(b'4')
                assert f.peek(1) == b'h'
                f.flush()
                assert raw.getvalue() == b'1b2d3f4h'

        with io.BytesIO(b'abc') as raw:
            with io.BufferedRandom(raw, 100) as f:
                assert f.read(1) == b'a'
                f.write(b"2")
                assert f.read(1) == b'c'
                f.flush()
                assert raw.getvalue() == b'a2c'

    def test_interleaved_readline_write(self):
        import _io as io
        with io.BytesIO(b'ab\ncdef\ng\n') as raw:
            with io.BufferedRandom(raw) as f:
                f.write(b'1')
                assert f.readline() == b'b\n'
                f.write(b'2')
                assert f.readline() == b'def\n'
                f.write(b'3')
                assert f.readline() == b'\n'
                f.flush()
                assert raw.getvalue() == b'1b\n2def\n3\n'

    def test_readline(self):
        import _io as io
        with io.BytesIO(b"abc\ndef\nxyzzy\nfoo\x00bar\nanother line") as raw:
            with io.BufferedRandom(raw, buffer_size=10) as f:
                assert f.readline() == b"abc\n"
                assert f.readline(10) == b"def\n"
                assert f.readline(2) == b"xy"
                assert f.readline(4) == b"zzy\n"
                assert f.readline() == b"foo\x00bar\n"
                assert f.readline(None) == b"another line"
                raises(TypeError, f.readline, 5.3)


class AppTestMaxBuffer:

    def w_check_max_buffer_size_removal(self, test):
        import _io
        raises(TypeError, test, _io.BytesIO(), 8, 12)

    def test_max_buffer_size_removal(self):
        import _io
        self.check_max_buffer_size_removal(_io.BufferedWriter)
        self.check_max_buffer_size_removal(_io.BufferedRandom)
        self.check_max_buffer_size_removal (
            lambda raw, *args: _io.BufferedRWPair(raw, raw, *args))


class TestNonReentrantLock:
    spaceconfig = dict(usemodules=['thread'])

    def test_trylock(self, space):
        lock = interp_bufferedio.TryLock(space)
        with lock:
            pass
        with lock:
            exc = py.test.raises(OperationError, "with lock: pass")
        assert exc.value.match(space, space.w_RuntimeError)<|MERGE_RESOLUTION|>--- conflicted
+++ resolved
@@ -155,7 +155,6 @@
 
     def test_readinto(self):
         import _io
-<<<<<<< HEAD
         for methodname in ["readinto", "readinto1"]:
             a = bytearray(b'x' * 10)
             raw = _io.FileIO(self.tmpfile)
@@ -187,36 +186,6 @@
         bufio = BadReader()
         b = bytearray(2)
         raises(ValueError, bufio.readinto, b)
-=======
-        a1 = bytearray('x')
-        a = bytearray('x' * 9)
-        raw = _io.FileIO(self.tmpfile)
-        f = _io.BufferedReader(raw)
-        assert f.readinto(a1) == 1
-        assert a1 == 'a'
-        assert f.readinto(a) == 4
-        assert a == '\nb\ncxxxxx'
-        exc = raises(TypeError, f.readinto, u"hello")
-        assert str(exc.value) == "cannot use unicode as modifiable buffer"
-        exc = raises(TypeError, f.readinto, buffer(b"hello"))
-        assert str(exc.value) == "must be read-write buffer, not buffer"
-        exc = raises(TypeError, f.readinto, buffer(bytearray("hello")))
-        assert str(exc.value) == "must be read-write buffer, not buffer"
-        exc = raises(TypeError, f.readinto, memoryview(b"hello"))
-        assert str(exc.value) == "must be read-write buffer, not memoryview"
-        f.close()
-
-    def test_readinto_big(self):
-        import _io
-        a1 = bytearray('x')
-        a = bytearray('x' * 199)
-        raw = _io.FileIO(self.bigtmpfile)
-        f = _io.BufferedReader(raw)
-        assert f.readinto(a1) == 1
-        assert a1 == 'a'
-        assert f.readinto(a) == 99
-        assert a == '\nb\nc' + 'a\nb\nc' * 19 + 'x' * 100
->>>>>>> 520ca539
 
     def test_seek(self):
         import _io
