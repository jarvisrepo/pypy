from __future__ import with_statement
from pypy.interpreter.gateway import interp2app
from rpython.tool.udir import udir
from pypy.module._io import interp_bufferedio
from pypy.interpreter.error import OperationError
import py.test

class AppTestBufferedReader:
    spaceconfig = dict(usemodules=['_io'])

    def setup_class(cls):
        tmpfile = udir.join('tmpfile')
        tmpfile.write("a\nb\nc", mode='wb')
        cls.w_tmpfile = cls.space.wrap(str(tmpfile))

    def test_simple_read(self):
        import _io
        raw = _io.FileIO(self.tmpfile)
        f = _io.BufferedReader(raw)
        assert f.read() == b"a\nb\nc"
        raises(ValueError, f.read, -2)
        f.close()
        #
        raw = _io.FileIO(self.tmpfile)
        f = _io.BufferedReader(raw)
        r = f.read(4)
        assert r == b"a\nb\n"
        f.close()

    def test_read_pieces(self):
        import _io
        raw = _io.FileIO(self.tmpfile)
        f = _io.BufferedReader(raw)
        assert f.read(3) == b"a\nb"
        assert f.read(3) == b"\nc"
        assert f.read(3) == b""
        assert f.read(3) == b""
        f.close()

    def test_slow_provider(self):
        import _io
        class MockIO(_io._IOBase):
            def readable(self):
                return True
            def readinto(self, buf):
                buf[:3] = b"abc"
                return 3
        bufio = _io.BufferedReader(MockIO())
        r = bufio.read(5)
        assert r == b"abcab"

    def test_read_past_eof(self):
        import _io
        class MockIO(_io._IOBase):
            stack = [b"abc", b"d", b"efg"]
            def readable(self):
                return True
            def readinto(self, buf):
                if self.stack:
                    data = self.stack.pop(0)
                    buf[:len(data)] = data
                    return len(data)
                else:
                    return 0
        bufio = _io.BufferedReader(MockIO())
        assert bufio.read(9000) == b"abcdefg"

    def test_buffering(self):
        import _io
        data = b"abcdefghi"
        dlen = len(data)
        class MockFileIO(_io.BytesIO):
            def __init__(self, data):
                self.read_history = []
                _io.BytesIO.__init__(self, data)

            def read(self, n=None):
                res = _io.BytesIO.read(self, n)
                self.read_history.append(None if res is None else len(res))
                return res

            def readinto(self, b):
                res = _io.BytesIO.readinto(self, b)
                self.read_history.append(res)
                return res


        tests = [
            [ 100, [ 3, 1, 4, 8 ], [ dlen, 0 ] ],
            [ 100, [ 3, 3, 3],     [ dlen ]    ],
            [   4, [ 1, 2, 4, 2 ], [ 4, 4, 1 ] ],
        ]

        for bufsize, buf_read_sizes, raw_read_sizes in tests:
            rawio = MockFileIO(data)
            bufio = _io.BufferedReader(rawio, buffer_size=bufsize)
            pos = 0
            for nbytes in buf_read_sizes:
                assert bufio.read(nbytes) == data[pos:pos+nbytes]
                pos += nbytes
            # this is mildly implementation-dependent
            assert rawio.read_history == raw_read_sizes

    def test_peek(self):
        import _io
        raw = _io.FileIO(self.tmpfile)
        f = _io.BufferedReader(raw)
        assert f.read(2) == b'a\n'
        assert f.peek().startswith(b'b\nc')
        assert f.read(3) == b'b\nc'
        assert f.peek() == b''

    def test_read1(self):
        import _io
        class RecordingFileIO(_io.FileIO):
            def read(self, size=-1):
                self.nbreads += 1
                return _io.FileIO.read(self, size)
            def readinto(self, buf):
                self.nbreads += 1
                return _io.FileIO.readinto(self, buf)
        raw = RecordingFileIO(self.tmpfile)
        raw.nbreads = 0
        f = _io.BufferedReader(raw, buffer_size=3)
        assert f.read(1) == b'a'
        assert f.read1(1) == b'\n'
        assert raw.nbreads == 1
        assert f.read1(100) == b'b'
        assert raw.nbreads == 1
        assert f.read1(100) == b'\nc'
        assert raw.nbreads == 2
        assert f.read1(100) == b''
        assert raw.nbreads == 3
        f.close()

    def test_readinto(self):
        import _io
        a = bytearray(b'x' * 10)
        raw = _io.FileIO(self.tmpfile)
        f = _io.BufferedReader(raw)
        assert f.readinto(a) == 5
        f.close()
        assert a == b'a\nb\ncxxxxx'

    def test_seek(self):
        import _io
        raw = _io.FileIO(self.tmpfile)
        f = _io.BufferedReader(raw)
        assert f.read() == b"a\nb\nc"
        f.seek(0)
        assert f.read() == b"a\nb\nc"
        f.seek(-2, 2)
        assert f.read() == b"\nc"
        f.close()

    def test_readlines(self):
        import _io
        raw = _io.FileIO(self.tmpfile)
        f = _io.BufferedReader(raw)
        assert f.readlines() == [b'a\n', b'b\n', b'c']

    def test_detach(self):
        import _io
        raw = _io.FileIO(self.tmpfile)
        f = _io.BufferedReader(raw)
        assert f.fileno() == raw.fileno()
        assert f.detach() is raw
        raises(ValueError, f.fileno)
        raises(ValueError, f.close)
        raises(ValueError, f.detach)
        raises(ValueError, f.flush)
        assert not raw.closed
        raw.close()

    def test_tell(self):
        import _io
        raw = _io.FileIO(self.tmpfile)
        f = _io.BufferedReader(raw, buffer_size=2)
        assert f.tell() == 0
        d1 = f.read(1)
        assert f.tell() == 1
        d2 = f.read(2)
        assert f.tell() == 3
        assert f.seek(0) == 0
        assert f.tell() == 0
        d3 = f.read(3)
        assert f.tell() == 3
        assert d1 + d2 == d3
        f.close()

    def test_repr(self):
        import _io
        raw = _io.FileIO(self.tmpfile)
        f = _io.BufferedReader(raw)
        assert repr(f) == '<_io.BufferedReader name=%r>' % (self.tmpfile,)

    def test_read_interrupted(self):
        import _io, errno
        class MockRawIO(_io._RawIOBase):
            def __init__(self):
                self.count = 0
            def readable(self):
                return True
            def readinto(self, buf):
                self.count += 1
                if self.count < 3:
                    raise IOError(errno.EINTR, "interrupted")
                else:
                    buf[:3] = b"abc"
                    return 3
        rawio = MockRawIO()
        bufio = _io.BufferedReader(rawio)
        r = bufio.read(4)
        assert r == b"abca"
        assert rawio.count == 4

    def test_unseekable(self):
        import _io
        class Unseekable(_io.BytesIO):
            def seekable(self):
                return False
            def seek(self, *args):
                raise _io.UnsupportedOperation("not seekable")
            def tell(self, *args):
                raise _io.UnsupportedOperation("not seekable")
        bufio = _io.BufferedReader(Unseekable(b"A" * 10))
        raises(_io.UnsupportedOperation, bufio.tell)
        raises(_io.UnsupportedOperation, bufio.seek, 0)
        bufio.read(1)
        raises(_io.UnsupportedOperation, bufio.seek, 0)
        raises(_io.UnsupportedOperation, bufio.tell)

class AppTestBufferedReaderWithThreads(AppTestBufferedReader):
    spaceconfig = dict(usemodules=['_io', 'thread'])


class AppTestBufferedWriter:
    spaceconfig = dict(usemodules=['_io', 'thread'])

    def setup_class(cls):
        tmpfile = udir.join('tmpfile')
        cls.w_tmpfile = cls.space.wrap(str(tmpfile))
        if cls.runappdirect:
            cls.w_readfile = tmpfile.read
        else:
            def readfile(space):
                return space.wrapbytes(tmpfile.read())
            cls.w_readfile = cls.space.wrap(interp2app(readfile))

    def test_write(self):
        import _io
        raw = _io.FileIO(self.tmpfile, 'w')
        f = _io.BufferedWriter(raw)
        f.write(b"abcd")
        f.close()
        assert self.readfile() == b"abcd"

    def test_largewrite(self):
        import _io
        raw = _io.FileIO(self.tmpfile, 'w')
        f = _io.BufferedWriter(raw)
        f.write(b"abcd" * 5000)
        f.close()
        assert self.readfile() == b"abcd" * 5000

    def test_incomplete(self):
        import _io
        raw = _io.FileIO(self.tmpfile)
        b = _io.BufferedWriter.__new__(_io.BufferedWriter)
        raises(IOError, b.__init__, raw) # because file is not writable
        raises(ValueError, getattr, b, 'closed')
        raises(ValueError, b.flush)
        raises(ValueError, b.close)

    def test_check_several_writes(self):
        import _io
        raw = _io.FileIO(self.tmpfile, 'w')
        b = _io.BufferedWriter(raw, 13)

        for i in range(4):
            assert b.write(b'x' * 10) == 10
        b.flush()
        assert self.readfile() == b'x' * 40

    def test_destructor(self):
        import _io

        record = []
        class MyIO(_io.BufferedWriter):
            def __del__(self):
                record.append(1)
                super(MyIO, self).__del__()
            def close(self):
                record.append(2)
                super(MyIO, self).close()
            def flush(self):
                record.append(3)
                super(MyIO, self).flush()
        raw = _io.FileIO(self.tmpfile, 'w')
        MyIO(raw)
        import gc; gc.collect()
        assert record == [1, 2, 3]

    def test_truncate(self):
        import _io
        raw = _io.FileIO(self.tmpfile, 'w+')
        raw.write(b'x' * 20)
        b = _io.BufferedReader(raw)
        assert b.seek(8) == 8
        assert b.truncate() == 8
        assert b.tell() == 8

    def test_write_non_blocking(self):
        import _io, io
        class MockNonBlockWriterIO(io.RawIOBase):
            def __init__(self):
                self._write_stack = []
                self._blocker_char = None

            def writable(self):
                return True
            closed = False

            def pop_written(self):
                s = b''.join(self._write_stack)
                self._write_stack[:] = []
                return s

            def block_on(self, char):
                """Block when a given char is encountered."""
                self._blocker_char = char

            def write(self, b):
                try:
                    b = b.tobytes()
                except AttributeError:
                    pass
                n = -1
                if self._blocker_char:
                    try:
                        n = b.index(self._blocker_char)
                    except ValueError:
                        pass
                    else:
                        if n > 0:
                            # write data up to the first blocker
                            self._write_stack.append(b[:n])
                            return n
                        else:
                            # cancel blocker and indicate would block
                            self._blocker_char = None
                            return None
                self._write_stack.append(b)
                return len(b)

        raw = MockNonBlockWriterIO()
        bufio = _io.BufferedWriter(raw, 8)

        assert bufio.write(b"abcd") == 4
        assert bufio.write(b"efghi") == 5
        # 1 byte will be written, the rest will be buffered
        raw.block_on(b"k")
        assert bufio.write(b"jklmn") == 5

        # 8 bytes will be written, 8 will be buffered and the rest will be lost
        raw.block_on(b"0")
        try:
            bufio.write(b"opqrwxyz0123456789")
        except _io.BlockingIOError as e:
            written = e.characters_written
        else:
            self.fail("BlockingIOError should have been raised")
        assert written == 16
        assert raw.pop_written() == b"abcdefghijklmnopqrwxyz"

        assert bufio.write(b"ABCDEFGHI") == 9
        s = raw.pop_written()
        # Previously buffered bytes were flushed
        assert s.startswith(b"01234567A")

    def test_nonblock_pipe_write_bigbuf(self):
        self.test_nonblock_pipe_write(16*1024)

    def test_nonblock_pipe_write_smallbuf(self):
        self.test_nonblock_pipe_write(1024)

    def w_test_nonblock_pipe_write(self, bufsize):
        import _io as io
        class NonBlockingPipe(io._BufferedIOBase):
            "write() returns None when buffer is full"
            def __init__(self, buffersize=4096):
                self.buffersize = buffersize
                self.buffer = b''
            def readable(self): return True
            def writable(self): return True

            def write(self, data):
                available = self.buffersize - len(self.buffer)
                if available <= 0:
                    return None
                self.buffer += data[:available]
                return min(len(data), available)
            def read(self, size=-1):
                if not self.buffer:
                    return None
                if size == -1:
                    size = len(self.buffer)
                data = self.buffer[:size]
                self.buffer = self.buffer[size:]
                return data

        sent = []
        received = []
        pipe = NonBlockingPipe()
        rf = io.BufferedReader(pipe, bufsize)
        wf = io.BufferedWriter(pipe, bufsize)

        for N in 9999, 7574:
            try:
                i = 0
                while True:
                    msg = bytes([i % 26 + 97] * N)
                    sent.append(msg)
                    wf.write(msg)
                    i += 1
            except io.BlockingIOError as e:
                sent[-1] = sent[-1][:e.characters_written]
                received.append(rf.read())
                msg = b'BLOCKED'
                wf.write(msg)
                sent.append(msg)
        while True:
            try:
                wf.flush()
                break
            except io.BlockingIOError as e:
                received.append(rf.read())
        received += iter(rf.read, None)
        rf.close()
        wf.close()
        sent, received = b''.join(sent), b''.join(received)
        assert sent == received

    def test_read_non_blocking(self):
        import _io
        class MockRawIO(_io._RawIOBase):
            def __init__(self, read_stack=()):
                self._read_stack = list(read_stack)
            def readable(self):
                return True
            def readinto(self, buf):
                max_len = len(buf)
                try:
                    data = self._read_stack[0]
                except IndexError:
                    self._extraneous_reads += 1
                    return 0
                if data is None:
                    del self._read_stack[0]
                    return None
                n = len(data)
                if len(data) <= max_len:
                    del self._read_stack[0]
                    buf[:n] = data
                    return n
                else:
                    buf[:] = data[:max_len]
                    self._read_stack[0] = data[max_len:]
                    return max_len
            def read(self, n=None):
                try:
                    return self._read_stack.pop(0)
                except IndexError:
                    return b""
        # Inject some None's in there to simulate EWOULDBLOCK
        rawio = MockRawIO((b"abc", b"d", None, b"efg", None, None, None))
        bufio = _io.BufferedReader(rawio)

        assert bufio.read(6) == b"abcd"
        assert bufio.read(1) == b"e"
        assert bufio.read() == b"fg"
        assert bufio.peek(1) == b""
        assert bufio.read() is None
        assert bufio.read() == b""

    def test_write_interrupted(self):
        import _io, errno
        class MockRawIO(_io._RawIOBase):
            def __init__(self):
                self.count = 0
            def writable(self):
                return True
            def write(self, data):
                self.count += 1
                if self.count < 3:
                    raise IOError(errno.EINTR, "interrupted")
                else:
                    return len(data)
        rawio = MockRawIO()
        bufio = _io.BufferedWriter(rawio)
        assert bufio.write(b"test") == 4
        bufio.flush()
        assert rawio.count == 3

    def test_reentrant_write(self):
        import _thread  # Reentrant-safe is only enabled with threads
        import _io, errno
        class MockRawIO(_io._RawIOBase):
            def writable(self):
                return True
            def write(self, data):
                bufio.write(b"something else")
                return len(data)

        rawio = MockRawIO()
        bufio = _io.BufferedWriter(rawio)
        bufio.write(b"test")
        exc = raises(RuntimeError, bufio.flush)
        assert "reentrant" in str(exc.value)  # And not e.g. recursion limit.

class AppTestBufferedRWPair:
    def test_pair(self):
        import _io
        pair = _io.BufferedRWPair(_io.BytesIO(b"abc"), _io.BytesIO())
        assert not pair.closed
        assert pair.readable()
        assert pair.writable()
        assert not pair.isatty()
        assert pair.read() == b"abc"
        assert pair.write(b"abc") == 3

    def test_constructor_with_not_readable(self):
        import _io
        class NotReadable:
            def readable(self):
                return False

        raises(IOError, _io.BufferedRWPair, NotReadable(), _io.BytesIO())

    def test_constructor_with_not_writable(self):
        import _io
        class NotWritable:
            def writable(self):
                return False

        raises(IOError, _io.BufferedRWPair, _io.BytesIO(), NotWritable())

class AppTestBufferedRandom:
    spaceconfig = dict(usemodules=['_io'])

    def setup_class(cls):
        tmpfile = udir.join('tmpfile')
        tmpfile.write(b"a\nb\nc", mode='wb')
        cls.w_tmpfile = cls.space.wrap(str(tmpfile))

    def test_simple_read(self):
        import _io
        raw = _io.FileIO(self.tmpfile, 'rb+')
        f = _io.BufferedRandom(raw)
        assert f.read(3) == b'a\nb'
        f.write(b'xxxx')
        f.seek(0)
        assert f.read() == b'a\nbxxxx'

    def test_simple_read_after_write(self):
        import _io
        raw = _io.FileIO(self.tmpfile, 'wb+')
        f = _io.BufferedRandom(raw)
        f.write(b'abc')
        f.seek(0)
        assert f.read() == b'abc'

    def test_write_rewind_write(self):
        # Various combinations of reading / writing / seeking
        # backwards / writing again
        import _io, errno
        def mutate(bufio, pos1, pos2):
            assert pos2 >= pos1
            # Fill the buffer
            bufio.seek(pos1)
            bufio.read(pos2 - pos1)
            bufio.write(b'\x02')
            # This writes earlier than the previous write, but still inside
            # the buffer.
            bufio.seek(pos1)
            bufio.write(b'\x01')

        b = b"\x80\x81\x82\x83\x84"
        for i in range(0, len(b)):
            for j in range(i, len(b)):
                raw = _io.BytesIO(b)
                bufio = _io.BufferedRandom(raw, 100)
                mutate(bufio, i, j)
                bufio.flush()
                expected = bytearray(b)
                expected[j] = 2
                expected[i] = 1
                assert raw.getvalue() == expected
        
    def test_interleaved_read_write(self):
        import _io as io
        # Test for issue #12213
        with io.BytesIO(b'abcdefgh') as raw:
            with io.BufferedRandom(raw, 100) as f:
                f.write(b"1")
                assert f.read(1) == b'b'
                f.write(b'2')
                assert f.read1(1) == b'd'
                f.write(b'3')
                buf = bytearray(1)
                f.readinto(buf)
                assert buf ==  b'f'
                f.write(b'4')
                assert f.peek(1) == b'h'
                f.flush()
                assert raw.getvalue() == b'1b2d3f4h'

        with io.BytesIO(b'abc') as raw:
            with io.BufferedRandom(raw, 100) as f:
                assert f.read(1) == b'a'
                f.write(b"2")
                assert f.read(1) == b'c'
                f.flush()
                assert raw.getvalue() == b'a2c'

    def test_interleaved_readline_write(self):
        import _io as io
        with io.BytesIO(b'ab\ncdef\ng\n') as raw:
            with io.BufferedRandom(raw) as f:
                f.write(b'1')
                assert f.readline() == b'b\n'
                f.write(b'2')
                assert f.readline() == b'def\n'
                f.write(b'3')
                assert f.readline() == b'\n'
                f.flush()
                assert raw.getvalue() == b'1b\n2def\n3\n'

<<<<<<< HEAD

class AppTestDeprecation:

    def w_check_max_buffer_size_deprecation(self, test):
        import _io
        import _warnings
        def simplefilter(action, category):
            _warnings.filters.insert(0, (action, None, category, None, 0))
        simplefilter('error', DeprecationWarning)
        try:
            test(_io.BytesIO(), 8, 12)
        except DeprecationWarning as e:
            assert 'max_buffer_size is deprecated' in str(e)
        else:
            assert False, 'Expected DeprecationWarning'
        finally:
            simplefilter('default', DeprecationWarning)

    def test_max_buffer_size_deprecation(self):
        import _io
        self.check_max_buffer_size_deprecation(_io.BufferedWriter)
        self.check_max_buffer_size_deprecation(_io.BufferedRandom)
        self.check_max_buffer_size_deprecation(
            lambda raw, *args: _io.BufferedRWPair(raw, raw, *args))
=======
    def test_readline(self):
        import _io as io
        with io.BytesIO(b"abc\ndef\nxyzzy\nfoo\x00bar\nanother line") as raw:
            with io.BufferedRandom(raw, buffer_size=10) as f:
                assert f.readline() == b"abc\n"
                assert f.readline(10) == b"def\n"
                assert f.readline(2) == b"xy"
                assert f.readline(4) == b"zzy\n"
                assert f.readline() == b"foo\x00bar\n"
                assert f.readline(None) == b"another line"
                raises(TypeError, f.readline, 5.3)
>>>>>>> bbf490f7


class TestNonReentrantLock:
    spaceconfig = dict(usemodules=['thread'])

    def test_trylock(self, space):
        lock = interp_bufferedio.TryLock(space)
        with lock:
            pass
        with lock:
            exc = py.test.raises(OperationError, "with lock: pass")
        assert exc.value.match(space, space.w_RuntimeError)<|MERGE_RESOLUTION|>--- conflicted
+++ resolved
@@ -636,7 +636,18 @@
                 f.flush()
                 assert raw.getvalue() == b'1b\n2def\n3\n'
 
-<<<<<<< HEAD
+    def test_readline(self):
+        import _io as io
+        with io.BytesIO(b"abc\ndef\nxyzzy\nfoo\x00bar\nanother line") as raw:
+            with io.BufferedRandom(raw, buffer_size=10) as f:
+                assert f.readline() == b"abc\n"
+                assert f.readline(10) == b"def\n"
+                assert f.readline(2) == b"xy"
+                assert f.readline(4) == b"zzy\n"
+                assert f.readline() == b"foo\x00bar\n"
+                assert f.readline(None) == b"another line"
+                raises(TypeError, f.readline, 5.3)
+
 
 class AppTestDeprecation:
 
@@ -661,19 +672,6 @@
         self.check_max_buffer_size_deprecation(_io.BufferedRandom)
         self.check_max_buffer_size_deprecation(
             lambda raw, *args: _io.BufferedRWPair(raw, raw, *args))
-=======
-    def test_readline(self):
-        import _io as io
-        with io.BytesIO(b"abc\ndef\nxyzzy\nfoo\x00bar\nanother line") as raw:
-            with io.BufferedRandom(raw, buffer_size=10) as f:
-                assert f.readline() == b"abc\n"
-                assert f.readline(10) == b"def\n"
-                assert f.readline(2) == b"xy"
-                assert f.readline(4) == b"zzy\n"
-                assert f.readline() == b"foo\x00bar\n"
-                assert f.readline(None) == b"another line"
-                raises(TypeError, f.readline, 5.3)
->>>>>>> bbf490f7
 
 
 class TestNonReentrantLock:
