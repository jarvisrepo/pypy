from __future__ import with_statement
from rpython import rlib
from pypy.interpreter.error import oefmt
from pypy.interpreter.gateway import interp2app
from rpython.tool.udir import udir
from pypy.module._io import interp_bufferedio
from pypy.interpreter.error import OperationError
import py.test
import os


class AppTestBufferedReader:
    spaceconfig = dict(usemodules=['_io'])
    if os.name != 'nt':
        spaceconfig['usemodules'].append('fcntl')
        
    def setup_class(cls):
        tmpfile = udir.join('tmpfile')
        tmpfile.write("a\nb\nc", mode='wb')
        cls.w_tmpfile = cls.space.wrap(str(tmpfile))
        bigtmpfile = udir.join('bigtmpfile')
        bigtmpfile.write("a\nb\nc" * 20, mode='wb')
        cls.w_bigtmpfile = cls.space.wrap(str(bigtmpfile))
        #
        cls.w_posix = cls.space.appexec([], """():
            import %s as m;
            return m""" % os.name)

    def test_simple_read(self):
        import _io
        raw = _io.FileIO(self.tmpfile)
        f = _io.BufferedReader(raw)
        assert f.read() == b"a\nb\nc"
        raises(ValueError, f.read, -2)
        f.close()
        #
        raw = _io.FileIO(self.tmpfile, 'r+')
        f = _io.BufferedReader(raw)
        r = f.read(4)
        assert r == b"a\nb\n"
        assert f.readable() is True
        assert f.writable() is False
        f.close()

    def test_read_pieces(self):
        import _io
        raw = _io.FileIO(self.tmpfile)
        f = _io.BufferedReader(raw)
        assert f.read(3) == b"a\nb"
        assert f.read(3) == b"\nc"
        assert f.read(3) == b""
        assert f.read(3) == b""
        f.close()

    def test_slow_provider(self):
        import _io
        class MockIO(_io._IOBase):
            def readable(self):
                return True
            def readinto(self, buf):
                buf[:3] = b"abc"
                return 3
        bufio = _io.BufferedReader(MockIO())
        r = bufio.read(5)
        assert r == b"abcab"

    def test_read_past_eof(self):
        import _io
        class MockIO(_io._IOBase):
            stack = [b"abc", b"d", b"efg"]
            def readable(self):
                return True
            def readinto(self, buf):
                if self.stack:
                    data = self.stack.pop(0)
                    buf[:len(data)] = data
                    return len(data)
                else:
                    return 0
        bufio = _io.BufferedReader(MockIO())
        assert bufio.read(9000) == b"abcdefg"

    def test_valid_buffer(self):
        import _io

        class MockIO(_io._IOBase):
            def readable(self):
                return True

            def readinto(self, buf):
                # Check that `buf` is a valid memoryview object
                assert buf.itemsize == 1
                assert buf.strides == (1,)
                assert buf.shape == (len(buf),)
                return len(bytes(buf))

        bufio = _io.BufferedReader(MockIO())
        assert len(bufio.read(5)) == 5  # Note: PyPy zeros the buffer, CPython does not

    def test_buffering(self):
        import _io
        data = b"abcdefghi"
        dlen = len(data)
        class MockFileIO(_io.BytesIO):
            def __init__(self, data):
                self.read_history = []
                _io.BytesIO.__init__(self, data)

            def read(self, n=None):
                res = _io.BytesIO.read(self, n)
                self.read_history.append(None if res is None else len(res))
                return res

            def readinto(self, b):
                res = _io.BytesIO.readinto(self, b)
                self.read_history.append(res)
                return res


        tests = [
            [ 100, [ 3, 1, 4, 8 ], [ dlen, 0 ] ],
            [ 100, [ 3, 3, 3],     [ dlen ]    ],
            [   4, [ 1, 2, 4, 2 ], [ 4, 4, 1 ] ],
        ]

        for bufsize, buf_read_sizes, raw_read_sizes in tests:
            rawio = MockFileIO(data)
            bufio = _io.BufferedReader(rawio, buffer_size=bufsize)
            pos = 0
            for nbytes in buf_read_sizes:
                assert bufio.read(nbytes) == data[pos:pos+nbytes]
                pos += nbytes
            # this is mildly implementation-dependent
            assert rawio.read_history == raw_read_sizes

    def test_peek(self):
        import _io
        raw = _io.FileIO(self.tmpfile)
        f = _io.BufferedReader(raw)
        assert f.read(2) == b'a\n'
        assert f.peek().startswith(b'b\nc')
        assert f.read(3) == b'b\nc'
        assert f.peek() == b''

    def test_read1(self):
        import _io
        class RecordingFileIO(_io.FileIO):
            def read(self, size=-1):
                self.nbreads += 1
                return _io.FileIO.read(self, size)
            def readinto(self, buf):
                self.nbreads += 1
                return _io.FileIO.readinto(self, buf)
        raw = RecordingFileIO(self.tmpfile)
        raw.nbreads = 0
        f = _io.BufferedReader(raw, buffer_size=3)
        assert f.read(1) == b'a'
        assert f.read1(1) == b'\n'
        assert raw.nbreads == 1
        assert f.read1(100) == b'b'
        assert raw.nbreads == 1
        assert f.read1(100) == b'\nc'
        assert raw.nbreads == 2
        assert f.read1(100) == b''
        assert raw.nbreads == 3
        f.close()

        # a negative argument (or no argument) leads to using the default
        # buffer size
        raw = _io.BytesIO(b'aaaa\nbbbb\ncccc\n')
        f = _io.BufferedReader(raw, buffer_size=3)
        assert f.read1(-1) == b'aaa'
        assert f.read1() == b'a\nb'


    def test_readinto(self):
        import _io
        for methodname in ["readinto", "readinto1"]:
            a = bytearray(b'x' * 10)
            raw = _io.FileIO(self.tmpfile)
            f = _io.BufferedReader(raw)
            readinto = getattr(f, methodname)
            assert readinto(a) == 5
            f.seek(0)
            m = memoryview(bytearray(b"hello"))
            assert readinto(m) == 5
            #
            exc = raises(TypeError, readinto, u"hello")
            msg = str(exc.value)
            # print(msg)
            assert " read-write b" in msg and msg.endswith(", not str")
            #
            exc = raises(TypeError, readinto, memoryview(b"hello"))
            msg = str(exc.value)
            # print(msg)
            assert " read-write b" in msg and msg.endswith(", not memoryview")
            #
            f.close()
            assert a == b'a\nb\ncxxxxx'

    def test_readinto_buffer_overflow(self):
        import _io
        class BadReader(_io._BufferedIOBase):
            def read(self, n=-1):
                return b'x' * 10**6
        bufio = BadReader()
        b = bytearray(2)
        raises(ValueError, bufio.readinto, b)

    def test_readinto1(self):
        import _io

        class MockIO(_io._IOBase):
            def readable(self):
                return True

            def readinto(self, buf):
                buf[:3] = b"abc"
                return 3

            def writable(self):
                return True

            def write(self, b):
                return len(b)

            def seekable(self):
                return True

            def seek(self, pos, whence):
                return 0

        bufio = _io.BufferedReader(MockIO(), buffer_size=5)
        buf = bytearray(10)
        bufio.read(2)
        n = bufio.readinto1(buf)
        assert n == 4
        assert buf[:n] == b'cabc'

        # Yes, CPython's observable behavior depends on buffer_size!
        bufio = _io.BufferedReader(MockIO(), buffer_size=20)
        buf = bytearray(10)
        bufio.read(2)
        n = bufio.readinto1(buf)
        assert n == 1
        assert buf[:n] == b'c'

        bufio = _io.BufferedReader(MockIO(), buffer_size=20)
        buf = bytearray(2)
        bufio.peek(3)
        assert bufio.readinto1(buf) == 2
        assert buf == b'ab'
        n = bufio.readinto1(buf)
        assert n == 1
        assert buf[:n] == b'c'

        bufio = _io.BufferedRandom(MockIO(), buffer_size=10)
        buf = bytearray(20)
        bufio.peek(3)
        assert bufio.readinto1(buf) == 6
        assert buf[:6] == b'abcabc'

        bufio = _io.BufferedWriter(MockIO(), buffer_size=10)
        raises(_io.UnsupportedOperation, bufio.readinto1, bytearray(10))

    def test_seek(self):
        import _io
        raw = _io.FileIO(self.tmpfile)
        f = _io.BufferedReader(raw)
        assert f.read() == b"a\nb\nc"
        f.seek(0)
        assert f.read() == b"a\nb\nc"
        f.seek(-2, 2)
        assert f.read() == b"\nc"
        f.close()

    def test_readlines(self):
        import _io
        raw = _io.FileIO(self.tmpfile)
        f = _io.BufferedReader(raw)
        assert f.readlines() == [b'a\n', b'b\n', b'c']

    def test_detach(self):
        import _io
        raw = _io.FileIO(self.tmpfile)
        f = _io.BufferedReader(raw)
        assert f.fileno() == raw.fileno()
        assert f.detach() is raw
        raises(ValueError, f.fileno)
        raises(ValueError, f.close)
        raises(ValueError, f.detach)
        raises(ValueError, f.flush)
        assert not raw.closed
        raw.close()

    def test_detached(self):
        import _io
        class MockRawIO(_io._RawIOBase):
            def readable(self):
                return True
        raw = MockRawIO()
        buf = _io.BufferedReader(raw)
        assert buf.detach() is raw
        raises(ValueError, buf.detach)

        raises(ValueError, getattr, buf, 'mode')
        raises(ValueError, buf.isatty)
        repr(buf)  # Should still work

    def test_tell(self):
        import _io
        raw = _io.FileIO(self.tmpfile)
        f = _io.BufferedReader(raw, buffer_size=2)
        assert f.tell() == 0
        d1 = f.read(1)
        assert f.tell() == 1
        d2 = f.read(2)
        assert f.tell() == 3
        assert f.seek(0) == 0
        assert f.tell() == 0
        d3 = f.read(3)
        assert f.tell() == 3
        assert d1 + d2 == d3
        f.close()

    def test_repr(self):
        import _io
        raw = _io.FileIO(self.tmpfile)
        f = _io.BufferedReader(raw)
        assert repr(f) == '<_io.BufferedReader name=%r>' % (self.tmpfile,)

    def test_read_interrupted(self):
        import _io, errno
        class MockRawIO(_io._RawIOBase):
            def __init__(self):
                self.count = 0
            def readable(self):
                return True
            def readinto(self, buf):
                self.count += 1
                if self.count < 3:
                    raise IOError(errno.EINTR, "interrupted")
                else:
                    buf[:3] = b"abc"
                    return 3
        rawio = MockRawIO()
        bufio = _io.BufferedReader(rawio)
        r = bufio.read(4)
        assert r == b"abca"
        assert rawio.count == 4

    def test_unseekable(self):
        import _io
        class Unseekable(_io.BytesIO):
            def seekable(self):
                return False
            def seek(self, *args):
                raise _io.UnsupportedOperation("not seekable")
            def tell(self, *args):
                raise _io.UnsupportedOperation("not seekable")
        bufio = _io.BufferedReader(Unseekable(b"A" * 10))
        raises(_io.UnsupportedOperation, bufio.tell)
        raises(_io.UnsupportedOperation, bufio.seek, 0)
        bufio.read(1)
        raises(_io.UnsupportedOperation, bufio.seek, 0)
        raises(_io.UnsupportedOperation, bufio.tell)

    def test_bufio_write_through(self):
        import _io as io
        # Issue #21396: write_through=True doesn't force a flush()
        # on the underlying binary buffered object.
        flush_called, write_called = [], []
        class BufferedWriter(io.BufferedWriter):
            def flush(self, *args, **kwargs):
                flush_called.append(True)
                return super().flush(*args, **kwargs)
            def write(self, *args, **kwargs):
                write_called.append(True)
                return super().write(*args, **kwargs)

        rawio = io.BytesIO()
        data = b"a"
        bufio = BufferedWriter(rawio, len(data)*2)
        textio = io.TextIOWrapper(bufio, encoding='ascii',
                                  write_through=True)
        # write to the buffered io but don't overflow the buffer
        text = data.decode('ascii')
        textio.write(text)

        # buffer.flush is not called with write_through=True
        assert not flush_called
        # buffer.write *is* called with write_through=True
        assert write_called
        assert rawio.getvalue() == b"" # no flush

        write_called = [] # reset
        textio.write(text * 10) # total content is larger than bufio buffer
        assert write_called
        assert rawio.getvalue() == data * 11 # all flushed

    def test_readline_issue3042(self):
        import _io as io
        try:
            import fcntl
        except ImportError:
            skip('fcntl missing')
        fdin, fdout = self.posix.pipe()
        f = io.open(fdin, "rb")
        fl = fcntl.fcntl(f, fcntl.F_GETFL)
        fcntl.fcntl(f, fcntl.F_SETFL, fl | self.posix.O_NONBLOCK)
        s = f.readline()
        assert s == b''
        f.close()
        self.posix.close(fdout)

    def test_read_nonblocking_crash(self):
        import _io as io
        try:
            import fcntl
        except ImportError:
            skip('fcntl missing')
        fdin, fdout = self.posix.pipe()
        f = io.open(fdin, "rb")
        fl = fcntl.fcntl(f, fcntl.F_GETFL)
        fcntl.fcntl(f, fcntl.F_SETFL, fl | self.posix.O_NONBLOCK)
        s = f.read(12)
        assert s == None
        self.posix.close(fdout)

        s = f.read(12)
        assert s == b''
        f.close()


class AppTestBufferedReaderWithThreads(AppTestBufferedReader):
    spaceconfig = dict(usemodules=['_io', 'thread', 'time'])
    if os.name != 'nt':
        spaceconfig['usemodules'].append('fcntl')
        

    def test_readinto_small_parts(self):
        import _io, os, _thread, time
        read_fd, write_fd = os.pipe()
        raw = _io.FileIO(read_fd)
        f = _io.BufferedReader(raw)
        a = bytearray(b'x' * 10)
        os.write(write_fd, b"abcde")
        def write_more():
            time.sleep(0.5)
            os.write(write_fd, b"fghij")
        _thread.start_new_thread(write_more, ())
        assert f.readinto(a) == 10
        assert a == b'abcdefghij'

@py.test.yield_fixture
def forbid_nonmoving_raw_ptr_for_resizable_list(space):
    orig_nonmoving_raw_ptr_for_resizable_list = rlib.buffer.nonmoving_raw_ptr_for_resizable_list
    def fail(l):
        raise oefmt(space.w_ValueError, "rgc.nonmoving_raw_ptr_for_resizable_list() not supported under RevDB")
    rlib.buffer.nonmoving_raw_ptr_for_resizable_list = fail
    yield
    rlib.buffer.nonmoving_raw_ptr_for_resizable_list = orig_nonmoving_raw_ptr_for_resizable_list

@py.test.mark.usefixtures('forbid_nonmoving_raw_ptr_for_resizable_list')
class AppTestForbidRawPtrForResizableList(object):
    spaceconfig = dict(usemodules=['_io'])

    @py.test.mark.skipif("py.test.config.option.runappdirect")
    def test_monkeypatch_works(self):
        import _io, os
        raw = _io.FileIO(os.devnull)
        f = _io.BufferedReader(raw)
        with raises(ValueError) as e:
            f.read(1024)
        assert e.value.args[0] == "rgc.nonmoving_raw_ptr_for_resizable_list() not supported under RevDB"

@py.test.mark.usefixtures('forbid_nonmoving_raw_ptr_for_resizable_list')
class AppTestBufferedReaderOnRevDB(AppTestBufferedReader):
    spaceconfig = {'usemodules': ['_io'], 'translation.reverse_debugger': True}


class AppTestBufferedWriter:
    spaceconfig = dict(usemodules=['_io', 'thread'])

    def setup_class(cls):
        tmpfile = udir.join('tmpfile')
        cls.w_tmpfile = cls.space.wrap(str(tmpfile))

    def w_readfile(self):
        with open(self.tmpfile, 'rb') as f:
            return f.read()

    def test_write(self):
        import _io
        raw = _io.FileIO(self.tmpfile, 'w+')
        f = _io.BufferedWriter(raw)
        f.write(b"abcd")
        raises(TypeError, f.write, u"cd")
        assert f.writable() is True
        assert f.readable() is False
        f.close()
        assert self.readfile() == b"abcd"

    def test_largewrite(self):
        import _io
        raw = _io.FileIO(self.tmpfile, 'w')
        f = _io.BufferedWriter(raw)
        f.write(b"abcd" * 5000)
        f.close()
        assert self.readfile() == b"abcd" * 5000

    def test_incomplete(self):
        import _io
        raw = _io.FileIO(self.tmpfile)
        b = _io.BufferedWriter.__new__(_io.BufferedWriter)
        raises(IOError, b.__init__, raw) # because file is not writable
        raises(ValueError, getattr, b, 'closed')
        raises(ValueError, b.flush)
        raises(ValueError, b.close)

    def test_check_several_writes(self):
        import _io
        raw = _io.FileIO(self.tmpfile, 'w')
        b = _io.BufferedWriter(raw, 13)

        for i in range(4):
            assert b.write(b'x' * 10) == 10
        b.flush()
        assert self.readfile() == b'x' * 40
<<<<<<< HEAD

    def test_destructor_1(self):
        import _io

        record = []
        class MyIO(_io.BufferedWriter):
            def __del__(self):
                record.append(1)
                # doesn't call the inherited __del__, so file not closed
            def close(self):
                record.append(2)
                super(MyIO, self).close()
            def flush(self):
                record.append(3)
                super(MyIO, self).flush()
        raw = _io.FileIO(self.tmpfile, 'w')
        MyIO(raw)
        import gc; gc.collect()
        assert record == [1]

    def test_destructor_2(self):
=======

    def test_destructor_1(self):
>>>>>>> e2ea8e9f
        import _io

        record = []
        class MyIO(_io.BufferedWriter):
            def __del__(self):
                record.append(1)
<<<<<<< HEAD
=======
                # doesn't call the inherited __del__, so file not closed
            def close(self):
                record.append(2)
                super(MyIO, self).close()
            def flush(self):
                record.append(3)
                super(MyIO, self).flush()
        raw = _io.FileIO(self.tmpfile, 'w')
        MyIO(raw)
        import gc; gc.collect()
        assert record == [1]

    def test_destructor_2(self):
        import _io

        record = []
        class MyIO(_io.BufferedWriter):
            def __del__(self):
                record.append(1)
>>>>>>> e2ea8e9f
                super(MyIO, self).__del__()
            def close(self):
                record.append(2)
                super(MyIO, self).close()
            def flush(self):
                record.append(3)
                super(MyIO, self).flush()
        raw = _io.FileIO(self.tmpfile, 'w')
        MyIO(raw)
        import gc; gc.collect()
        assert record == [1, 2, 3]

    def test_truncate(self):
        import _io
        raw = _io.FileIO(self.tmpfile, 'w+')
        raw.write(b'x' * 20)
        b = _io.BufferedReader(raw)
        assert b.seek(8) == 8
        assert b.truncate() == 8
        assert b.tell() == 8

    def test_truncate_after_write(self):
        import _io
        raw = _io.FileIO(self.tmpfile, 'rb+')
        raw.write(b'\x00' * 50)
        raw.seek(0)
        b = _io.BufferedRandom(raw, 10)
        b.write(b'\x00' * 11)
        b.read(1)
        b.truncate()
        assert b.tell() == 12

    def test_write_non_blocking(self):
        import _io, io
        class MockNonBlockWriterIO(io.RawIOBase):
            def __init__(self):
                self._write_stack = []
                self._blocker_char = None

            def writable(self):
                return True
            closed = False

            def pop_written(self):
                s = b''.join(self._write_stack)
                self._write_stack[:] = []
                return s

            def block_on(self, char):
                """Block when a given char is encountered."""
                self._blocker_char = char

            def write(self, b):
                try:
                    b = b.tobytes()
                except AttributeError:
                    pass
                n = -1
                if self._blocker_char:
                    try:
                        n = b.index(self._blocker_char)
                    except ValueError:
                        pass
                    else:
                        if n > 0:
                            # write data up to the first blocker
                            self._write_stack.append(b[:n])
                            return n
                        else:
                            # cancel blocker and indicate would block
                            self._blocker_char = None
                            return None
                self._write_stack.append(b)
                return len(b)

        raw = MockNonBlockWriterIO()
        bufio = _io.BufferedWriter(raw, 8)

        assert bufio.write(b"abcd") == 4
        assert bufio.write(b"efghi") == 5
        # 1 byte will be written, the rest will be buffered
        raw.block_on(b"k")
        assert bufio.write(b"jklmn") == 5

        # 8 bytes will be written, 8 will be buffered and the rest will be lost
        raw.block_on(b"0")
        try:
            bufio.write(b"opqrwxyz0123456789")
        except _io.BlockingIOError as e:
            written = e.characters_written
        else:
            self.fail("BlockingIOError should have been raised")
        assert written == 16
        assert raw.pop_written() == b"abcdefghijklmnopqrwxyz"

        assert bufio.write(b"ABCDEFGHI") == 9
        s = raw.pop_written()
        # Previously buffered bytes were flushed
        assert s.startswith(b"01234567A")

    def test_nonblock_pipe_write_bigbuf(self):
        self.test_nonblock_pipe_write(16*1024)

    def test_nonblock_pipe_write_smallbuf(self):
        self.test_nonblock_pipe_write(1024)

    def w_test_nonblock_pipe_write(self, bufsize):
        import _io as io
        class NonBlockingPipe(io._BufferedIOBase):
            "write() returns None when buffer is full"
            def __init__(self, buffersize=4096):
                self.buffersize = buffersize
                self.buffer = b''
            def readable(self): return True
            def writable(self): return True

            def write(self, data):
                available = self.buffersize - len(self.buffer)
                if available <= 0:
                    return None
                add_data = data[:available]
                if isinstance(add_data, memoryview):
                    add_data = add_data.tobytes()
                self.buffer += add_data
                return len(add_data)
            def read(self, size=-1):
                if not self.buffer:
                    return None
                if size == -1:
                    size = len(self.buffer)
                data = self.buffer[:size]
                self.buffer = self.buffer[size:]
                return data

        sent = []
        received = []
        pipe = NonBlockingPipe()
        rf = io.BufferedReader(pipe, bufsize)
        wf = io.BufferedWriter(pipe, bufsize)

        for N in 9999, 7574:
            try:
                i = 0
                while True:
                    msg = bytes([i % 26 + 97] * N)
                    sent.append(msg)
                    wf.write(msg)
                    i += 1
            except io.BlockingIOError as e:
                sent[-1] = sent[-1][:e.characters_written]
                received.append(rf.read())
                msg = b'BLOCKED'
                wf.write(msg)
                sent.append(msg)
        while True:
            try:
                wf.flush()
                break
            except io.BlockingIOError as e:
                received.append(rf.read())
        received += iter(rf.read, None)
        rf.close()
        wf.close()
        sent, received = b''.join(sent), b''.join(received)
        assert sent == received

    def test_read_non_blocking(self):
        import _io
        class MockRawIO(_io._RawIOBase):
            def __init__(self, read_stack=()):
                self._read_stack = list(read_stack)
            def readable(self):
                return True
            def readinto(self, buf):
                max_len = len(buf)
                try:
                    data = self._read_stack[0]
                except IndexError:
                    self._extraneous_reads += 1
                    return 0
                if data is None:
                    del self._read_stack[0]
                    return None
                n = len(data)
                if len(data) <= max_len:
                    del self._read_stack[0]
                    buf[:n] = data
                    return n
                else:
                    buf[:] = data[:max_len]
                    self._read_stack[0] = data[max_len:]
                    return max_len
            def read(self, n=None):
                try:
                    return self._read_stack.pop(0)
                except IndexError:
                    return b""
        # Inject some None's in there to simulate EWOULDBLOCK
        rawio = MockRawIO((b"abc", b"d", None, b"efg", None, None, None))
        bufio = _io.BufferedReader(rawio)

        assert bufio.read(6) == b"abcd"
        assert bufio.read(1) == b"e"
        assert bufio.read() == b"fg"
        assert bufio.peek(1) == b""
        assert bufio.read() is None
        assert bufio.read() == b""

    def test_write_interrupted(self):
        import _io, errno
        class MockRawIO(_io._RawIOBase):
            def __init__(self):
                self.count = 0
            def writable(self):
                return True
            def write(self, data):
                self.count += 1
                if self.count < 3:
                    raise IOError(errno.EINTR, "interrupted")
                else:
                    return len(data)
        rawio = MockRawIO()
        bufio = _io.BufferedWriter(rawio)
        assert bufio.write(b"test") == 4
        bufio.flush()
        assert rawio.count == 3

    def test_reentrant_write(self):
        import _thread  # Reentrant-safe is only enabled with threads
        import _io, errno
        class MockRawIO(_io._RawIOBase):
            def writable(self):
                return True
            def write(self, data):
                bufio.write(b"something else")
                return len(data)

        rawio = MockRawIO()
        bufio = _io.BufferedWriter(rawio)
        bufio.write(b"test")
        exc = raises(RuntimeError, bufio.flush)
        assert "reentrant" in str(exc.value)  # And not e.g. recursion limit.

    def test_write_error_on_close(self):
        import _io
        class MockRawIO(_io._RawIOBase):
            def writable(self):
                return True
            def write(self, data):
                raise IOError()
        raw = MockRawIO()
        b = _io.BufferedWriter(raw)
        b.write(b'spam')
        raises(IOError, b.close)  # exception not swallowed
        assert b.closed

    def test_close_error_on_close(self):
        import _io
        class MockRawIO(_io._RawIOBase):
            def writable(self):
                return True
            def close(self):
                raise IOError('close')
        def bad_flush():
            raise IOError('flush')
        raw = MockRawIO()
        b = _io.BufferedWriter(raw)
        b.flush = bad_flush
        err = raises(IOError, b.close)  # exception not swallowed
        assert err.value.args == ('close',)
        assert err.value.__context__.args == ('flush',)
        assert not b.closed

    def test_truncate_after_close(self):
        import _io
        raw = _io.FileIO(self.tmpfile, 'w+')
        b = _io.BufferedWriter(raw)
        b.close()
        with raises(ValueError) as exc:
            b.truncate()
        assert exc.value.args[0] == "truncate of closed file"

class AppTestBufferedRWPair:
    def test_pair(self):
        import _io
        pair = _io.BufferedRWPair(_io.BytesIO(b"abc"), _io.BytesIO())
        assert not pair.closed
        assert pair.readable()
        assert pair.writable()
        assert not pair.isatty()
        assert pair.read() == b"abc"
        assert pair.write(b"abc") == 3

    def test_constructor_with_not_readable(self):
        import _io
        class NotReadable:
            def readable(self):
                return False

        raises(IOError, _io.BufferedRWPair, NotReadable(), _io.BytesIO())

    def test_constructor_with_not_writable(self):
        import _io
        class NotWritable:
            def writable(self):
                return False

        raises(IOError, _io.BufferedRWPair, _io.BytesIO(), NotWritable())

    def test_writer_close_error_on_close(self):
        import _io
        class MockRawIO(_io._IOBase):
            def readable(self):
                return True
            def writable(self):
                return True
        def writer_close():
            writer_non_existing
        reader = MockRawIO()
        writer = MockRawIO()
        writer.close = writer_close
        pair = _io.BufferedRWPair(reader, writer)
        err = raises(NameError, pair.close)
        assert 'writer_non_existing' in str(err.value)
        assert not pair.closed
        assert reader.closed
        assert not writer.closed

    def test_reader_writer_close_error_on_close(self):
        import _io
        class MockRawIO(_io._IOBase):
            def readable(self):
                return True
            def writable(self):
                return True
        def reader_close():
            reader_non_existing
        def writer_close():
            writer_non_existing
        reader = MockRawIO()
        reader.close = reader_close
        writer = MockRawIO()
        writer.close = writer_close
        pair = _io.BufferedRWPair(reader, writer)
        err = raises(NameError, pair.close)
        assert 'reader_non_existing' in str(err.value)
        assert 'writer_non_existing' in str(err.value.__context__)
        assert not pair.closed
        assert not reader.closed
        assert not writer.closed

class AppTestBufferedRandom:
    spaceconfig = dict(usemodules=['_io'])

    def setup_class(cls):
        tmpfile = udir.join('tmpfile')
        tmpfile.write(b"a\nb\nc", mode='wb')
        cls.w_tmpfile = cls.space.wrap(str(tmpfile))

    def test_simple_read(self):
        import _io
        raw = _io.FileIO(self.tmpfile, 'rb+')
        f = _io.BufferedRandom(raw)
        assert f.read(3) == b'a\nb'
        f.write(b'xxxx')
        f.seek(0)
        assert f.read() == b'a\nbxxxx'

    def test_simple_read_after_write(self):
        import _io
        raw = _io.FileIO(self.tmpfile, 'wb+')
        f = _io.BufferedRandom(raw)
        f.write(b'abc')
        f.seek(0)
        assert f.read() == b'abc'

    def test_write_rewind_write(self):
        # Various combinations of reading / writing / seeking
        # backwards / writing again
        import _io, errno
        def mutate(bufio, pos1, pos2):
            assert pos2 >= pos1
            # Fill the buffer
            bufio.seek(pos1)
            bufio.read(pos2 - pos1)
            bufio.write(b'\x02')
            # This writes earlier than the previous write, but still inside
            # the buffer.
            bufio.seek(pos1)
            bufio.write(b'\x01')

        b = b"\x80\x81\x82\x83\x84"
        for i in range(0, len(b)):
            for j in range(i, len(b)):
                raw = _io.BytesIO(b)
                bufio = _io.BufferedRandom(raw, 100)
                mutate(bufio, i, j)
                bufio.flush()
                expected = bytearray(b)
                expected[j] = 2
                expected[i] = 1
                assert raw.getvalue() == expected

    def test_interleaved_read_write(self):
        import _io as io
        # Test for issue #12213
        with io.BytesIO(b'abcdefgh') as raw:
            with io.BufferedRandom(raw, 100) as f:
                f.write(b"1")
                assert f.read(1) == b'b'
                f.write(b'2')
                assert f.read1(1) == b'd'
                f.write(b'3')
                buf = bytearray(1)
                f.readinto(buf)
                assert buf ==  b'f'
                f.write(b'4')
                assert f.peek(1) == b'h'
                f.flush()
                assert raw.getvalue() == b'1b2d3f4h'

        with io.BytesIO(b'abc') as raw:
            with io.BufferedRandom(raw, 100) as f:
                assert f.read(1) == b'a'
                f.write(b"2")
                assert f.read(1) == b'c'
                f.flush()
                assert raw.getvalue() == b'a2c'

    def test_interleaved_readline_write(self):
        import _io as io
        with io.BytesIO(b'ab\ncdef\ng\n') as raw:
            with io.BufferedRandom(raw) as f:
                f.write(b'1')
                assert f.readline() == b'b\n'
                f.write(b'2')
                assert f.readline() == b'def\n'
                f.write(b'3')
                assert f.readline() == b'\n'
                f.flush()
                assert raw.getvalue() == b'1b\n2def\n3\n'

    def test_readline(self):
        import _io as io
        with io.BytesIO(b"abc\ndef\nxyzzy\nfoo\x00bar\nanother line") as raw:
            with io.BufferedRandom(raw, buffer_size=10) as f:
                assert f.readline() == b"abc\n"
                assert f.readline(10) == b"def\n"
                assert f.readline(2) == b"xy"
                assert f.readline(4) == b"zzy\n"
                assert f.readline() == b"foo\x00bar\n"
                assert f.readline(None) == b"another line"
                raises(TypeError, f.readline, 5.3)


class AppTestMaxBuffer:

    def w_check_max_buffer_size_removal(self, test):
        import _io
        raises(TypeError, test, _io.BytesIO(), 8, 12)

    def test_max_buffer_size_removal(self):
        import _io
        self.check_max_buffer_size_removal(_io.BufferedWriter)
        self.check_max_buffer_size_removal(_io.BufferedRandom)
        self.check_max_buffer_size_removal (
            lambda raw, *args: _io.BufferedRWPair(raw, raw, *args))


class TestNonReentrantLock:
    spaceconfig = dict(usemodules=['thread'])

    def test_trylock(self, space):
        lock = interp_bufferedio.TryLock(space)
        with lock:
            pass
        with lock:
            exc = py.test.raises(OperationError, "with lock: pass")
<<<<<<< HEAD
        assert exc.value.match(space, space.w_RuntimeError)
=======
        assert exc.value.match(space, space.w_RuntimeError)

    def test_fast_closed_check(self, space):
        from pypy.module._io.interp_fileio import W_FileIO
        from pypy.module._io.interp_bufferedio import W_BufferedRandom
        tmpfile = udir.join('tmpfile')
        tmpfile.write("a\nb\nc", mode='wb')
        w_fn = space.appexec([space.newtext(str(tmpfile))], """(fn):
            return open(fn, "rb")""")
        assert w_fn._fast_closed_check == True
>>>>>>> e2ea8e9f
<|MERGE_RESOLUTION|>--- conflicted
+++ resolved
@@ -527,7 +527,6 @@
             assert b.write(b'x' * 10) == 10
         b.flush()
         assert self.readfile() == b'x' * 40
-<<<<<<< HEAD
 
     def test_destructor_1(self):
         import _io
@@ -549,38 +548,12 @@
         assert record == [1]
 
     def test_destructor_2(self):
-=======
-
-    def test_destructor_1(self):
->>>>>>> e2ea8e9f
         import _io
 
         record = []
         class MyIO(_io.BufferedWriter):
             def __del__(self):
                 record.append(1)
-<<<<<<< HEAD
-=======
-                # doesn't call the inherited __del__, so file not closed
-            def close(self):
-                record.append(2)
-                super(MyIO, self).close()
-            def flush(self):
-                record.append(3)
-                super(MyIO, self).flush()
-        raw = _io.FileIO(self.tmpfile, 'w')
-        MyIO(raw)
-        import gc; gc.collect()
-        assert record == [1]
-
-    def test_destructor_2(self):
-        import _io
-
-        record = []
-        class MyIO(_io.BufferedWriter):
-            def __del__(self):
-                record.append(1)
->>>>>>> e2ea8e9f
                 super(MyIO, self).__del__()
             def close(self):
                 record.append(2)
@@ -1059,9 +1032,6 @@
             pass
         with lock:
             exc = py.test.raises(OperationError, "with lock: pass")
-<<<<<<< HEAD
-        assert exc.value.match(space, space.w_RuntimeError)
-=======
         assert exc.value.match(space, space.w_RuntimeError)
 
     def test_fast_closed_check(self, space):
@@ -1072,4 +1042,3 @@
         w_fn = space.appexec([space.newtext(str(tmpfile))], """(fn):
             return open(fn, "rb")""")
         assert w_fn._fast_closed_check == True
->>>>>>> e2ea8e9f
