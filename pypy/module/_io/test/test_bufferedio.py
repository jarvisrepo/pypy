--- conflicted
+++ resolved
@@ -169,20 +169,12 @@
             #
             exc = raises(TypeError, readinto, u"hello")
             msg = str(exc.value)
-<<<<<<< HEAD
-            print(msg)
-=======
             # print(msg)
->>>>>>> 7d8a4fd6
             assert " read-write b" in msg and msg.endswith(", not str")
             #
             exc = raises(TypeError, readinto, memoryview(b"hello"))
             msg = str(exc.value)
-<<<<<<< HEAD
-            print(msg)
-=======
             # print(msg)
->>>>>>> 7d8a4fd6
             assert " read-write b" in msg and msg.endswith(", not memoryview")
             #
             f.close()
