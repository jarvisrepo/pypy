--- conflicted
+++ resolved
@@ -1,11 +1,6 @@
 # spaceconfig = {"usemodules" : ["_locale", "array", "struct"]}
 import _io
 import array
-<<<<<<< HEAD
-import os
-import warnings
-=======
->>>>>>> 6d227836
 
 import pytest
 
@@ -14,21 +9,12 @@
     tempfile = (tmpdir / 'tempfile').ensure()
     return str(tempfile)
 
-<<<<<<< HEAD
-def test_import():
-    import io
-
-def test_iobase():
-    import io
-    io.IOBase()
-=======
 def test_iobase_overriding():
     class WithIter(_io._IOBase):
         def __iter__(self):
             yield 'foo'
     assert WithIter().readlines() == ['foo']
     assert WithIter().readlines(1) == ['foo']
->>>>>>> 6d227836
 
     class WithNext(_io._IOBase):
         def __next__(self):
@@ -92,31 +78,6 @@
     bufio.write(b"abc")
     bufio.flush()
     assert f.getvalue() == b"ABC"
-<<<<<<< HEAD
-
-def test_destructor_1():
-    import io
-    io.IOBase()
-
-    record = []
-    class MyIO(io.IOBase):
-        def __del__(self):
-            record.append(1)
-            # doesn't call the inherited __del__, so file not closed
-        def close(self):
-            record.append(2)
-            super(MyIO, self).close()
-        def flush(self):
-            record.append(3)
-            super(MyIO, self).flush()
-    MyIO()
-    import gc; gc.collect()
-    assert record == [1]
-
-def test_destructor_2():
-    import io
-    io.IOBase()
-=======
 
 def test_destructor_1():
     record = []
@@ -133,7 +94,6 @@
     MyIO()
     import gc; gc.collect()
     assert record == [1]
->>>>>>> 6d227836
 
 def test_destructor_2():
     record = []
@@ -224,21 +184,11 @@
     f.close()
 
 def test_valid_mode(tempfile):
-<<<<<<< HEAD
-    import io
-
-    raises(ValueError, io.open, tempfile, "ww")
-    raises(ValueError, io.open, tempfile, "rwa")
-    raises(ValueError, io.open, tempfile, "b", newline="\n")
-    raises(ValueError, io.open, tempfile, "U+")
-    raises(ValueError, io.open, tempfile, "xU")
-=======
     raises(ValueError, _io.open, tempfile, "ww")
     raises(ValueError, _io.open, tempfile, "rwa")
     raises(ValueError, _io.open, tempfile, "b", newline="\n")
     raises(ValueError, _io.open, tempfile, "U+")
     raises(ValueError, _io.open, tempfile, "xU")
->>>>>>> 6d227836
 
 def test_array_write(tempfile):
     a = array.array('i', range(10))
@@ -279,10 +229,7 @@
             assert g.raw.name == f.fileno()
 
 def test_opener(tempfile):
-<<<<<<< HEAD
-=======
     import os
->>>>>>> 6d227836
     with _io.open(tempfile, "w") as f:
         f.write("egg\n")
     fd = os.open(tempfile, os.O_RDONLY)
@@ -391,10 +338,7 @@
 
 def _check_warn_on_dealloc(*args, **kwargs):
     import gc
-<<<<<<< HEAD
-=======
     import warnings
->>>>>>> 6d227836
 
     f = open(*args, **kwargs)
     r = repr(f)
@@ -487,10 +431,7 @@
     raises(FileExistsError, _io.open, filename, 'x')
 
 def test_nonbuffered_textio(tempfile):
-<<<<<<< HEAD
-=======
     import warnings
->>>>>>> 6d227836
     filename = tempfile + '_x2'
     warnings.simplefilter("always", category=ResourceWarning)
     with warnings.catch_warnings(record=True) as recorded:
@@ -498,10 +439,7 @@
     assert recorded == []
 
 def test_invalid_newline(tempfile):
-<<<<<<< HEAD
-=======
     import warnings
->>>>>>> 6d227836
     filename = tempfile + '_x2'
     warnings.simplefilter("always", category=ResourceWarning)
     with warnings.catch_warnings(record=True) as recorded:
