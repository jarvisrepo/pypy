# encoding: utf-8
from rpython.tool.udir import udir
import os


class AppTestFileIO:
    spaceconfig = dict(usemodules=['_io'] + (['fcntl'] if os.name != 'nt' else []))

    def setup_method(self, meth):
        tmpfile = udir.join('tmpfile')
        tmpfile.write("a\nb\nc", mode='wb')
        self.w_tmpfile = self.space.wrap(str(tmpfile))
        self.w_tmpdir = self.space.wrap(str(udir))
        self.w_posix = self.space.appexec([], """():
            import %s as m;
            return m""" % os.name)

    def test_constructor(self):
        import _io
        f = _io.FileIO(self.tmpfile, 'a')
        assert f.name.endswith('tmpfile')
        assert f.mode == 'ab'
        assert f.closefd is True
        assert f._blksize >= 1024
        assert f._blksize % 1024 == 0
        f.close()

    def test_invalid_fd(self):
        import _io
        raises(ValueError, _io.FileIO, -10)
        raises(TypeError, _io.FileIO, 2 ** 31)
        raises(TypeError, _io.FileIO, -2 ** 31 - 1)

    def test_weakrefable(self):
        import _io
        from weakref import proxy
        f = _io.FileIO(self.tmpfile)
        p = proxy(f)
        assert p.mode == 'rb'
        f.close()

    def test_open_fd(self):
        import _io
        os = self.posix
        fd = os.open(self.tmpfile, os.O_RDONLY, 0o666)
        f = _io.FileIO(fd, "rb", closefd=False)
        assert f.fileno() == fd
        assert f.closefd is False
        f.close()
        os.close(fd)

    def test_open_directory(self):
        import _io
        import os
        raises(IOError, _io.FileIO, self.tmpdir, "rb")
        if os.name != 'nt':
            fd = os.open(self.tmpdir, os.O_RDONLY)
            raises(IOError, _io.FileIO, fd, "rb")
            os.close(fd)

    def test_open_non_existent_unicode(self):
        import _io
        import os
        path = os.path.join(self.tmpdir, '_pypy-日本')
        try:
            os.fsencode(path)
        except UnicodeEncodeError:
            import sys
            skip("can't run this test with %s as filesystem encoding" %
                 sys.getfilesystemencoding())
        exc = raises(IOError, _io.FileIO, path)
        expected = "[Errno 2] No such file or directory: %r" % path
        assert str(exc.value) == expected

    def test_readline(self):
        import _io
        f = _io.FileIO(self.tmpfile, 'rb')
        assert f.readline() == b'a\n'
        assert f.readline() == b'b\n'
        assert f.readline() == b'c'
        assert f.readline() == b''
        f.close()

    def test_readlines(self):
        import _io
        f = _io.FileIO(self.tmpfile, 'rb')
        assert f.readlines() == [b"a\n", b"b\n", b"c"]
        f.seek(0)
        assert f.readlines(3) == [b"a\n", b"b\n"]
        f.close()

    def test_readall(self):
        import _io
        f = _io.FileIO(self.tmpfile, 'rb')
        assert f.readall() == b"a\nb\nc"
        f.close()

    def test_write(self):
        import _io
        filename = self.tmpfile + '_w'
        f = _io.FileIO(filename, 'wb')
        f.write(b"test")
        # try without flushing
        f2 = _io.FileIO(filename, 'rb')
        assert f2.read() == b"test"
        f.close()
        f2.close()

    def test_writelines(self):
        import _io
        filename = self.tmpfile + '_w'
        f = _io.FileIO(filename, 'wb')
        f.writelines([b"line1\n", b"line2", b"line3"])
        f2 = _io.FileIO(filename, 'rb')
        assert f2.read() == b"line1\nline2line3"
        f.close()
        f2.close()

    def test_seek(self):
        import _io
        f = _io.FileIO(self.tmpfile, 'rb')
        f.seek(0)
        self.posix.close(f.fileno())
        raises(IOError, f.seek, 0)

    def test_tell(self):
        import _io
        f = _io.FileIO(self.tmpfile, 'rb')
        f.seek(3)
        assert f.tell() == 3
        f.close()

    def test_truncate(self):
        import _io
        f = _io.FileIO(self.tmpfile, 'r+b')
        assert f.truncate(100) == 100 # grow the file
        f.close()
        f = _io.FileIO(self.tmpfile)
        assert len(f.read()) == 100
        f.close()
        #
        f = _io.FileIO(self.tmpfile, 'r+b')
        f.seek(50)
        assert f.truncate() == 50
        f.close()
        f = _io.FileIO(self.tmpfile)
        assert len(f.read()) == 50
        f.close()

    def test_readinto(self):
        import _io
        a = bytearray(b'x' * 10)
        f = _io.FileIO(self.tmpfile, 'r+')
<<<<<<< HEAD
        f.seek(5)
        f.write(b'\x00' * 5)
        f.seek(0)
        assert f.readinto(a) == 10
        f.seek(0)
        m = memoryview(bytearray(b"helloworld"))
        assert f.readinto(m) == 10
        #
=======
        assert f.readinto(a) == 5
>>>>>>> af68db9d
        exc = raises(TypeError, f.readinto, u"hello")
        msg = str(exc.value)
        print(msg)
        assert " read-write b" in msg and msg.endswith(", not str")
        #
        exc = raises(TypeError, f.readinto, memoryview(b"hello"))
        msg = str(exc.value)
        print(msg)
        assert " read-write b" in msg and msg.endswith(", not memoryview")
        #
        f.close()
<<<<<<< HEAD
        assert a == b'a\nb\nc\0\0\0\0\0'
=======
        assert a == 'a\nb\ncxxxxx'
>>>>>>> af68db9d
        #
        a = bytearray(b'x' * 10)
        f = _io.FileIO(self.tmpfile, 'r+')
        f.truncate(3)
        assert f.readinto(a) == 3
        f.close()
        assert a == b'a\nbxxxxxxx'

    def test_nonblocking_read(self):
        try:
            import os, fcntl
        except ImportError:
            skip("need fcntl to set nonblocking mode")
        r_fd, w_fd = os.pipe()
        # set nonblocking
        fcntl.fcntl(r_fd, fcntl.F_SETFL, os.O_NONBLOCK)
        import _io
        f = _io.FileIO(r_fd, 'r')
        # Read from stream sould return None
        assert f.read() is None
        assert f.read(10) is None
        a = bytearray(b'x' * 10)
        assert f.readinto(a) is None

    def test_repr(self):
        import _io
        f = _io.FileIO(self.tmpfile, 'r')
        assert repr(f) == ("<_io.FileIO name=%r mode='%s' closefd=True>"
                           % (f.name, f.mode))
        del f.name
        assert repr(f) == ("<_io.FileIO fd=%r mode='%s' closefd=True>"
                           % (f.fileno(), f.mode))
        f.close()
        assert repr(f) == "<_io.FileIO [closed]>"

    def test_unclosed_fd_on_exception(self):
        import _io
        import os
        class MyException(Exception): pass
        class MyFileIO(_io.FileIO):
            def __setattr__(self, name, value):
                if name == "name":
                    raise MyException("blocked setting name")
                return super(MyFileIO, self).__setattr__(name, value)
        fd = os.open(self.tmpfile, os.O_RDONLY)
        raises(MyException, MyFileIO, fd)
        os.close(fd)  # should not raise OSError(EBADF)

    def test_mode_strings(self):
        import _io
        import os
        for modes in [('w', 'wb'), ('wb', 'wb'), ('wb+', 'rb+'),
                      ('w+b', 'rb+'), ('a', 'ab'), ('ab', 'ab'),
                      ('ab+', 'ab+'), ('a+b', 'ab+'), ('r', 'rb'),
                      ('rb', 'rb'), ('rb+', 'rb+'), ('r+b', 'rb+')]:
            # read modes are last so that TESTFN will exist first
            with _io.FileIO(self.tmpfile, modes[0]) as f:
                assert f.mode == modes[1]

    def test_flush_error_on_close(self):
        # Test that the file is closed despite failed flush
        # and that flush() is called before file closed.
        import _io, os
        fd = os.open(self.tmpfile, os.O_RDONLY, 0o666)
        f = _io.FileIO(fd, 'r', closefd=False)
        closed = []
        def bad_flush():
            closed[:] = [f.closed]
            raise IOError()
        f.flush = bad_flush
        raises(IOError, f.close) # exception not swallowed
        assert f.closed
        assert closed         # flush() called
        assert not closed[0]  # flush() called before file closed
        os.close(fd)

    def test_open_exclusive(self):
        # XXX: should raise FileExistsError
        FileExistsError = OSError

        import _io
        filename = self.tmpfile + '_x1'
        raises(ValueError, _io.FileIO, filename, 'xw')
        with _io.FileIO(filename, 'x') as f:
            assert f.mode == 'xb'
        raises(FileExistsError, _io.FileIO, filename, 'x')

    def test_non_inheritable(self):
        import _io, posix
        f = _io.FileIO(self.tmpfile, 'r')
        assert posix.get_inheritable(f.fileno()) == False
        f.close()

    def test_FileIO_fd_does_not_change_inheritable(self):
        import _io, posix
        fd1, fd2 = posix.pipe()
        posix.set_inheritable(fd1, True)
        posix.set_inheritable(fd2, False)
        f1 = _io.FileIO(fd1, 'r')
        f2 = _io.FileIO(fd2, 'w')
        assert posix.get_inheritable(fd1) == True
        assert posix.get_inheritable(fd2) == False
        f1.close()
        f2.close()

    def test_close_upon_reinit(self):
        import _io, posix
        f = _io.FileIO(self.tmpfile, 'r')
        fd1 = f.fileno()
        f.__init__(self.tmpfile, 'w')
        fd2 = f.fileno()
        if fd1 != fd2:
            raises(OSError, posix.close, fd1)

    def test_opener_negative(self):
        import _io
        def opener(*args):
            return -1
        raises(ValueError, _io.FileIO, "foo", 'r', opener=opener)


def test_flush_at_exit():
    from pypy import conftest
    from pypy.tool.option import make_config, make_objspace
    from rpython.tool.udir import udir

    tmpfile = udir.join('test_flush_at_exit')
    config = make_config(conftest.option)
    space = make_objspace(config)
    space.appexec([space.wrap(str(tmpfile))], """(tmpfile):
        import io
        f = io.open(tmpfile, 'w', encoding='ascii')
        f.write(u'42')
        # no flush() and no close()
        import sys; sys._keepalivesomewhereobscure = f
    """)
    space.finish()
    assert tmpfile.read() == '42'


def test_flush_at_exit_IOError_and_ValueError():
    from pypy import conftest
    from pypy.tool.option import make_config, make_objspace

    config = make_config(conftest.option)
    space = make_objspace(config)
    space.appexec([], """():
        import io
        class MyStream(io.IOBase):
            def flush(self):
                raise IOError

        class MyStream2(io.IOBase):
            def flush(self):
                raise ValueError

        s = MyStream()
        s2 = MyStream2()
        import sys; sys._keepalivesomewhereobscure = s
    """)
    space.finish() # the IOError has been ignored<|MERGE_RESOLUTION|>--- conflicted
+++ resolved
@@ -151,18 +151,14 @@
         import _io
         a = bytearray(b'x' * 10)
         f = _io.FileIO(self.tmpfile, 'r+')
-<<<<<<< HEAD
         f.seek(5)
         f.write(b'\x00' * 5)
         f.seek(0)
-        assert f.readinto(a) == 10
+        assert f.readinto(a) == 5
         f.seek(0)
         m = memoryview(bytearray(b"helloworld"))
         assert f.readinto(m) == 10
         #
-=======
-        assert f.readinto(a) == 5
->>>>>>> af68db9d
         exc = raises(TypeError, f.readinto, u"hello")
         msg = str(exc.value)
         print(msg)
@@ -174,11 +170,7 @@
         assert " read-write b" in msg and msg.endswith(", not memoryview")
         #
         f.close()
-<<<<<<< HEAD
-        assert a == b'a\nb\nc\0\0\0\0\0'
-=======
-        assert a == 'a\nb\ncxxxxx'
->>>>>>> af68db9d
+        assert a == b'a\nb\ncxxxxx'
         #
         a = bytearray(b'x' * 10)
         f = _io.FileIO(self.tmpfile, 'r+')
