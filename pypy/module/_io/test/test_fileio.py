from rpython.tool.udir import udir
import os


class AppTestFileIO:
    spaceconfig = dict(usemodules=['_io'] + (['fcntl'] if os.name != 'nt' else []))

    def setup_class(cls):
        tmpfile = udir.join('tmpfile')
        tmpfile.write("a\nb\nc", mode='wb')
        cls.w_tmpfile = cls.space.wrap(str(tmpfile))
        cls.w_tmpdir = cls.space.wrap(str(udir))
        cls.w_posix = cls.space.appexec([], """():
            import %s as m;
            return m""" % os.name)

    def test_constructor(self):
        import _io
        f = _io.FileIO(self.tmpfile, 'a')
        assert f.name.endswith('tmpfile')
        assert f.mode == 'ab'
        assert f.closefd is True
        f.close()

    def test_invalid_fd(self):
        import _io
        raises(ValueError, _io.FileIO, -10)
        raises(TypeError, _io.FileIO, 2 ** 31)
        raises(TypeError, _io.FileIO, -2 ** 31 - 1)

    def test_weakrefable(self):
        import _io
        from weakref import proxy
        f = _io.FileIO(self.tmpfile)
        p = proxy(f)
        assert p.mode == 'rb'
        f.close()

    def test_open_fd(self):
        import _io
        os = self.posix
        fd = os.open(self.tmpfile, os.O_RDONLY, 0o666)
        f = _io.FileIO(fd, "rb", closefd=False)
        assert f.fileno() == fd
        assert f.closefd is False
        f.close()
        os.close(fd)

    def test_open_directory(self):
        import _io
        import os
        raises(IOError, _io.FileIO, self.tmpdir, "rb")
        if os.name != 'nt':
            fd = os.open(self.tmpdir, os.O_RDONLY)
            raises(IOError, _io.FileIO, fd, "rb")
            os.close(fd)

    def test_readline(self):
        import _io
        f = _io.FileIO(self.tmpfile, 'rb')
        assert f.readline() == b'a\n'
        assert f.readline() == b'b\n'
        assert f.readline() == b'c'
        assert f.readline() == b''
        f.close()

    def test_readlines(self):
        import _io
        f = _io.FileIO(self.tmpfile, 'rb')
        assert f.readlines() == [b"a\n", b"b\n", b"c"]
        f.seek(0)
        assert f.readlines(3) == [b"a\n", b"b\n"]
        f.close()

    def test_readall(self):
        import _io
        f = _io.FileIO(self.tmpfile, 'rb')
        assert f.readall() == b"a\nb\nc"
        f.close()

    def test_write(self):
        import _io
        filename = self.tmpfile + '_w'
        f = _io.FileIO(filename, 'wb')
<<<<<<< HEAD
        f.write(b"test")
=======
        f.write("te")
        f.write(u"st")
>>>>>>> 2a1d3f4a
        # try without flushing
        f2 = _io.FileIO(filename, 'rb')
        assert f2.read() == b"test"
        f.close()
        f2.close()

    def test_writelines(self):
        import _io
        filename = self.tmpfile + '_w'
        f = _io.FileIO(filename, 'wb')
        f.writelines([b"line1\n", b"line2", b"line3"])
        f2 = _io.FileIO(filename, 'rb')
        assert f2.read() == b"line1\nline2line3"
        f.close()
        f2.close()

    def test_seek(self):
        import _io
        f = _io.FileIO(self.tmpfile, 'rb')
        f.seek(0)
        self.posix.close(f.fileno())
        raises(IOError, f.seek, 0)

    def test_tell(self):
        import _io
        f = _io.FileIO(self.tmpfile, 'rb')
        f.seek(3)
        assert f.tell() == 3
        f.close()

    def test_truncate(self):
        import _io
        f = _io.FileIO(self.tmpfile, 'r+b')
        assert f.truncate(100) == 100 # grow the file
        f.close()
        f = _io.FileIO(self.tmpfile)
        assert len(f.read()) == 100
        f.close()
        #
        f = _io.FileIO(self.tmpfile, 'r+b')
        f.seek(50)
        assert f.truncate() == 50
        f.close()
        f = _io.FileIO(self.tmpfile)
        assert len(f.read()) == 50
        f.close()

    def test_readinto(self):
        import _io
        a = bytearray(b'x' * 10)
        f = _io.FileIO(self.tmpfile, 'r+')
        assert f.readinto(a) == 10
        exc = raises(TypeError, f.readinto, u"hello")
        assert str(exc.value) == "cannot use unicode as modifiable buffer"
        exc = raises(TypeError, f.readinto, buffer(b"hello"))
        assert str(exc.value) == "must be read-write buffer, not buffer"
        exc = raises(TypeError, f.readinto, buffer(bytearray("hello")))
        assert str(exc.value) == "must be read-write buffer, not buffer"
        exc = raises(TypeError, f.readinto, memoryview(b"hello"))
        assert str(exc.value) == "must be read-write buffer, not memoryview"
        f.close()
        assert a == b'a\nb\nc\0\0\0\0\0'
        #
        a = bytearray(b'x' * 10)
        f = _io.FileIO(self.tmpfile, 'r+')
        f.truncate(3)
        assert f.readinto(a) == 3
        f.close()
        assert a == b'a\nbxxxxxxx'

    def test_nonblocking_read(self):
        try:
            import os, fcntl
        except ImportError:
            skip("need fcntl to set nonblocking mode")
        r_fd, w_fd = os.pipe()
        # set nonblocking
        fcntl.fcntl(r_fd, fcntl.F_SETFL, os.O_NONBLOCK)
        import _io
        f = _io.FileIO(r_fd, 'r')
        # Read from stream sould return None
        assert f.read() is None
        assert f.read(10) is None
        a = bytearray(b'x' * 10)
        assert f.readinto(a) is None

    def test_repr(self):
        import _io
        f = _io.FileIO(self.tmpfile, 'r')
        assert repr(f) == ("<_io.FileIO name=%r mode='%s'>"
                           % (f.name, f.mode))
        del f.name
        assert repr(f) == ("<_io.FileIO fd=%r mode='%s'>"
                           % (f.fileno(), f.mode))
        f.close()
        assert repr(f) == "<_io.FileIO [closed]>"

    def test_unclosed_fd_on_exception(self):
        import _io
        import os
        class MyException(Exception): pass
        class MyFileIO(_io.FileIO):
            def __setattr__(self, name, value):
                if name == "name":
                    raise MyException("blocked setting name")
                return super(MyFileIO, self).__setattr__(name, value)
        fd = os.open(self.tmpfile, os.O_RDONLY)
        raises(MyException, MyFileIO, fd)
        os.close(fd)  # should not raise OSError(EBADF)

    def test_mode_strings(self):
        import _io
        import os
        try:
            for modes in [('w', 'wb'), ('wb', 'wb'), ('wb+', 'rb+'),
                          ('w+b', 'rb+'), ('a', 'ab'), ('ab', 'ab'),
                          ('ab+', 'ab+'), ('a+b', 'ab+'), ('r', 'rb'),
                          ('rb', 'rb'), ('rb+', 'rb+'), ('r+b', 'rb+')]:
                # read modes are last so that TESTFN will exist first
                with _io.FileIO(self.tmpfile, modes[0]) as f:
                    assert f.mode == modes[1]
        finally:
            if os.path.exists(self.tmpfile):
                os.unlink(self.tmpfile)


def test_flush_at_exit():
    from pypy import conftest
    from pypy.tool.option import make_config, make_objspace
    from rpython.tool.udir import udir

    tmpfile = udir.join('test_flush_at_exit')
    config = make_config(conftest.option)
    space = make_objspace(config)
    space.appexec([space.wrap(str(tmpfile))], """(tmpfile):
        import io
        f = io.open(tmpfile, 'w', encoding='ascii')
        f.write(u'42')
        # no flush() and no close()
        import sys; sys._keepalivesomewhereobscure = f
    """)
    space.finish()
    assert tmpfile.read() == '42'


def test_flush_at_exit_IOError_and_ValueError():
    from pypy import conftest
    from pypy.tool.option import make_config, make_objspace

    config = make_config(conftest.option)
    space = make_objspace(config)
    space.appexec([], """():
        import io
        class MyStream(io.IOBase):
            def flush(self):
                raise IOError

        class MyStream2(io.IOBase):
            def flush(self):
                raise ValueError

        s = MyStream()
        s2 = MyStream2()
        import sys; sys._keepalivesomewhereobscure = s
    """)
    space.finish() # the IOError has been ignored<|MERGE_RESOLUTION|>--- conflicted
+++ resolved
@@ -82,12 +82,7 @@
         import _io
         filename = self.tmpfile + '_w'
         f = _io.FileIO(filename, 'wb')
-<<<<<<< HEAD
         f.write(b"test")
-=======
-        f.write("te")
-        f.write(u"st")
->>>>>>> 2a1d3f4a
         # try without flushing
         f2 = _io.FileIO(filename, 'rb')
         assert f2.read() == b"test"
