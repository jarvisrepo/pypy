--- conflicted
+++ resolved
@@ -41,15 +41,10 @@
     def test_write(self):
         import _io
         f = _io.BytesIO()
-<<<<<<< HEAD
         assert f.write(b"") == 0
         assert f.write(b"hello") == 5
-=======
-        assert f.write("") == 0
-        assert f.write("hello") == 5
         exc = raises(TypeError, f.write, u"lo")
         assert str(exc.value) == "'unicode' does not have the buffer interface"
->>>>>>> 2a1d3f4a
         import gc; gc.collect()
         assert f.getvalue() == b"hello"
         f.close()
