class AppTestBytesIO:
    spaceconfig = dict(usemodules=['_io'])

    def test_init(self):
        import _io
        raises(TypeError, _io.BytesIO, "12345")

    def test_init_kwargs(self):
        import _io

        buf = b"1234567890"
        b = _io.BytesIO(initial_bytes=buf)
        assert b.read() == buf
        raises(TypeError, _io.BytesIO, buf, foo=None)

    def test_capabilities(self):
        import _io
        f = _io.BytesIO()
        assert f.readable()
        assert f.writable()
        assert f.seekable()
        f.close()

    def test_write(self):
        import _io
        f = _io.BytesIO()
        assert f.write(b"hello") == 5
        import gc; gc.collect()
        assert f.getvalue() == b"hello"
        f.close()

    def test_read(self):
        import _io
        f = _io.BytesIO(b"hello")
        assert f.read() == b"hello"
        import gc; gc.collect()
        assert f.read(8192) == b""
        f.close()

    def test_seek(self):
        import _io
        f = _io.BytesIO(b"hello")
        assert f.tell() == 0
        assert f.seek(-1, 2) == 4
        assert f.tell() == 4
        assert f.seek(0) == 0

    def test_truncate(self):
        import _io
        f = _io.BytesIO(b"hello")
        f.seek(3)
        assert f.truncate() == 3
        assert f.getvalue() == b"hel"

    def test_setstate(self):
        # state is (content, position, __dict__)
        import _io
        f = _io.BytesIO(b"hello")
        content, pos, __dict__ = f.__getstate__()
        assert (content, pos) == (b"hello", 0)
        assert __dict__ is None or __dict__ == {}
        f.__setstate__((b"world", 3, {"a": 1}))
        assert f.getvalue() == b"world"
        assert f.read() == b"ld"
        assert f.a == 1
        assert f.__getstate__() == (b"world", 5, {"a": 1})
        raises(TypeError, f.__setstate__, (b"", 0))
        f.close()
        raises(ValueError, f.__getstate__)
        raises(ValueError, f.__setstate__, ("world", 3, {"a": 1}))

    def test_readinto(self):
        import _io

        b = _io.BytesIO(b"hello")
        b.close()
<<<<<<< HEAD
        raises(ValueError, b.readinto, bytearray(b"hello"))

    def test_getbuffer(self):
        import _io
        memio = _io.BytesIO(b"1234567890")
        buf = memio.getbuffer()
        assert bytes(buf) == b"1234567890"
        memio.seek(5)
        buf = memio.getbuffer()
        assert bytes(buf) == b"1234567890"
        # Mutating the buffer updates the BytesIO
        buf[3:6] = b"abc"
        assert bytes(buf) == b"123abc7890"
        assert memio.getvalue() == b"123abc7890"
        # After the buffer gets released, we can resize the BytesIO again
        del buf
        memio.truncate()
=======
        raises(ValueError, b.readinto, bytearray("hello"))

    def test_readline(self):
        import _io
        f = _io.BytesIO(b'abc\ndef\nxyzzy\nfoo\x00bar\nanother line')
        assert f.readline() == b'abc\n'
        assert f.readline(10) == b'def\n'
        assert f.readline(2) == b'xy'
        assert f.readline(4) == b'zzy\n'
        assert f.readline() == b'foo\x00bar\n'
        assert f.readline(None) == b'another line'
        raises(TypeError, f.readline, 5.3)

    def test_overread(self):
        import _io
        f = _io.BytesIO(b'abc')
        assert f.readline(10) == b'abc'
>>>>>>> 35b59971
<|MERGE_RESOLUTION|>--- conflicted
+++ resolved
@@ -74,7 +74,6 @@
 
         b = _io.BytesIO(b"hello")
         b.close()
-<<<<<<< HEAD
         raises(ValueError, b.readinto, bytearray(b"hello"))
 
     def test_getbuffer(self):
@@ -92,8 +91,6 @@
         # After the buffer gets released, we can resize the BytesIO again
         del buf
         memio.truncate()
-=======
-        raises(ValueError, b.readinto, bytearray("hello"))
 
     def test_readline(self):
         import _io
@@ -109,5 +106,4 @@
     def test_overread(self):
         import _io
         f = _io.BytesIO(b'abc')
-        assert f.readline(10) == b'abc'
->>>>>>> 35b59971
+        assert f.readline(10) == b'abc'