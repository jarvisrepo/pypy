--- conflicted
+++ resolved
@@ -71,7 +71,7 @@
         if writing or appending:
             raise oefmt(space.w_ValueError,
                         "can't use U and writing mode at once")
-        space.warn(space.wrap("'U' mode is deprecated ('r' has the same "
+        space.warn(space.newtext("'U' mode is deprecated ('r' has the same "
                               "effect in Python 3.x)"),
                    space.w_DeprecationWarning)
     if text and binary:
@@ -87,13 +87,8 @@
         raise oefmt(space.w_ValueError,
                     "binary mode doesn't take a newline argument")
     w_raw = space.call_function(
-<<<<<<< HEAD
-        space.gettypefor(W_FileIO), w_file, space.wrap(rawmode),
-        space.wrap(bool(closefd)), w_opener)
-=======
-        space.gettypefor(W_FileIO), w_file, space.newtext(rawmode), space.newbool(closefd)
-    )
->>>>>>> cc046c66
+        space.gettypefor(W_FileIO), w_file, space.newtext(rawmode),
+        space.newbool(closefd), w_opener)
 
     isatty = space.is_true(space.call_method(w_raw, "isatty"))
     line_buffering = buffering == 1 or (buffering < 0 and isatty)
@@ -101,7 +96,7 @@
         buffering = -1
 
     if buffering < 0:
-        buffering = space.c_int_w(space.getattr(w_raw, space.wrap("_blksize")))
+        buffering = space.c_int_w(space.getattr(w_raw, space.newtext("_blksize")))
 
     if buffering < 0:
         raise oefmt(space.w_ValueError, "invalid buffering size")
