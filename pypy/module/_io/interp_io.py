--- conflicted
+++ resolved
@@ -14,33 +14,7 @@
             "io.UnsupportedOperation",
             space.newtuple([space.w_ValueError, space.w_IOError]))
 
-<<<<<<< HEAD
-@unwrap_spec(mode=str, buffering=int,
-=======
-class W_BlockingIOError(W_IOError):
-    def __init__(self, space):
-        W_IOError.__init__(self, space)
-        self.written = 0
-
-    @unwrap_spec(written=int)
-    def descr_init(self, space, w_errno, w_strerror, written=0):
-        W_IOError.descr_init(self, space, [w_errno, w_strerror])
-        self.written = written
-
-W_BlockingIOError.typedef = TypeDef(
-    'BlockingIOError', W_IOError.typedef,
-    __doc__ = ("Exception raised when I/O would block on a non-blocking "
-               "I/O stream"),
-    __new__  = generic_new_descr(W_BlockingIOError),
-    __init__ = interp2app(W_BlockingIOError.descr_init),
-    characters_written = interp_attrproperty('written', W_BlockingIOError,
-        wrapfn="newint"),
-    )
-
-DEFAULT_BUFFER_SIZE = 8 * 1024
-
 @unwrap_spec(mode='text', buffering=int,
->>>>>>> ca3243bc
              encoding="str_or_None", errors="str_or_None",
              newline="str_or_None", closefd=int)
 def open(space, w_file, mode="r", buffering=-1, encoding=None, errors=None,
@@ -113,13 +87,8 @@
         raise oefmt(space.w_ValueError,
                     "binary mode doesn't take a newline argument")
     w_raw = space.call_function(
-<<<<<<< HEAD
         space.gettypefor(W_FileIO), w_file, space.newtext(rawmode),
         space.newbool(closefd), w_opener)
-=======
-        space.gettypefor(W_FileIO), w_file, space.newtext(rawmode), space.newbool(closefd)
-    )
->>>>>>> ca3243bc
 
     isatty = space.is_true(space.call_method(w_raw, "isatty"))
     line_buffering = buffering == 1 or (buffering < 0 and isatty)
