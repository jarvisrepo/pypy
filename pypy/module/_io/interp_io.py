--- conflicted
+++ resolved
@@ -27,16 +27,9 @@
         self.written = written
 
 W_BlockingIOError.typedef = TypeDef(
-<<<<<<< HEAD
-    'BlockingIOError', W_IOError.typedef,
-    __module__ = 'io',
-    __doc__ = ("Exception raised when I/O would block "
-               "on a non-blocking I/O stream"),
-=======
     '_io.BlockingIOError', W_IOError.typedef,
     __doc__ = ("Exception raised when I/O would block on a non-blocking "
                "I/O stream"),
->>>>>>> 41397416
     __new__  = generic_new_descr(W_BlockingIOError),
     __init__ = interp2app(W_BlockingIOError.descr_init),
     characters_written = interp_attrproperty('written', W_BlockingIOError),
