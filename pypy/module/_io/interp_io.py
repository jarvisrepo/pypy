import os

from pypy.interpreter.error import OperationError, oefmt
from pypy.interpreter.gateway import interp2app, unwrap_spec
from pypy.interpreter.typedef import (
    TypeDef, interp_attrproperty, generic_new_descr)
from pypy.module._io.interp_fileio import W_FileIO
from pypy.module._io.interp_textio import W_TextIOWrapper
from rpython.rlib.rposix_stat import STAT_FIELD_TYPES

HAS_BLKSIZE = 'st_blksize' in STAT_FIELD_TYPES


class Cache:
    def __init__(self, space):
        self.w_unsupportedoperation = space.new_exception_class(
            "io.UnsupportedOperation",
            space.newtuple([space.w_ValueError, space.w_IOError]))

DEFAULT_BUFFER_SIZE = 8 * 1024

@unwrap_spec(mode=str, buffering=int,
             encoding="str_or_None", errors="str_or_None",
             newline="str_or_None", closefd=bool)
def open(space, w_file, mode="r", buffering=-1, encoding=None, errors=None,
         newline=None, closefd=True, w_opener=None):
    from pypy.module._io.interp_bufferedio import (W_BufferedRandom,
        W_BufferedWriter, W_BufferedReader)

    if not (space.isinstance_w(w_file, space.w_unicode) or
            space.isinstance_w(w_file, space.w_str) or
            space.isinstance_w(w_file, space.w_int)):
        raise oefmt(space.w_TypeError, "invalid file: %R", w_file)

    reading = writing = creating = appending = updating = text = binary = universal = False

    uniq_mode = {}
    for flag in mode:
        uniq_mode[flag] = None
    if len(uniq_mode) != len(mode):
        raise oefmt(space.w_ValueError, "invalid mode: %s", mode)
    for flag in mode:
        if flag == "r":
            reading = True
        elif flag == "w":
            writing = True
        elif flag == "x":
            creating = True
        elif flag == "a":
            appending = True
        elif flag == "+":
            updating = True
        elif flag == "t":
            text = True
        elif flag == "b":
            binary = True
        elif flag == "U":
            universal = True
            reading = True
        else:
            raise oefmt(space.w_ValueError, "invalid mode: %s", mode)

    rawmode = ""
    if reading:
        rawmode += "r"
    if writing:
        rawmode += "w"
    if creating:
        rawmode += "x"
    if appending:
        rawmode += "a"
    if updating:
        rawmode += "+"

    if universal and (writing or appending):
        raise OperationError(space.w_ValueError,
            space.wrap("can't use U and writing mode at once")
        )
    if text and binary:
        raise OperationError(space.w_ValueError,
            space.wrap("can't have text and binary mode at once")
        )
    if reading + writing + creating + appending > 1:
        raise OperationError(space.w_ValueError,
            space.wrap("must have exactly one of read/write/create/append mode")
        )
    if binary and encoding is not None:
        raise OperationError(space.w_ValueError,
            space.wrap("binary mode doesn't take an encoding argument")
        )
    if binary and newline is not None:
        raise OperationError(space.w_ValueError,
            space.wrap("binary mode doesn't take a newline argument")
        )
    w_raw = space.call_function(
        space.gettypefor(W_FileIO), w_file, space.wrap(rawmode),
        space.wrap(closefd), w_opener)

    isatty = space.is_true(space.call_method(w_raw, "isatty"))
    line_buffering = buffering == 1 or (buffering < 0 and isatty)
    if line_buffering:
        buffering = -1

    if buffering < 0:
        buffering = DEFAULT_BUFFER_SIZE

<<<<<<< HEAD
        if HAS_BLKSIZE:
=======
        if 'st_blksize' in STAT_FIELD_TYPES:
>>>>>>> 59be3727
            fileno = space.c_int_w(space.call_method(w_raw, "fileno"))
            try:
                st = os.fstat(fileno)
            except OSError:
                # Errors should never pass silently, except this one time.
                pass
            else:
                if st.st_blksize > 1:
                    buffering = st.st_blksize

    if buffering < 0:
        raise OperationError(space.w_ValueError,
            space.wrap("invalid buffering size")
        )

    if buffering == 0:
        if not binary:
            raise OperationError(space.w_ValueError,
                space.wrap("can't have unbuffered text I/O")
            )
        return w_raw

    if updating:
        buffer_cls = W_BufferedRandom
    elif writing or creating or appending:
        buffer_cls = W_BufferedWriter
    elif reading:
        buffer_cls = W_BufferedReader
    else:
        raise oefmt(space.w_ValueError, "unknown mode: '%s'", mode)
    w_buffer = space.call_function(
        space.gettypefor(buffer_cls), w_raw, space.wrap(buffering)
    )
    if binary:
        return w_buffer

    w_wrapper = space.call_function(space.gettypefor(W_TextIOWrapper),
        w_buffer,
        space.wrap(encoding),
        space.wrap(errors),
        space.wrap(newline),
        space.wrap(line_buffering)
    )
    space.setattr(w_wrapper, space.wrap("mode"), space.wrap(mode))
    return w_wrapper<|MERGE_RESOLUTION|>--- conflicted
+++ resolved
@@ -104,11 +104,7 @@
     if buffering < 0:
         buffering = DEFAULT_BUFFER_SIZE
 
-<<<<<<< HEAD
         if HAS_BLKSIZE:
-=======
-        if 'st_blksize' in STAT_FIELD_TYPES:
->>>>>>> 59be3727
             fileno = space.c_int_w(space.call_method(w_raw, "fileno"))
             try:
                 st = os.fstat(fileno)
