import os

from pypy.interpreter.error import OperationError, oefmt
from pypy.interpreter.gateway import interp2app, unwrap_spec
from pypy.interpreter.typedef import (
    TypeDef, interp_attrproperty, generic_new_descr)
from pypy.module._io.interp_fileio import W_FileIO
from pypy.module._io.interp_textio import W_TextIOWrapper
from rpython.rlib.rposix_stat import STAT_FIELD_TYPES

HAS_BLKSIZE = 'st_blksize' in STAT_FIELD_TYPES


class Cache:
    def __init__(self, space):
        self.w_unsupportedoperation = space.new_exception_class(
            "io.UnsupportedOperation",
            space.newtuple([space.w_ValueError, space.w_IOError]))

DEFAULT_BUFFER_SIZE = 8 * 1024

@unwrap_spec(mode=str, buffering=int,
             encoding="str_or_None", errors="str_or_None",
             newline="str_or_None", closefd=bool)
def open(space, w_file, mode="r", buffering=-1, encoding=None, errors=None,
         newline=None, closefd=True, w_opener=None):
    from pypy.module._io.interp_bufferedio import (W_BufferedRandom,
        W_BufferedWriter, W_BufferedReader)

    if not (space.isinstance_w(w_file, space.w_unicode) or
            space.isinstance_w(w_file, space.w_str) or
            space.isinstance_w(w_file, space.w_int)):
        raise oefmt(space.w_TypeError, "invalid file: %R", w_file)

    reading = writing = creating = appending = updating = text = binary = universal = False

    uniq_mode = {}
    for flag in mode:
        uniq_mode[flag] = None
    if len(uniq_mode) != len(mode):
        raise oefmt(space.w_ValueError, "invalid mode: %s", mode)
    for flag in mode:
        if flag == "r":
            reading = True
        elif flag == "w":
            writing = True
        elif flag == "x":
            creating = True
        elif flag == "a":
            appending = True
        elif flag == "+":
            updating = True
        elif flag == "t":
            text = True
        elif flag == "b":
            binary = True
        elif flag == "U":
            universal = True
            reading = True
        else:
            raise oefmt(space.w_ValueError, "invalid mode: %s", mode)

    rawmode = ""
    if reading:
        rawmode += "r"
    if writing:
        rawmode += "w"
    if creating:
        rawmode += "x"
    if appending:
        rawmode += "a"
    if updating:
        rawmode += "+"

    if universal and (writing or appending):
        raise oefmt(space.w_ValueError, "can't use U and writing mode at once")
    if text and binary:
<<<<<<< HEAD
        raise OperationError(space.w_ValueError,
            space.wrap("can't have text and binary mode at once")
        )
    if reading + writing + creating + appending > 1:
        raise OperationError(space.w_ValueError,
            space.wrap("must have exactly one of read/write/create/append mode")
        )
=======
        raise oefmt(space.w_ValueError,
                    "can't have text and binary mode at once")
    if reading + writing + appending > 1:
        raise oefmt(space.w_ValueError,
                    "must have exactly one of read/write/append mode")
>>>>>>> 021390ad
    if binary and encoding is not None:
        raise oefmt(space.w_ValueError,
                    "binary mode doesn't take an encoding argument")
    if binary and newline is not None:
        raise oefmt(space.w_ValueError,
                    "binary mode doesn't take a newline argument")
    w_raw = space.call_function(
        space.gettypefor(W_FileIO), w_file, space.wrap(rawmode),
        space.wrap(closefd), w_opener)

    isatty = space.is_true(space.call_method(w_raw, "isatty"))
    line_buffering = buffering == 1 or (buffering < 0 and isatty)
    if line_buffering:
        buffering = -1

    if buffering < 0:
        buffering = DEFAULT_BUFFER_SIZE

        if HAS_BLKSIZE:
            fileno = space.c_int_w(space.call_method(w_raw, "fileno"))
            try:
                st = os.fstat(fileno)
            except OSError:
                # Errors should never pass silently, except this one time.
                pass
            else:
                if st.st_blksize > 1:
                    buffering = st.st_blksize

    if buffering < 0:
        raise oefmt(space.w_ValueError, "invalid buffering size")

    if buffering == 0:
        if not binary:
            raise oefmt(space.w_ValueError, "can't have unbuffered text I/O")
        return w_raw

    if updating:
        buffer_cls = W_BufferedRandom
    elif writing or creating or appending:
        buffer_cls = W_BufferedWriter
    elif reading:
        buffer_cls = W_BufferedReader
    else:
        raise oefmt(space.w_ValueError, "unknown mode: '%s'", mode)
    w_buffer = space.call_function(
        space.gettypefor(buffer_cls), w_raw, space.wrap(buffering)
    )
    if binary:
        return w_buffer

    w_wrapper = space.call_function(space.gettypefor(W_TextIOWrapper),
        w_buffer,
        space.wrap(encoding),
        space.wrap(errors),
        space.wrap(newline),
        space.wrap(line_buffering)
    )
    space.setattr(w_wrapper, space.wrap("mode"), space.wrap(mode))
    return w_wrapper<|MERGE_RESOLUTION|>--- conflicted
+++ resolved
@@ -75,21 +75,11 @@
     if universal and (writing or appending):
         raise oefmt(space.w_ValueError, "can't use U and writing mode at once")
     if text and binary:
-<<<<<<< HEAD
-        raise OperationError(space.w_ValueError,
-            space.wrap("can't have text and binary mode at once")
-        )
-    if reading + writing + creating + appending > 1:
-        raise OperationError(space.w_ValueError,
-            space.wrap("must have exactly one of read/write/create/append mode")
-        )
-=======
         raise oefmt(space.w_ValueError,
                     "can't have text and binary mode at once")
-    if reading + writing + appending > 1:
+    if reading + writing + creating + appending > 1:
         raise oefmt(space.w_ValueError,
-                    "must have exactly one of read/write/append mode")
->>>>>>> 021390ad
+                    "must have exactly one of read/write/create/append mode")
     if binary and encoding is not None:
         raise oefmt(space.w_ValueError,
                     "binary mode doesn't take an encoding argument")
