import os
import sys

from pypy.interpreter.error import OperationError, oefmt
from pypy.interpreter.gateway import interp2app, unwrap_spec
from pypy.interpreter.typedef import (
    TypeDef, interp_attrproperty, generic_new_descr)
from pypy.module._io.interp_fileio import W_FileIO
from pypy.module._io.interp_textio import W_TextIOWrapper
from pypy.module.posix import interp_posix
<<<<<<< HEAD
=======
from rpython.rlib import jit
>>>>>>> e2ea8e9f

_WIN32 = sys.platform == 'win32'

class Cache:
    def __init__(self, space):
        self.w_unsupportedoperation = space.new_exception_class(
            "io.UnsupportedOperation",
            space.newtuple([space.w_ValueError, space.w_IOError]))

@unwrap_spec(mode='text', buffering=int,
             encoding="text_or_none", errors="text_or_none",
             newline="text_or_none", closefd=int)
def open(space, w_file, mode="r", buffering=-1, encoding=None, errors=None,
         newline=None, closefd=True, w_opener=None):
<<<<<<< HEAD
=======
    return _open(space, w_file, mode, buffering, encoding, errors, newline,
            closefd, w_opener)

@jit.look_inside_iff(lambda space, w_file, mode, buffering, encoding, errors,
        newlines, closefd, w_opener: jit.isconstant(mode))
def _open(space, w_file, mode, buffering, encoding, errors, newline, closefd,
        w_opener):
>>>>>>> e2ea8e9f
    from pypy.module._io.interp_bufferedio import (W_BufferedRandom,
        W_BufferedWriter, W_BufferedReader)

    if not (space.isinstance_w(w_file, space.w_unicode) or
            space.isinstance_w(w_file, space.w_bytes) or
            space.isinstance_w(w_file, space.w_int)):
        w_file = interp_posix.fspath(space, w_file)

    reading = writing = creating = appending = updating = text = binary = universal = False

    uniq_mode = {}
    for flag in mode:
        uniq_mode[flag] = None
    if len(uniq_mode) != len(mode):
        raise oefmt(space.w_ValueError, "invalid mode: %s", mode)
    for flag in mode:
        if flag == "r":
            reading = True
        elif flag == "w":
            writing = True
        elif flag == "x":
            creating = True
        elif flag == "a":
            appending = True
        elif flag == "+":
            updating = True
        elif flag == "t":
            text = True
        elif flag == "b":
            binary = True
        elif flag == "U":
            universal = True
            reading = True
        else:
            raise oefmt(space.w_ValueError, "invalid mode: %s", mode)

<<<<<<< HEAD
    rawmode = ""
    if reading:
        rawmode += "r"
    if writing:
        rawmode += "w"
    if creating:
        rawmode += "x"
    if appending:
        rawmode += "a"
    if updating:
        rawmode += "+"
=======
>>>>>>> e2ea8e9f

    if universal:
        if writing or appending or creating or updating:
            raise oefmt(space.w_ValueError,
                        "mode U cannot be combined with 'x', 'w', 'a', or '+'")
        space.warn(space.newtext("'U' mode is deprecated ('r' has the same "
                              "effect in Python 3.x)"),
                   space.w_DeprecationWarning)
    if text and binary:
        raise oefmt(space.w_ValueError,
                    "can't have text and binary mode at once")
    if creating + reading + writing + appending > 1:
        raise oefmt(space.w_ValueError,
                    "must have exactly one of create/read/write/append mode")
    if binary and encoding is not None:
        raise oefmt(space.w_ValueError,
                    "binary mode doesn't take an encoding argument")
    if binary and newline is not None:
        raise oefmt(space.w_ValueError,
                    "binary mode doesn't take a newline argument")

<<<<<<< HEAD
=======
    rawmode = ""
    if reading:
        rawmode = "r"
        if updating:
            rawmode = "r+"
    elif writing:
        rawmode = "w"
        if updating:
            rawmode = "w+"
    elif creating:
        rawmode = "x"
        if updating:
            rawmode = "x+"
    elif appending:
        rawmode = "a"
        if updating:
            rawmode = "a+"
    else:
        # error, will be raised from interp_fileio
        if updating:
            rawmode = "+"

>>>>>>> e2ea8e9f
    w_result = None
    try:
        rawclass = W_FileIO
        if _WIN32:
            from pypy.module._io.interp_win32consoleio import W_WinConsoleIO, _pyio_get_console_type
            typ = _pyio_get_console_type(space, w_file)
            if typ != '\0':
                rawclass = W_WinConsoleIO
                encoding = "utf-8"
<<<<<<< HEAD
                
        w_raw = space.call_function(
            space.gettypefor(rawclass), w_file, space.newtext(rawmode),
            space.newbool(bool(closefd)), w_opener)
=======
            w_raw = space.call_function(
                space.gettypefor(rawclass), w_file, space.newtext(rawmode),
                space.newbool(bool(closefd)), w_opener)
        else:
            w_raw = W_FileIO(space)
            w_raw.descr_init(space, w_file, rawmode, bool(closefd), w_opener)
                
>>>>>>> e2ea8e9f
        w_result = w_raw

        isatty = space.is_true(space.call_method(w_raw, "isatty"))
        line_buffering = buffering == 1 or (buffering < 0 and isatty)
        if line_buffering:
            buffering = -1

        if buffering < 0:
            buffering = space.c_int_w(space.getattr(
                w_raw, space.newtext("_blksize")))

        if buffering < 0:
            raise oefmt(space.w_ValueError, "invalid buffering size")

        if buffering == 0:
            if not binary:
                raise oefmt(space.w_ValueError,
                            "can't have unbuffered text I/O")
            return w_result

        if updating:
<<<<<<< HEAD
            buffer_cls = W_BufferedRandom
        elif writing or creating or appending:
            buffer_cls = W_BufferedWriter
        elif reading:
            buffer_cls = W_BufferedReader
        else:
            raise oefmt(space.w_ValueError, "unknown mode: '%s'", mode)
        w_buffer = space.call_function(
            space.gettypefor(buffer_cls), w_raw, space.newint(buffering)
        )
=======
            w_buffer = W_BufferedRandom(space)
            w_buffer.descr_init(space, w_raw, buffering)
        elif writing or creating or appending:
            w_buffer = W_BufferedWriter(space)
            w_buffer.descr_init(space, w_raw, buffering)
        elif reading:
            w_buffer = W_BufferedReader(space)
            w_buffer.descr_init(space, w_raw, buffering)
        else:
            raise oefmt(space.w_ValueError, "unknown mode: '%s'", mode)
>>>>>>> e2ea8e9f
        w_result = w_buffer
        if binary:
            return w_result

<<<<<<< HEAD
        w_wrapper = space.call_function(space.gettypefor(W_TextIOWrapper),
            w_buffer,
            space.newtext_or_none(encoding),
            space.newtext_or_none(errors),
            space.newtext_or_none(newline),
            space.newbool(line_buffering)
        )
=======
        w_wrapper = W_TextIOWrapper(space)
        w_wrapper.descr_init(space, w_buffer, encoding,
                             space.newtext_or_none(errors),
                             space.newtext_or_none(newline),
                             line_buffering)
>>>>>>> e2ea8e9f
        w_result = w_wrapper
        space.setattr(w_wrapper, space.newtext("mode"), space.newtext(mode))
        return w_result
    except OperationError as e:
        if w_result:
            try:
                space.call_method(w_result, "close")
            except OperationError as e2:
                e.chain_exceptions(space, e2)
<<<<<<< HEAD
        raise

def open_code(space, w_file):
    return open(space, w_file, "rb")
=======
        raise
>>>>>>> e2ea8e9f
<|MERGE_RESOLUTION|>--- conflicted
+++ resolved
@@ -8,10 +8,7 @@
 from pypy.module._io.interp_fileio import W_FileIO
 from pypy.module._io.interp_textio import W_TextIOWrapper
 from pypy.module.posix import interp_posix
-<<<<<<< HEAD
-=======
 from rpython.rlib import jit
->>>>>>> e2ea8e9f
 
 _WIN32 = sys.platform == 'win32'
 
@@ -26,8 +23,6 @@
              newline="text_or_none", closefd=int)
 def open(space, w_file, mode="r", buffering=-1, encoding=None, errors=None,
          newline=None, closefd=True, w_opener=None):
-<<<<<<< HEAD
-=======
     return _open(space, w_file, mode, buffering, encoding, errors, newline,
             closefd, w_opener)
 
@@ -35,7 +30,6 @@
         newlines, closefd, w_opener: jit.isconstant(mode))
 def _open(space, w_file, mode, buffering, encoding, errors, newline, closefd,
         w_opener):
->>>>>>> e2ea8e9f
     from pypy.module._io.interp_bufferedio import (W_BufferedRandom,
         W_BufferedWriter, W_BufferedReader)
 
@@ -72,20 +66,6 @@
         else:
             raise oefmt(space.w_ValueError, "invalid mode: %s", mode)
 
-<<<<<<< HEAD
-    rawmode = ""
-    if reading:
-        rawmode += "r"
-    if writing:
-        rawmode += "w"
-    if creating:
-        rawmode += "x"
-    if appending:
-        rawmode += "a"
-    if updating:
-        rawmode += "+"
-=======
->>>>>>> e2ea8e9f
 
     if universal:
         if writing or appending or creating or updating:
@@ -107,8 +87,6 @@
         raise oefmt(space.w_ValueError,
                     "binary mode doesn't take a newline argument")
 
-<<<<<<< HEAD
-=======
     rawmode = ""
     if reading:
         rawmode = "r"
@@ -131,7 +109,6 @@
         if updating:
             rawmode = "+"
 
->>>>>>> e2ea8e9f
     w_result = None
     try:
         rawclass = W_FileIO
@@ -141,12 +118,6 @@
             if typ != '\0':
                 rawclass = W_WinConsoleIO
                 encoding = "utf-8"
-<<<<<<< HEAD
-                
-        w_raw = space.call_function(
-            space.gettypefor(rawclass), w_file, space.newtext(rawmode),
-            space.newbool(bool(closefd)), w_opener)
-=======
             w_raw = space.call_function(
                 space.gettypefor(rawclass), w_file, space.newtext(rawmode),
                 space.newbool(bool(closefd)), w_opener)
@@ -154,7 +125,6 @@
             w_raw = W_FileIO(space)
             w_raw.descr_init(space, w_file, rawmode, bool(closefd), w_opener)
                 
->>>>>>> e2ea8e9f
         w_result = w_raw
 
         isatty = space.is_true(space.call_method(w_raw, "isatty"))
@@ -176,18 +146,6 @@
             return w_result
 
         if updating:
-<<<<<<< HEAD
-            buffer_cls = W_BufferedRandom
-        elif writing or creating or appending:
-            buffer_cls = W_BufferedWriter
-        elif reading:
-            buffer_cls = W_BufferedReader
-        else:
-            raise oefmt(space.w_ValueError, "unknown mode: '%s'", mode)
-        w_buffer = space.call_function(
-            space.gettypefor(buffer_cls), w_raw, space.newint(buffering)
-        )
-=======
             w_buffer = W_BufferedRandom(space)
             w_buffer.descr_init(space, w_raw, buffering)
         elif writing or creating or appending:
@@ -198,26 +156,15 @@
             w_buffer.descr_init(space, w_raw, buffering)
         else:
             raise oefmt(space.w_ValueError, "unknown mode: '%s'", mode)
->>>>>>> e2ea8e9f
         w_result = w_buffer
         if binary:
             return w_result
 
-<<<<<<< HEAD
-        w_wrapper = space.call_function(space.gettypefor(W_TextIOWrapper),
-            w_buffer,
-            space.newtext_or_none(encoding),
-            space.newtext_or_none(errors),
-            space.newtext_or_none(newline),
-            space.newbool(line_buffering)
-        )
-=======
         w_wrapper = W_TextIOWrapper(space)
         w_wrapper.descr_init(space, w_buffer, encoding,
                              space.newtext_or_none(errors),
                              space.newtext_or_none(newline),
                              line_buffering)
->>>>>>> e2ea8e9f
         w_result = w_wrapper
         space.setattr(w_wrapper, space.newtext("mode"), space.newtext(mode))
         return w_result
@@ -227,11 +174,7 @@
                 space.call_method(w_result, "close")
             except OperationError as e2:
                 e.chain_exceptions(space, e2)
-<<<<<<< HEAD
         raise
 
 def open_code(space, w_file):
-    return open(space, w_file, "rb")
-=======
-        raise
->>>>>>> e2ea8e9f
+    return open(space, w_file, "rb")