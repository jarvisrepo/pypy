--- conflicted
+++ resolved
@@ -15,13 +15,8 @@
             space.newtuple([space.w_ValueError, space.w_IOError]))
 
 @unwrap_spec(mode='text', buffering=int,
-<<<<<<< HEAD
-             encoding="str_or_None", errors="str_or_None",
-             newline="str_or_None", closefd=int)
-=======
              encoding="text_or_none", errors="text_or_none",
-             newline="text_or_none", closefd=bool)
->>>>>>> af154361
+             newline="text_or_none", closefd=int)
 def open(space, w_file, mode="r", buffering=-1, encoding=None, errors=None,
          newline=None, closefd=True, w_opener=None):
     from pypy.module._io.interp_bufferedio import (W_BufferedRandom,
