--- conflicted
+++ resolved
@@ -7,10 +7,7 @@
 from rpython.rlib.rposix import c_read, get_saved_errno
 from rpython.rlib.rstring import StringBuilder
 from rpython.rlib import rposix
-<<<<<<< HEAD
-=======
 from rpython.rlib import jit
->>>>>>> e2ea8e9f
 from rpython.rlib.rposix_stat import STAT_FIELD_TYPES
 from rpython.rlib.streamio import _setfd_binary
 from rpython.rtyper.lltypesystem import lltype, rffi
@@ -209,28 +206,8 @@
                                 "Cannot use closefd=False with file name")
 
                 if space.is_none(w_opener):
-<<<<<<< HEAD
-                    from pypy.module.posix.interp_posix import dispatch_filename, fspath
-                    w_path = fspath(space, w_name)
-                    while True:
-                        try:
-                            self.fd = dispatch_filename(rposix.open)(
-                                space, w_path, flags, 0666)
-                            fd_is_own = True
-                            break
-                        except OSError as e:
-                            wrap_oserror2(space, e, w_name,
-                                          w_exception_class=space.w_IOError,
-                                          eintr_retry=True)
-                    try:
-                         _open_inhcache.set_non_inheritable(self.fd)
-                    except OSError as e:
-                        raise wrap_oserror2(space, e, w_name,
-                                            eintr_retry=False)
-=======
                     self.fd = _open_fd(space, w_name, flags)
                     fd_is_own = True
->>>>>>> e2ea8e9f
                 else:
                     w_fd = space.call_function(w_opener, w_name,
                                                space.newint(flags))
@@ -280,14 +257,9 @@
                 try:
                     os.lseek(self.fd, 0, os.SEEK_END)
                 except OSError as e:
-<<<<<<< HEAD
-                    raise wrap_oserror(space, e, w_exception_class=space.w_IOError,
-                                       eintr_retry=False)
-=======
                     if e.errno != errno.ESPIPE:
                         raise wrap_oserror(space, e, w_exception_class=space.w_IOError,
                                            eintr_retry=False)
->>>>>>> e2ea8e9f
         except:
             if not fd_is_own:
                 self.fd = -1
@@ -393,13 +365,10 @@
             raise wrap_oserror(space, e,
                                w_exception_class=space.w_IOError,
                                eintr_retry=False)
-<<<<<<< HEAD
-=======
         return pos
 
     def tell_w(self, space):
         pos = self._raw_tell(space)
->>>>>>> e2ea8e9f
         return space.newint(pos)
 
     def readable_w(self, space):
@@ -520,23 +489,6 @@
             self.output_slice(space, rwbuffer, 0, buf)
             return space.newint(len(buf))
         else:
-<<<<<<< HEAD
-            # optimized case: reading more than 64 bytes into a rwbuffer
-            # with a valid raw address
-            while True:
-                got = c_read(self.fd, target_address, length)
-                keepalive_until_here(rwbuffer)
-                got = rffi.cast(lltype.Signed, got)
-                if got >= 0:
-                    return space.newint(got)
-                else:
-                    err = get_saved_errno()
-                    if err == errno.EAGAIN:
-                        return space.w_None
-                    e = OSError(err, "read failed")
-                    wrap_oserror(space, e, w_exception_class=space.w_IOError,
-                                 eintr_retry=True)
-=======
             w_res = self._readinto_raw(space, target_address, length)
             keepalive_until_here(rwbuffer)
             return w_res
@@ -559,7 +511,6 @@
                 e = OSError(err, "read failed")
                 wrap_oserror(space, e, w_exception_class=space.w_IOError,
                              eintr_retry=True)
->>>>>>> e2ea8e9f
 
     def readall_w(self, space):
         self._check_closed(space)
