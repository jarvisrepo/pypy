--- conflicted
+++ resolved
@@ -207,19 +207,8 @@
                     raise oefmt(space.w_ValueError,
                                 "Cannot use closefd=False with file name")
 
-<<<<<<< HEAD
                 if space.is_none(w_opener):
                     self.fd = _open_fd(space, w_name, flags)
-=======
-                from pypy.module.posix.interp_posix import dispatch_filename
-                try:
-                    self.fd = dispatch_filename(open)(
-                        space, w_name, flags, 0666)
-                except OSError as e:
-                    raise wrap_oserror2(space, e, w_name,
-                                        w_exception_class=space.w_IOError)
-                finally:
->>>>>>> 03556dea
                     fd_is_own = True
                 else:
                     w_fd = space.call_function(w_opener, w_name,
