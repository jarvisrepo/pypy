from pypy.interpreter.typedef import TypeDef, interp_attrproperty, GetSetProperty
from pypy.interpreter.gateway import interp2app, unwrap_spec
from pypy.interpreter.error import OperationError, wrap_oserror, wrap_oserror2
from rpython.rlib.rarithmetic import r_longlong
from rpython.rlib.rstring import StringBuilder
from os import O_RDONLY, O_WRONLY, O_RDWR, O_CREAT, O_TRUNC
import sys, os, stat, errno
from pypy.module._io.interp_iobase import W_RawIOBase, convert_size

def interp_member_w(name, cls, doc=None):
    "NOT_RPYTHON: initialization-time only"
    def fget(space, obj):
        w_value = getattr(obj, name)
        if w_value is None:
            raise OperationError(space.w_AttributeError,
                                 space.wrap(name))
        else:
            return w_value
    def fset(space, obj, w_value):
        setattr(obj, name, w_value)
    def fdel(space, obj):
        w_value = getattr(obj, name)
        if w_value is None:
            raise OperationError(space.w_AttributeError,
                                 space.wrap(name))
        setattr(obj, name, None)

    return GetSetProperty(fget, fset, fdel, cls=cls, doc=doc)


O_BINARY = getattr(os, "O_BINARY", 0)
O_APPEND = getattr(os, "O_APPEND", 0)

def _bad_mode(space):
    raise OperationError(space.w_ValueError, space.wrap(
        "Must have exactly one of read/write/append mode"))

def decode_mode(space, mode):
    flags = 0
    rwa = False
    readable = False
    writable = False
    append = False
    plus = False

    for s in mode:
        if s == 'r':
            if rwa:
                _bad_mode(space)
            rwa = True
            readable = True
        elif s == 'w':
            if rwa:
                _bad_mode(space)
            rwa = True
            writable = True
            flags |= O_CREAT | O_TRUNC
        elif s == 'a':
            if rwa:
                _bad_mode(space)
            rwa = True
            writable = True
            append = True
            flags |= O_APPEND | O_CREAT
        elif s == 'b':
            pass
        elif s == '+':
            if plus:
                _bad_mode(space)
            readable = writable = True
            plus = True
        else:
            raise OperationError(space.w_ValueError, space.wrap(
                "invalid mode: %s" % (mode,)))

    if not rwa:
        _bad_mode(space)

    if readable and writable:
        flags |= O_RDWR
    elif readable:
        flags |= O_RDONLY
    else:
        flags |= O_WRONLY

    flags |= O_BINARY

    return readable, writable, append, flags

SMALLCHUNK = 8 * 1024
BIGCHUNK = 512 * 1024

def new_buffersize(fd, currentsize):
    try:
        st = os.fstat(fd)
        end = st.st_size
        pos = os.lseek(fd, 0, 1)
    except OSError:
        pass
    else:
        # Files claiming a size smaller than SMALLCHUNK may
        # actually be streaming pseudo-files. In this case, we
        # apply the more aggressive algorithm below.
        if end >= SMALLCHUNK and end >= pos:
            # Add 1 so if the file were to grow we'd notice.
            return currentsize + end - pos + 1

    if currentsize > SMALLCHUNK:
        # Keep doubling until we reach BIGCHUNK;
        # then keep adding BIGCHUNK.
        if currentsize <= BIGCHUNK:
            return currentsize + currentsize
        else:
            return currentsize + BIGCHUNK
    return currentsize + SMALLCHUNK

class W_FileIO(W_RawIOBase):
    def __init__(self, space):
        W_RawIOBase.__init__(self, space)
        self.fd = -1
        self.readable = False
        self.writable = False
        self.appending = False
        self.seekable = -1
        self.closefd = True
        self.w_name = None

    def descr_new(space, w_subtype, __args__):
        self = space.allocate_instance(W_FileIO, w_subtype)
        W_FileIO.__init__(self, space)
        return space.wrap(self)

    @unwrap_spec(mode=str, closefd=int)
    def descr_init(self, space, w_name, mode='r', closefd=True):
        if space.isinstance_w(w_name, space.w_float):
            raise OperationError(space.w_TypeError, space.wrap(
                "integer argument expected, got float"))

        fd = -1
        try:
            fd = space.c_int_w(w_name)
        except OperationError, e:
            pass
        else:
            if fd < 0:
                raise OperationError(space.w_ValueError, space.wrap(
                    "negative file descriptor"))

        self.readable, self.writable, self.appending, flags = decode_mode(space, mode)

        fd_is_own = False
        try:
            if fd >= 0:
                try:
                    os.fstat(fd)
                except OSError, e:
                    if e.errno == errno.EBADF:
                        raise wrap_oserror(space, e)
                    # else: pass
                self.fd = fd
                self.closefd = bool(closefd)
            else:
                self.closefd = True
                if not closefd:
                    raise OperationError(space.w_ValueError, space.wrap(
                        "Cannot use closefd=False with file name"))

                from pypy.module.posix.interp_posix import (
                    dispatch_filename, rposix)
                try:
                    self.fd = dispatch_filename(rposix.open)(
                        space, w_name, flags, 0666)
                except OSError, e:
                    raise wrap_oserror2(space, e, w_name,
                                        exception_name='w_IOError')
                finally:
                    fd_is_own = True

            self._dircheck(space, w_name)
            space.setattr(self, space.wrap("name"), w_name)

            if self.appending:
                # For consistent behaviour, we explicitly seek to the end of file
                # (otherwise, it might be done only on the first write()).
                try:
                    os.lseek(self.fd, 0, os.SEEK_END)
                except OSError, e:
                    raise wrap_oserror(space, e, exception_name='w_IOError')
        except:
            if not fd_is_own:
                self.fd = -1
            raise

    def _mode(self):
        if self.appending:
            if self.readable:
                return 'ab+'
            else:
                return 'ab'
        elif self.readable:
            if self.writable:
                return 'rb+'
            else:
                return 'rb'
        else:
            return 'wb'

    def descr_get_mode(self, space):
        return space.wrap(self._mode())

    def _closed(self, space):
        return self.fd < 0

    def _check_closed(self, space, message=None):
        if message is None:
            message = "I/O operation on closed file"
        if self.fd < 0:
            raise OperationError(space.w_ValueError, space.wrap(message))

    def _check_readable(self, space):
        if not self.readable:
            self._unsupportedoperation(space, "File not open for reading")

    def _check_writable(self, space):
        if not self.writable:
            self._unsupportedoperation(space, "File not open for writing")

    def _close(self, space):
        if self.fd < 0:
            return
        fd = self.fd
        self.fd = -1

        try:
            os.close(fd)
        except OSError, e:
            raise wrap_oserror(space, e,
                               exception_name='w_IOError')

    def close_w(self, space):
        if not self.closefd:
            self.fd = -1
            return
        self._close(space)
        W_RawIOBase.close_w(self, space)

    def _dealloc_warn_w(self, space, w_source):
        if self.fd >= 0 and self.closefd:
            try:
                msg = (u"unclosed file %s" %
                       space.unicode_w(space.repr(w_source)))
                space.warn(space.wrap(msg), space.w_ResourceWarning)
            except OperationError as e:
                # Spurious errors can appear at shutdown
                if e.match(space, space.w_Warning):
                    e.write_unraisable(space, '', space.wrap(self))

    def _dircheck(self, space, w_filename):
        # On Unix, fopen will succeed for directories.
        # In Python, there should be no file objects referring to
        # directories, so we need a check.
        if self.fd < 0:
            return
        try:
            st = os.fstat(self.fd)
        except OSError:
            return
        if stat.S_ISDIR(st.st_mode):
            raise wrap_oserror2(space, OSError(errno.EISDIR, "fstat"),
                                w_filename, exception_name='w_IOError')

    @unwrap_spec(pos=r_longlong, whence=int)
    def seek_w(self, space, pos, whence=0):
        self._check_closed(space)
        try:
            pos = os.lseek(self.fd, pos, whence)
        except OSError, e:
            raise wrap_oserror(space, e,
                               exception_name='w_IOError')
        return space.wrap(pos)

    def tell_w(self, space):
        self._check_closed(space)
        try:
            pos = os.lseek(self.fd, 0, 1)
        except OSError, e:
            raise wrap_oserror(space, e,
                               exception_name='w_IOError')
        return space.wrap(pos)

    def readable_w(self, space):
        self._check_closed(space)
        return space.wrap(self.readable)

    def writable_w(self, space):
        self._check_closed(space)
        return space.wrap(self.writable)

    def seekable_w(self, space):
        self._check_closed(space)
        if self.seekable < 0:
            try:
                os.lseek(self.fd, 0, os.SEEK_CUR)
            except OSError:
                self.seekable = 0
            else:
                self.seekable = 1
        return space.newbool(self.seekable == 1)

    # ______________________________________________

    def fileno_w(self, space):
        self._check_closed(space)
        return space.wrap(self.fd)

    def isatty_w(self, space):
        self._check_closed(space)
        try:
            res = os.isatty(self.fd)
        except OSError, e:
            raise wrap_oserror(space, e, exception_name='w_IOError')
        return space.wrap(res)

    def repr_w(self, space):
        if self.fd < 0:
            return space.wrap("<_io.FileIO [closed]>")

        if self.w_name is None:
            return space.wrap(
                "<_io.FileIO fd=%d mode='%s'>" % (
                    self.fd, self._mode()))
        else:
            w_repr = space.repr(self.w_name)
            return space.wrap(
                "<_io.FileIO name=%s mode='%s'>" % (
                    space.str_w(w_repr), self._mode()))

    # ______________________________________________

    def write_w(self, space, w_data):
        self._check_closed(space)
        self._check_writable(space)
        data = space.getarg_w('y*', w_data).as_str()

        try:
            n = os.write(self.fd, data)
        except OSError, e:
            if e.errno == errno.EAGAIN:
                return space.w_None
            raise wrap_oserror(space, e,
                               exception_name='w_IOError')

        return space.wrap(n)

    def read_w(self, space, w_size=None):
        self._check_closed(space)
        self._check_readable(space)
        size = convert_size(space, w_size)

        if size < 0:
            return self.readall_w(space)

        try:
            s = os.read(self.fd, size)
        except OSError, e:
            if e.errno == errno.EAGAIN:
                return space.w_None
            raise wrap_oserror(space, e,
                               exception_name='w_IOError')

        return space.wrapbytes(s)

    def readinto_w(self, space, w_buffer):
        self._check_closed(space)
        self._check_readable(space)
        rwbuffer = space.getarg_w('w*', w_buffer)
        length = rwbuffer.getlength()
        try:
            buf = os.read(self.fd, length)
        except OSError, e:
            if e.errno == errno.EAGAIN:
                return space.w_None
            raise wrap_oserror(space, e,
                               exception_name='w_IOError')
        rwbuffer.setslice(0, buf)
        return space.wrap(len(buf))

    def readall_w(self, space):
        self._check_closed(space)
        self._check_readable(space)
        total = 0

        builder = StringBuilder()
        while True:
            newsize = int(new_buffersize(self.fd, total))

            try:
                chunk = os.read(self.fd, newsize - total)
            except OSError, e:
                if e.errno == errno.EINTR:
                    space.getexecutioncontext().checksignals()
                    continue
                if total > 0:
                    # return what we've got so far
                    break
                if e.errno == errno.EAGAIN:
                    return space.w_None
                raise wrap_oserror(space, e,
                                   exception_name='w_IOError')

            if not chunk:
                break
            builder.append(chunk)
            total += len(chunk)
        return space.wrapbytes(builder.build())

    if sys.platform == "win32":
        def _truncate(self, size):
            from rpython.rlib.streamio import ftruncate_win32
            ftruncate_win32(self.fd, size)
    else:
        def _truncate(self, size):
            os.ftruncate(self.fd, size)

    def truncate_w(self, space, w_size=None):
        self._check_closed(space)
        self._check_writable(space)
        if space.is_none(w_size):
            w_size = self.tell_w(space)

        try:
            self._truncate(space.r_longlong_w(w_size))
        except OSError, e:
            raise wrap_oserror(space, e, exception_name='w_IOError')

        return w_size

W_FileIO.typedef = TypeDef(
<<<<<<< HEAD
    'FileIO', W_RawIOBase.typedef,
    __module__ = "_io",
=======
    '_io.FileIO', W_RawIOBase.typedef,
>>>>>>> 41397416
    __new__  = interp2app(W_FileIO.descr_new.im_func),
    __init__  = interp2app(W_FileIO.descr_init),
    __repr__ = interp2app(W_FileIO.repr_w),
    __getstate__ = interp2app(W_FileIO.getstate_w),

    seek = interp2app(W_FileIO.seek_w),
    tell = interp2app(W_FileIO.tell_w),
    write = interp2app(W_FileIO.write_w),
    read = interp2app(W_FileIO.read_w),
    readinto = interp2app(W_FileIO.readinto_w),
    readall = interp2app(W_FileIO.readall_w),
    truncate = interp2app(W_FileIO.truncate_w),
    close = interp2app(W_FileIO.close_w),

    readable = interp2app(W_FileIO.readable_w),
    writable = interp2app(W_FileIO.writable_w),
    seekable = interp2app(W_FileIO.seekable_w),
    fileno = interp2app(W_FileIO.fileno_w),
    isatty = interp2app(W_FileIO.isatty_w),
    _dealloc_warn = interp2app(W_FileIO._dealloc_warn_w),
    name = interp_member_w('w_name', cls=W_FileIO),
    closefd = interp_attrproperty(
        'closefd', cls=W_FileIO,
        doc="True if the file descriptor will be closed"),
    mode = GetSetProperty(W_FileIO.descr_get_mode,
                          doc="String giving the file mode"),
    )
<|MERGE_RESOLUTION|>--- conflicted
+++ resolved
@@ -436,12 +436,7 @@
         return w_size
 
 W_FileIO.typedef = TypeDef(
-<<<<<<< HEAD
-    'FileIO', W_RawIOBase.typedef,
-    __module__ = "_io",
-=======
     '_io.FileIO', W_RawIOBase.typedef,
->>>>>>> 41397416
     __new__  = interp2app(W_FileIO.descr_new.im_func),
     __init__  = interp2app(W_FileIO.descr_init),
     __repr__ = interp2app(W_FileIO.repr_w),
