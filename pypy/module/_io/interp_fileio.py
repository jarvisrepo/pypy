from pypy.interpreter.typedef import TypeDef, interp_attrproperty, GetSetProperty
from pypy.interpreter.gateway import interp2app, unwrap_spec
from pypy.interpreter.error import (
    OperationError, oefmt, wrap_oserror, wrap_oserror2, exception_from_errno)
from rpython.rlib.rarithmetic import r_longlong
from rpython.rlib.rposix import get_saved_errno
from rpython.rlib.rstring import StringBuilder
<<<<<<< HEAD
from rpython.rlib import rposix
from rpython.rlib.rposix_stat import STAT_FIELD_TYPES
from os import O_RDONLY, O_WRONLY, O_RDWR, O_CREAT, O_TRUNC, O_EXCL
=======
from rpython.rtyper.lltypesystem import lltype, rffi
from os import O_RDONLY, O_WRONLY, O_RDWR, O_CREAT, O_TRUNC
>>>>>>> e1fa4181
import sys, os, stat, errno
from pypy.module._io.interp_iobase import (
    W_RawIOBase, convert_size, DEFAULT_BUFFER_SIZE)

HAS_BLKSIZE = 'st_blksize' in STAT_FIELD_TYPES

def interp_member_w(name, cls, doc=None):
    "NOT_RPYTHON: initialization-time only"
    def fget(space, obj):
        w_value = getattr(obj, name)
        if w_value is None:
            raise OperationError(space.w_AttributeError, space.newtext(name))
        else:
            return w_value
    def fset(space, obj, w_value):
        setattr(obj, name, w_value)
    def fdel(space, obj):
        w_value = getattr(obj, name)
        if w_value is None:
            raise OperationError(space.w_AttributeError, space.newtext(name))
        setattr(obj, name, None)

    return GetSetProperty(fget, fset, fdel, cls=cls, doc=doc)


O_BINARY = getattr(os, "O_BINARY", 0)
O_APPEND = getattr(os, "O_APPEND", 0)
_open_inhcache = rposix.SetNonInheritableCache()

def _bad_mode(space):
    raise oefmt(space.w_ValueError,
                "Must have exactly one of read/write/create/append mode")

def decode_mode(space, mode):
    flags = 0
    rwa = False
    readable = False
    writable = False
    created = False
    append = False
    plus = False

    for s in mode:
        if s == 'r':
            if rwa:
                _bad_mode(space)
            rwa = True
            readable = True
        elif s == 'w':
            if rwa:
                _bad_mode(space)
            rwa = True
            writable = True
            flags |= O_CREAT | O_TRUNC
        elif s == 'x':
            if rwa:
                _bad_mode(space)
            rwa = True
            created = True
            writable = True
            flags |= O_EXCL | O_CREAT
        elif s == 'a':
            if rwa:
                _bad_mode(space)
            rwa = True
            writable = True
            append = True
            flags |= O_APPEND | O_CREAT
        elif s == 'b':
            pass
        elif s == '+':
            if plus:
                _bad_mode(space)
            readable = writable = True
            plus = True
        else:
            raise oefmt(space.w_ValueError, "invalid mode: %s", mode)

    if not rwa:
        _bad_mode(space)

    if readable and writable:
        flags |= O_RDWR
    elif readable:
        flags |= O_RDONLY
    else:
        flags |= O_WRONLY

    flags |= O_BINARY

    return readable, writable, created, append, flags

SMALLCHUNK = 8 * 1024
BIGCHUNK = 512 * 1024

def new_buffersize(fd, currentsize):
    try:
        st = os.fstat(fd)
        end = st.st_size
        pos = os.lseek(fd, 0, 1)
    except OSError:
        pass
    else:
        # Files claiming a size smaller than SMALLCHUNK may
        # actually be streaming pseudo-files. In this case, we
        # apply the more aggressive algorithm below.
        if end >= SMALLCHUNK and end >= pos:
            # Add 1 so if the file were to grow we'd notice.
            return currentsize + end - pos + 1

    if currentsize > SMALLCHUNK:
        # Keep doubling until we reach BIGCHUNK;
        # then keep adding BIGCHUNK.
        if currentsize <= BIGCHUNK:
            return currentsize + currentsize
        else:
            return currentsize + BIGCHUNK
    return currentsize + SMALLCHUNK


_WIN32 = sys.platform.startswith('win')
UNDERSCORE_ON_WIN32 = '_' if _WIN32 else ''

os_read = rffi.llexternal(UNDERSCORE_ON_WIN32 + 'read',
                          [rffi.INT, rffi.CCHARP, rffi.SIZE_T],
                          rffi.SSIZE_T, save_err=rffi.RFFI_SAVE_ERRNO)


class W_FileIO(W_RawIOBase):
    def __init__(self, space):
        W_RawIOBase.__init__(self, space)
        self.fd = -1
        self.readable = False
        self.writable = False
        self.created = False
        self.appending = False
        self.seekable = -1
        self.closefd = True
        self.w_name = None

    def descr_new(space, w_subtype, __args__):
        self = space.allocate_instance(W_FileIO, w_subtype)
        W_FileIO.__init__(self, space)
        return self

    @unwrap_spec(mode='text', closefd=int)
    def descr_init(self, space, w_name, mode='r', closefd=True, w_opener=None):
        if self.fd >= 0:
            if self.closefd:
                self._close(space)
            else:
                self.fd = -1

        if space.isinstance_w(w_name, space.w_float):
            raise oefmt(space.w_TypeError,
                        "integer argument expected, got float")

        fd = -1
        try:
            fd = space.c_int_w(w_name)
        except OperationError as e:
            pass
        else:
            if fd < 0:
                raise oefmt(space.w_ValueError, "negative file descriptor")

        self.readable, self.writable, self.created, self.appending, flags = decode_mode(space, mode)
        if rposix.O_CLOEXEC is not None:
            flags |= rposix.O_CLOEXEC

        fd_is_own = False
        try:
            if fd >= 0:
                self.fd = fd
                self.closefd = bool(closefd)
            else:
                self.closefd = True
                if not closefd:
                    raise oefmt(space.w_ValueError,
                                "Cannot use closefd=False with file name")

                if space.is_none(w_opener):
                    from pypy.module.posix.interp_posix import dispatch_filename
                    while True:
                        try:
                            self.fd = dispatch_filename(rposix.open)(
                                space, w_name, flags, 0666)
                            fd_is_own = True
                            break
                        except OSError as e:
                            wrap_oserror2(space, e, w_name,
                                          exception_name='w_IOError',
                                          eintr_retry=True)
                    if not rposix._WIN32:
                        try:
                            _open_inhcache.set_non_inheritable(self.fd)
                        except OSError as e:
                            raise wrap_oserror2(space, e, w_name,
                                                eintr_retry=False)
                else:
                    w_fd = space.call_function(w_opener, w_name,
                                               space.newint(flags))
                    try:
                        self.fd = space.int_w(w_fd)
                        if self.fd < 0:
                            # The opener returned a negative result instead
                            # of raising an exception
                            raise oefmt(space.w_ValueError,
                                        "opener returned %d", self.fd)
                        fd_is_own = True
                    except OperationError as e:
                        if not e.match(space, space.w_TypeError):
                            raise
                        raise oefmt(space.w_TypeError,
                                    "expected integer from opener")
                    if not rposix._WIN32:
                        try:
                            rposix.set_inheritable(self.fd, False)
                        except OSError as e:
                            raise wrap_oserror2(space, e, w_name,
                                                eintr_retry=False)

            try:
                st = os.fstat(self.fd)
            except OSError as e:
                raise wrap_oserror(space, e, eintr_retry=False)
            # On Unix, fopen will succeed for directories.
            # In Python, there should be no file objects referring to
            # directories, so we need a check.
            if stat.S_ISDIR(st.st_mode):
                raise wrap_oserror2(space, OSError(errno.EISDIR, "fstat"),
                                    w_name, exception_name='w_IOError',
                                    eintr_retry=False)
            self.blksize = DEFAULT_BUFFER_SIZE
            if HAS_BLKSIZE and st.st_blksize > 1:
                self.blksize = st.st_blksize

            space.setattr(self, space.newtext("name"), w_name)

            if self.appending:
                # For consistent behaviour, we explicitly seek to the end of file
                # (otherwise, it might be done only on the first write()).
                try:
                    os.lseek(self.fd, 0, os.SEEK_END)
                except OSError as e:
                    raise wrap_oserror(space, e, exception_name='w_IOError',
                                       eintr_retry=False)
        except:
            if not fd_is_own:
                self.fd = -1
            raise

    def _mode(self):
        if self.created:
            if self.readable:
                return 'xb+'
            else:
                return 'xb'
        if self.appending:
            if self.readable:
                return 'ab+'
            else:
                return 'ab'
        elif self.readable:
            if self.writable:
                return 'rb+'
            else:
                return 'rb'
        else:
            return 'wb'

    def descr_get_mode(self, space):
        return space.newtext(self._mode())

    def get_blksize(self, space):
        return space.newint(self.blksize)

    def _closed(self, space):
        return self.fd < 0

    def _check_closed(self, space, message=None):
        if message is None:
            message = "I/O operation on closed file"
        if self.fd < 0:
            raise OperationError(space.w_ValueError, space.newtext(message))

    def _check_readable(self, space):
        if not self.readable:
            self._unsupportedoperation(space, "File not open for reading")

    def _check_writable(self, space):
        if not self.writable:
            self._unsupportedoperation(space, "File not open for writing")

    def _close(self, space):
        if self.fd < 0:
            return
        fd = self.fd
        self.fd = -1

        try:
            os.close(fd)
        except OSError as e:
            raise wrap_oserror(space, e,
                               exception_name='w_IOError',
                               eintr_retry=False)

    def close_w(self, space):
        try:
            W_RawIOBase.close_w(self, space)
        except OperationError:
            if not self.closefd:
                self.fd = -1
                raise
            self._close(space)
            raise
        if not self.closefd:
            self.fd = -1
            return
        self._close(space)

    def _dealloc_warn_w(self, space, w_source):
        if self.fd >= 0 and self.closefd:
            try:
                msg = ("unclosed file %s" %
                       space.text_w(space.repr(w_source)))
                space.warn(space.newtext(msg), space.w_ResourceWarning)
            except OperationError as e:
                # Spurious errors can appear at shutdown
                if e.match(space, space.w_Warning):
                    e.write_unraisable(space, '', self)

    @unwrap_spec(pos=r_longlong, whence=int)
    def seek_w(self, space, pos, whence=0):
        self._check_closed(space)
        try:
            pos = os.lseek(self.fd, pos, whence)
        except OSError as e:
            raise wrap_oserror(space, e,
                               exception_name='w_IOError',
                               eintr_retry=False)
        return space.newint(pos)

    def tell_w(self, space):
        self._check_closed(space)
        try:
            pos = os.lseek(self.fd, 0, 1)
        except OSError as e:
            raise wrap_oserror(space, e,
                               exception_name='w_IOError',
                               eintr_retry=False)
        return space.newint(pos)

    def readable_w(self, space):
        self._check_closed(space)
        return space.newbool(self.readable)

    def writable_w(self, space):
        self._check_closed(space)
        return space.newbool(self.writable)

    def seekable_w(self, space):
        self._check_closed(space)
        if self.seekable < 0:
            try:
                os.lseek(self.fd, 0, os.SEEK_CUR)
            except OSError:
                self.seekable = 0
            else:
                self.seekable = 1
        return space.newbool(self.seekable == 1)

    # ______________________________________________

    def fileno_w(self, space):
        self._check_closed(space)
        return space.newint(self.fd)

    def isatty_w(self, space):
        self._check_closed(space)
        try:
            res = os.isatty(self.fd)
        except OSError as e:
            raise wrap_oserror(space, e, exception_name='w_IOError',
                               eintr_retry=False)
        return space.newbool(res)

    def repr_w(self, space):
        if self.fd < 0:
            return space.newtext("<_io.FileIO [closed]>")

        closefd = "True" if self.closefd else "False"

        if self.w_name is None:
            return space.newtext(
                "<_io.FileIO fd=%d mode='%s' closefd=%s>" % (
                    self.fd, self._mode(), closefd))
        else:
            w_repr = space.repr(self.w_name)
            return space.newtext(
                "<_io.FileIO name=%s mode='%s' closefd=%s>" % (
                    space.text_w(w_repr), self._mode(), closefd))

    # ______________________________________________

    def write_w(self, space, w_data):
        self._check_closed(space)
        self._check_writable(space)
        data = space.getarg_w('y*', w_data).as_str()

        while True:
            try:
                n = os.write(self.fd, data)
                break
            except OSError as e:
                if e.errno == errno.EAGAIN:
                    return space.w_None
                wrap_oserror(space, e,
                             exception_name='w_IOError',
                             eintr_retry=True)

        return space.newint(n)

    def read_w(self, space, w_size=None):
        self._check_closed(space)
        self._check_readable(space)
        size = convert_size(space, w_size)

        if size < 0:
            return self.readall_w(space)

        while True:
            try:
                s = os.read(self.fd, size)
                break
            except OSError as e:
                if e.errno == errno.EAGAIN:
                    return space.w_None
                wrap_oserror(space, e,
                             exception_name='w_IOError',
                             eintr_retry=True)

        return space.newbytes(s)

    def readinto_w(self, space, w_buffer):
        self._check_closed(space)
        self._check_readable(space)
        rwbuffer = space.getarg_w('w*', w_buffer)
        length = rwbuffer.getlength()
<<<<<<< HEAD
        while True:
            try:
                buf = os.read(self.fd, length)
                break
            except OSError as e:
                if e.errno == errno.EAGAIN:
                    return space.w_None
                wrap_oserror(space, e,
                             exception_name='w_IOError',
                             eintr_retry=True)
        rwbuffer.setslice(0, buf)
        return space.newint(len(buf))
=======

        target_address = lltype.nullptr(rffi.CCHARP.TO)
        if length > 64:
            try:
                target_address = rwbuffer.get_raw_address()
            except ValueError:
                pass

        if not target_address:
            # unoptimized case
            try:
                buf = os.read(self.fd, length)
            except OSError as e:
                if e.errno == errno.EAGAIN:
                    return space.w_None
                raise wrap_oserror(space, e,
                                   exception_name='w_IOError')
            rwbuffer.setslice(0, buf)
            return space.newint(len(buf))
        else:
            # optimized case: reading more than 64 bytes into a rwbuffer
            # with a valid raw address
            got = os_read(self.fd, target_address, length)
            got = rffi.cast(lltype.Signed, got)
            if got >= 0:
                return space.newint(got)
            else:
                err = get_saved_errno()
                if err == errno.EAGAIN:
                    return space.w_None
                raise exception_from_errno(space, space.w_IOError, err)
            keepalive_until_here(rwbuffer)
>>>>>>> e1fa4181

    def readall_w(self, space):
        self._check_closed(space)
        self._check_readable(space)
        total = 0

        builder = StringBuilder()
        while True:
            newsize = int(new_buffersize(self.fd, total))

            try:
                chunk = os.read(self.fd, newsize - total)
            except OSError as e:
                if e.errno == errno.EAGAIN:
                    if total > 0:
                        break   # return what we've got so far
                    return space.w_None
                wrap_oserror(space, e, exception_name='w_IOError',
                             eintr_retry=True)
                continue
            if not chunk:
                break
            builder.append(chunk)
            total += len(chunk)
        return space.newbytes(builder.build())

    if sys.platform == "win32":
        def _truncate(self, size):
            from rpython.rlib.streamio import ftruncate_win32
            ftruncate_win32(self.fd, size)
    else:
        def _truncate(self, size):
            os.ftruncate(self.fd, size)

    def truncate_w(self, space, w_size=None):
        self._check_closed(space)
        self._check_writable(space)
        if space.is_none(w_size):
            w_size = self.tell_w(space)

        try:
            self._truncate(space.r_longlong_w(w_size))
        except OSError as e:
            raise wrap_oserror(space, e, exception_name='w_IOError',
                               eintr_retry=False)

        return w_size

W_FileIO.typedef = TypeDef(
    '_io.FileIO', W_RawIOBase.typedef,
    __new__  = interp2app(W_FileIO.descr_new.im_func),
    __init__  = interp2app(W_FileIO.descr_init),
    __repr__ = interp2app(W_FileIO.repr_w),
    __getstate__ = interp2app(W_FileIO.getstate_w),

    seek = interp2app(W_FileIO.seek_w),
    tell = interp2app(W_FileIO.tell_w),
    write = interp2app(W_FileIO.write_w),
    read = interp2app(W_FileIO.read_w),
    readinto = interp2app(W_FileIO.readinto_w),
    readall = interp2app(W_FileIO.readall_w),
    truncate = interp2app(W_FileIO.truncate_w),
    close = interp2app(W_FileIO.close_w),

    readable = interp2app(W_FileIO.readable_w),
    writable = interp2app(W_FileIO.writable_w),
    seekable = interp2app(W_FileIO.seekable_w),
    fileno = interp2app(W_FileIO.fileno_w),
    isatty = interp2app(W_FileIO.isatty_w),
    _dealloc_warn = interp2app(W_FileIO._dealloc_warn_w),
    name = interp_member_w('w_name', cls=W_FileIO),
    closefd = interp_attrproperty(
        'closefd', cls=W_FileIO, wrapfn="newbool",
        doc="True if the file descriptor will be closed"),
    mode = GetSetProperty(W_FileIO.descr_get_mode,
                          doc="String giving the file mode"),
    _blksize = GetSetProperty(W_FileIO.get_blksize),
    )
<|MERGE_RESOLUTION|>--- conflicted
+++ resolved
@@ -5,14 +5,10 @@
 from rpython.rlib.rarithmetic import r_longlong
 from rpython.rlib.rposix import get_saved_errno
 from rpython.rlib.rstring import StringBuilder
-<<<<<<< HEAD
 from rpython.rlib import rposix
 from rpython.rlib.rposix_stat import STAT_FIELD_TYPES
+from rpython.rtyper.lltypesystem import lltype, rffi
 from os import O_RDONLY, O_WRONLY, O_RDWR, O_CREAT, O_TRUNC, O_EXCL
-=======
-from rpython.rtyper.lltypesystem import lltype, rffi
-from os import O_RDONLY, O_WRONLY, O_RDWR, O_CREAT, O_TRUNC
->>>>>>> e1fa4181
 import sys, os, stat, errno
 from pypy.module._io.interp_iobase import (
     W_RawIOBase, convert_size, DEFAULT_BUFFER_SIZE)
@@ -462,20 +458,6 @@
         self._check_readable(space)
         rwbuffer = space.getarg_w('w*', w_buffer)
         length = rwbuffer.getlength()
-<<<<<<< HEAD
-        while True:
-            try:
-                buf = os.read(self.fd, length)
-                break
-            except OSError as e:
-                if e.errno == errno.EAGAIN:
-                    return space.w_None
-                wrap_oserror(space, e,
-                             exception_name='w_IOError',
-                             eintr_retry=True)
-        rwbuffer.setslice(0, buf)
-        return space.newint(len(buf))
-=======
 
         target_address = lltype.nullptr(rffi.CCHARP.TO)
         if length > 64:
@@ -486,18 +468,22 @@
 
         if not target_address:
             # unoptimized case
-            try:
-                buf = os.read(self.fd, length)
-            except OSError as e:
-                if e.errno == errno.EAGAIN:
-                    return space.w_None
-                raise wrap_oserror(space, e,
-                                   exception_name='w_IOError')
+            while True:
+                try:
+                    buf = os.read(self.fd, length)
+                    break
+                except OSError as e:
+                    if e.errno == errno.EAGAIN:
+                        return space.w_None
+                    wrap_oserror(space, e,
+                                 exception_name='w_IOError',
+                                 eintr_retry=True)
             rwbuffer.setslice(0, buf)
             return space.newint(len(buf))
         else:
             # optimized case: reading more than 64 bytes into a rwbuffer
             # with a valid raw address
+            # XXX TODO(mjacob): implement PEP 475 here!
             got = os_read(self.fd, target_address, length)
             got = rffi.cast(lltype.Signed, got)
             if got >= 0:
@@ -508,7 +494,6 @@
                     return space.w_None
                 raise exception_from_errno(space, space.w_IOError, err)
             keepalive_until_here(rwbuffer)
->>>>>>> e1fa4181
 
     def readall_w(self, space):
         self._check_closed(space)
