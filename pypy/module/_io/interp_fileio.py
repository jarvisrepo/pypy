--- conflicted
+++ resolved
@@ -1,12 +1,7 @@
 from pypy.interpreter.typedef import TypeDef, interp_attrproperty, GetSetProperty
 from pypy.interpreter.gateway import interp2app, unwrap_spec
-<<<<<<< HEAD
-from pypy.interpreter.error import OperationError, oefmt
-from pypy.interpreter.error import wrap_oserror, wrap_oserror2
-=======
 from pypy.interpreter.error import (
     OperationError, oefmt, wrap_oserror, wrap_oserror2)
->>>>>>> 021390ad
 from rpython.rlib.rarithmetic import r_longlong
 from rpython.rlib.rstring import StringBuilder
 from os import O_RDONLY, O_WRONLY, O_RDWR, O_CREAT, O_TRUNC, O_EXCL
@@ -36,13 +31,8 @@
 O_APPEND = getattr(os, "O_APPEND", 0)
 
 def _bad_mode(space):
-<<<<<<< HEAD
-    raise OperationError(space.w_ValueError, space.wrap(
-        "Must have exactly one of read/write/create/append mode"))
-=======
     raise oefmt(space.w_ValueError,
-                "Must have exactly one of read/write/append mode")
->>>>>>> 021390ad
+                "Must have exactly one of read/write/create/append mode")
 
 def decode_mode(space, mode):
     flags = 0
@@ -251,19 +241,11 @@
 
     def _check_readable(self, space):
         if not self.readable:
-<<<<<<< HEAD
             self._unsupportedoperation(space, "File not open for reading")
 
     def _check_writable(self, space):
         if not self.writable:
             self._unsupportedoperation(space, "File not open for writing")
-=======
-            raise oefmt(space.w_ValueError, "file not open for reading")
-
-    def _check_writable(self, space):
-        if not self.writable:
-            raise oefmt(space.w_ValueError, "file not open for writing")
->>>>>>> 021390ad
 
     def _close(self, space):
         if self.fd < 0:
