--- conflicted
+++ resolved
@@ -283,21 +283,16 @@
                 e.match(space, space.fromcache(Cache).w_unsupportedoperation)):
             raise
     else:
-        w_os = space.call_method(space.builtin, '__import__', space.wrap('os'))
+        w_os = space.call_method(space.builtin, '__import__', space.newtext('os'))
         w_encoding = space.call_method(w_os, 'device_encoding', w_fileno)
         if space.isinstance_w(w_encoding, space.w_unicode):
             return w_encoding
 
     try:
         w_locale = space.call_method(space.builtin, '__import__',
-<<<<<<< HEAD
-                                     space.wrap('locale'))
+                                     space.newtext('locale'))
         w_encoding = space.call_method(w_locale, 'getpreferredencoding',
                                        space.w_False)
-=======
-                                     space.newtext('locale'))
-        w_encoding = space.call_method(w_locale, 'getpreferredencoding')
->>>>>>> cc046c66
     except OperationError as e:
         # getpreferredencoding() may also raise ImportError
         if not e.match(space, space.w_ImportError):
@@ -418,9 +413,9 @@
             self.writenl = None
 
         w_codec = interp_codecs.lookup_codec(space,
-                                             space.str_w(self.w_encoding))
+                                             space.text_w(self.w_encoding))
         if not space.is_true(space.getattr(w_codec,
-                                           space.wrap('_is_text_encoding'))):
+                                           space.newtext('_is_text_encoding'))):
             msg = ("%R is not a text encoding; "
                    "use codecs.open() to handle arbitrary codecs")
             raise oefmt(space.w_LookupError, msg, self.w_encoding)
@@ -442,7 +437,7 @@
         self.seekable = space.is_true(space.call_method(w_buffer, "seekable"))
         self.telling = self.seekable
 
-        self.has_read1 = space.findattr(w_buffer, space.wrap("read1"))
+        self.has_read1 = space.findattr(w_buffer, space.newtext("read1"))
 
         self.encoding_start_of_stream = False
         if self.seekable and self.w_encoder:
@@ -470,29 +465,18 @@
         W_TextIOBase._check_closed(self, space, message)
 
     def __w_attr_repr(self, space, name):
-        w_attr = space.findattr(self, space.wrap(name))
+        w_attr = space.findattr(self, space.newtext(name))
         if w_attr is None:
-            return space.wrap("")
-        return space.mod(space.wrap("%s=%%r " % name), w_attr)
+            return space.newtext("")
+        return space.mod(space.newtext("%s=%%r " % name), w_attr)
 
     def descr_repr(self, space):
         self._check_init(space)
-<<<<<<< HEAD
         w_args = space.newtuple([self.__w_attr_repr(space, 'name'),
                                  self.__w_attr_repr(space, 'mode'),
                                  self.w_encoding])
         return space.mod(
-            space.wrap("<_io.TextIOWrapper %s%sencoding=%r>"), w_args
-=======
-        w_name = space.findattr(self, space.newtext("name"))
-        if w_name is None:
-            w_name_str = space.newtext("")
-        else:
-            w_name_str = space.mod(space.newtext("name=%r "), w_name)
-        w_args = space.newtuple([w_name_str, self.w_encoding])
-        return space.mod(
-            space.newtext("<_io.TextIOWrapper %sencoding=%r>"), w_args
->>>>>>> cc046c66
+            space.newtext("<_io.TextIOWrapper %s%sencoding=%r>"), w_args
         )
 
     def readable_w(self, space):
@@ -608,14 +592,9 @@
             dec_flags = 0
 
         # Read a chunk, decode it, and put the result in self._decoded_chars
-<<<<<<< HEAD
         w_input = space.call_method(self.w_buffer,
                                     "read1" if self.has_read1 else "read",
-                                    space.wrap(self.chunk_size))
-=======
-        w_input = space.call_method(self.w_buffer, "read1",
                                     space.newint(self.chunk_size))
->>>>>>> cc046c66
 
         if not space.isinstance_w(w_input, space.w_str):
             msg = "decoder getstate() should have returned a bytes " \
@@ -903,30 +882,18 @@
 
         if whence == 1:
             # seek relative to current position
-<<<<<<< HEAD
-            if not space.is_true(space.eq(w_pos, space.wrap(0))):
+            if not space.is_true(space.eq(w_pos, space.newint(0))):
                 self._unsupportedoperation(
                     space, "can't do nonzero cur-relative seeks")
-=======
-            if not space.is_true(space.eq(w_pos, space.newint(0))):
-                raise oefmt(space.w_IOError,
-                            "can't do nonzero cur-relative seeks")
->>>>>>> cc046c66
             # Seeking to the current position should attempt to sync the
             # underlying buffer with the current position.
             w_pos = space.call_method(self, "tell")
 
         elif whence == 2:
             # seek relative to end of file
-<<<<<<< HEAD
-            if not space.is_true(space.eq(w_pos, space.wrap(0))):
+            if not space.is_true(space.eq(w_pos, space.newint(0))):
                 self._unsupportedoperation(
                     space, "can't do nonzero end-relative seeks")
-=======
-            if not space.is_true(space.eq(w_pos, space.newint(0))):
-                raise oefmt(space.w_IOError,
-                            "can't do nonzero end-relative seeks")
->>>>>>> cc046c66
             space.call_method(self, "flush")
             self._set_decoded_chars(None)
             self.snapshot = None
