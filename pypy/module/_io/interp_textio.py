--- conflicted
+++ resolved
@@ -881,30 +881,18 @@
 
         if whence == 1:
             # seek relative to current position
-<<<<<<< HEAD
-            if not space.is_true(space.eq(w_pos, space.newint(0))):
+            if not space.eq_w(w_pos, space.newint(0)):
                 self._unsupportedoperation(
                     space, "can't do nonzero cur-relative seeks")
-=======
-            if not space.eq_w(w_pos, space.newint(0)):
-                raise oefmt(space.w_IOError,
-                            "can't do nonzero cur-relative seeks")
->>>>>>> 5ca0a8d5
             # Seeking to the current position should attempt to sync the
             # underlying buffer with the current position.
             w_pos = space.call_method(self, "tell")
 
         elif whence == 2:
             # seek relative to end of file
-<<<<<<< HEAD
-            if not space.is_true(space.eq(w_pos, space.newint(0))):
+            if not space.eq_w(w_pos, space.newint(0)):
                 self._unsupportedoperation(
                     space, "can't do nonzero end-relative seeks")
-=======
-            if not space.eq_w(w_pos, space.newint(0)):
-                raise oefmt(space.w_IOError,
-                            "can't do nonzero end-relative seeks")
->>>>>>> 5ca0a8d5
             space.call_method(self, "flush")
             self._set_decoded_chars(None)
             self.snapshot = None
