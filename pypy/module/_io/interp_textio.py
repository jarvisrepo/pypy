import sys

from pypy.interpreter.baseobjspace import W_Root
from pypy.interpreter.error import OperationError, oefmt
from pypy.interpreter.gateway import WrappedDefault, interp2app, unwrap_spec
from pypy.interpreter.typedef import (
    GetSetProperty, TypeDef, generic_new_descr, interp_attrproperty,
    interp_attrproperty_w)
from pypy.module._codecs import interp_codecs
from pypy.module._io.interp_iobase import W_IOBase, convert_size, trap_eintr
from rpython.rlib.rarithmetic import intmask, r_uint, r_ulonglong
from rpython.rlib.rbigint import rbigint
from rpython.rlib.rstring import UnicodeBuilder


STATE_ZERO, STATE_OK, STATE_DETACHED = range(3)

SEEN_CR   = 1
SEEN_LF   = 2
SEEN_CRLF = 4
SEEN_ALL  = SEEN_CR | SEEN_LF | SEEN_CRLF

_WINDOWS = sys.platform == 'win32'

class W_IncrementalNewlineDecoder(W_Root):
    seennl = 0
    pendingcr = False
    w_decoder = None

    def __init__(self, space):
        self.w_newlines_dict = {
            SEEN_CR: space.wrap(u"\r"),
            SEEN_LF: space.wrap(u"\n"),
            SEEN_CRLF: space.wrap(u"\r\n"),
            SEEN_CR | SEEN_LF: space.newtuple(
                [space.wrap(u"\r"), space.wrap(u"\n")]),
            SEEN_CR | SEEN_CRLF: space.newtuple(
                [space.wrap(u"\r"), space.wrap(u"\r\n")]),
            SEEN_LF | SEEN_CRLF: space.newtuple(
                [space.wrap(u"\n"), space.wrap(u"\r\n")]),
            SEEN_CR | SEEN_LF | SEEN_CRLF: space.newtuple(
                [space.wrap(u"\r"), space.wrap(u"\n"), space.wrap(u"\r\n")]),
            }

    @unwrap_spec(translate=int)
    def descr_init(self, space, w_decoder, translate, w_errors=None):
        self.w_decoder = w_decoder
        self.translate = translate
        if space.is_none(w_errors):
            self.w_errors = space.wrap("strict")
        else:
            self.w_errors = w_errors

        self.seennl = 0

    def newlines_get_w(self, space):
        return self.w_newlines_dict.get(self.seennl, space.w_None)

    @unwrap_spec(final=int)
    def decode_w(self, space, w_input, final=False):
        if self.w_decoder is None:
            raise OperationError(space.w_ValueError, space.wrap(
                "IncrementalNewlineDecoder.__init__ not called"))

        # decode input (with the eventual \r from a previous pass)
        if not space.is_w(self.w_decoder, space.w_None):
            w_output = space.call_method(self.w_decoder, "decode",
                                         w_input, space.wrap(final))
        else:
            w_output = w_input

        if not space.isinstance_w(w_output, space.w_unicode):
            raise OperationError(space.w_TypeError, space.wrap(
                "decoder should return a string result"))

        output = space.unicode_w(w_output)
        output_len = len(output)
        if self.pendingcr and (final or output_len):
            output = u'\r' + output
            self.pendingcr = False
            output_len += 1

        # retain last \r even when not translating data:
        # then readline() is sure to get \r\n in one pass
        if not final and output_len > 0:
            last = output_len - 1
            assert last >= 0
            if output[last] == u'\r':
                output = output[:last]
                self.pendingcr = True
                output_len -= 1

        if output_len == 0:
            return space.wrap(u"")

        # Record which newlines are read and do newline translation if
        # desired, all in one pass.
        seennl = self.seennl

        # If, up to now, newlines are consistently \n, do a quick check
        # for the \r
        only_lf = False
        if seennl == SEEN_LF or seennl == 0:
            only_lf = (output.find(u'\r') < 0)

        if only_lf:
            # If not already seen, quick scan for a possible "\n" character.
            # (there's nothing else to be done, even when in translation mode)
            if seennl == 0 and output.find(u'\n') >= 0:
                seennl |= SEEN_LF
                # Finished: we have scanned for newlines, and none of them
                # need translating.
        elif not self.translate:
            i = 0
            while i < output_len:
                if seennl == SEEN_ALL:
                    break
                c = output[i]
                i += 1
                if c == u'\n':
                    seennl |= SEEN_LF
                elif c == u'\r':
                    if i < output_len and output[i] == u'\n':
                        seennl |= SEEN_CRLF
                        i += 1
                    else:
                        seennl |= SEEN_CR
        elif output.find(u'\r') >= 0:
            # Translate!
            builder = UnicodeBuilder(output_len)
            i = 0
            while i < output_len:
                c = output[i]
                i += 1
                if c == u'\n':
                    seennl |= SEEN_LF
                elif c == u'\r':
                    if i < output_len and output[i] == u'\n':
                        seennl |= SEEN_CRLF
                        i += 1
                    else:
                        seennl |= SEEN_CR
                    builder.append(u'\n')
                    continue
                builder.append(c)
            output = builder.build()

        self.seennl |= seennl
        return space.wrap(output)

    def reset_w(self, space):
        self.seennl = 0
        self.pendingcr = False
        if self.w_decoder and not space.is_w(self.w_decoder, space.w_None):
            space.call_method(self.w_decoder, "reset")

    def getstate_w(self, space):
        if self.w_decoder and not space.is_w(self.w_decoder, space.w_None):
            w_state = space.call_method(self.w_decoder, "getstate")
            w_buffer, w_flag = space.unpackiterable(w_state, 2)
            flag = space.r_longlong_w(w_flag)
        else:
            w_buffer = space.wrapbytes("")
            flag = 0
        flag <<= 1
        if self.pendingcr:
            flag |= 1
        return space.newtuple([w_buffer, space.wrap(flag)])

    def setstate_w(self, space, w_state):
        w_buffer, w_flag = space.unpackiterable(w_state, 2)
        flag = space.r_longlong_w(w_flag)
        self.pendingcr = bool(flag & 1)
        flag >>= 1

        if self.w_decoder and not space.is_w(self.w_decoder, space.w_None):
            w_state = space.newtuple([w_buffer, space.wrap(flag)])
            space.call_method(self.w_decoder, "setstate", w_state)

W_IncrementalNewlineDecoder.typedef = TypeDef(
    'IncrementalNewlineDecoder',
    __module__ = "_io",
    __new__ = generic_new_descr(W_IncrementalNewlineDecoder),
    __init__  = interp2app(W_IncrementalNewlineDecoder.descr_init),

    decode = interp2app(W_IncrementalNewlineDecoder.decode_w),
    reset = interp2app(W_IncrementalNewlineDecoder.reset_w),
    getstate = interp2app(W_IncrementalNewlineDecoder.getstate_w),
    setstate = interp2app(W_IncrementalNewlineDecoder.setstate_w),

    newlines = GetSetProperty(W_IncrementalNewlineDecoder.newlines_get_w),
)

class W_TextIOBase(W_IOBase):
    w_encoding = None

    def __init__(self, space):
        W_IOBase.__init__(self, space)

    def read_w(self, space, w_size=None):
        self._unsupportedoperation(space, "read")

    def readline_w(self, space, w_limit=None):
        self._unsupportedoperation(space, "readline")

    def write_w(self, space, w_data):
        self._unsupportedoperation(space, "write")

    def detach_w(self, space):
        self._unsupportedoperation(space, "detach")

    def errors_get_w(self, space):
        return space.w_None


    def _find_line_ending(self, line, start, end):
        size = end - start
        if self.readtranslate:

            # Newlines are already translated, only search for \n
            pos = line.find(u'\n', start, end)
            if pos >= 0:
                return pos - start + 1, 0
            else:
                return -1, size
        elif self.readuniversal:
            # Universal newline search. Find any of \r, \r\n, \n
            # The decoder ensures that \r\n are not split in two pieces
            i = 0
            while True:
                # Fast path for non-control chars. The loop always ends
                # since the Py_UNICODE storage is NUL-terminated.
                while i < size and line[start + i] > '\r':
                    i += 1
                if i >= size:
                    return -1, size
                ch = line[start + i]
                i += 1
                if ch == '\n':
                    return i, 0
                if ch == '\r':
                    if line[start + i] == '\n':
                        return i + 1, 0
                    else:
                        return i, 0
        else:
            # Non-universal mode.
            pos = line.find(self.readnl, start, end)
            if pos >= 0:
                return pos - start + len(self.readnl), 0
            else:
                pos = line.find(self.readnl[0], start, end)
                if pos >= 0:
                    return -1, pos - start
                return -1, size


W_TextIOBase.typedef = TypeDef(
    '_TextIOBase', W_IOBase.typedef,
    __module__ = "_io",
    __new__ = generic_new_descr(W_TextIOBase),

    read = interp2app(W_TextIOBase.read_w),
    readline = interp2app(W_TextIOBase.readline_w),
    detach = interp2app(W_TextIOBase.detach_w),
    encoding = interp_attrproperty_w("w_encoding", W_TextIOBase),
    errors = GetSetProperty(W_TextIOBase.errors_get_w),
)


def _determine_encoding(space, encoding, w_buffer):
    if encoding is not None:
        return space.wrap(encoding)

    # Try os.device_encoding(fileno)
    try:
        w_fileno = space.call_method(w_buffer, 'fileno')
    except OperationError as e:
        from pypy.module._io.interp_io import Cache
        if not (e.match(space, space.w_AttributeError) or
                e.match(space, space.fromcache(Cache).w_unsupportedoperation)):
            raise
    else:
        w_os = space.call_method(space.builtin, '__import__', space.wrap('os'))
        w_encoding = space.call_method(w_os, 'device_encoding', w_fileno)
        if space.isinstance_w(w_encoding, space.w_unicode):
            return w_encoding

    try:
        w_locale = space.call_method(space.builtin, '__import__',
                                     space.wrap('locale'))
        w_encoding = space.call_method(w_locale, 'getpreferredencoding')
    except OperationError as e:
        # getpreferredencoding() may also raise ImportError
        if not e.match(space, space.w_ImportError):
            raise
        return space.wrap('ascii')
    else:
        if space.isinstance_w(w_encoding, space.w_unicode):
            return w_encoding

    raise OperationError(space.w_IOError, space.wrap(
            "could not determine default encoding"))

class PositionCookie(object):
    def __init__(self, bigint):
        self.start_pos = bigint.ulonglongmask()
        bigint = bigint.rshift(r_ulonglong.BITS)
        x = intmask(bigint.uintmask())
        assert x >= 0
        self.dec_flags = x
        bigint = bigint.rshift(r_uint.BITS)
        x = intmask(bigint.uintmask())
        assert x >= 0
        self.bytes_to_feed = x
        bigint = bigint.rshift(r_uint.BITS)
        x = intmask(bigint.uintmask())
        assert x >= 0
        self.chars_to_skip = x
        bigint = bigint.rshift(r_uint.BITS)
        self.need_eof = bigint.tobool()

    def pack(self):
        # The meaning of a tell() cookie is: seek to position, set the
        # decoder flags to dec_flags, read bytes_to_feed bytes, feed them
        # into the decoder with need_eof as the EOF flag, then skip
        # chars_to_skip characters of the decoded result.  For most simple
        # decoders, tell() will often just give a byte offset in the file.
        rb = rbigint.fromrarith_int

        res = rb(self.start_pos)
        bits = r_ulonglong.BITS
        res = res.or_(rb(r_uint(self.dec_flags)).lshift(bits))
        bits += r_uint.BITS
        res = res.or_(rb(r_uint(self.bytes_to_feed)).lshift(bits))
        bits += r_uint.BITS
        res = res.or_(rb(r_uint(self.chars_to_skip)).lshift(bits))
        bits += r_uint.BITS
        return res.or_(rb(r_uint(self.need_eof)).lshift(bits))

class PositionSnapshot:
    def __init__(self, flags, input):
        self.flags = flags
        self.input = input


def check_decoded(space, w_decoded):
    if not space.isinstance_w(w_decoded, space.w_unicode):
        msg = "decoder should return a string result, not '%T'"
        raise oefmt(space.w_TypeError, msg, w_decoded)


class W_TextIOWrapper(W_TextIOBase):
    def __init__(self, space):
        W_TextIOBase.__init__(self, space)
        self.state = STATE_ZERO
        self.w_encoder = None
        self.w_decoder = None

        self.decoded_chars = None   # buffer for text returned from decoder
        self.decoded_chars_used = 0 # offset into _decoded_chars for read()
        self.pending_bytes = None   # list of bytes objects waiting to be
                                    # written, or NULL
        self.chunk_size = 8192

        self.readuniversal = False
        self.readtranslate = False
        self.readnl = None

        self.encodefunc = None # Specialized encoding func (see below)
        self.encoding_start_of_stream = False # Whether or not it's the start
                                              # of the stream
        self.snapshot = None

    @unwrap_spec(encoding="str_or_None", line_buffering=int, write_through=int)
    def descr_init(self, space, w_buffer, encoding=None,
                   w_errors=None, w_newline=None, line_buffering=0,
                   write_through=0):
        self.state = STATE_ZERO
        self.w_buffer = w_buffer
        self.w_encoding = _determine_encoding(space, encoding, w_buffer)

        if space.is_none(w_errors):
            w_errors = space.wrap("strict")
        self.w_errors = w_errors

        if space.is_none(w_newline):
            newline = None
        else:
            newline = space.unicode_w(w_newline)
        if newline and newline not in (u'\n', u'\r\n', u'\r'):
            r = space.str_w(space.repr(w_newline))
            raise OperationError(space.w_ValueError, space.wrap(
                "illegal newline value: %s" % (r,)))

        self.line_buffering = line_buffering
        self.write_through = write_through

        self.readuniversal = not newline # null or empty
        self.readtranslate = newline is None
        self.readnl = newline

        self.writetranslate = (newline != u'')
        if not self.readuniversal:
            self.writenl = self.readnl
            if self.writenl == u'\n':
                self.writenl = None
        elif _WINDOWS:
            self.writenl = u"\r\n"
        else:
            self.writenl = None

        # build the decoder object
        if space.is_true(space.call_method(w_buffer, "readable")):
            w_codec = interp_codecs.lookup_codec(space,
                                                 space.str_w(self.w_encoding))
            self.w_decoder = space.call_method(w_codec,
                                               "incrementaldecoder", w_errors)
            if self.readuniversal:
                self.w_decoder = space.call_function(
                    space.gettypeobject(W_IncrementalNewlineDecoder.typedef),
                    self.w_decoder, space.wrap(self.readtranslate))

        # build the encoder object
        if space.is_true(space.call_method(w_buffer, "writable")):
            w_codec = interp_codecs.lookup_codec(space,
                                                 space.str_w(self.w_encoding))
            self.w_encoder = space.call_method(w_codec,
                                               "incrementalencoder", w_errors)

        self.seekable = space.is_true(space.call_method(w_buffer, "seekable"))
        self.telling = self.seekable

        self.has_read1 = space.findattr(w_buffer, space.wrap("read1"))

        self.encoding_start_of_stream = False
        if self.seekable and self.w_encoder:
            self.encoding_start_of_stream = True
            w_cookie = space.call_method(self.w_buffer, "tell")
            if not space.eq_w(w_cookie, space.wrap(0)):
                self.encoding_start_of_stream = False
                space.call_method(self.w_encoder, "setstate", space.wrap(0))

        self.state = STATE_OK

    def _check_init(self, space):
        if self.state == STATE_ZERO:
            raise OperationError(space.w_ValueError, space.wrap(
                "I/O operation on uninitialized object"))
        elif self.state == STATE_DETACHED:
            raise OperationError(space.w_ValueError, space.wrap(
                "underlying buffer has been detached"))

    def _check_closed(self, space, message=None):
        self._check_init(space)
        W_TextIOBase._check_closed(self, space, message)

    def __w_attr_repr(self, space, name):
        w_attr = space.findattr(self, space.wrap(name))
        if w_attr is None:
            return space.wrap("")
        return space.mod(space.wrap("%s=%%r " % name), w_attr)

    def descr_repr(self, space):
        w_args = space.newtuple([self.__w_attr_repr(space, 'name'),
                                 self.__w_attr_repr(space, 'mode'),
                                 self.w_encoding])
        return space.mod(
            space.wrap("<_io.TextIOWrapper %s%sencoding=%r>"), w_args
        )

    def isatty_w(self, space):
        self._check_init(space)
        return space.call_method(self.w_buffer, "isatty")

    def readable_w(self, space):
        self._check_init(space)
        return space.call_method(self.w_buffer, "readable")

    def writable_w(self, space):
        self._check_init(space)
        return space.call_method(self.w_buffer, "writable")

    def seekable_w(self, space):
        self._check_init(space)
        return space.call_method(self.w_buffer, "seekable")

    def fileno_w(self, space):
        self._check_init(space)
        return space.call_method(self.w_buffer, "fileno")

    def closed_get_w(self, space):
        self._check_init(space)
        return space.getattr(self.w_buffer, space.wrap("closed"))

    def newlines_get_w(self, space):
        self._check_init(space)
        if self.w_decoder is None:
            return space.w_None
        return space.findattr(self.w_decoder, space.wrap("newlines"))

    def name_get_w(self, space):
        self._check_init(space)
        return space.getattr(self.w_buffer, space.wrap("name"))

    def flush_w(self, space):
        self._check_closed(space)
        self.telling = self.seekable
        self._writeflush(space)
        space.call_method(self.w_buffer, "flush")

    @unwrap_spec(w_pos = WrappedDefault(None))
    def truncate_w(self, space, w_pos=None):
        self._check_init(space)

        space.call_method(self, "flush")
        return space.call_method(self.w_buffer, "truncate", w_pos)

    def close_w(self, space):
        self._check_init(space)
        if not space.is_true(space.getattr(self.w_buffer,
                                           space.wrap("closed"))):
            try:
                space.call_method(self, "flush")
            finally:
                ret = space.call_method(self.w_buffer, "close")
            return ret

    def _dealloc_warn_w(self, space, w_source):
        space.call_method(self.w_buffer, "_dealloc_warn", w_source)

    # _____________________________________________________________
    # read methods

    def _set_decoded_chars(self, chars):
        self.decoded_chars = chars
        self.decoded_chars_used = 0

    def _get_decoded_chars(self, size):
        if self.decoded_chars is None:
            return u""

        available = len(self.decoded_chars) - self.decoded_chars_used
        if size < 0 or size > available:
            size = available
        assert size >= 0

        if self.decoded_chars_used > 0 or size < available:
            start = self.decoded_chars_used
            end = self.decoded_chars_used + size
            assert start >= 0
            assert end >= 0
            chars = self.decoded_chars[start:end]
        else:
            chars = self.decoded_chars

        self.decoded_chars_used += size
        return chars

    def _read_chunk(self, space):
        """Read and decode the next chunk of data from the BufferedReader.
        The return value is True unless EOF was reached.  The decoded string
        is placed in self._decoded_chars (replacing its previous value).
        The entire input chunk is sent to the decoder, though some of it may
        remain buffered in the decoder, yet to be converted."""

        if not self.w_decoder:
            self._unsupportedoperation(space, "not readable")

        if self.telling:
            # To prepare for tell(), we need to snapshot a point in the file
            # where the decoder's input buffer is empty.
            w_state = space.call_method(self.w_decoder, "getstate")
            # Given this, we know there was a valid snapshot point
            # len(dec_buffer) bytes ago with decoder state (b'', dec_flags).
            w_dec_buffer, w_dec_flags = space.unpackiterable(w_state, 2)
            dec_buffer = space.bytes_w(w_dec_buffer)
            dec_flags = space.int_w(w_dec_flags)
        else:
            dec_buffer = None
            dec_flags = 0

        # Read a chunk, decode it, and put the result in self._decoded_chars
        w_input = space.call_method(self.w_buffer,
                                    "read1" if self.has_read1 else "read",
                                    space.wrap(self.chunk_size))

        if not space.isinstance_w(w_input, space.w_str):
            msg = "decoder getstate() should have returned a bytes " \
                  "object not '%T'"
            raise oefmt(space.w_TypeError, msg, w_input)

        eof = space.len_w(w_input) == 0
        w_decoded = space.call_method(self.w_decoder, "decode",
                                      w_input, space.wrap(eof))
        check_decoded(space, w_decoded)
        self._set_decoded_chars(space.unicode_w(w_decoded))
        if space.len_w(w_decoded) > 0:
            eof = False

        if self.telling:
            # At the snapshot point, len(dec_buffer) bytes before the read,
            # the next input to be decoded is dec_buffer + input_chunk.
            next_input = dec_buffer + space.bytes_w(w_input)
            self.snapshot = PositionSnapshot(dec_flags, next_input)

        return not eof

    def next_w(self, space):
        self.telling = False
        try:
            return W_TextIOBase.next_w(self, space)
        except OperationError, e:
            if e.match(space, space.w_StopIteration):
                self.telling = self.seekable
            raise

    def read_w(self, space, w_size=None):
        self._check_closed(space)
        if not self.w_decoder:
            self._unsupportedoperation(space, "not readable")

        size = convert_size(space, w_size)
        self._writeflush(space)

        if size < 0:
            # Read everything
            w_bytes = space.call_method(self.w_buffer, "read")
            w_decoded = space.call_method(self.w_decoder, "decode", w_bytes, space.w_True)
            check_decoded(space, w_decoded)
            w_result = space.wrap(self._get_decoded_chars(-1))
            w_final = space.add(w_result, w_decoded)
            self.snapshot = None
            return w_final

        remaining = size
        builder = UnicodeBuilder(size)

        # Keep reading chunks until we have n characters to return
        while True:
            data = self._get_decoded_chars(remaining)
            builder.append(data)
            remaining -= len(data)

            if remaining <= 0: # Done
                break

            try:
                if not self._read_chunk(space):
                    # EOF
                    break
            except OperationError, e:
                if trap_eintr(space, e):
                    continue
                raise

        return space.wrap(builder.build())

    def readline_w(self, space, w_limit=None):
        self._check_closed(space)
        self._writeflush(space)

        limit = convert_size(space, w_limit)
        chunked = 0

        line = None
        remaining = None
        chunks = []

        while True:
            # First, get some data if necessary
            has_data = True
            while not self.decoded_chars:
                try:
                    if not self._read_chunk(space):
                        has_data = False
                        break
                except OperationError, e:
                    if trap_eintr(space, e):
                        continue
                    raise
            if not has_data:
                # end of file
                self._set_decoded_chars(None)
                self.snapshot = None
                start = endpos = offset_to_buffer = 0
                break

            if not remaining:
                line = self.decoded_chars
                start = self.decoded_chars_used
                offset_to_buffer = 0
            else:
                assert self.decoded_chars_used == 0
                line = remaining + self.decoded_chars
                start = 0
                offset_to_buffer = len(remaining)
                remaining = None

            line_len = len(line)
            endpos, consumed = self._find_line_ending(line, start, line_len)
            if endpos >= 0:
                endpos += start
                if limit >= 0 and endpos >= start + limit - chunked:
                    endpos = start + limit - chunked
                    assert endpos >= 0
                break
            assert consumed >= 0

            # We can put aside up to `endpos`
            endpos = consumed + start
            if limit >= 0 and endpos >= start + limit - chunked:
                # Didn't find line ending, but reached length limit
                endpos = start + limit - chunked
                assert endpos >= 0
                break

            # No line ending seen yet - put aside current data
            if endpos > start:
                s = line[start:endpos]
                chunks.append(s)
                chunked += len(s)
            # There may be some remaining bytes we'll have to prepend to the
            # next chunk of data
            if endpos < line_len:
                remaining = line[endpos:]
            line = None
            # We have consumed the buffer
            self._set_decoded_chars(None)

        if line:
            # Our line ends in the current buffer
            decoded_chars_used = endpos - offset_to_buffer
            assert decoded_chars_used >= 0
            self.decoded_chars_used = decoded_chars_used
            if start > 0 or endpos < len(line):
                line = line[start:endpos]
        if remaining:
            chunks.append(remaining)
            remaining = None
        if chunks:
            if line:
                chunks.append(line)
            line = u''.join(chunks)

        if line:
            return space.wrap(line)
        else:
            return space.wrap(u'')

    # _____________________________________________________________
    # write methods

    def write_w(self, space, w_text):
        self._check_init(space)
        self._check_closed(space)

        if not self.w_encoder:
            self._unsupportedoperation(space, "not writable")

        if not space.isinstance_w(w_text, space.w_unicode):
            msg = "unicode argument expected, got '%T'"
            raise oefmt(space.w_TypeError, msg, w_text)

        text = space.unicode_w(w_text)
        textlen = len(text)

        haslf = False
        if (self.writetranslate and self.writenl) or self.line_buffering:
            if text.find(u'\n') >= 0:
                haslf = True
        if haslf and self.writetranslate and self.writenl:
            w_text = space.call_method(w_text, "replace", space.wrap(u'\n'),
                                       space.wrap(self.writenl))
            text = space.unicode_w(w_text)

        needflush = False
        if self.write_through:
            needflush = True
        elif self.line_buffering and (haslf or text.find(u'\r') >= 0):
            needflush = True

        # XXX What if we were just reading?
        if self.encodefunc:
            w_bytes = self.encodefunc(space, w_text, self.errors)
            self.encoding_start_of_stream = False
        else:
            w_bytes = space.call_method(self.w_encoder, "encode", w_text)

        b = space.bytes_w(w_bytes)
        if not self.pending_bytes:
            self.pending_bytes = []
            self.pending_bytes_count = 0
        self.pending_bytes.append(b)
        self.pending_bytes_count += len(b)

        if self.pending_bytes_count > self.chunk_size or needflush:
            self._writeflush(space)

        if needflush:
            space.call_method(self.w_buffer, "flush")

        self.snapshot = None

        if self.w_decoder:
            space.call_method(self.w_decoder, "reset")

        return space.wrap(textlen)

    def _writeflush(self, space):
        if not self.pending_bytes:
            return

        pending_bytes = ''.join(self.pending_bytes)
        self.pending_bytes = None
        self.pending_bytes_count = 0

<<<<<<< HEAD
        space.call_method(self.w_buffer, "write",
                          space.wrapbytes(pending_bytes))
=======
        while True:
            try:
                space.call_method(self.w_buffer, "write", space.wrap(pending_bytes))
            except OperationError, e:
                if trap_eintr(space, e):
                    continue
                raise
            else:
                break
>>>>>>> 2821dd96

    def detach_w(self, space):
        self._check_init(space)
        space.call_method(self, "flush")
        w_buffer = self.w_buffer
        self.w_buffer = None
        self.state = STATE_DETACHED
        return w_buffer

    # _____________________________________________________________
    # seek/tell

    def _decoder_setstate(self, space, cookie):
        # When seeking to the start of the stream, we call decoder.reset()
        # rather than decoder.getstate().
        # This is for a few decoders such as utf-16 for which the state value
        # at start is not (b"", 0) but e.g. (b"", 2) (meaning, in the case of
        # utf-16, that we are expecting a BOM).
        if cookie.start_pos == 0 and cookie.dec_flags == 0:
            space.call_method(self.w_decoder, "reset")
        else:
            space.call_method(self.w_decoder, "setstate",
                              space.newtuple([space.wrapbytes(""),
                                              space.wrap(cookie.dec_flags)]))

    def _encoder_setstate(self, space, cookie):
        if cookie.start_pos == 0 and cookie.dec_flags == 0:
            space.call_method(self.w_encoder, "reset")
            self.encoding_start_of_stream = True
        else:
            space.call_method(self.w_encoder, "setstate", space.wrap(0))
            self.encoding_start_of_stream = False

    @unwrap_spec(whence=int)
    def seek_w(self, space, w_pos, whence=0):
        self._check_closed(space)

        if not self.seekable:
            self._unsupportedoperation(space,
                                       "underlying stream is not seekable")

        if whence == 1:
            # seek relative to current position
            if not space.is_true(space.eq(w_pos, space.wrap(0))):
                self._unsupportedoperation(
                    space, "can't do nonzero cur-relative seeks")
            # Seeking to the current position should attempt to sync the
            # underlying buffer with the current position.
            w_pos = space.call_method(self, "tell")

        elif whence == 2:
            # seek relative to end of file
            if not space.is_true(space.eq(w_pos, space.wrap(0))):
                self._unsupportedoperation(
                    space, "can't do nonzero end-relative seeks")
            space.call_method(self, "flush")
            self._set_decoded_chars(None)
            self.snapshot = None
            if self.w_decoder:
                space.call_method(self.w_decoder, "reset")
            return space.call_method(self.w_buffer, "seek",
                                     w_pos, space.wrap(whence))

        elif whence != 0:
            raise OperationError(space.w_ValueError, space.wrap(
                "invalid whence (%d, should be 0, 1 or 2)" % (whence,)))

        if space.is_true(space.lt(w_pos, space.wrap(0))):
            r = space.str_w(space.repr(w_pos))
            raise OperationError(space.w_ValueError, space.wrap(
                "negative seek position %s" % (r,)))

        space.call_method(self, "flush")

        # The strategy of seek() is to go back to the safe start point and
        # replay the effect of read(chars_to_skip) from there.
        cookie = PositionCookie(space.bigint_w(w_pos))

        # Seek back to the safe start point
        space.call_method(self.w_buffer, "seek", space.wrap(cookie.start_pos))

        self._set_decoded_chars(None)
        self.snapshot = None

        # Restore the decoder to its state from the safe start point.
        if self.w_decoder:
            self._decoder_setstate(space, cookie)

        if cookie.chars_to_skip:
            # Just like _read_chunk, feed the decoder and save a snapshot.
            w_chunk = space.call_method(self.w_buffer, "read",
                                        space.wrap(cookie.bytes_to_feed))
            if not space.isinstance_w(w_chunk, space.w_str):
                msg = "underlying read() should have returned " \
                      "a bytes object, not '%T'"
                raise oefmt(space.w_TypeError, msg, w_chunk)

            self.snapshot = PositionSnapshot(cookie.dec_flags,
                                             space.bytes_w(w_chunk))

            w_decoded = space.call_method(self.w_decoder, "decode",
                                          w_chunk, space.wrap(cookie.need_eof))
            check_decoded(space, w_decoded)
            self._set_decoded_chars(space.unicode_w(w_decoded))

            # Skip chars_to_skip of the decoded characters
            if len(self.decoded_chars) < cookie.chars_to_skip:
                raise OperationError(space.w_IOError, space.wrap(
                    "can't restore logical file position"))
            self.decoded_chars_used = cookie.chars_to_skip
        else:
            self.snapshot = PositionSnapshot(cookie.dec_flags, "")

        # Finally, reset the encoder (merely useful for proper BOM handling)
        if self.w_encoder:
            self._encoder_setstate(space, cookie)

        return w_pos

    def tell_w(self, space):
        self._check_closed(space)

        if not self.seekable:
            self._unsupportedoperation(space,
                                       "underlying stream is not seekable")

        if not self.telling:
            raise OperationError(space.w_IOError, space.wrap(
                "telling position disabled by next() call"))

        self._writeflush(space)
        space.call_method(self, "flush")

        w_pos = space.call_method(self.w_buffer, "tell")

        if self.w_decoder is None or self.snapshot is None:
            assert not self.decoded_chars
            return w_pos

        cookie = PositionCookie(space.bigint_w(w_pos))

        # Skip backward to the snapshot point (see _read_chunk)
        cookie.dec_flags = self.snapshot.flags
        input = self.snapshot.input
        cookie.start_pos -= len(input)

        # How many decoded characters have been used up since the snapshot?
        if not self.decoded_chars_used:
            # We haven't moved from the snapshot point.
            return space.newlong_from_rbigint(cookie.pack())

        chars_to_skip = self.decoded_chars_used

        # Starting from the snapshot position, we will walk the decoder
        # forward until it gives us enough decoded characters.
        w_saved_state = space.call_method(self.w_decoder, "getstate")

        try:
            # Note our initial start point
            self._decoder_setstate(space, cookie)

            # Feed the decoder one byte at a time.  As we go, note the nearest
            # "safe start point" before the current location (a point where
            # the decoder has nothing buffered, so seek() can safely start
            # from there and advance to this location).

            chars_decoded = 0
            i = 0
            while i < len(input):
                w_decoded = space.call_method(self.w_decoder, "decode",
<<<<<<< HEAD
                                              space.wrapbytes(input[i]))
=======
                                              space.wrap(input[i]))
                check_decoded(space, w_decoded)
>>>>>>> 2821dd96
                chars_decoded += len(space.unicode_w(w_decoded))

                cookie.bytes_to_feed += 1

                w_state = space.call_method(self.w_decoder, "getstate")
                w_dec_buffer, w_flags = space.unpackiterable(w_state, 2)
                dec_buffer_len = space.len_w(w_dec_buffer)

                if dec_buffer_len == 0 and chars_decoded <= chars_to_skip:
                    # Decoder buffer is empty, so this is a safe start point.
                    cookie.start_pos += cookie.bytes_to_feed
                    chars_to_skip -= chars_decoded
                    assert chars_to_skip >= 0
                    cookie.dec_flags = space.int_w(w_flags)
                    cookie.bytes_to_feed = 0
                    chars_decoded = 0
                if chars_decoded >= chars_to_skip:
                    break
                i += 1
            else:
                # We didn't get enough decoded data; signal EOF to get more.
                w_decoded = space.call_method(self.w_decoder, "decode",
                                              space.wrap(""),
                                              space.wrap(1)) # final=1
                check_decoded(space, w_decoded)
                chars_decoded += len(space.unicode_w(w_decoded))
                cookie.need_eof = 1

                if chars_decoded < chars_to_skip:
                    raise OperationError(space.w_IOError, space.wrap(
                        "can't reconstruct logical file position"))
        finally:
            space.call_method(self.w_decoder, "setstate", w_saved_state)

        # The returned cookie corresponds to the last safe start point.
        cookie.chars_to_skip = chars_to_skip
        return space.newlong_from_rbigint(cookie.pack())

    def chunk_size_get_w(self, space):
        self._check_init(space)
        return space.wrap(self.chunk_size)

    def chunk_size_set_w(self, space, w_size):
        self._check_init(space)
        size = space.int_w(w_size)
        if size <= 0:
            raise OperationError(space.w_ValueError,
                space.wrap("a strictly positive integer is required")
            )
        self.chunk_size = size

W_TextIOWrapper.typedef = TypeDef(
    'TextIOWrapper', W_TextIOBase.typedef,
    __new__ = generic_new_descr(W_TextIOWrapper),
    __init__  = interp2app(W_TextIOWrapper.descr_init),
    __repr__ = interp2app(W_TextIOWrapper.descr_repr),
    __next__ = interp2app(W_TextIOWrapper.next_w),
    __getstate__ = interp2app(W_TextIOWrapper.getstate_w),
    __module__ = "_io",

    read = interp2app(W_TextIOWrapper.read_w),
    readline = interp2app(W_TextIOWrapper.readline_w),
    write = interp2app(W_TextIOWrapper.write_w),
    seek = interp2app(W_TextIOWrapper.seek_w),
    tell = interp2app(W_TextIOWrapper.tell_w),
    detach = interp2app(W_TextIOWrapper.detach_w),
    flush = interp2app(W_TextIOWrapper.flush_w),
    truncate = interp2app(W_TextIOWrapper.truncate_w),
    close = interp2app(W_TextIOWrapper.close_w),

    line_buffering = interp_attrproperty("line_buffering", W_TextIOWrapper),
    isatty = interp2app(W_TextIOWrapper.isatty_w),
    readable = interp2app(W_TextIOWrapper.readable_w),
    writable = interp2app(W_TextIOWrapper.writable_w),
    seekable = interp2app(W_TextIOWrapper.seekable_w),
    fileno = interp2app(W_TextIOWrapper.fileno_w),
    _dealloc_warn = interp2app(W_TextIOWrapper._dealloc_warn_w),
    name = GetSetProperty(W_TextIOWrapper.name_get_w),
    buffer = interp_attrproperty_w("w_buffer", cls=W_TextIOWrapper),
    closed = GetSetProperty(W_TextIOWrapper.closed_get_w),
    errors = interp_attrproperty_w("w_errors", cls=W_TextIOWrapper),
    newlines = GetSetProperty(W_TextIOWrapper.newlines_get_w),
    _CHUNK_SIZE = GetSetProperty(
        W_TextIOWrapper.chunk_size_get_w, W_TextIOWrapper.chunk_size_set_w
    ),
)<|MERGE_RESOLUTION|>--- conflicted
+++ resolved
@@ -815,20 +815,16 @@
         self.pending_bytes = None
         self.pending_bytes_count = 0
 
-<<<<<<< HEAD
-        space.call_method(self.w_buffer, "write",
-                          space.wrapbytes(pending_bytes))
-=======
         while True:
             try:
-                space.call_method(self.w_buffer, "write", space.wrap(pending_bytes))
+                space.call_method(self.w_buffer, "write",
+                                  space.wrapbytes(pending_bytes))
             except OperationError, e:
                 if trap_eintr(space, e):
                     continue
                 raise
             else:
                 break
->>>>>>> 2821dd96
 
     def detach_w(self, space):
         self._check_init(space)
@@ -999,12 +995,8 @@
             i = 0
             while i < len(input):
                 w_decoded = space.call_method(self.w_decoder, "decode",
-<<<<<<< HEAD
                                               space.wrapbytes(input[i]))
-=======
-                                              space.wrap(input[i]))
                 check_decoded(space, w_decoded)
->>>>>>> 2821dd96
                 chars_decoded += len(space.unicode_w(w_decoded))
 
                 cookie.bytes_to_feed += 1
