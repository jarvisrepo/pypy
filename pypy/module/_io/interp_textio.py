--- conflicted
+++ resolved
@@ -576,11 +576,7 @@
         remain buffered in the decoder, yet to be converted."""
 
         if not self.w_decoder:
-<<<<<<< HEAD
             self._unsupportedoperation(space, "not readable")
-=======
-            raise oefmt(space.w_IOError, "not readable")
->>>>>>> 021390ad
 
         if self.telling:
             # To prepare for tell(), we need to snapshot a point in the file
@@ -635,11 +631,7 @@
         self._check_attached(space)
         self._check_closed(space)
         if not self.w_decoder:
-<<<<<<< HEAD
             self._unsupportedoperation(space, "not readable")
-=======
-            raise oefmt(space.w_IOError, "not readable")
->>>>>>> 021390ad
 
         size = convert_size(space, w_size)
         self._writeflush(space)
@@ -778,11 +770,7 @@
         self._check_closed(space)
 
         if not self.w_encoder:
-<<<<<<< HEAD
             self._unsupportedoperation(space, "not writable")
-=======
-            raise oefmt(space.w_IOError, "not writable")
->>>>>>> 021390ad
 
         if not space.isinstance_w(w_text, space.w_unicode):
             raise oefmt(space.w_TypeError,
@@ -889,23 +877,14 @@
         self._check_attached(space)
 
         if not self.seekable:
-<<<<<<< HEAD
             self._unsupportedoperation(space,
                                        "underlying stream is not seekable")
-=======
-            raise oefmt(space.w_IOError, "underlying stream is not seekable")
->>>>>>> 021390ad
 
         if whence == 1:
             # seek relative to current position
             if not space.is_true(space.eq(w_pos, space.wrap(0))):
-<<<<<<< HEAD
                 self._unsupportedoperation(
                     space, "can't do nonzero cur-relative seeks")
-=======
-                raise oefmt(space.w_IOError,
-                            "can't do nonzero cur-relative seeks")
->>>>>>> 021390ad
             # Seeking to the current position should attempt to sync the
             # underlying buffer with the current position.
             w_pos = space.call_method(self, "tell")
@@ -913,13 +892,8 @@
         elif whence == 2:
             # seek relative to end of file
             if not space.is_true(space.eq(w_pos, space.wrap(0))):
-<<<<<<< HEAD
                 self._unsupportedoperation(
                     space, "can't do nonzero end-relative seeks")
-=======
-                raise oefmt(space.w_IOError,
-                            "can't do nonzero end-relative seeks")
->>>>>>> 021390ad
             space.call_method(self, "flush")
             self._set_decoded_chars(None)
             self.snapshot = None
@@ -989,12 +963,8 @@
         self._check_closed(space)
 
         if not self.seekable:
-<<<<<<< HEAD
             self._unsupportedoperation(space,
                                        "underlying stream is not seekable")
-=======
-            raise oefmt(space.w_IOError, "underlying stream is not seekable")
->>>>>>> 021390ad
 
         if not self.telling:
             raise oefmt(space.w_IOError,
