import sys

from pypy.interpreter.baseobjspace import W_Root
from pypy.interpreter.error import OperationError, oefmt
from pypy.interpreter.gateway import WrappedDefault, interp2app, unwrap_spec
from pypy.interpreter.typedef import (
    GetSetProperty, TypeDef, generic_new_descr, interp_attrproperty,
    interp_attrproperty_w)
from pypy.module._codecs import interp_codecs
from pypy.module._io.interp_iobase import W_IOBase, convert_size, trap_eintr
from rpython.rlib.rarithmetic import intmask, r_uint, r_ulonglong
from rpython.rlib.rbigint import rbigint
from rpython.rlib.rstring import StringBuilder
from rpython.rlib.rutf8 import FLAG_ASCII, check_utf8


STATE_ZERO, STATE_OK, STATE_DETACHED = range(3)

SEEN_CR   = 1
SEEN_LF   = 2
SEEN_CRLF = 4
SEEN_ALL  = SEEN_CR | SEEN_LF | SEEN_CRLF

_WINDOWS = sys.platform == 'win32'

class W_IncrementalNewlineDecoder(W_Root):
    seennl = 0
    pendingcr = False
    w_decoder = None

    def __init__(self, space):
        self.w_newlines_dict = {
            SEEN_CR: space.newutf8("\r", 1, FLAG_ASCII),
            SEEN_LF: space.newutf8("\n", 1, FLAG_ASCII),
            SEEN_CRLF: space.newutf8("\r\n", 2, FLAG_ASCII),
            SEEN_CR | SEEN_LF: space.newtuple(
                [space.newutf8("\r", 1, FLAG_ASCII),
                 space.newutf8("\n", 1, FLAG_ASCII)]),
            SEEN_CR | SEEN_CRLF: space.newtuple(
                [space.newutf8("\r", 1, FLAG_ASCII),
                 space.newutf8("\r\n", 2, FLAG_ASCII)]),
            SEEN_LF | SEEN_CRLF: space.newtuple(
                [space.newutf8("\n", 1, FLAG_ASCII),
                 space.newutf8("\r\n", 2, FLAG_ASCII)]),
            SEEN_CR | SEEN_LF | SEEN_CRLF: space.newtuple(
                [space.newutf8("\r", 1, FLAG_ASCII),
                 space.newutf8("\n", 1, FLAG_ASCII),
                 space.newutf8("\r\n", 2, FLAG_ASCII)]),
            }

    @unwrap_spec(translate=int)
    def descr_init(self, space, w_decoder, translate, w_errors=None):
        self.w_decoder = w_decoder
        self.translate = translate
        if space.is_none(w_errors):
            self.w_errors = space.newtext("strict")
        else:
            self.w_errors = w_errors

        self.seennl = 0

    def newlines_get_w(self, space):
        return self.w_newlines_dict.get(self.seennl, space.w_None)

    @unwrap_spec(final=int)
    def decode_w(self, space, w_input, final=False):
        if self.w_decoder is None:
            raise oefmt(space.w_ValueError,
                        "IncrementalNewlineDecoder.__init__ not called")

        # decode input (with the eventual \r from a previous pass)
        if not space.is_w(self.w_decoder, space.w_None):
            w_output = space.call_method(self.w_decoder, "decode",
                                         w_input, space.newbool(bool(final)))
        else:
            w_output = w_input

        if not space.isinstance_w(w_output, space.w_unicode):
            raise oefmt(space.w_TypeError,
                        "decoder should return a string result")

        output, output_len = space.utf8_len_w(w_output)
        output_len = len(output)
        if self.pendingcr and (final or output_len):
            output = '\r' + output
            self.pendingcr = False
            output_len += 1

        # retain last \r even when not translating data:
        # then readline() is sure to get \r\n in one pass
        if not final and output_len > 0:
            last = len(output) - 1
            assert last >= 0
            if output[last] == '\r':
                output = output[:last]
                self.pendingcr = True
                output_len -= 1

        if output_len == 0:
            return space.newutf8("", 0, FLAG_ASCII)

        # Record which newlines are read and do newline translation if
        # desired, all in one pass.
        seennl = self.seennl

        # If, up to now, newlines are consistently \n, do a quick check
        # for the \r
        only_lf = False
        if seennl == SEEN_LF or seennl == 0:
            only_lf = (output.find('\r') < 0)

        if only_lf:
            # If not already seen, quick scan for a possible "\n" character.
            # (there's nothing else to be done, even when in translation mode)
            if seennl == 0 and output.find('\n') >= 0:
                seennl |= SEEN_LF
                # Finished: we have scanned for newlines, and none of them
                # need translating.
        elif not self.translate:
            i = 0
            while i < len(output):
                if seennl == SEEN_ALL:
                    break
                c = output[i]
                i += 1
                if c == '\n':
                    seennl |= SEEN_LF
                elif c == '\r':
                    if i < len(output) and output[i] == '\n':
                        seennl |= SEEN_CRLF
                        i += 1
                    else:
                        seennl |= SEEN_CR
        elif output.find('\r') >= 0:
            # Translate!
            builder = StringBuilder(len(output))
            i = 0
            while i < output_len:
                c = output[i]
                i += 1
                if c == '\n':
                    seennl |= SEEN_LF
                elif c == '\r':
                    if i < len(output) and output[i] == '\n':
                        seennl |= SEEN_CRLF
                        i += 1
                    else:
                        seennl |= SEEN_CR
                    builder.append('\n')
                    continue
                builder.append(c)
            output = builder.build()

        self.seennl |= seennl
        lgt, flag = check_utf8(output, True)
        return space.newutf8(output, lgt, flag)

    def reset_w(self, space):
        self.seennl = 0
        self.pendingcr = False
        if self.w_decoder and not space.is_w(self.w_decoder, space.w_None):
            space.call_method(self.w_decoder, "reset")

    def getstate_w(self, space):
        if self.w_decoder and not space.is_w(self.w_decoder, space.w_None):
            w_state = space.call_method(self.w_decoder, "getstate")
            w_buffer, w_flag = space.unpackiterable(w_state, 2)
            flag = space.r_longlong_w(w_flag)
        else:
            w_buffer = space.newbytes("")
            flag = 0
        flag <<= 1
        if self.pendingcr:
            flag |= 1
        return space.newtuple([w_buffer, space.newint(flag)])

    def setstate_w(self, space, w_state):
        w_buffer, w_flag = space.unpackiterable(w_state, 2)
        flag = space.r_longlong_w(w_flag)
        self.pendingcr = bool(flag & 1)
        flag >>= 1

        if self.w_decoder and not space.is_w(self.w_decoder, space.w_None):
            w_state = space.newtuple([w_buffer, space.newint(flag)])
            space.call_method(self.w_decoder, "setstate", w_state)

W_IncrementalNewlineDecoder.typedef = TypeDef(
    '_io.IncrementalNewlineDecoder',
    __new__ = generic_new_descr(W_IncrementalNewlineDecoder),
    __init__  = interp2app(W_IncrementalNewlineDecoder.descr_init),

    decode = interp2app(W_IncrementalNewlineDecoder.decode_w),
    reset = interp2app(W_IncrementalNewlineDecoder.reset_w),
    getstate = interp2app(W_IncrementalNewlineDecoder.getstate_w),
    setstate = interp2app(W_IncrementalNewlineDecoder.setstate_w),

    newlines = GetSetProperty(W_IncrementalNewlineDecoder.newlines_get_w),
)

class W_TextIOBase(W_IOBase):
    w_encoding = None

    def __init__(self, space):
        W_IOBase.__init__(self, space)

    def read_w(self, space, w_size=None):
        self._unsupportedoperation(space, "read")

    def readline_w(self, space, w_limit=None):
        self._unsupportedoperation(space, "readline")

    def write_w(self, space, w_data):
        self._unsupportedoperation(space, "write")

    def detach_w(self, space):
        self._unsupportedoperation(space, "detach")

    def errors_get_w(self, space):
        return space.w_None

    def newlines_get_w(self, space):
        return space.w_None

<<<<<<< HEAD
    def _find_newline_universal(self, line, start, limit):
        # Universal newline search. Find any of \r, \r\n, \n
        # The decoder ensures that \r\n are not split in two pieces
        limit = min(limit, len(line) - start)
        end = start + limit
        i = start
        while i < end:
            ch = line[i]
            i += 1
            if ch == '\n':
                return i, True
            if ch == '\r':
                if i >= end:
                    break
                if line[i] == '\n':
                    return i + 1, True
                else:
                    return i, True
        return end, False

    def _find_marker(self, marker, line, start, limit):
        limit = min(limit, len(line) - start)
        end = start + limit
        for i in range(start, end - len(marker) + 1):
            ch = line[i]
            if ch == marker[0]:
                for j in range(1, len(marker)):
                    if line[i + j] != marker[j]:
                        break  # from inner loop
                else:
                    return i + len(marker), True
        return end - len(marker) + 1, False

    def _find_line_ending(self, line, start, limit):
        if self.readuniversal:
            return self._find_newline_universal(line, start, limit)
        if self.readtranslate:
            # Newlines are already translated, only search for \n
            newline = '\n'
        else:
            # Non-universal mode.
            newline = self.readnl
        return self._find_marker(newline, line, start, limit)

=======
>>>>>>> 1da78c6f
W_TextIOBase.typedef = TypeDef(
    '_io._TextIOBase', W_IOBase.typedef,
    __new__ = generic_new_descr(W_TextIOBase),

    read = interp2app(W_TextIOBase.read_w),
    readline = interp2app(W_TextIOBase.readline_w),
    write = interp2app(W_TextIOBase.write_w),
    detach = interp2app(W_TextIOBase.detach_w),
    encoding = interp_attrproperty_w("w_encoding", W_TextIOBase),
    newlines = GetSetProperty(W_TextIOBase.newlines_get_w),
    errors = GetSetProperty(W_TextIOBase.errors_get_w),
)


def _determine_encoding(space, encoding):
    if encoding is not None:
        return space.newtext(encoding)

    try:
        w_locale = space.call_method(space.builtin, '__import__',
                                     space.newtext('locale'))
        w_encoding = space.call_method(w_locale, 'getpreferredencoding')
    except OperationError as e:
        # getpreferredencoding() may also raise ImportError
        if not e.match(space, space.w_ImportError):
            raise
        return space.newtext('ascii')
    else:
        if space.isinstance_w(w_encoding, space.w_text):
            return w_encoding

    raise oefmt(space.w_IOError, "could not determine default encoding")

class PositionCookie(object):
    def __init__(self, bigint):
        self.start_pos = bigint.ulonglongmask()
        bigint = bigint.rshift(r_ulonglong.BITS)
        x = intmask(bigint.uintmask())
        assert x >= 0
        self.dec_flags = x
        bigint = bigint.rshift(r_uint.BITS)
        x = intmask(bigint.uintmask())
        assert x >= 0
        self.bytes_to_feed = x
        bigint = bigint.rshift(r_uint.BITS)
        x = intmask(bigint.uintmask())
        assert x >= 0
        self.chars_to_skip = x
        bigint = bigint.rshift(r_uint.BITS)
        self.need_eof = bigint.tobool()

    def pack(self):
        # The meaning of a tell() cookie is: seek to position, set the
        # decoder flags to dec_flags, read bytes_to_feed bytes, feed them
        # into the decoder with need_eof as the EOF flag, then skip
        # chars_to_skip characters of the decoded result.  For most simple
        # decoders, tell() will often just give a byte offset in the file.
        rb = rbigint.fromrarith_int

        res = rb(self.start_pos)
        bits = r_ulonglong.BITS
        res = res.or_(rb(r_uint(self.dec_flags)).lshift(bits))
        bits += r_uint.BITS
        res = res.or_(rb(r_uint(self.bytes_to_feed)).lshift(bits))
        bits += r_uint.BITS
        res = res.or_(rb(r_uint(self.chars_to_skip)).lshift(bits))
        bits += r_uint.BITS
        return res.or_(rb(r_uint(self.need_eof)).lshift(bits))

class PositionSnapshot:
    def __init__(self, flags, input):
        self.flags = flags
        self.input = input


class DecodeBuffer(object):
    def __init__(self, text=None):
        self.text = text
        self.pos = 0

    def set(self, space, w_decoded):
        check_decoded(space, w_decoded)
        self.text = space.unicode_w(w_decoded)
        self.pos = 0

    def reset(self):
        self.text = None
        self.pos = 0

    def get_chars(self, size):
        if self.text is None:
            return u""

        available = len(self.text) - self.pos
        if size < 0 or size > available:
            size = available
        assert size >= 0

        if self.pos > 0 or size < available:
            start = self.pos
            end = self.pos + size
            assert start >= 0
            assert end >= 0
            chars = self.text[start:end]
        else:
            chars = self.text

        self.pos += size
        return chars

    def has_data(self):
        return (self.text is not None and not self.exhausted())

    def exhausted(self):
        return self.pos >= len(self.text)

    def next_char(self):
        if self.exhausted():
            raise StopIteration
        ch = self.text[self.pos]
        self.pos += 1
        return ch

    def peek_char(self):
        # like next_char, but doesn't advance pos
        if self.exhausted():
            raise StopIteration
        ch = self.text[self.pos]
        return ch

    def find_newline_universal(self, limit):
        # Universal newline search. Find any of \r, \r\n, \n
        # The decoder ensures that \r\n are not split in two pieces
        if limit < 0:
            limit = sys.maxint
        scanned = 0
        while scanned < limit:
            try:
                ch = self.next_char()
            except StopIteration:
                return False
            if ch == u'\n':
                return True
            if ch == u'\r':
                if scanned >= limit:
                    return False
                try:
                    ch = self.peek_char()
                except StopIteration:
                    return False
                if ch == u'\n':
                    self.next_char()
                    return True
                else:
                    return True
        return False

    def find_crlf(self, limit):
        if limit < 0:
            limit = sys.maxint
        scanned = 0
        while scanned < limit:
            try:
                ch = self.next_char()
            except StopIteration:
                return False
            scanned += 1
            if ch == u'\r':
                if scanned >= limit:
                    return False
                try:
                    if self.peek_char() == u'\n':
                        self.next_char()
                        return True
                except StopIteration:
                    # This is the tricky case: we found a \r right at the end
                    self.pos -= 1
                    return False
        return False

    def find_char(self, marker, limit):
        if limit < 0:
            limit = sys.maxint
        scanned = 0
        while scanned < limit:
            try:
                ch = self.next_char()
            except StopIteration:
                return False
            if ch == marker:
                return True
            scanned += 1
        return False


def check_decoded(space, w_decoded):
    if not space.isinstance_w(w_decoded, space.w_unicode):
        msg = "decoder should return a string result, not '%T'"
        raise oefmt(space.w_TypeError, msg, w_decoded)


class W_TextIOWrapper(W_TextIOBase):
    def __init__(self, space):
        W_TextIOBase.__init__(self, space)
        self.state = STATE_ZERO
        self.w_encoder = None
        self.w_decoder = None

        self.decoded = DecodeBuffer()
        self.pending_bytes = None   # list of bytes objects waiting to be
                                    # written, or NULL
        self.chunk_size = 8192

        self.readuniversal = False
        self.readtranslate = False
        self.readnl = None

        self.encodefunc = None # Specialized encoding func (see below)
        self.encoding_start_of_stream = False # Whether or not it's the start
                                              # of the stream
        self.snapshot = None

    @unwrap_spec(encoding="text_or_none", line_buffering=int)
    def descr_init(self, space, w_buffer, encoding=None,
                   w_errors=None, w_newline=None, line_buffering=0):
        self.state = STATE_ZERO
        self.w_buffer = w_buffer
        self.w_encoding = _determine_encoding(space, encoding)

        if space.is_none(w_errors):
            w_errors = space.newtext("strict")
        self.w_errors = w_errors

        if space.is_none(w_newline):
            newline = None
        else:
            newline = space.utf8_w(w_newline)
        if newline and newline not in ('\n', '\r\n', '\r'):
            raise oefmt(space.w_ValueError,
                        "illegal newline value: %R", w_newline)

        self.line_buffering = line_buffering

        self.readuniversal = not newline # null or empty
        self.readtranslate = newline is None
        self.readnl = newline

        self.writetranslate = (newline != '')
        if not self.readuniversal:
            self.writenl = self.readnl
            if self.writenl == '\n':
                self.writenl = None
        elif _WINDOWS:
            self.writenl = "\r\n"
        else:
            self.writenl = None

        # build the decoder object
        if space.is_true(space.call_method(w_buffer, "readable")):
            w_codec = interp_codecs.lookup_codec(space,
                                                 space.text_w(self.w_encoding))
            self.w_decoder = space.call_method(w_codec,
                                               "incrementaldecoder", w_errors)
            if self.readuniversal:
                self.w_decoder = space.call_function(
                    space.gettypeobject(W_IncrementalNewlineDecoder.typedef),
                    self.w_decoder, space.newbool(self.readtranslate))

        # build the encoder object
        if space.is_true(space.call_method(w_buffer, "writable")):
            w_codec = interp_codecs.lookup_codec(space,
                                                 space.text_w(self.w_encoding))
            self.w_encoder = space.call_method(w_codec,
                                               "incrementalencoder", w_errors)

        self.seekable = space.is_true(space.call_method(w_buffer, "seekable"))
        self.telling = self.seekable

        self.encoding_start_of_stream = False
        if self.seekable and self.w_encoder:
            self.encoding_start_of_stream = True
            w_cookie = space.call_method(self.w_buffer, "tell")
            if not space.eq_w(w_cookie, space.newint(0)):
                self.encoding_start_of_stream = False
                space.call_method(self.w_encoder, "setstate", space.newint(0))

        self.state = STATE_OK

    def _check_init(self, space):
        if self.state == STATE_ZERO:
            raise oefmt(space.w_ValueError,
                        "I/O operation on uninitialized object")

    def _check_attached(self, space):
        if self.state == STATE_DETACHED:
            raise oefmt(space.w_ValueError,
                        "underlying buffer has been detached")
        self._check_init(space)

    def _check_closed(self, space, message=None):
        self._check_init(space)
        W_TextIOBase._check_closed(self, space, message)

    def descr_repr(self, space):
        self._check_init(space)
        w_name = space.findattr(self, space.newtext("name"))
        if w_name is None:
            w_name_str = space.newtext("")
        else:
            w_name_str = space.mod(space.newtext("name=%r "), w_name)
        w_args = space.newtuple([w_name_str, self.w_encoding])
        return space.mod(
            space.newtext("<_io.TextIOWrapper %sencoding=%r>"), w_args
        )

    def readable_w(self, space):
        self._check_attached(space)
        return space.call_method(self.w_buffer, "readable")

    def writable_w(self, space):
        self._check_attached(space)
        return space.call_method(self.w_buffer, "writable")

    def seekable_w(self, space):
        self._check_attached(space)
        return space.call_method(self.w_buffer, "seekable")

    def isatty_w(self, space):
        self._check_attached(space)
        return space.call_method(self.w_buffer, "isatty")

    def fileno_w(self, space):
        self._check_attached(space)
        return space.call_method(self.w_buffer, "fileno")

    def closed_get_w(self, space):
        self._check_attached(space)
        return space.getattr(self.w_buffer, space.newtext("closed"))

    def newlines_get_w(self, space):
        self._check_attached(space)
        if self.w_decoder is None:
            return space.w_None
        return space.findattr(self.w_decoder, space.newtext("newlines"))

    def name_get_w(self, space):
        self._check_attached(space)
        return space.getattr(self.w_buffer, space.newtext("name"))

    def flush_w(self, space):
        self._check_attached(space)
        self._check_closed(space)
        self.telling = self.seekable
        self._writeflush(space)
        space.call_method(self.w_buffer, "flush")

    @unwrap_spec(w_pos = WrappedDefault(None))
    def truncate_w(self, space, w_pos=None):
        self._check_attached(space)

        space.call_method(self, "flush")
        return space.call_method(self.w_buffer, "truncate", w_pos)

    def close_w(self, space):
        self._check_attached(space)
        if not space.is_true(space.getattr(self.w_buffer,
                                           space.newtext("closed"))):
            try:
                space.call_method(self, "flush")
            finally:
                ret = space.call_method(self.w_buffer, "close")
            return ret

    # _____________________________________________________________
    # read methods

<<<<<<< HEAD
    def _unset_decoded(self):
        self.decoded_chars = None
        self.decoded_chars_used = 0

    def _set_decoded(self, space, w_decoded):
        check_decoded(space, w_decoded)
        self.decoded_chars = space.utf8_w(w_decoded)
        self.decoded_chars_used = 0

    def _get_decoded_chars(self, size):
        if self.decoded_chars is None:
            return ""

        available = len(self.decoded_chars) - self.decoded_chars_used
        if size < 0 or size > available:
            size = available
        assert size >= 0

        if self.decoded_chars_used > 0 or size < available:
            start = self.decoded_chars_used
            end = self.decoded_chars_used + size
            assert start >= 0
            assert end >= 0
            chars = self.decoded_chars[start:end]
        else:
            chars = self.decoded_chars

        self.decoded_chars_used += size
        return chars

    def _has_data(self):
        return (self.decoded_chars is not None and
            self.decoded_chars_used < len(self.decoded_chars))

=======
>>>>>>> 1da78c6f
    def _read_chunk(self, space):
        """Read and decode the next chunk of data from the BufferedReader.
        The return value is True unless EOF was reached.  The decoded string
        is placed in self.decoded (replacing its previous value).
        The entire input chunk is sent to the decoder, though some of it may
        remain buffered in the decoder, yet to be converted."""

        if not self.w_decoder:
            raise oefmt(space.w_IOError, "not readable")

        if self.telling:
            # To prepare for tell(), we need to snapshot a point in the file
            # where the decoder's input buffer is empty.
            w_state = space.call_method(self.w_decoder, "getstate")
            # Given this, we know there was a valid snapshot point
            # len(dec_buffer) bytes ago with decoder state (b'', dec_flags).
            w_dec_buffer, w_dec_flags = space.unpackiterable(w_state, 2)
            dec_buffer = space.bytes_w(w_dec_buffer)
            dec_flags = space.int_w(w_dec_flags)
        else:
            dec_buffer = None
            dec_flags = 0

        # Read a chunk, decode it, and put the result in self.decoded
        w_input = space.call_method(self.w_buffer, "read1",
                                    space.newint(self.chunk_size))

        if not space.isinstance_w(w_input, space.w_bytes):
            msg = "decoder getstate() should have returned a bytes " \
                  "object not '%T'"
            raise oefmt(space.w_TypeError, msg, w_input)

        eof = space.len_w(w_input) == 0
        w_decoded = space.call_method(self.w_decoder, "decode",
                                      w_input, space.newbool(eof))
        self.decoded.set(space, w_decoded)
        if space.len_w(w_decoded) > 0:
            eof = False

        if self.telling:
            # At the snapshot point, len(dec_buffer) bytes before the read,
            # the next input to be decoded is dec_buffer + input_chunk.
            next_input = dec_buffer + space.bytes_w(w_input)
            self.snapshot = PositionSnapshot(dec_flags, next_input)

        return not eof

    def _ensure_data(self, space):
        while not self.decoded.has_data():
            try:
                if not self._read_chunk(space):
                    self.decoded.reset()
                    self.snapshot = None
                    return False
            except OperationError as e:
                if trap_eintr(space, e):
                    continue
                raise
        return True

    def next_w(self, space):
        self._check_attached(space)
        self.telling = False
        try:
            return W_TextIOBase.next_w(self, space)
        except OperationError as e:
            if e.match(space, space.w_StopIteration):
                self.telling = self.seekable
            raise

    def read_w(self, space, w_size=None):
        self._check_attached(space)
        self._check_closed(space)
        if not self.w_decoder:
            raise oefmt(space.w_IOError, "not readable")

        size = convert_size(space, w_size)
        self._writeflush(space)

        if size < 0:
            # Read everything
            w_bytes = space.call_method(self.w_buffer, "read")
            w_decoded = space.call_method(self.w_decoder, "decode", w_bytes, space.w_True)
            check_decoded(space, w_decoded)
<<<<<<< HEAD
            w_result = space.new_from_utf8(self._get_decoded_chars(-1))
=======
            w_result = space.newunicode(self.decoded.get_chars(-1))
>>>>>>> 1da78c6f
            w_final = space.add(w_result, w_decoded)
            self.snapshot = None
            return w_final

        remaining = size
        builder = StringBuilder(size)

        # Keep reading chunks until we have n characters to return
        while remaining > 0:
            if not self._ensure_data(space):
                break
            data = self.decoded.get_chars(remaining)
            builder.append(data)
            remaining -= len(data)

        return space.new_from_utf8(builder.build())

    def _scan_line_ending(self, limit):
        if self.readuniversal:
            return self.decoded.find_newline_universal(limit)
        else:
            if self.readtranslate:
                # Newlines are already translated, only search for \n
                newline = u'\n'
            else:
                # Non-universal mode.
                newline = self.readnl
            if newline == u'\r\n':
                return self.decoded.find_crlf(limit)
            else:
                return self.decoded.find_char(newline[0], limit)

    def readline_w(self, space, w_limit=None):
        self._check_attached(space)
        self._check_closed(space)
        self._writeflush(space)

        limit = convert_size(space, w_limit)
        remnant = None
<<<<<<< HEAD
        builder = StringBuilder()

=======
        builder = UnicodeBuilder()
>>>>>>> 1da78c6f
        while True:
            # First, get some data if necessary
            has_data = self._ensure_data(space)
            if not has_data:
                # end of file
                if remnant:
                    builder.append(remnant)
                break

            if remnant:
<<<<<<< HEAD
                assert not self.readtranslate and self.readnl == '\r\n'
                assert self.decoded_chars_used == 0
                if remnant == '\r' and self.decoded_chars[0] == '\n':
                    builder.append('\r\n')
                    self.decoded_chars_used = 1
                    line = remnant = None
                    start = end_scan = 0
=======
                assert not self.readtranslate and self.readnl == u'\r\n'
                assert self.decoded.pos == 0
                if remnant == u'\r' and self.decoded.text[0] == u'\n':
                    builder.append(u'\r\n')
                    self.decoded.pos = 1
                    remnant = None
>>>>>>> 1da78c6f
                    break
                else:
                    builder.append(remnant)
                    remnant = None
                    continue

            if limit > 0:
                remaining = limit - builder.getlength()
                assert remaining >= 0
            else:
                remaining = -1
            start = self.decoded.pos
            assert start >= 0
            found = self._scan_line_ending(remaining)
            end_scan = self.decoded.pos
            if end_scan > start:
                s = self.decoded.text[start:end_scan]
                builder.append(s)

            if found or (limit >= 0 and builder.getlength() >= limit):
                break

            # There may be some remaining chars we'll have to prepend to the
            # next chunk of data
            if not self.decoded.exhausted():
                remnant = self.decoded.get_chars(-1)
            # We have consumed the buffer
            self.decoded.reset()

        result = builder.build()
        return space.new_from_utf8(result)

    # _____________________________________________________________
    # write methods

    def write_w(self, space, w_text):
        self._check_attached(space)
        self._check_closed(space)

        if not self.w_encoder:
            raise oefmt(space.w_IOError, "not writable")

        if not space.isinstance_w(w_text, space.w_unicode):
            raise oefmt(space.w_TypeError,
                        "unicode argument expected, got '%T'", w_text)

        text, textlen = space.utf8_len_w(w_text)

        haslf = False
        if (self.writetranslate and self.writenl) or self.line_buffering:
            if text.find('\n') >= 0:
                haslf = True
        if haslf and self.writetranslate and self.writenl:
            w_text = space.call_method(w_text, "replace", space.new_from_utf8('\n'),
                                       space.new_from_utf8(self.writenl))
            text = space.utf8_w(w_text)

        needflush = False
        if self.line_buffering and (haslf or text.find('\r') >= 0):
            needflush = True

        # XXX What if we were just reading?
        if self.encodefunc:
            w_bytes = self.encodefunc(space, w_text, self.errors)
            self.encoding_start_of_stream = False
        else:
            w_bytes = space.call_method(self.w_encoder, "encode", w_text)

        b = space.bytes_w(w_bytes)
        if not self.pending_bytes:
            self.pending_bytes = []
            self.pending_bytes_count = 0
        self.pending_bytes.append(b)
        self.pending_bytes_count += len(b)

        if self.pending_bytes_count > self.chunk_size or needflush:
            self._writeflush(space)

        if needflush:
            space.call_method(self.w_buffer, "flush")

        self.snapshot = None

        if self.w_decoder:
            space.call_method(self.w_decoder, "reset")

        return space.newint(textlen)

    def _writeflush(self, space):
        if not self.pending_bytes:
            return

        pending_bytes = ''.join(self.pending_bytes)
        self.pending_bytes = None
        self.pending_bytes_count = 0

        while True:
            try:
                space.call_method(self.w_buffer, "write",
                                  space.newbytes(pending_bytes))
            except OperationError as e:
                if trap_eintr(space, e):
                    continue
                raise
            else:
                break

    def detach_w(self, space):
        self._check_attached(space)
        space.call_method(self, "flush")
        w_buffer = self.w_buffer
        self.w_buffer = None
        self.state = STATE_DETACHED
        return w_buffer

    # _____________________________________________________________
    # seek/tell

    def _decoder_setstate(self, space, cookie):
        # When seeking to the start of the stream, we call decoder.reset()
        # rather than decoder.getstate().
        # This is for a few decoders such as utf-16 for which the state value
        # at start is not (b"", 0) but e.g. (b"", 2) (meaning, in the case of
        # utf-16, that we are expecting a BOM).
        if cookie.start_pos == 0 and cookie.dec_flags == 0:
            space.call_method(self.w_decoder, "reset")
        else:
            space.call_method(self.w_decoder, "setstate",
                              space.newtuple([space.newbytes(""),
                                              space.newint(cookie.dec_flags)]))

    def _encoder_setstate(self, space, cookie):
        if cookie.start_pos == 0 and cookie.dec_flags == 0:
            space.call_method(self.w_encoder, "reset")
            self.encoding_start_of_stream = True
        else:
            space.call_method(self.w_encoder, "setstate", space.newint(0))
            self.encoding_start_of_stream = False

    @unwrap_spec(whence=int)
    def seek_w(self, space, w_pos, whence=0):
        self._check_attached(space)

        if not self.seekable:
            raise oefmt(space.w_IOError, "underlying stream is not seekable")

        if whence == 1:
            # seek relative to current position
            if not space.eq_w(w_pos, space.newint(0)):
                raise oefmt(space.w_IOError,
                            "can't do nonzero cur-relative seeks")
            # Seeking to the current position should attempt to sync the
            # underlying buffer with the current position.
            w_pos = space.call_method(self, "tell")

        elif whence == 2:
            # seek relative to end of file
            if not space.eq_w(w_pos, space.newint(0)):
                raise oefmt(space.w_IOError,
                            "can't do nonzero end-relative seeks")
            space.call_method(self, "flush")
            self.decoded.reset()
            self.snapshot = None
            if self.w_decoder:
                space.call_method(self.w_decoder, "reset")
            return space.call_method(self.w_buffer, "seek",
                                     w_pos, space.newint(whence))

        elif whence != 0:
            raise oefmt(space.w_ValueError,
                        "invalid whence (%d, should be 0, 1 or 2)",
                        whence)

        if space.is_true(space.lt(w_pos, space.newint(0))):
            raise oefmt(space.w_ValueError,
                        "negative seek position %R", w_pos)

        space.call_method(self, "flush")

        # The strategy of seek() is to go back to the safe start point and
        # replay the effect of read(chars_to_skip) from there.
        cookie = PositionCookie(space.bigint_w(w_pos))

        # Seek back to the safe start point
        space.call_method(self.w_buffer, "seek", space.newint(cookie.start_pos))

        self.decoded.reset()
        self.snapshot = None

        # Restore the decoder to its state from the safe start point.
        if self.w_decoder:
            self._decoder_setstate(space, cookie)

        if cookie.chars_to_skip:
            # Just like _read_chunk, feed the decoder and save a snapshot.
            w_chunk = space.call_method(self.w_buffer, "read",
                                        space.newint(cookie.bytes_to_feed))
            if not space.isinstance_w(w_chunk, space.w_bytes):
                msg = "underlying read() should have returned " \
                      "a bytes object, not '%T'"
                raise oefmt(space.w_TypeError, msg, w_chunk)

            self.snapshot = PositionSnapshot(cookie.dec_flags,
                                             space.bytes_w(w_chunk))

            w_decoded = space.call_method(self.w_decoder, "decode",
                                          w_chunk, space.newbool(bool(cookie.need_eof)))
            self.decoded.set(space, w_decoded)

            # Skip chars_to_skip of the decoded characters
            if len(self.decoded.text) < cookie.chars_to_skip:
                raise oefmt(space.w_IOError,
                            "can't restore logical file position")
            self.decoded.pos = cookie.chars_to_skip
        else:
            self.snapshot = PositionSnapshot(cookie.dec_flags, "")

        # Finally, reset the encoder (merely useful for proper BOM handling)
        if self.w_encoder:
            self._encoder_setstate(space, cookie)

        return w_pos

    def tell_w(self, space):
        self._check_closed(space)

        if not self.seekable:
            raise oefmt(space.w_IOError, "underlying stream is not seekable")

        if not self.telling:
            raise oefmt(space.w_IOError,
                        "telling position disabled by next() call")

        self._writeflush(space)
        space.call_method(self, "flush")

        w_pos = space.call_method(self.w_buffer, "tell")

        if self.w_decoder is None or self.snapshot is None:
            assert not self.decoded.text
            return w_pos

        cookie = PositionCookie(space.bigint_w(w_pos))

        # Skip backward to the snapshot point (see _read_chunk)
        cookie.dec_flags = self.snapshot.flags
        input = self.snapshot.input
        cookie.start_pos -= len(input)

        # How many decoded characters have been used up since the snapshot?
        if not self.decoded.pos:
            # We haven't moved from the snapshot point.
            return space.newlong_from_rbigint(cookie.pack())

        chars_to_skip = self.decoded.pos

        # Starting from the snapshot position, we will walk the decoder
        # forward until it gives us enough decoded characters.
        w_saved_state = space.call_method(self.w_decoder, "getstate")

        try:
            # Note our initial start point
            self._decoder_setstate(space, cookie)

            # Feed the decoder one byte at a time.  As we go, note the nearest
            # "safe start point" before the current location (a point where
            # the decoder has nothing buffered, so seek() can safely start
            # from there and advance to this location).

            chars_decoded = 0
            i = 0
            while i < len(input):
                w_decoded = space.call_method(self.w_decoder, "decode",
                                              space.newbytes(input[i]))
                check_decoded(space, w_decoded)
                chars_decoded += space.len_w(w_decoded)

                cookie.bytes_to_feed += 1

                w_state = space.call_method(self.w_decoder, "getstate")
                w_dec_buffer, w_flags = space.unpackiterable(w_state, 2)
                dec_buffer_len = space.len_w(w_dec_buffer)

                if dec_buffer_len == 0 and chars_decoded <= chars_to_skip:
                    # Decoder buffer is empty, so this is a safe start point.
                    cookie.start_pos += cookie.bytes_to_feed
                    chars_to_skip -= chars_decoded
                    assert chars_to_skip >= 0
                    cookie.dec_flags = space.int_w(w_flags)
                    cookie.bytes_to_feed = 0
                    chars_decoded = 0
                if chars_decoded >= chars_to_skip:
                    break
                i += 1
            else:
                # We didn't get enough decoded data; signal EOF to get more.
                w_decoded = space.call_method(self.w_decoder, "decode",
                                              space.newbytes(""),
                                              space.newint(1)) # final=1
                check_decoded(space, w_decoded)
                chars_decoded += len(space.unicode_w(w_decoded))
                cookie.need_eof = 1

                if chars_decoded < chars_to_skip:
                    raise oefmt(space.w_IOError,
                                "can't reconstruct logical file position")
        finally:
            space.call_method(self.w_decoder, "setstate", w_saved_state)

        # The returned cookie corresponds to the last safe start point.
        cookie.chars_to_skip = chars_to_skip
        return space.newlong_from_rbigint(cookie.pack())

    def chunk_size_get_w(self, space):
        self._check_attached(space)
        return space.newint(self.chunk_size)

    def chunk_size_set_w(self, space, w_size):
        self._check_attached(space)
        size = space.int_w(w_size)
        if size <= 0:
            raise oefmt(space.w_ValueError,
                        "a strictly positive integer is required")
        self.chunk_size = size

W_TextIOWrapper.typedef = TypeDef(
    '_io.TextIOWrapper', W_TextIOBase.typedef,
    __new__ = generic_new_descr(W_TextIOWrapper),
    __init__  = interp2app(W_TextIOWrapper.descr_init),
    __repr__ = interp2app(W_TextIOWrapper.descr_repr),

    next = interp2app(W_TextIOWrapper.next_w),
    read = interp2app(W_TextIOWrapper.read_w),
    readline = interp2app(W_TextIOWrapper.readline_w),
    write = interp2app(W_TextIOWrapper.write_w),
    seek = interp2app(W_TextIOWrapper.seek_w),
    tell = interp2app(W_TextIOWrapper.tell_w),
    detach = interp2app(W_TextIOWrapper.detach_w),
    flush = interp2app(W_TextIOWrapper.flush_w),
    truncate = interp2app(W_TextIOWrapper.truncate_w),
    close = interp2app(W_TextIOWrapper.close_w),

    line_buffering = interp_attrproperty("line_buffering", W_TextIOWrapper,
        wrapfn="newint"),
    readable = interp2app(W_TextIOWrapper.readable_w),
    writable = interp2app(W_TextIOWrapper.writable_w),
    seekable = interp2app(W_TextIOWrapper.seekable_w),
    isatty = interp2app(W_TextIOWrapper.isatty_w),
    fileno = interp2app(W_TextIOWrapper.fileno_w),
    name = GetSetProperty(W_TextIOWrapper.name_get_w),
    buffer = interp_attrproperty_w("w_buffer", cls=W_TextIOWrapper),
    closed = GetSetProperty(W_TextIOWrapper.closed_get_w),
    errors = interp_attrproperty_w("w_errors", cls=W_TextIOWrapper),
    newlines = GetSetProperty(W_TextIOWrapper.newlines_get_w),
    _CHUNK_SIZE = GetSetProperty(
        W_TextIOWrapper.chunk_size_get_w, W_TextIOWrapper.chunk_size_set_w
    ),
)<|MERGE_RESOLUTION|>--- conflicted
+++ resolved
@@ -221,53 +221,6 @@
     def newlines_get_w(self, space):
         return space.w_None
 
-<<<<<<< HEAD
-    def _find_newline_universal(self, line, start, limit):
-        # Universal newline search. Find any of \r, \r\n, \n
-        # The decoder ensures that \r\n are not split in two pieces
-        limit = min(limit, len(line) - start)
-        end = start + limit
-        i = start
-        while i < end:
-            ch = line[i]
-            i += 1
-            if ch == '\n':
-                return i, True
-            if ch == '\r':
-                if i >= end:
-                    break
-                if line[i] == '\n':
-                    return i + 1, True
-                else:
-                    return i, True
-        return end, False
-
-    def _find_marker(self, marker, line, start, limit):
-        limit = min(limit, len(line) - start)
-        end = start + limit
-        for i in range(start, end - len(marker) + 1):
-            ch = line[i]
-            if ch == marker[0]:
-                for j in range(1, len(marker)):
-                    if line[i + j] != marker[j]:
-                        break  # from inner loop
-                else:
-                    return i + len(marker), True
-        return end - len(marker) + 1, False
-
-    def _find_line_ending(self, line, start, limit):
-        if self.readuniversal:
-            return self._find_newline_universal(line, start, limit)
-        if self.readtranslate:
-            # Newlines are already translated, only search for \n
-            newline = '\n'
-        else:
-            # Non-universal mode.
-            newline = self.readnl
-        return self._find_marker(newline, line, start, limit)
-
-=======
->>>>>>> 1da78c6f
 W_TextIOBase.typedef = TypeDef(
     '_io._TextIOBase', W_IOBase.typedef,
     __new__ = generic_new_descr(W_TextIOBase),
@@ -644,43 +597,6 @@
     # _____________________________________________________________
     # read methods
 
-<<<<<<< HEAD
-    def _unset_decoded(self):
-        self.decoded_chars = None
-        self.decoded_chars_used = 0
-
-    def _set_decoded(self, space, w_decoded):
-        check_decoded(space, w_decoded)
-        self.decoded_chars = space.utf8_w(w_decoded)
-        self.decoded_chars_used = 0
-
-    def _get_decoded_chars(self, size):
-        if self.decoded_chars is None:
-            return ""
-
-        available = len(self.decoded_chars) - self.decoded_chars_used
-        if size < 0 or size > available:
-            size = available
-        assert size >= 0
-
-        if self.decoded_chars_used > 0 or size < available:
-            start = self.decoded_chars_used
-            end = self.decoded_chars_used + size
-            assert start >= 0
-            assert end >= 0
-            chars = self.decoded_chars[start:end]
-        else:
-            chars = self.decoded_chars
-
-        self.decoded_chars_used += size
-        return chars
-
-    def _has_data(self):
-        return (self.decoded_chars is not None and
-            self.decoded_chars_used < len(self.decoded_chars))
-
-=======
->>>>>>> 1da78c6f
     def _read_chunk(self, space):
         """Read and decode the next chunk of data from the BufferedReader.
         The return value is True unless EOF was reached.  The decoded string
@@ -765,11 +681,7 @@
             w_bytes = space.call_method(self.w_buffer, "read")
             w_decoded = space.call_method(self.w_decoder, "decode", w_bytes, space.w_True)
             check_decoded(space, w_decoded)
-<<<<<<< HEAD
-            w_result = space.new_from_utf8(self._get_decoded_chars(-1))
-=======
-            w_result = space.newunicode(self.decoded.get_chars(-1))
->>>>>>> 1da78c6f
+            w_result = space.new_from_utf8(self.decoded.get_chars(-1))
             w_final = space.add(w_result, w_decoded)
             self.snapshot = None
             return w_final
@@ -809,12 +721,7 @@
 
         limit = convert_size(space, w_limit)
         remnant = None
-<<<<<<< HEAD
         builder = StringBuilder()
-
-=======
-        builder = UnicodeBuilder()
->>>>>>> 1da78c6f
         while True:
             # First, get some data if necessary
             has_data = self._ensure_data(space)
@@ -825,22 +732,12 @@
                 break
 
             if remnant:
-<<<<<<< HEAD
                 assert not self.readtranslate and self.readnl == '\r\n'
-                assert self.decoded_chars_used == 0
-                if remnant == '\r' and self.decoded_chars[0] == '\n':
+                assert self.decoded.pos == 0
+                if remnant == '\r' and self.decoded.text[0] == '\n':
                     builder.append('\r\n')
-                    self.decoded_chars_used = 1
-                    line = remnant = None
-                    start = end_scan = 0
-=======
-                assert not self.readtranslate and self.readnl == u'\r\n'
-                assert self.decoded.pos == 0
-                if remnant == u'\r' and self.decoded.text[0] == u'\n':
-                    builder.append(u'\r\n')
                     self.decoded.pos = 1
                     remnant = None
->>>>>>> 1da78c6f
                     break
                 else:
                     builder.append(remnant)
