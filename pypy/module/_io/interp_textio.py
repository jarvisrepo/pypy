import sys

from pypy.interpreter.baseobjspace import W_Root, BufferInterfaceNotFound
from pypy.interpreter.error import OperationError, oefmt
from pypy.interpreter.gateway import WrappedDefault, interp2app, unwrap_spec
from pypy.interpreter.typedef import (
    GetSetProperty, TypeDef, generic_new_descr, interp_attrproperty,
    interp_attrproperty_w)
from pypy.module._codecs import interp_codecs
from pypy.module._io.interp_iobase import W_IOBase, convert_size, trap_eintr
from rpython.rlib.rarithmetic import intmask, r_uint, r_ulonglong
from rpython.rlib.rbigint import rbigint
from rpython.rlib.rstring import StringBuilder
from rpython.rlib.rutf8 import (check_utf8, next_codepoint_pos,
                                codepoints_in_utf8, get_utf8_length,
                                Utf8StringBuilder)


STATE_ZERO, STATE_OK, STATE_DETACHED = range(3)

SEEN_CR   = 1
SEEN_LF   = 2
SEEN_CRLF = 4
SEEN_ALL  = SEEN_CR | SEEN_LF | SEEN_CRLF

_WINDOWS = sys.platform == 'win32'

class W_IncrementalNewlineDecoder(W_Root):
    seennl = 0
    pendingcr = False
    w_decoder = None

    def __init__(self, space):
        self.w_newlines_dict = {
            SEEN_CR: space.newutf8("\r", 1),
            SEEN_LF: space.newutf8("\n", 1),
            SEEN_CRLF: space.newutf8("\r\n", 2),
            SEEN_CR | SEEN_LF: space.newtuple(
                [space.newutf8("\r", 1),
                 space.newutf8("\n", 1)]),
            SEEN_CR | SEEN_CRLF: space.newtuple(
                [space.newutf8("\r", 1),
                 space.newutf8("\r\n", 2)]),
            SEEN_LF | SEEN_CRLF: space.newtuple(
                [space.newutf8("\n", 1),
                 space.newutf8("\r\n", 2)]),
            SEEN_CR | SEEN_LF | SEEN_CRLF: space.newtuple(
                [space.newutf8("\r", 1),
                 space.newutf8("\n", 1),
                 space.newutf8("\r\n", 2)]),
            }

    @unwrap_spec(translate=int)
    def descr_init(self, space, w_decoder, translate, w_errors=None):
        self.w_decoder = w_decoder
        self.translate = translate
        if space.is_none(w_errors):
            self.w_errors = space.newtext("strict")
        else:
            self.w_errors = w_errors

        self.seennl = 0

    def newlines_get_w(self, space):
        return self.w_newlines_dict.get(self.seennl, space.w_None)

    @unwrap_spec(final=int)
    def decode_w(self, space, w_input, final=False):
        if self.w_decoder is None:
            raise oefmt(space.w_ValueError,
                        "IncrementalNewlineDecoder.__init__ not called")

        # decode input (with the eventual \r from a previous pass)
        if not space.is_w(self.w_decoder, space.w_None):
            w_output = space.call_method(self.w_decoder, "decode",
                                         w_input, space.newbool(bool(final)))
        else:
            w_output = w_input

        if not space.isinstance_w(w_output, space.w_unicode):
            raise oefmt(space.w_TypeError,
                        "decoder should return a string result")

        output, output_len = space.utf8_len_w(w_output)
        output_len = len(output)
        if self.pendingcr and (final or output_len):
            output = '\r' + output
            self.pendingcr = False
            output_len += 1

        # retain last \r even when not translating data:
        # then readline() is sure to get \r\n in one pass
        if not final and output_len > 0:
            last = len(output) - 1
            assert last >= 0
            if output[last] == '\r':
                output = output[:last]
                self.pendingcr = True
                output_len -= 1

        if output_len == 0:
            return space.newutf8("", 0)

        # Record which newlines are read and do newline translation if
        # desired, all in one pass.
        seennl = self.seennl

        # If, up to now, newlines are consistently \n, do a quick check
        # for the \r
        only_lf = False
        if seennl == SEEN_LF or seennl == 0:
            only_lf = (output.find('\r') < 0)

        if only_lf:
            # If not already seen, quick scan for a possible "\n" character.
            # (there's nothing else to be done, even when in translation mode)
            if seennl == 0 and output.find('\n') >= 0:
                seennl |= SEEN_LF
                # Finished: we have scanned for newlines, and none of them
                # need translating.
        elif not self.translate:
            i = 0
            while i < len(output):
                if seennl == SEEN_ALL:
                    break
                c = output[i]
                i += 1
                if c == '\n':
                    seennl |= SEEN_LF
                elif c == '\r':
                    if i < len(output) and output[i] == '\n':
                        seennl |= SEEN_CRLF
                        i += 1
                    else:
                        seennl |= SEEN_CR
        elif output.find('\r') >= 0:
            # Translate!
            builder = StringBuilder(len(output))
            i = 0
            while i < output_len:
                c = output[i]
                i += 1
                if c == '\n':
                    seennl |= SEEN_LF
                elif c == '\r':
                    if i < len(output) and output[i] == '\n':
                        seennl |= SEEN_CRLF
                        i += 1
                    else:
                        seennl |= SEEN_CR
                    builder.append('\n')
                    continue
                builder.append(c)
            output = builder.build()

        self.seennl |= seennl
        lgt = check_utf8(output, True)
        return space.newutf8(output, lgt)

    def reset_w(self, space):
        self.seennl = 0
        self.pendingcr = False
        if self.w_decoder and not space.is_w(self.w_decoder, space.w_None):
            space.call_method(self.w_decoder, "reset")

    def getstate_w(self, space):
        if self.w_decoder and not space.is_w(self.w_decoder, space.w_None):
            w_state = space.call_method(self.w_decoder, "getstate")
            w_buffer, w_flag = space.unpackiterable(w_state, 2)
            flag = space.r_longlong_w(w_flag)
        else:
            w_buffer = space.newbytes("")
            flag = 0
        flag <<= 1
        if self.pendingcr:
            flag |= 1
        return space.newtuple([w_buffer, space.newint(flag)])

    def setstate_w(self, space, w_state):
        w_buffer, w_flag = space.unpackiterable(w_state, 2)
        flag = space.r_longlong_w(w_flag)
        self.pendingcr = bool(flag & 1)
        flag >>= 1

        if self.w_decoder and not space.is_w(self.w_decoder, space.w_None):
            w_state = space.newtuple([w_buffer, space.newint(flag)])
            space.call_method(self.w_decoder, "setstate", w_state)

W_IncrementalNewlineDecoder.typedef = TypeDef(
    '_io.IncrementalNewlineDecoder',
    __new__ = generic_new_descr(W_IncrementalNewlineDecoder),
    __init__  = interp2app(W_IncrementalNewlineDecoder.descr_init),

    decode = interp2app(W_IncrementalNewlineDecoder.decode_w),
    reset = interp2app(W_IncrementalNewlineDecoder.reset_w),
    getstate = interp2app(W_IncrementalNewlineDecoder.getstate_w),
    setstate = interp2app(W_IncrementalNewlineDecoder.setstate_w),

    newlines = GetSetProperty(W_IncrementalNewlineDecoder.newlines_get_w),
)

class W_TextIOBase(W_IOBase):
    w_encoding = None

    def __init__(self, space):
        W_IOBase.__init__(self, space)

    def read_w(self, space, w_size=None):
        self._unsupportedoperation(space, "read")

    def readline_w(self, space, w_limit=None):
        self._unsupportedoperation(space, "readline")

    def write_w(self, space, w_data):
        self._unsupportedoperation(space, "write")

    def detach_w(self, space):
        self._unsupportedoperation(space, "detach")

    def errors_get_w(self, space):
        return space.w_None

    def newlines_get_w(self, space):
        return space.w_None

W_TextIOBase.typedef = TypeDef(
    '_io._TextIOBase', W_IOBase.typedef,
    __new__ = generic_new_descr(W_TextIOBase),

    read = interp2app(W_TextIOBase.read_w),
    readline = interp2app(W_TextIOBase.readline_w),
    write = interp2app(W_TextIOBase.write_w),
    detach = interp2app(W_TextIOBase.detach_w),
    encoding = interp_attrproperty_w("w_encoding", W_TextIOBase),
    newlines = GetSetProperty(W_TextIOBase.newlines_get_w),
    errors = GetSetProperty(W_TextIOBase.errors_get_w),
)


def _determine_encoding(space, encoding, w_buffer):
    if encoding is not None:
        return space.newtext(encoding)

    # Try os.device_encoding(fileno)
    try:
        w_fileno = space.call_method(w_buffer, 'fileno')
    except OperationError as e:
        from pypy.module._io.interp_io import Cache
        if not (e.match(space, space.w_AttributeError) or
                e.match(space, space.fromcache(Cache).w_unsupportedoperation)):
            raise
    else:
        w_os = space.call_method(space.builtin, '__import__', space.newtext('os'))
        w_encoding = space.call_method(w_os, 'device_encoding', w_fileno)
        if space.isinstance_w(w_encoding, space.w_unicode):
            return w_encoding

    try:
        w_locale = space.call_method(space.builtin, '__import__',
                                     space.newtext('_bootlocale'))
        w_encoding = space.call_method(w_locale, 'getpreferredencoding',
                                       space.w_False)
    except OperationError as e:
        # getpreferredencoding() may also raise ImportError
        if not e.match(space, space.w_ImportError):
            raise
        return space.newtext('ascii')
    else:
        if space.isinstance_w(w_encoding, space.w_text):
            return w_encoding

    raise oefmt(space.w_IOError, "could not determine default encoding")

class PositionCookie(object):
    def __init__(self, bigint):
        self.start_pos = bigint.ulonglongmask()
        bigint = bigint.rshift(r_ulonglong.BITS)
        x = intmask(bigint.uintmask())
        assert x >= 0
        self.dec_flags = x
        bigint = bigint.rshift(r_uint.BITS)
        x = intmask(bigint.uintmask())
        assert x >= 0
        self.bytes_to_feed = x
        bigint = bigint.rshift(r_uint.BITS)
        x = intmask(bigint.uintmask())
        assert x >= 0
        self.chars_to_skip = x
        bigint = bigint.rshift(r_uint.BITS)
        self.need_eof = bigint.tobool()

    def pack(self):
        # The meaning of a tell() cookie is: seek to position, set the
        # decoder flags to dec_flags, read bytes_to_feed bytes, feed them
        # into the decoder with need_eof as the EOF flag, then skip
        # chars_to_skip characters of the decoded result.  For most simple
        # decoders, tell() will often just give a byte offset in the file.
        rb = rbigint.fromrarith_int

        res = rb(self.start_pos)
        bits = r_ulonglong.BITS
        res = res.or_(rb(r_uint(self.dec_flags)).lshift(bits))
        bits += r_uint.BITS
        res = res.or_(rb(r_uint(self.bytes_to_feed)).lshift(bits))
        bits += r_uint.BITS
        res = res.or_(rb(r_uint(self.chars_to_skip)).lshift(bits))
        bits += r_uint.BITS
        return res.or_(rb(r_uint(self.need_eof)).lshift(bits))

class PositionSnapshot:
    def __init__(self, flags, input):
        self.flags = flags
        self.input = input


class DecodeBuffer(object):
    def __init__(self, text=None):
        self.text = text
        self.pos = 0

    def set(self, space, w_decoded):
        check_decoded(space, w_decoded)
        self.text = space.utf8_w(w_decoded)
        self.pos = 0

    def reset(self):
        self.text = None
        self.pos = 0

    def get_chars(self, size):
        if self.text is None:
            return ""

        available = len(self.text) - self.pos
        if size < 0 or size > available:
            size = available
        assert size >= 0

        if self.pos > 0 or size < available:
            start = self.pos
            end = self.pos + size
            assert start >= 0
            assert end >= 0
            chars = self.text[start:end]
        else:
            chars = self.text

        self.pos += size
        return chars

    def has_data(self):
        return (self.text is not None and not self.exhausted())

    def exhausted(self):
        return self.pos >= len(self.text)

    def next_char(self):
        if self.exhausted():
            raise StopIteration
        ch = self.text[self.pos]
        self.pos = next_codepoint_pos(self.text, self.pos)
        return ch

    def peek_char(self):
        # like next_char, but doesn't advance pos
        if self.exhausted():
            raise StopIteration
        ch = self.text[self.pos]
        return ch

    def find_newline_universal(self, limit):
        # Universal newline search. Find any of \r, \r\n, \n
        # The decoder ensures that \r\n are not split in two pieces
        if limit < 0:
            limit = sys.maxint
        scanned = 0
        while scanned < limit:
            try:
                ch = self.next_char()
                scanned += 1
            except StopIteration:
                return False
            if ch == '\n':
                return True
            if ch == '\r':
                if scanned >= limit:
                    return False
                try:
                    ch = self.peek_char()
                except StopIteration:
                    return False
                if ch == '\n':
                    self.next_char()
                    return True
                else:
                    return True
        return False

    def find_crlf(self, limit):
        if limit < 0:
            limit = sys.maxint
        scanned = 0
        while scanned < limit:
            try:
                ch = self.next_char()
            except StopIteration:
                return False
            scanned += 1
            if ch == '\r':
                if scanned >= limit:
                    return False
                try:
                    if self.peek_char() == '\n':
                        self.next_char()
                        return True
                except StopIteration:
                    # This is the tricky case: we found a \r right at the end
                    self.pos -= 1
                    return False
        return False

    def find_char(self, marker, limit):
        if limit < 0:
            limit = sys.maxint
        scanned = 0
        while scanned < limit:
            try:
                ch = self.next_char()
            except StopIteration:
                return False
            if ch == marker:
                return True
            scanned += 1
        return False


def check_decoded(space, w_decoded):
    if not space.isinstance_w(w_decoded, space.w_unicode):
        msg = "decoder should return a string result, not '%T'"
        raise oefmt(space.w_TypeError, msg, w_decoded)
    return w_decoded


class W_TextIOWrapper(W_TextIOBase):
    def __init__(self, space):
        W_TextIOBase.__init__(self, space)
        self.state = STATE_ZERO
        self.w_encoder = None
        self.w_decoder = None

        self.decoded = DecodeBuffer()
        self.pending_bytes = None   # list of bytes objects waiting to be
                                    # written, or NULL
        self.chunk_size = 8192

        self.readuniversal = False
        self.readtranslate = False
        self.readnl = None

        self.encodefunc = None # Specialized encoding func (see below)
        self.encoding_start_of_stream = False # Whether or not it's the start
                                              # of the stream
        self.snapshot = None

    @unwrap_spec(encoding="text_or_none", line_buffering=int, write_through=int)
    def descr_init(self, space, w_buffer, encoding=None,
                   w_errors=None, w_newline=None, line_buffering=0,
                   write_through=0):
        self.state = STATE_ZERO
        self.w_buffer = w_buffer
        self.w_encoding = _determine_encoding(space, encoding, w_buffer)

        if space.is_none(w_errors):
            w_errors = space.newtext("strict")
        self.w_errors = w_errors

        if space.is_none(w_newline):
            newline = None
        else:
            newline = space.utf8_w(w_newline)
        if newline and newline not in ('\n', '\r\n', '\r'):
            raise oefmt(space.w_ValueError,
                        "illegal newline value: %R", w_newline)

        self.line_buffering = line_buffering
        self.write_through = write_through

        self.readuniversal = not newline # null or empty
        self.readtranslate = newline is None
        self.readnl = newline

        self.writetranslate = (newline != '')
        if not self.readuniversal:
            self.writenl = self.readnl
            if self.writenl == '\n':
                self.writenl = None
        elif _WINDOWS:
            self.writenl = "\r\n"
        else:
            self.writenl = None

        w_codec = interp_codecs.lookup_codec(space,
                                             space.text_w(self.w_encoding))
        if not space.is_true(space.getattr(w_codec,
                                           space.newtext('_is_text_encoding'))):
            msg = ("%R is not a text encoding; "
                   "use codecs.open() to handle arbitrary codecs")
            raise oefmt(space.w_LookupError, msg, self.w_encoding)

        # build the decoder object
        if space.is_true(space.call_method(w_buffer, "readable")):
            self.w_decoder = space.call_method(w_codec,
                                               "incrementaldecoder", w_errors)
            if self.readuniversal:
                self.w_decoder = space.call_function(
                    space.gettypeobject(W_IncrementalNewlineDecoder.typedef),
                    self.w_decoder, space.newbool(self.readtranslate))

        # build the encoder object
        if space.is_true(space.call_method(w_buffer, "writable")):
            self.w_encoder = space.call_method(w_codec,
                                               "incrementalencoder", w_errors)

        self.seekable = space.is_true(space.call_method(w_buffer, "seekable"))
        self.telling = self.seekable

        self.has_read1 = space.findattr(w_buffer, space.newtext("read1"))

        self.encoding_start_of_stream = False
        if self.seekable and self.w_encoder:
            self.encoding_start_of_stream = True
            w_cookie = space.call_method(self.w_buffer, "tell")
            if not space.eq_w(w_cookie, space.newint(0)):
                self.encoding_start_of_stream = False
                space.call_method(self.w_encoder, "setstate", space.newint(0))

        self.state = STATE_OK

    def _check_init(self, space):
        if self.state == STATE_ZERO:
            raise oefmt(space.w_ValueError,
                        "I/O operation on uninitialized object")

    def _check_attached(self, space):
        if self.state == STATE_DETACHED:
            raise oefmt(space.w_ValueError,
                        "underlying buffer has been detached")
        self._check_init(space)

    def _check_closed(self, space, message=None):
        self._check_init(space)
        W_TextIOBase._check_closed(self, space, message)

    def __w_attr_repr(self, space, name):
        w_attr = space.findattr(self, space.newtext(name))
        if w_attr is None:
            return space.newtext("")
        return space.mod(space.newtext("%s=%%r " % name), w_attr)

    def descr_repr(self, space):
        self._check_init(space)
        w_args = space.newtuple([self.__w_attr_repr(space, 'name'),
                                 self.__w_attr_repr(space, 'mode'),
                                 self.w_encoding])
        return space.mod(
            space.newtext("<_io.TextIOWrapper %s%sencoding=%r>"), w_args
        )

    def readable_w(self, space):
        self._check_attached(space)
        return space.call_method(self.w_buffer, "readable")

    def writable_w(self, space):
        self._check_attached(space)
        return space.call_method(self.w_buffer, "writable")

    def seekable_w(self, space):
        self._check_attached(space)
        return space.call_method(self.w_buffer, "seekable")

    def isatty_w(self, space):
        self._check_attached(space)
        return space.call_method(self.w_buffer, "isatty")

    def fileno_w(self, space):
        self._check_attached(space)
        return space.call_method(self.w_buffer, "fileno")

    def closed_get_w(self, space):
        self._check_attached(space)
        return space.getattr(self.w_buffer, space.newtext("closed"))

    def newlines_get_w(self, space):
        self._check_attached(space)
        if self.w_decoder is None:
            return space.w_None
        return space.findattr(self.w_decoder, space.newtext("newlines"))

    def name_get_w(self, space):
        self._check_attached(space)
        return space.getattr(self.w_buffer, space.newtext("name"))

    def flush_w(self, space):
        self._check_attached(space)
        self._check_closed(space)
        self.telling = self.seekable
        self._writeflush(space)
        space.call_method(self.w_buffer, "flush")

    @unwrap_spec(w_pos = WrappedDefault(None))
    def truncate_w(self, space, w_pos=None):
        self._check_attached(space)

        space.call_method(self, "flush")
        return space.call_method(self.w_buffer, "truncate", w_pos)

    def close_w(self, space):
        self._check_attached(space)
        if space.is_true(space.getattr(self.w_buffer,
                                       space.newtext("closed"))):
            return
        try:
            space.call_method(self, "flush")
        except OperationError as e:
            try:
                ret = space.call_method(self.w_buffer, "close")
            except OperationError as e2:
                e2.chain_exceptions(space, e)
            raise
        else:
            ret = space.call_method(self.w_buffer, "close")
        return ret

    def _dealloc_warn_w(self, space, w_source):
        space.call_method(self.w_buffer, "_dealloc_warn", w_source)

    # _____________________________________________________________
    # read methods

    def _read_chunk(self, space):
        """Read and decode the next chunk of data from the BufferedReader.
        The return value is True unless EOF was reached.  The decoded string
        is placed in self.decoded (replacing its previous value).
        The entire input chunk is sent to the decoder, though some of it may
        remain buffered in the decoder, yet to be converted."""

        if not self.w_decoder:
            self._unsupportedoperation(space, "not readable")

        if self.telling:
            # To prepare for tell(), we need to snapshot a point in the file
            # where the decoder's input buffer is empty.
            w_state = space.call_method(self.w_decoder, "getstate")
            # Given this, we know there was a valid snapshot point
            # len(dec_buffer) bytes ago with decoder state (b'', dec_flags).
            w_dec_buffer, w_dec_flags = space.unpackiterable(w_state, 2)
            if not space.isinstance_w(w_dec_buffer, space.w_bytes):
                msg = "decoder getstate() should have returned a bytes " \
                      "object not '%T'"
                raise oefmt(space.w_TypeError, msg, w_dec_buffer)
            dec_buffer = space.bytes_w(w_dec_buffer)
            dec_flags = space.int_w(w_dec_flags)
        else:
            dec_buffer = None
            dec_flags = 0

        # Read a chunk, decode it, and put the result in self.decoded
        func_name = "read1" if self.has_read1 else "read"
        w_input = space.call_method(self.w_buffer, func_name,
                                    space.newint(self.chunk_size))

        try:
            input_buf = w_input.buffer_w(space, space.BUF_SIMPLE)
        except BufferInterfaceNotFound:
            msg = ("underlying %s() should have returned a bytes-like "
                   "object, not '%T'")
            raise oefmt(space.w_TypeError, msg, func_name, w_input)

        eof = input_buf.getlength() == 0
        w_decoded = space.call_method(self.w_decoder, "decode",
                                      w_input, space.newbool(eof))
        self.decoded.set(space, w_decoded)
        if space.len_w(w_decoded) > 0:
            eof = False

        if self.telling:
            # At the snapshot point, len(dec_buffer) bytes before the read,
            # the next input to be decoded is dec_buffer + input_chunk.
            next_input = dec_buffer + input_buf.as_str()
            self.snapshot = PositionSnapshot(dec_flags, next_input)

        return not eof

    def _ensure_data(self, space):
        while not self.decoded.has_data():
            try:
                if not self._read_chunk(space):
                    self.decoded.reset()
                    self.snapshot = None
                    return False
            except OperationError as e:
                if trap_eintr(space, e):
                    continue
                raise
        return True

    def next_w(self, space):
        self._check_attached(space)
        self.telling = False
        try:
            return W_TextIOBase.next_w(self, space)
        except OperationError as e:
            if e.match(space, space.w_StopIteration):
                self.telling = self.seekable
            raise

    def read_w(self, space, w_size=None):
        self._check_attached(space)
        self._check_closed(space)
        if not self.w_decoder:
            self._unsupportedoperation(space, "not readable")

        size = convert_size(space, w_size)
        self._writeflush(space)

        if size < 0:
<<<<<<< HEAD
            return self._read_all(space)
        else:
            return self._read(space, size)
=======
            # Read everything
            w_bytes = space.call_method(self.w_buffer, "read")
            w_decoded = space.call_method(self.w_decoder, "decode", w_bytes, space.w_True)
            check_decoded(space, w_decoded)
            chars = self.decoded.get_chars(-1)
            lgt = get_utf8_length(chars)
            w_result = space.newutf8(chars, lgt)
            w_final = space.add(w_result, w_decoded)
            self.snapshot = None
            return w_final
>>>>>>> 572becf8

    def _read_all(self, space):
        w_bytes = space.call_method(self.w_buffer, "read")
        w_decoded = space.call_method(self.w_decoder, "decode", w_bytes, space.w_True)
        check_decoded(space, w_decoded)
        w_result = space.newunicode(self.decoded.get_chars(-1))
        w_final = space.add(w_result, w_decoded)
        self.snapshot = None
        return w_final

    def _read(self, space, size):
        remaining = size
        builder = Utf8StringBuilder(size)

        # Keep reading chunks until we have n characters to return
        while remaining > 0:
            if not self._ensure_data(space):
                break
            data = self.decoded.get_chars(remaining)
            builder.append(data)
            remaining -= len(data)

        return space.newutf8(builder.build(), builder.getlength())


    def _scan_line_ending(self, limit):
        if self.readuniversal:
            return self.decoded.find_newline_universal(limit)
        else:
            if self.readtranslate:
                # Newlines are already translated, only search for \n
                newline = '\n'
            else:
                # Non-universal mode.
                newline = self.readnl
            if newline == '\r\n':
                return self.decoded.find_crlf(limit)
            else:
                return self.decoded.find_char(newline[0], limit)

    def readline_w(self, space, w_limit=None):
        self._check_attached(space)
        self._check_closed(space)
        self._writeflush(space)
        limit = convert_size(space, w_limit)
        return space.newunicode(self._readline(space, limit))

    def _readline(self, space, limit):
        # This is a separate function so that readline_w() can be jitted.
        remnant = None
        builder = StringBuilder()
        # XXX maybe use Utf8StringBuilder instead?
        while True:
            # First, get some data if necessary
            has_data = self._ensure_data(space)
            if not has_data:
                # end of file
                if remnant:
                    builder.append(remnant)
                break

            if remnant:
                assert not self.readtranslate and self.readnl == '\r\n'
                assert self.decoded.pos == 0
                if remnant == '\r' and self.decoded.text[0] == '\n':
                    builder.append('\r\n')
                    self.decoded.pos = 1
                    remnant = None
                    break
                else:
                    builder.append(remnant)
                    remnant = None
                    continue

            if limit >= 0:
                remaining = limit - builder.getlength()
                assert remaining >= 0
            else:
                remaining = -1
            start = self.decoded.pos
            assert start >= 0
            found = self._scan_line_ending(remaining)
            end_scan = self.decoded.pos
            if end_scan > start:
                s = self.decoded.text[start:end_scan]
                builder.append(s)

            if found or (limit >= 0 and builder.getlength() >= limit):
                break

            # There may be some remaining chars we'll have to prepend to the
            # next chunk of data
            if not self.decoded.exhausted():
                remnant = self.decoded.get_chars(-1)
            # We have consumed the buffer
            self.decoded.reset()

<<<<<<< HEAD
        return builder.build()
=======
        result = builder.build()
        lgt = get_utf8_length(result)
        return space.newutf8(result, lgt)
>>>>>>> 572becf8

    # _____________________________________________________________
    # write methods

    def write_w(self, space, w_text):
        self._check_attached(space)
        self._check_closed(space)

        if not self.w_encoder:
            self._unsupportedoperation(space, "not writable")

        if not space.isinstance_w(w_text, space.w_unicode):
            raise oefmt(space.w_TypeError,
                        "unicode argument expected, got '%T'", w_text)

        text, textlen = space.utf8_len_w(w_text)

        haslf = False
        if (self.writetranslate and self.writenl) or self.line_buffering:
            if text.find('\n') >= 0:
                haslf = True
        if haslf and self.writetranslate and self.writenl:
            w_text = space.call_method(w_text, "replace", space.newutf8('\n', 1),
                                       space.newutf8(self.writenl, get_utf8_length(self.writenl)))
            text = space.utf8_w(w_text)

        needflush = False
<<<<<<< HEAD
        text_needflush = False
        if self.write_through:
            text_needflush = True
        if self.line_buffering and (haslf or text.find(u'\r') >= 0):
=======
        if self.line_buffering and (haslf or text.find('\r') >= 0):
>>>>>>> 572becf8
            needflush = True

        # XXX What if we were just reading?
        if self.encodefunc:
            w_bytes = self.encodefunc(space, w_text, self.errors)
            self.encoding_start_of_stream = False
        else:
            w_bytes = space.call_method(self.w_encoder, "encode", w_text)

        b = space.bytes_w(w_bytes)
        if not self.pending_bytes:
            self.pending_bytes = []
            self.pending_bytes_count = 0
        self.pending_bytes.append(b)
        self.pending_bytes_count += len(b)

        if (self.pending_bytes_count > self.chunk_size or
            needflush or text_needflush):
            self._writeflush(space)

        if needflush:
            space.call_method(self.w_buffer, "flush")

        self.snapshot = None

        if self.w_decoder:
            space.call_method(self.w_decoder, "reset")

        return space.newint(textlen)

    def _writeflush(self, space):
        if not self.pending_bytes:
            return

        pending_bytes = ''.join(self.pending_bytes)
        self.pending_bytes = None
        self.pending_bytes_count = 0

        while True:
            try:
                space.call_method(self.w_buffer, "write",
                                  space.newbytes(pending_bytes))
            except OperationError as e:
                if trap_eintr(space, e):
                    continue
                raise
            else:
                break

    def detach_w(self, space):
        self._check_attached(space)
        space.call_method(self, "flush")
        w_buffer = self.w_buffer
        self.w_buffer = None
        self.state = STATE_DETACHED
        return w_buffer

    # _____________________________________________________________
    # seek/tell

    def _decoder_setstate(self, space, cookie):
        # When seeking to the start of the stream, we call decoder.reset()
        # rather than decoder.getstate().
        # This is for a few decoders such as utf-16 for which the state value
        # at start is not (b"", 0) but e.g. (b"", 2) (meaning, in the case of
        # utf-16, that we are expecting a BOM).
        if cookie.start_pos == 0 and cookie.dec_flags == 0:
            space.call_method(self.w_decoder, "reset")
        else:
            space.call_method(self.w_decoder, "setstate",
                              space.newtuple([space.newbytes(""),
                                              space.newint(cookie.dec_flags)]))

    def _encoder_reset(self, space, start_of_stream):
        if start_of_stream:
            space.call_method(self.w_encoder, "reset")
            self.encoding_start_of_stream = True
        else:
            space.call_method(self.w_encoder, "setstate", space.newint(0))
            self.encoding_start_of_stream = False

    def _encoder_setstate(self, space, cookie):
        self._encoder_reset(space,
                            cookie.start_pos == 0 and cookie.dec_flags == 0)

    @unwrap_spec(whence=int)
    def seek_w(self, space, w_pos, whence=0):
        self._check_attached(space)

        if not self.seekable:
            self._unsupportedoperation(space,
                                       "underlying stream is not seekable")

        if whence == 1:
            # seek relative to current position
            if not space.eq_w(w_pos, space.newint(0)):
                self._unsupportedoperation(
                    space, "can't do nonzero cur-relative seeks")
            # Seeking to the current position should attempt to sync the
            # underlying buffer with the current position.
            w_pos = space.call_method(self, "tell")

        elif whence == 2:
            # seek relative to end of file
            if not space.eq_w(w_pos, space.newint(0)):
                self._unsupportedoperation(
                    space, "can't do nonzero end-relative seeks")
            space.call_method(self, "flush")
            self.decoded.reset()
            self.snapshot = None
            if self.w_decoder:
                space.call_method(self.w_decoder, "reset")
            w_res = space.call_method(self.w_buffer, "seek",
                                      w_pos, space.newint(whence))
            if self.w_encoder:
                # If seek() == 0, we are at the start of stream
                start_of_stream = space.eq_w(w_res, space.newint(0))
                self._encoder_reset(space, start_of_stream)
            return w_res

        elif whence != 0:
            raise oefmt(space.w_ValueError,
                        "invalid whence (%d, should be 0, 1 or 2)",
                        whence)

        if space.is_true(space.lt(w_pos, space.newint(0))):
            raise oefmt(space.w_ValueError,
                        "negative seek position %R", w_pos)

        space.call_method(self, "flush")

        # The strategy of seek() is to go back to the safe start point and
        # replay the effect of read(chars_to_skip) from there.
        cookie = PositionCookie(space.bigint_w(w_pos))

        # Seek back to the safe start point
        space.call_method(self.w_buffer, "seek", space.newint(cookie.start_pos))

        self.decoded.reset()
        self.snapshot = None

        # Restore the decoder to its state from the safe start point.
        if self.w_decoder:
            self._decoder_setstate(space, cookie)

        if cookie.chars_to_skip:
            # Just like _read_chunk, feed the decoder and save a snapshot.
            w_chunk = space.call_method(self.w_buffer, "read",
                                        space.newint(cookie.bytes_to_feed))
            if not space.isinstance_w(w_chunk, space.w_bytes):
                msg = "underlying read() should have returned " \
                      "a bytes object, not '%T'"
                raise oefmt(space.w_TypeError, msg, w_chunk)

            self.snapshot = PositionSnapshot(cookie.dec_flags,
                                             space.bytes_w(w_chunk))

            w_decoded = space.call_method(self.w_decoder, "decode",
                                          w_chunk, space.newbool(bool(cookie.need_eof)))
            w_decoded = check_decoded(space, w_decoded)

            # Skip chars_to_skip of the decoded characters
            if space.len_w(w_decoded) < cookie.chars_to_skip:
                raise oefmt(space.w_IOError,
                            "can't restore logical file position")
            self.decoded.set(space, w_decoded)
            self.decoded.pos = w_decoded._index_to_byte(cookie.chars_to_skip)
        else:
            self.snapshot = PositionSnapshot(cookie.dec_flags, "")

        # Finally, reset the encoder (merely useful for proper BOM handling)
        if self.w_encoder:
            self._encoder_setstate(space, cookie)

        return w_pos

    def tell_w(self, space):
        self._check_closed(space)
        if not self.seekable:
            self._unsupportedoperation(space,
                                       "underlying stream is not seekable")
        if not self.telling:
            raise oefmt(space.w_IOError,
                        "telling position disabled by next() call")

        self._writeflush(space)
        space.call_method(self, "flush")

        w_pos = space.call_method(self.w_buffer, "tell")

        if self.w_decoder is None or self.snapshot is None:
            assert not self.decoded.text
            return w_pos

        cookie = PositionCookie(space.bigint_w(w_pos))

        # Skip backward to the snapshot point (see _read_chunk)
        cookie.dec_flags = self.snapshot.flags
        input = self.snapshot.input
        cookie.start_pos -= len(input)

        # How many decoded characters have been used up since the snapshot?
        if not self.decoded.pos:
            # We haven't moved from the snapshot point.
            return space.newlong_from_rbigint(cookie.pack())

        chars_to_skip = codepoints_in_utf8(
            self.decoded.text, end=self.decoded.pos)

        # Starting from the snapshot position, we will walk the decoder
        # forward until it gives us enough decoded characters.
        w_saved_state = space.call_method(self.w_decoder, "getstate")

        try:
            # Note our initial start point
            self._decoder_setstate(space, cookie)

            # Feed the decoder one byte at a time.  As we go, note the nearest
            # "safe start point" before the current location (a point where
            # the decoder has nothing buffered, so seek() can safely start
            # from there and advance to this location).

            chars_decoded = 0
            i = 0
            while i < len(input):
                w_decoded = space.call_method(self.w_decoder, "decode",
                                              space.newbytes(input[i]))
                check_decoded(space, w_decoded)
                chars_decoded += space.len_w(w_decoded)

                cookie.bytes_to_feed += 1

                w_state = space.call_method(self.w_decoder, "getstate")
                w_dec_buffer, w_flags = space.unpackiterable(w_state, 2)
                dec_buffer_len = space.len_w(w_dec_buffer)

                if dec_buffer_len == 0 and chars_decoded <= chars_to_skip:
                    # Decoder buffer is empty, so this is a safe start point.
                    cookie.start_pos += cookie.bytes_to_feed
                    chars_to_skip -= chars_decoded
                    assert chars_to_skip >= 0
                    cookie.dec_flags = space.int_w(w_flags)
                    cookie.bytes_to_feed = 0
                    chars_decoded = 0
                if chars_decoded >= chars_to_skip:
                    break
                i += 1
            else:
                # We didn't get enough decoded data; signal EOF to get more.
                w_decoded = space.call_method(self.w_decoder, "decode",
                                              space.newbytes(""),
                                              space.newint(1))  # final=1
                check_decoded(space, w_decoded)
                chars_decoded += space.len_w(w_decoded)
                cookie.need_eof = 1

                if chars_decoded < chars_to_skip:
                    raise oefmt(space.w_IOError,
                        "can't reconstruct logical file position")
        finally:
            space.call_method(self.w_decoder, "setstate", w_saved_state)

        # The returned cookie corresponds to the last safe start point.
        cookie.chars_to_skip = chars_to_skip
        return space.newlong_from_rbigint(cookie.pack())

    def chunk_size_get_w(self, space):
        self._check_attached(space)
        return space.newint(self.chunk_size)

    def chunk_size_set_w(self, space, w_size):
        self._check_attached(space)
        size = space.int_w(w_size)
        if size <= 0:
            raise oefmt(space.w_ValueError,
                        "a strictly positive integer is required")
        self.chunk_size = size

W_TextIOWrapper.typedef = TypeDef(
    '_io.TextIOWrapper', W_TextIOBase.typedef,
    __new__ = generic_new_descr(W_TextIOWrapper),
    __init__  = interp2app(W_TextIOWrapper.descr_init),
    __repr__ = interp2app(W_TextIOWrapper.descr_repr),
    __next__ = interp2app(W_TextIOWrapper.next_w),
    __getstate__ = interp2app(W_TextIOWrapper.getstate_w),

    read = interp2app(W_TextIOWrapper.read_w),
    readline = interp2app(W_TextIOWrapper.readline_w),
    write = interp2app(W_TextIOWrapper.write_w),
    seek = interp2app(W_TextIOWrapper.seek_w),
    tell = interp2app(W_TextIOWrapper.tell_w),
    detach = interp2app(W_TextIOWrapper.detach_w),
    flush = interp2app(W_TextIOWrapper.flush_w),
    truncate = interp2app(W_TextIOWrapper.truncate_w),
    close = interp2app(W_TextIOWrapper.close_w),

    line_buffering = interp_attrproperty("line_buffering", W_TextIOWrapper,
        wrapfn="newint"),
    readable = interp2app(W_TextIOWrapper.readable_w),
    writable = interp2app(W_TextIOWrapper.writable_w),
    seekable = interp2app(W_TextIOWrapper.seekable_w),
    isatty = interp2app(W_TextIOWrapper.isatty_w),
    fileno = interp2app(W_TextIOWrapper.fileno_w),
    _dealloc_warn = interp2app(W_TextIOWrapper._dealloc_warn_w),
    name = GetSetProperty(W_TextIOWrapper.name_get_w),
    buffer = interp_attrproperty_w("w_buffer", cls=W_TextIOWrapper),
    closed = GetSetProperty(W_TextIOWrapper.closed_get_w),
    errors = interp_attrproperty_w("w_errors", cls=W_TextIOWrapper),
    newlines = GetSetProperty(W_TextIOWrapper.newlines_get_w),
    _CHUNK_SIZE = GetSetProperty(
        W_TextIOWrapper.chunk_size_get_w, W_TextIOWrapper.chunk_size_set_w
    ),
)<|MERGE_RESOLUTION|>--- conflicted
+++ resolved
@@ -724,22 +724,9 @@
         self._writeflush(space)
 
         if size < 0:
-<<<<<<< HEAD
             return self._read_all(space)
         else:
             return self._read(space, size)
-=======
-            # Read everything
-            w_bytes = space.call_method(self.w_buffer, "read")
-            w_decoded = space.call_method(self.w_decoder, "decode", w_bytes, space.w_True)
-            check_decoded(space, w_decoded)
-            chars = self.decoded.get_chars(-1)
-            lgt = get_utf8_length(chars)
-            w_result = space.newutf8(chars, lgt)
-            w_final = space.add(w_result, w_decoded)
-            self.snapshot = None
-            return w_final
->>>>>>> 572becf8
 
     def _read_all(self, space):
         w_bytes = space.call_method(self.w_buffer, "read")
@@ -752,7 +739,7 @@
 
     def _read(self, space, size):
         remaining = size
-        builder = Utf8StringBuilder(size)
+        builder = UnicodeBuilder(size)
 
         # Keep reading chunks until we have n characters to return
         while remaining > 0:
@@ -763,7 +750,6 @@
             remaining -= len(data)
 
         return space.newutf8(builder.build(), builder.getlength())
-
 
     def _scan_line_ending(self, limit):
         if self.readuniversal:
@@ -837,13 +823,9 @@
             # We have consumed the buffer
             self.decoded.reset()
 
-<<<<<<< HEAD
-        return builder.build()
-=======
         result = builder.build()
         lgt = get_utf8_length(result)
         return space.newutf8(result, lgt)
->>>>>>> 572becf8
 
     # _____________________________________________________________
     # write methods
@@ -871,14 +853,10 @@
             text = space.utf8_w(w_text)
 
         needflush = False
-<<<<<<< HEAD
         text_needflush = False
         if self.write_through:
             text_needflush = True
         if self.line_buffering and (haslf or text.find(u'\r') >= 0):
-=======
-        if self.line_buffering and (haslf or text.find('\r') >= 0):
->>>>>>> 572becf8
             needflush = True
 
         # XXX What if we were just reading?
