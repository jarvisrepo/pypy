--- conflicted
+++ resolved
@@ -178,12 +178,7 @@
             space.call_method(self.w_decoder, "setstate", w_state)
 
 W_IncrementalNewlineDecoder.typedef = TypeDef(
-<<<<<<< HEAD
-    'IncrementalNewlineDecoder',
-    __module__ = "_io",
-=======
     '_io.IncrementalNewlineDecoder',
->>>>>>> 41397416
     __new__ = generic_new_descr(W_IncrementalNewlineDecoder),
     __init__  = interp2app(W_IncrementalNewlineDecoder.descr_init),
 
@@ -260,12 +255,7 @@
 
 
 W_TextIOBase.typedef = TypeDef(
-<<<<<<< HEAD
-    '_TextIOBase', W_IOBase.typedef,
-    __module__ = "_io",
-=======
     '_io._TextIOBase', W_IOBase.typedef,
->>>>>>> 41397416
     __new__ = generic_new_descr(W_TextIOBase),
 
     read = interp2app(W_TextIOBase.read_w),
