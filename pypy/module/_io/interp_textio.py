import sys

from pypy.interpreter.baseobjspace import W_Root
from pypy.interpreter.error import OperationError, oefmt
from pypy.interpreter.gateway import WrappedDefault, interp2app, unwrap_spec
from pypy.interpreter.typedef import (
    GetSetProperty, TypeDef, generic_new_descr, interp_attrproperty,
    interp_attrproperty_w)
from pypy.module._codecs import interp_codecs
from pypy.module._io.interp_iobase import W_IOBase, convert_size, trap_eintr
from rpython.rlib.rarithmetic import intmask, r_uint, r_ulonglong
from rpython.rlib.rbigint import rbigint
from rpython.rlib.rstring import UnicodeBuilder


STATE_ZERO, STATE_OK, STATE_DETACHED = range(3)

SEEN_CR   = 1
SEEN_LF   = 2
SEEN_CRLF = 4
SEEN_ALL  = SEEN_CR | SEEN_LF | SEEN_CRLF

_WINDOWS = sys.platform == 'win32'

class W_IncrementalNewlineDecoder(W_Root):
    seennl = 0
    pendingcr = False
    w_decoder = None

    def __init__(self, space):
        self.w_newlines_dict = {
            SEEN_CR: space.wrap(u"\r"),
            SEEN_LF: space.wrap(u"\n"),
            SEEN_CRLF: space.wrap(u"\r\n"),
            SEEN_CR | SEEN_LF: space.newtuple(
                [space.wrap(u"\r"), space.wrap(u"\n")]),
            SEEN_CR | SEEN_CRLF: space.newtuple(
                [space.wrap(u"\r"), space.wrap(u"\r\n")]),
            SEEN_LF | SEEN_CRLF: space.newtuple(
                [space.wrap(u"\n"), space.wrap(u"\r\n")]),
            SEEN_CR | SEEN_LF | SEEN_CRLF: space.newtuple(
                [space.wrap(u"\r"), space.wrap(u"\n"), space.wrap(u"\r\n")]),
            }

    @unwrap_spec(translate=int)
    def descr_init(self, space, w_decoder, translate, w_errors=None):
        self.w_decoder = w_decoder
        self.translate = translate
        if space.is_none(w_errors):
            self.w_errors = space.wrap("strict")
        else:
            self.w_errors = w_errors

        self.seennl = 0

    def newlines_get_w(self, space):
        return self.w_newlines_dict.get(self.seennl, space.w_None)

    @unwrap_spec(final=int)
    def decode_w(self, space, w_input, final=False):
        if self.w_decoder is None:
            raise OperationError(space.w_ValueError, space.wrap(
                "IncrementalNewlineDecoder.__init__ not called"))

        # decode input (with the eventual \r from a previous pass)
        if not space.is_w(self.w_decoder, space.w_None):
            w_output = space.call_method(self.w_decoder, "decode",
                                         w_input, space.wrap(final))
        else:
            w_output = w_input

        if not space.isinstance_w(w_output, space.w_unicode):
            raise OperationError(space.w_TypeError, space.wrap(
                "decoder should return a string result"))

        output = space.unicode_w(w_output)
        output_len = len(output)
        if self.pendingcr and (final or output_len):
            output = u'\r' + output
            self.pendingcr = False
            output_len += 1

        # retain last \r even when not translating data:
        # then readline() is sure to get \r\n in one pass
        if not final and output_len > 0:
            last = output_len - 1
            assert last >= 0
            if output[last] == u'\r':
                output = output[:last]
                self.pendingcr = True
                output_len -= 1

        if output_len == 0:
            return space.wrap(u"")

        # Record which newlines are read and do newline translation if
        # desired, all in one pass.
        seennl = self.seennl

        # If, up to now, newlines are consistently \n, do a quick check
        # for the \r
        only_lf = False
        if seennl == SEEN_LF or seennl == 0:
            only_lf = (output.find(u'\r') < 0)

        if only_lf:
            # If not already seen, quick scan for a possible "\n" character.
            # (there's nothing else to be done, even when in translation mode)
            if seennl == 0 and output.find(u'\n') >= 0:
                seennl |= SEEN_LF
                # Finished: we have scanned for newlines, and none of them
                # need translating.
        elif not self.translate:
            i = 0
            while i < output_len:
                if seennl == SEEN_ALL:
                    break
                c = output[i]
                i += 1
                if c == u'\n':
                    seennl |= SEEN_LF
                elif c == u'\r':
                    if i < output_len and output[i] == u'\n':
                        seennl |= SEEN_CRLF
                        i += 1
                    else:
                        seennl |= SEEN_CR
        elif output.find(u'\r') >= 0:
            # Translate!
            builder = UnicodeBuilder(output_len)
            i = 0
            while i < output_len:
                c = output[i]
                i += 1
                if c == u'\n':
                    seennl |= SEEN_LF
                elif c == u'\r':
                    if i < output_len and output[i] == u'\n':
                        seennl |= SEEN_CRLF
                        i += 1
                    else:
                        seennl |= SEEN_CR
                    builder.append(u'\n')
                    continue
                builder.append(c)
            output = builder.build()

        self.seennl |= seennl
        return space.wrap(output)

    def reset_w(self, space):
        self.seennl = 0
        self.pendingcr = False
        if self.w_decoder and not space.is_w(self.w_decoder, space.w_None):
            space.call_method(self.w_decoder, "reset")

    def getstate_w(self, space):
        if self.w_decoder and not space.is_w(self.w_decoder, space.w_None):
            w_state = space.call_method(self.w_decoder, "getstate")
            w_buffer, w_flag = space.unpackiterable(w_state, 2)
            flag = space.r_longlong_w(w_flag)
        else:
            w_buffer = space.wrapbytes("")
            flag = 0
        flag <<= 1
        if self.pendingcr:
            flag |= 1
        return space.newtuple([w_buffer, space.wrap(flag)])

    def setstate_w(self, space, w_state):
        w_buffer, w_flag = space.unpackiterable(w_state, 2)
        flag = space.r_longlong_w(w_flag)
        self.pendingcr = bool(flag & 1)
        flag >>= 1

        if self.w_decoder and not space.is_w(self.w_decoder, space.w_None):
            w_state = space.newtuple([w_buffer, space.wrap(flag)])
            space.call_method(self.w_decoder, "setstate", w_state)

W_IncrementalNewlineDecoder.typedef = TypeDef(
    'IncrementalNewlineDecoder',
    __module__ = "_io",
    __new__ = generic_new_descr(W_IncrementalNewlineDecoder),
    __init__  = interp2app(W_IncrementalNewlineDecoder.descr_init),

    decode = interp2app(W_IncrementalNewlineDecoder.decode_w),
    reset = interp2app(W_IncrementalNewlineDecoder.reset_w),
    getstate = interp2app(W_IncrementalNewlineDecoder.getstate_w),
    setstate = interp2app(W_IncrementalNewlineDecoder.setstate_w),

    newlines = GetSetProperty(W_IncrementalNewlineDecoder.newlines_get_w),
)

class W_TextIOBase(W_IOBase):
    w_encoding = None

    def __init__(self, space):
        W_IOBase.__init__(self, space)

    def read_w(self, space, w_size=None):
        self._unsupportedoperation(space, "read")

    def readline_w(self, space, w_limit=None):
        self._unsupportedoperation(space, "readline")

    def write_w(self, space, w_data):
        self._unsupportedoperation(space, "write")

    def detach_w(self, space):
        self._unsupportedoperation(space, "detach")

    def errors_get_w(self, space):
        return space.w_None


    def _find_line_ending(self, line, start, end):
        size = end - start
        if self.readtranslate:

            # Newlines are already translated, only search for \n
            pos = line.find(u'\n', start, end)
            if pos >= 0:
                return pos - start + 1, 0
            else:
                return -1, size
        elif self.readuniversal:
            # Universal newline search. Find any of \r, \r\n, \n
            # The decoder ensures that \r\n are not split in two pieces
            i = 0
            while True:
                # Fast path for non-control chars. The loop always ends
                # since the Py_UNICODE storage is NUL-terminated.
                while i < size and line[start + i] > '\r':
                    i += 1
                if i >= size:
                    return -1, size
                ch = line[start + i]
                i += 1
                if ch == '\n':
                    return i, 0
                if ch == '\r':
                    if line[start + i] == '\n':
                        return i + 1, 0
                    else:
                        return i, 0
        else:
            # Non-universal mode.
            pos = line.find(self.readnl, start, end)
            if pos >= 0:
                return pos - start + len(self.readnl), 0
            else:
                pos = line.find(self.readnl[0], start, end)
                if pos >= 0:
                    return -1, pos - start
                return -1, size


W_TextIOBase.typedef = TypeDef(
    '_TextIOBase', W_IOBase.typedef,
    __module__ = "_io",
    __new__ = generic_new_descr(W_TextIOBase),

    read = interp2app(W_TextIOBase.read_w),
    readline = interp2app(W_TextIOBase.readline_w),
    detach = interp2app(W_TextIOBase.detach_w),
    encoding = interp_attrproperty_w("w_encoding", W_TextIOBase),
    errors = GetSetProperty(W_TextIOBase.errors_get_w),
)


def _determine_encoding(space, encoding, w_buffer):
    if encoding is not None:
        return space.wrap(encoding)

    # Try os.device_encoding(fileno)
    try:
        w_fileno = space.call_method(w_buffer, 'fileno')
    except OperationError as e:
        from pypy.module._io.interp_io import Cache
        if not (e.match(space, space.w_AttributeError) or
                e.match(space, space.fromcache(Cache).w_unsupportedoperation)):
            raise
    else:
        w_os = space.call_method(space.builtin, '__import__', space.wrap('os'))
        w_encoding = space.call_method(w_os, 'device_encoding', w_fileno)
        if space.isinstance_w(w_encoding, space.w_unicode):
            return w_encoding

    try:
        w_locale = space.call_method(space.builtin, '__import__',
                                     space.wrap('locale'))
        w_encoding = space.call_method(w_locale, 'getpreferredencoding')
    except OperationError as e:
        # getpreferredencoding() may also raise ImportError
        if not e.match(space, space.w_ImportError):
            raise
        return space.wrap('ascii')
    else:
        if space.isinstance_w(w_encoding, space.w_unicode):
            return w_encoding

    raise OperationError(space.w_IOError, space.wrap(
            "could not determine default encoding"))

class PositionCookie(object):
    def __init__(self, bigint):
        self.start_pos = bigint.ulonglongmask()
        bigint = bigint.rshift(r_ulonglong.BITS)
        x = intmask(bigint.uintmask())
        assert x >= 0
        self.dec_flags = x
        bigint = bigint.rshift(r_uint.BITS)
        x = intmask(bigint.uintmask())
        assert x >= 0
        self.bytes_to_feed = x
        bigint = bigint.rshift(r_uint.BITS)
        x = intmask(bigint.uintmask())
        assert x >= 0
        self.chars_to_skip = x
        bigint = bigint.rshift(r_uint.BITS)
        self.need_eof = bigint.tobool()

    def pack(self):
        # The meaning of a tell() cookie is: seek to position, set the
        # decoder flags to dec_flags, read bytes_to_feed bytes, feed them
        # into the decoder with need_eof as the EOF flag, then skip
        # chars_to_skip characters of the decoded result.  For most simple
        # decoders, tell() will often just give a byte offset in the file.
        rb = rbigint.fromrarith_int

        res = rb(self.start_pos)
        bits = r_ulonglong.BITS
        res = res.or_(rb(r_uint(self.dec_flags)).lshift(bits))
        bits += r_uint.BITS
        res = res.or_(rb(r_uint(self.bytes_to_feed)).lshift(bits))
        bits += r_uint.BITS
        res = res.or_(rb(r_uint(self.chars_to_skip)).lshift(bits))
        bits += r_uint.BITS
        return res.or_(rb(r_uint(self.need_eof)).lshift(bits))

class PositionSnapshot:
    def __init__(self, flags, input):
        self.flags = flags
        self.input = input


def check_decoded(space, w_decoded):
    if not space.isinstance_w(w_decoded, space.w_unicode):
        msg = "decoder should return a string result, not '%T'"
        raise oefmt(space.w_TypeError, msg, w_decoded)


class W_TextIOWrapper(W_TextIOBase):
    def __init__(self, space):
        W_TextIOBase.__init__(self, space)
        self.state = STATE_ZERO
        self.w_encoder = None
        self.w_decoder = None

        self.decoded_chars = None   # buffer for text returned from decoder
        self.decoded_chars_used = 0 # offset into _decoded_chars for read()
        self.pending_bytes = None   # list of bytes objects waiting to be
                                    # written, or NULL
        self.chunk_size = 8192

        self.readuniversal = False
        self.readtranslate = False
        self.readnl = None

        self.encodefunc = None # Specialized encoding func (see below)
        self.encoding_start_of_stream = False # Whether or not it's the start
                                              # of the stream
        self.snapshot = None

    @unwrap_spec(encoding="str_or_None", line_buffering=int, write_through=int)
    def descr_init(self, space, w_buffer, encoding=None,
                   w_errors=None, w_newline=None, line_buffering=0,
                   write_through=0):
        self.state = STATE_ZERO
        self.w_buffer = w_buffer
        self.w_encoding = _determine_encoding(space, encoding, w_buffer)

        if space.is_none(w_errors):
            w_errors = space.wrap("strict")
        self.w_errors = w_errors

        if space.is_none(w_newline):
            newline = None
        else:
            newline = space.unicode_w(w_newline)
        if newline and newline not in (u'\n', u'\r\n', u'\r'):
            r = space.str_w(space.repr(w_newline))
            raise OperationError(space.w_ValueError, space.wrap(
                "illegal newline value: %s" % (r,)))

        self.line_buffering = line_buffering
        self.write_through = write_through

        self.readuniversal = not newline # null or empty
        self.readtranslate = newline is None
        self.readnl = newline

        self.writetranslate = (newline != u'')
        if not self.readuniversal:
            self.writenl = self.readnl
            if self.writenl == u'\n':
                self.writenl = None
        elif _WINDOWS:
            self.writenl = u"\r\n"
        else:
            self.writenl = None

        # build the decoder object
        if space.is_true(space.call_method(w_buffer, "readable")):
            w_codec = interp_codecs.lookup_codec(space,
                                                 space.str_w(self.w_encoding))
            self.w_decoder = space.call_method(w_codec,
                                               "incrementaldecoder", w_errors)
            if self.readuniversal:
                self.w_decoder = space.call_function(
                    space.gettypeobject(W_IncrementalNewlineDecoder.typedef),
                    self.w_decoder, space.wrap(self.readtranslate))

        # build the encoder object
        if space.is_true(space.call_method(w_buffer, "writable")):
            w_codec = interp_codecs.lookup_codec(space,
                                                 space.str_w(self.w_encoding))
            self.w_encoder = space.call_method(w_codec,
                                               "incrementalencoder", w_errors)

        self.seekable = space.is_true(space.call_method(w_buffer, "seekable"))
        self.telling = self.seekable

        self.has_read1 = space.findattr(w_buffer, space.wrap("read1"))

        self.encoding_start_of_stream = False
        if self.seekable and self.w_encoder:
            self.encoding_start_of_stream = True
            w_cookie = space.call_method(self.w_buffer, "tell")
            if not space.eq_w(w_cookie, space.wrap(0)):
                self.encoding_start_of_stream = False
                space.call_method(self.w_encoder, "setstate", space.wrap(0))

        self.state = STATE_OK

    def _check_init(self, space):
        if self.state == STATE_ZERO:
            raise OperationError(space.w_ValueError, space.wrap(
                "I/O operation on uninitialized object"))
        elif self.state == STATE_DETACHED:
            raise OperationError(space.w_ValueError, space.wrap(
                "underlying buffer has been detached"))

    def _check_closed(self, space, message=None):
        self._check_init(space)
        W_TextIOBase._check_closed(self, space, message)

    def __w_attr_repr(self, space, name):
        w_attr = space.findattr(self, space.wrap(name))
        if w_attr is None:
            return space.wrap("")
        return space.mod(space.wrap("%s=%%r " % name), w_attr)

    def descr_repr(self, space):
        w_args = space.newtuple([self.__w_attr_repr(space, 'name'),
                                 self.__w_attr_repr(space, 'mode'),
                                 self.w_encoding])
        return space.mod(
            space.wrap("<_io.TextIOWrapper %s%sencoding=%r>"), w_args
        )

    def isatty_w(self, space):
        self._check_init(space)
        return space.call_method(self.w_buffer, "isatty")

    def readable_w(self, space):
        self._check_init(space)
        return space.call_method(self.w_buffer, "readable")

    def writable_w(self, space):
        self._check_init(space)
        return space.call_method(self.w_buffer, "writable")

    def seekable_w(self, space):
        self._check_init(space)
        return space.call_method(self.w_buffer, "seekable")

    def fileno_w(self, space):
        self._check_init(space)
        return space.call_method(self.w_buffer, "fileno")

    def closed_get_w(self, space):
        self._check_init(space)
        return space.getattr(self.w_buffer, space.wrap("closed"))

    def newlines_get_w(self, space):
        self._check_init(space)
        if self.w_decoder is None:
            return space.w_None
        return space.findattr(self.w_decoder, space.wrap("newlines"))

    def name_get_w(self, space):
        self._check_init(space)
        return space.getattr(self.w_buffer, space.wrap("name"))

    def flush_w(self, space):
        self._check_closed(space)
        self.telling = self.seekable
        self._writeflush(space)
        space.call_method(self.w_buffer, "flush")

    @unwrap_spec(w_pos = WrappedDefault(None))
    def truncate_w(self, space, w_pos=None):
        self._check_init(space)

        space.call_method(self, "flush")
        return space.call_method(self.w_buffer, "truncate", w_pos)

    def close_w(self, space):
        self._check_init(space)
        if not space.is_true(space.getattr(self.w_buffer,
                                           space.wrap("closed"))):
            try:
                space.call_method(self, "flush")
            finally:
                ret = space.call_method(self.w_buffer, "close")
            return ret

    def _dealloc_warn_w(self, space, w_source):
        space.call_method(self.w_buffer, "_dealloc_warn", w_source)

    # _____________________________________________________________
    # read methods

    def _set_decoded_chars(self, chars):
        self.decoded_chars = chars
        self.decoded_chars_used = 0

    def _get_decoded_chars(self, size):
        if self.decoded_chars is None:
            return u""

        available = len(self.decoded_chars) - self.decoded_chars_used
        if size < 0 or size > available:
            size = available
        assert size >= 0

        if self.decoded_chars_used > 0 or size < available:
            start = self.decoded_chars_used
            end = self.decoded_chars_used + size
            assert start >= 0
            assert end >= 0
            chars = self.decoded_chars[start:end]
        else:
            chars = self.decoded_chars

        self.decoded_chars_used += size
        return chars

    def _read_chunk(self, space):
        """Read and decode the next chunk of data from the BufferedReader.
        The return value is True unless EOF was reached.  The decoded string
        is placed in self._decoded_chars (replacing its previous value).
        The entire input chunk is sent to the decoder, though some of it may
        remain buffered in the decoder, yet to be converted."""

        if not self.w_decoder:
            self._unsupportedoperation(space, "not readable")

        if self.telling:
            # To prepare for tell(), we need to snapshot a point in the file
            # where the decoder's input buffer is empty.
            w_state = space.call_method(self.w_decoder, "getstate")
            # Given this, we know there was a valid snapshot point
            # len(dec_buffer) bytes ago with decoder state (b'', dec_flags).
            w_dec_buffer, w_dec_flags = space.unpackiterable(w_state, 2)
            dec_buffer = space.bytes_w(w_dec_buffer)
            dec_flags = space.int_w(w_dec_flags)
        else:
            dec_buffer = None
            dec_flags = 0

        # Read a chunk, decode it, and put the result in self._decoded_chars
        w_input = space.call_method(self.w_buffer,
                                    "read1" if self.has_read1 else "read",
                                    space.wrap(self.chunk_size))

        if not space.isinstance_w(w_input, space.w_str):
            msg = "decoder getstate() should have returned a bytes " \
                  "object not '%T'"
            raise oefmt(space.w_TypeError, msg, w_input)

        eof = space.len_w(w_input) == 0
        w_decoded = space.call_method(self.w_decoder, "decode",
                                      w_input, space.wrap(eof))
        check_decoded(space, w_decoded)
        self._set_decoded_chars(space.unicode_w(w_decoded))
        if space.len_w(w_decoded) > 0:
            eof = False

        if self.telling:
            # At the snapshot point, len(dec_buffer) bytes before the read,
            # the next input to be decoded is dec_buffer + input_chunk.
            next_input = dec_buffer + space.bytes_w(w_input)
            self.snapshot = PositionSnapshot(dec_flags, next_input)

        return not eof

    def next_w(self, space):
        self.telling = False
        try:
            return W_TextIOBase.next_w(self, space)
        except OperationError, e:
            if e.match(space, space.w_StopIteration):
                self.telling = self.seekable
            raise

    def read_w(self, space, w_size=None):
        self._check_closed(space)
        if not self.w_decoder:
            self._unsupportedoperation(space, "not readable")

        size = convert_size(space, w_size)
        self._writeflush(space)

        if size < 0:
            # Read everything
            w_bytes = space.call_method(self.w_buffer, "read")
            w_decoded = space.call_method(self.w_decoder, "decode", w_bytes, space.w_True)
            check_decoded(space, w_decoded)
            w_result = space.wrap(self._get_decoded_chars(-1))
            w_final = space.add(w_result, w_decoded)
            self.snapshot = None
            return w_final

        remaining = size
        builder = UnicodeBuilder(size)

        # Keep reading chunks until we have n characters to return
        while True:
            data = self._get_decoded_chars(remaining)
            builder.append(data)
            remaining -= len(data)

            if remaining <= 0: # Done
                break

            try:
                if not self._read_chunk(space):
                    # EOF
                    break
            except OperationError, e:
                if trap_eintr(space, e):
                    continue
                raise

        return space.wrap(builder.build())

    def readline_w(self, space, w_limit=None):
        self._check_closed(space)
        self._writeflush(space)

        limit = convert_size(space, w_limit)
        chunked = 0

        line = None
        remaining = None
        chunks = []

        while True:
            # First, get some data if necessary
            has_data = True
            while not self.decoded_chars:
                try:
                    if not self._read_chunk(space):
                        has_data = False
                        break
                except OperationError, e:
                    if trap_eintr(space, e):
                        continue
                    raise
            if not has_data:
                # end of file
                self._set_decoded_chars(None)
                self.snapshot = None
                start = endpos = offset_to_buffer = 0
                break

            if not remaining:
                line = self.decoded_chars
                start = self.decoded_chars_used
                offset_to_buffer = 0
            else:
                assert self.decoded_chars_used == 0
                line = remaining + self.decoded_chars
                start = 0
                offset_to_buffer = len(remaining)
                remaining = None

            line_len = len(line)
            endpos, consumed = self._find_line_ending(line, start, line_len)
            if endpos >= 0:
                endpos += start
                if limit >= 0 and endpos >= start + limit - chunked:
                    endpos = start + limit - chunked
                    assert endpos >= 0
                break
            assert consumed >= 0

            # We can put aside up to `endpos`
            endpos = consumed + start
            if limit >= 0 and endpos >= start + limit - chunked:
                # Didn't find line ending, but reached length limit
                endpos = start + limit - chunked
                assert endpos >= 0
                break

            # No line ending seen yet - put aside current data
            if endpos > start:
                s = line[start:endpos]
                chunks.append(s)
                chunked += len(s)
            # There may be some remaining bytes we'll have to prepend to the
            # next chunk of data
            if endpos < line_len:
                remaining = line[endpos:]
            line = None
            # We have consumed the buffer
            self._set_decoded_chars(None)

        if line:
            # Our line ends in the current buffer
            decoded_chars_used = endpos - offset_to_buffer
            assert decoded_chars_used >= 0
            self.decoded_chars_used = decoded_chars_used
            if start > 0 or endpos < len(line):
                line = line[start:endpos]
        if remaining:
            chunks.append(remaining)
            remaining = None
        if chunks:
            if line:
                chunks.append(line)
            line = u''.join(chunks)

        if line:
            return space.wrap(line)
        else:
            return space.wrap(u'')

    # _____________________________________________________________
    # write methods

    def write_w(self, space, w_text):
        self._check_init(space)
        self._check_closed(space)

        if not self.w_encoder:
            self._unsupportedoperation(space, "not writable")

        if not space.isinstance_w(w_text, space.w_unicode):
            msg = "unicode argument expected, got '%T'"
            raise oefmt(space.w_TypeError, msg, w_text)

        text = space.unicode_w(w_text)
        textlen = len(text)

        haslf = False
        if (self.writetranslate and self.writenl) or self.line_buffering:
            if text.find(u'\n') >= 0:
                haslf = True
        if haslf and self.writetranslate and self.writenl:
            w_text = space.call_method(w_text, "replace", space.wrap(u'\n'),
                                       space.wrap(self.writenl))
            text = space.unicode_w(w_text)

        needflush = False
        if self.write_through:
            needflush = True
        elif self.line_buffering and (haslf or text.find(u'\r') >= 0):
            needflush = True

        # XXX What if we were just reading?
        if self.encodefunc:
            w_bytes = self.encodefunc(space, w_text, self.errors)
            self.encoding_start_of_stream = False
        else:
            w_bytes = space.call_method(self.w_encoder, "encode", w_text)

        b = space.bytes_w(w_bytes)
        if not self.pending_bytes:
            self.pending_bytes = []
            self.pending_bytes_count = 0
        self.pending_bytes.append(b)
        self.pending_bytes_count += len(b)

        if self.pending_bytes_count > self.chunk_size or needflush:
            self._writeflush(space)

        if needflush:
            space.call_method(self.w_buffer, "flush")

        self.snapshot = None

        if self.w_decoder:
            space.call_method(self.w_decoder, "reset")

        return space.wrap(textlen)

    def _writeflush(self, space):
        if not self.pending_bytes:
            return

        pending_bytes = ''.join(self.pending_bytes)
        self.pending_bytes = None
        self.pending_bytes_count = 0

        while True:
            try:
                space.call_method(self.w_buffer, "write",
                                  space.wrapbytes(pending_bytes))
            except OperationError, e:
                if trap_eintr(space, e):
                    continue
                raise
            else:
                break

    def detach_w(self, space):
        self._check_init(space)
        space.call_method(self, "flush")
        w_buffer = self.w_buffer
        self.w_buffer = None
        self.state = STATE_DETACHED
        return w_buffer

    # _____________________________________________________________
    # seek/tell

    def _decoder_setstate(self, space, cookie):
        # When seeking to the start of the stream, we call decoder.reset()
        # rather than decoder.getstate().
        # This is for a few decoders such as utf-16 for which the state value
        # at start is not (b"", 0) but e.g. (b"", 2) (meaning, in the case of
        # utf-16, that we are expecting a BOM).
        if cookie.start_pos == 0 and cookie.dec_flags == 0:
            space.call_method(self.w_decoder, "reset")
        else:
            space.call_method(self.w_decoder, "setstate",
                              space.newtuple([space.wrapbytes(""),
                                              space.wrap(cookie.dec_flags)]))

    def _encoder_setstate(self, space, cookie):
        if cookie.start_pos == 0 and cookie.dec_flags == 0:
            space.call_method(self.w_encoder, "reset")
            self.encoding_start_of_stream = True
        else:
            space.call_method(self.w_encoder, "setstate", space.wrap(0))
            self.encoding_start_of_stream = False

    @unwrap_spec(whence=int)
    def seek_w(self, space, w_pos, whence=0):
        self._check_closed(space)

        if not self.seekable:
            self._unsupportedoperation(space,
                                       "underlying stream is not seekable")

        if whence == 1:
            # seek relative to current position
            if not space.is_true(space.eq(w_pos, space.wrap(0))):
                self._unsupportedoperation(
                    space, "can't do nonzero cur-relative seeks")
            # Seeking to the current position should attempt to sync the
            # underlying buffer with the current position.
            w_pos = space.call_method(self, "tell")

        elif whence == 2:
            # seek relative to end of file
            if not space.is_true(space.eq(w_pos, space.wrap(0))):
                self._unsupportedoperation(
                    space, "can't do nonzero end-relative seeks")
            space.call_method(self, "flush")
            self._set_decoded_chars(None)
            self.snapshot = None
            if self.w_decoder:
                space.call_method(self.w_decoder, "reset")
            return space.call_method(self.w_buffer, "seek",
                                     w_pos, space.wrap(whence))

        elif whence != 0:
            raise OperationError(space.w_ValueError, space.wrap(
                "invalid whence (%d, should be 0, 1 or 2)" % (whence,)))

        if space.is_true(space.lt(w_pos, space.wrap(0))):
            r = space.str_w(space.repr(w_pos))
            raise OperationError(space.w_ValueError, space.wrap(
                "negative seek position %s" % (r,)))

        space.call_method(self, "flush")

        # The strategy of seek() is to go back to the safe start point and
        # replay the effect of read(chars_to_skip) from there.
        cookie = PositionCookie(space.bigint_w(w_pos))

        # Seek back to the safe start point
        space.call_method(self.w_buffer, "seek", space.wrap(cookie.start_pos))

        self._set_decoded_chars(None)
        self.snapshot = None

        # Restore the decoder to its state from the safe start point.
        if self.w_decoder:
            self._decoder_setstate(space, cookie)

        if cookie.chars_to_skip:
            # Just like _read_chunk, feed the decoder and save a snapshot.
            w_chunk = space.call_method(self.w_buffer, "read",
                                        space.wrap(cookie.bytes_to_feed))
            if not space.isinstance_w(w_chunk, space.w_str):
                msg = "underlying read() should have returned " \
                      "a bytes object, not '%T'"
                raise oefmt(space.w_TypeError, msg, w_chunk)

            self.snapshot = PositionSnapshot(cookie.dec_flags,
                                             space.bytes_w(w_chunk))

            w_decoded = space.call_method(self.w_decoder, "decode",
                                          w_chunk, space.wrap(cookie.need_eof))
            check_decoded(space, w_decoded)
            self._set_decoded_chars(space.unicode_w(w_decoded))

            # Skip chars_to_skip of the decoded characters
            if len(self.decoded_chars) < cookie.chars_to_skip:
                raise OperationError(space.w_IOError, space.wrap(
                    "can't restore logical file position"))
            self.decoded_chars_used = cookie.chars_to_skip
        else:
            self.snapshot = PositionSnapshot(cookie.dec_flags, "")

        # Finally, reset the encoder (merely useful for proper BOM handling)
        if self.w_encoder:
            self._encoder_setstate(space, cookie)

        return w_pos

    def tell_w(self, space):
        self._check_closed(space)

        if not self.seekable:
            self._unsupportedoperation(space,
                                       "underlying stream is not seekable")

        if not self.telling:
            raise OperationError(space.w_IOError, space.wrap(
                "telling position disabled by next() call"))

        self._writeflush(space)
        space.call_method(self, "flush")

        w_pos = space.call_method(self.w_buffer, "tell")

        if self.w_decoder is None or self.snapshot is None:
            assert not self.decoded_chars
            return w_pos

        cookie = PositionCookie(space.bigint_w(w_pos))

        # Skip backward to the snapshot point (see _read_chunk)
        cookie.dec_flags = self.snapshot.flags
        input = self.snapshot.input
        cookie.start_pos -= len(input)

        # How many decoded characters have been used up since the snapshot?
        if not self.decoded_chars_used:
            # We haven't moved from the snapshot point.
            return space.newlong_from_rbigint(cookie.pack())

        chars_to_skip = self.decoded_chars_used

        # Starting from the snapshot position, we will walk the decoder
        # forward until it gives us enough decoded characters.
        w_saved_state = space.call_method(self.w_decoder, "getstate")

        try:
            # Note our initial start point
            self._decoder_setstate(space, cookie)

            # Feed the decoder one byte at a time.  As we go, note the nearest
            # "safe start point" before the current location (a point where
            # the decoder has nothing buffered, so seek() can safely start
            # from there and advance to this location).

            chars_decoded = 0
            i = 0
            while i < len(input):
                w_decoded = space.call_method(self.w_decoder, "decode",
                                              space.wrapbytes(input[i]))
                check_decoded(space, w_decoded)
                chars_decoded += len(space.unicode_w(w_decoded))

                cookie.bytes_to_feed += 1

                w_state = space.call_method(self.w_decoder, "getstate")
                w_dec_buffer, w_flags = space.unpackiterable(w_state, 2)
                dec_buffer_len = space.len_w(w_dec_buffer)

                if dec_buffer_len == 0 and chars_decoded <= chars_to_skip:
                    # Decoder buffer is empty, so this is a safe start point.
                    cookie.start_pos += cookie.bytes_to_feed
                    chars_to_skip -= chars_decoded
                    assert chars_to_skip >= 0
                    cookie.dec_flags = space.int_w(w_flags)
                    cookie.bytes_to_feed = 0
                    chars_decoded = 0
                if chars_decoded >= chars_to_skip:
                    break
                i += 1
            else:
                # We didn't get enough decoded data; signal EOF to get more.
                w_decoded = space.call_method(self.w_decoder, "decode",
                                              space.wrap(""),
                                              space.wrap(1)) # final=1
                check_decoded(space, w_decoded)
                chars_decoded += len(space.unicode_w(w_decoded))
                cookie.need_eof = 1

                if chars_decoded < chars_to_skip:
                    raise OperationError(space.w_IOError, space.wrap(
                        "can't reconstruct logical file position"))
        finally:
            space.call_method(self.w_decoder, "setstate", w_saved_state)

        # The returned cookie corresponds to the last safe start point.
        cookie.chars_to_skip = chars_to_skip
        return space.newlong_from_rbigint(cookie.pack())

    def chunk_size_get_w(self, space):
        self._check_init(space)
        return space.wrap(self.chunk_size)

    def chunk_size_set_w(self, space, w_size):
        self._check_init(space)
        size = space.int_w(w_size)
        if size <= 0:
            raise OperationError(space.w_ValueError,
                space.wrap("a strictly positive integer is required")
            )
        self.chunk_size = size

W_TextIOWrapper.typedef = TypeDef(
    '_io.TextIOWrapper', W_TextIOBase.typedef,
    __new__ = generic_new_descr(W_TextIOWrapper),
    __init__  = interp2app(W_TextIOWrapper.descr_init),
    __repr__ = interp2app(W_TextIOWrapper.descr_repr),
<<<<<<< HEAD
    __next__ = interp2app(W_TextIOWrapper.next_w),
    __getstate__ = interp2app(W_TextIOWrapper.getstate_w),
    __module__ = "_io",
=======
>>>>>>> 39828c70

    read = interp2app(W_TextIOWrapper.read_w),
    readline = interp2app(W_TextIOWrapper.readline_w),
    write = interp2app(W_TextIOWrapper.write_w),
    seek = interp2app(W_TextIOWrapper.seek_w),
    tell = interp2app(W_TextIOWrapper.tell_w),
    detach = interp2app(W_TextIOWrapper.detach_w),
    flush = interp2app(W_TextIOWrapper.flush_w),
    truncate = interp2app(W_TextIOWrapper.truncate_w),
    close = interp2app(W_TextIOWrapper.close_w),

    line_buffering = interp_attrproperty("line_buffering", W_TextIOWrapper),
    isatty = interp2app(W_TextIOWrapper.isatty_w),
    readable = interp2app(W_TextIOWrapper.readable_w),
    writable = interp2app(W_TextIOWrapper.writable_w),
    seekable = interp2app(W_TextIOWrapper.seekable_w),
    fileno = interp2app(W_TextIOWrapper.fileno_w),
    _dealloc_warn = interp2app(W_TextIOWrapper._dealloc_warn_w),
    name = GetSetProperty(W_TextIOWrapper.name_get_w),
    buffer = interp_attrproperty_w("w_buffer", cls=W_TextIOWrapper),
    closed = GetSetProperty(W_TextIOWrapper.closed_get_w),
    errors = interp_attrproperty_w("w_errors", cls=W_TextIOWrapper),
    newlines = GetSetProperty(W_TextIOWrapper.newlines_get_w),
    _CHUNK_SIZE = GetSetProperty(
        W_TextIOWrapper.chunk_size_get_w, W_TextIOWrapper.chunk_size_set_w
    ),
)<|MERGE_RESOLUTION|>--- conflicted
+++ resolved
@@ -1053,12 +1053,8 @@
     __new__ = generic_new_descr(W_TextIOWrapper),
     __init__  = interp2app(W_TextIOWrapper.descr_init),
     __repr__ = interp2app(W_TextIOWrapper.descr_repr),
-<<<<<<< HEAD
     __next__ = interp2app(W_TextIOWrapper.next_w),
     __getstate__ = interp2app(W_TextIOWrapper.getstate_w),
-    __module__ = "_io",
-=======
->>>>>>> 39828c70
 
     read = interp2app(W_TextIOWrapper.read_w),
     readline = interp2app(W_TextIOWrapper.readline_w),
