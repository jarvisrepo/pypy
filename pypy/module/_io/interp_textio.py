import sys

from pypy.interpreter.baseobjspace import W_Root, BufferInterfaceNotFound
from pypy.interpreter.error import OperationError, oefmt
from pypy.interpreter.gateway import WrappedDefault, interp2app, unwrap_spec
from pypy.interpreter.typedef import (
    GetSetProperty, TypeDef, generic_new_descr, interp_attrproperty,
    interp_attrproperty_w)
from pypy.module._codecs import interp_codecs
from pypy.module._io.interp_iobase import W_IOBase, convert_size, trap_eintr
from pypy.module.posix.interp_posix import device_encoding
from rpython.rlib.rarithmetic import intmask, r_uint, r_ulonglong
from rpython.rlib.rbigint import rbigint
from rpython.rlib.rstring import StringBuilder
from rpython.rlib.rutf8 import (check_utf8, next_codepoint_pos,
                                codepoints_in_utf8, codepoints_in_utf8,
                                Utf8StringBuilder)
<<<<<<< HEAD
from rpython.rlib import rlocale
=======
from rpython.rlib import rlocale, jit
from rpython.rlib.objectmodel import always_inline
>>>>>>> e2ea8e9f


STATE_ZERO, STATE_OK, STATE_DETACHED = range(3)

SEEN_CR   = 1
SEEN_LF   = 2
SEEN_CRLF = 4
SEEN_ALL  = SEEN_CR | SEEN_LF | SEEN_CRLF

_WINDOWS = sys.platform == 'win32'

def make_newlines_dict(space):
    return {
        SEEN_CR: space.newtext("\r", 1),
        SEEN_LF: space.newtext("\n", 1),
        SEEN_CRLF: space.newtext("\r\n", 2),
        SEEN_CR | SEEN_LF: space.newtuple(
            [space.newtext("\r", 1),
             space.newtext("\n", 1)]),
        SEEN_CR | SEEN_CRLF: space.newtuple(
            [space.newtext("\r", 1),
             space.newtext("\r\n", 2)]),
        SEEN_LF | SEEN_CRLF: space.newtuple(
            [space.newtext("\n", 1),
             space.newtext("\r\n", 2)]),
        SEEN_CR | SEEN_LF | SEEN_CRLF: space.newtuple(
            [space.newtext("\r", 1),
             space.newtext("\n", 1),
             space.newtext("\r\n", 2)]),
    }

class W_IncrementalNewlineDecoder(W_Root):
    seennl = 0
    pendingcr = False
    w_decoder = None

    def __init__(self, space):
        pass

    @unwrap_spec(translate=int)
    def descr_init(self, space, w_decoder, translate, w_errors=None):
        self.w_decoder = w_decoder
        self.translate = translate
        if space.is_none(w_errors):
            self.w_errors = space.newtext("strict")
        else:
            self.w_errors = w_errors

        self.seennl = 0

    def newlines_get_w(self, space):
        return space.fromcache(make_newlines_dict).get(self.seennl, space.w_None)

    @unwrap_spec(final=int)
    def decode_w(self, space, w_input, final=False):
        if self.w_decoder is None:
            raise oefmt(space.w_ValueError,
                        "IncrementalNewlineDecoder.__init__ not called")

        # decode input (with the eventual \r from a previous pass)
        if not space.is_w(self.w_decoder, space.w_None):
            w_output = space.call_method(self.w_decoder, "decode",
                                         w_input, space.newbool(bool(final)))
        else:
            w_output = w_input

        if not space.isinstance_w(w_output, space.w_unicode):
            raise oefmt(space.w_TypeError,
                        "decoder should return a string result")

        output, output_len = space.utf8_len_w(w_output)
        if self.pendingcr and (final or output_len):
            output = '\r' + output
            self.pendingcr = False
            output_len += 1

        # retain last \r even when not translating data:
        # then readline() is sure to get \r\n in one pass
        if not final and output_len > 0:
            last = len(output) - 1
            assert last >= 0
            if output[last] == '\r':
                output = output[:last]
                self.pendingcr = True
                output_len -= 1

        if output_len == 0:
            return space.newutf8("", 0)

        # Record which newlines are read and do newline translation if
        # desired, all in one pass.
        seennl = self.seennl

        rpos = output.find('\r')
        if rpos < 0:
            # If no \r, quick scan for a possible "\n" character.
            # (there's nothing else to be done, even when in translation mode)
            if output.find('\n') >= 0:
                seennl |= SEEN_LF
                # Finished: we have scanned for newlines, and none of them
                # need translating.
        elif not self.translate:
            i = 0
            while i < len(output):
                if seennl == SEEN_ALL:
                    break
                c = output[i]
                i += 1
                if c == '\n':
                    seennl |= SEEN_LF
                elif c == '\r':
                    if i < len(output) and output[i] == '\n':
                        seennl |= SEEN_CRLF
                        i += 1
                    else:
                        seennl |= SEEN_CR
        else:
            assert rpos >= 0
            # Translate!
            builder = StringBuilder(len(output))
            if output.find("\n", 0, rpos) >= 0:
                self.seennl |= SEEN_LF
            builder.append_slice(output, 0, rpos)
            i = rpos
            while i < len(output):
                c = output[i]
                i += 1
                if c == '\n':
                    seennl |= SEEN_LF
                elif c == '\r':
                    if i < len(output) and output[i] == '\n':
                        seennl |= SEEN_CRLF
                        i += 1
                        output_len -= 1
                    else:
                        seennl |= SEEN_CR
                    builder.append('\n')
                    continue
                builder.append(c)
            output = builder.build()

        self.seennl |= seennl
        return space.newutf8(output, output_len)

    def reset_w(self, space):
        self.seennl = 0
        self.pendingcr = False
        if self.w_decoder and not space.is_w(self.w_decoder, space.w_None):
            space.call_method(self.w_decoder, "reset")

    def getstate_u(self, space):
        if self.w_decoder and not space.is_w(self.w_decoder, space.w_None):
            w_state = space.call_method(self.w_decoder, "getstate")
            w_buffer, w_flag = space.unpackiterable(w_state, 2)
            flag = space.r_longlong_w(w_flag)
        else:
            w_buffer = space.newbytes("")
            flag = 0
        flag <<= 1
        if self.pendingcr:
            flag |= 1
        return w_buffer, flag

    def getstate_w(self, space):
        w_buffer, flag = self.getstate_u(space)
        return space.newtuple([w_buffer, space.newint(flag)])

    def setstate_w(self, space, w_state):
        w_buffer, w_flag = space.unpackiterable(w_state, 2)
        flag = space.r_longlong_w(w_flag)
        self.pendingcr = bool(flag & 1)
        flag >>= 1

        if self.w_decoder and not space.is_w(self.w_decoder, space.w_None):
            w_state = space.newtuple([w_buffer, space.newint(flag)])
            space.call_method(self.w_decoder, "setstate", w_state)

W_IncrementalNewlineDecoder.typedef = TypeDef(
    '_io.IncrementalNewlineDecoder',
    __new__ = generic_new_descr(W_IncrementalNewlineDecoder),
    __init__  = interp2app(W_IncrementalNewlineDecoder.descr_init),

    decode = interp2app(W_IncrementalNewlineDecoder.decode_w),
    reset = interp2app(W_IncrementalNewlineDecoder.reset_w),
    getstate = interp2app(W_IncrementalNewlineDecoder.getstate_w),
    setstate = interp2app(W_IncrementalNewlineDecoder.setstate_w),

    newlines = GetSetProperty(W_IncrementalNewlineDecoder.newlines_get_w),
)

class W_TextIOBase(W_IOBase):
    w_encoding = None

    def __init__(self, space):
        W_IOBase.__init__(self, space)

    def read_w(self, space, w_size=None):
        self._unsupportedoperation(space, "read")

    def readline_w(self, space, w_limit=None):
        self._unsupportedoperation(space, "readline")

    def write_w(self, space, w_data):
        self._unsupportedoperation(space, "write")

    def detach_w(self, space):
        self._unsupportedoperation(space, "detach")

    def errors_get_w(self, space):
        return space.w_None

    def newlines_get_w(self, space):
        return space.w_None

W_TextIOBase.typedef = TypeDef(
    '_io._TextIOBase', W_IOBase.typedef,
    __new__ = generic_new_descr(W_TextIOBase),

    read = interp2app(W_TextIOBase.read_w),
    readline = interp2app(W_TextIOBase.readline_w),
    write = interp2app(W_TextIOBase.write_w),
    detach = interp2app(W_TextIOBase.detach_w),
    encoding = interp_attrproperty_w("w_encoding", W_TextIOBase),
    newlines = GetSetProperty(W_TextIOBase.newlines_get_w),
    errors = GetSetProperty(W_TextIOBase.errors_get_w),
)


def _determine_encoding(space, encoding, w_buffer):
    if encoding is not None:
        return space.newtext(encoding)

    # Try os.device_encoding(fileno) which is interp_posix.device_encoding
    try:
        w_fileno = space.call_method(w_buffer, 'fileno')
    except OperationError as e:
        from pypy.module._io.interp_io import Cache
        if not (e.match(space, space.w_AttributeError) or
                e.match(space, space.fromcache(Cache).w_unsupportedoperation)):
            raise
    else:
        try:
            w_encoding = device_encoding(space, space.int_w(w_fileno))
        except OverflowError:
            raise oefmt(space.w_OverflowError,
                        "Python int too large to convert to C int")
        else:
            if space.isinstance_w(w_encoding, space.w_unicode):
                return w_encoding

    # On legacy systems or darwin, try app-level
    # _bootlocale.getprefferedencoding(False)
    try:
        w_locale = space.call_method(space.builtin, '__import__',
                                     space.newtext('_bootlocale'))
        w_encoding = space.call_method(w_locale, 'getpreferredencoding',
                                       space.w_False)
    except OperationError as e:
        # getpreferredencoding() may also raise ImportError
        if not e.match(space, space.w_ImportError):
            raise
        return space.newtext('ascii')
    else:
        if space.isinstance_w(w_encoding, space.w_text):
            return w_encoding

    raise oefmt(space.w_IOError, "could not determine default encoding")

class PositionCookie(object):
    def __init__(self, bigint):
        self.start_pos = bigint.ulonglongmask()
        bigint = bigint.rshift(r_ulonglong.BITS)
        x = intmask(bigint.uintmask())
        assert x >= 0
        self.dec_flags = x
        bigint = bigint.rshift(r_uint.BITS)
        x = intmask(bigint.uintmask())
        assert x >= 0
        self.bytes_to_feed = x
        bigint = bigint.rshift(r_uint.BITS)
        x = intmask(bigint.uintmask())
        assert x >= 0
        self.chars_to_skip = x
        bigint = bigint.rshift(r_uint.BITS)
        self.need_eof = bigint.tobool()

    def pack(self):
        # The meaning of a tell() cookie is: seek to position, set the
        # decoder flags to dec_flags, read bytes_to_feed bytes, feed them
        # into the decoder with need_eof as the EOF flag, then skip
        # chars_to_skip characters of the decoded result.  For most simple
        # decoders, tell() will often just give a byte offset in the file.
        rb = rbigint.fromrarith_int

        res = rb(self.start_pos)
        bits = r_ulonglong.BITS
        res = res.or_(rb(r_uint(self.dec_flags)).lshift(bits))
        bits += r_uint.BITS
        res = res.or_(rb(r_uint(self.bytes_to_feed)).lshift(bits))
        bits += r_uint.BITS
        res = res.or_(rb(r_uint(self.chars_to_skip)).lshift(bits))
        bits += r_uint.BITS
        return res.or_(rb(r_uint(self.need_eof)).lshift(bits))

class PositionSnapshot:
    def __init__(self, flags, input):
        self.flags = flags
        self.input = input


class DecodeBuffer(object):
    def __init__(self, text=None, ulen=-1):
        # self.text is a valid utf-8 string
        if text is not None:
            assert ulen >= 0
        self.text = text
        self.pos = 0
        self.upos = 0
        self.ulen = ulen

    def set(self, space, w_decoded):
        check_decoded(space, w_decoded)
        self.text, self.ulen = space.utf8_len_w(w_decoded)
        self.pos = 0
        self.upos = 0

    def reset(self):
        self.text = None
        self.pos = 0
        self.upos = 0
        self.ulen = -1

    def get_chars(self, size):
        """ returns a tuple (utf8, lgt) """
        if self.text is None or size == 0:
            return "", 0

        lgt = self.ulen
        available = lgt - self.upos
        if size < 0 or size > available:
            size = available
        assert size >= 0

        if self.pos > 0 or size < available:
            start = self.pos
            pos = start
            for i in range(size):
                pos = next_codepoint_pos(self.text, pos)
                self.upos += 1
            assert start >= 0
            assert pos >= 0
            chars = self.text[start:pos]
            self.pos = pos
        else:
            chars = self.text
            self.pos = len(self.text)
            self.upos = lgt
            size = lgt

        return chars, size

    def has_data(self):
        return (self.text is not None and not self.exhausted())

    def exhausted(self):
        return self.pos >= len(self.text)

    def next_char(self):
        if self.exhausted():
            raise StopIteration
        newpos = next_codepoint_pos(self.text, self.pos)
        pos = self.pos
        assert pos >= 0
        assert newpos >= 0
        ch = self.text[pos:newpos]
        self.pos = newpos
        self.upos += 1
        return ch

    def peek_char(self):
        # like next_char, but doesn't advance pos
        if self.exhausted():
            raise StopIteration
        newpos = next_codepoint_pos(self.text, self.pos)
        pos = self.pos
        assert pos >= 0
        assert newpos >= 0
        return self.text[pos:newpos]

    def find_newline_universal(self, limit):
        # Universal newline search. Find any of \r, \r\n, \n
        # The decoder ensures that \r\n are not split in two pieces
        if limit < 0:
            limit = sys.maxint
        scanned = 0
        while scanned < limit:
            if self.exhausted():
                return False
            ch = self.text[self.pos]
            self._advance_codepoint()
            scanned += 1
            if ch == '\n':
                return True
            if ch == '\r':
                if scanned >= limit:
                    return False
                if self.exhausted():
                    # don't split potential \r\n
                    return False
                ch = self.text[self.pos]
                if ch == '\n':
                    self.pos += 1
                    self.upos += 1
                    return True
                else:
                    return True
        return False

    def find_crlf(self, limit):
        if limit < 0:
            limit = sys.maxint
        scanned = 0
        while scanned < limit:
            if self.exhausted():
                return False
            ch = self.text[self.pos]
            scanned += 1
            if ch == '\r':
                self.pos += 1
                self.upos += 1
                if scanned >= limit:
                    return False
                if self.exhausted():
                    # This is the tricky case: we found a \r right at the end,
                    # un-consume it
                    self.pos -= 1
                    self.upos -= 1
                    return False
                if self.text[self.pos] == '\n':
                    self.pos += 1
                    self.upos += 1
                    return True
            else:
                self._advance_codepoint()
        return False

    def find_char(self, marker, limit):
        # only works for ascii markers!
        assert 0 <= ord(marker) < 128
        # ascii fast path
        if self.ulen == len(self.text):
            end = len(self.text)
            if limit >= 0:
                end = min(end, self.pos + limit)
            pos = self.pos
            assert pos >= 0
            assert end >= 0
            pos = self.text.find(marker, pos, end)
            if pos >= 0:
                self.pos = self.upos = pos + 1
                return True
            else:
                self.pos = self.upos = end
                return False

        if limit < 0:
            limit = sys.maxint
        # XXX it might be better to search for the marker quickly, then compute
        # the new upos afterwards.
        scanned = 0
        while scanned < limit:
            # don't use next_char here, since that computes a slice etc
            if self.exhausted():
                return False
            # this is never true if self.text[pos] is part of a larger char
            found = self.text[self.pos] == marker
            if found:
                self.pos += 1
                self.upos += 1
                return True
            self._advance_codepoint()
            scanned += 1
        return False

    @always_inline
    def _advance_codepoint(self):
        # must only be called after checking self.exhausted()!
        self.pos = next_codepoint_pos(self.text, self.pos)
        self.upos += 1


def check_decoded(space, w_decoded):
    if not space.isinstance_w(w_decoded, space.w_unicode):
        msg = "decoder should return a string result, not '%T'"
        raise oefmt(space.w_TypeError, msg, w_decoded)
    return w_decoded

def unwrap_newline(space, w_newline):
    if space.is_none(w_newline):
        newline = None
    else:
        newline = space.utf8_w(w_newline)
        if newline and newline not in ('\n', '\r\n', '\r'):
            raise oefmt(space.w_ValueError,
                        "illegal newline value: %R", w_newline)
    return newline

class W_TextIOWrapper(W_TextIOBase):
    def __init__(self, space):
        W_TextIOBase.__init__(self, space)
        self.state = STATE_ZERO
        self.w_encoder = None
        self.w_decoder = None

        self.decoded = DecodeBuffer()
        self.pending_bytes = None   # list of bytes objects waiting to be
                                    # written, or NULL
        self.chunk_size = 8192

        self.readuniversal = False
        self.readtranslate = False
        self.readnl = None

        self.encodefunc = None # Specialized encoding func (see below)
        self.encoding_start_of_stream = False # Whether or not it's the start
                                              # of the stream
        self.snapshot = None

    @unwrap_spec(encoding="text_or_none", line_buffering=int, write_through=int)
    def descr_init(self, space, w_buffer, encoding=None,
                   w_errors=None, w_newline=None, line_buffering=0,
                   write_through=0):
        self.state = STATE_ZERO
        self.w_buffer = w_buffer
        self.w_encoding = w_encoding = _determine_encoding(space, encoding, w_buffer)

        if space.is_none(w_errors):
            w_errors = space.newtext("strict")
        self.w_errors = w_errors

        newline = unwrap_newline(space, w_newline)

        self.line_buffering = bool(line_buffering)
        self.write_through = bool(write_through)
<<<<<<< HEAD

        self._set_newline(newline)

        self._set_encoder_decoder(w_encoding, w_errors)

=======

        self._set_newline(newline)

        self._set_encoder_decoder(w_encoding, w_errors)

>>>>>>> e2ea8e9f
        self.seekable = space.is_true(space.call_method(w_buffer, "seekable"))
        self.telling = self.seekable

        self.has_read1 = space.findattr(w_buffer, space.newtext("read1"))

        self._fix_encoder_state()

        self.state = STATE_OK

    def _set_newline(self, newline):
        self.readuniversal = not newline # null or empty
        self.readtranslate = newline is None
        self.readnl = newline

        self.writetranslate = (newline != '')
        if not self.readuniversal:
            self.writenl = self.readnl
            if self.writenl == '\n':
                self.writenl = None
        elif _WINDOWS:
            self.writenl = "\r\n"
        else:
            self.writenl = None

    def _set_encoder_decoder(self, w_encoding, w_errors):
        space = self.space
        w_codec = interp_codecs.lookup_codec(space,
                                             space.text_w(w_encoding))
        if not space.is_true(space.getattr(w_codec,
                                           space.newtext('_is_text_encoding'))):
            msg = ("%R is not a text encoding; "
                   "use codecs.open() to handle arbitrary codecs")
            raise oefmt(space.w_LookupError, msg, w_encoding)

        # build the decoder object
        if space.is_true(space.call_method(self.w_buffer, "readable")):
            self.w_decoder = space.call_method(w_codec,
                                               "incrementaldecoder", w_errors)
            if self.readuniversal:
                self.w_decoder = space.call_function(
                    space.gettypeobject(W_IncrementalNewlineDecoder.typedef),
                    self.w_decoder, space.newbool(self.readtranslate))

        # build the encoder object
        if space.is_true(space.call_method(self.w_buffer, "writable")):
            self.w_encoder = space.call_method(w_codec,
                                               "incrementalencoder", w_errors)

    def _fix_encoder_state(self):
        space = self.space
        self.encoding_start_of_stream = False
        if self.seekable and self.w_encoder:
            self.encoding_start_of_stream = True
            w_cookie = space.call_method(self.w_buffer, "tell")
            if not space.eq_w(w_cookie, space.newint(0)):
                self.encoding_start_of_stream = False
                space.call_method(self.w_encoder, "setstate", space.newint(0))

    def reconfigure(self, space, __args__):
        """
        Reconfigure the text stream with new parameters.

        This also does an implicit stream flush.
        """
        # XXX quite annoying, kwonly args can't easily support unwrapped None
        # as the default, do our own argument parsing
        args_w, kwargs_w = __args__.unpack()
        if args_w:
            raise oefmt(space.w_TypeError, "reconfigure() takes no positional arguments")
        # for all arguments passing w_None means "keep value", with two exceptions:
        # 1) if encoding is given but not errors, set errors to strict
        # 2) newline=None means universal newline support
        w_encoding = kwargs_w.pop("encoding", space.w_None)
        w_errors = kwargs_w.pop("errors", space.w_None)
        w_newline = kwargs_w.pop("newline", None)
        w_line_buffering = kwargs_w.pop("line_buffering", space.w_None)
        w_write_through = kwargs_w.pop("write_through", space.w_None)
        if kwargs_w:
            key, w_value = kwargs_w.popitem()
            raise oefmt(space.w_TypeError, "%8 is an invalid keyword argument for reconfigure()", key)

        if self.decoded.text is not None:
            if (not space.is_none(w_encoding) or
                    not space.is_none(w_errors) or
                    w_newline is not None):
                self._unsupportedoperation(
                    space, "It is not possible to set the encoding "
                           "or newline of stream after the first read")


        newline = None
        if w_newline is not None:
            newline = unwrap_newline(space, w_newline)

        line_buffering = self.line_buffering
        if not space.is_none(w_line_buffering):
            line_buffering = bool(space.int_w(w_line_buffering))
        write_through = self.write_through
        if not space.is_none(w_write_through):
            write_through = bool(space.int_w(w_write_through))

        space.call_method(self, "flush")
        if w_newline is not None:
            self._set_newline(newline)
        # if encoding is specified but not errors, set errors to strict
        if not space.is_none(w_encoding):
            if space.is_none(w_errors):
                w_errors = space.newtext("strict")
        if not space.is_none(w_encoding) or not space.is_none(w_errors) or (w_newline is not None and self.readuniversal):
            if space.is_none(w_encoding):
                w_encoding = self.w_encoding
            if space.is_none(w_errors):
                w_errors = self.w_errors
            # NB we also need to call _set_encoder_decoder if the newline
            # changed to readuniversal, to get newline translation
            self._set_encoder_decoder(w_encoding, w_errors)
            self.w_encoding = w_encoding
            self.w_errors = w_errors

        self.line_buffering = line_buffering
        self.write_through = write_through

        self._fix_encoder_state()

    def _check_init(self, space):
        if self.state == STATE_ZERO:
            raise oefmt(space.w_ValueError,
                        "I/O operation on uninitialized object")

    def _check_attached(self, space):
        if jit.promote(self.state) == STATE_DETACHED:
            raise oefmt(space.w_ValueError,
                        "underlying buffer has been detached")
        self._check_init(space)

    def _check_closed(self, space, message=None):
        self._check_init(space)
        W_TextIOBase._check_closed(self, space, message)

    def __w_attr_repr(self, space, name):
        w_attr = space.findattr(self, space.newtext(name))
        if w_attr is None:
            return space.newtext("")
        return space.mod(space.newtext("%s=%%r " % name), w_attr)

    def descr_repr(self, space):
        self._check_init(space)
        w_args = space.newtuple([self.__w_attr_repr(space, 'name'),
                                 self.__w_attr_repr(space, 'mode'),
                                 self.w_encoding])
        return space.mod(
            space.newtext("<_io.TextIOWrapper %s%sencoding=%r>"), w_args
        )

    def readable_w(self, space):
        self._check_attached(space)
        return space.call_method(self.w_buffer, "readable")

    def writable_w(self, space):
        self._check_attached(space)
        return space.call_method(self.w_buffer, "writable")

    def seekable_w(self, space):
        self._check_attached(space)
        return space.call_method(self.w_buffer, "seekable")

    def isatty_w(self, space):
        self._check_attached(space)
        return space.call_method(self.w_buffer, "isatty")

    def fileno_w(self, space):
        self._check_attached(space)
        return space.call_method(self.w_buffer, "fileno")

    def closed_get_w(self, space):
        self._check_attached(space)
        return space.getattr(self.w_buffer, space.newtext("closed"))

    def newlines_get_w(self, space):
        self._check_attached(space)
        if self.w_decoder is None:
            return space.w_None
        return space.findattr(self.w_decoder, space.newtext("newlines"))

    def name_get_w(self, space):
        self._check_attached(space)
        return space.getattr(self.w_buffer, space.newtext("name"))

    def flush_w(self, space):
        self._check_attached(space)
        self._check_closed(space)
        self.telling = self.seekable
        self._writeflush(space)
        space.call_method(self.w_buffer, "flush")

    @unwrap_spec(w_pos = WrappedDefault(None))
    def truncate_w(self, space, w_pos=None):
        self._check_attached(space)

        space.call_method(self, "flush")
        return space.call_method(self.w_buffer, "truncate", w_pos)

    def close_w(self, space):
        self._check_attached(space)
        if space.is_true(space.getattr(self.w_buffer,
                                       space.newtext("closed"))):
            return
        try:
            space.call_method(self, "flush")
        except OperationError as e:
            try:
                ret = space.call_method(self.w_buffer, "close")
            except OperationError as e2:
                e2.chain_exceptions(space, e)
            raise
        else:
            ret = space.call_method(self.w_buffer, "close")
<<<<<<< HEAD
=======
        self.maybe_unregister_rpython_finalizer_io(space)
>>>>>>> e2ea8e9f
        return ret

    def _dealloc_warn_w(self, space, w_source):
        space.call_method(self.w_buffer, "_dealloc_warn", w_source)

    # _____________________________________________________________
    # read methods

    def _read_chunk(self, space):
        """Read and decode the next chunk of data from the BufferedReader.
        The return value is True unless EOF was reached.  The decoded string
        is placed in self.decoded (replacing its previous value).
        The entire input chunk is sent to the decoder, though some of it may
        remain buffered in the decoder, yet to be converted."""

        if not self.w_decoder:
            self._unsupportedoperation(space, "not readable")

        if self.telling:
            # To prepare for tell(), we need to snapshot a point in the file
            # where the decoder's input buffer is empty.
<<<<<<< HEAD
            w_state = space.call_method(self.w_decoder, "getstate")
            if (not space.isinstance_w(w_state, space.w_tuple)
                    or space.len_w(w_state) != 2):
                raise oefmt(space.w_TypeError, "illegal decoder state")
            # Given this, we know there was a valid snapshot point
            # len(dec_buffer) bytes ago with decoder state (b'', dec_flags).
            w_dec_buffer, w_dec_flags = space.unpackiterable(w_state, 2)
            if not space.isinstance_w(w_dec_buffer, space.w_bytes):
                msg = ("illegal decoder state: the first value should be a "
                    "bytes object not '%T'")
                raise oefmt(space.w_TypeError, msg, w_dec_buffer)
=======
            w_decoder = self.w_decoder
            # fast path for the common case of decoder being
            # W_IncrementalNewlineDecoder. avoids (un)wrapping the tuple too
            if type(w_decoder) is W_IncrementalNewlineDecoder:
                w_dec_buffer, dec_flags = w_decoder.getstate_u(space)
            else:
                w_state = space.call_method(self.w_decoder, "getstate")
                if (not space.isinstance_w(w_state, space.w_tuple)
                        or space.len_w(w_state) != 2):
                    raise oefmt(space.w_TypeError, "illegal decoder state")
                # Given this, we know there was a valid snapshot point
                # len(dec_buffer) bytes ago with decoder state (b'', dec_flags).
                w_dec_buffer, w_dec_flags = space.unpackiterable(w_state, 2)
                if not space.isinstance_w(w_dec_buffer, space.w_bytes):
                    msg = ("illegal decoder state: the first value should be a "
                        "bytes object not '%T'")
                    raise oefmt(space.w_TypeError, msg, w_dec_buffer)
                dec_flags = space.int_w(w_dec_flags)
>>>>>>> e2ea8e9f
            dec_buffer = space.bytes_w(w_dec_buffer)
        else:
            dec_buffer = None
            dec_flags = 0

        # Read a chunk, decode it, and put the result in self.decoded
        func_name = "read1" if self.has_read1 else "read"
        w_input = space.call_method(self.w_buffer, func_name,
                                    space.newint(self.chunk_size))

        try:
            input_buf = w_input.buffer_w(space, space.BUF_SIMPLE)
        except BufferInterfaceNotFound:
            msg = ("underlying %s() should have returned a bytes-like "
                   "object, not '%T'")
            raise oefmt(space.w_TypeError, msg, func_name, w_input)

        eof = input_buf.getlength() == 0
<<<<<<< HEAD
        w_decoded = space.call_method(self.w_decoder, "decode",
                                      w_input, space.newbool(eof))
=======
        w_decoder = self.w_decoder
        if type(w_decoder) is W_IncrementalNewlineDecoder:
            w_decoded = w_decoder.decode_w(space, w_input, eof)
        else:
            w_decoded = space.call_method(w_decoder, "decode",
                                          w_input, space.newbool(eof))
>>>>>>> e2ea8e9f
        self.decoded.set(space, w_decoded)
        if space.len_w(w_decoded) > 0:
            eof = False

        if self.telling:
            # At the snapshot point, len(dec_buffer) bytes before the read,
            # the next input to be decoded is dec_buffer + input_chunk.
            next_input = dec_buffer + input_buf.as_str()
            self.snapshot = PositionSnapshot(dec_flags, next_input)

        return not eof

    def _ensure_data(self, space):
        while not self.decoded.has_data():
            try:
                if not self._read_chunk(space):
                    self.decoded.reset()
                    self.snapshot = None
                    return False
            except OperationError as e:
                if trap_eintr(space, e):
                    continue
                raise
        return True

    def next_w(self, space):
        self._check_attached(space)
        self.telling = False
        try:
            return W_TextIOBase.next_w(self, space)
        except OperationError as e:
            if e.match(space, space.w_StopIteration):
                self.telling = self.seekable
            raise

    def read_w(self, space, w_size=None):
        self._check_attached(space)
        self._check_closed(space)
        if not self.w_decoder:
            self._unsupportedoperation(space, "not readable")

        size = convert_size(space, w_size)
        self._writeflush(space)

        if size < 0:
            return self._read_all(space)
        else:
            return self._read(space, size)
<<<<<<< HEAD

    def _read_all(self, space):
        w_bytes = space.call_method(self.w_buffer, "read")
        w_decoded = space.call_method(self.w_decoder, "decode", w_bytes, space.w_True)
        check_decoded(space, w_decoded)
        w_result = space.newutf8(*self.decoded.get_chars(-1))
        w_final = space.add(w_result, w_decoded)
        self.decoded.reset()
        self.snapshot = None
        return w_final

=======

    def _read_all(self, space):
        w_bytes = space.call_method(self.w_buffer, "read")
        w_decoded = space.call_method(self.w_decoder, "decode", w_bytes, space.w_True)
        check_decoded(space, w_decoded)
        w_result = space.newutf8(*self.decoded.get_chars(-1))
        w_final = space.add(w_result, w_decoded)
        self.decoded.reset()
        self.snapshot = None
        return w_final

>>>>>>> e2ea8e9f
    def _read(self, space, size):
        remaining = size
        builder = Utf8StringBuilder(size)

        # Keep reading chunks until we have n characters to return
        while remaining > 0:
            if not self._ensure_data(space):
                break
            data, size = self.decoded.get_chars(remaining)
            builder.append_utf8(data, size)
            remaining -= size

        return space.newutf8(builder.build(), builder.getlength())

    def _scan_line_ending(self, limit):
        if self.readtranslate:
            # Newlines are already translated, only search for \n
            return self.decoded.find_char('\n', limit)
        if self.readuniversal:
            return self.decoded.find_newline_universal(limit)
        else:
            # Non-universal mode.
            newline = self.readnl
            if newline == '\r\n':
                return self.decoded.find_crlf(limit)
            else:
                return self.decoded.find_char(newline[0], limit)

    def readline_w(self, space, w_limit=None):
        self._check_attached(space)
        self._check_closed(space)
        self._writeflush(space)
        limit = convert_size(space, w_limit)
        text, lgt = self._readline(space, limit)
        return space.newutf8(text, lgt)

    def _readline(self, space, limit):
        # This is a separate function so that readline_w() can be jitted.
        remnant = None
        remnant_ulen = -1
        builder = Utf8StringBuilder()
        while True:
            # First, get some data if necessary
            has_data = self._ensure_data(space)
            if not has_data:
                # end of file
                if remnant:
                    builder.append_utf8(remnant, remnant_ulen)
                break

            if remnant:
                assert not self.readtranslate and self.readnl == '\r\n'
                assert self.decoded.pos == 0
                if remnant == '\r' and self.decoded.text[0] == '\n':
                    builder.append_utf8('\r\n', 2)
                    self.decoded.pos = 1
                    self.decoded.upos = 1
                    remnant = None
                    remnant_ulen = -1
                    break
                else:
                    builder.append_utf8(remnant, remnant_ulen)
                    remnant = None
                    remnant_ulen = -1
                    continue

            if limit >= 0:
                remaining = limit - builder.getlength()
                assert remaining >= 0
            else:
                remaining = -1
            start = self.decoded.pos
            ustart = self.decoded.upos
            assert start >= 0
            found = self._scan_line_ending(remaining)
            end_scan = self.decoded.pos
            uend_scan = self.decoded.upos
            if end_scan > start:
                builder.append_utf8_slice(self.decoded.text, start, end_scan, uend_scan - ustart)

            if found or (limit >= 0 and builder.getlength() >= limit):
                break

            # There may be some remaining chars we'll have to prepend to the
            # next chunk of data
            if not self.decoded.exhausted():
                remnant, remnant_ulen = self.decoded.get_chars(-1)
            # We have consumed the buffer
            self.decoded.reset()

        result = builder.build()
        lgt = builder.getlength()
        return (result, lgt)

    # _____________________________________________________________
    # write methods

    def write_w(self, space, w_text):
        self._check_attached(space)
        self._check_closed(space)

        if not self.w_encoder:
            self._unsupportedoperation(space, "not writable")

        if not space.isinstance_w(w_text, space.w_unicode):
            raise oefmt(space.w_TypeError,
                        "unicode argument expected, got '%T'", w_text)

        text, textlen = space.utf8_len_w(w_text)

        haslf = False
        if (self.writetranslate and self.writenl) or self.line_buffering:
            if text.find('\n') >= 0:
                haslf = True
        if haslf and self.writetranslate and self.writenl:
            w_text = space.call_method(w_text, "replace", space.newutf8('\n', 1),
                               space.newutf8(self.writenl, codepoints_in_utf8(self.writenl)))
            text = space.utf8_w(w_text)

        needflush = False
        text_needflush = False
        if self.write_through:
            text_needflush = True
        if self.line_buffering and (haslf or text.find('\r') >= 0):
            needflush = True

        # XXX What if we were just reading?
        if self.encodefunc:
            w_bytes = self.encodefunc(space, w_text, self.errors)
            self.encoding_start_of_stream = False
        else:
            w_bytes = space.call_method(self.w_encoder, "encode", w_text)

        b = space.bytes_w(w_bytes)
        if not self.pending_bytes:
            self.pending_bytes = []
            self.pending_bytes_count = 0
        self.pending_bytes.append(b)
        self.pending_bytes_count += len(b)

        if (self.pending_bytes_count > self.chunk_size or
            needflush or text_needflush):
            self._writeflush(space)

        if needflush:
            space.call_method(self.w_buffer, "flush")

        self.decoded.reset()
        self.snapshot = None

        if self.w_decoder:
            space.call_method(self.w_decoder, "reset")

        return space.newint(textlen)

    def _writeflush(self, space):
        # jit inlinable fast path
        if not self.pending_bytes:
            return

        self._really_flush(space)

    def _really_flush(self, space):
        pending_bytes = ''.join(self.pending_bytes)
        self.pending_bytes = None
        self.pending_bytes_count = 0

        while True:
            try:
                space.call_method(self.w_buffer, "write",
                                  space.newbytes(pending_bytes))
            except OperationError as e:
                if trap_eintr(space, e):
                    continue
                raise
            else:
                break

    def detach_w(self, space):
        self._check_attached(space)
        space.call_method(self, "flush")
        w_buffer = self.w_buffer
        self.w_buffer = None
        self.state = STATE_DETACHED
        return w_buffer

    # _____________________________________________________________
    # seek/tell

    def _decoder_setstate(self, space, cookie):
        # When seeking to the start of the stream, we call decoder.reset()
        # rather than decoder.getstate().
        # This is for a few decoders such as utf-16 for which the state value
        # at start is not (b"", 0) but e.g. (b"", 2) (meaning, in the case of
        # utf-16, that we are expecting a BOM).
        if cookie.start_pos == 0 and cookie.dec_flags == 0:
            space.call_method(self.w_decoder, "reset")
        else:
            space.call_method(self.w_decoder, "setstate",
                              space.newtuple([space.newbytes(""),
                                              space.newint(cookie.dec_flags)]))

    def _encoder_reset(self, space, start_of_stream):
        if start_of_stream:
            space.call_method(self.w_encoder, "reset")
            self.encoding_start_of_stream = True
        else:
            space.call_method(self.w_encoder, "setstate", space.newint(0))
            self.encoding_start_of_stream = False

    def _encoder_setstate(self, space, cookie):
        self._encoder_reset(space,
                            cookie.start_pos == 0 and cookie.dec_flags == 0)

    @unwrap_spec(whence=int)
    def seek_w(self, space, w_pos, whence=0):
        self._check_attached(space)

        if not self.seekable:
            self._unsupportedoperation(space,
                                       "underlying stream is not seekable")

        if whence == 1:
            # seek relative to current position
            if not space.eq_w(w_pos, space.newint(0)):
                self._unsupportedoperation(
                    space, "can't do nonzero cur-relative seeks")
            # Seeking to the current position should attempt to sync the
            # underlying buffer with the current position.
            w_pos = space.call_method(self, "tell")

        elif whence == 2:
            # seek relative to end of file
            if not space.eq_w(w_pos, space.newint(0)):
                self._unsupportedoperation(
                    space, "can't do nonzero end-relative seeks")
            space.call_method(self, "flush")
            self.decoded.reset()
            self.snapshot = None
            if self.w_decoder:
                space.call_method(self.w_decoder, "reset")
            w_res = space.call_method(self.w_buffer, "seek",
                                      w_pos, space.newint(whence))
            if self.w_encoder:
                # If seek() == 0, we are at the start of stream
                start_of_stream = space.eq_w(w_res, space.newint(0))
                self._encoder_reset(space, start_of_stream)
            return w_res

        elif whence != 0:
            raise oefmt(space.w_ValueError,
                        "invalid whence (%d, should be 0, 1 or 2)",
                        whence)

        if space.is_true(space.lt(w_pos, space.newint(0))):
            raise oefmt(space.w_ValueError,
                        "negative seek position %R", w_pos)

        space.call_method(self, "flush")

        # The strategy of seek() is to go back to the safe start point and
        # replay the effect of read(chars_to_skip) from there.
        cookie = PositionCookie(space.bigint_w(w_pos))

        # Seek back to the safe start point
        space.call_method(self.w_buffer, "seek", space.newint(cookie.start_pos))

        self.decoded.reset()
        self.snapshot = None

        # Restore the decoder to its state from the safe start point.
        if self.w_decoder:
            self._decoder_setstate(space, cookie)

        if cookie.chars_to_skip:
            # Just like _read_chunk, feed the decoder and save a snapshot.
            w_chunk = space.call_method(self.w_buffer, "read",
                                        space.newint(cookie.bytes_to_feed))
            if not space.isinstance_w(w_chunk, space.w_bytes):
                msg = "underlying read() should have returned " \
                      "a bytes object, not '%T'"
                raise oefmt(space.w_TypeError, msg, w_chunk)

            self.snapshot = PositionSnapshot(cookie.dec_flags,
                                             space.bytes_w(w_chunk))

            w_decoded = space.call_method(self.w_decoder, "decode",
                                          w_chunk, space.newbool(bool(cookie.need_eof)))
            w_decoded = check_decoded(space, w_decoded)

            # Skip chars_to_skip of the decoded characters
            if space.len_w(w_decoded) < cookie.chars_to_skip:
                raise oefmt(space.w_IOError,
                            "can't restore logical file position")
            self.decoded.set(space, w_decoded)
            self.decoded.pos = w_decoded._index_to_byte(cookie.chars_to_skip)
        else:
            self.snapshot = PositionSnapshot(cookie.dec_flags, "")

        # Finally, reset the encoder (merely useful for proper BOM handling)
        if self.w_encoder:
            self._encoder_setstate(space, cookie)

        return w_pos

    def tell_w(self, space):
        self._check_closed(space)
        if not self.seekable:
            self._unsupportedoperation(space,
                                       "underlying stream is not seekable")
        if not self.telling:
            raise oefmt(space.w_IOError,
                        "telling position disabled by next() call")

        self._writeflush(space)
        space.call_method(self, "flush")

        w_pos = space.call_method(self.w_buffer, "tell")

        if self.w_decoder is None or self.snapshot is None:
            assert not self.decoded.text
            return w_pos

        cookie = PositionCookie(space.bigint_w(w_pos))

        # Skip backward to the snapshot point (see _read_chunk)
        cookie.dec_flags = self.snapshot.flags
        input = self.snapshot.input
        cookie.start_pos -= len(input)

        # How many decoded characters have been used up since the snapshot?
        if not self.decoded.pos:
            # We haven't moved from the snapshot point.
            return space.newlong_from_rbigint(cookie.pack())

        chars_to_skip = codepoints_in_utf8(
            self.decoded.text, end=self.decoded.pos)

        # Starting from the snapshot position, we will walk the decoder
        # forward until it gives us enough decoded characters.
        w_saved_state = space.call_method(self.w_decoder, "getstate")

        try:
            # Note our initial start point
            self._decoder_setstate(space, cookie)

            # Feed the decoder one byte at a time.  As we go, note the nearest
            # "safe start point" before the current location (a point where
            # the decoder has nothing buffered, so seek() can safely start
            # from there and advance to this location).

            chars_decoded = 0
            i = 0
            while i < len(input):
                w_decoded = space.call_method(self.w_decoder, "decode",
                                              space.newbytes(input[i]))
                check_decoded(space, w_decoded)
                chars_decoded += space.len_w(w_decoded)

                cookie.bytes_to_feed += 1

                w_state = space.call_method(self.w_decoder, "getstate")
                w_dec_buffer, w_flags = space.unpackiterable(w_state, 2)
                dec_buffer_len = space.len_w(w_dec_buffer)

                if dec_buffer_len == 0 and chars_decoded <= chars_to_skip:
                    # Decoder buffer is empty, so this is a safe start point.
                    cookie.start_pos += cookie.bytes_to_feed
                    chars_to_skip -= chars_decoded
                    assert chars_to_skip >= 0
                    cookie.dec_flags = space.int_w(w_flags)
                    cookie.bytes_to_feed = 0
                    chars_decoded = 0
                if chars_decoded >= chars_to_skip:
                    break
                i += 1
            else:
                # We didn't get enough decoded data; signal EOF to get more.
                w_decoded = space.call_method(self.w_decoder, "decode",
                                              space.newbytes(""),
                                              space.newint(1))  # final=1
                check_decoded(space, w_decoded)
                chars_decoded += space.len_w(w_decoded)
                cookie.need_eof = 1

                if chars_decoded < chars_to_skip:
                    raise oefmt(space.w_IOError,
                        "can't reconstruct logical file position")
        finally:
            space.call_method(self.w_decoder, "setstate", w_saved_state)

        # The returned cookie corresponds to the last safe start point.
        cookie.chars_to_skip = chars_to_skip
        return space.newlong_from_rbigint(cookie.pack())

    def chunk_size_get_w(self, space):
        self._check_attached(space)
        return space.newint(self.chunk_size)

    def chunk_size_set_w(self, space, w_size):
        self._check_attached(space)
        size = space.int_w(w_size)
        if size <= 0:
            raise oefmt(space.w_ValueError,
                        "a strictly positive integer is required")
        self.chunk_size = size

W_TextIOWrapper.typedef = TypeDef(
    '_io.TextIOWrapper', W_TextIOBase.typedef,
    __new__ = generic_new_descr(W_TextIOWrapper),
    __init__  = interp2app(W_TextIOWrapper.descr_init),
    __repr__ = interp2app(W_TextIOWrapper.descr_repr),
    __next__ = interp2app(W_TextIOWrapper.next_w),
    __getstate__ = interp2app(W_TextIOWrapper.getstate_w),

    read = interp2app(W_TextIOWrapper.read_w),
    readline = interp2app(W_TextIOWrapper.readline_w),
    write = interp2app(W_TextIOWrapper.write_w),
    seek = interp2app(W_TextIOWrapper.seek_w),
    tell = interp2app(W_TextIOWrapper.tell_w),
    detach = interp2app(W_TextIOWrapper.detach_w),
    flush = interp2app(W_TextIOWrapper.flush_w),
    truncate = interp2app(W_TextIOWrapper.truncate_w),
    close = interp2app(W_TextIOWrapper.close_w),

    reconfigure = interp2app(W_TextIOWrapper.reconfigure),

    line_buffering = interp_attrproperty("line_buffering", W_TextIOWrapper,
        wrapfn="newbool"),
    write_through = interp_attrproperty("write_through", W_TextIOWrapper,
        wrapfn="newbool"),
    readable = interp2app(W_TextIOWrapper.readable_w),
    writable = interp2app(W_TextIOWrapper.writable_w),
    seekable = interp2app(W_TextIOWrapper.seekable_w),
    isatty = interp2app(W_TextIOWrapper.isatty_w),
    fileno = interp2app(W_TextIOWrapper.fileno_w),
    _dealloc_warn = interp2app(W_TextIOWrapper._dealloc_warn_w),
    name = GetSetProperty(W_TextIOWrapper.name_get_w),
    buffer = interp_attrproperty_w("w_buffer", cls=W_TextIOWrapper),
    closed = GetSetProperty(W_TextIOWrapper.closed_get_w),
    errors = interp_attrproperty_w("w_errors", cls=W_TextIOWrapper),
    newlines = GetSetProperty(W_TextIOWrapper.newlines_get_w),
    _CHUNK_SIZE = GetSetProperty(
        W_TextIOWrapper.chunk_size_get_w, W_TextIOWrapper.chunk_size_set_w
    ),
)<|MERGE_RESOLUTION|>--- conflicted
+++ resolved
@@ -15,12 +15,8 @@
 from rpython.rlib.rutf8 import (check_utf8, next_codepoint_pos,
                                 codepoints_in_utf8, codepoints_in_utf8,
                                 Utf8StringBuilder)
-<<<<<<< HEAD
-from rpython.rlib import rlocale
-=======
 from rpython.rlib import rlocale, jit
 from rpython.rlib.objectmodel import always_inline
->>>>>>> e2ea8e9f
 
 
 STATE_ZERO, STATE_OK, STATE_DETACHED = range(3)
@@ -565,19 +561,11 @@
 
         self.line_buffering = bool(line_buffering)
         self.write_through = bool(write_through)
-<<<<<<< HEAD
 
         self._set_newline(newline)
 
         self._set_encoder_decoder(w_encoding, w_errors)
 
-=======
-
-        self._set_newline(newline)
-
-        self._set_encoder_decoder(w_encoding, w_errors)
-
->>>>>>> e2ea8e9f
         self.seekable = space.is_true(space.call_method(w_buffer, "seekable"))
         self.telling = self.seekable
 
@@ -795,10 +783,7 @@
             raise
         else:
             ret = space.call_method(self.w_buffer, "close")
-<<<<<<< HEAD
-=======
         self.maybe_unregister_rpython_finalizer_io(space)
->>>>>>> e2ea8e9f
         return ret
 
     def _dealloc_warn_w(self, space, w_source):
@@ -820,19 +805,6 @@
         if self.telling:
             # To prepare for tell(), we need to snapshot a point in the file
             # where the decoder's input buffer is empty.
-<<<<<<< HEAD
-            w_state = space.call_method(self.w_decoder, "getstate")
-            if (not space.isinstance_w(w_state, space.w_tuple)
-                    or space.len_w(w_state) != 2):
-                raise oefmt(space.w_TypeError, "illegal decoder state")
-            # Given this, we know there was a valid snapshot point
-            # len(dec_buffer) bytes ago with decoder state (b'', dec_flags).
-            w_dec_buffer, w_dec_flags = space.unpackiterable(w_state, 2)
-            if not space.isinstance_w(w_dec_buffer, space.w_bytes):
-                msg = ("illegal decoder state: the first value should be a "
-                    "bytes object not '%T'")
-                raise oefmt(space.w_TypeError, msg, w_dec_buffer)
-=======
             w_decoder = self.w_decoder
             # fast path for the common case of decoder being
             # W_IncrementalNewlineDecoder. avoids (un)wrapping the tuple too
@@ -851,7 +823,6 @@
                         "bytes object not '%T'")
                     raise oefmt(space.w_TypeError, msg, w_dec_buffer)
                 dec_flags = space.int_w(w_dec_flags)
->>>>>>> e2ea8e9f
             dec_buffer = space.bytes_w(w_dec_buffer)
         else:
             dec_buffer = None
@@ -870,17 +841,12 @@
             raise oefmt(space.w_TypeError, msg, func_name, w_input)
 
         eof = input_buf.getlength() == 0
-<<<<<<< HEAD
-        w_decoded = space.call_method(self.w_decoder, "decode",
-                                      w_input, space.newbool(eof))
-=======
         w_decoder = self.w_decoder
         if type(w_decoder) is W_IncrementalNewlineDecoder:
             w_decoded = w_decoder.decode_w(space, w_input, eof)
         else:
             w_decoded = space.call_method(w_decoder, "decode",
                                           w_input, space.newbool(eof))
->>>>>>> e2ea8e9f
         self.decoded.set(space, w_decoded)
         if space.len_w(w_decoded) > 0:
             eof = False
@@ -929,7 +895,6 @@
             return self._read_all(space)
         else:
             return self._read(space, size)
-<<<<<<< HEAD
 
     def _read_all(self, space):
         w_bytes = space.call_method(self.w_buffer, "read")
@@ -941,19 +906,6 @@
         self.snapshot = None
         return w_final
 
-=======
-
-    def _read_all(self, space):
-        w_bytes = space.call_method(self.w_buffer, "read")
-        w_decoded = space.call_method(self.w_decoder, "decode", w_bytes, space.w_True)
-        check_decoded(space, w_decoded)
-        w_result = space.newutf8(*self.decoded.get_chars(-1))
-        w_final = space.add(w_result, w_decoded)
-        self.decoded.reset()
-        self.snapshot = None
-        return w_final
-
->>>>>>> e2ea8e9f
     def _read(self, space, size):
         remaining = size
         builder = Utf8StringBuilder(size)
