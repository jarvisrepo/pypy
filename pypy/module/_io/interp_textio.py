import sys

from pypy.interpreter.baseobjspace import W_Root
from pypy.interpreter.error import OperationError, oefmt
from pypy.interpreter.gateway import WrappedDefault, interp2app, unwrap_spec
from pypy.interpreter.typedef import (
    GetSetProperty, TypeDef, generic_new_descr, interp_attrproperty,
    interp_attrproperty_w)
from pypy.module._codecs import interp_codecs
from pypy.module._io.interp_iobase import W_IOBase, convert_size, trap_eintr
from rpython.rlib.rarithmetic import intmask, r_uint, r_ulonglong
from rpython.rlib.rbigint import rbigint
from rpython.rlib.rstring import StringBuilder
from rpython.rlib.rutf8 import FLAG_ASCII, check_utf8


STATE_ZERO, STATE_OK, STATE_DETACHED = range(3)

SEEN_CR   = 1
SEEN_LF   = 2
SEEN_CRLF = 4
SEEN_ALL  = SEEN_CR | SEEN_LF | SEEN_CRLF

_WINDOWS = sys.platform == 'win32'

class W_IncrementalNewlineDecoder(W_Root):
    seennl = 0
    pendingcr = False
    w_decoder = None

    def __init__(self, space):
        self.w_newlines_dict = {
            SEEN_CR: space.newutf8("\r", 1, FLAG_ASCII),
            SEEN_LF: space.newutf8("\n", 1, FLAG_ASCII),
            SEEN_CRLF: space.newutf8("\r\n", 2, FLAG_ASCII),
            SEEN_CR | SEEN_LF: space.newtuple(
                [space.newutf8("\r", 1, FLAG_ASCII),
                 space.newutf8("\n", 1, FLAG_ASCII)]),
            SEEN_CR | SEEN_CRLF: space.newtuple(
                [space.newutf8("\r", 1, FLAG_ASCII),
                 space.newutf8("\r\n", 2, FLAG_ASCII)]),
            SEEN_LF | SEEN_CRLF: space.newtuple(
                [space.newutf8("\n", 1, FLAG_ASCII),
                 space.newutf8("\r\n", 2, FLAG_ASCII)]),
            SEEN_CR | SEEN_LF | SEEN_CRLF: space.newtuple(
                [space.newutf8("\r", 1, FLAG_ASCII),
                 space.newutf8("\n", 1, FLAG_ASCII),
                 space.newutf8("\r\n", 2, FLAG_ASCII)]),
            }

    @unwrap_spec(translate=int)
    def descr_init(self, space, w_decoder, translate, w_errors=None):
        self.w_decoder = w_decoder
        self.translate = translate
        if space.is_none(w_errors):
            self.w_errors = space.newtext("strict")
        else:
            self.w_errors = w_errors

        self.seennl = 0

    def newlines_get_w(self, space):
        return self.w_newlines_dict.get(self.seennl, space.w_None)

    @unwrap_spec(final=int)
    def decode_w(self, space, w_input, final=False):
        if self.w_decoder is None:
            raise oefmt(space.w_ValueError,
                        "IncrementalNewlineDecoder.__init__ not called")

        # decode input (with the eventual \r from a previous pass)
        if not space.is_w(self.w_decoder, space.w_None):
            w_output = space.call_method(self.w_decoder, "decode",
                                         w_input, space.newbool(bool(final)))
        else:
            w_output = w_input

        if not space.isinstance_w(w_output, space.w_unicode):
            raise oefmt(space.w_TypeError,
                        "decoder should return a string result")

        output, output_len = space.utf8_len_w(w_output)
        output_len = len(output)
        if self.pendingcr and (final or output_len):
            output = '\r' + output
            self.pendingcr = False
            output_len += 1

        # retain last \r even when not translating data:
        # then readline() is sure to get \r\n in one pass
        if not final and output_len > 0:
            last = len(output) - 1
            assert last >= 0
            if output[last] == '\r':
                output = output[:last]
                self.pendingcr = True
                output_len -= 1

        if output_len == 0:
            return space.newutf8("", 0, FLAG_ASCII)

        # Record which newlines are read and do newline translation if
        # desired, all in one pass.
        seennl = self.seennl

        # If, up to now, newlines are consistently \n, do a quick check
        # for the \r
        only_lf = False
        if seennl == SEEN_LF or seennl == 0:
            only_lf = (output.find('\r') < 0)

        if only_lf:
            # If not already seen, quick scan for a possible "\n" character.
            # (there's nothing else to be done, even when in translation mode)
            if seennl == 0 and output.find('\n') >= 0:
                seennl |= SEEN_LF
                # Finished: we have scanned for newlines, and none of them
                # need translating.
        elif not self.translate:
            i = 0
            while i < len(output):
                if seennl == SEEN_ALL:
                    break
                c = output[i]
                i += 1
                if c == '\n':
                    seennl |= SEEN_LF
                elif c == '\r':
                    if i < len(output) and output[i] == '\n':
                        seennl |= SEEN_CRLF
                        i += 1
                    else:
                        seennl |= SEEN_CR
        elif output.find('\r') >= 0:
            # Translate!
            builder = StringBuilder(len(output))
            i = 0
            while i < output_len:
                c = output[i]
                i += 1
                if c == '\n':
                    seennl |= SEEN_LF
                elif c == '\r':
                    if i < len(output) and output[i] == '\n':
                        seennl |= SEEN_CRLF
                        i += 1
                    else:
                        seennl |= SEEN_CR
                    builder.append('\n')
                    continue
                builder.append(c)
            output = builder.build()

        self.seennl |= seennl
        lgt, flag = check_utf8(output, True)
        return space.newutf8(output, lgt, flag)

    def reset_w(self, space):
        self.seennl = 0
        self.pendingcr = False
        if self.w_decoder and not space.is_w(self.w_decoder, space.w_None):
            space.call_method(self.w_decoder, "reset")

    def getstate_w(self, space):
        if self.w_decoder and not space.is_w(self.w_decoder, space.w_None):
            w_state = space.call_method(self.w_decoder, "getstate")
            w_buffer, w_flag = space.unpackiterable(w_state, 2)
            flag = space.r_longlong_w(w_flag)
        else:
            w_buffer = space.newbytes("")
            flag = 0
        flag <<= 1
        if self.pendingcr:
            flag |= 1
        return space.newtuple([w_buffer, space.newint(flag)])

    def setstate_w(self, space, w_state):
        w_buffer, w_flag = space.unpackiterable(w_state, 2)
        flag = space.r_longlong_w(w_flag)
        self.pendingcr = bool(flag & 1)
        flag >>= 1

        if self.w_decoder and not space.is_w(self.w_decoder, space.w_None):
            w_state = space.newtuple([w_buffer, space.newint(flag)])
            space.call_method(self.w_decoder, "setstate", w_state)

W_IncrementalNewlineDecoder.typedef = TypeDef(
    '_io.IncrementalNewlineDecoder',
    __new__ = generic_new_descr(W_IncrementalNewlineDecoder),
    __init__  = interp2app(W_IncrementalNewlineDecoder.descr_init),

    decode = interp2app(W_IncrementalNewlineDecoder.decode_w),
    reset = interp2app(W_IncrementalNewlineDecoder.reset_w),
    getstate = interp2app(W_IncrementalNewlineDecoder.getstate_w),
    setstate = interp2app(W_IncrementalNewlineDecoder.setstate_w),

    newlines = GetSetProperty(W_IncrementalNewlineDecoder.newlines_get_w),
)

class W_TextIOBase(W_IOBase):
    w_encoding = None

    def __init__(self, space):
        W_IOBase.__init__(self, space)

    def read_w(self, space, w_size=None):
        self._unsupportedoperation(space, "read")

    def readline_w(self, space, w_limit=None):
        self._unsupportedoperation(space, "readline")

    def write_w(self, space, w_data):
        self._unsupportedoperation(space, "write")

    def detach_w(self, space):
        self._unsupportedoperation(space, "detach")

    def errors_get_w(self, space):
        return space.w_None

    def newlines_get_w(self, space):
        return space.w_None

    def _find_newline_universal(self, line, start, limit):
        # Universal newline search. Find any of \r, \r\n, \n
        # The decoder ensures that \r\n are not split in two pieces
        limit = min(limit, len(line) - start)
        end = start + limit
        i = start
        while i < end:
            ch = line[i]
            i += 1
            if ch == '\n':
                return i, True
            if ch == '\r':
                if i >= end:
                    break
                if line[i] == '\n':
                    return i + 1, True
                else:
                    return i, True
        return end, False

    def _find_marker(self, marker, line, start, limit):
        limit = min(limit, len(line) - start)
        end = start + limit
        for i in range(start, end - len(marker) + 1):
            ch = line[i]
            if ch == marker[0]:
                for j in range(1, len(marker)):
                    if line[i + j] != marker[j]:
                        break  # from inner loop
                else:
                    return i + len(marker), True
        return end - len(marker) + 1, False

    def _find_line_ending(self, line, start, limit):
        if self.readuniversal:
            return self._find_newline_universal(line, start, limit)
        if self.readtranslate:
            # Newlines are already translated, only search for \n
            newline = '\n'
        else:
            # Non-universal mode.
            newline = self.readnl
        return self._find_marker(newline, line, start, limit)

W_TextIOBase.typedef = TypeDef(
    '_io._TextIOBase', W_IOBase.typedef,
    __new__ = generic_new_descr(W_TextIOBase),

    read = interp2app(W_TextIOBase.read_w),
    readline = interp2app(W_TextIOBase.readline_w),
    write = interp2app(W_TextIOBase.write_w),
    detach = interp2app(W_TextIOBase.detach_w),
    encoding = interp_attrproperty_w("w_encoding", W_TextIOBase),
    newlines = GetSetProperty(W_TextIOBase.newlines_get_w),
    errors = GetSetProperty(W_TextIOBase.errors_get_w),
)


def _determine_encoding(space, encoding):
    if encoding is not None:
        return space.newtext(encoding)

    try:
        w_locale = space.call_method(space.builtin, '__import__',
                                     space.newtext('locale'))
        w_encoding = space.call_method(w_locale, 'getpreferredencoding')
    except OperationError as e:
        # getpreferredencoding() may also raise ImportError
        if not e.match(space, space.w_ImportError):
            raise
        return space.newtext('ascii')
    else:
        if space.isinstance_w(w_encoding, space.w_text):
            return w_encoding

    raise oefmt(space.w_IOError, "could not determine default encoding")

class PositionCookie(object):
    def __init__(self, bigint):
        self.start_pos = bigint.ulonglongmask()
        bigint = bigint.rshift(r_ulonglong.BITS)
        x = intmask(bigint.uintmask())
        assert x >= 0
        self.dec_flags = x
        bigint = bigint.rshift(r_uint.BITS)
        x = intmask(bigint.uintmask())
        assert x >= 0
        self.bytes_to_feed = x
        bigint = bigint.rshift(r_uint.BITS)
        x = intmask(bigint.uintmask())
        assert x >= 0
        self.chars_to_skip = x
        bigint = bigint.rshift(r_uint.BITS)
        self.need_eof = bigint.tobool()

    def pack(self):
        # The meaning of a tell() cookie is: seek to position, set the
        # decoder flags to dec_flags, read bytes_to_feed bytes, feed them
        # into the decoder with need_eof as the EOF flag, then skip
        # chars_to_skip characters of the decoded result.  For most simple
        # decoders, tell() will often just give a byte offset in the file.
        rb = rbigint.fromrarith_int

        res = rb(self.start_pos)
        bits = r_ulonglong.BITS
        res = res.or_(rb(r_uint(self.dec_flags)).lshift(bits))
        bits += r_uint.BITS
        res = res.or_(rb(r_uint(self.bytes_to_feed)).lshift(bits))
        bits += r_uint.BITS
        res = res.or_(rb(r_uint(self.chars_to_skip)).lshift(bits))
        bits += r_uint.BITS
        return res.or_(rb(r_uint(self.need_eof)).lshift(bits))

class PositionSnapshot:
    def __init__(self, flags, input):
        self.flags = flags
        self.input = input


def check_decoded(space, w_decoded):
    if not space.isinstance_w(w_decoded, space.w_unicode):
        msg = "decoder should return a string result, not '%T'"
        raise oefmt(space.w_TypeError, msg, w_decoded)


class W_TextIOWrapper(W_TextIOBase):
    def __init__(self, space):
        W_TextIOBase.__init__(self, space)
        self.state = STATE_ZERO
        self.w_encoder = None
        self.w_decoder = None

        self.decoded_chars = None   # buffer for text returned from decoder
        self.decoded_chars_used = 0 # offset into _decoded_chars for read()
        self.pending_bytes = None   # list of bytes objects waiting to be
                                    # written, or NULL
        self.chunk_size = 8192

        self.readuniversal = False
        self.readtranslate = False
        self.readnl = None

        self.encodefunc = None # Specialized encoding func (see below)
        self.encoding_start_of_stream = False # Whether or not it's the start
                                              # of the stream
        self.snapshot = None

    @unwrap_spec(encoding="text_or_none", line_buffering=int)
    def descr_init(self, space, w_buffer, encoding=None,
                   w_errors=None, w_newline=None, line_buffering=0):
        self.state = STATE_ZERO
        self.w_buffer = w_buffer
        self.w_encoding = _determine_encoding(space, encoding)

        if space.is_none(w_errors):
            w_errors = space.newtext("strict")
        self.w_errors = w_errors

        if space.is_none(w_newline):
            newline = None
        else:
            newline = space.utf8_w(w_newline)
        if newline and newline not in ('\n', '\r\n', '\r'):
            raise oefmt(space.w_ValueError,
                        "illegal newline value: %R", w_newline)

        self.line_buffering = line_buffering

        self.readuniversal = not newline # null or empty
        self.readtranslate = newline is None
        self.readnl = newline

        self.writetranslate = (newline != '')
        if not self.readuniversal:
            self.writenl = self.readnl
            if self.writenl == '\n':
                self.writenl = None
        elif _WINDOWS:
            self.writenl = "\r\n"
        else:
            self.writenl = None

        # build the decoder object
        if space.is_true(space.call_method(w_buffer, "readable")):
            w_codec = interp_codecs.lookup_codec(space,
                                                 space.text_w(self.w_encoding))
            self.w_decoder = space.call_method(w_codec,
                                               "incrementaldecoder", w_errors)
            if self.readuniversal:
                self.w_decoder = space.call_function(
                    space.gettypeobject(W_IncrementalNewlineDecoder.typedef),
                    self.w_decoder, space.newbool(self.readtranslate))

        # build the encoder object
        if space.is_true(space.call_method(w_buffer, "writable")):
            w_codec = interp_codecs.lookup_codec(space,
                                                 space.text_w(self.w_encoding))
            self.w_encoder = space.call_method(w_codec,
                                               "incrementalencoder", w_errors)

        self.seekable = space.is_true(space.call_method(w_buffer, "seekable"))
        self.telling = self.seekable

        self.encoding_start_of_stream = False
        if self.seekable and self.w_encoder:
            self.encoding_start_of_stream = True
            w_cookie = space.call_method(self.w_buffer, "tell")
            if not space.eq_w(w_cookie, space.newint(0)):
                self.encoding_start_of_stream = False
                space.call_method(self.w_encoder, "setstate", space.newint(0))

        self.state = STATE_OK

    def _check_init(self, space):
        if self.state == STATE_ZERO:
            raise oefmt(space.w_ValueError,
                        "I/O operation on uninitialized object")

    def _check_attached(self, space):
        if self.state == STATE_DETACHED:
            raise oefmt(space.w_ValueError,
                        "underlying buffer has been detached")
        self._check_init(space)

    def _check_closed(self, space, message=None):
        self._check_init(space)
        W_TextIOBase._check_closed(self, space, message)

    def descr_repr(self, space):
        self._check_init(space)
        w_name = space.findattr(self, space.newtext("name"))
        if w_name is None:
            w_name_str = space.newtext("")
        else:
            w_name_str = space.mod(space.newtext("name=%r "), w_name)
        w_args = space.newtuple([w_name_str, self.w_encoding])
        return space.mod(
            space.newtext("<_io.TextIOWrapper %sencoding=%r>"), w_args
        )

    def readable_w(self, space):
        self._check_attached(space)
        return space.call_method(self.w_buffer, "readable")

    def writable_w(self, space):
        self._check_attached(space)
        return space.call_method(self.w_buffer, "writable")

    def seekable_w(self, space):
        self._check_attached(space)
        return space.call_method(self.w_buffer, "seekable")

    def isatty_w(self, space):
        self._check_attached(space)
        return space.call_method(self.w_buffer, "isatty")

    def fileno_w(self, space):
        self._check_attached(space)
        return space.call_method(self.w_buffer, "fileno")

    def closed_get_w(self, space):
        self._check_attached(space)
        return space.getattr(self.w_buffer, space.newtext("closed"))

    def newlines_get_w(self, space):
        self._check_attached(space)
        if self.w_decoder is None:
            return space.w_None
        return space.findattr(self.w_decoder, space.newtext("newlines"))

    def name_get_w(self, space):
        self._check_attached(space)
        return space.getattr(self.w_buffer, space.newtext("name"))

    def flush_w(self, space):
        self._check_attached(space)
        self._check_closed(space)
        self.telling = self.seekable
        self._writeflush(space)
        space.call_method(self.w_buffer, "flush")

    @unwrap_spec(w_pos = WrappedDefault(None))
    def truncate_w(self, space, w_pos=None):
        self._check_attached(space)

        space.call_method(self, "flush")
        return space.call_method(self.w_buffer, "truncate", w_pos)

    def close_w(self, space):
        self._check_attached(space)
        if not space.is_true(space.getattr(self.w_buffer,
                                           space.newtext("closed"))):
            try:
                space.call_method(self, "flush")
            finally:
                ret = space.call_method(self.w_buffer, "close")
            return ret

    # _____________________________________________________________
    # read methods

    def _unset_decoded(self):
        self.decoded_chars = None
        self.decoded_chars_used = 0

    def _set_decoded(self, space, w_decoded):
        check_decoded(space, w_decoded)
        self.decoded_chars = space.utf8_w(w_decoded)
        self.decoded_chars_used = 0

    def _get_decoded_chars(self, size):
        if self.decoded_chars is None:
            return ""

        available = len(self.decoded_chars) - self.decoded_chars_used
        if size < 0 or size > available:
            size = available
        assert size >= 0

        if self.decoded_chars_used > 0 or size < available:
            start = self.decoded_chars_used
            end = self.decoded_chars_used + size
            assert start >= 0
            assert end >= 0
            chars = self.decoded_chars[start:end]
        else:
            chars = self.decoded_chars

        self.decoded_chars_used += size
        return chars

    def _has_data(self):
        return (self.decoded_chars is not None and
            self.decoded_chars_used < len(self.decoded_chars))

    def _read_chunk(self, space):
        """Read and decode the next chunk of data from the BufferedReader.
        The return value is True unless EOF was reached.  The decoded string
        is placed in self._decoded_chars (replacing its previous value).
        The entire input chunk is sent to the decoder, though some of it may
        remain buffered in the decoder, yet to be converted."""

        if not self.w_decoder:
            raise oefmt(space.w_IOError, "not readable")

        if self.telling:
            # To prepare for tell(), we need to snapshot a point in the file
            # where the decoder's input buffer is empty.
            w_state = space.call_method(self.w_decoder, "getstate")
            # Given this, we know there was a valid snapshot point
            # len(dec_buffer) bytes ago with decoder state (b'', dec_flags).
            w_dec_buffer, w_dec_flags = space.unpackiterable(w_state, 2)
            dec_buffer = space.bytes_w(w_dec_buffer)
            dec_flags = space.int_w(w_dec_flags)
        else:
            dec_buffer = None
            dec_flags = 0

        # Read a chunk, decode it, and put the result in self._decoded_chars
        w_input = space.call_method(self.w_buffer, "read1",
                                    space.newint(self.chunk_size))

        if not space.isinstance_w(w_input, space.w_bytes):
            msg = "decoder getstate() should have returned a bytes " \
                  "object not '%T'"
            raise oefmt(space.w_TypeError, msg, w_input)

        eof = space.len_w(w_input) == 0
        w_decoded = space.call_method(self.w_decoder, "decode",
                                      w_input, space.newbool(eof))
        self._set_decoded(space, w_decoded)
        if space.len_w(w_decoded) > 0:
            eof = False

        if self.telling:
            # At the snapshot point, len(dec_buffer) bytes before the read,
            # the next input to be decoded is dec_buffer + input_chunk.
            next_input = dec_buffer + space.bytes_w(w_input)
            self.snapshot = PositionSnapshot(dec_flags, next_input)

        return not eof

    def _ensure_data(self, space):
        while not self._has_data():
            try:
                if not self._read_chunk(space):
                    self._unset_decoded()
                    self.snapshot = None
                    return False
            except OperationError as e:
                if trap_eintr(space, e):
                    continue
                raise
        return True

    def next_w(self, space):
        self._check_attached(space)
        self.telling = False
        try:
            return W_TextIOBase.next_w(self, space)
        except OperationError as e:
            if e.match(space, space.w_StopIteration):
                self.telling = self.seekable
            raise

    def read_w(self, space, w_size=None):
        self._check_attached(space)
        self._check_closed(space)
        if not self.w_decoder:
            raise oefmt(space.w_IOError, "not readable")

        size = convert_size(space, w_size)
        self._writeflush(space)

        if size < 0:
            # Read everything
            w_bytes = space.call_method(self.w_buffer, "read")
            w_decoded = space.call_method(self.w_decoder, "decode", w_bytes, space.w_True)
            check_decoded(space, w_decoded)
            w_result = space.new_from_utf8(self._get_decoded_chars(-1))
            w_final = space.add(w_result, w_decoded)
            self.snapshot = None
            return w_final

        remaining = size
        builder = StringBuilder(size)

        # Keep reading chunks until we have n characters to return
        while remaining > 0:
            if not self._ensure_data(space):
                break
            data = self._get_decoded_chars(remaining)
            builder.append(data)
            remaining -= len(data)

        return space.new_from_utf8(builder.build())

    def readline_w(self, space, w_limit=None):
        self._check_attached(space)
        self._check_closed(space)
        self._writeflush(space)

        limit = convert_size(space, w_limit)

        line = None
<<<<<<< HEAD
        remaining = None
        builder = StringBuilder()
=======
        remnant = None
        builder = UnicodeBuilder()
>>>>>>> 0ae6a45a

        while True:
            # First, get some data if necessary
            has_data = self._ensure_data(space)
            if not has_data:
                # end of file
                start = end_scan = 0
                break

            if remnant:
                assert not self.readtranslate and self.readnl == u'\r\n'
                assert self.decoded_chars_used == 0
                if remnant == u'\r' and self.decoded_chars[0] == u'\n':
                    builder.append(u'\r\n')
                    self.decoded_chars_used = 1
                    line = remnant = None
                    start = end_scan = 0
                    break
                else:
                    builder.append(remnant)
                    remnant = None
                    continue

            line = self.decoded_chars
            start = self.decoded_chars_used
            if limit > 0:
                remaining = limit - builder.getlength()
                assert remaining >= 0
            else:
                remaining = sys.maxint
            end_scan, found = self._find_line_ending(line, start, remaining)
            assert end_scan >= 0
            if found:
                break

            if limit >= 0 and end_scan - start >= remaining:
                # Didn't find line ending, but reached length limit
                break

            # No line ending seen yet - put aside current data
            if end_scan > start:
                s = line[start:end_scan]
                builder.append(s)

            # There may be some remaining chars we'll have to prepend to the
            # next chunk of data
            if end_scan < len(line):
                remnant = line[end_scan:]
            line = None
            # We have consumed the buffer
            self._unset_decoded()

        if line:
            # Our line ends in the current buffer
            self.decoded_chars_used = end_scan
            if start > 0 or end_scan < len(line):
                line = line[start:end_scan]
            builder.append(line)
        elif remnant:
            builder.append(remnant)

        result = builder.build()
        return space.new_from_utf8(result)

    # _____________________________________________________________
    # write methods

    def write_w(self, space, w_text):
        self._check_attached(space)
        self._check_closed(space)

        if not self.w_encoder:
            raise oefmt(space.w_IOError, "not writable")

        if not space.isinstance_w(w_text, space.w_unicode):
            raise oefmt(space.w_TypeError,
                        "unicode argument expected, got '%T'", w_text)

        text, textlen = space.utf8_len_w(w_text)

        haslf = False
        if (self.writetranslate and self.writenl) or self.line_buffering:
            if text.find('\n') >= 0:
                haslf = True
        if haslf and self.writetranslate and self.writenl:
            w_text = space.call_method(w_text, "replace", space.new_from_utf8('\n'),
                                       space.new_from_utf8(self.writenl))
            text = space.utf8_w(w_text)

        needflush = False
        if self.line_buffering and (haslf or text.find('\r') >= 0):
            needflush = True

        # XXX What if we were just reading?
        if self.encodefunc:
            w_bytes = self.encodefunc(space, w_text, self.errors)
            self.encoding_start_of_stream = False
        else:
            w_bytes = space.call_method(self.w_encoder, "encode", w_text)

        b = space.bytes_w(w_bytes)
        if not self.pending_bytes:
            self.pending_bytes = []
            self.pending_bytes_count = 0
        self.pending_bytes.append(b)
        self.pending_bytes_count += len(b)

        if self.pending_bytes_count > self.chunk_size or needflush:
            self._writeflush(space)

        if needflush:
            space.call_method(self.w_buffer, "flush")

        self.snapshot = None

        if self.w_decoder:
            space.call_method(self.w_decoder, "reset")

        return space.newint(textlen)

    def _writeflush(self, space):
        if not self.pending_bytes:
            return

        pending_bytes = ''.join(self.pending_bytes)
        self.pending_bytes = None
        self.pending_bytes_count = 0

        while True:
            try:
                space.call_method(self.w_buffer, "write",
                                  space.newbytes(pending_bytes))
            except OperationError as e:
                if trap_eintr(space, e):
                    continue
                raise
            else:
                break

    def detach_w(self, space):
        self._check_attached(space)
        space.call_method(self, "flush")
        w_buffer = self.w_buffer
        self.w_buffer = None
        self.state = STATE_DETACHED
        return w_buffer

    # _____________________________________________________________
    # seek/tell

    def _decoder_setstate(self, space, cookie):
        # When seeking to the start of the stream, we call decoder.reset()
        # rather than decoder.getstate().
        # This is for a few decoders such as utf-16 for which the state value
        # at start is not (b"", 0) but e.g. (b"", 2) (meaning, in the case of
        # utf-16, that we are expecting a BOM).
        if cookie.start_pos == 0 and cookie.dec_flags == 0:
            space.call_method(self.w_decoder, "reset")
        else:
            space.call_method(self.w_decoder, "setstate",
                              space.newtuple([space.newbytes(""),
                                              space.newint(cookie.dec_flags)]))

    def _encoder_setstate(self, space, cookie):
        if cookie.start_pos == 0 and cookie.dec_flags == 0:
            space.call_method(self.w_encoder, "reset")
            self.encoding_start_of_stream = True
        else:
            space.call_method(self.w_encoder, "setstate", space.newint(0))
            self.encoding_start_of_stream = False

    @unwrap_spec(whence=int)
    def seek_w(self, space, w_pos, whence=0):
        self._check_attached(space)

        if not self.seekable:
            raise oefmt(space.w_IOError, "underlying stream is not seekable")

        if whence == 1:
            # seek relative to current position
            if not space.eq_w(w_pos, space.newint(0)):
                raise oefmt(space.w_IOError,
                            "can't do nonzero cur-relative seeks")
            # Seeking to the current position should attempt to sync the
            # underlying buffer with the current position.
            w_pos = space.call_method(self, "tell")

        elif whence == 2:
            # seek relative to end of file
            if not space.eq_w(w_pos, space.newint(0)):
                raise oefmt(space.w_IOError,
                            "can't do nonzero end-relative seeks")
            space.call_method(self, "flush")
            self._unset_decoded()
            self.snapshot = None
            if self.w_decoder:
                space.call_method(self.w_decoder, "reset")
            return space.call_method(self.w_buffer, "seek",
                                     w_pos, space.newint(whence))

        elif whence != 0:
            raise oefmt(space.w_ValueError,
                        "invalid whence (%d, should be 0, 1 or 2)",
                        whence)

        if space.is_true(space.lt(w_pos, space.newint(0))):
            raise oefmt(space.w_ValueError,
                        "negative seek position %R", w_pos)

        space.call_method(self, "flush")

        # The strategy of seek() is to go back to the safe start point and
        # replay the effect of read(chars_to_skip) from there.
        cookie = PositionCookie(space.bigint_w(w_pos))

        # Seek back to the safe start point
        space.call_method(self.w_buffer, "seek", space.newint(cookie.start_pos))

        self._unset_decoded()
        self.snapshot = None

        # Restore the decoder to its state from the safe start point.
        if self.w_decoder:
            self._decoder_setstate(space, cookie)

        if cookie.chars_to_skip:
            # Just like _read_chunk, feed the decoder and save a snapshot.
            w_chunk = space.call_method(self.w_buffer, "read",
                                        space.newint(cookie.bytes_to_feed))
            if not space.isinstance_w(w_chunk, space.w_bytes):
                msg = "underlying read() should have returned " \
                      "a bytes object, not '%T'"
                raise oefmt(space.w_TypeError, msg, w_chunk)

            self.snapshot = PositionSnapshot(cookie.dec_flags,
                                             space.bytes_w(w_chunk))

            w_decoded = space.call_method(self.w_decoder, "decode",
                                          w_chunk, space.newbool(bool(cookie.need_eof)))
            self._set_decoded(space, w_decoded)

            # Skip chars_to_skip of the decoded characters
            if len(self.decoded_chars) < cookie.chars_to_skip:
                raise oefmt(space.w_IOError,
                            "can't restore logical file position")
            self.decoded_chars_used = cookie.chars_to_skip
        else:
            self.snapshot = PositionSnapshot(cookie.dec_flags, "")

        # Finally, reset the encoder (merely useful for proper BOM handling)
        if self.w_encoder:
            self._encoder_setstate(space, cookie)

        return w_pos

    def tell_w(self, space):
        self._check_closed(space)

        if not self.seekable:
            raise oefmt(space.w_IOError, "underlying stream is not seekable")

        if not self.telling:
            raise oefmt(space.w_IOError,
                        "telling position disabled by next() call")

        self._writeflush(space)
        space.call_method(self, "flush")

        w_pos = space.call_method(self.w_buffer, "tell")

        if self.w_decoder is None or self.snapshot is None:
            assert not self.decoded_chars
            return w_pos

        cookie = PositionCookie(space.bigint_w(w_pos))

        # Skip backward to the snapshot point (see _read_chunk)
        cookie.dec_flags = self.snapshot.flags
        input = self.snapshot.input
        cookie.start_pos -= len(input)

        # How many decoded characters have been used up since the snapshot?
        if not self.decoded_chars_used:
            # We haven't moved from the snapshot point.
            return space.newlong_from_rbigint(cookie.pack())

        chars_to_skip = self.decoded_chars_used

        # Starting from the snapshot position, we will walk the decoder
        # forward until it gives us enough decoded characters.
        w_saved_state = space.call_method(self.w_decoder, "getstate")

        try:
            # Note our initial start point
            self._decoder_setstate(space, cookie)

            # Feed the decoder one byte at a time.  As we go, note the nearest
            # "safe start point" before the current location (a point where
            # the decoder has nothing buffered, so seek() can safely start
            # from there and advance to this location).

            chars_decoded = 0
            i = 0
            while i < len(input):
                w_decoded = space.call_method(self.w_decoder, "decode",
                                              space.newbytes(input[i]))
                check_decoded(space, w_decoded)
                chars_decoded += space.len_w(w_decoded)

                cookie.bytes_to_feed += 1

                w_state = space.call_method(self.w_decoder, "getstate")
                w_dec_buffer, w_flags = space.unpackiterable(w_state, 2)
                dec_buffer_len = space.len_w(w_dec_buffer)

                if dec_buffer_len == 0 and chars_decoded <= chars_to_skip:
                    # Decoder buffer is empty, so this is a safe start point.
                    cookie.start_pos += cookie.bytes_to_feed
                    chars_to_skip -= chars_decoded
                    assert chars_to_skip >= 0
                    cookie.dec_flags = space.int_w(w_flags)
                    cookie.bytes_to_feed = 0
                    chars_decoded = 0
                if chars_decoded >= chars_to_skip:
                    break
                i += 1
            else:
                # We didn't get enough decoded data; signal EOF to get more.
                w_decoded = space.call_method(self.w_decoder, "decode",
                                              space.newbytes(""),
                                              space.newint(1)) # final=1
                check_decoded(space, w_decoded)
                chars_decoded += len(space.unicode_w(w_decoded))
                cookie.need_eof = 1

                if chars_decoded < chars_to_skip:
                    raise oefmt(space.w_IOError,
                                "can't reconstruct logical file position")
        finally:
            space.call_method(self.w_decoder, "setstate", w_saved_state)

        # The returned cookie corresponds to the last safe start point.
        cookie.chars_to_skip = chars_to_skip
        return space.newlong_from_rbigint(cookie.pack())

    def chunk_size_get_w(self, space):
        self._check_attached(space)
        return space.newint(self.chunk_size)

    def chunk_size_set_w(self, space, w_size):
        self._check_attached(space)
        size = space.int_w(w_size)
        if size <= 0:
            raise oefmt(space.w_ValueError,
                        "a strictly positive integer is required")
        self.chunk_size = size

W_TextIOWrapper.typedef = TypeDef(
    '_io.TextIOWrapper', W_TextIOBase.typedef,
    __new__ = generic_new_descr(W_TextIOWrapper),
    __init__  = interp2app(W_TextIOWrapper.descr_init),
    __repr__ = interp2app(W_TextIOWrapper.descr_repr),

    next = interp2app(W_TextIOWrapper.next_w),
    read = interp2app(W_TextIOWrapper.read_w),
    readline = interp2app(W_TextIOWrapper.readline_w),
    write = interp2app(W_TextIOWrapper.write_w),
    seek = interp2app(W_TextIOWrapper.seek_w),
    tell = interp2app(W_TextIOWrapper.tell_w),
    detach = interp2app(W_TextIOWrapper.detach_w),
    flush = interp2app(W_TextIOWrapper.flush_w),
    truncate = interp2app(W_TextIOWrapper.truncate_w),
    close = interp2app(W_TextIOWrapper.close_w),

    line_buffering = interp_attrproperty("line_buffering", W_TextIOWrapper,
        wrapfn="newint"),
    readable = interp2app(W_TextIOWrapper.readable_w),
    writable = interp2app(W_TextIOWrapper.writable_w),
    seekable = interp2app(W_TextIOWrapper.seekable_w),
    isatty = interp2app(W_TextIOWrapper.isatty_w),
    fileno = interp2app(W_TextIOWrapper.fileno_w),
    name = GetSetProperty(W_TextIOWrapper.name_get_w),
    buffer = interp_attrproperty_w("w_buffer", cls=W_TextIOWrapper),
    closed = GetSetProperty(W_TextIOWrapper.closed_get_w),
    errors = interp_attrproperty_w("w_errors", cls=W_TextIOWrapper),
    newlines = GetSetProperty(W_TextIOWrapper.newlines_get_w),
    _CHUNK_SIZE = GetSetProperty(
        W_TextIOWrapper.chunk_size_get_w, W_TextIOWrapper.chunk_size_set_w
    ),
)<|MERGE_RESOLUTION|>--- conflicted
+++ resolved
@@ -666,13 +666,8 @@
         limit = convert_size(space, w_limit)
 
         line = None
-<<<<<<< HEAD
-        remaining = None
+        remnant = None
         builder = StringBuilder()
-=======
-        remnant = None
-        builder = UnicodeBuilder()
->>>>>>> 0ae6a45a
 
         while True:
             # First, get some data if necessary
@@ -683,10 +678,10 @@
                 break
 
             if remnant:
-                assert not self.readtranslate and self.readnl == u'\r\n'
+                assert not self.readtranslate and self.readnl == '\r\n'
                 assert self.decoded_chars_used == 0
-                if remnant == u'\r' and self.decoded_chars[0] == u'\n':
-                    builder.append(u'\r\n')
+                if remnant == '\r' and self.decoded_chars[0] == '\n':
+                    builder.append('\r\n')
                     self.decoded_chars_used = 1
                     line = remnant = None
                     start = end_scan = 0
