--- conflicted
+++ resolved
@@ -905,11 +905,7 @@
                 haslf = True
         if haslf and self.writetranslate and self.writenl:
             w_text = space.call_method(w_text, "replace", space.newutf8('\n', 1),
-<<<<<<< HEAD
-                               space.newutf8(self.writenl, get_utf8_length(self.writenl)))
-=======
-                                       space.newutf8(self.writenl, codepoints_in_utf8(self.writenl)))
->>>>>>> f0348833
+                               space.newutf8(self.writenl, codepoints_in_utf8(self.writenl)))
             text = space.utf8_w(w_text)
 
         needflush = False
