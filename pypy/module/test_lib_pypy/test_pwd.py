--- conflicted
+++ resolved
@@ -1,15 +1,11 @@
 import py, sys
 
 class AppTestPwd:
-    spaceconfig = dict(usemodules=('_ffi', '_rawffi'))
+    spaceconfig = dict(usemodules=('_ffi', '_rawffi', 'itertools'))
+
     def setup_class(cls):
         if sys.platform == 'win32':
             py.test.skip("Unix only")
-<<<<<<< HEAD
-=======
-        cls.space = gettestobjspace(usemodules=('_ffi', '_rawffi',
-                                                'itertools'))
->>>>>>> 1b36f5f0
         cls.space.appexec((), "(): import pwd")
 
     def test_getpwuid(self):
