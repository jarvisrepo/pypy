<<<<<<< HEAD
=======
"""
Extra tests for the pure Python PyPy _collections module
(not used in normal PyPy's)
"""

>>>>>>> e90d4440
from __future__ import absolute_import
from lib_pypy import _collections as collections
import py

class TestDeque:
<<<<<<< HEAD
=======
    def setup_method(self, method):
        self.n = 10
        self.d = collections.deque(range(self.n))

    def test_deque(self):
        assert len(self.d) == self.n
        for i in range(self.n):
            assert i == self.d[i]
        for i in range(self.n-1, -1, -1):
            assert self.d.pop() == i
        assert len(self.d) == 0

    def test_deque_iter(self):
        it = iter(self.d)
        py.test.raises(TypeError, len, it)
        assert it.next() == 0
        self.d.pop()
        py.test.raises(RuntimeError, it.next)

    def test_deque_reversed(self):
        it = reversed(self.d)
        py.test.raises(TypeError, len, it)
        assert it.next() == self.n-1
        assert it.next() == self.n-2
        self.d.pop()
        py.test.raises(RuntimeError, it.next)

    def test_deque_remove(self):
        d = self.d
        py.test.raises(ValueError, d.remove, "foobar")

    def test_mutate_during_remove(self):
        # Handle evil mutator
        class MutateCmp:
            def __init__(self, deque, result):
                self.deque = deque
                self.result = result
            def __eq__(self, other):
                self.deque.clear()
                return self.result

        for match in (True, False):
            d = collections.deque(['ab'])
            d.extend([MutateCmp(d, match), 'c'])
            py.test.raises(IndexError, d.remove, 'c')
            assert len(d) == 0

class TestDequeExtra:
>>>>>>> e90d4440
    def test_remove_empty(self):
        d = collections.deque([])
        py.test.raises(ValueError, d.remove, 1)

    def test_remove_mutating(self):
        class MutatingCmp(object):
            def __eq__(self, other):
                d.clear()
                return True

        d = collections.deque([MutatingCmp()])
        py.test.raises(IndexError, d.remove, 1)

<<<<<<< HEAD
=======
    def test_remove_failing(self):
        class FailingCmp(object):
            def __eq__(self, other):
                assert False

        f = FailingCmp()
        d = collections.deque([1, 2, 3, f, 4, 5])
        d.remove(3)
        py.test.raises(AssertionError, d.remove, 4)
        assert d == collections.deque([1, 2, f, 4, 5])

>>>>>>> e90d4440
    def test_maxlen(self):
        d = collections.deque([], 3)
        d.append(1); d.append(2); d.append(3); d.append(4)
        assert list(d) == [2, 3, 4]
        assert repr(d) == "deque([2, 3, 4], maxlen=3)"

        import pickle
        d2 = pickle.loads(pickle.dumps(d))
        assert repr(d2) == "deque([2, 3, 4], maxlen=3)"

<<<<<<< HEAD
        import copy
        d3 = copy.copy(d)
        assert repr(d3) == "deque([2, 3, 4], maxlen=3)"

    def test_count(self):
        d = collections.deque([1, 2, 2, 3, 2])
        assert d.count(2) == 3
        assert d.count(4) == 0

    def test_reverse(self):
        d = collections.deque([1, 2, 2, 3, 2])
        d.reverse()
        assert list(d) == [2, 3, 2, 2, 1]

        d = collections.deque(range(100))
        d.reverse()
        assert list(d) == range(99, -1, -1)

    def test_subclass_with_kwargs(self):
        class SubclassWithKwargs(collections.deque):
            def __init__(self, newarg=1):
                collections.deque.__init__(self)

        # SF bug #1486663 -- this used to erroneously raise a TypeError
        SubclassWithKwargs(newarg=1)
=======
        import copy
        d3 = copy.copy(d)
        assert repr(d3) == "deque([2, 3, 4], maxlen=3)"

    def test_count(self):
        d = collections.deque([1, 2, 2, 3, 2])
        assert d.count(2) == 3
        assert d.count(4) == 0

    def test_reverse(self):
        d = collections.deque([1, 2, 2, 3, 2])
        d.reverse()
        assert list(d) == [2, 3, 2, 2, 1]

        d = collections.deque(range(100))
        d.reverse()
        assert list(d) == range(99, -1, -1)

    def test_subclass_with_kwargs(self):
        class SubclassWithKwargs(collections.deque):
            def __init__(self, newarg=1):
                collections.deque.__init__(self)

        # SF bug #1486663 -- this used to erroneously raise a TypeError
        SubclassWithKwargs(newarg=1)

class TestDefaultDict:
    def test_copy(self):
        def f():
            return 42
        d = collections.defaultdict(f, {2: 3})
        #
        d1 = d.copy()
        assert type(d1) is collections.defaultdict
        assert len(d1) == 1
        assert d1[2] == 3
        assert d1[3] == 42
        #
        import copy
        d2 = copy.deepcopy(d)
        assert type(d2) is collections.defaultdict
        assert len(d2) == 1
        assert d2[2] == 3
        assert d2[3] == 42
>>>>>>> e90d4440
<|MERGE_RESOLUTION|>--- conflicted
+++ resolved
@@ -1,18 +1,13 @@
-<<<<<<< HEAD
-=======
 """
 Extra tests for the pure Python PyPy _collections module
 (not used in normal PyPy's)
 """
 
->>>>>>> e90d4440
 from __future__ import absolute_import
 from lib_pypy import _collections as collections
 import py
 
 class TestDeque:
-<<<<<<< HEAD
-=======
     def setup_method(self, method):
         self.n = 10
         self.d = collections.deque(range(self.n))
@@ -61,7 +56,6 @@
             assert len(d) == 0
 
 class TestDequeExtra:
->>>>>>> e90d4440
     def test_remove_empty(self):
         d = collections.deque([])
         py.test.raises(ValueError, d.remove, 1)
@@ -75,8 +69,6 @@
         d = collections.deque([MutatingCmp()])
         py.test.raises(IndexError, d.remove, 1)
 
-<<<<<<< HEAD
-=======
     def test_remove_failing(self):
         class FailingCmp(object):
             def __eq__(self, other):
@@ -88,7 +80,6 @@
         py.test.raises(AssertionError, d.remove, 4)
         assert d == collections.deque([1, 2, f, 4, 5])
 
->>>>>>> e90d4440
     def test_maxlen(self):
         d = collections.deque([], 3)
         d.append(1); d.append(2); d.append(3); d.append(4)
@@ -99,33 +90,6 @@
         d2 = pickle.loads(pickle.dumps(d))
         assert repr(d2) == "deque([2, 3, 4], maxlen=3)"
 
-<<<<<<< HEAD
-        import copy
-        d3 = copy.copy(d)
-        assert repr(d3) == "deque([2, 3, 4], maxlen=3)"
-
-    def test_count(self):
-        d = collections.deque([1, 2, 2, 3, 2])
-        assert d.count(2) == 3
-        assert d.count(4) == 0
-
-    def test_reverse(self):
-        d = collections.deque([1, 2, 2, 3, 2])
-        d.reverse()
-        assert list(d) == [2, 3, 2, 2, 1]
-
-        d = collections.deque(range(100))
-        d.reverse()
-        assert list(d) == range(99, -1, -1)
-
-    def test_subclass_with_kwargs(self):
-        class SubclassWithKwargs(collections.deque):
-            def __init__(self, newarg=1):
-                collections.deque.__init__(self)
-
-        # SF bug #1486663 -- this used to erroneously raise a TypeError
-        SubclassWithKwargs(newarg=1)
-=======
         import copy
         d3 = copy.copy(d)
         assert repr(d3) == "deque([2, 3, 4], maxlen=3)"
@@ -169,5 +133,4 @@
         assert type(d2) is collections.defaultdict
         assert len(d2) == 1
         assert d2[2] == 3
-        assert d2[3] == 42
->>>>>>> e90d4440
+        assert d2[3] == 42