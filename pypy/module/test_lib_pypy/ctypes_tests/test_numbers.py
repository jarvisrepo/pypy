import py
from ctypes import *
from support import BaseCTypesTestChecker
import sys, struct

def valid_ranges(*types):
    # given a sequence of numeric types, collect their _type_
    # attribute, which is a single format character compatible with
    # the struct module, use the struct module to calculate the
    # minimum and maximum value allowed for this format.
    # Returns a list of (min, max) values.
    result = []
    for t in types:
        fmt = t._type_
        size = struct.calcsize(fmt)
        a = struct.unpack(fmt, ("\x00"*32)[:size])[0]
        b = struct.unpack(fmt, ("\xFF"*32)[:size])[0]
        c = struct.unpack(fmt, ("\x7F"+"\x00"*32)[:size])[0]
        d = struct.unpack(fmt, ("\x80"+"\xFF"*32)[:size])[0]
        result.append((min(a, b, c, d), max(a, b, c, d)))
    return result

ArgType = type(byref(c_int(0)))

unsigned_types = [c_ubyte, c_ushort, c_uint, c_ulong]
signed_types = [c_byte, c_short, c_int, c_long, c_longlong]

float_types = [c_double, c_float, c_longdouble]

try:
    c_ulonglong
    c_longlong
except NameError:
    pass
else:
    unsigned_types.append(c_ulonglong)
    signed_types.append(c_longlong)

unsigned_ranges = valid_ranges(*unsigned_types)
signed_ranges = valid_ranges(*signed_types)

################################################################

class TestNumber(BaseCTypesTestChecker):

    def test_default_init(self):
        # default values are set to zero
        for t in signed_types + unsigned_types + float_types:
            assert t().value == 0

    def test_unsigned_values(self):
        # the value given to the constructor is available
        # as the 'value' attribute
        for t, (l, h) in zip(unsigned_types, unsigned_ranges):
            assert t(l).value == l
            assert t(h).value == h

    def test_signed_values(self):
        # see above
        for t, (l, h) in zip(signed_types, signed_ranges):
            assert t(l).value == l
            assert t(h).value == h

    def test_typeerror(self):
        # Only numbers are allowed in the contructor,
        # otherwise TypeError is raised
        for t in signed_types + unsigned_types + float_types:
            raises(TypeError, t, "")
            raises(TypeError, t, None)

##    def test_valid_ranges(self):
##        # invalid values of the correct type
##        # raise ValueError (not OverflowError)
##        for t, (l, h) in zip(unsigned_types, unsigned_ranges):
##            self.assertRaises(ValueError, t, l-1)
##            self.assertRaises(ValueError, t, h+1)

    def test_from_param(self):
        # the from_param class method attribute always
        # returns PyCArgObject instances
        py.test.skip("testing implementation internals")
        for t in signed_types + unsigned_types + float_types:
            assert ArgType == type(t.from_param(0))

    def test_byref(self):
        # calling byref returns also a PyCArgObject instance
        py.test.skip("testing implementation internals")
        for t in signed_types + unsigned_types + float_types:
            parm = byref(t())
            assert ArgType == type(parm)

    def test_init_again(self):
        for t in signed_types + unsigned_types + float_types:
            parm = t()
            addr1 = addressof(parm)
            parm.__init__(0)
            addr2 = addressof(parm)
            assert addr1 == addr2

    def test_floats(self):
        # c_float and c_double can be created from
        # Python int, long and float
        for t in float_types:
            assert t(2.0).value == 2.0
            assert t(2).value == 2.0
            assert t(2L).value == 2.0

    def test_integers(self):
        # integers cannot be constructed from floats
        for t in signed_types + unsigned_types:
            raises(TypeError, t, 3.14)

    def test_sizes(self):
        for t in signed_types + unsigned_types + float_types:
<<<<<<< HEAD
            if t._type_ == 'g':
                # typecode not supported by "struct"
                continue 
=======
            if t is c_longdouble:   # no support for 'g' in the struct module
                continue
>>>>>>> 4e10f829
            size = struct.calcsize(t._type_)
            # sizeof of the type...
            assert sizeof(t) == size
            # and sizeof of an instance
            assert sizeof(t()) == size

    def test_alignments(self):
        for t in signed_types + unsigned_types + float_types:
            if t is c_longdouble:   # no support for 'g' in the struct module
                continue
            code = t._type_ # the typecode
            if code == 'g':
                # typecode not supported by "struct"
                continue
            align = struct.calcsize("c%c" % code) - struct.calcsize(code)

            # alignment of the type...
            assert (code, alignment(t)) == (code, align)
            # and alignment of an instance
            assert (code, alignment(t())) == (code, align)

    def test_int_from_address(self):
        from array import array
        for t in signed_types + unsigned_types:
            # the array module doesn't suppport all format codes
            # (no 'q' or 'Q')
            try:
                array(t._type_)
            except ValueError:
                continue
            a = array(t._type_, [100])

            # v now is an integer at an 'external' memory location
            v = t.from_address(a.buffer_info()[0])
            assert v.value == a[0]
            assert type(v) == t

            # changing the value at the memory location changes v's value also
            a[0] = 42
            assert v.value == a[0]


    def test_float_from_address(self):
        from _rawffi import Array
        for t in float_types:
<<<<<<< HEAD
            a = Array(t._type_)(1)
            a[0] = 3.14
            v = t.from_address(a.buffer)
=======
            if t is c_longdouble:   # no support for 'g' in the array module
                continue
            a = array(t._type_, [3.14])
            v = t.from_address(a.buffer_info()[0])
>>>>>>> 4e10f829
            assert v.value == a[0]
            assert type(v) is t
            a[0] = 2.3456e17
            assert v.value == a[0]
            assert type(v) is t
            a.free()

    def test_char_from_address(self):
        from ctypes import c_char
        from array import array

        a = array('c', 'x')
        v = c_char.from_address(a.buffer_info()[0])
        assert v.value == a[0]
        assert type(v) is c_char

        a[0] = '?'
        assert v.value == a[0]

    def test_init(self):
        # c_int() can be initialized from Python's int, and c_int.
        # Not from c_long or so, which seems strange, abd should
        # probably be changed:
        raises(TypeError, c_int, c_long(42))

##    def test_perf(self):
##        check_perf()

#from ctypes import _SimpleCData
#class c_int_S(_SimpleCData):
#    _type_ = "i"
#    __slots__ = []<|MERGE_RESOLUTION|>--- conflicted
+++ resolved
@@ -112,14 +112,8 @@
 
     def test_sizes(self):
         for t in signed_types + unsigned_types + float_types:
-<<<<<<< HEAD
-            if t._type_ == 'g':
-                # typecode not supported by "struct"
-                continue 
-=======
             if t is c_longdouble:   # no support for 'g' in the struct module
                 continue
->>>>>>> 4e10f829
             size = struct.calcsize(t._type_)
             # sizeof of the type...
             assert sizeof(t) == size
@@ -165,16 +159,10 @@
     def test_float_from_address(self):
         from _rawffi import Array
         for t in float_types:
-<<<<<<< HEAD
-            a = Array(t._type_)(1)
-            a[0] = 3.14
-            v = t.from_address(a.buffer)
-=======
             if t is c_longdouble:   # no support for 'g' in the array module
                 continue
             a = array(t._type_, [3.14])
             v = t.from_address(a.buffer_info()[0])
->>>>>>> 4e10f829
             assert v.value == a[0]
             assert type(v) is t
             a[0] = 2.3456e17
