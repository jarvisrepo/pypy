--- conflicted
+++ resolved
@@ -454,13 +454,6 @@
         p = pointer(obj)
         assert p.contents._b_base_ is p
 
-<<<<<<< HEAD
-=======
-    def test_unicode_field_name(self):
-        # setattr autoconverts field names to bytes
-        class X(Structure):
-            _fields_ = [(u"i", c_int)]
-
     def test_swapped_bytes(self):
         import sys
 
@@ -494,7 +487,6 @@
                 assert dostruct(Native) != dostruct(Little)
 
 
->>>>>>> f487107c
 class TestPointerMember(BaseCTypesTestChecker):
     def test_1(self):
         # a Structure with a POINTER field
