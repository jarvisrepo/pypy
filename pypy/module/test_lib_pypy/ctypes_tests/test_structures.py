--- conflicted
+++ resolved
@@ -455,16 +455,6 @@
         p = pointer(obj)
         assert p.contents._b_base_ is p
 
-<<<<<<< HEAD
-class TestPointerMember(BaseCTypesTestChecker):
-=======
-    def test_unicode_field_name(self):
-        # setattr autoconverts field names to bytes
-        class X(Structure):
-            _fields_ = [(u"i", c_int)]
-
->>>>>>> 2821dd96
-
 class TestPointerMember(BaseCTypesTestChecker):
     def test_1(self):
         # a Structure with a POINTER field
