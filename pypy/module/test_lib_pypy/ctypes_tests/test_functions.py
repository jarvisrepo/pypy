"""
Here is probably the place to write the docs, since the test-cases
show how the type behave.

Later...
"""

from ctypes import *
import sys
import py
from support import BaseCTypesTestChecker

try:
    WINFUNCTYPE
except NameError:
    # fake to enable this test on Linux
    WINFUNCTYPE = CFUNCTYPE


def setup_module(mod):
    import conftest
    _ctypes_test = str(conftest.sofile)
    mod.dll = CDLL(_ctypes_test)
    if sys.platform == "win32":
        mod.windll = WinDLL(_ctypes_test)

class POINT(Structure):
    _fields_ = [("x", c_int), ("y", c_int)]
class RECT(Structure):
    _fields_ = [("left", c_int), ("top", c_int),
                ("right", c_int), ("bottom", c_int)]

class TestFunctions(BaseCTypesTestChecker):

    def test_mro(self):
        # in Python 2.3, this raises TypeError: MRO conflict among bases classes,
        # in Python 2.2 it works.
        #
        # But in early versions of _ctypes.c, the result of tp_new
        # wasn't checked, and it even crashed Python.
        # Found by Greg Chapman.

        try:
            class X(object, Array):
                _length_ = 5
                _type_ = "i"
        except TypeError:
            pass


        from _ctypes import _Pointer
        try:
            class X(object, _Pointer):
                pass
        except TypeError:
            pass

        from _ctypes import _SimpleCData
        try:
            class X(object, _SimpleCData):
                _type_ = "i"
        except TypeError:
            pass

        try:
            class X(object, Structure):
                _fields_ = []
        except TypeError:
            pass


    def test_wchar_parm(self):
        try:
            c_wchar
        except NameError:
            return
        f = dll._testfunc_i_bhilfd
        f.argtypes = [c_byte, c_wchar, c_int, c_long, c_float, c_double]
        result = f(1, u"x", 3, 4, 5.0, 6.0)
        assert result == 139
        assert type(result) == int

    def test_wchar_result(self):
        try:
            c_wchar
        except NameError:
            return
        f = dll._testfunc_i_bhilfd
        f.argtypes = [c_byte, c_short, c_int, c_long, c_float, c_double]
        f.restype = c_wchar
        result = f(0, 0, 0, 0, 0, 0)
        assert result == u'\x00'

    def test_char_result(self):
        f = dll._testfunc_i_bhilfd
        f.argtypes = [c_byte, c_short, c_int, c_long, c_float, c_double]
        f.restype = c_char
        result = f(0, 0, 0, 0, 0, 0)
        assert result == '\x00'

    def test_voidresult(self):
        f = dll._testfunc_v
        f.restype = None
        f.argtypes = [c_int, c_int, POINTER(c_int)]
        result = c_int()
        assert None == f(1, 2, byref(result))
        assert result.value == 3

    def test_intresult(self):
        f = dll._testfunc_i_bhilfd
        f.argtypes = [c_byte, c_short, c_int, c_long, c_float, c_double]
        f.restype = c_int
        result = f(1, 2, 3, 4, 5.0, 6.0)
        assert result == 21
        assert type(result) == int

        result = f(-1, -2, -3, -4, -5.0, -6.0)
        assert result == -21
        assert type(result) == int

        # If we declare the function to return a short,
        # is the high part split off?
        f.restype = c_short
        result = f(1, 2, 3, 4, 5.0, 6.0)
        assert result == 21
        assert type(result) == int

        result = f(1, 2, 3, 0x10004, 5.0, 6.0)
        assert result == 21
        assert type(result) == int

        # You cannot assing character format codes as restype any longer
        raises(TypeError, setattr, f, "restype", "i")

    def test_floatresult(self):
        f = dll._testfunc_f_bhilfd
        f.argtypes = [c_byte, c_short, c_int, c_long, c_float, c_double]
        f.restype = c_float
        result = f(1, 2, 3, 4, 5.0, 6.0)
        assert result == 21
        assert type(result) == float

        result = f(-1, -2, -3, -4, -5.0, -6.0)
        assert result == -21
        assert type(result) == float

    def test_doubleresult(self):
        f = dll._testfunc_d_bhilfd
        f.argtypes = [c_byte, c_short, c_int, c_long, c_float, c_double]
        f.restype = c_double
        result = f(1, 2, 3, 4, 5.0, 6.0)
        assert result == 21
        assert type(result) == float

        result = f(-1, -2, -3, -4, -5.0, -6.0)
        assert result == -21
        assert type(result) == float

    def test_longlongresult(self):
        try:
            c_longlong
        except NameError:
            return
        f = dll._testfunc_q_bhilfd
        f.restype = c_longlong
        f.argtypes = [c_byte, c_short, c_int, c_long, c_float, c_double]
        result = f(1, 2, 3, 4, 5.0, 6.0)
        assert result == 21

        f = dll._testfunc_q_bhilfdq
        f.restype = c_longlong
        f.argtypes = [c_byte, c_short, c_int, c_long, c_float, c_double, c_longlong]
        result = f(1, 2, 3, 4, 5.0, 6.0, 21)
        assert result == 42

    def test_stringresult(self):
        f = dll._testfunc_p_p
        f.argtypes = None
        f.restype = c_char_p
        result = f("123")
        assert result == "123"

        result = f(None)
        assert result == None

    def test_pointers(self):
        f = dll._testfunc_p_p
        f.restype = POINTER(c_int)
        f.argtypes = [POINTER(c_int)]

        # This only works if the value c_int(42) passed to the
        # function is still alive while the pointer (the result) is
        # used.

        v = c_int(42)

        assert pointer(v).contents.value == 42
        result = f(pointer(v))
        assert type(result) == POINTER(c_int)
        assert result.contents.value == 42

        # This on works...
        result = f(pointer(v))
        assert result.contents.value == v.value

        p = pointer(c_int(99))
        result = f(p)
        assert result.contents.value == 99

        arg = byref(v)
        result = f(arg)
        assert not result.contents == v.value

        raises(ArgumentError, f, byref(c_short(22)))

        # It is dangerous, however, because you don't control the lifetime
        # of the pointer:
        result = f(byref(c_int(99)))
        assert not result.contents == 99

    def test_errors_1(self):
        f = dll._testfunc_p_p
        f.argtypes = [POINTER(c_int)]
        f.restype = c_int

        class X(Structure):
            _fields_ = [("y", c_int)]

        raises(ArgumentError, f, X()) #cannot convert parameter

    ################################################################
    def test_shorts(self):
        f = dll._testfunc_callback_i_if

        args = []
        expected = [262144, 131072, 65536, 32768, 16384, 8192, 4096, 2048,
                    1024, 512, 256, 128, 64, 32, 16, 8, 4, 2, 1]

        def callback(v):
            args.append(v)
            return v

        CallBack = CFUNCTYPE(c_int, c_int)

        cb = CallBack(callback)
        f(2**18, cb)
        assert args == expected

    ################################################################


    def test_callbacks(self):
        f = dll._testfunc_callback_i_if
        f.restype = c_int

        MyCallback = CFUNCTYPE(c_int, c_int)

        def callback(value):
            #print "called back with", value
            return value

        cb = MyCallback(callback)
        result = f(-10, cb)
        assert result == -18

        # test with prototype
        f.argtypes = [c_int, MyCallback]
        cb = MyCallback(callback)
        result = f(-10, cb)
        assert result == -18

        AnotherCallback = WINFUNCTYPE(c_int, c_int, c_int, c_int, c_int)

        # check that the prototype works: we call f with wrong
        # argument types
        cb = AnotherCallback(callback)
        raises(ArgumentError, f, -10, cb)


    def test_callbacks_2(self):
        # Can also use simple datatypes as argument type specifiers
        # for the callback function.
        # In this case the call receives an instance of that type
        f = dll._testfunc_callback_i_if
        f.restype = c_int

        MyCallback = CFUNCTYPE(c_int, c_int)

        f.argtypes = [c_int, MyCallback]

        def callback(value):
            #print "called back with", value
            assert type(value) == int
            return value

        cb = MyCallback(callback)
        result = f(-10, cb)
        assert result == -18

    def test_longlong_callbacks(self):

        f = dll._testfunc_callback_q_qf
        f.restype = c_longlong

        MyCallback = CFUNCTYPE(c_longlong, c_longlong)

        f.argtypes = [c_longlong, MyCallback]

        def callback(value):
            assert isinstance(value, (int, long))
            return value & 0x7FFFFFFF

        cb = MyCallback(callback)

        assert 13577625587 == f(1000000000000, cb)

    def test_errors_2(self):
        raises(AttributeError, getattr, dll, "_xxx_yyy")
        raises(ValueError, c_int.in_dll, dll, "_xxx_yyy")

    def test_byval(self):
        # without prototype
        ptin = POINT(1, 2)
        ptout = POINT()
        # EXPORT int _testfunc_byval(point in, point *pout)
        result = dll._testfunc_byval(ptin, byref(ptout))
        got = result, ptout.x, ptout.y
        expected = 3, 1, 2
        assert got == expected

        # with prototype
        ptin = POINT(101, 102)
        ptout = POINT()
        dll._testfunc_byval.argtypes = (POINT, POINTER(POINT))
        dll._testfunc_byval.restype = c_int
        result = dll._testfunc_byval(ptin, byref(ptout))
        got = result, ptout.x, ptout.y
        expected = 203, 101, 102
        assert got == expected

    def test_struct_return_2H(self):
        class S2H(Structure):
            _fields_ = [("x", c_short),
                        ("y", c_short)]
        dll.ret_2h_func.restype = S2H
        dll.ret_2h_func.argtypes = [S2H]
        inp = S2H(99, 88)
        s2h = dll.ret_2h_func(inp)
        assert (s2h.x, s2h.y) == (99*2, 88*3)

    if sys.platform == "win32":
        def test_struct_return_2H_stdcall(self):
            class S2H(Structure):
                _fields_ = [("x", c_short),
                            ("y", c_short)]

            windll.s_ret_2h_func.restype = S2H
            windll.s_ret_2h_func.argtypes = [S2H]
            s2h = windll.s_ret_2h_func(S2H(99, 88))
            assert (s2h.x, s2h.y) == (99*2, 88*3)

    def test_struct_return_8H(self):
        class S8I(Structure):
            _fields_ = [("a", c_int),
                        ("b", c_int),
                        ("c", c_int),
                        ("d", c_int),
                        ("e", c_int),
                        ("f", c_int),
                        ("g", c_int),
                        ("h", c_int)]
        dll.ret_8i_func.restype = S8I
        dll.ret_8i_func.argtypes = [S8I]
        inp = S8I(9, 8, 7, 6, 5, 4, 3, 2)
        s8i = dll.ret_8i_func(inp)
        assert (s8i.a, s8i.b, s8i.c, s8i.d, s8i.e, s8i.f, s8i.g, s8i.h) == (
                             (9*2, 8*3, 7*4, 6*5, 5*6, 4*7, 3*8, 2*9))

    if sys.platform == "win32":
        def test_struct_return_8H_stdcall(self):
            class S8I(Structure):
                _fields_ = [("a", c_int),
                            ("b", c_int),
                            ("c", c_int),
                            ("d", c_int),
                            ("e", c_int),
                            ("f", c_int),
                            ("g", c_int),
                            ("h", c_int)]
            windll.s_ret_8i_func.restype = S8I
            windll.s_ret_8i_func.argtypes = [S8I]
            inp = S8I(9, 8, 7, 6, 5, 4, 3, 2)
            s8i = windll.s_ret_8i_func(inp)
            assert (s8i.a, s8i.b, s8i.c, s8i.d, s8i.e, s8i.f, s8i.g, s8i.h) == (
                                 (9*2, 8*3, 7*4, 6*5, 5*6, 4*7, 3*8, 2*9))

    def test_call_some_args(self):
        f = dll.my_strchr
        f.argtypes = [c_char_p]
        f.restype = c_char_p
        result = f("abcd", ord("b"))
        assert result == "bcd"

    def test_caching_bug_1(self):
        # the same test as test_call_some_args, with two extra lines
        # in the middle that trigger caching in f._ptr, which then
        # makes the last two lines fail
        f = dll.my_strchr
        f.argtypes = [c_char_p, c_int]
        f.restype = c_char_p
        result = f("abcd", ord("b"))
        assert result == "bcd"
        result = f("abcd", ord("b"), 42)
        assert result == "bcd"

    def test_sf1651235(self):
        py.test.skip("we are less strict in checking callback parameters")
        # see http://www.python.org/sf/1651235

        proto = CFUNCTYPE(c_int, RECT, POINT)
        def callback(*args):
            return 0

        callback = proto(callback)
        raises(ArgumentError, lambda: callback((1, 2, 3, 4), POINT()))

    def test_union_as_passed_value(self):
        class UN(Union):
            _fields_ = [("x", c_short),
                        ("y", c_long)]
        dll.ret_un_func.restype = UN
        dll.ret_un_func.argtypes = [UN]
        A = UN * 2
        a = A()
        a[1].x = 33
        u = dll.ret_un_func(a[1])
        assert u.y == 33*10000

<<<<<<< HEAD
    def test_cache_funcptr(self):
        tf_b = dll.tf_b
        tf_b.restype = c_byte
        tf_b.argtypes = (c_byte,)
        assert tf_b(-126) == -42
        ptr = tf_b._ptr
        assert ptr is not None
        assert tf_b(-126) == -42
        assert tf_b._ptr is ptr

    def test_errcheck(self):
        py.test.skip('fixme')
        def errcheck(result, func, args):
            assert result == -42
            assert type(result) is int
            arg, = args
            assert arg == -126
            assert type(arg) is int
            return result
        #
        tf_b = dll.tf_b
        tf_b.restype = c_byte
        tf_b.argtypes = (c_byte,)
        tf_b.errcheck = errcheck
        assert tf_b(-126) == -42
        del tf_b.errcheck
=======
    def test_warnings(self):
        import warnings
        warnings.simplefilter("always")
        with warnings.catch_warnings(record=True) as w:
            dll.get_an_integer()
            assert len(w) == 2
            assert issubclass(w[0].category, RuntimeWarning)
            assert issubclass(w[1].category, RuntimeWarning)
            assert "C function without declared arguments called" in str(w[0].message)
            assert "C function without declared return type called" in str(w[1].message)

        with warnings.catch_warnings(record=True) as w:
            dll.get_an_integer.argtypes = []
            dll.get_an_integer()
            assert len(w) == 1
            assert issubclass(w[0].category, RuntimeWarning)
            assert "C function without declared return type called" in str(w[0].message)
            
        with warnings.catch_warnings(record=True) as w:
            dll.get_an_integer.restype = None
            dll.get_an_integer()
            assert len(w) == 0
            
        warnings.resetwarnings()
>>>>>>> 4bf4259c
<|MERGE_RESOLUTION|>--- conflicted
+++ resolved
@@ -436,7 +436,6 @@
         u = dll.ret_un_func(a[1])
         assert u.y == 33*10000
 
-<<<<<<< HEAD
     def test_cache_funcptr(self):
         tf_b = dll.tf_b
         tf_b.restype = c_byte
@@ -446,6 +445,17 @@
         assert ptr is not None
         assert tf_b(-126) == -42
         assert tf_b._ptr is ptr
+
+    def test_warnings(self):
+        import warnings
+        warnings.simplefilter("always")
+        with warnings.catch_warnings(record=True) as w:
+            dll.get_an_integer()
+            assert len(w) == 2
+            assert issubclass(w[0].category, RuntimeWarning)
+            assert issubclass(w[1].category, RuntimeWarning)
+            assert "C function without declared arguments called" in str(w[0].message)
+            assert "C function without declared return type called" in str(w[1].message)
 
     def test_errcheck(self):
         py.test.skip('fixme')
@@ -463,18 +473,6 @@
         tf_b.errcheck = errcheck
         assert tf_b(-126) == -42
         del tf_b.errcheck
-=======
-    def test_warnings(self):
-        import warnings
-        warnings.simplefilter("always")
-        with warnings.catch_warnings(record=True) as w:
-            dll.get_an_integer()
-            assert len(w) == 2
-            assert issubclass(w[0].category, RuntimeWarning)
-            assert issubclass(w[1].category, RuntimeWarning)
-            assert "C function without declared arguments called" in str(w[0].message)
-            assert "C function without declared return type called" in str(w[1].message)
-
         with warnings.catch_warnings(record=True) as w:
             dll.get_an_integer.argtypes = []
             dll.get_an_integer()
@@ -487,5 +485,4 @@
             dll.get_an_integer()
             assert len(w) == 0
             
-        warnings.resetwarnings()
->>>>>>> 4bf4259c
+        warnings.resetwarnings()