<<<<<<< HEAD
import py
from lib_pypy._structseq import structseqfield, structseqtype


class mydata(metaclass=structseqtype):
    st_mode  = structseqfield(0, "protection bits")
    st_ino   = structseqfield(1)
    st_dev   = structseqfield(2)
    st_nlink = structseqfield(3)
    st_uid   = structseqfield(4)
    st_gid   = structseqfield(5)
    st_size  = structseqfield(6)
    _st_atime_as_int = structseqfield(7)
    _st_mtime_as_int = structseqfield(8)
    _st_ctime_as_int = structseqfield(9)
    # skip to higher numbers for fields not part of the sequence.
    # the numbers are only used to ordering
    st_rdev  = structseqfield(50, "device type (if inode device)")
    st_atime = structseqfield(57, default=lambda self: self._st_atime_as_int)
    st_mtime = structseqfield(58, default=lambda self: self._st_mtime_as_int)
    st_ctime = structseqfield(59, default=lambda self: self._st_ctime_as_int)
=======
from pypy.module.test_lib_pypy.support import import_lib_pypy


class AppTestStructseq:

    spaceconfig = dict(usemodules=('binascii', 'struct',))
>>>>>>> 05e93729

    def setup_class(cls):
        cls.w__structseq = import_lib_pypy(cls.space, '_structseq')

    def w_get_mydata(self):
        _structseq = self._structseq
        ssfield = _structseq.structseqfield
        class mydata:
            __metaclass__ = _structseq.structseqtype

<<<<<<< HEAD
def test_mydata():
    x = mydata(list(range(100, 111)))
    assert x.n_sequence_fields == type(x).n_sequence_fields == 10
    assert x.n_fields == type(x).n_fields == 14
    assert x.st_mode  == 100
    assert x.st_size  == 106
    assert x.st_ctime == 109    # copied by the default=lambda...
    assert x.st_rdev  == 110
    assert len(x)     == 10
    assert list(x)    == list(range(100, 110))
    assert x + (5,)   == tuple(range(100, 110)) + (5,)
    assert x[4:12:2]  == (104, 106, 108)
    assert 104 in x
    assert 110 not in x

def test_default_None():
    x = mydata(list(range(100, 110)))
    assert x.st_rdev is None

def test_constructor():
    x = mydata(list(range(100, 111)), {'st_mtime': 12.25})
    assert x[8] == 108
    assert x.st_mtime == 12.25

def test_compare_like_tuple():
    x = mydata(list(range(100, 111)))
    y = mydata(list(range(100, 110)) + [555])
    assert x == tuple(range(100, 110))
    assert x == y    # blame CPython
    assert hash(x) == hash(y) == hash(tuple(range(100, 110)))

def test_pickle():
    import pickle
    x = mydata(list(range(100, 111)))
    s = pickle.dumps(x)
    y = pickle.loads(s)
    assert x == y
    assert x.st_rdev == y.st_rdev == 110

def test_readonly():
    x = mydata(list(range(100, 113)))
    py.test.raises((TypeError, AttributeError), "x.st_mode = 1")
    py.test.raises((TypeError, AttributeError), "x.st_mtime = 1")
    py.test.raises((TypeError, AttributeError), "x.st_rdev = 1")

def test_no_extra_assignments():
    x = mydata(list(range(100, 113)))
    py.test.raises((TypeError, AttributeError), "x.some_random_attribute = 1")
=======
            st_mode  = ssfield(0, "protection bits")
            st_ino   = ssfield(1)
            st_dev   = ssfield(2)
            st_nlink = ssfield(3)
            st_uid   = ssfield(4)
            st_gid   = ssfield(5)
            st_size  = ssfield(6)
            _st_atime_as_int = ssfield(7)
            _st_mtime_as_int = ssfield(8)
            _st_ctime_as_int = ssfield(9)
            # skip to higher numbers for fields not part of the sequence.
            # the numbers are only used to ordering
            st_rdev  = ssfield(50, "device type (if inode device)")
            st_atime = ssfield(57,
                               default=lambda self: self._st_atime_as_int)
            st_mtime = ssfield(58,
                               default=lambda self: self._st_mtime_as_int)
            st_ctime = ssfield(59,
                               default=lambda self: self._st_ctime_as_int)
        return mydata

    def test_class(self):
        mydata = self.get_mydata()
        assert mydata.st_mode.__doc__ == "protection bits"
        assert mydata.n_fields == 14
        assert mydata.n_sequence_fields == 10
        assert mydata.n_unnamed_fields == 0

    def test_mydata(self):
        mydata = self.get_mydata()
        x = mydata(range(100, 111))
        assert x.n_sequence_fields == type(x).n_sequence_fields == 10
        assert x.n_fields == type(x).n_fields == 14
        assert x.st_mode  == 100
        assert x.st_size  == 106
        assert x.st_ctime == 109    # copied by the default=lambda...
        assert x.st_rdev  == 110
        assert len(x)     == 10
        assert list(x)    == range(100, 110)
        assert x + (5,)   == tuple(range(100, 110)) + (5,)
        assert x[4:12:2]  == (104, 106, 108)
        assert 104 in x
        assert 110 not in x

    def test_default_None(self):
        mydata = self.get_mydata()
        x = mydata(range(100, 110))
        assert x.st_rdev is None

    def test_constructor(self):
        mydata = self.get_mydata()
        x = mydata(range(100, 111), {'st_mtime': 12.25})
        assert x[8] == 108
        assert x.st_mtime == 12.25

    def test_compare_like_tuple(self):
        mydata = self.get_mydata()
        x = mydata(range(100, 111))
        y = mydata(range(100, 110) + [555])
        assert x == tuple(range(100, 110))
        assert x == y    # blame CPython
        assert hash(x) == hash(y) == hash(tuple(range(100, 110)))

    def test_pickle(self):
        import pickle
        import sys
        import types
        sys.modules['mod'] = mod = types.ModuleType('mod')
        try:
            mod.mydata = mydata = self.get_mydata()
            mydata.__module__ = 'mod'
            x = mydata(range(100, 111))
            s = pickle.dumps(x)
            y = pickle.loads(s)
            assert x == y
            assert x.st_rdev == y.st_rdev == 110
        finally:
            del sys.modules['mod']

    def test_readonly(self):
        mydata = self.get_mydata()
        x = mydata(range(100, 113))
        raises((TypeError, AttributeError), "x.st_mode = 1")
        raises((TypeError, AttributeError), "x.st_mtime = 1")
        raises((TypeError, AttributeError), "x.st_rdev = 1")

    def test_no_extra_assignments(self):
        mydata = self.get_mydata()
        x = mydata(range(100, 113))
        raises((TypeError, AttributeError), "x.some_random_attribute = 1")
>>>>>>> 05e93729
<|MERGE_RESOLUTION|>--- conflicted
+++ resolved
@@ -1,33 +1,9 @@
-<<<<<<< HEAD
-import py
-from lib_pypy._structseq import structseqfield, structseqtype
-
-
-class mydata(metaclass=structseqtype):
-    st_mode  = structseqfield(0, "protection bits")
-    st_ino   = structseqfield(1)
-    st_dev   = structseqfield(2)
-    st_nlink = structseqfield(3)
-    st_uid   = structseqfield(4)
-    st_gid   = structseqfield(5)
-    st_size  = structseqfield(6)
-    _st_atime_as_int = structseqfield(7)
-    _st_mtime_as_int = structseqfield(8)
-    _st_ctime_as_int = structseqfield(9)
-    # skip to higher numbers for fields not part of the sequence.
-    # the numbers are only used to ordering
-    st_rdev  = structseqfield(50, "device type (if inode device)")
-    st_atime = structseqfield(57, default=lambda self: self._st_atime_as_int)
-    st_mtime = structseqfield(58, default=lambda self: self._st_mtime_as_int)
-    st_ctime = structseqfield(59, default=lambda self: self._st_ctime_as_int)
-=======
 from pypy.module.test_lib_pypy.support import import_lib_pypy
 
 
 class AppTestStructseq:
 
     spaceconfig = dict(usemodules=('binascii', 'struct',))
->>>>>>> 05e93729
 
     def setup_class(cls):
         cls.w__structseq = import_lib_pypy(cls.space, '_structseq')
@@ -38,56 +14,6 @@
         class mydata:
             __metaclass__ = _structseq.structseqtype
 
-<<<<<<< HEAD
-def test_mydata():
-    x = mydata(list(range(100, 111)))
-    assert x.n_sequence_fields == type(x).n_sequence_fields == 10
-    assert x.n_fields == type(x).n_fields == 14
-    assert x.st_mode  == 100
-    assert x.st_size  == 106
-    assert x.st_ctime == 109    # copied by the default=lambda...
-    assert x.st_rdev  == 110
-    assert len(x)     == 10
-    assert list(x)    == list(range(100, 110))
-    assert x + (5,)   == tuple(range(100, 110)) + (5,)
-    assert x[4:12:2]  == (104, 106, 108)
-    assert 104 in x
-    assert 110 not in x
-
-def test_default_None():
-    x = mydata(list(range(100, 110)))
-    assert x.st_rdev is None
-
-def test_constructor():
-    x = mydata(list(range(100, 111)), {'st_mtime': 12.25})
-    assert x[8] == 108
-    assert x.st_mtime == 12.25
-
-def test_compare_like_tuple():
-    x = mydata(list(range(100, 111)))
-    y = mydata(list(range(100, 110)) + [555])
-    assert x == tuple(range(100, 110))
-    assert x == y    # blame CPython
-    assert hash(x) == hash(y) == hash(tuple(range(100, 110)))
-
-def test_pickle():
-    import pickle
-    x = mydata(list(range(100, 111)))
-    s = pickle.dumps(x)
-    y = pickle.loads(s)
-    assert x == y
-    assert x.st_rdev == y.st_rdev == 110
-
-def test_readonly():
-    x = mydata(list(range(100, 113)))
-    py.test.raises((TypeError, AttributeError), "x.st_mode = 1")
-    py.test.raises((TypeError, AttributeError), "x.st_mtime = 1")
-    py.test.raises((TypeError, AttributeError), "x.st_rdev = 1")
-
-def test_no_extra_assignments():
-    x = mydata(list(range(100, 113)))
-    py.test.raises((TypeError, AttributeError), "x.some_random_attribute = 1")
-=======
             st_mode  = ssfield(0, "protection bits")
             st_ino   = ssfield(1)
             st_dev   = ssfield(2)
@@ -177,5 +103,4 @@
     def test_no_extra_assignments(self):
         mydata = self.get_mydata()
         x = mydata(range(100, 113))
-        raises((TypeError, AttributeError), "x.some_random_attribute = 1")
->>>>>>> 05e93729
+        raises((TypeError, AttributeError), "x.some_random_attribute = 1")