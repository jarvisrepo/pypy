# Assumes that _resource_cffi is there already
from __future__ import absolute_import
import os
import py
<<<<<<< HEAD

from lib_pypy.ctypes_config_cache import rebuild
from pypy.module.test_lib_pypy.support import import_lib_pypy


class AppTestOsWait:

    spaceconfig = dict(usemodules=('_rawffi', 'fcntl', 'itertools', 'select',
                                   'signal', '_posixsubprocess'))

    def setup_class(cls):
        if not hasattr(os, "fork"):
            py.test.skip("Need fork() to test wait3/wait4()")
        rebuild.rebuild_one('resource.ctc.py')
        cls.space.appexec([], "(): import ctypes")
        cls.w__pypy_wait = import_lib_pypy(
            cls.space, '_pypy_wait')

    def test_os_wait3(self):
        import os
        wait3 = self._pypy_wait.wait3
        exit_status = 0x33
        child = os.fork()
        if child == 0: # in child
            os._exit(exit_status)
        else:
            pid, status, rusage = wait3(0)
            assert child == pid
            assert os.WIFEXITED(status)
            assert os.WEXITSTATUS(status) == exit_status
            assert isinstance(rusage.ru_utime, float)
            assert isinstance(rusage.ru_maxrss, int)

    def test_os_wait4(self):
        import os
        wait4 = self._pypy_wait.wait4
        exit_status = 0x33
        child = os.fork()
        if child == 0: # in child
            os._exit(exit_status)
        else:
            pid, status, rusage = wait4(child, 0)
            assert child == pid
            assert os.WIFEXITED(status)
            assert os.WEXITSTATUS(status) == exit_status
            assert isinstance(rusage.ru_utime, float)
            assert isinstance(rusage.ru_maxrss, int)
=======
from pypy.module.test_lib_pypy import test_resource   # side-effect: skip()


from lib_pypy import _pypy_wait

def test_os_wait3():
    wait3 = _pypy_wait.wait3
    exit_status = 0x33
    child = os.fork()
    if child == 0: # in child
        os._exit(exit_status)
    else:
        pid, status, rusage = wait3(0)
        assert child == pid
        assert os.WIFEXITED(status)
        assert os.WEXITSTATUS(status) == exit_status
        assert isinstance(rusage.ru_utime, float)
        assert isinstance(rusage.ru_maxrss, int)

def test_os_wait4():
    wait4 = _pypy_wait.wait4
    exit_status = 0x33
    child = os.fork()
    if child == 0: # in child
        os._exit(exit_status)
    else:
        pid, status, rusage = wait4(child, 0)
        assert child == pid
        assert os.WIFEXITED(status)
        assert os.WEXITSTATUS(status) == exit_status
        assert isinstance(rusage.ru_utime, float)
        assert isinstance(rusage.ru_maxrss, int)
>>>>>>> e4916785
<|MERGE_RESOLUTION|>--- conflicted
+++ resolved
@@ -2,55 +2,6 @@
 from __future__ import absolute_import
 import os
 import py
-<<<<<<< HEAD
-
-from lib_pypy.ctypes_config_cache import rebuild
-from pypy.module.test_lib_pypy.support import import_lib_pypy
-
-
-class AppTestOsWait:
-
-    spaceconfig = dict(usemodules=('_rawffi', 'fcntl', 'itertools', 'select',
-                                   'signal', '_posixsubprocess'))
-
-    def setup_class(cls):
-        if not hasattr(os, "fork"):
-            py.test.skip("Need fork() to test wait3/wait4()")
-        rebuild.rebuild_one('resource.ctc.py')
-        cls.space.appexec([], "(): import ctypes")
-        cls.w__pypy_wait = import_lib_pypy(
-            cls.space, '_pypy_wait')
-
-    def test_os_wait3(self):
-        import os
-        wait3 = self._pypy_wait.wait3
-        exit_status = 0x33
-        child = os.fork()
-        if child == 0: # in child
-            os._exit(exit_status)
-        else:
-            pid, status, rusage = wait3(0)
-            assert child == pid
-            assert os.WIFEXITED(status)
-            assert os.WEXITSTATUS(status) == exit_status
-            assert isinstance(rusage.ru_utime, float)
-            assert isinstance(rusage.ru_maxrss, int)
-
-    def test_os_wait4(self):
-        import os
-        wait4 = self._pypy_wait.wait4
-        exit_status = 0x33
-        child = os.fork()
-        if child == 0: # in child
-            os._exit(exit_status)
-        else:
-            pid, status, rusage = wait4(child, 0)
-            assert child == pid
-            assert os.WIFEXITED(status)
-            assert os.WEXITSTATUS(status) == exit_status
-            assert isinstance(rusage.ru_utime, float)
-            assert isinstance(rusage.ru_maxrss, int)
-=======
 from pypy.module.test_lib_pypy import test_resource   # side-effect: skip()
 
 
@@ -82,5 +33,4 @@
         assert os.WIFEXITED(status)
         assert os.WEXITSTATUS(status) == exit_status
         assert isinstance(rusage.ru_utime, float)
-        assert isinstance(rusage.ru_maxrss, int)
->>>>>>> e4916785
+        assert isinstance(rusage.ru_maxrss, int)