# Generates the resource cache (it might be there already, but maybe not)
from __future__ import absolute_import
import os

import py

from lib_pypy.ctypes_config_cache import rebuild
from pypy.module.test_lib_pypy.support import import_lib_pypy


class AppTestOsWait:

<<<<<<< HEAD
    spaceconfig = dict(usemodules=('_ffi', '_rawffi', 'fcntl', 'itertools',
                                   'select', 'signal'))
=======
    spaceconfig = dict(usemodules=('_rawffi', 'itertools'))
>>>>>>> 14464b9e

    def setup_class(cls):
        if not hasattr(os, "fork"):
            py.test.skip("Need fork() to test wait3/wait4()")
        rebuild.rebuild_one('resource.ctc.py')
        cls.w__pypy_wait = import_lib_pypy(
            cls.space, '_pypy_wait',
            '_pypy_wait not supported on this platform')

    def test_os_wait3(self):
        import os
        wait3 = self._pypy_wait.wait3
        exit_status = 0x33
        child = os.fork()
        if child == 0: # in child
            os._exit(exit_status)
        else:
            pid, status, rusage = wait3(0)
            assert child == pid
            assert os.WIFEXITED(status)
            assert os.WEXITSTATUS(status) == exit_status
            assert isinstance(rusage.ru_utime, float)
            assert isinstance(rusage.ru_maxrss, int)

    def test_os_wait4(self):
        import os
        wait4 = self._pypy_wait.wait4
        exit_status = 0x33
        child = os.fork()
        if child == 0: # in child
            os._exit(exit_status)
        else:
            pid, status, rusage = wait4(child, 0)
            assert child == pid
            assert os.WIFEXITED(status)
            assert os.WEXITSTATUS(status) == exit_status
            assert isinstance(rusage.ru_utime, float)
            assert isinstance(rusage.ru_maxrss, int)<|MERGE_RESOLUTION|>--- conflicted
+++ resolved
@@ -10,12 +10,8 @@
 
 class AppTestOsWait:
 
-<<<<<<< HEAD
-    spaceconfig = dict(usemodules=('_ffi', '_rawffi', 'fcntl', 'itertools',
-                                   'select', 'signal'))
-=======
-    spaceconfig = dict(usemodules=('_rawffi', 'itertools'))
->>>>>>> 14464b9e
+    spaceconfig = dict(usemodules=('_rawffi', 'fcntl', 'itertools', 'select',
+                                   'signal'))
 
     def setup_class(cls):
         if not hasattr(os, "fork"):
