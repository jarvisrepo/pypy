--- conflicted
+++ resolved
@@ -1,13 +1,9 @@
 class AppTestNumpy:
-<<<<<<< HEAD
+    spaceconfig = dict(usemodules=['micronumpy'])
+
     def setup_class(cls):
         import py
         py.test.skip('the applevel parts are not ready for py3k')
-
-        cls.space = gettestobjspace(usemodules=['micronumpy'])
-=======
-    spaceconfig = dict(usemodules=['micronumpy'])
->>>>>>> 262022df
 
     def test_imports(self):
         try:
