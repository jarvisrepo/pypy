--- conflicted
+++ resolved
@@ -2,52 +2,6 @@
 import py, sys
 from pypy.module.micronumpy.test.test_base import BaseNumpyAppTest
 
-<<<<<<< HEAD
-class AppTestNumpyImport1(object):
-    spaceconfig = dict(usemodules=['micronumpy'])
-
-    @classmethod
-    def setup_class(cls):
-        py.test.skip('the applevel parts are not ready for py3k')
-        if option.runappdirect and '__pypy__' not in sys.builtin_module_names:
-            py.test.skip("pypy only test")
-
-    def test_imports_no_warning(self):
-        from warnings import catch_warnings
-        with catch_warnings(record=True) as w:
-            import numpypy
-            import numpy
-            assert len(w) == 0
-            import numpy
-            assert len(w) == 0
-
-class AppTestNumpyImport2(object):
-    spaceconfig = dict(usemodules=['micronumpy'])
-
-    @classmethod
-    def setup_class(cls):
-        py.test.skip('the applevel parts are not ready for py3k')
-        if option.runappdirect and '__pypy__' not in sys.builtin_module_names:
-            py.test.skip("pypy only test")
-
-    def test_imports_with_warning(self):
-        import sys
-        from warnings import catch_warnings
-        # XXX why are numpypy and numpy modules already imported?
-        mods = [d for d in sys.modules.keys() if d.find('numpy') >= 0]
-        if mods:
-            skip('%s already imported' % mods)
-
-        with catch_warnings(record=True) as w:
-            import numpy
-            msg = w[0].message
-            assert msg.message.startswith(
-                "The 'numpy' module of PyPy is in-development")
-            import numpy
-            assert len(w) == 1
-
-=======
->>>>>>> 9979a389
 class AppTestNumpy(BaseNumpyAppTest):
     def test_min_max_after_import(self):
         import __builtin__
