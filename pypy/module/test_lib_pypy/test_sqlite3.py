# -*- coding: utf-8 -*-
"""Tests for _sqlite3.py"""

from __future__ import absolute_import
import pytest
import sys

_sqlite3 = pytest.importorskip('_sqlite3')

<<<<<<< HEAD
def pytest_funcarg__con(request):
    con = _sqlite3.connect(':memory:')
    request.addfinalizer(lambda: con.close())
    return con


class BaseTestSQLite:
    def test_list_ddl(self, con):
        """From issue996.  Mostly just looking for lack of exceptions."""
        cursor = con.cursor()
        cursor.execute('CREATE TABLE foo (bar INTEGER)')
        result = list(cursor)
        assert result == []
        cursor.execute('INSERT INTO foo (bar) VALUES (42)')
        result = list(cursor)
        assert result == []
        cursor.execute('SELECT * FROM foo')
        result = list(cursor)
        assert result == [(42,)]

    def test_connect_takes_same_positional_args_as_Connection(self, con):
        if not hasattr(_sqlite3, '_ffi'):
            pytest.skip("only works for lib_pypy _sqlite3")
        from inspect import getargspec
        clsargs = getargspec(_sqlite3.Connection.__init__).args[1:]  # ignore self
        conargs = getargspec(_sqlite3.connect).args
        assert clsargs == conargs

    def test_total_changes_after_close(self, con):
        con.close()
        pytest.raises(_sqlite3.ProgrammingError, "con.total_changes")

    def test_connection_check_init(self):
        class Connection(_sqlite3.Connection):
            def __init__(self, name):
                pass

        con = Connection(":memory:")
        e = pytest.raises(_sqlite3.ProgrammingError, "con.cursor()")
        assert '__init__' in str(e.value)

    def test_cursor_check_init(self, con):
        class Cursor(_sqlite3.Cursor):
            def __init__(self, name):
                pass

        cur = Cursor(con)
        e = pytest.raises(_sqlite3.ProgrammingError, "cur.execute('select 1')")
        assert '__init__' in str(e.value)

    def test_connection_after_close(self, con):
        pytest.raises(TypeError, "con()")
        con.close()
        # raises ProgrammingError because should check closed before check args
        pytest.raises(_sqlite3.ProgrammingError, "con()")

    def test_cursor_iter(self, con):
        cur = con.cursor()
        with pytest.raises(StopIteration):
            next(cur)

        cur.execute('select 1')
        next(cur)
        with pytest.raises(StopIteration):
            next(cur)
=======
pypy_only = pytest.mark.skipif('__pypy__' not in sys.builtin_module_names,
    reason="PyPy-only test")
>>>>>>> 66142d89


@pytest.yield_fixture
def con():
    con = _sqlite3.connect(':memory:')
    yield con
    con.close()


def test_list_ddl(con):
    """From issue996.  Mostly just looking for lack of exceptions."""
    cursor = con.cursor()
    cursor.execute('CREATE TABLE foo (bar INTEGER)')
    result = list(cursor)
    assert result == []
    cursor.execute('INSERT INTO foo (bar) VALUES (42)')
    result = list(cursor)
    assert result == []
    cursor.execute('SELECT * FROM foo')
    result = list(cursor)
    assert result == [(42,)]

@pypy_only
def test_connect_takes_same_positional_args_as_Connection(con):
    from inspect import getargspec
    clsargs = getargspec(_sqlite3.Connection.__init__).args[1:]  # ignore self
    conargs = getargspec(_sqlite3.connect).args
    assert clsargs == conargs

def test_total_changes_after_close(con):
    con.close()
    with pytest.raises(_sqlite3.ProgrammingError):
        con.total_changes

def test_connection_check_init():
    class Connection(_sqlite3.Connection):
        def __init__(self, name):
            pass

    con = Connection(":memory:")
    with pytest.raises(_sqlite3.ProgrammingError) as excinfo:
        con.cursor()
    assert '__init__' in excinfo.value.message


def test_cursor_check_init(con):
    class Cursor(_sqlite3.Cursor):
        def __init__(self, name):
            pass

    cur = Cursor(con)
    with pytest.raises(_sqlite3.ProgrammingError) as excinfo:
        cur.execute('select 1')
    assert '__init__' in excinfo.value.message

def test_connection_after_close(con):
    with pytest.raises(TypeError):
        con()
    con.close()
    # raises ProgrammingError because should check closed before check args
    with pytest.raises(_sqlite3.ProgrammingError):
        con()

def test_cursor_iter(con):
    cur = con.cursor()
    with pytest.raises(StopIteration):
        next(cur)

    cur.execute('select 1')
    next(cur)
    with pytest.raises(StopIteration):
        next(cur)

    cur.execute('select 1')
    con.commit()
    next(cur)
    with pytest.raises(StopIteration):
        next(cur)

    with pytest.raises(_sqlite3.ProgrammingError):
        cur.executemany('select 1', [])
    with pytest.raises(StopIteration):
        next(cur)

    cur.execute('select 1')
    cur.execute('create table test(ing)')
    with pytest.raises(StopIteration):
        next(cur)

    cur.execute('select 1')
    cur.execute('insert into test values(1)')
    con.commit()
    with pytest.raises(StopIteration):
        next(cur)

def test_cursor_after_close(con):
    cur = con.execute('select 1')
    cur.close()
    con.close()
    with pytest.raises(_sqlite3.ProgrammingError):
        cur.close()
    # raises ProgrammingError because should check closed before check args
    with pytest.raises(_sqlite3.ProgrammingError):
        cur.execute(1,2,3,4,5)
    with pytest.raises(_sqlite3.ProgrammingError):
        cur.executemany(1,2,3,4,5)

@pypy_only
def test_connection_del(tmpdir):
    """For issue1325."""
    import os
    import gc
    resource = pytest.importorskip('resource')

    limit = resource.getrlimit(resource.RLIMIT_NOFILE)
    try:
        fds = 0
        while True:
            fds += 1
            resource.setrlimit(resource.RLIMIT_NOFILE, (fds, limit[1]))
            try:
                for p in os.pipe(): os.close(p)
            except OSError:
                assert fds < 100
            else:
                break

        def open_many(cleanup):
            con = []
            for i in range(3):
                con.append(_sqlite3.connect(str(tmpdir.join('test.db'))))
                if cleanup:
                    con[i] = None
                    gc.collect(); gc.collect()

        with pytest.raises(_sqlite3.OperationalError):
            open_many(False)
        sys.exc_clear()
        gc.collect(); gc.collect()
        open_many(True)
    finally:
        resource.setrlimit(resource.RLIMIT_NOFILE, limit)

def test_on_conflict_rollback_executemany(con):
    major, minor, micro = _sqlite3.sqlite_version.split('.')[:3]
    if (int(major), int(minor), int(micro)) < (3, 2, 2):
        pytest.skip("requires sqlite3 version >= 3.2.2")
    con.execute("create table foo(x, unique(x) on conflict rollback)")
    con.execute("insert into foo(x) values (1)")
    try:
        con.executemany("insert into foo(x) values (?)", [[1]])
    except _sqlite3.DatabaseError:
        pass
    con.execute("insert into foo(x) values (2)")
    try:
        con.commit()
    except _sqlite3.OperationalError:
        pytest.fail("_sqlite3 knew nothing about the implicit ROLLBACK")

def test_statement_arg_checking(con):
    with pytest.raises(_sqlite3.Warning) as e:
        con(123)
    assert str(e.value) == 'SQL is of wrong type. Must be string or unicode.'
    with pytest.raises(ValueError) as e:
        con.execute(123)
    assert str(e.value) == 'operation parameter must be str or unicode'
    with pytest.raises(ValueError) as e:
        con.executemany(123, 123)
    assert str(e.value) == 'operation parameter must be str or unicode'
    with pytest.raises(ValueError) as e:
        con.executescript(123)
    assert str(e.value) == 'script argument must be unicode or string.'

def test_statement_param_checking(con):
    con.execute('create table foo(x)')
    con.execute('insert into foo(x) values (?)', [2])
    con.execute('insert into foo(x) values (?)', (2,))
    class seq(object):
        def __len__(self):
            return 1
        def __getitem__(self, key):
            return 2
    con.execute('insert into foo(x) values (?)', seq())
    del seq.__len__
    with pytest.raises(_sqlite3.ProgrammingError):
        con.execute('insert into foo(x) values (?)', seq())
    with pytest.raises(_sqlite3.ProgrammingError):
        con.execute('insert into foo(x) values (?)', {2:2})
    with pytest.raises(ValueError) as e:
        con.execute('insert into foo(x) values (?)', 2)
    assert str(e.value) == 'parameters are of unsupported type'

def test_explicit_begin(con):
    con.execute('BEGIN')
    con.execute('BEGIN ')
    con.execute('BEGIN')
    con.commit()
    con.execute('BEGIN')
    con.commit()

def test_row_factory_use(con):
    con.row_factory = 42
    con.execute('select 1')

def test_returning_blob_must_own_memory(con):
    import gc
    con.create_function("returnblob", 0, lambda: buffer("blob"))
    cur = con.execute("select returnblob()")
    val = cur.fetchone()[0]
    for i in range(5):
        gc.collect()
        got = (val[0], val[1], val[2], val[3])
        assert got == ('b', 'l', 'o', 'b')
    # in theory 'val' should be a read-write buffer
    # but it's not right now
    if not hasattr(_sqlite3, '_ffi'):
        val[1] = 'X'
        got = (val[0], val[1], val[2], val[3])
        assert got == ('b', 'X', 'o', 'b')

def test_description_after_fetchall(con):
    cur = con.cursor()
    assert cur.description is None
    cur.execute("select 42").fetchall()
    assert cur.description is not None

def test_executemany_lastrowid(con):
    cur = con.cursor()
    cur.execute("create table test(a)")
    cur.executemany("insert into test values (?)", [[1], [2], [3]])
    assert cur.lastrowid is None
    # issue 2682
    cur.execute('''insert
                into test
                values (?)
                ''', (1, ))
    assert cur.lastrowid is not None
    cur.execute('''insert\t into test values (?) ''', (1, ))
    assert cur.lastrowid is not None

def test_authorizer_bad_value(con):
    def authorizer_cb(action, arg1, arg2, dbname, source):
        return 42
    con.set_authorizer(authorizer_cb)
    with pytest.raises(_sqlite3.OperationalError) as e:
        con.execute('select 123')
    major, minor, micro = _sqlite3.sqlite_version.split('.')[:3]
    if (int(major), int(minor), int(micro)) >= (3, 6, 14):
        assert str(e.value) == 'authorizer malfunction'
    else:
        assert str(e.value) == \
            ("illegal return value (1) from the authorization function - "
                "should be SQLITE_OK, SQLITE_IGNORE, or SQLITE_DENY")

def test_issue1573(con):
    cur = con.cursor()
    cur.execute(u'SELECT 1 as méil')
    assert cur.description[0][0] == u"méil".encode('utf-8')

def test_adapter_exception(con):
    def cast(obj):
        raise ZeroDivisionError

    _sqlite3.register_adapter(int, cast)
    try:
        cur = con.cursor()
        cur.execute("select ?", (4,))
        val = cur.fetchone()[0]
        # Adapter error is ignored, and parameter is passed as is.
        assert val == 4
        assert type(val) is int
    finally:
        del _sqlite3.adapters[(int, _sqlite3.PrepareProtocol)]

def test_null_character(con):
    if not hasattr(_sqlite3, '_ffi') and sys.version_info < (2, 7, 9):
        pytest.skip("_sqlite3 too old")
    with raises(ValueError) as excinfo:
        con("\0select 1")
    assert str(excinfo.value) == "the query contains a null character"
    with raises(ValueError) as excinfo:
        con("select 1\0")
    assert str(excinfo.value) == "the query contains a null character"
    cur = con.cursor()
    with raises(ValueError) as excinfo:
        cur.execute("\0select 2")
    assert str(excinfo.value) == "the query contains a null character"
    with raises(ValueError) as excinfo:
        cur.execute("select 2\0")
    assert str(excinfo.value) == "the query contains a null character"

def test_close_in_del_ordering():
    import gc
    class SQLiteBackend(object):
        success = False
        def __init__(self):
            self.connection = _sqlite3.connect(":memory:")
        def close(self):
            self.connection.close()
        def __del__(self):
            self.close()
            SQLiteBackend.success = True
        def create_db_if_needed(self):
            conn = self.connection
            cursor = conn.cursor()
            cursor.execute("""
                create table if not exists nameoftable(value text)
            """)
            cursor.close()
            conn.commit()
    SQLiteBackend().create_db_if_needed()
    gc.collect()
    gc.collect()
    assert SQLiteBackend.success<|MERGE_RESOLUTION|>--- conflicted
+++ resolved
@@ -7,76 +7,8 @@
 
 _sqlite3 = pytest.importorskip('_sqlite3')
 
-<<<<<<< HEAD
-def pytest_funcarg__con(request):
-    con = _sqlite3.connect(':memory:')
-    request.addfinalizer(lambda: con.close())
-    return con
-
-
-class BaseTestSQLite:
-    def test_list_ddl(self, con):
-        """From issue996.  Mostly just looking for lack of exceptions."""
-        cursor = con.cursor()
-        cursor.execute('CREATE TABLE foo (bar INTEGER)')
-        result = list(cursor)
-        assert result == []
-        cursor.execute('INSERT INTO foo (bar) VALUES (42)')
-        result = list(cursor)
-        assert result == []
-        cursor.execute('SELECT * FROM foo')
-        result = list(cursor)
-        assert result == [(42,)]
-
-    def test_connect_takes_same_positional_args_as_Connection(self, con):
-        if not hasattr(_sqlite3, '_ffi'):
-            pytest.skip("only works for lib_pypy _sqlite3")
-        from inspect import getargspec
-        clsargs = getargspec(_sqlite3.Connection.__init__).args[1:]  # ignore self
-        conargs = getargspec(_sqlite3.connect).args
-        assert clsargs == conargs
-
-    def test_total_changes_after_close(self, con):
-        con.close()
-        pytest.raises(_sqlite3.ProgrammingError, "con.total_changes")
-
-    def test_connection_check_init(self):
-        class Connection(_sqlite3.Connection):
-            def __init__(self, name):
-                pass
-
-        con = Connection(":memory:")
-        e = pytest.raises(_sqlite3.ProgrammingError, "con.cursor()")
-        assert '__init__' in str(e.value)
-
-    def test_cursor_check_init(self, con):
-        class Cursor(_sqlite3.Cursor):
-            def __init__(self, name):
-                pass
-
-        cur = Cursor(con)
-        e = pytest.raises(_sqlite3.ProgrammingError, "cur.execute('select 1')")
-        assert '__init__' in str(e.value)
-
-    def test_connection_after_close(self, con):
-        pytest.raises(TypeError, "con()")
-        con.close()
-        # raises ProgrammingError because should check closed before check args
-        pytest.raises(_sqlite3.ProgrammingError, "con()")
-
-    def test_cursor_iter(self, con):
-        cur = con.cursor()
-        with pytest.raises(StopIteration):
-            next(cur)
-
-        cur.execute('select 1')
-        next(cur)
-        with pytest.raises(StopIteration):
-            next(cur)
-=======
 pypy_only = pytest.mark.skipif('__pypy__' not in sys.builtin_module_names,
     reason="PyPy-only test")
->>>>>>> 66142d89
 
 
 @pytest.yield_fixture
@@ -119,7 +51,7 @@
     con = Connection(":memory:")
     with pytest.raises(_sqlite3.ProgrammingError) as excinfo:
         con.cursor()
-    assert '__init__' in excinfo.value.message
+    assert '__init__' in str(excinfo.value)
 
 
 def test_cursor_check_init(con):
@@ -130,7 +62,7 @@
     cur = Cursor(con)
     with pytest.raises(_sqlite3.ProgrammingError) as excinfo:
         cur.execute('select 1')
-    assert '__init__' in excinfo.value.message
+    assert '__init__' in str(excinfo.value)
 
 def test_connection_after_close(con):
     with pytest.raises(TypeError):
