from pypy.module.test_lib_pypy.support import import_lib_pypy


class AppTestGrp:
<<<<<<< HEAD
    spaceconfig = dict(usemodules=('_ffi', '_rawffi', 'binascii', 'fcntl',
                                   'itertools', 'select', 'signal'))
=======
    spaceconfig = dict(usemodules=('binascii', '_rawffi', 'itertools'))
>>>>>>> 14464b9e

    def setup_class(cls):
        cls.w_grp = import_lib_pypy(cls.space, 'grp',
                                    "No grp module on this platform")

    def test_basic(self):
        raises(KeyError, self.grp.getgrnam, "dEkLofcG")
        for name in ["root", "wheel"]:
            try:
                g = self.grp.getgrnam(name)
            except KeyError:
                continue
            assert g.gr_gid == 0
            assert 'root' in g.gr_mem or g.gr_mem == []
            assert g.gr_name == name
            assert isinstance(g.gr_passwd, str)    # usually just 'x', don't hope :-)
            break
        else:
            raise

    def test_extra(self):
        grp = self.grp
        print(grp.__file__)
        raises(TypeError, grp.getgrnam, False)
        raises(TypeError, grp.getgrnam, None)

    def test_struct_group(self):
        g = self.grp.struct_group((10, 20, 30, 40))
        assert len(g) == 4
        assert list(g) == [10, 20, 30, 40]
        assert g.gr_name == 10
        assert g.gr_passwd == 20
        assert g.gr_gid == 30
        assert g.gr_mem == 40<|MERGE_RESOLUTION|>--- conflicted
+++ resolved
@@ -2,12 +2,8 @@
 
 
 class AppTestGrp:
-<<<<<<< HEAD
-    spaceconfig = dict(usemodules=('_ffi', '_rawffi', 'binascii', 'fcntl',
-                                   'itertools', 'select', 'signal'))
-=======
-    spaceconfig = dict(usemodules=('binascii', '_rawffi', 'itertools'))
->>>>>>> 14464b9e
+    spaceconfig = dict(usemodules=('_rawffi', 'binascii', 'fcntl', 'itertools',
+                                   'select', 'signal'))
 
     def setup_class(cls):
         cls.w_grp = import_lib_pypy(cls.space, 'grp',
