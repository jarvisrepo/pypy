--- conflicted
+++ resolved
@@ -1,12 +1,4 @@
-<<<<<<< HEAD
-import py
-try:
-    from lib_pypy import grp
-except ImportError:
-    py.test.skip("No grp module on this platform")
-=======
 from pypy.module.test_lib_pypy.support import import_lib_pypy
->>>>>>> 05e93729
 
 
 class AppTestGrp:
