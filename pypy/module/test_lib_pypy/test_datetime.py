<<<<<<< HEAD
from __future__ import absolute_import
import py

from lib_pypy import datetime

=======
"""Additional tests for datetime."""

from __future__ import absolute_import
from lib_pypy import datetime
import py

>>>>>>> eb9bdc06
def test_repr():
    print datetime
    expected = "datetime.datetime(1, 2, 3, 0, 0)"
    assert repr(datetime.datetime(1,2,3)) == expected

def test_strptime():
    import time, sys
    if sys.version_info < (2, 6):
        py.test.skip("needs the _strptime module")

    string = '2004-12-01 13:02:47'
    format = '%Y-%m-%d %H:%M:%S'
    expected = datetime.datetime(*(time.strptime(string, format)[0:6]))
    got = datetime.datetime.strptime(string, format)
    assert expected == got

def test_datetime_rounding():
    b = 0.0000001
    a = 0.9999994

    assert datetime.datetime.utcfromtimestamp(a).microsecond == 999999
    assert datetime.datetime.utcfromtimestamp(a).second == 0
    a += b
    assert datetime.datetime.utcfromtimestamp(a).microsecond == 999999
    assert datetime.datetime.utcfromtimestamp(a).second == 0
    a += b
    assert datetime.datetime.utcfromtimestamp(a).microsecond == 0
    assert datetime.datetime.utcfromtimestamp(a).second == 1

def test_more_datetime_rounding():
    # this test verified on top of CPython 2.7 (using a plain
    # "import datetime" above)
    expected_results = {
        -1000.0: 'datetime.datetime(1969, 12, 31, 23, 43, 20)',
        -999.9999996: 'datetime.datetime(1969, 12, 31, 23, 43, 20)',
        -999.4: 'datetime.datetime(1969, 12, 31, 23, 43, 20, 600000)',
        -999.0000004: 'datetime.datetime(1969, 12, 31, 23, 43, 21)',
        -1.0: 'datetime.datetime(1969, 12, 31, 23, 59, 59)',
        -0.9999996: 'datetime.datetime(1969, 12, 31, 23, 59, 59)',
        -0.4: 'datetime.datetime(1969, 12, 31, 23, 59, 59, 600000)',
        -0.0000004: 'datetime.datetime(1970, 1, 1, 0, 0)',
        0.0: 'datetime.datetime(1970, 1, 1, 0, 0)',
        0.0000004: 'datetime.datetime(1970, 1, 1, 0, 0)',
        0.4: 'datetime.datetime(1970, 1, 1, 0, 0, 0, 400000)',
        0.9999996: 'datetime.datetime(1970, 1, 1, 0, 0, 1)',
        1000.0: 'datetime.datetime(1970, 1, 1, 0, 16, 40)',
        1000.0000004: 'datetime.datetime(1970, 1, 1, 0, 16, 40)',
        1000.4: 'datetime.datetime(1970, 1, 1, 0, 16, 40, 400000)',
        1000.9999996: 'datetime.datetime(1970, 1, 1, 0, 16, 41)',
        1293843661.191: 'datetime.datetime(2011, 1, 1, 1, 1, 1, 191000)',
        }
    for t in sorted(expected_results):
        dt = datetime.datetime.utcfromtimestamp(t)
        assert repr(dt) == expected_results[t]

def test_utcfromtimestamp():
    """Confirm that utcfromtimestamp and fromtimestamp give consistent results.

    Based on danchr's test script in https://bugs.pypy.org/issue986
    """
    import os
    import time
    try:
        prev_tz = os.environ.get("TZ")
        os.environ["TZ"] = "GMT"
        for unused in xrange(100):
            now = time.time()
            delta = (datetime.datetime.utcfromtimestamp(now) -
                     datetime.datetime.fromtimestamp(now))
            assert delta.days * 86400 + delta.seconds == 0
    finally:
        if prev_tz is None:
            del os.environ["TZ"]
        else:
            os.environ["TZ"] = prev_tz

def test_utcfromtimestamp_microsecond():
    dt = datetime.datetime.utcfromtimestamp(0)
    assert isinstance(dt.microsecond, int)

<<<<<<< HEAD
def test_integer_args():
=======
def test_default_args():
    with py.test.raises(TypeError):
        datetime.datetime()
    with py.test.raises(TypeError):
        datetime.datetime(10)
    with py.test.raises(TypeError):
        datetime.datetime(10, 10)
    datetime.datetime(10, 10, 10)

def test_check_arg_types():
    import decimal
    class Number:
        def __init__(self, value):
            self.value = value
        def __int__(self):
            return self.value
    i10 = 10
    l10 = 10L
    d10 = decimal.Decimal(10)
    d11 = decimal.Decimal(10.9)
    c10 = Number(10)
    o10 = Number(10L)
    assert datetime.datetime(i10, i10, i10, i10, i10, i10, i10) == \
           datetime.datetime(l10, l10, l10, l10, l10, l10, l10) == \
           datetime.datetime(d10, d10, d10, d10, d10, d10, d10) == \
           datetime.datetime(d11, d11, d11, d11, d11, d11, d11) == \
           datetime.datetime(c10, c10, c10, c10, c10, c10, c10) == \
           datetime.datetime(o10, o10, o10, o10, o10, o10, o10)

    with py.test.raises(TypeError):
        datetime.datetime(10, 10, '10')

    f10 = Number(10.9)
    with py.test.raises(TypeError):
        datetime.datetime(10, 10, f10)

    class Float(float):
        pass
    s10 = Float(10.9)
    with py.test.raises(TypeError):
        datetime.datetime(10, 10, s10)

    with py.test.raises(TypeError):
        datetime.datetime(10., 10, 10)
    with py.test.raises(TypeError):
        datetime.datetime(10, 10., 10)
>>>>>>> eb9bdc06
    with py.test.raises(TypeError):
        datetime.datetime(10, 10, 10.)
    with py.test.raises(TypeError):
        datetime.datetime(10, 10, 10, 10.)
    with py.test.raises(TypeError):
        datetime.datetime(10, 10, 10, 10, 10.)
    with py.test.raises(TypeError):
        datetime.datetime(10, 10, 10, 10, 10, 10.)
    with py.test.raises(TypeError):
        datetime.datetime(10, 10, 10, 10, 10, 10, 10.)

def test_utcnow_microsecond():
    import copy

    dt = datetime.datetime.utcnow()
    assert type(dt.microsecond) is int

    copy.copy(dt)

def test_radd():
    class X(object):
        def __radd__(self, other):
            return "radd"
    assert datetime.date(10, 10, 10) + X() == "radd"<|MERGE_RESOLUTION|>--- conflicted
+++ resolved
@@ -1,17 +1,9 @@
-<<<<<<< HEAD
-from __future__ import absolute_import
-import py
-
-from lib_pypy import datetime
-
-=======
 """Additional tests for datetime."""
 
 from __future__ import absolute_import
 from lib_pypy import datetime
 import py
 
->>>>>>> eb9bdc06
 def test_repr():
     print datetime
     expected = "datetime.datetime(1, 2, 3, 0, 0)"
@@ -92,9 +84,6 @@
     dt = datetime.datetime.utcfromtimestamp(0)
     assert isinstance(dt.microsecond, int)
 
-<<<<<<< HEAD
-def test_integer_args():
-=======
 def test_default_args():
     with py.test.raises(TypeError):
         datetime.datetime()
@@ -141,7 +130,6 @@
         datetime.datetime(10., 10, 10)
     with py.test.raises(TypeError):
         datetime.datetime(10, 10., 10)
->>>>>>> eb9bdc06
     with py.test.raises(TypeError):
         datetime.datetime(10, 10, 10.)
     with py.test.raises(TypeError):
