--- conflicted
+++ resolved
@@ -10,10 +10,6 @@
     skip(str(e))
 
 
-<<<<<<< HEAD
-    spaceconfig = dict(usemodules=('_rawffi', 'fcntl', 'itertools', 'select',
-                                   'signal'))
-=======
 def test_getrusage():
     x = resource.getrusage(resource.RUSAGE_SELF)
     assert len(x) == 16
@@ -37,47 +33,17 @@
         if i < 2:
             expected_type = float
         else:
-            expected_type = (int, long)
+            expected_type = int
         assert isinstance(x[i], expected_type)
->>>>>>> e4916785
 
 def test_getrlimit():
     x = resource.getrlimit(resource.RLIMIT_CPU)
     assert isinstance(x, tuple)
     assert len(x) == 2
-    assert isinstance(x[0], (int, long))
-    assert isinstance(x[1], (int, long))
+    assert isinstance(x[0], int)
+    assert isinstance(x[1], int)
 
-<<<<<<< HEAD
-    def test_resource(self):
-        resource = self.resource
-        x = resource.getrusage(resource.RUSAGE_SELF)
-        assert len(x) == 16
-        assert x[0] == x[-16] == x.ru_utime
-        assert x[1] == x[-15] == x.ru_stime
-        assert x[2] == x[-14] == x.ru_maxrss
-        assert x[3] == x[-13] == x.ru_ixrss
-        assert x[4] == x[-12] == x.ru_idrss
-        assert x[5] == x[-11] == x.ru_isrss
-        assert x[6] == x[-10] == x.ru_minflt
-        assert x[7] == x[-9] == x.ru_majflt
-        assert x[8] == x[-8] == x.ru_nswap
-        assert x[9] == x[-7] == x.ru_inblock
-        assert x[10] == x[-6] == x.ru_oublock
-        assert x[11] == x[-5] == x.ru_msgsnd
-        assert x[12] == x[-4] == x.ru_msgrcv
-        assert x[13] == x[-3] == x.ru_nsignals
-        assert x[14] == x[-2] == x.ru_nvcsw
-        assert x[15] == x[-1] == x.ru_nivcsw
-        for i in range(16):
-            if i < 2:
-                expected_type = float
-            else:
-                expected_type = int
-            assert isinstance(x[i], expected_type)
-=======
 def test_setrlimit():
     # minimal "does not crash" test
     x = resource.getrlimit(resource.RLIMIT_CPU)
-    resource.setrlimit(resource.RLIMIT_CPU, x)
->>>>>>> e4916785
+    resource.setrlimit(resource.RLIMIT_CPU, x)