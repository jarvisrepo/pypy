<<<<<<< HEAD
=======
from __future__ import absolute_import
import py
try:
    from lib_pypy import resource
except ImportError:
    py.test.skip('no resource module available')

>>>>>>> 648a3dc0
from lib_pypy.ctypes_config_cache import rebuild
rebuild.rebuild_one('resource.ctc.py')


def test_resource():
    x = resource.getrusage(resource.RUSAGE_SELF)
    assert len(x) == 16
    assert x[0] == x[-16] == x.ru_utime
    assert x[1] == x[-15] == x.ru_stime
    assert x[2] == x[-14] == x.ru_maxrss
    assert x[3] == x[-13] == x.ru_ixrss
    assert x[4] == x[-12] == x.ru_idrss
    assert x[5] == x[-11] == x.ru_isrss
    assert x[6] == x[-10] == x.ru_minflt
    assert x[7] == x[-9] == x.ru_majflt
    assert x[8] == x[-8] == x.ru_nswap
    assert x[9] == x[-7] == x.ru_inblock
    assert x[10] == x[-6] == x.ru_oublock
    assert x[11] == x[-5] == x.ru_msgsnd
    assert x[12] == x[-4] == x.ru_msgrcv
    assert x[13] == x[-3] == x.ru_nsignals
    assert x[14] == x[-2] == x.ru_nvcsw
    assert x[15] == x[-1] == x.ru_nivcsw
    for i in range(16):
        if i < 2:
            expected_type = float
        else:
            expected_type = int
        assert isinstance(x[i], expected_type)<|MERGE_RESOLUTION|>--- conflicted
+++ resolved
@@ -1,13 +1,9 @@
-<<<<<<< HEAD
-=======
-from __future__ import absolute_import
 import py
 try:
     from lib_pypy import resource
 except ImportError:
     py.test.skip('no resource module available')
 
->>>>>>> 648a3dc0
 from lib_pypy.ctypes_config_cache import rebuild
 rebuild.rebuild_one('resource.ctc.py')
 
