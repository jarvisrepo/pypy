"""A test script to compare MD5 implementations.

A note about performance: the pure Python MD5 takes roughly 160 sec. per
MB of data on a 233 MHz Intel Pentium CPU.
"""
import md5

<<<<<<< HEAD
import md5                              # CPython's implementation in C.
from lib_pypy import _md5 as pymd5  
=======
from pypy.module.test_lib_pypy.support import import_lib_pypy
>>>>>>> c2bafff2


def compare_host(message, d2, d2h):
    """Compare results against the host Python's builtin md5.

<<<<<<< HEAD
def formatHex(str):
    "Print a string's HEX code in groups of two digits."

    d = list(str)
    d = map(ord, d)
    d = ["%02x" % x for x in d]
    return ' '.join(d)
=======
    For equal digests this returns None, otherwise it returns a tuple of
    both digests.
    """
    # Use the host Python's standard library MD5 compiled C module.
    m1 = md5.md5()
    m1.update(message)
    d1 = m1.digest()
    d1h = m1.hexdigest()
    # Return None if equal or the different digests if not equal.
    return None if d1 == d2 and d1h == d2h else (d1, d2)
>>>>>>> c2bafff2


class TestMD5Update:

    spaceconfig = dict(usemodules=('struct',))

    def test_update(self):
        """Test updating cloned objects."""
        cases = (
            "123",
            "1234",
            "12345",
            "123456",
            "1234567",
            "12345678",
            "123456789 123456789 123456789 ",
            "123456789 123456789 ",
            "123456789 123456789 1",
            "123456789 123456789 12",
            "123456789 123456789 123",
            "123456789 123456789 1234",
            "123456789 123456789 123456789 1",
            "123456789 123456789 123456789 12",
            "123456789 123456789 123456789 123",
            "123456789 123456789 123456789 1234",
            "123456789 123456789 123456789 12345",
            "123456789 123456789 123456789 123456",
            "123456789 123456789 123456789 1234567",
            "123456789 123456789 123456789 12345678",
            )
        space = self.space
        w__md5 = import_lib_pypy(space, '_md5')

        # Load both with same prefix.
        prefix1 = 2**10 * 'a'

<<<<<<< HEAD
def printDiff(message, d1, d2, expectedResult=None):
    "Print different outputs for same message."
    
    print("Message: '%s'" % message)
    print("Message length: %d" % len(message))
    if expectedResult:
        print("%-48s (expected)" % format(expectedResult))
    print("%-48s (Std. lib. MD5)" % formatHex(d1))
    print("%-48s (Pure Python MD5)" % formatHex(d2))
    print()
=======
        # The host md5
        m1 = md5.md5()
        m1.update(prefix1)
        m1c = m1.copy()
>>>>>>> c2bafff2

        # The app-level _md5
        w_m2 = space.call_method(w__md5, 'new')
        space.call_method(w_m2, 'update', space.wrap(prefix1))
        w_m2c = space.call_method(w_m2, 'copy')

        # Update and compare...
        for i in range(len(cases)):
            message = cases[i][0]

            m1c.update(message)
            d1 = m1c.hexdigest()

            space.call_method(w_m2c, 'update', space.wrap(message))
            w_d2 = space.call_method(w_m2c, 'hexdigest')
            d2 = space.str_w(w_d2)

            assert d1 == d2


class AppTestMD5Compare:
    """Compare pure Python MD5 against Python's std. lib. version."""

    spaceconfig = dict(usemodules=('struct',))

    def setup_class(cls):
        from pypy.interpreter import gateway
        space = cls.space
        cls.w__md5 = import_lib_pypy(space, '_md5')
        if cls.runappdirect:
            # interp2app doesn't work in appdirect mode
            cls.w_compare_host = staticmethod(compare_host)
        else:
            compare_host.unwrap_spec = [str, str, str]
            cls.w_compare_host = space.wrap(gateway.interp2app(compare_host))

    def w_compare(self, message):
        # Generate results against the app-level pure Python MD5 and
        # pass them off for comparison against the host Python's MD5
        m2 = self._md5.new()
        m2.update(message)
        return self.compare_host(message, m2.digest(), m2.hexdigest())

    def w__format_hex(self, string):
        """Print a string's HEX code in groups of two digits."""
        d = map(None, string)
        d = map(ord, d)
        d = map(lambda x: "%02x" % x, d)
        return ' '.join(d)

    def w__format(self, string):
        """Print a string as-is in groups of two characters."""
        s = ''
        for i in range(0, len(string) - 1, 2):
            s = s + "%03s" % string[i:i + 2]
        return s[1:]

    def w_print_diff(self, message, d1, d2, expectedResult=None):
        """Print different outputs for same message."""
        print("Message: '%s'" % message)
        print("Message length: %d" % len(message))
        if expectedResult:
            print("%-48s (expected)" % self._format(expectedResult))
        print("%-48s (Std. lib. MD5)" % self._format_hex(d1))
        print("%-48s (Pure Python MD5)" % self._format_hex(d2))
        print()

    def test1(self):
        """Test cases with known digest result."""
        cases = (
<<<<<<< HEAD
          ("",
           "d41d8cd98f00b204e9800998ecf8427e"),
          ("a",
           "0cc175b9c0f1b6a831c399e269772661"),
          ("abc",
           "900150983cd24fb0d6963f7d28e17f72"),
          ("message digest",
           "f96b697d7cb7938d525a2f31aaf161d0"),
          ("abcdefghijklmnopqrstuvwxyz",
           "c3fcd3d76192e4007dfb496cca67e13b"),
          ("ABCDEFGHIJKLMNOPQRSTUVWXYZabcdefghijklmnopqrstuvwxyz0123456789",
           "d174ab98d277d9f5a5611c2c9f419d9f"),
          ("1234567890"*8,
           "57edf4a22be3c955ac49da2e2107b67a"),
        )

        for i in range(len(cases)):
            res = compareImp(cases[i][0])
=======
            ("",
             "d41d8cd98f00b204e9800998ecf8427e"),
            ("a",
             "0cc175b9c0f1b6a831c399e269772661"),
            ("abc",
             "900150983cd24fb0d6963f7d28e17f72"),
            ("message digest",
             "f96b697d7cb7938d525a2f31aaf161d0"),
            ("abcdefghijklmnopqrstuvwxyz",
             "c3fcd3d76192e4007dfb496cca67e13b"),
            ("ABCDEFGHIJKLMNOPQRSTUVWXYZabcdefghijklmnopqrstuvwxyz0123456789",
             "d174ab98d277d9f5a5611c2c9f419d9f"),
            ("1234567890"*8,
             "57edf4a22be3c955ac49da2e2107b67a"),
            )

        for i in range(len(cases)):
            res = self.compare(cases[i][0])
>>>>>>> c2bafff2
            if res is not None:
                d1, d2 = res
                message, expectedResult = cases[i][0], None
                if len(cases[i]) == 2:
                    expectedResult = cases[i][1]
                self.print_diff(message, d1, d2, expectedResult)
            assert res is None

    def test2(self):
        """Test cases without known digest result."""
        cases = (
<<<<<<< HEAD
          "123",
          "1234",
          "12345",
          "123456",
          "1234567",
          "12345678",
          "123456789 123456789 123456789 ",
          "123456789 123456789 ",
          "123456789 123456789 1",
          "123456789 123456789 12",
          "123456789 123456789 123",
          "123456789 123456789 1234",
          "123456789 123456789 123456789 1",
          "123456789 123456789 123456789 12",
          "123456789 123456789 123456789 123",
          "123456789 123456789 123456789 1234",
          "123456789 123456789 123456789 12345",
          "123456789 123456789 123456789 123456",
          "123456789 123456789 123456789 1234567",
          "123456789 123456789 123456789 12345678",
         )

        for i in range(len(cases)):
            res = compareImp(cases[i][0])
=======
            "123",
            "1234",
            "12345",
            "123456",
            "1234567",
            "12345678",
            "123456789 123456789 123456789 ",
            "123456789 123456789 ",
            "123456789 123456789 1",
            "123456789 123456789 12",
            "123456789 123456789 123",
            "123456789 123456789 1234",
            "123456789 123456789 123456789 1",
            "123456789 123456789 123456789 12",
            "123456789 123456789 123456789 123",
            "123456789 123456789 123456789 1234",
            "123456789 123456789 123456789 12345",
            "123456789 123456789 123456789 123456",
            "123456789 123456789 123456789 1234567",
            "123456789 123456789 123456789 12345678",
            )

        for i in range(len(cases)):
            res = self.compare(cases[i][0])
>>>>>>> c2bafff2
            if res is not None:
                d1, d2 = res
                message = cases[i][0]
                self.print_diff(message, d1, d2)
            assert res is None

    def test3(self):
        """Test cases with long messages (can take a while)."""
        cases = (
            (2**10*'a',),
            (2**10*'abcd',),
            #(2**20*'a',),  # 1 MB, takes about 160 sec. on a 233 Mhz Pentium.
            )

        for i in range(len(cases)):
<<<<<<< HEAD
            res = compareImp(cases[i][0])
=======
            res = self.compare(cases[i][0])
>>>>>>> c2bafff2
            if res is not None:
                d1, d2 = res
                message = cases[i][0]
                self.print_diff(message, d1, d2)
            assert res is None

    def test4(self):
        """Test cases with increasingly growing message lengths."""
        i = 0
        while i < 2**5:
            message = i * 'a'
            res = self.compare(message)
            if res is not None:
                d1, d2 = res
                self.print_diff(message, d1, d2)
            assert res is None
<<<<<<< HEAD
            i = i + 1


    def test5(self):
        "Test updating cloned objects."

        cases = (
          "123",
          "1234",
          "12345",
          "123456",
          "1234567",
          "12345678",
          "123456789 123456789 123456789 ",
          "123456789 123456789 ",
          "123456789 123456789 1",
          "123456789 123456789 12",
          "123456789 123456789 123",
          "123456789 123456789 1234",
          "123456789 123456789 123456789 1",
          "123456789 123456789 123456789 12",
          "123456789 123456789 123456789 123",
          "123456789 123456789 123456789 1234",
          "123456789 123456789 123456789 12345",
          "123456789 123456789 123456789 123456",
          "123456789 123456789 123456789 1234567",
          "123456789 123456789 123456789 12345678",
         )

        # Load both with same prefix.    
        prefix1 = 2**10 * 'a'

        m1 = md5.md5()
        m1.update(prefix1)
        m1c = m1.copy()

        m2 = pymd5.new()
        m2.update(prefix1)
        m2c = m2.copy()

        # Update and compare...
        for i in range(len(cases)):
            message = cases[i][0]

            m1c.update(message)
            d1 = m1c.hexdigest()

            m2c.update(message)
            d2 = m2c.hexdigest()

            assert d1 == d2


def test_attributes():
    assert pymd5.digest_size == 16
    assert pymd5.new().digest_size == 16
    assert pymd5.new().digestsize == 16
    assert pymd5.new().block_size == 64
=======
            i += 1

    def test_attributes(self):
        _md5 = self._md5
        assert _md5.digest_size == 16
        assert _md5.new().digest_size == 16
        assert _md5.new().digestsize == 16
        assert _md5.new().block_size == 64
>>>>>>> c2bafff2
<|MERGE_RESOLUTION|>--- conflicted
+++ resolved
@@ -5,26 +5,12 @@
 """
 import md5
 
-<<<<<<< HEAD
-import md5                              # CPython's implementation in C.
-from lib_pypy import _md5 as pymd5  
-=======
 from pypy.module.test_lib_pypy.support import import_lib_pypy
->>>>>>> c2bafff2
 
 
 def compare_host(message, d2, d2h):
     """Compare results against the host Python's builtin md5.
 
-<<<<<<< HEAD
-def formatHex(str):
-    "Print a string's HEX code in groups of two digits."
-
-    d = list(str)
-    d = map(ord, d)
-    d = ["%02x" % x for x in d]
-    return ' '.join(d)
-=======
     For equal digests this returns None, otherwise it returns a tuple of
     both digests.
     """
@@ -35,7 +21,6 @@
     d1h = m1.hexdigest()
     # Return None if equal or the different digests if not equal.
     return None if d1 == d2 and d1h == d2h else (d1, d2)
->>>>>>> c2bafff2
 
 
 class TestMD5Update:
@@ -72,23 +57,10 @@
         # Load both with same prefix.
         prefix1 = 2**10 * 'a'
 
-<<<<<<< HEAD
-def printDiff(message, d1, d2, expectedResult=None):
-    "Print different outputs for same message."
-    
-    print("Message: '%s'" % message)
-    print("Message length: %d" % len(message))
-    if expectedResult:
-        print("%-48s (expected)" % format(expectedResult))
-    print("%-48s (Std. lib. MD5)" % formatHex(d1))
-    print("%-48s (Pure Python MD5)" % formatHex(d2))
-    print()
-=======
         # The host md5
         m1 = md5.md5()
         m1.update(prefix1)
         m1c = m1.copy()
->>>>>>> c2bafff2
 
         # The app-level _md5
         w_m2 = space.call_method(w__md5, 'new')
@@ -159,26 +131,6 @@
     def test1(self):
         """Test cases with known digest result."""
         cases = (
-<<<<<<< HEAD
-          ("",
-           "d41d8cd98f00b204e9800998ecf8427e"),
-          ("a",
-           "0cc175b9c0f1b6a831c399e269772661"),
-          ("abc",
-           "900150983cd24fb0d6963f7d28e17f72"),
-          ("message digest",
-           "f96b697d7cb7938d525a2f31aaf161d0"),
-          ("abcdefghijklmnopqrstuvwxyz",
-           "c3fcd3d76192e4007dfb496cca67e13b"),
-          ("ABCDEFGHIJKLMNOPQRSTUVWXYZabcdefghijklmnopqrstuvwxyz0123456789",
-           "d174ab98d277d9f5a5611c2c9f419d9f"),
-          ("1234567890"*8,
-           "57edf4a22be3c955ac49da2e2107b67a"),
-        )
-
-        for i in range(len(cases)):
-            res = compareImp(cases[i][0])
-=======
             ("",
              "d41d8cd98f00b204e9800998ecf8427e"),
             ("a",
@@ -197,7 +149,6 @@
 
         for i in range(len(cases)):
             res = self.compare(cases[i][0])
->>>>>>> c2bafff2
             if res is not None:
                 d1, d2 = res
                 message, expectedResult = cases[i][0], None
@@ -209,32 +160,6 @@
     def test2(self):
         """Test cases without known digest result."""
         cases = (
-<<<<<<< HEAD
-          "123",
-          "1234",
-          "12345",
-          "123456",
-          "1234567",
-          "12345678",
-          "123456789 123456789 123456789 ",
-          "123456789 123456789 ",
-          "123456789 123456789 1",
-          "123456789 123456789 12",
-          "123456789 123456789 123",
-          "123456789 123456789 1234",
-          "123456789 123456789 123456789 1",
-          "123456789 123456789 123456789 12",
-          "123456789 123456789 123456789 123",
-          "123456789 123456789 123456789 1234",
-          "123456789 123456789 123456789 12345",
-          "123456789 123456789 123456789 123456",
-          "123456789 123456789 123456789 1234567",
-          "123456789 123456789 123456789 12345678",
-         )
-
-        for i in range(len(cases)):
-            res = compareImp(cases[i][0])
-=======
             "123",
             "1234",
             "12345",
@@ -259,7 +184,6 @@
 
         for i in range(len(cases)):
             res = self.compare(cases[i][0])
->>>>>>> c2bafff2
             if res is not None:
                 d1, d2 = res
                 message = cases[i][0]
@@ -275,11 +199,7 @@
             )
 
         for i in range(len(cases)):
-<<<<<<< HEAD
-            res = compareImp(cases[i][0])
-=======
             res = self.compare(cases[i][0])
->>>>>>> c2bafff2
             if res is not None:
                 d1, d2 = res
                 message = cases[i][0]
@@ -296,66 +216,6 @@
                 d1, d2 = res
                 self.print_diff(message, d1, d2)
             assert res is None
-<<<<<<< HEAD
-            i = i + 1
-
-
-    def test5(self):
-        "Test updating cloned objects."
-
-        cases = (
-          "123",
-          "1234",
-          "12345",
-          "123456",
-          "1234567",
-          "12345678",
-          "123456789 123456789 123456789 ",
-          "123456789 123456789 ",
-          "123456789 123456789 1",
-          "123456789 123456789 12",
-          "123456789 123456789 123",
-          "123456789 123456789 1234",
-          "123456789 123456789 123456789 1",
-          "123456789 123456789 123456789 12",
-          "123456789 123456789 123456789 123",
-          "123456789 123456789 123456789 1234",
-          "123456789 123456789 123456789 12345",
-          "123456789 123456789 123456789 123456",
-          "123456789 123456789 123456789 1234567",
-          "123456789 123456789 123456789 12345678",
-         )
-
-        # Load both with same prefix.    
-        prefix1 = 2**10 * 'a'
-
-        m1 = md5.md5()
-        m1.update(prefix1)
-        m1c = m1.copy()
-
-        m2 = pymd5.new()
-        m2.update(prefix1)
-        m2c = m2.copy()
-
-        # Update and compare...
-        for i in range(len(cases)):
-            message = cases[i][0]
-
-            m1c.update(message)
-            d1 = m1c.hexdigest()
-
-            m2c.update(message)
-            d2 = m2c.hexdigest()
-
-            assert d1 == d2
-
-
-def test_attributes():
-    assert pymd5.digest_size == 16
-    assert pymd5.new().digest_size == 16
-    assert pymd5.new().digestsize == 16
-    assert pymd5.new().block_size == 64
-=======
             i += 1
 
     def test_attributes(self):
@@ -363,5 +223,4 @@
         assert _md5.digest_size == 16
         assert _md5.new().digest_size == 16
         assert _md5.new().digestsize == 16
-        assert _md5.new().block_size == 64
->>>>>>> c2bafff2
+        assert _md5.new().block_size == 64