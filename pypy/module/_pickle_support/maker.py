--- conflicted
+++ resolved
@@ -27,11 +27,7 @@
     return fu
 
 def module_new(space, w_name, w_dict):
-<<<<<<< HEAD
     new_mod = Module(space, w_name, w_dict)
-=======
-    new_mod = Module(space, w_name, w_dict, add_package=False)
->>>>>>> ca3243bc
     return new_mod
 
 def method_new(space, __args__):
@@ -57,7 +53,6 @@
 def generator_new(space):
     new_generator = instantiate(GeneratorIterator)
     return new_generator
-<<<<<<< HEAD
 
 def coroutine_new(space):
     new_coroutine = instantiate(Coroutine)
@@ -72,13 +67,6 @@
 def intrangeiter_new(space, current, remaining, step):
     from pypy.module.__builtin__.functional import W_IntRangeIterator
     new_iter = W_IntRangeIterator(space, current, remaining, step)
-=======
-
-@unwrap_spec(current=int, remaining=int, step=int)
-def xrangeiter_new(space, current, remaining, step):
-    from pypy.module.__builtin__.functional import W_XRangeIterator
-    new_iter = W_XRangeIterator(space, current, remaining, step)
->>>>>>> ca3243bc
     return new_iter
 
 @unwrap_spec(identifier='text')
