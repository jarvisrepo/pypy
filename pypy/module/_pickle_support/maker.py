--- conflicted
+++ resolved
@@ -27,13 +27,8 @@
     return fu
 
 def module_new(space, w_name, w_dict):
-<<<<<<< HEAD
     new_mod = Module(space, w_name, w_dict)
-    return space.wrap(new_mod)
-=======
-    new_mod = Module(space, w_name, w_dict, add_package=False)
     return new_mod
->>>>>>> b674e4ad
 
 def method_new(space, __args__):
     w_type = space.gettypeobject(Method.typedef)
@@ -61,25 +56,18 @@
 
 def coroutine_new(space):
     new_coroutine = instantiate(Coroutine)
-    return space.wrap(new_coroutine)
+    return new_coroutine
 
 def longrangeiter_new(space, w_start, w_step, w_len, w_index):
     from pypy.module.__builtin__.functional import W_LongRangeIterator
     new_iter = W_LongRangeIterator(space, w_start, w_step, w_len, w_index)
-    return space.wrap(new_iter)
+    return new_iter
 
 @unwrap_spec(current=int, remaining=int, step=int)
-<<<<<<< HEAD
 def intrangeiter_new(space, current, remaining, step):
     from pypy.module.__builtin__.functional import W_IntRangeIterator
     new_iter = W_IntRangeIterator(space, current, remaining, step)
-    return space.wrap(new_iter)
-=======
-def xrangeiter_new(space, current, remaining, step):
-    from pypy.module.__builtin__.functional import W_XRangeIterator
-    new_iter = W_XRangeIterator(space, current, remaining, step)
     return new_iter
->>>>>>> b674e4ad
 
 @unwrap_spec(identifier=str)
 def builtin_code(space, identifier):
