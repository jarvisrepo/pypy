--- conflicted
+++ resolved
@@ -206,11 +206,6 @@
                     self.mmap.setitem(start, value[i])
                     start += step
 
-<<<<<<< HEAD
-    def descr_buffer(self):
-        self.check_valid()
-        return self.space.wrap(MMapBuffer(self.space, self.mmap))
-
     def descr_enter(self, space):
         self.check_valid()
         return space.wrap(self)
@@ -219,8 +214,6 @@
         self.close()
 
 
-=======
->>>>>>> 1a2d70df
 if rmmap._POSIX:
 
     @unwrap_spec(fileno=int, length=int, flags=int,
@@ -277,14 +270,10 @@
     __len__ = interp2app(W_MMap.__len__),
     __getitem__ = interp2app(W_MMap.descr_getitem),
     __setitem__ = interp2app(W_MMap.descr_setitem),
-<<<<<<< HEAD
-    __buffer__ = interp2app(W_MMap.descr_buffer),
     __enter__ = interp2app(W_MMap.descr_enter),
     __exit__ = interp2app(W_MMap.descr_exit),
 
     closed = GetSetProperty(W_MMap.closed_get),
-=======
->>>>>>> 1a2d70df
 )
 
 constants = rmmap.constants
