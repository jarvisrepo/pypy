import sys
from pypy.interpreter.error import OperationError, oefmt, wrap_oserror
from pypy.interpreter.baseobjspace import W_Root
from pypy.interpreter.typedef import TypeDef, GetSetProperty, make_weakref_descr
from pypy.interpreter.gateway import interp2app, unwrap_spec, WrappedDefault
from pypy.interpreter.buffer import SimpleView

from rpython.rlib import rmmap, rarithmetic, objectmodel
from rpython.rlib.buffer import RawBuffer
from rpython.rlib.rmmap import RValueError, RTypeError, RMMapError
from rpython.rlib.rstring import StringBuilder

if rmmap.HAVE_LARGEFILE_SUPPORT:
    OFF_T = rarithmetic.r_longlong
else:
    OFF_T = int


class W_MMap(W_Root):
    def __init__(self, space, mmap_obj):
        self.space = space
        self.mmap = mmap_obj

    def buffer_w(self, space, flags):
        self.check_valid()
        readonly = (self.mmap.access == ACCESS_READ)
        write_required = bool(flags & space.BUF_WRITABLE)
        if write_required and readonly:
            raise oefmt(space.w_BufferError, "Object is not writable.")
        return SimpleView(MMapBuffer(self.space, self.mmap, readonly), w_obj=self)

    def close(self):
        self.mmap.close()

    def read_byte(self):
        self.check_valid()
        try:
            return self.space.newint(ord(self.mmap.read_byte()))
        except RValueError as v:
            raise mmap_error(self.space, v)

    def readline(self):
        self.check_valid()
        return self.space.newbytes(self.mmap.readline())

    @unwrap_spec(w_num=WrappedDefault(None))
    def read(self, w_num):
        self.check_valid()
        if self.space.is_none(w_num):
            num = -1
        else:
            num = self.space.int_w(w_num)
        return self.space.newbytes(self.mmap.read(num))

    def find(self, w_tofind, w_start=None, w_end=None):
        self.check_valid()
        space = self.space
        tofind = space.charbuf_w(w_tofind)
        if w_start is None:
            start = self.mmap.pos
        else:
            start = space.getindex_w(w_start, None)
        if w_end is None:
            end = self.mmap.size
        else:
            end = space.getindex_w(w_end, None)
        return space.newint(self.mmap.find(tofind, start, end))

    def rfind(self, w_tofind, w_start=None, w_end=None):
        self.check_valid()
        space = self.space
        tofind = space.charbuf_w(w_tofind)
        if w_start is None:
            start = self.mmap.pos
        else:
            start = space.getindex_w(w_start, None)
        if w_end is None:
            end = self.mmap.size
        else:
            end = space.getindex_w(w_end, None)
        return space.newint(self.mmap.find(tofind, start, end, True))

    @unwrap_spec(pos=OFF_T, whence=int)
    def seek(self, pos, whence=0):
        self.check_valid()
        try:
            self.mmap.seek(pos, whence)
        except RValueError as v:
            raise mmap_error(self.space, v)

    def tell(self):
        self.check_valid()
        return self.space.newint(self.mmap.tell())

    def descr_size(self):
        self.check_valid()
        try:
            return self.space.newint(self.mmap.file_size())
        except OSError as e:
            raise mmap_error(self.space, e)

    def write(self, w_data):
        self.check_valid()
        data = self.space.charbuf_w(w_data)
        self.check_writeable()
        try:
            return self.space.newint(self.mmap.write(data))
        except RValueError as v:
            raise mmap_error(self.space, v)

    @unwrap_spec(byte=int)
    def write_byte(self, byte):
        self.check_valid()
        self.check_writeable()
        try:
            self.mmap.write_byte(chr(byte))
        except RMMapError as v:
            raise mmap_error(self.space, v)

    @unwrap_spec(offset=int, size=int)
    def flush(self, offset=0, size=0):
        # flush() should return None on success, raise an
        # exception on error under all platforms.
        self.check_valid()
        try:
            self.mmap.flush(offset, size)
            return self.space.w_None
        except RValueError as v:
            raise mmap_error(self.space, v)
        except OSError as e:
            raise mmap_error(self.space, e)

    @unwrap_spec(dest=int, src=int, count=int)
    def move(self, dest, src, count):
        self.check_valid()
        self.check_writeable()
        try:
            self.mmap.move(dest, src, count)
        except RValueError as v:
            raise mmap_error(self.space, v)

    @unwrap_spec(newsize=int)
    def resize(self, newsize):
        self.check_valid()
        self.check_resizeable()
        try:
            self.mmap.resize(newsize)
        except OSError as e:
            raise mmap_error(self.space, e)
        except RValueError as e:
            # obscure: in this case, RValueError translates to an app-level
            # SystemError.
            raise OperationError(self.space.w_SystemError,
                                 self.space.newtext(e.message))

    def __len__(self):
        self.check_valid()
        return self.space.newint(self.mmap.size)

    def closed_get(self, space):
        try:
            self.mmap.check_valid()
        except RValueError:
            return space.w_True
        return space.w_False

    def check_valid(self):
        try:
            self.mmap.check_valid()
        except RValueError as v:
            raise mmap_error(self.space, v)

    def check_writeable(self):
        try:
            self.mmap.check_writeable()
        except RMMapError as v:
            raise mmap_error(self.space, v)

    def check_resizeable(self):
        try:
            self.mmap.check_resizeable()
        except RMMapError as v:
            raise mmap_error(self.space, v)

    def descr_getitem(self, w_index):
        space = self.space
        start, stop, step, length = space.decode_index4(w_index, self)
        self.check_valid() # decode_index4 can have closed the mmap
        if step == 0:  # index only
            return space.newint(ord(self.mmap.getitem(start)))
        elif step == 1:
            if stop - start < 0:
                return space.newbytes("")
            return space.newbytes(self.mmap.getslice(start, length))
        else:
            b = StringBuilder(length)
            index = start
            for i in range(length):
                b.append(self.mmap.getitem(index))
                index += step
            return space.newbytes(b.build())

    def descr_setitem(self, w_index, w_value):
        space = self.space
<<<<<<< HEAD
=======
        value = space.realtext_w(w_value)
        start, stop, step, length = space.decode_index4(w_index, self)
>>>>>>> 8d2ce818
        self.check_valid()
        self.check_writeable()

        if step == 0:  # index only
            value = space.int_w(w_value)
            if not 0 <= value < 256:
                raise oefmt(space.w_ValueError,
                            "mmap item value must be in range(0, 256)")
            self.mmap.setitem(start, chr(value))
        else:
            value = space.bytes_w(w_value)
            if len(value) != length:
                raise oefmt(space.w_ValueError,
                            "mmap slice assignment is wrong size")
            if step == 1:
                self.mmap.setslice(start, value)
            else:
                for i in range(length):
                    self.mmap.setitem(start, value[i])
                    start += step

    def descr_enter(self, space):
        self.check_valid()
        return self

    def descr_exit(self, space, __args__):
        self.close()

    def descr_iter(self, space):
        return space.appexec([self], """(m):
            def iterate():
                i = 0
                while True:
                    c = m[i:i+1]
                    if not c:
                        break
                    yield c
                    i += 1
            return iterate()
        """)

    def descr_reversed(self, space):
        return space.appexec([self], """(m):
            def iterate():
                i = len(m) - 1
                while i >= 0:
                    c = m[i:i+1]
                    if not c:
                        break
                    yield c
                    i -= 1
            return iterate()
        """)

    @unwrap_spec(flags=int, start=int)
    def descr_madvise(self, space, flags, start=0, w_length=None):
        """
        madvise(option[, start[, length]])

        Send advice option to the kernel about the memory region beginning at
        start and extending length bytes. option must be one of the MADV_*
        constants available on the system. If start and length are omitted,
        the entire mapping is spanned. On some systems (including Linux),
        start must be a multiple of the PAGESIZE.
        """
        if start < 0 or start >= self.mmap.size:
            raise oefmt(space.w_ValueError, "madvise start out of bounds")
        if w_length is None:
            length = self.mmap.size
        else:
            length = space.int_w(w_length)
        if length < 0:
            raise oefmt(space.w_ValueError, "madvise length invalid, can't be negative")
        try:
            end = rarithmetic.ovfcheck(start + length)
        except OverflowError:
            raise oefmt(space.w_OverflowError, "madvise length too large")
        else:
            if end > self.mmap.size:
                length = self.mmap.size - start
        self.mmap.madvise(flags, start, length)

    def descr_repr(self, space):
        try:
            self.mmap.check_valid()
        except RValueError:
            return space.newtext("<%s closed=True>" % space.getfulltypename(self))
        if self.mmap.access == rmmap._ACCESS_DEFAULT:
            access_str = "ACCESS_DEFAULT"
        elif self.mmap.access == rmmap.ACCESS_READ:
            access_str = "ACCESS_READ"
        elif self.mmap.access == rmmap.ACCESS_WRITE:
            access_str = "ACCESS_WRITE"
        elif self.mmap.access == rmmap.ACCESS_COPY:
            access_str = "ACCESS_COPY"
        else:
            raise oefmt(space.w_RuntimeError, "invalid accesss mode in mmap")
        return space.newtext(
            "<%s closed=False, access=%s, length=%d, pos=%d, offset=%d>" %(
            space.getfulltypename(self), access_str, self.mmap.size,
            self.mmap.pos, self.mmap.offset))
                        


if rmmap._POSIX:

    @unwrap_spec(fileno=int, length=int, flags=int,
                 prot=int, access=int, offset=OFF_T)
    def mmap(space, w_subtype, fileno, length, flags=rmmap.MAP_SHARED,
             prot=rmmap.PROT_WRITE | rmmap.PROT_READ,
             access=rmmap._ACCESS_DEFAULT, offset=0):
        space.audit("mmap.__new__", [
            space.newint(fileno), space.newint(length), 
            space.newint(access), space.newint(offset)])
        self = space.allocate_instance(W_MMap, w_subtype)
        try:
            W_MMap.__init__(self, space,
                            rmmap.mmap(fileno, length, flags, prot, access,
                                       offset))
        except OSError as e:
            raise mmap_error(space, e)
        except RMMapError as e:
            raise mmap_error(space, e)
        return self

elif rmmap._MS_WINDOWS:

    @unwrap_spec(fileno=int, length=int, tagname='text',
                 access=int, offset=OFF_T)
    def mmap(space, w_subtype, fileno, length, tagname="",
             access=rmmap._ACCESS_DEFAULT, offset=0):
        space.audit("mmap.__new__", [
            space.newint(fileno), space.newint(length), 
            space.newint(access), space.newint(offset)])
        self = space.allocate_instance(W_MMap, w_subtype)
        try:
            W_MMap.__init__(self, space,
                            rmmap.mmap(fileno, length, tagname, access,
                                       offset))
        except OSError as e:
            raise mmap_error(space, e)
        except RMMapError as e:
            raise mmap_error(space, e)
        return self

optional = {}
if rmmap.has_madvise:
    optional['madvise'] = interp2app(W_MMap.descr_madvise)

W_MMap.typedef = TypeDef("mmap.mmap", None, None, 'read-write',
    __new__ = interp2app(mmap),
    close = interp2app(W_MMap.close),
    read_byte = interp2app(W_MMap.read_byte),
    readline = interp2app(W_MMap.readline),
    read = interp2app(W_MMap.read),
    find = interp2app(W_MMap.find),
    rfind = interp2app(W_MMap.rfind),
    seek = interp2app(W_MMap.seek),
    tell = interp2app(W_MMap.tell),
    size = interp2app(W_MMap.descr_size),
    write = interp2app(W_MMap.write),
    write_byte = interp2app(W_MMap.write_byte),
    flush = interp2app(W_MMap.flush),
    move = interp2app(W_MMap.move),
    resize = interp2app(W_MMap.resize),

    __len__       = interp2app(W_MMap.__len__),
    __getitem__   = interp2app(W_MMap.descr_getitem),
    __setitem__   = interp2app(W_MMap.descr_setitem),
    __enter__     = interp2app(W_MMap.descr_enter),
    __exit__      = interp2app(W_MMap.descr_exit),
    __weakref__   = make_weakref_descr(W_MMap),
    __iter__      = interp2app(W_MMap.descr_iter),
    __reversed__  = interp2app(W_MMap.descr_reversed),
    __repr__      = interp2app(W_MMap.descr_repr),

    closed = GetSetProperty(W_MMap.closed_get),

    **optional
)

constants = rmmap.constants
PAGESIZE = rmmap.PAGESIZE
ALLOCATIONGRANULARITY = rmmap.ALLOCATIONGRANULARITY
ACCESS_READ  = rmmap.ACCESS_READ
ACCESS_WRITE = rmmap.ACCESS_WRITE
ACCESS_COPY  = rmmap.ACCESS_COPY
ACCESS_DEFAULT  = rmmap._ACCESS_DEFAULT


@objectmodel.dont_inline
def mmap_error(space, e):
    if isinstance(e, RValueError):
        return OperationError(space.w_ValueError, space.newtext(e.message))
    elif isinstance(e, RTypeError):
        return OperationError(space.w_TypeError, space.newtext(e.message))
    elif isinstance(e, OSError):
        return wrap_oserror(space, e)
    else:
        # bogus 'e'?
        return OperationError(space.w_SystemError, space.newtext('%s' % e))


class MMapBuffer(RawBuffer):
    _immutable_ = True

    def __init__(self, space, mmap, readonly):
        self.space = space
        self.mmap = mmap
        self.readonly = readonly

    def getlength(self):
        return self.mmap.size

    def getitem(self, index):
        self.check_valid()
        return self.mmap.data[index]

    def getslice(self, start, step, size):
        self.check_valid()
        if step == 1:
            return self.mmap.getslice(start, size)
        else:
            return RawBuffer.getslice(self, start, step, size)

    def setitem(self, index, char):
        self.check_valid_writeable()
        self.mmap.data[index] = char

    def setslice(self, start, string):
        self.check_valid_writeable()
        self.mmap.setslice(start, string)

    def get_raw_address(self):
        self.check_valid()
        return self.mmap.data

    def check_valid(self):
        try:
            self.mmap.check_valid()
        except RValueError as v:
            raise mmap_error(self.space, v)

    def check_valid_writeable(self):
        try:
            self.mmap.check_valid()
            self.mmap.check_writeable()
        except RMMapError as v:
            raise mmap_error(self.space, v)<|MERGE_RESOLUTION|>--- conflicted
+++ resolved
@@ -202,11 +202,7 @@
 
     def descr_setitem(self, w_index, w_value):
         space = self.space
-<<<<<<< HEAD
-=======
-        value = space.realtext_w(w_value)
         start, stop, step, length = space.decode_index4(w_index, self)
->>>>>>> 8d2ce818
         self.check_valid()
         self.check_writeable()
 
