from pypy.interpreter.error import OperationError, wrap_oserror
from pypy.interpreter.baseobjspace import W_Root
from pypy.interpreter.typedef import TypeDef, GetSetProperty
from pypy.interpreter.gateway import interp2app, unwrap_spec
from pypy.interpreter.buffer import RWBuffer
from rpython.rlib import rmmap, rarithmetic
from rpython.rlib.rmmap import RValueError, RTypeError, RMMapError

if rmmap.HAVE_LARGEFILE_SUPPORT:
    OFF_T = rarithmetic.r_longlong
else:
    OFF_T = int


class W_MMap(W_Root):
    def __init__(self, space, mmap_obj):
        self.space = space
        self.mmap = mmap_obj

    def close(self):
        self.mmap.close()

    def read_byte(self):
        self.check_valid()
        try:
            return self.space.wrap(ord(self.mmap.read_byte()))
        except RValueError, v:
            raise mmap_error(self.space, v)

    def readline(self):
<<<<<<< HEAD
        return self.space.wrapbytes(self.mmap.readline())
=======
        self.check_valid()
        return self.space.wrap(self.mmap.readline())
>>>>>>> 647a834f

    @unwrap_spec(num=int)
    def read(self, num=-1):
        self.check_valid()
        return self.space.wrapbytes(self.mmap.read(num))

    @unwrap_spec(tofind='bufferstr')
    def find(self, tofind, w_start=None, w_end=None):
        self.check_valid()
        space = self.space
        if w_start is None:
            start = self.mmap.pos
        else:
            start = space.getindex_w(w_start, None)
        if w_end is None:
            end = self.mmap.size
        else:
            end = space.getindex_w(w_end, None)
        return space.wrap(self.mmap.find(tofind, start, end))

    @unwrap_spec(tofind='bufferstr')
    def rfind(self, tofind, w_start=None, w_end=None):
        self.check_valid()
        space = self.space
        if w_start is None:
            start = self.mmap.pos
        else:
            start = space.getindex_w(w_start, None)
        if w_end is None:
            end = self.mmap.size
        else:
            end = space.getindex_w(w_end, None)
        return space.wrap(self.mmap.find(tofind, start, end, True))

    @unwrap_spec(pos=OFF_T, whence=int)
    def seek(self, pos, whence=0):
        self.check_valid()
        try:
            self.mmap.seek(pos, whence)
        except RValueError, v:
            raise mmap_error(self.space, v)

    def tell(self):
        self.check_valid()
        return self.space.wrap(self.mmap.tell())

    def descr_size(self):
        self.check_valid()
        try:
            return self.space.wrap(self.mmap.file_size())
        except OSError, e:
            raise mmap_error(self.space, e)

    @unwrap_spec(data='bufferstr')
    def write(self, data):
        self.check_valid()
        self.check_writeable()
        try:
            self.mmap.write(data)
        except RValueError, v:
            raise mmap_error(self.space, v)

    @unwrap_spec(byte=int)
    def write_byte(self, byte):
        self.check_valid()
        self.check_writeable()
        try:
<<<<<<< HEAD
            self.mmap.write_byte(chr(byte))
        except RValueError, v:
            raise OperationError(self.space.w_ValueError,
                                 self.space.wrap(v.message))
        except RTypeError, v:
            raise OperationError(self.space.w_TypeError,
                                 self.space.wrap(v.message))
=======
            self.mmap.write_byte(byte)
        except RMMapError, v:
            raise mmap_error(self.space, v)
>>>>>>> 647a834f

    @unwrap_spec(offset=int, size=int)
    def flush(self, offset=0, size=0):
        self.check_valid()
        try:
            return self.space.wrap(self.mmap.flush(offset, size))
        except RValueError, v:
            raise mmap_error(self.space, v)
        except OSError, e:
            raise mmap_error(self.space, e)

    @unwrap_spec(dest=int, src=int, count=int)
    def move(self, dest, src, count):
        self.check_valid()
        self.check_writeable()
        try:
            self.mmap.move(dest, src, count)
        except RValueError, v:
            raise mmap_error(self.space, v)

    @unwrap_spec(newsize=int)
    def resize(self, newsize):
        self.check_valid()
        self.check_resizeable()
        try:
            self.mmap.resize(newsize)
        except OSError, e:
            raise mmap_error(self.space, e)
        except RValueError, e:
            # obscure: in this case, RValueError translates to an app-level
            # SystemError.
            raise OperationError(self.space.w_SystemError,
                                 self.space.wrap(e.message))

    def __len__(self):
        return self.space.wrap(self.mmap.size)

    def closed_get(self, space):
        try:
            self.mmap.check_valid()
        except RValueError:
            return space.w_True
        return space.w_False

    def check_valid(self):
        try:
            self.mmap.check_valid()
        except RValueError, v:
            raise mmap_error(self.space, v)

    def check_writeable(self):
        try:
            self.mmap.check_writeable()
        except RMMapError, v:
            raise mmap_error(self.space, v)

    def check_resizeable(self):
        try:
            self.mmap.check_resizeable()
        except RMMapError, v:
            raise mmap_error(self.space, v)

    def descr_getitem(self, w_index):
        self.check_valid()

        space = self.space
        start, stop, step = space.decode_index(w_index, self.mmap.size)
        if step == 0:  # index only
<<<<<<< HEAD
            return space.wrap(ord(self.mmap.getitem(start)))
=======
            return space.wrap(self.mmap.getitem(start))
        elif step == 1:
            return space.wrap(self.mmap.getslice(start, stop - start))
>>>>>>> 647a834f
        else:
            res = "".join([self.mmap.getitem(i)
                           for i in range(start, stop, step)])
            return space.wrapbytes(res)

    def descr_setitem(self, w_index, w_value):
        space = self.space
        self.check_valid()
        self.check_writeable()

        start, stop, step, length = space.decode_index4(w_index, self.mmap.size)
        if step == 0:  # index only
            value = space.int_w(w_value)
            if not 0 <= value < 256:
                raise OperationError(space.w_ValueError, space.wrap(
                        "mmap item value must be in range(0, 256)"))
            self.mmap.setitem(start, chr(value))
        else:
            value = space.realstr_w(w_value)
            if len(value) != length:
                raise OperationError(space.w_ValueError,
                          space.wrap("mmap slice assignment is wrong size"))
            if step == 1:
                self.mmap.setslice(start, value)
            else:
                for i in range(length):
                    self.mmap.setitem(start, value[i])
                    start += step

    def descr_buffer(self):
        self.check_valid()
        return self.space.wrap(MMapBuffer(self.space, self.mmap))

    def descr_enter(self, space):
        self.check_valid()
        return space.wrap(self)

    def descr_exit(self, space, __args__):
        self.close()


if rmmap._POSIX:

    @unwrap_spec(fileno=int, length=int, flags=int,
                 prot=int, access=int, offset=OFF_T)
    def mmap(space, w_subtype, fileno, length, flags=rmmap.MAP_SHARED,
             prot=rmmap.PROT_WRITE | rmmap.PROT_READ,
             access=rmmap._ACCESS_DEFAULT, offset=0):
        self = space.allocate_instance(W_MMap, w_subtype)
        try:
            W_MMap.__init__(self, space,
                            rmmap.mmap(fileno, length, flags, prot, access,
                                       offset))
        except OSError, e:
            raise mmap_error(space, e)
        except RMMapError, e:
            raise mmap_error(space, e)
        return space.wrap(self)

elif rmmap._MS_WINDOWS:

    @unwrap_spec(fileno=int, length=int, tagname=str,
                 access=int, offset=OFF_T)
    def mmap(space, w_subtype, fileno, length, tagname="",
             access=rmmap._ACCESS_DEFAULT, offset=0):
        self = space.allocate_instance(W_MMap, w_subtype)
        try:
            W_MMap.__init__(self, space,
                            rmmap.mmap(fileno, length, tagname, access,
                                       offset))
        except OSError, e:
            raise mmap_error(space, e)
        except RMMapError, e:
            raise mmap_error(space, e)
        return space.wrap(self)

W_MMap.typedef = TypeDef("mmap",
    __new__ = interp2app(mmap),
    close = interp2app(W_MMap.close),
    read_byte = interp2app(W_MMap.read_byte),
    readline = interp2app(W_MMap.readline),
    read = interp2app(W_MMap.read),
    find = interp2app(W_MMap.find),
    rfind = interp2app(W_MMap.rfind),
    seek = interp2app(W_MMap.seek),
    tell = interp2app(W_MMap.tell),
    size = interp2app(W_MMap.descr_size),
    write = interp2app(W_MMap.write),
    write_byte = interp2app(W_MMap.write_byte),
    flush = interp2app(W_MMap.flush),
    move = interp2app(W_MMap.move),
    resize = interp2app(W_MMap.resize),
    __module__ = "mmap",

    __len__ = interp2app(W_MMap.__len__),
    __getitem__ = interp2app(W_MMap.descr_getitem),
    __setitem__ = interp2app(W_MMap.descr_setitem),
    __buffer__ = interp2app(W_MMap.descr_buffer),
    __enter__ = interp2app(W_MMap.descr_enter),
    __exit__ = interp2app(W_MMap.descr_exit),

    closed = GetSetProperty(W_MMap.closed_get),
)

constants = rmmap.constants
PAGESIZE = rmmap.PAGESIZE
ALLOCATIONGRANULARITY = rmmap.ALLOCATIONGRANULARITY
ACCESS_READ  = rmmap.ACCESS_READ
ACCESS_WRITE = rmmap.ACCESS_WRITE
ACCESS_COPY  = rmmap.ACCESS_COPY

class Cache:
    def __init__(self, space):
        self.w_error = space.new_exception_class("mmap.error",
                                                 space.w_EnvironmentError)

def mmap_error(space, e):
    if isinstance(e, RValueError):
        return OperationError(space.w_ValueError,
                              space.wrap(e.message))
    elif isinstance(e, RTypeError):
        return OperationError(space.w_TypeError,
                              space.wrap(e.message))
    elif isinstance(e, OSError):
        w_error = space.fromcache(Cache).w_error
        return wrap_oserror(space, e, w_exception_class=w_error)
    else:
        # bogus 'e'?
        return OperationError(space.w_SystemError, space.wrap('%s' % e))
mmap_error._dont_inline_ = True


class MMapBuffer(RWBuffer):
    def __init__(self, space, mmap):
        self.space = space
        self.mmap = mmap

    def get_raw_address(self):
        return self.mmap.data

    def getlength(self):
        return self.mmap.size

    def getitem(self, index):
        self.check_valid()
        return self.mmap.data[index]

    def getslice(self, start, stop, step, size):
        self.check_valid()
        if step == 1:
            return self.mmap.getslice(start, size)
        else:
            return RWBuffer.getslice(self, start, stop, step, size)

    def setitem(self, index, char):
        self.check_valid_writeable()
        self.mmap.data[index] = char

    def setslice(self, start, string):
        self.check_valid_writeable()
        self.mmap.setslice(start, string)

    def get_raw_address(self):
        self.check_valid()
        return self.mmap.data

    def check_valid(self):
        try:
            self.mmap.check_valid()
        except RValueError, v:
            raise mmap_error(self.space, v)

    def check_valid_writeable(self):
        try:
            self.mmap.check_valid()
            self.mmap.check_writeable()
        except RMMapError, v:
            raise mmap_error(self.space, v)<|MERGE_RESOLUTION|>--- conflicted
+++ resolved
@@ -28,12 +28,8 @@
             raise mmap_error(self.space, v)
 
     def readline(self):
-<<<<<<< HEAD
+        self.check_valid()
         return self.space.wrapbytes(self.mmap.readline())
-=======
-        self.check_valid()
-        return self.space.wrap(self.mmap.readline())
->>>>>>> 647a834f
 
     @unwrap_spec(num=int)
     def read(self, num=-1):
@@ -101,19 +97,9 @@
         self.check_valid()
         self.check_writeable()
         try:
-<<<<<<< HEAD
             self.mmap.write_byte(chr(byte))
-        except RValueError, v:
-            raise OperationError(self.space.w_ValueError,
-                                 self.space.wrap(v.message))
-        except RTypeError, v:
-            raise OperationError(self.space.w_TypeError,
-                                 self.space.wrap(v.message))
-=======
-            self.mmap.write_byte(byte)
         except RMMapError, v:
             raise mmap_error(self.space, v)
->>>>>>> 647a834f
 
     @unwrap_spec(offset=int, size=int)
     def flush(self, offset=0, size=0):
@@ -182,13 +168,9 @@
         space = self.space
         start, stop, step = space.decode_index(w_index, self.mmap.size)
         if step == 0:  # index only
-<<<<<<< HEAD
             return space.wrap(ord(self.mmap.getitem(start)))
-=======
-            return space.wrap(self.mmap.getitem(start))
         elif step == 1:
             return space.wrap(self.mmap.getslice(start, stop - start))
->>>>>>> 647a834f
         else:
             res = "".join([self.mmap.getitem(i)
                            for i in range(start, stop, step)])
