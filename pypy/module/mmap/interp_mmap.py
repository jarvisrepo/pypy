from pypy.interpreter.error import OperationError, wrap_oserror
from pypy.interpreter.baseobjspace import W_Root
from pypy.interpreter.typedef import TypeDef, GetSetProperty
from pypy.interpreter.gateway import interp2app, unwrap_spec
from rpython.rlib import rmmap, rarithmetic
from rpython.rlib.buffer import Buffer
from rpython.rlib.rmmap import RValueError, RTypeError, RMMapError
from rpython.rlib.rstring import StringBuilder

if rmmap.HAVE_LARGEFILE_SUPPORT:
    OFF_T = rarithmetic.r_longlong
else:
    OFF_T = int


class W_MMap(W_Root):
    def __init__(self, space, mmap_obj):
        self.space = space
        self.mmap = mmap_obj

    def buffer_w(self, space, flags):
        self.check_valid()
        return MMapBuffer(self.space, self.mmap,
                          bool(flags & space.BUF_WRITABLE))

    def close(self):
        self.mmap.close()

    def read_byte(self):
        self.check_valid()
        try:
            return self.space.wrap(ord(self.mmap.read_byte()))
        except RValueError, v:
            raise mmap_error(self.space, v)

    def readline(self):
        self.check_valid()
        return self.space.wrapbytes(self.mmap.readline())

    @unwrap_spec(num=int)
    def read(self, num=-1):
        self.check_valid()
        return self.space.wrapbytes(self.mmap.read(num))

    def find(self, w_tofind, w_start=None, w_end=None):
        self.check_valid()
        space = self.space
        tofind = space.getarg_w('s#', w_tofind)
        if w_start is None:
            start = self.mmap.pos
        else:
            start = space.getindex_w(w_start, None)
        if w_end is None:
            end = self.mmap.size
        else:
            end = space.getindex_w(w_end, None)
        return space.wrap(self.mmap.find(tofind, start, end))

    def rfind(self, w_tofind, w_start=None, w_end=None):
        self.check_valid()
        space = self.space
        tofind = space.getarg_w('s#', w_tofind)
        if w_start is None:
            start = self.mmap.pos
        else:
            start = space.getindex_w(w_start, None)
        if w_end is None:
            end = self.mmap.size
        else:
            end = space.getindex_w(w_end, None)
        return space.wrap(self.mmap.find(tofind, start, end, True))

    @unwrap_spec(pos=OFF_T, whence=int)
    def seek(self, pos, whence=0):
        self.check_valid()
        try:
            self.mmap.seek(pos, whence)
        except RValueError, v:
            raise mmap_error(self.space, v)

    def tell(self):
        self.check_valid()
        return self.space.wrap(self.mmap.tell())

    def descr_size(self):
        self.check_valid()
        try:
            return self.space.wrap(self.mmap.file_size())
        except OSError, e:
            raise mmap_error(self.space, e)

    def write(self, w_data):
        self.check_valid()
        data = self.space.getarg_w('s#', w_data)
        self.check_writeable()
        try:
            self.mmap.write(data)
        except RValueError, v:
            raise mmap_error(self.space, v)

    @unwrap_spec(byte=int)
    def write_byte(self, byte):
        self.check_valid()
        self.check_writeable()
        try:
            self.mmap.write_byte(chr(byte))
        except RMMapError, v:
            raise mmap_error(self.space, v)

    @unwrap_spec(offset=int, size=int)
    def flush(self, offset=0, size=0):
        self.check_valid()
        try:
            return self.space.wrap(self.mmap.flush(offset, size))
        except RValueError, v:
            raise mmap_error(self.space, v)
        except OSError, e:
            raise mmap_error(self.space, e)

    @unwrap_spec(dest=int, src=int, count=int)
    def move(self, dest, src, count):
        self.check_valid()
        self.check_writeable()
        try:
            self.mmap.move(dest, src, count)
        except RValueError, v:
            raise mmap_error(self.space, v)

    @unwrap_spec(newsize=int)
    def resize(self, newsize):
        self.check_valid()
        self.check_resizeable()
        try:
            self.mmap.resize(newsize)
        except OSError, e:
            raise mmap_error(self.space, e)
        except RValueError, e:
            # obscure: in this case, RValueError translates to an app-level
            # SystemError.
            raise OperationError(self.space.w_SystemError,
                                 self.space.wrap(e.message))

    def __len__(self):
        return self.space.wrap(self.mmap.size)

    def closed_get(self, space):
        try:
            self.mmap.check_valid()
        except RValueError:
            return space.w_True
        return space.w_False

    def check_valid(self):
        try:
            self.mmap.check_valid()
        except RValueError, v:
            raise mmap_error(self.space, v)

    def check_writeable(self):
        try:
            self.mmap.check_writeable()
        except RMMapError, v:
            raise mmap_error(self.space, v)

    def check_resizeable(self):
        try:
            self.mmap.check_resizeable()
        except RMMapError, v:
            raise mmap_error(self.space, v)

    def descr_getitem(self, w_index):
        self.check_valid()

        space = self.space
        start, stop, step, length = space.decode_index4(w_index, self.mmap.size)
        if step == 0:  # index only
            return space.wrap(ord(self.mmap.getitem(start)))
        elif step == 1:
            if stop - start < 0:
<<<<<<< HEAD
                return space.wrapbytes("")
            return space.wrapbytes(self.mmap.getslice(start, stop - start))
        else:
            res = "".join([self.mmap.getitem(i)
                           for i in range(start, stop, step)])
            return space.wrapbytes(res)
=======
                return space.wrap("")
            return space.wrap(self.mmap.getslice(start, length))
        else:
            b = StringBuilder(length)
            for i in range(start, stop, step):
                b.append(self.mmap.getitem(i))
            return space.wrap(b.build())
>>>>>>> c816e18a

    def descr_setitem(self, w_index, w_value):
        space = self.space
        self.check_valid()
        self.check_writeable()

        start, stop, step, length = space.decode_index4(w_index, self.mmap.size)
        if step == 0:  # index only
            value = space.int_w(w_value)
            if not 0 <= value < 256:
                raise OperationError(space.w_ValueError, space.wrap(
                        "mmap item value must be in range(0, 256)"))
            self.mmap.setitem(start, chr(value))
        else:
            value = space.bytes_w(w_value)
            if len(value) != length:
                raise OperationError(space.w_ValueError,
                          space.wrap("mmap slice assignment is wrong size"))
            if step == 1:
                self.mmap.setslice(start, value)
            else:
                for i in range(length):
                    self.mmap.setitem(start, value[i])
                    start += step

    def descr_enter(self, space):
        self.check_valid()
        return space.wrap(self)

    def descr_exit(self, space, __args__):
        self.close()


if rmmap._POSIX:

    @unwrap_spec(fileno=int, length=int, flags=int,
                 prot=int, access=int, offset=OFF_T)
    def mmap(space, w_subtype, fileno, length, flags=rmmap.MAP_SHARED,
             prot=rmmap.PROT_WRITE | rmmap.PROT_READ,
             access=rmmap._ACCESS_DEFAULT, offset=0):
        self = space.allocate_instance(W_MMap, w_subtype)
        try:
            W_MMap.__init__(self, space,
                            rmmap.mmap(fileno, length, flags, prot, access,
                                       offset))
        except OSError, e:
            raise mmap_error(space, e)
        except RMMapError, e:
            raise mmap_error(space, e)
        return space.wrap(self)

elif rmmap._MS_WINDOWS:

    @unwrap_spec(fileno=int, length=int, tagname=str,
                 access=int, offset=OFF_T)
    def mmap(space, w_subtype, fileno, length, tagname="",
             access=rmmap._ACCESS_DEFAULT, offset=0):
        self = space.allocate_instance(W_MMap, w_subtype)
        try:
            W_MMap.__init__(self, space,
                            rmmap.mmap(fileno, length, tagname, access,
                                       offset))
        except OSError, e:
            raise mmap_error(space, e)
        except RMMapError, e:
            raise mmap_error(space, e)
        return space.wrap(self)

W_MMap.typedef = TypeDef("mmap.mmap",
    __new__ = interp2app(mmap),
    close = interp2app(W_MMap.close),
    read_byte = interp2app(W_MMap.read_byte),
    readline = interp2app(W_MMap.readline),
    read = interp2app(W_MMap.read),
    find = interp2app(W_MMap.find),
    rfind = interp2app(W_MMap.rfind),
    seek = interp2app(W_MMap.seek),
    tell = interp2app(W_MMap.tell),
    size = interp2app(W_MMap.descr_size),
    write = interp2app(W_MMap.write),
    write_byte = interp2app(W_MMap.write_byte),
    flush = interp2app(W_MMap.flush),
    move = interp2app(W_MMap.move),
    resize = interp2app(W_MMap.resize),

    __len__ = interp2app(W_MMap.__len__),
    __getitem__ = interp2app(W_MMap.descr_getitem),
    __setitem__ = interp2app(W_MMap.descr_setitem),
    __enter__ = interp2app(W_MMap.descr_enter),
    __exit__ = interp2app(W_MMap.descr_exit),

    closed = GetSetProperty(W_MMap.closed_get),
)

constants = rmmap.constants
PAGESIZE = rmmap.PAGESIZE
ALLOCATIONGRANULARITY = rmmap.ALLOCATIONGRANULARITY
ACCESS_READ  = rmmap.ACCESS_READ
ACCESS_WRITE = rmmap.ACCESS_WRITE
ACCESS_COPY  = rmmap.ACCESS_COPY

class Cache:
    def __init__(self, space):
        self.w_error = space.new_exception_class("mmap.error",
                                                 space.w_EnvironmentError)

def mmap_error(space, e):
    if isinstance(e, RValueError):
        return OperationError(space.w_ValueError,
                              space.wrap(e.message))
    elif isinstance(e, RTypeError):
        return OperationError(space.w_TypeError,
                              space.wrap(e.message))
    elif isinstance(e, OSError):
        w_error = space.fromcache(Cache).w_error
        return wrap_oserror(space, e, w_exception_class=w_error)
    else:
        # bogus 'e'?
        return OperationError(space.w_SystemError, space.wrap('%s' % e))
mmap_error._dont_inline_ = True


class MMapBuffer(Buffer):
    _immutable_ = True

    def __init__(self, space, mmap, readonly):
        self.space = space
        self.mmap = mmap
        self.readonly = readonly

    def getlength(self):
        return self.mmap.size

    def getitem(self, index):
        self.check_valid()
        return self.mmap.data[index]

    def getslice(self, start, stop, step, size):
        self.check_valid()
        if step == 1:
            return self.mmap.getslice(start, size)
        else:
            return Buffer.getslice(self, start, stop, step, size)

    def setitem(self, index, char):
        self.check_valid_writeable()
        self.mmap.data[index] = char

    def setslice(self, start, string):
        self.check_valid_writeable()
        self.mmap.setslice(start, string)

    def get_raw_address(self):
        self.check_valid()
        return self.mmap.data

    def check_valid(self):
        try:
            self.mmap.check_valid()
        except RValueError, v:
            raise mmap_error(self.space, v)

    def check_valid_writeable(self):
        try:
            self.mmap.check_valid()
            self.mmap.check_writeable()
        except RMMapError, v:
            raise mmap_error(self.space, v)<|MERGE_RESOLUTION|>--- conflicted
+++ resolved
@@ -177,22 +177,13 @@
             return space.wrap(ord(self.mmap.getitem(start)))
         elif step == 1:
             if stop - start < 0:
-<<<<<<< HEAD
                 return space.wrapbytes("")
-            return space.wrapbytes(self.mmap.getslice(start, stop - start))
-        else:
-            res = "".join([self.mmap.getitem(i)
-                           for i in range(start, stop, step)])
-            return space.wrapbytes(res)
-=======
-                return space.wrap("")
-            return space.wrap(self.mmap.getslice(start, length))
+            return space.wrapbytes(self.mmap.getslice(start, length))
         else:
             b = StringBuilder(length)
             for i in range(start, stop, step):
                 b.append(self.mmap.getitem(i))
-            return space.wrap(b.build())
->>>>>>> c816e18a
+            return space.wrapbytes(b.build())
 
     def descr_setitem(self, w_index, w_value):
         space = self.space
