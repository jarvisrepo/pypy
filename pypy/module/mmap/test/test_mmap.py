--- conflicted
+++ resolved
@@ -882,7 +882,26 @@
         assert m.tell() == 5000
         m.close()
 
-<<<<<<< HEAD
+    def test_close_while_indexing(self):
+        import mmap
+        with open(self.tmpname + "_crash", 'w+b') as f:
+            f.write(b"foobar")
+            f.flush()
+
+            class X(object):
+                def __index__(self):
+                    m.close()
+                    return 1
+
+            m = mmap.mmap(f.fileno(), 6, access=mmap.ACCESS_READ)
+            assert m[1] == ord(b"o")
+            with raises(ValueError):
+                m[X()]
+
+            m = mmap.mmap(f.fileno(), 6, access=mmap.ACCESS_READ)
+            with raises(ValueError):
+                m[X()] = b"u"
+
     def test_iter_yields_bytes(self):
         # issue 3282: inconsistency in Python 3
         from mmap import mmap
@@ -912,25 +931,4 @@
         m = mmap.mmap(-1, 1024)
         assert repr(m) == "<mmap.mmap closed=False, access=ACCESS_DEFAULT, length=1024, pos=0, offset=0>"
         m.close()
-        assert repr(m) == "<mmap.mmap closed=True>"
-=======
-    def test_close_while_indexing(self):
-        import mmap
-        with open(self.tmpname + "_crash", 'w+b') as f:
-            f.write(b"foobar")
-            f.flush()
-
-            class X(object):
-                def __index__(self):
-                    m.close()
-                    return 1
-
-            m = mmap.mmap(f.fileno(), 6, access=mmap.ACCESS_READ)
-            assert m[1] == b"o"
-            with raises(ValueError):
-                m[X()]
-
-            m = mmap.mmap(f.fileno(), 6, access=mmap.ACCESS_READ)
-            with raises(ValueError):
-                m[X()] = b"u"
->>>>>>> 8d2ce818
+        assert repr(m) == "<mmap.mmap closed=True>"