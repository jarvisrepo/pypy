--- conflicted
+++ resolved
@@ -179,15 +179,11 @@
 @jit.dont_look_inside
 @unwrap_spec(timeout=int)
 def alarm(space, timeout):
-<<<<<<< HEAD
     """alarm(seconds)
 
     Arrange for SIGALRM to arrive after the given number of seconds.
     """
-    return space.wrap(c_alarm(timeout))
-=======
     return space.newint(c_alarm(timeout))
->>>>>>> cc046c66
 
 
 @jit.dont_look_inside
@@ -266,18 +262,13 @@
         except OSError as e:
             if e.errno == errno.EBADF:
                 raise oefmt(space.w_ValueError, "invalid fd")
-<<<<<<< HEAD
             raise wrap_oserror(space, e, eintr_retry=False)
         if flags & rposix.O_NONBLOCK == 0:
             raise oefmt(space.w_ValueError,
                         "the fd %d must be in non-blocking mode", fd)
 
     old_fd = pypysig_set_wakeup_fd(fd, False)
-    return space.wrap(intmask(old_fd))
-=======
-    old_fd = pypysig_set_wakeup_fd(fd, True)
     return space.newint(intmask(old_fd))
->>>>>>> cc046c66
 
 
 @jit.dont_look_inside
@@ -291,12 +282,7 @@
     """
     check_signum_in_range(space, signum)
     if rffi.cast(lltype.Signed, c_siginterrupt(signum, flag)) < 0:
-<<<<<<< HEAD
         raise exception_from_saved_errno(space, space.w_OSError)
-=======
-        errno = rposix.get_saved_errno()
-        raise OperationError(space.w_RuntimeError, space.newint(errno))
->>>>>>> cc046c66
 
 
 #__________________________________________________________
