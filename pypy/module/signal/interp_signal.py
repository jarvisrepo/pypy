from __future__ import with_statement
from pypy.interpreter.error import OperationError, exception_from_errno
from pypy.interpreter.executioncontext import AsyncAction, AbstractActionFlag
from pypy.interpreter.executioncontext import PeriodicAsyncAction
from pypy.interpreter.gateway import unwrap_spec
import signal as cpy_signal
from rpython.rtyper.lltypesystem import lltype, rffi
from rpython.rtyper.tool import rffi_platform
from rpython.translator.tool.cbuild import ExternalCompilationInfo
from rpython.conftest import cdir
import py
import sys
<<<<<<< HEAD
from rpython.rlib import jit, rposix
from rpython.rlib.rarithmetic import intmask
from rpython.rlib.rsignal import *
=======
from pypy.tool import autopath
from pypy.rlib import jit, rposix
from pypy.rlib.rarithmetic import intmask, is_valid_int

def setup():
    for key, value in cpy_signal.__dict__.items():
        if (key.startswith('SIG') or key.startswith('CTRL_')) and \
                is_valid_int(value) and \
                key != 'SIG_DFL' and key != 'SIG_IGN':
            globals()[key] = value
            yield key

NSIG    = cpy_signal.NSIG
SIG_DFL = cpy_signal.SIG_DFL
SIG_IGN = cpy_signal.SIG_IGN
signal_names = list(setup())
signal_values = {}
for key in signal_names:
    signal_values[globals()[key]] = None
if sys.platform == 'win32' and not hasattr(cpy_signal,'CTRL_C_EVENT'):
    # XXX Hack to revive values that went missing,
    #     Remove this once we are sure the host cpy module has them.
    signal_values[0] = None
    signal_values[1] = None
    signal_names.append('CTRL_C_EVENT')
    signal_names.append('CTRL_BREAK_EVENT')
    CTRL_C_EVENT = 0
    CTRL_BREAK_EVENT = 1
includes = ['stdlib.h', 'src/signals.h']
if sys.platform != 'win32':
    includes.append('sys/time.h')
WIN32 = sys.platform == 'win32'

cdir = py.path.local(autopath.pypydir).join('translator', 'c')

eci = ExternalCompilationInfo(
    includes = includes,
    separate_module_files = [cdir / 'src' / 'signals.c'],
    include_dirs = [str(cdir)],
    export_symbols = ['pypysig_poll', 'pypysig_default',
                      'pypysig_ignore', 'pypysig_setflag',
                      'pypysig_reinstall',
                      'pypysig_set_wakeup_fd',
                      'pypysig_getaddr_occurred'],
)

class CConfig:
    _compilation_info_ = eci

if sys.platform != 'win32':
    for name in """ITIMER_REAL ITIMER_VIRTUAL ITIMER_PROF""".split():
        setattr(CConfig, name, rffi_platform.DefinedConstantInteger(name))

    CConfig.timeval = rffi_platform.Struct(
        'struct timeval',
        [('tv_sec', rffi.LONG),
         ('tv_usec', rffi.LONG)])

    CConfig.itimerval = rffi_platform.Struct(
        'struct itimerval',
        [('it_value', CConfig.timeval),
         ('it_interval', CConfig.timeval)])

for k, v in rffi_platform.configure(CConfig).items():
    globals()[k] = v

def external(name, args, result, **kwds):
    return rffi.llexternal(name, args, result, compilation_info=eci,
                           sandboxsafe=True, **kwds)

pypysig_ignore = external('pypysig_ignore', [rffi.INT], lltype.Void)
pypysig_default = external('pypysig_default', [rffi.INT], lltype.Void)
pypysig_setflag = external('pypysig_setflag', [rffi.INT], lltype.Void)
pypysig_reinstall = external('pypysig_reinstall', [rffi.INT], lltype.Void)
pypysig_set_wakeup_fd = external('pypysig_set_wakeup_fd', [rffi.INT], rffi.INT)
pypysig_poll = external('pypysig_poll', [], rffi.INT, threadsafe=False)
# don't bother releasing the GIL around a call to pypysig_poll: it's
# pointless and a performance issue

# don't use rffi.LONGP because the JIT doesn't support raw arrays so far
struct_name = 'pypysig_long_struct'
LONG_STRUCT = lltype.Struct(struct_name, ('c_value', lltype.Signed),
                            hints={'c_name' : struct_name, 'external' : 'C'})
del struct_name

pypysig_getaddr_occurred = external('pypysig_getaddr_occurred', [],
                                    lltype.Ptr(LONG_STRUCT), _nowrapper=True,
                                    elidable_function=True)
c_alarm = external('alarm', [rffi.INT], rffi.INT)
c_pause = external('pause', [], rffi.INT, threadsafe=True)
c_siginterrupt = external('siginterrupt', [rffi.INT, rffi.INT], rffi.INT)

if sys.platform != 'win32':
    itimervalP = rffi.CArrayPtr(itimerval)
    c_setitimer = external('setitimer',
                           [rffi.INT, itimervalP, itimervalP], rffi.INT)
    c_getitimer = external('getitimer', [rffi.INT, itimervalP], rffi.INT)
>>>>>>> 648401b4


class SignalActionFlag(AbstractActionFlag):
    # This class uses the C-level pypysig_counter variable as the tick
    # counter.  The C-level signal handler will reset it to -1 whenever
    # a signal is received.

    def get_ticker(self):
        p = pypysig_getaddr_occurred()
        return p.c_value

    def reset_ticker(self, value):
        p = pypysig_getaddr_occurred()
        p.c_value = value

    def decrement_ticker(self, by):
        p = pypysig_getaddr_occurred()
        value = p.c_value
        if self.has_bytecode_counter:    # this 'if' is constant-folded
            if jit.isconstant(by) and by == 0:
                pass     # normally constant-folded too
            else:
                value -= by
                p.c_value = value
        return value


class CheckSignalAction(PeriodicAsyncAction):
    """An action that is automatically invoked when a signal is received."""

    def __init__(self, space):
        AsyncAction.__init__(self, space)
        self.handlers_w = {}
        if space.config.objspace.usemodules.thread:
            # need a helper action in case signals arrive in a non-main thread
            self.pending_signals = {}
            self.reissue_signal_action = ReissueSignalAction(space)
        else:
            self.reissue_signal_action = None

    @jit.dont_look_inside
    def perform(self, executioncontext, frame):
        while True:
            n = pypysig_poll()
            if n < 0:
                break
            self.perform_signal(executioncontext, n)

    @jit.dont_look_inside
    def perform_signal(self, executioncontext, n):
        if self.reissue_signal_action is None:
            # no threads: we can report the signal immediately
            self.report_signal(n)
        else:
            main_ec = self.space.threadlocals.getmainthreadvalue()
            if executioncontext is main_ec:
                # running in the main thread: we can report the
                # signal immediately
                self.report_signal(n)
            else:
                # running in another thread: we need to hack a bit
                self.pending_signals[n] = None
                self.reissue_signal_action.fire_after_thread_switch()

    @jit.dont_look_inside
    def set_interrupt(self):
        "Simulates the effect of a SIGINT signal arriving"
        ec = self.space.getexecutioncontext()
        self.perform_signal(ec, cpy_signal.SIGINT)

    @jit.dont_look_inside
    def report_signal(self, n):
        try:
            w_handler = self.handlers_w[n]
        except KeyError:
            return    # no handler, ignore signal
        space = self.space
        if not space.is_true(space.callable(w_handler)):
            return    # w_handler is SIG_IGN or SIG_DFL?
        # re-install signal handler, for OSes that clear it
        pypysig_reinstall(n)
        # invoke the app-level handler
        ec = space.getexecutioncontext()
        w_frame = space.wrap(ec.gettopframe_nohidden())
        space.call_function(w_handler, space.wrap(n), w_frame)

    @jit.dont_look_inside
    def report_pending_signals(self):
        # XXX this logic isn't so complicated but I have no clue how
        # to test it :-(
        pending_signals = self.pending_signals.keys()
        self.pending_signals.clear()
        try:
            while pending_signals:
                self.report_signal(pending_signals.pop())
        finally:
            # in case of exception, put the undelivered signals back
            # into the dict instead of silently swallowing them
            if pending_signals:
                for n in pending_signals:
                    self.pending_signals[n] = None
                self.reissue_signal_action.fire()


class ReissueSignalAction(AsyncAction):
    """A special action to help deliver signals to the main thread.  If
    a non-main thread caught a signal, this action fires after every
    thread switch until we land in the main thread.
    """

    def perform(self, executioncontext, frame):
        main_ec = self.space.threadlocals.getmainthreadvalue()
        if executioncontext is main_ec:
            # now running in the main thread: we can really report the signals
            self.space.check_signal_action.report_pending_signals()
        else:
            # still running in some other thread: try again later
            self.fire_after_thread_switch()


@unwrap_spec(signum=int)
def getsignal(space, signum):
    """
    getsignal(sig) -> action

    Return the current action for the given signal.  The return value can be:
    SIG_IGN -- if the signal is being ignored
    SIG_DFL -- if the default action for the signal is in effect
    None -- if an unknown handler is in effect (XXX UNIMPLEMENTED)
    anything else -- the callable Python object used as a handler
    """
    if WIN32:
        check_signum_exists(space, signum)
    else:
        check_signum_in_range(space, signum)
    action = space.check_signal_action
    if signum in action.handlers_w:
        return action.handlers_w[signum]
    return space.wrap(SIG_DFL)

def default_int_handler(space, w_signum, w_frame):
    """
    default_int_handler(...)

    The default handler for SIGINT installed by Python.
    It raises KeyboardInterrupt.
    """
    raise OperationError(space.w_KeyboardInterrupt,
                         space.w_None)

@jit.dont_look_inside
@unwrap_spec(timeout=int)
def alarm(space, timeout):
    return space.wrap(c_alarm(timeout))

@jit.dont_look_inside
def pause(space):
    c_pause()
    return space.w_None

def check_signum_exists(space, signum):
    if signum in signal_values:
        return
    raise OperationError(space.w_ValueError,
                         space.wrap("invalid signal value"))

def check_signum_in_range(space, signum):
    if 1 <= signum < NSIG:
        return
    raise OperationError(space.w_ValueError,
                         space.wrap("signal number out of range"))


@jit.dont_look_inside
@unwrap_spec(signum=int)
def signal(space, signum, w_handler):
    """
    signal(sig, action) -> action

    Set the action for the given signal.  The action can be SIG_DFL,
    SIG_IGN, or a callable Python object.  The previous action is
    returned.  See getsignal() for possible return values.

    *** IMPORTANT NOTICE ***
    A signal handler function is called with two arguments:
    the first is the signal number, the second is the interrupted stack frame.
    """
    ec      = space.getexecutioncontext()
    main_ec = space.threadlocals.getmainthreadvalue()

    old_handler = getsignal(space, signum)

    if ec is not main_ec:
        raise OperationError(space.w_ValueError,
                             space.wrap("signal() must be called from the "
                                        "main thread"))
    action = space.check_signal_action
    if space.eq_w(w_handler, space.wrap(SIG_DFL)):
        pypysig_default(signum)
    elif space.eq_w(w_handler, space.wrap(SIG_IGN)):
        pypysig_ignore(signum)
    else:
        if not space.is_true(space.callable(w_handler)):
            raise OperationError(space.w_TypeError,
                                 space.wrap("'handler' must be a callable "
                                            "or SIG_DFL or SIG_IGN"))
        pypysig_setflag(signum)
    action.handlers_w[signum] = w_handler
    return old_handler

@jit.dont_look_inside
@unwrap_spec(fd=int)
def set_wakeup_fd(space, fd):
    """Sets the fd to be written to (with '\0') when a signal
    comes in.  Returns the old fd.  A library can use this to
    wakeup select or poll.  The previous fd is returned.
    
    The fd must be non-blocking.
    """
    if space.config.objspace.usemodules.thread:
        main_ec = space.threadlocals.getmainthreadvalue()
        ec = space.getexecutioncontext()
        if ec is not main_ec:
            raise OperationError(
                space.w_ValueError,
                space.wrap("set_wakeup_fd only works in main thread"))
    old_fd = pypysig_set_wakeup_fd(fd)
    return space.wrap(intmask(old_fd))

@jit.dont_look_inside
@unwrap_spec(signum=int, flag=int)
def siginterrupt(space, signum, flag):
    check_signum_exists(space, signum)
    if rffi.cast(lltype.Signed, c_siginterrupt(signum, flag)) < 0:
        errno = rposix.get_errno()
        raise OperationError(space.w_RuntimeError, space.wrap(errno))


#__________________________________________________________

def timeval_from_double(d, timeval):
    rffi.setintfield(timeval, 'c_tv_sec', int(d))
    rffi.setintfield(timeval, 'c_tv_usec', int((d - int(d)) * 1000000))

def double_from_timeval(tv):
    return rffi.getintfield(tv, 'c_tv_sec') + (
        rffi.getintfield(tv, 'c_tv_usec') / 1000000.0)

def itimer_retval(space, val):
    w_value = space.wrap(double_from_timeval(val.c_it_value))
    w_interval = space.wrap(double_from_timeval(val.c_it_interval))
    return space.newtuple([w_value, w_interval])

class Cache:
    def __init__(self, space):
        self.w_itimererror = space.new_exception_class("signal.ItimerError",
                                                       space.w_IOError)

def get_itimer_error(space):
    return space.fromcache(Cache).w_itimererror

@jit.dont_look_inside
@unwrap_spec(which=int, first=float, interval=float)
def setitimer(space, which, first, interval=0):
    """setitimer(which, seconds[, interval])
    
    Sets given itimer (one of ITIMER_REAL, ITIMER_VIRTUAL
    or ITIMER_PROF) to fire after value seconds and after
    that every interval seconds.
    The itimer can be cleared by setting seconds to zero.
    
    Returns old values as a tuple: (delay, interval).
    """
    with lltype.scoped_alloc(itimervalP.TO, 1) as new:

        timeval_from_double(first, new[0].c_it_value)
        timeval_from_double(interval, new[0].c_it_interval)

        with lltype.scoped_alloc(itimervalP.TO, 1) as old:

            ret = c_setitimer(which, new, old)
            if ret != 0:
                raise exception_from_errno(space, get_itimer_error(space))


            return itimer_retval(space, old[0])

@jit.dont_look_inside
@unwrap_spec(which=int)
def getitimer(space, which):
    """getitimer(which)
    
    Returns current value of given itimer.
    """
    with lltype.scoped_alloc(itimervalP.TO, 1) as old:

        c_getitimer(which, old)

        return itimer_retval(space, old[0])<|MERGE_RESOLUTION|>--- conflicted
+++ resolved
@@ -10,110 +10,11 @@
 from rpython.conftest import cdir
 import py
 import sys
-<<<<<<< HEAD
 from rpython.rlib import jit, rposix
 from rpython.rlib.rarithmetic import intmask
 from rpython.rlib.rsignal import *
-=======
-from pypy.tool import autopath
-from pypy.rlib import jit, rposix
-from pypy.rlib.rarithmetic import intmask, is_valid_int
-
-def setup():
-    for key, value in cpy_signal.__dict__.items():
-        if (key.startswith('SIG') or key.startswith('CTRL_')) and \
-                is_valid_int(value) and \
-                key != 'SIG_DFL' and key != 'SIG_IGN':
-            globals()[key] = value
-            yield key
-
-NSIG    = cpy_signal.NSIG
-SIG_DFL = cpy_signal.SIG_DFL
-SIG_IGN = cpy_signal.SIG_IGN
-signal_names = list(setup())
-signal_values = {}
-for key in signal_names:
-    signal_values[globals()[key]] = None
-if sys.platform == 'win32' and not hasattr(cpy_signal,'CTRL_C_EVENT'):
-    # XXX Hack to revive values that went missing,
-    #     Remove this once we are sure the host cpy module has them.
-    signal_values[0] = None
-    signal_values[1] = None
-    signal_names.append('CTRL_C_EVENT')
-    signal_names.append('CTRL_BREAK_EVENT')
-    CTRL_C_EVENT = 0
-    CTRL_BREAK_EVENT = 1
-includes = ['stdlib.h', 'src/signals.h']
-if sys.platform != 'win32':
-    includes.append('sys/time.h')
+
 WIN32 = sys.platform == 'win32'
-
-cdir = py.path.local(autopath.pypydir).join('translator', 'c')
-
-eci = ExternalCompilationInfo(
-    includes = includes,
-    separate_module_files = [cdir / 'src' / 'signals.c'],
-    include_dirs = [str(cdir)],
-    export_symbols = ['pypysig_poll', 'pypysig_default',
-                      'pypysig_ignore', 'pypysig_setflag',
-                      'pypysig_reinstall',
-                      'pypysig_set_wakeup_fd',
-                      'pypysig_getaddr_occurred'],
-)
-
-class CConfig:
-    _compilation_info_ = eci
-
-if sys.platform != 'win32':
-    for name in """ITIMER_REAL ITIMER_VIRTUAL ITIMER_PROF""".split():
-        setattr(CConfig, name, rffi_platform.DefinedConstantInteger(name))
-
-    CConfig.timeval = rffi_platform.Struct(
-        'struct timeval',
-        [('tv_sec', rffi.LONG),
-         ('tv_usec', rffi.LONG)])
-
-    CConfig.itimerval = rffi_platform.Struct(
-        'struct itimerval',
-        [('it_value', CConfig.timeval),
-         ('it_interval', CConfig.timeval)])
-
-for k, v in rffi_platform.configure(CConfig).items():
-    globals()[k] = v
-
-def external(name, args, result, **kwds):
-    return rffi.llexternal(name, args, result, compilation_info=eci,
-                           sandboxsafe=True, **kwds)
-
-pypysig_ignore = external('pypysig_ignore', [rffi.INT], lltype.Void)
-pypysig_default = external('pypysig_default', [rffi.INT], lltype.Void)
-pypysig_setflag = external('pypysig_setflag', [rffi.INT], lltype.Void)
-pypysig_reinstall = external('pypysig_reinstall', [rffi.INT], lltype.Void)
-pypysig_set_wakeup_fd = external('pypysig_set_wakeup_fd', [rffi.INT], rffi.INT)
-pypysig_poll = external('pypysig_poll', [], rffi.INT, threadsafe=False)
-# don't bother releasing the GIL around a call to pypysig_poll: it's
-# pointless and a performance issue
-
-# don't use rffi.LONGP because the JIT doesn't support raw arrays so far
-struct_name = 'pypysig_long_struct'
-LONG_STRUCT = lltype.Struct(struct_name, ('c_value', lltype.Signed),
-                            hints={'c_name' : struct_name, 'external' : 'C'})
-del struct_name
-
-pypysig_getaddr_occurred = external('pypysig_getaddr_occurred', [],
-                                    lltype.Ptr(LONG_STRUCT), _nowrapper=True,
-                                    elidable_function=True)
-c_alarm = external('alarm', [rffi.INT], rffi.INT)
-c_pause = external('pause', [], rffi.INT, threadsafe=True)
-c_siginterrupt = external('siginterrupt', [rffi.INT, rffi.INT], rffi.INT)
-
-if sys.platform != 'win32':
-    itimervalP = rffi.CArrayPtr(itimerval)
-    c_setitimer = external('setitimer',
-                           [rffi.INT, itimervalP, itimervalP], rffi.INT)
-    c_getitimer = external('getitimer', [rffi.INT, itimervalP], rffi.INT)
->>>>>>> 648401b4
-
 
 class SignalActionFlag(AbstractActionFlag):
     # This class uses the C-level pypysig_counter variable as the tick
