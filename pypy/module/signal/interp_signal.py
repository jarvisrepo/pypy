--- conflicted
+++ resolved
@@ -251,11 +251,7 @@
         except OSError as e:
             if e.errno == errno.EBADF:
                 raise oefmt(space.w_ValueError, "invalid fd")
-<<<<<<< HEAD
     old_fd = pypysig_set_wakeup_fd(fd, False)
-=======
-    old_fd = pypysig_set_wakeup_fd(fd, True)
->>>>>>> b7e06e13
     return space.wrap(intmask(old_fd))
 
 
