--- conflicted
+++ resolved
@@ -50,20 +50,10 @@
                 del self._valuedict[ident]
             except KeyError:
                 pass
-<<<<<<< HEAD
-            try:
-                del self._signalsenabled[ident]
-            except KeyError:
-                pass
         if self.can_cache:
             # update the minicache to prevent it from containing an outdated value
             self._mostrecentkey = ident
             self._mostrecentvalue = value
-=======
-        # update the minicache to prevent it from containing an outdated value
-        self._mostrecentkey = ident
-        self._mostrecentvalue = value
->>>>>>> 38efbf77
 
     def signals_enabled(self):
         ec = self.getvalue()
