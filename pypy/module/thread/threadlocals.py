--- conflicted
+++ resolved
@@ -77,13 +77,8 @@
                 del self._valuedict[ident]
             except KeyError:
                 pass
-<<<<<<< HEAD
         # clear the minicache to prevent it from containing an outdated value
         self._clear_cache()
-=======
-        # update the minicache to prevent it from containing an outdated value
-        self._mostrecentkey = ident
-        self._mostrecentvalue = value
 
     def signals_enabled(self):
         ec = self.getvalue()
@@ -100,7 +95,6 @@
             raise wrap_thread_error(space,
                 "cannot disable signals in thread not enabled for signals")
         ec._signals_enabled = new
->>>>>>> a7f5e90e
 
     def getallvalues(self):
         return self._valuedict
