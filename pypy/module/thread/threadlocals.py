--- conflicted
+++ resolved
@@ -17,15 +17,17 @@
         pass
 
     def signals_enabled(self):
-        ec = self.getvalue()
-        return ec._signals_enabled
+        ec = self.get_ec()
+        return ec is not None and ec._signals_enabled
 
     def enable_signals(self, space):
-        ec = self.getvalue()
+        ec = self.get_ec()
+        assert ec is not None
         ec._signals_enabled += 1
 
     def disable_signals(self, space):
-        ec = self.getvalue()
+        ec = self.get_ec()
+        assert ec is not None
         new = ec._signals_enabled - 1
         if new < 0:
             raise wrap_thread_error(space,
@@ -47,17 +49,7 @@
 
     def _cleanup_(self):
         self._valuedict.clear()
-        self._clear_cache()
         self._mainthreadident = 0
-<<<<<<< HEAD
-
-    def _clear_cache(self):
-        # Cache function: fast minicaching for the common case.  Relies
-        # on the GIL.
-        self._mostrecentkey = 0
-        self._mostrecentvalue = None
-=======
->>>>>>> 8d638d1a
 
     def enter_thread(self, space):
         "Notification that the current thread is about to start running."
@@ -85,13 +77,6 @@
         ec = self.get_ec()
         if ec is not None:
             try:
-<<<<<<< HEAD
-                del self._valuedict[ident]
-            except KeyError:
-                pass
-        # clear the minicache to prevent it from containing an outdated value
-        self._clear_cache()
-=======
                 thread_is_stopping(ec)
             finally:
                 self.raw_thread_local.set(None)
@@ -106,25 +91,6 @@
         if not we_are_translated():
             assert ec is self._valuedict.get(rthread.get_ident(), None)
         return ec
->>>>>>> 8d638d1a
-
-    def signals_enabled(self):
-        ec = self.get_ec()
-        return ec is not None and ec._signals_enabled
-
-    def enable_signals(self, space):
-        ec = self.get_ec()
-        assert ec is not None
-        ec._signals_enabled += 1
-
-    def disable_signals(self, space):
-        ec = self.get_ec()
-        assert ec is not None
-        new = ec._signals_enabled - 1
-        if new < 0:
-            raise wrap_thread_error(space,
-                "cannot disable signals in thread not enabled for signals")
-        ec._signals_enabled = new
 
     def getallvalues(self):
         return self._valuedict
