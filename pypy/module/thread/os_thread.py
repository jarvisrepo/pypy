"""
Thread support based on OS-level threads.
"""

import os
from rpython.rlib import rthread
from pypy.module.thread.error import wrap_thread_error
from pypy.interpreter.error import OperationError, oefmt
from pypy.interpreter.gateway import unwrap_spec, Arguments

# Here are the steps performed to start a new thread:
#
# * The bootstrapper.lock is first acquired to prevent two parallel
#   starting threads from messing with each other's start-up data.
#
# * The start-up data (the app-level callable and arguments) is
#   stored in the global bootstrapper object.
#
# * The new thread is launched at RPython level using an rffi call
#   to the C function RPyThreadStart() defined in
#   translator/c/src/thread*.h.  This RPython thread will invoke the
#   static method bootstrapper.bootstrap() as a call-back.
#
# * As if it was a regular callback, rffi adds a wrapper around
#   bootstrap().  This wrapper acquires and releases the GIL.  In this
#   way the new thread is immediately GIL-protected.
#
# * As soon as the GIL is acquired in the new thread, the gc_thread_run()
#   operation is called (this is all done by gil.after_external_call(),
#   called from the rffi-generated wrapper).  The gc_thread_run()
#   operation will automatically notice that the current thread id was
#   not seen before, and (in shadowstack) it will allocate and use a
#   fresh new stack.
#
# * Only then does bootstrap() really run.  The first thing it does
#   is grab the start-up information (app-level callable and args)
#   out of the global bootstrapper object and release bootstrapper.lock.
#   Then it calls the app-level callable, to actually run the thread.
#
# * After each potential thread switch, as soon as the GIL is re-acquired,
#   gc_thread_run() is called again; it ensures that the currently
#   installed shadow stack is the correct one for the currently running
#   thread.
#
# * Just before a thread finishes, gc_thread_die() is called to free
#   its shadow stack.


class Bootstrapper(object):
    "A global container used to pass information to newly starting threads."

    # Passing a closure argument to rthread.start_new_thread() would be
    # theoretically nicer, but comes with messy memory management issues.
    # This is much more straightforward.

    nbthreads = 0

    # The following lock is held whenever the fields
    # 'bootstrapper.w_callable' and 'bootstrapper.args' are in use.
    lock = None
    args = None
    w_callable = None

    @staticmethod
    def setup(space):
        if bootstrapper.lock is None:
            try:
                bootstrapper.lock = rthread.allocate_lock()
            except rthread.error:
                raise wrap_thread_error(space, "can't allocate bootstrap lock")

    @staticmethod
    def reinit():
        bootstrapper.lock = None
        bootstrapper.nbthreads = 0
        bootstrapper.w_callable = None
        bootstrapper.args = None

    def _cleanup_(self):
        self.reinit()

    def bootstrap():
        # Note that when this runs, we already hold the GIL.  This is ensured
        # by rffi's callback mecanism: we are a callback for the
        # c_thread_start() external function.
        rthread.gc_thread_start()
        space = bootstrapper.space
        w_callable = bootstrapper.w_callable
        args = bootstrapper.args
        bootstrapper.nbthreads += 1
        bootstrapper.release()
        # run!
        try:
            bootstrapper.run(space, w_callable, args)
            # done
        except Exception as e:
            # oups! last-level attempt to recover.
            try:
                STDERR = 2
                os.write(STDERR, "Thread exited with ")
                os.write(STDERR, str(e))
                os.write(STDERR, "\n")
            except OSError:
                pass
        #
        bootstrapper.nbthreads -= 1
        rthread.gc_thread_die()
    bootstrap = staticmethod(bootstrap)

    def acquire(space, w_callable, args):
        # If the previous thread didn't start yet, wait until it does.
        # Note that bootstrapper.lock must be a regular lock, not a NOAUTO
        # lock, because the GIL must be released while we wait.
        bootstrapper.lock.acquire(True)
        bootstrapper.space = space
        bootstrapper.w_callable = w_callable
        bootstrapper.args = args
    acquire = staticmethod(acquire)

    def release():
        # clean up 'bootstrapper' to make it ready for the next
        # start_new_thread() and release the lock to tell that there
        # isn't any bootstrapping thread left.
        bootstrapper.w_callable = None
        bootstrapper.args = None
        bootstrapper.lock.release()
    release = staticmethod(release)

    def run(space, w_callable, args):
        # add the ExecutionContext to space.threadlocals
        space.threadlocals.enter_thread(space)
        try:
            space.call_args(w_callable, args)
        except OperationError as e:
            if not e.match(space, space.w_SystemExit):
                ident = rthread.get_ident()
                # PyPy adds the thread ident
<<<<<<< HEAD
                where = 'thread %d started by ' % ident
                e.write_unraisable(space, where, w_callable)
=======
                where = 'in thread %d started by ' % ident
                e.write_unraisable(space, where, w_callable, with_traceback=True)
>>>>>>> 5b8111bd
            e.clear(space)
        # clean up space.threadlocals to remove the ExecutionContext
        # entry corresponding to the current thread
        space.threadlocals.leave_thread(space)
    run = staticmethod(run)

bootstrapper = Bootstrapper()


def setup_threads(space):
    space.threadlocals.setup_threads(space)
    bootstrapper.setup(space)

def threads_initialized(space):
    return space.threadlocals.threads_initialized()


def reinit_threads(space):
    "Called in the child process after a fork()"
    space.threadlocals.reinit_threads(space)
    bootstrapper.reinit()
    rthread.thread_after_fork()

def start_new_thread(space, w_callable, w_args, w_kwargs=None):
    """Start a new thread and return its identifier.  The thread will call the
function with positional arguments from the tuple args and keyword arguments
taken from the optional dictionary kwargs.  The thread exits when the
function returns; the return value is ignored.  The thread will also exit
when the function raises an unhandled exception; a stack trace will be
printed unless the exception is SystemExit."""
    setup_threads(space)
    if not space.isinstance_w(w_args, space.w_tuple):
        raise oefmt(space.w_TypeError, "2nd arg must be a tuple")
    if w_kwargs is not None and not space.isinstance_w(w_kwargs, space.w_dict):
        raise oefmt(space.w_TypeError, "optional 3rd arg must be a dictionary")
    if not space.is_true(space.callable(w_callable)):
        raise oefmt(space.w_TypeError, "first arg must be callable")

    args = Arguments.frompacked(space, w_args, w_kwargs)
    bootstrapper.acquire(space, w_callable, args)
    try:
        try:
            ident = rthread.start_new_thread(bootstrapper.bootstrap, ())
        except Exception:
            bootstrapper.release()     # normally called by the new thread
            raise
    except rthread.error:
        raise wrap_thread_error(space, "can't start new thread")
    return space.newint(ident)


def get_ident(space):
    """Return a non-zero integer that uniquely identifies the current thread
amongst other threads that exist simultaneously.
This may be used to identify per-thread resources.
Even though on some platforms threads identities may appear to be
allocated consecutive numbers starting at 1, this behavior should not
be relied upon, and the number should be seen purely as a magic cookie.
A thread's identity may be reused for another thread after it exits."""
    ident = rthread.get_ident()
    return space.newint(ident)

@unwrap_spec(size=int)
def stack_size(space, size=0):
    """stack_size([size]) -> size

Return the thread stack size used when creating new threads.  The
optional size argument specifies the stack size (in bytes) to be used
for subsequently created threads, and must be 0 (use platform or
configured default) or a positive integer value of at least 32,768 (32k).
If changing the thread stack size is unsupported, a ThreadError
exception is raised.  If the specified size is invalid, a ValueError
exception is raised, and the stack size is unmodified.  32k bytes
is currently the minimum supported stack size value to guarantee
sufficient stack space for the interpreter itself.

Note that some platforms may have particular restrictions on values for
the stack size, such as requiring a minimum stack size larger than 32kB or
requiring allocation in multiples of the system memory page size
- platform documentation should be referred to for more information
(4kB pages are common; using multiples of 4096 for the stack size is
the suggested approach in the absence of more specific information)."""
    if size < 0:
        raise oefmt(space.w_ValueError, "size must be 0 or a positive value")
    old_size = rthread.get_stacksize()
    error = rthread.set_stacksize(size)
    if error == -1:
        raise oefmt(space.w_ValueError, "size not valid: %d bytes", size)
    if error == -2:
        raise wrap_thread_error(space, "setting stack size not supported")
    return space.newint(old_size)

def _count(space):
    """_count() -> integer
Return the number of currently running Python threads, excluding
the main thread. The returned number comprises all threads created
through `start_new_thread()` as well as `threading.Thread`, and not
yet finished.

This function is meant for internal and specialized purposes only.
In most applications `threading.enumerate()` should be used instead."""
    return space.newint(bootstrapper.nbthreads)

def exit(space):
    """This is synonymous to ``raise SystemExit''.  It will cause the current
thread to exit silently unless the exception is caught."""
    raise OperationError(space.w_SystemExit, space.w_None)

def interrupt_main(space):
    """Raise a KeyboardInterrupt in the main thread.
A subthread can use this function to interrupt the main thread."""
    if space.check_signal_action is None:   # no signal module!
        raise OperationError(space.w_KeyboardInterrupt, space.w_None)
    space.check_signal_action.set_interrupt()<|MERGE_RESOLUTION|>--- conflicted
+++ resolved
@@ -135,13 +135,8 @@
             if not e.match(space, space.w_SystemExit):
                 ident = rthread.get_ident()
                 # PyPy adds the thread ident
-<<<<<<< HEAD
-                where = 'thread %d started by ' % ident
-                e.write_unraisable(space, where, w_callable)
-=======
                 where = 'in thread %d started by ' % ident
                 e.write_unraisable(space, where, w_callable, with_traceback=True)
->>>>>>> 5b8111bd
             e.clear(space)
         # clean up space.threadlocals to remove the ExecutionContext
         # entry corresponding to the current thread
