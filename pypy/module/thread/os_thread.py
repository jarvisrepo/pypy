--- conflicted
+++ resolved
@@ -2,12 +2,8 @@
 Thread support based on OS-level threads.
 """
 
-<<<<<<< HEAD
-from rpython.rlib import rthread as thread
-=======
 import os
 from pypy.module.thread import ll_thread as thread
->>>>>>> 361bad28
 from pypy.module.thread.error import wrap_thread_error
 from pypy.interpreter.error import OperationError, operationerrfmt
 from pypy.interpreter.gateway import unwrap_spec, Arguments
