"""
Thread support based on OS-level threads.
"""

import os
from rpython.rlib import rthread
from pypy.module.thread.error import wrap_thread_error
from pypy.interpreter.error import OperationError, oefmt
from pypy.interpreter.gateway import unwrap_spec, Arguments

# Here are the steps performed to start a new thread:
#
# * The bootstrapper.lock is first acquired to prevent two parallel
#   starting threads from messing with each other's start-up data.
#
# * The start-up data (the app-level callable and arguments) is
#   stored in the global bootstrapper object.
#
# * The new thread is launched at RPython level using an rffi call
#   to the C function RPyThreadStart() defined in
#   translator/c/src/thread*.h.  This RPython thread will invoke the
#   static method bootstrapper.bootstrap() as a call-back.
#
# * As if it was a regular callback, rffi adds a wrapper around
#   bootstrap().  This wrapper acquires and releases the GIL.  In this
#   way the new thread is immediately GIL-protected.
#
# * As soon as the GIL is acquired in the new thread, the gc_thread_run()
#   operation is called (this is all done by gil.after_external_call(),
#   called from the rffi-generated wrapper).  The gc_thread_run()
#   operation will automatically notice that the current thread id was
#   not seen before, and (in shadowstack) it will allocate and use a
#   fresh new stack.
#
# * Only then does bootstrap() really run.  The first thing it does
#   is grab the start-up information (app-level callable and args)
#   out of the global bootstrapper object and release bootstrapper.lock.
#   Then it calls the app-level callable, to actually run the thread.
#
# * After each potential thread switch, as soon as the GIL is re-acquired,
#   gc_thread_run() is called again; it ensures that the currently
#   installed shadow stack is the correct one for the currently running
#   thread.
#
# * Just before a thread finishes, gc_thread_die() is called to free
#   its shadow stack.


class Bootstrapper(object):
    "A global container used to pass information to newly starting threads."

    # Passing a closure argument to rthread.start_new_thread() would be
    # theoretically nicer, but comes with messy memory management issues.
    # This is much more straightforward.

    nbthreads = 0

    # The following lock is held whenever the fields
    # 'bootstrapper.w_callable' and 'bootstrapper.args' are in use.
    lock = None
    args = None
    w_callable = None

    @staticmethod
    def setup(space):
        if bootstrapper.lock is None:
            try:
                bootstrapper.lock = rthread.allocate_lock()
            except rthread.error:
                raise wrap_thread_error(space, "can't allocate bootstrap lock")

    @staticmethod
    def reinit():
        bootstrapper.lock = None
        bootstrapper.nbthreads = 0
        bootstrapper.w_callable = None
        bootstrapper.args = None

    def _cleanup_(self):
        self.reinit()

    def bootstrap():
        # Note that when this runs, we already hold the GIL.  This is ensured
        # by rffi's callback mecanism: we are a callback for the
        # c_thread_start() external function.
        rthread.gc_thread_start()
        space = bootstrapper.space
        w_callable = bootstrapper.w_callable
        args = bootstrapper.args
        bootstrapper.nbthreads += 1
        bootstrapper.release()
        # run!
        try:
            bootstrapper.run(space, w_callable, args)
            # done
        except Exception as e:
            # oups! last-level attempt to recover.
            try:
                STDERR = 2
                os.write(STDERR, "Thread exited with ")
                os.write(STDERR, str(e))
                os.write(STDERR, "\n")
            except OSError:
                pass
        #
        bootstrapper.nbthreads -= 1
        rthread.gc_thread_die()
    bootstrap = staticmethod(bootstrap)

    def acquire(space, w_callable, args):
        # If the previous thread didn't start yet, wait until it does.
        # Note that bootstrapper.lock must be a regular lock, not a NOAUTO
        # lock, because the GIL must be released while we wait.
        bootstrapper.lock.acquire(True)
        bootstrapper.space = space
        bootstrapper.w_callable = w_callable
        bootstrapper.args = args
    acquire = staticmethod(acquire)

    def release():
        # clean up 'bootstrapper' to make it ready for the next
        # start_new_thread() and release the lock to tell that there
        # isn't any bootstrapping thread left.
        bootstrapper.w_callable = None
        bootstrapper.args = None
        bootstrapper.lock.release()
    release = staticmethod(release)

    def run(space, w_callable, args):
        # add the ExecutionContext to space.threadlocals
        space.threadlocals.enter_thread(space)
        try:
            space.call_args(w_callable, args)
        except OperationError as e:
            if not e.match(space, space.w_SystemExit):
                ident = rthread.get_ident()
<<<<<<< HEAD
                where = 'in thread %d started by ' % ident
                e.write_unraisable(space, where, w_callable, with_traceback=True)
=======
                # PyPy adds the thread ident
                where = 'thread %d started by ' % ident
                e.write_unraisable(space, where, w_callable)
>>>>>>> c956264a
            e.clear(space)
        # clean up space.threadlocals to remove the ExecutionContext
        # entry corresponding to the current thread
        space.threadlocals.leave_thread(space)
    run = staticmethod(run)

bootstrapper = Bootstrapper()


def setup_threads(space):
    space.threadlocals.setup_threads(space)
    bootstrapper.setup(space)

def threads_initialized(space):
    return space.threadlocals.threads_initialized()


def reinit_threads(space):
    "Called in the child process after a fork()"
    space.threadlocals.reinit_threads(space)
    bootstrapper.reinit()
    rthread.thread_after_fork()

    # Clean the threading module after a fork()
    w_modules = space.sys.get('modules')
    w_threading = space.finditem_str(w_modules, 'threading')
    if w_threading is not None:
        space.call_method(w_threading, "_after_fork")

def start_new_thread(space, w_callable, w_args, w_kwargs=None):
    """Start a new thread and return its identifier.  The thread will call the
function with positional arguments from the tuple args and keyword arguments
taken from the optional dictionary kwargs.  The thread exits when the
function returns; the return value is ignored.  The thread will also exit
when the function raises an unhandled exception; a stack trace will be
printed unless the exception is SystemExit."""
    setup_threads(space)
    if not space.isinstance_w(w_args, space.w_tuple):
        raise oefmt(space.w_TypeError, "2nd arg must be a tuple")
    if w_kwargs is not None and not space.isinstance_w(w_kwargs, space.w_dict):
        raise oefmt(space.w_TypeError, "optional 3rd arg must be a dictionary")
    if not space.is_true(space.callable(w_callable)):
        raise oefmt(space.w_TypeError, "first arg must be callable")

    args = Arguments.frompacked(space, w_args, w_kwargs)
    bootstrapper.acquire(space, w_callable, args)
    try:
        try:
            ident = rthread.start_new_thread(bootstrapper.bootstrap, ())
        except Exception:
            bootstrapper.release()     # normally called by the new thread
            raise
    except rthread.error:
        raise wrap_thread_error(space, "can't start new thread")
    return space.newint(ident)


def get_ident(space):
    """Return a non-zero integer that uniquely identifies the current thread
amongst other threads that exist simultaneously.
This may be used to identify per-thread resources.
Even though on some platforms threads identities may appear to be
allocated consecutive numbers starting at 1, this behavior should not
be relied upon, and the number should be seen purely as a magic cookie.
A thread's identity may be reused for another thread after it exits."""
    ident = rthread.get_ident()
    return space.newint(ident)

@unwrap_spec(size=int)
def stack_size(space, size=0):
    """stack_size([size]) -> size

Return the thread stack size used when creating new threads.  The
optional size argument specifies the stack size (in bytes) to be used
for subsequently created threads, and must be 0 (use platform or
configured default) or a positive integer value of at least 32,768 (32k).
If changing the thread stack size is unsupported, a ThreadError
exception is raised.  If the specified size is invalid, a ValueError
exception is raised, and the stack size is unmodified.  32k bytes
is currently the minimum supported stack size value to guarantee
sufficient stack space for the interpreter itself.

Note that some platforms may have particular restrictions on values for
the stack size, such as requiring a minimum stack size larger than 32kB or
requiring allocation in multiples of the system memory page size
- platform documentation should be referred to for more information
(4kB pages are common; using multiples of 4096 for the stack size is
the suggested approach in the absence of more specific information)."""
    if size < 0:
        raise oefmt(space.w_ValueError, "size must be 0 or a positive value")
    old_size = rthread.get_stacksize()
    error = rthread.set_stacksize(size)
    if error == -1:
        raise oefmt(space.w_ValueError, "size not valid: %d bytes", size)
    if error == -2:
        raise wrap_thread_error(space, "setting stack size not supported")
    return space.newint(old_size)

def _count(space):
    """_count() -> integer
Return the number of currently running Python threads, excluding
the main thread. The returned number comprises all threads created
through `start_new_thread()` as well as `threading.Thread`, and not
yet finished.

This function is meant for internal and specialized purposes only.
In most applications `threading.enumerate()` should be used instead."""
    return space.newint(bootstrapper.nbthreads)

def exit(space):
    """This is synonymous to ``raise SystemExit''.  It will cause the current
thread to exit silently unless the exception is caught."""
    raise OperationError(space.w_SystemExit, space.w_None)

def interrupt_main(space):
    """Raise a KeyboardInterrupt in the main thread.
A subthread can use this function to interrupt the main thread."""
    if space.check_signal_action is None:   # no signal module!
        raise OperationError(space.w_KeyboardInterrupt, space.w_None)
    space.check_signal_action.set_interrupt()<|MERGE_RESOLUTION|>--- conflicted
+++ resolved
@@ -134,14 +134,9 @@
         except OperationError as e:
             if not e.match(space, space.w_SystemExit):
                 ident = rthread.get_ident()
-<<<<<<< HEAD
-                where = 'in thread %d started by ' % ident
-                e.write_unraisable(space, where, w_callable, with_traceback=True)
-=======
                 # PyPy adds the thread ident
                 where = 'thread %d started by ' % ident
                 e.write_unraisable(space, where, w_callable)
->>>>>>> c956264a
             e.clear(space)
         # clean up space.threadlocals to remove the ExecutionContext
         # entry corresponding to the current thread
