
# Package initialisation
from pypy.interpreter.mixedmodule import MixedModule

class Module(MixedModule):
    appleveldefs = {
    }

    interpleveldefs = {
        'start_new_thread':       'os_thread.start_new_thread',
        'start_new':              'os_thread.start_new_thread', # obsolete syn.
        'get_ident':              'os_thread.get_ident',
        'exit':                   'os_thread.exit',
        'exit_thread':            'os_thread.exit', # obsolete synonym
        'interrupt_main':         'os_thread.interrupt_main',
        'stack_size':             'os_thread.stack_size',
        '_count':                 'os_thread._count',
        'allocate_lock':          'os_lock.allocate_lock',
        'allocate':               'os_lock.allocate_lock',  # obsolete synonym
        'LockType':               'os_lock.Lock',
        'error':                  'space.fromcache(error.Cache).w_error',
    }

    def __init__(self, space, *args):
        "NOT_RPYTHON: patches space.threadlocals to use real threadlocals"
        MixedModule.__init__(self, space, *args)
<<<<<<< HEAD
        prev = space.threadlocals.getvalue()
        if space.config.translation.stm:
            from pypy.module.thread import stm
            space.threadlocals = stm.STMThreadLocals()
        else:
            from pypy.module.thread import gil
            space.threadlocals = gil.GILThreadLocals()
=======
        prev_ec = space.threadlocals.get_ec()
        space.threadlocals = gil.GILThreadLocals()
>>>>>>> 8d638d1a
        space.threadlocals.initialize(space)
        if prev_ec is not None:
            space.threadlocals._set_ec(prev_ec)

        from pypy.module.posix.interp_posix import add_fork_hook
        from pypy.module.thread.os_thread import reinit_threads
        add_fork_hook('child', reinit_threads)

    def setup_after_space_initialization(self):
        "NOT_RPYTHON"
        if self.space.config.translation.stm:
            self.extra_interpdef('_local', 'stm.STMLocal')
        else:
            self.extra_interpdef('_local', 'os_local.Local')
            if not self.space.config.translating:
                self.extra_interpdef('_untranslated_stmlocal', 'stm.STMLocal')<|MERGE_RESOLUTION|>--- conflicted
+++ resolved
@@ -24,18 +24,13 @@
     def __init__(self, space, *args):
         "NOT_RPYTHON: patches space.threadlocals to use real threadlocals"
         MixedModule.__init__(self, space, *args)
-<<<<<<< HEAD
-        prev = space.threadlocals.getvalue()
+        prev_ec = space.threadlocals.get_ec()
         if space.config.translation.stm:
             from pypy.module.thread import stm
             space.threadlocals = stm.STMThreadLocals()
         else:
             from pypy.module.thread import gil
             space.threadlocals = gil.GILThreadLocals()
-=======
-        prev_ec = space.threadlocals.get_ec()
-        space.threadlocals = gil.GILThreadLocals()
->>>>>>> 8d638d1a
         space.threadlocals.initialize(space)
         if prev_ec is not None:
             space.threadlocals._set_ec(prev_ec)
