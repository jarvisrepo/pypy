import thread, time
from pypy.module.thread.test.support import GenericTestThread

class AppTestThread(GenericTestThread):

    def setup_class(cls):
        GenericTestThread.setup_class.im_func(cls)
        # if we cannot start more than, say, 1000 threads on this OS, then
        # we can check that we get the proper error at app-level
        space = cls.space
        lock = thread.allocate_lock()
        lock.acquire()
        def f():
            lock.acquire()
            lock.release()
        start = thread._count()
        try:
            try:
                for i in range(1000):
                    thread.start_new_thread(f, ())
            finally:
                lock.release()
        except (thread.error, MemoryError):
            cls.w_can_start_many_threads = space.wrap(False)
        else:
            cls.w_can_start_many_threads = space.wrap(True)
        # wait a bit to allow all threads to finish now
        remaining = thread._count()
        retries = 0
        while remaining > start:
            retries += 1
            if retries == 200:
                raise Exception("the test's threads don't stop!")
            time.sleep(0.2)
            remaining = thread._count()

    def test_start_new_thread(self):
        import _thread
        feedback = []
        please_start = []
        def f(x, y, z):
            self.waitfor(lambda: please_start)
            feedback.append(42)
        _thread.start_new_thread(f, (1, 2), {'z': 3})
        assert feedback == []   # still empty
        please_start.append(1)  # trigger
        self.waitfor(lambda: feedback)
        assert feedback == [42]

    def test_thread_count(self):
        import _thread, time
        feedback = []
        please_start = []
        def f():
            feedback.append(42)
            self.waitfor(lambda: please_start)
        assert _thread._count() == 0
        _thread.start_new_thread(f, ())
        self.waitfor(lambda: feedback)
        assert _thread._count() == 1
        please_start.append(1)  # trigger
        # XXX joining a thread seems difficult at applevel.

    def test_start_new_thread_args(self):
        import _thread
        def f():
            pass
        test_args = [
            (f, [], {}),
            (f, (), []),
            ("", (), {}),
        ]
        for args in test_args:
            try:
                _thread.start_new_thread(*args)
                assert False
            except TypeError:
                pass

    def test_get_ident(self):
        import _thread
        ident = _thread.get_ident()
        feedback = []
        def f():
            feedback.append(_thread.get_ident())
        ident2 = _thread.start_new_thread(f, ())
        assert ident2 != ident
        assert ident == _thread.get_ident()
        self.waitfor(lambda: feedback)
        assert feedback == [ident2]

    def test_sys_getframe(self):
        # this checks that each thread gets its own ExecutionContext.
        def main():
            import _thread, sys
            def dump_frames(feedback):
                f = sys._getframe()
                for i in range(3):
                    if f is None:
                        feedback.append(None)
                    else:
                        feedback.append(f.f_code.co_name)
                        self.busywait(0.04)
                        assert f is sys._getframe(i)
                        f = f.f_back
            def dummyfn(feedback):
                dump_frames(feedback)
            feedback = []
            dummyfn(feedback)
            assert feedback == ['dump_frames', 'dummyfn', 'main']
            feedbacks = []
            for i in range(3):
                feedback = []
                _thread.start_new_thread(dummyfn, (feedback,))
                feedbacks.append(feedback)
            expected = 3*[['dump_frames', 'dummyfn', None]]   # without 'main'
            self.waitfor(lambda: feedbacks == expected)
            assert feedbacks == expected
        main()

    def test_thread_exit(self):
        import _thread, sys, io
        def fn1():
            _thread.exit()
        def fn2():
            raise SystemExit
        def fn3():
            raise ValueError("hello world")
        prev = sys.stderr
        try:
            sys.stderr = io.StringIO()
            _thread.start_new_thread(fn1, ())
            _thread.start_new_thread(fn2, ())
            self.busywait(0.2)   # time for the threads to finish
            assert sys.stderr.getvalue() == ''

            sys.stderr = io.StringIO()
            _thread.start_new_thread(fn3, ())
            self.waitfor(lambda: "ValueError" in sys.stderr.getvalue())
            result = sys.stderr.getvalue().splitlines()
            #assert result[0].startswith("Unhandled exception in thread ")
            assert result[1].startswith("Traceback ")
            assert result[-1] == "ValueError: hello world"
        finally:
            sys.stderr = prev

    def test_perthread_excinfo(self):
        import _thread, sys
        done = []
        def fn1(n):
            success = False
            try:
                caught = False
                try:
                    try:
                        {}[n]
                    except KeyError:
                        self.busywait(0.05)
                        caught = True
                        raise
                except KeyError:
                    self.busywait(0.05)
                    assert caught
                    etype, evalue, etb = sys.exc_info()
                    assert etype is KeyError
                    assert evalue.args[0] == n
                    success = True
            finally:
                done.append(success)
        for i in range(20):
            _thread.start_new_thread(fn1, (i,))
        self.waitfor(lambda: len(done) == 20)
        assert done == 20*[True]  # see stderr for failures in the threads

    def test_no_corruption(self):
        import _thread
        lst = []
        done_marker = []
        def f(x, done):
            for j in range(40):
                lst.insert(0, x+j)  # all threads trying to modify the same list
            done.append(True)
        for i in range(0, 120, 40):
            done = []
            _thread.start_new_thread(f, (i, done))
            done_marker.append(done)
        for done in done_marker:
            self.waitfor(lambda: done, delay=3)
            assert done    # see stderr for failures in threads
        assert sorted(lst) == list(range(120))

    def test_many_threads(self):
        import _thread, time
        if self.can_start_many_threads:
            skip("this OS supports too many threads to check (> 1000)")
        lock = _thread.allocate_lock()
        lock.acquire()
        count = [0]
        def f():
            count[0] += 1
            lock.acquire()
            lock.release()
            count[0] -= 1
        try:
            try:
                for i in range(1000):
                    _thread.start_new_thread(f, ())
            finally:
                lock.release()
                # wait a bit to allow most threads to finish now
                while count[0] > 10:
                    print(count[0])     # <- releases the GIL
                print("ok.")
        except (_thread.error, MemoryError):
            pass
        else:
            raise Exception("could unexpectedly start 1000 threads")
        # safety: check that we can start a new thread here
        _thread.start_new_thread(lambda: None, ())

    def test_stack_size(self):
        import _thread
        _thread.stack_size(0)
        res = _thread.stack_size(0)
        assert res == 0
        res = _thread.stack_size(1024*1024)
        assert res == 0
        res = _thread.stack_size(2*1024*1024)
        assert res == 1024*1024
        res = _thread.stack_size(0)
        assert res == 2*1024*1024

    def test_interrupt_main(self):
        import _thread, time
        import signal

        def f():
            for x in range(40):
                if waiting:
                    _thread.interrupt_main()
                    return
                print('tock...', x)  # <-force the GIL to be released, as
                time.sleep(0.1)    #   time.sleep doesn't do non-translated

        def busy_wait():
            waiting.append(None)
<<<<<<< HEAD
            for x in range(10):
                print('tick...', x)  # <-force the GIL to be released, as
=======
            for x in range(50):
                print 'tick...', x  # <-force the GIL to be released, as
>>>>>>> 93f56611
                time.sleep(0.1)    #   time.sleep doesn't do non-translated
            waiting.pop()

        # This is normally called by app_main.py
        signal.signal(signal.SIGINT, signal.default_int_handler)

        for i in range(100):
            print
            print "loop", i
            waiting = []
            _thread.start_new_thread(f, ())
            raises(KeyboardInterrupt, busy_wait)<|MERGE_RESOLUTION|>--- conflicted
+++ resolved
@@ -244,13 +244,8 @@
 
         def busy_wait():
             waiting.append(None)
-<<<<<<< HEAD
             for x in range(10):
                 print('tick...', x)  # <-force the GIL to be released, as
-=======
-            for x in range(50):
-                print 'tick...', x  # <-force the GIL to be released, as
->>>>>>> 93f56611
                 time.sleep(0.1)    #   time.sleep doesn't do non-translated
             waiting.pop()
 
@@ -258,8 +253,8 @@
         signal.signal(signal.SIGINT, signal.default_int_handler)
 
         for i in range(100):
-            print
-            print "loop", i
+            print()
+            print("loop", i)
             waiting = []
             _thread.start_new_thread(f, ())
             raises(KeyboardInterrupt, busy_wait)