import thread, time
from pypy.module.thread.test.support import GenericTestThread

class AppTestThread(GenericTestThread):

    def setup_class(cls):
        GenericTestThread.setup_class.im_func(cls)
        # if we cannot start more than, say, 1000 threads on this OS, then
        # we can check that we get the proper error at app-level
        space = cls.space
        lock = thread.allocate_lock()
        lock.acquire()
        def f():
            lock.acquire()
            lock.release()
        try:
            try:
                for i in range(1000):
                    thread.start_new_thread(f, ())
            finally:
                lock.release()
                # wait a bit to allow most threads to finish now
                time.sleep(0.5)
        except (thread.error, MemoryError):
            cls.w_can_start_many_threads = space.wrap(False)
        else:
            cls.w_can_start_many_threads = space.wrap(True)

    def test_start_new_thread(self):
        import _thread
        feedback = []
        please_start = []
        def f(x, y, z):
            self.waitfor(lambda: please_start)
            feedback.append(42)
        _thread.start_new_thread(f, (1, 2), {'z': 3})
        assert feedback == []   # still empty
        please_start.append(1)  # trigger
        self.waitfor(lambda: feedback)
        assert feedback == [42]

    def test_thread_count(self):
        import _thread, time
        feedback = []
        please_start = []
        def f():
            feedback.append(42)
            self.waitfor(lambda: please_start)
        assert _thread._count() == 0
        _thread.start_new_thread(f, ())
        self.waitfor(lambda: feedback)
        assert _thread._count() == 1
        please_start.append(1)  # trigger
        # XXX joining a thread seems difficult at applevel.

    def test_start_new_thread_args(self):
        import _thread
        def f():
            pass
        test_args = [
            (f, [], {}),
            (f, (), []),
            ("", (), {}),
        ]
        for args in test_args:
            try:
                _thread.start_new_thread(*args)
                assert False
            except TypeError:
                pass

    def test_get_ident(self):
        import _thread
        ident = _thread.get_ident()
        feedback = []
        def f():
            feedback.append(_thread.get_ident())
        ident2 = _thread.start_new_thread(f, ())
        assert ident2 != ident
        assert ident == _thread.get_ident()
        self.waitfor(lambda: feedback)
        assert feedback == [ident2]

    def test_sys_getframe(self):
        # this checks that each thread gets its own ExecutionContext.
        def main():
            import _thread, sys
            def dump_frames(feedback):
                f = sys._getframe()
                for i in range(3):
                    if f is None:
                        feedback.append(None)
                    else:
                        feedback.append(f.f_code.co_name)
                        self.busywait(0.04)
                        assert f is sys._getframe(i)
                        f = f.f_back
            def dummyfn(feedback):
                dump_frames(feedback)
            feedback = []
            dummyfn(feedback)
            assert feedback == ['dump_frames', 'dummyfn', 'main']
            feedbacks = []
            for i in range(3):
                feedback = []
                _thread.start_new_thread(dummyfn, (feedback,))
                feedbacks.append(feedback)
            expected = 3*[['dump_frames', 'dummyfn', None]]   # without 'main'
            self.waitfor(lambda: feedbacks == expected)
            assert feedbacks == expected
        main()

    def test_thread_exit(self):
        import _thread, sys, io
        def fn1():
            _thread.exit()
        def fn2():
            raise SystemExit
        def fn3():
            raise ValueError("hello world")
        prev = sys.stderr
        try:
            sys.stderr = io.StringIO()
            _thread.start_new_thread(fn1, ())
            _thread.start_new_thread(fn2, ())
            self.busywait(0.2)   # time for the threads to finish
            assert sys.stderr.getvalue() == ''

            sys.stderr = io.StringIO()
            _thread.start_new_thread(fn3, ())
            self.waitfor(lambda: "ValueError" in sys.stderr.getvalue())
            result = sys.stderr.getvalue().splitlines()
            #assert result[0].startswith("Unhandled exception in thread ")
            assert result[1].startswith("Traceback ")
            assert result[-1] == "ValueError: hello world"
        finally:
            sys.stderr = prev

    def test_perthread_excinfo(self):
        import _thread, sys
        done = []
        def fn1(n):
            success = False
            try:
                caught = False
                try:
                    try:
                        {}[n]
                    except KeyError:
                        self.busywait(0.05)
                        caught = True
                        raise
                except KeyError:
                    self.busywait(0.05)
                    assert caught
                    etype, evalue, etb = sys.exc_info()
                    assert etype is KeyError
                    assert evalue.args[0] == n
                    success = True
            finally:
                done.append(success)
        for i in range(20):
            _thread.start_new_thread(fn1, (i,))
        self.waitfor(lambda: len(done) == 20)
        assert done == 20*[True]  # see stderr for failures in the threads

    def test_no_corruption(self):
        import _thread
        lst = []
        done_marker = []
        def f(x, done):
            for j in range(40):
                lst.insert(0, x+j)  # all threads trying to modify the same list
            done.append(True)
        for i in range(0, 120, 40):
            done = []
            _thread.start_new_thread(f, (i, done))
            done_marker.append(done)
        for done in done_marker:
            self.waitfor(lambda: done, delay=3)
            assert done    # see stderr for failures in threads
        assert sorted(lst) == list(range(120))

    def test_many_threads(self):
        import _thread, time
        if self.can_start_many_threads:
            skip("this OS supports too many threads to check (> 1000)")
        lock = _thread.allocate_lock()
        lock.acquire()
        count = [0]
        def f():
            count[0] += 1
            lock.acquire()
            lock.release()
            count[0] -= 1
        try:
            try:
                for i in range(1000):
                    _thread.start_new_thread(f, ())
            finally:
                lock.release()
                # wait a bit to allow most threads to finish now
<<<<<<< HEAD
                self.busywait(2.0)
        except (_thread.error, MemoryError):
=======
                while count[0] > 10:
                    print count[0]     # <- releases the GIL
                print "ok."
        except (thread.error, MemoryError):
>>>>>>> ed537e78
            pass
        else:
            raise Exception("could unexpectedly start 1000 threads")
        # safety: check that we can start a new thread here
        thread.start_new_thread(lambda: None, ())

    def test_stack_size(self):
        import _thread
        _thread.stack_size(0)
        res = _thread.stack_size(0)
        assert res == 0
        res = _thread.stack_size(1024*1024)
        assert res == 0
        res = _thread.stack_size(2*1024*1024)
        assert res == 1024*1024
        res = _thread.stack_size(0)
        assert res == 2*1024*1024

    def test_interrupt_main(self):
        import _thread, time
        import signal

        def f():
            for x in range(5):
                if waiting:
                    _thread.interrupt_main()
                    return
                print('tock...', x)  # <-force the GIL to be released, as
                time.sleep(0.1)    #   time.sleep doesn't do non-translated

        def busy_wait():
            waiting.append(None)
            for x in range(10):
                print('tick...', x)  # <-force the GIL to be released, as
                time.sleep(0.1)    #   time.sleep doesn't do non-translated
            waiting.pop()

        # This is normally called by app_main.py
        signal.signal(signal.SIGINT, signal.default_int_handler)

        for i in range(100):
            waiting = []
            _thread.start_new_thread(f, ())
            raises(KeyboardInterrupt, busy_wait)<|MERGE_RESOLUTION|>--- conflicted
+++ resolved
@@ -200,15 +200,10 @@
             finally:
                 lock.release()
                 # wait a bit to allow most threads to finish now
-<<<<<<< HEAD
-                self.busywait(2.0)
+                while count[0] > 10:
+                    print(count[0])     # <- releases the GIL
+                print("ok.")
         except (_thread.error, MemoryError):
-=======
-                while count[0] > 10:
-                    print count[0]     # <- releases the GIL
-                print "ok."
-        except (thread.error, MemoryError):
->>>>>>> ed537e78
             pass
         else:
             raise Exception("could unexpectedly start 1000 threads")
