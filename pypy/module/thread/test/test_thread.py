--- conflicted
+++ resolved
@@ -220,18 +220,9 @@
         import signal
 
         def f():
-<<<<<<< HEAD
-            time.sleep(0.5)
-            _thread.interrupt_main()
-
-        def busy_wait():
-            for x in range(1000):
-                print('tick...', x)  # <-force the GIL to be released, as
-                time.sleep(0.01)     #   time.sleep doesn't do non-translated
-=======
             for x in range(50):
                 if waiting:
-                    thread.interrupt_main()
+                    _thread.interrupt_main()
                     return
                 print 'tock...', x  # <-force the GIL to be released, as
                 time.sleep(0.01)    #   time.sleep doesn't do non-translated
@@ -239,20 +230,14 @@
         def busy_wait():
             waiting.append(None)
             for x in range(100):
-                print 'tick...', x  # <-force the GIL to be released, as
-                time.sleep(0.01)    #   time.sleep doesn't do non-translated
+                print('tick...', x)  # <-force the GIL to be released, as
+                time.sleep(0.01)     #   time.sleep doesn't do non-translated
             waiting.pop()
->>>>>>> d431b9a7
 
         # This is normally called by app_main.py
         signal.signal(signal.SIGINT, signal.default_int_handler)
 
-<<<<<<< HEAD
-        _thread.start_new_thread(f, ())
-        raises(KeyboardInterrupt, busy_wait)
-=======
         for i in range(100):
             waiting = []
-            thread.start_new_thread(f, ())
-            raises(KeyboardInterrupt, busy_wait)
->>>>>>> d431b9a7
+            _thread.start_new_thread(f, ())
+            raises(KeyboardInterrupt, busy_wait)