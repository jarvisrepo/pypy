import py
import time, gc, thread, os
from pypy.interpreter.gateway import ObjSpace, W_Root, interp2app_temp
from pypy.module.thread import gil


NORMAL_TIMEOUT = 300.0   # 5 minutes

def waitfor(space, w_condition, delay=1):
    adaptivedelay = 0.04
    limit = time.time() + delay * NORMAL_TIMEOUT
    while time.time() <= limit:
        gil.before_external_call()
        time.sleep(adaptivedelay)
        gil.after_external_call()
        gc.collect()
        if space.is_true(space.call_function(w_condition)):
            return
        adaptivedelay *= 1.05
    print '*** timed out ***'

def timeout_killer(pid, delay):
    def kill():
        for x in range(delay * 10):
            time.sleep(0.1)
            os.kill(pid, 0)
        os.kill(pid, 9)
        print "process %s killed!" % (pid,)
    thread.start_new_thread(kill, ())

class GenericTestThread:
    spaceconfig = dict(usemodules=('thread', 'time', 'signal'))

    def setup_class(cls):
<<<<<<< HEAD
        space = gettestobjspace(usemodules=('thread', 'time', 'signal', 'itertools'))
        cls.space = space

        if option.runappdirect:
=======
        if cls.runappdirect:
>>>>>>> 0c0bd860
            def plain_waitfor(self, condition, delay=1):
                adaptivedelay = 0.04
                limit = time.time() + NORMAL_TIMEOUT * delay
                while time.time() <= limit:
                    time.sleep(adaptivedelay)
                    gc.collect()
                    if condition():
                        return
                    adaptivedelay *= 1.05
                print '*** timed out ***'
                
            cls.w_waitfor = plain_waitfor
        else:
            cls.w_waitfor = cls.space.wrap(
                lambda self, condition, delay=1: waitfor(cls.space, condition, delay))
        cls.w_busywait = cls.space.appexec([], """():
            import time
            return time.sleep
        """)
        
        cls.w_timeout_killer = cls.space.wrap(
            lambda self, *args, **kwargs: timeout_killer(*args, **kwargs))<|MERGE_RESOLUTION|>--- conflicted
+++ resolved
@@ -32,14 +32,7 @@
     spaceconfig = dict(usemodules=('thread', 'time', 'signal'))
 
     def setup_class(cls):
-<<<<<<< HEAD
-        space = gettestobjspace(usemodules=('thread', 'time', 'signal', 'itertools'))
-        cls.space = space
-
-        if option.runappdirect:
-=======
         if cls.runappdirect:
->>>>>>> 0c0bd860
             def plain_waitfor(self, condition, delay=1):
                 adaptivedelay = 0.04
                 limit = time.time() + NORMAL_TIMEOUT * delay
