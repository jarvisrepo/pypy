--- conflicted
+++ resolved
@@ -200,16 +200,8 @@
                 for n in range(50):
                     time.sleep(0.1)
                 lock.release()
-<<<<<<< HEAD
             _thread.start_new_thread(other_thread, ())
-            # Wait until we can't acquire it without blocking...
-            while lock.acquire(blocking=False):
-                lock.release()
-                time.sleep(0.01)
-=======
-            thread.start_new_thread(other_thread, ())
             ready.acquire()
->>>>>>> dcbf722f
             result = lock.acquire()  # Block while we receive a signal.
             assert self.sig_recvd
             assert result
