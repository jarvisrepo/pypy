--- conflicted
+++ resolved
@@ -101,13 +101,8 @@
         importhook(space, 'sys')
         assert importlock.count == 0
         # A new module
-<<<<<<< HEAD
-        importhook(space, "time")
-        assert importlock.count == 1
-=======
         importhook(space, 're')
         assert importlock.count >= 9
->>>>>>> d5b4024a
         # Import it again
         previous_count = importlock.count
         importhook(space, "time")
