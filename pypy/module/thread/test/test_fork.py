from pypy.module.thread.test.support import GenericTestThread

class AppTestFork(GenericTestThread):
    def test_fork_with_thread(self):
        # XXX This test depends on a multicore machine, as busy_thread must
        # aquire the GIL the instant that the main thread releases it.
        # It will incorrectly pass if the GIL is not grabbed in time.
        import _thread
        import os
        import time

        if not hasattr(os, 'fork'):
            skip("No fork on this platform")

        def busy_thread():
            while run:
                time.sleep(0)
            done.append(None)

<<<<<<< HEAD
        try:
            _thread.start_new(busy_thread, ())

            pid = os.fork()

            if pid == 0:
                os._exit(0)

            else:
                time.sleep(1)
                spid, status = os.waitpid(pid, os.WNOHANG)
                assert spid == pid
        finally:
            run = False
            self.waitfor(lambda: done)

    def test_forked_can_thread(self):
        "Checks that a forked interpreter can start a thread"
        import os, _thread, time
=======
        for i in range(1):
            run = True
            done = []
            try:
                thread.start_new(busy_thread, ())
                print 'sleep'

                pid = os.fork()
                if pid == 0:
                    os._exit(0)
                else:
                    self.timeout_killer(pid, 5)
                    exitcode = os.waitpid(pid, 0)[1]
                    assert exitcode == 0 # if 9, process was killed by timer!
            finally:
                run = False
                self.waitfor(lambda: done)
                assert done

    def test_forked_can_thread(self):
        "Checks that a forked interpreter can start a thread"
        import thread
        import os
>>>>>>> 53fb0d0e

        if not hasattr(os, 'fork'):
            skip("No fork on this platform")

<<<<<<< HEAD
        # pre-allocate some locks
        _thread.start_new_thread(lambda: None, ())

        pid = os.fork()
        if pid == 0:
            print('in child')
            _thread.start_new_thread(lambda: None, ())
            os._exit(0)
        else:
            self.timeout_killer(pid, 5)
            exitcode = os.waitpid(pid, 0)[1]
            assert exitcode == 0 # if 9, process was killed by timer!
=======
        for i in range(10):
            # pre-allocate some locks
            thread.start_new_thread(lambda: None, ())
            print 'sleep'

            pid = os.fork()
            if pid == 0:
                thread.start_new_thread(lambda: None, ())
                os._exit(0)
            else:
                self.timeout_killer(pid, 5)
                exitcode = os.waitpid(pid, 0)[1]
                assert exitcode == 0 # if 9, process was killed by timer!
>>>>>>> 53fb0d0e
<|MERGE_RESOLUTION|>--- conflicted
+++ resolved
@@ -17,33 +17,12 @@
                 time.sleep(0)
             done.append(None)
 
-<<<<<<< HEAD
-        try:
-            _thread.start_new(busy_thread, ())
-
-            pid = os.fork()
-
-            if pid == 0:
-                os._exit(0)
-
-            else:
-                time.sleep(1)
-                spid, status = os.waitpid(pid, os.WNOHANG)
-                assert spid == pid
-        finally:
-            run = False
-            self.waitfor(lambda: done)
-
-    def test_forked_can_thread(self):
-        "Checks that a forked interpreter can start a thread"
-        import os, _thread, time
-=======
         for i in range(1):
             run = True
             done = []
             try:
                 thread.start_new(busy_thread, ())
-                print 'sleep'
+                print('sleep')
 
                 pid = os.fork()
                 if pid == 0:
@@ -59,38 +38,22 @@
 
     def test_forked_can_thread(self):
         "Checks that a forked interpreter can start a thread"
-        import thread
+        import _thread
         import os
->>>>>>> 53fb0d0e
 
         if not hasattr(os, 'fork'):
             skip("No fork on this platform")
 
-<<<<<<< HEAD
-        # pre-allocate some locks
-        _thread.start_new_thread(lambda: None, ())
-
-        pid = os.fork()
-        if pid == 0:
-            print('in child')
-            _thread.start_new_thread(lambda: None, ())
-            os._exit(0)
-        else:
-            self.timeout_killer(pid, 5)
-            exitcode = os.waitpid(pid, 0)[1]
-            assert exitcode == 0 # if 9, process was killed by timer!
-=======
         for i in range(10):
             # pre-allocate some locks
-            thread.start_new_thread(lambda: None, ())
-            print 'sleep'
+            _thread.start_new_thread(lambda: None, ())
+            print('sleep')
 
             pid = os.fork()
             if pid == 0:
-                thread.start_new_thread(lambda: None, ())
+                _thread.start_new_thread(lambda: None, ())
                 os._exit(0)
             else:
                 self.timeout_killer(pid, 5)
                 exitcode = os.waitpid(pid, 0)[1]
-                assert exitcode == 0 # if 9, process was killed by timer!
->>>>>>> 53fb0d0e
+                assert exitcode == 0 # if 9, process was killed by timer!