--- conflicted
+++ resolved
@@ -281,13 +281,8 @@
                         "cannot release un-acquired lock")
         count, self.rlock_count = self.rlock_count, 0
         owner, self.rlock_owner = self.rlock_owner, 0
-<<<<<<< HEAD
         self.lock.release()
-        return space.newtuple([space.newint(count), space.newint(owner)])
-=======
-        try_release(space, self.lock)
         return space.newtuple2(space.newint(count), space.newint(owner))
->>>>>>> 8d749d6c
 
     def descr__enter__(self, space):
         self.acquire_w(space)
