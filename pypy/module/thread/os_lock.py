"""
Python locks, based on true threading locks provided by the OS.
"""

from rpython.rlib import rthread
from pypy.module.thread.error import wrap_thread_error
from pypy.interpreter.baseobjspace import Wrappable
from pypy.interpreter.gateway import interp2app, unwrap_spec
from pypy.interpreter.typedef import TypeDef, make_weakref_descr
from pypy.interpreter.error import OperationError
from rpython.rlib.rarithmetic import r_longlong, ovfcheck

<<<<<<< HEAD
# Force the declaration of the type 'thread.LockType' for RPython
#import pypy.module.thread.rpython.exttable

LONGLONG_MAX = r_longlong(2 ** (r_longlong.BITS-1) - 1)
TIMEOUT_MAX = LONGLONG_MAX

=======
>>>>>>> 184f20b1

##import sys
##def debug(msg, n):
##    return
##    tb = []
##    try:
##        for i in range(1, 8):
##            tb.append(sys._getframe(i).f_code.co_name)
##    except:
##        pass
##    tb = ' '.join(tb)
##    msg = '| %6d | %d %s | %s\n' % (rthread.get_ident(), n, msg, tb)
##    sys.stderr.write(msg)


def parse_acquire_args(space, blocking, timeout):
    if not blocking and timeout != -1.0:
        raise OperationError(space.w_ValueError, space.wrap(
                "can't specify a timeout for a non-blocking call"))
    if timeout < 0.0 and timeout != -1.0:
        raise OperationError(space.w_ValueError, space.wrap(
                "timeout value must be strictly positive"))
    if not blocking:
        microseconds = 0
    elif timeout == -1.0:
        microseconds = -1
    else:
        timeout *= 1e6
        if timeout > float(TIMEOUT_MAX):
            raise OperationError(space.w_OverflowError, space.wrap(
                    "timeout value is too large"))
        microseconds = r_longlong(timeout)
    return microseconds


class Lock(Wrappable):
    "A wrappable box around an interp-level lock object."

    def __init__(self, space):
        self.space = space
        try:
            self.lock = rthread.allocate_lock()
        except rthread.error:
            raise wrap_thread_error(space, "out of resources")

    @unwrap_spec(blocking=int, timeout=float)
    def descr_lock_acquire(self, space, blocking=1, timeout=-1.0):
        """Lock the lock.  Without argument, this blocks if the lock is already
locked (even by the same thread), waiting for another thread to release
the lock, and return None once the lock is acquired.
With an argument, this will only block if the argument is true,
and the return value reflects whether the lock is acquired.
The blocking operation is interruptible."""
        microseconds = parse_acquire_args(space, blocking, timeout)
        mylock = self.lock
        result = mylock.acquire_timed(microseconds)
        result = (result == 1)    # XXX handle RPY_LOCK_INTR (see e80549fefb75)
        return space.newbool(result)

    def descr_lock_release(self, space):
        """Release the lock, allowing another thread that is blocked waiting for
the lock to acquire the lock.  The lock must be in the locked state,
but it needn't be locked by the same thread that unlocks it."""
        try:
            self.lock.release()
        except rthread.error:
            raise wrap_thread_error(space, "release unlocked lock")

    def descr_lock_locked(self, space):
        """Return whether the lock is in the locked state."""
        if self.lock.acquire(False):
            self.lock.release()
            return space.w_False
        else:
            return space.w_True

    def descr__enter__(self, space):
        self.descr_lock_acquire(space)
        return self

    def descr__exit__(self, space, __args__):
        self.descr_lock_release(space)

    def __enter__(self):
        self.descr_lock_acquire(self.space)
        return self

    def __exit__(self, *args):
        self.descr_lock_release(self.space)

Lock.typedef = TypeDef(
    "_thread.lock",
    __doc__ = """\
A lock object is a synchronization primitive.  To create a lock,
call the thread.allocate_lock() function.  Methods are:

acquire() -- lock the lock, possibly blocking until it can be obtained
release() -- unlock of the lock
locked() -- test whether the lock is currently locked

A lock is not owned by the thread that locked it; another thread may
unlock it.  A thread attempting to lock a lock that it has already locked
will block until another thread unlocks it.  Deadlocks may ensue.""",
    acquire = interp2app(Lock.descr_lock_acquire),
    release = interp2app(Lock.descr_lock_release),
    locked  = interp2app(Lock.descr_lock_locked),
    __enter__ = interp2app(Lock.descr__enter__),
    __exit__ = interp2app(Lock.descr__exit__),
    # Obsolete synonyms
    acquire_lock = interp2app(Lock.descr_lock_acquire),
    release_lock = interp2app(Lock.descr_lock_release),
    locked_lock  = interp2app(Lock.descr_lock_locked),
    )


def allocate_lock(space):
    """Create a new lock object.  (allocate() is an obsolete synonym.)
See LockType.__doc__ for information about locks."""
    return space.wrap(Lock(space))


class W_RLock(Wrappable):
    def __init__(self, space):
        self.rlock_count = 0
        self.rlock_owner = 0
        try:
            self.lock = thread.allocate_lock()
        except thread.error:
            raise wrap_thread_error(space, "cannot allocate lock")

    def descr__new__(space, w_subtype):
        self = space.allocate_instance(W_RLock, w_subtype)
        W_RLock.__init__(self, space)
        return space.wrap(self)

    def descr__repr__(self):
        typename = space.type(self).getname(space)
        return space.wrap("<%s owner=%d count=%d>" % (
                typename, self.rlock_owner, self.rlock_count))

    @unwrap_spec(blocking=bool, timeout=float)
    def acquire_w(self, space, blocking=True, timeout=-1.0):
        """Lock the lock.  `blocking` indicates whether we should wait
        for the lock to be available or not.  If `blocking` is False
        and another thread holds the lock, the method will return False
        immediately.  If `blocking` is True and another thread holds
        the lock, the method will wait for the lock to be released,
        take it and then return True.
        (note: the blocking operation is not interruptible.)
        
        In all other cases, the method will return True immediately.
        Precisely, if the current thread already holds the lock, its
        internal counter is simply incremented. If nobody holds the lock,
        the lock is taken and its internal counter initialized to 1."""
        microseconds = parse_acquire_args(space, blocking, timeout)
        tid = thread.get_ident()
        if self.rlock_count > 0 and tid == self.rlock_owner:
            try:
                self.rlock_count = ovfcheck(self.rlock_count + 1)
            except OverflowError:
                raise OperationError(space.w_OverflowError, space.wrap(
                        'internal lock count overflowed'))
            return space.w_True

        r = True
        if self.rlock_count > 0 or not self.lock.acquire(False):
            if not blocking:
                return space.w_False
            r = self.lock.acquire_timed(microseconds)
            r = (r == 1)    # XXX handle RPY_LOCK_INTR (see e80549fefb75)
        if r:
            assert self.rlock_count == 0
            self.rlock_owner = tid
            self.rlock_count = 1

        return space.wrap(r)
            

    def release_w(self, space):
        """Release the lock, allowing another thread that is blocked waiting for
        the lock to acquire the lock.  The lock must be in the locked state,
        and must be locked by the same thread that unlocks it; otherwise a
        `RuntimeError` is raised.
        
        Do note that if the lock was acquire()d several times in a row by the
        current thread, release() needs to be called as many times for the lock
        to be available for other threads."""
        tid = thread.get_ident()
        if self.rlock_count == 0 or self.rlock_owner != tid:
            raise OperationError(space.w_RuntimeError, space.wrap(
                    "cannot release un-acquired lock"))
        self.rlock_count -= 1
        if self.rlock_count == 0:
            self.rlock_owner == 0
            self.lock.release()

    def is_owned_w(self, space):
        """For internal use by `threading.Condition`."""
        tid = thread.get_ident()
        if self.rlock_count > 0 and self.rlock_owner == tid:
            return space.w_True
        else:
            return space.w_False

    def acquire_restore_w(self, space, w_saved_state):
        """For internal use by `threading.Condition`."""
        # saved_state is the value returned by release_save()
        w_count, w_owner = space.unpackiterable(w_saved_state, 2)
        count = space.int_w(w_count)
        owner = space.int_w(w_owner)
        r = True
        if not self.lock.acquire(False):
            r = self.lock.acquire(True)
        if not r:
            raise wrap_thread_error(space, "coult not acquire lock")
        assert self.rlock_count == 0
        self.rlock_owner = owner
        self.rlock_count = count

    def release_save_w(self, space):
        """For internal use by `threading.Condition`."""
        count, self.rlock_count = self.rlock_count, 0
        owner, self.rlock_owner = self.rlock_owner, 0
        self.lock.release()
        return space.newtuple([space.wrap(count), space.wrap(owner)])

    def descr__enter__(self, space):
        self.acquire_w(space)
        return self

    def descr__exit__(self, space, __args__):
        self.release_w(space)

W_RLock.typedef = TypeDef(
    "_thread.RLock",
    __new__ = interp2app(W_RLock.descr__new__.im_func),
    acquire = interp2app(W_RLock.acquire_w),
    release = interp2app(W_RLock.release_w),
    _is_owned = interp2app(W_RLock.is_owned_w),
    _acquire_restore = interp2app(W_RLock.acquire_restore_w),
    _release_save = interp2app(W_RLock.release_save_w),
    __enter__ = interp2app(W_RLock.descr__enter__),
    __exit__ = interp2app(W_RLock.descr__exit__),
    __weakref__ = make_weakref_descr(W_RLock),
    )<|MERGE_RESOLUTION|>--- conflicted
+++ resolved
@@ -10,15 +10,12 @@
 from pypy.interpreter.error import OperationError
 from rpython.rlib.rarithmetic import r_longlong, ovfcheck
 
-<<<<<<< HEAD
 # Force the declaration of the type 'thread.LockType' for RPython
 #import pypy.module.thread.rpython.exttable
 
 LONGLONG_MAX = r_longlong(2 ** (r_longlong.BITS-1) - 1)
 TIMEOUT_MAX = LONGLONG_MAX
 
-=======
->>>>>>> 184f20b1
 
 ##import sys
 ##def debug(msg, n):
