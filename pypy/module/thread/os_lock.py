"""
Python locks, based on true threading locks provided by the OS.
"""

import time
from rpython.rlib import rthread
from pypy.module.thread.error import wrap_thread_error
from pypy.interpreter.baseobjspace import W_Root
from pypy.interpreter.gateway import interp2app, unwrap_spec
from pypy.interpreter.typedef import TypeDef, make_weakref_descr
from pypy.interpreter.error import OperationError
from rpython.rlib.rarithmetic import r_longlong, ovfcheck

# Force the declaration of the type 'thread.LockType' for RPython
#import pypy.module.thread.rpython.exttable

LONGLONG_MAX = r_longlong(2 ** (r_longlong.BITS-1) - 1)
TIMEOUT_MAX = LONGLONG_MAX

RPY_LOCK_FAILURE, RPY_LOCK_ACQUIRED, RPY_LOCK_INTR = range(3)

<<<<<<< HEAD
##import sys
##def debug(msg, n):
##    return
##    tb = []
##    try:
##        for i in range(1, 8):
##            tb.append(sys._getframe(i).f_code.co_name)
##    except:
##        pass
##    tb = ' '.join(tb)
##    msg = '| %6d | %d %s | %s\n' % (rthread.get_ident(), n, msg, tb)
##    sys.stderr.write(msg)


def parse_acquire_args(space, blocking, timeout):
    if not blocking and timeout != -1.0:
        raise OperationError(space.w_ValueError, space.wrap(
                "can't specify a timeout for a non-blocking call"))
    if timeout < 0.0 and timeout != -1.0:
        raise OperationError(space.w_ValueError, space.wrap(
                "timeout value must be strictly positive"))
    if not blocking:
        microseconds = 0
    elif timeout == -1.0:
        microseconds = -1
    else:
        timeout *= 1e6
        if timeout > float(TIMEOUT_MAX):
            raise OperationError(space.w_OverflowError, space.wrap(
                    "timeout value is too large"))
        microseconds = r_longlong(timeout)
    return microseconds


def acquire_timed(space, lock, microseconds):
    """Helper to acquire an interruptible lock with a timeout."""
    endtime = (time.time() * 1e6) + microseconds
    while True:
        result = lock.acquire_timed(microseconds)
        if result == RPY_LOCK_INTR:
            # Run signal handlers if we were interrupted
            space.getexecutioncontext().checksignals()
            if microseconds >= 0:
                microseconds = r_longlong(endtime - (time.time() * 1e6))
                # Check for negative values, since those mean block
                # forever
                if microseconds <= 0:
                    result = RPY_LOCK_FAILURE
        if result != RPY_LOCK_INTR:
            break
    return result


=======
>>>>>>> 3e095ec5
class Lock(W_Root):
    "A wrappable box around an interp-level lock object."

    _immutable_fields_ = ["lock"]

    def __init__(self, space):
        self.space = space
        try:
            self.lock = rthread.allocate_lock()
        except rthread.error:
            raise wrap_thread_error(space, "out of resources")

    @unwrap_spec(blocking=int, timeout=float)
    def descr_lock_acquire(self, space, blocking=1, timeout=-1.0):
        """Lock the lock.  Without argument, this blocks if the lock is already
locked (even by the same thread), waiting for another thread to release
the lock, and return None once the lock is acquired.
With an argument, this will only block if the argument is true,
and the return value reflects whether the lock is acquired.
The blocking operation is interruptible."""
        microseconds = parse_acquire_args(space, blocking, timeout)
        result = acquire_timed(space, self.lock, microseconds)
        return space.newbool(result == RPY_LOCK_ACQUIRED)

    def descr_lock_release(self, space):
        """Release the lock, allowing another thread that is blocked waiting for
the lock to acquire the lock.  The lock must be in the locked state,
but it needn't be locked by the same thread that unlocks it."""
        try:
            self.lock.release()
        except rthread.error:
            raise wrap_thread_error(space, "release unlocked lock")

    def descr_lock_locked(self, space):
        """Return whether the lock is in the locked state."""
        if self.lock.acquire(False):
            self.lock.release()
            return space.w_False
        else:
            return space.w_True

    def descr__enter__(self, space):
        self.descr_lock_acquire(space)
        return self

    def descr__exit__(self, space, __args__):
        self.descr_lock_release(space)

    def __enter__(self):
        self.descr_lock_acquire(self.space)
        return self

    def __exit__(self, *args):
        self.descr_lock_release(self.space)

Lock.typedef = TypeDef(
    "_thread.lock",
    __doc__ = """\
A lock object is a synchronization primitive.  To create a lock,
call the thread.allocate_lock() function.  Methods are:

acquire() -- lock the lock, possibly blocking until it can be obtained
release() -- unlock of the lock
locked() -- test whether the lock is currently locked

A lock is not owned by the thread that locked it; another thread may
unlock it.  A thread attempting to lock a lock that it has already locked
will block until another thread unlocks it.  Deadlocks may ensue.""",
    acquire = interp2app(Lock.descr_lock_acquire),
    release = interp2app(Lock.descr_lock_release),
    locked  = interp2app(Lock.descr_lock_locked),
    __enter__ = interp2app(Lock.descr__enter__),
    __exit__ = interp2app(Lock.descr__exit__),
    # Obsolete synonyms
    acquire_lock = interp2app(Lock.descr_lock_acquire),
    release_lock = interp2app(Lock.descr_lock_release),
    locked_lock  = interp2app(Lock.descr_lock_locked),
    )


def allocate_lock(space):
    """Create a new lock object.  (allocate() is an obsolete synonym.)
See LockType.__doc__ for information about locks."""
    return space.wrap(Lock(space))


class W_RLock(W_Root):
    def __init__(self, space):
        self.rlock_count = 0
        self.rlock_owner = 0
        try:
            self.lock = rthread.allocate_lock()
        except rthread.error:
            raise wrap_thread_error(space, "cannot allocate lock")

    def descr__new__(space, w_subtype):
        self = space.allocate_instance(W_RLock, w_subtype)
        W_RLock.__init__(self, space)
        return space.wrap(self)

    def descr__repr__(self):
        typename = space.type(self).getname(space)
        return space.wrap(u"<%s owner=%d count=%d>" % (
                typename, self.rlock_owner, self.rlock_count))

    @unwrap_spec(blocking=bool, timeout=float)
    def acquire_w(self, space, blocking=True, timeout=-1.0):
        """Lock the lock.  `blocking` indicates whether we should wait
        for the lock to be available or not.  If `blocking` is False
        and another thread holds the lock, the method will return False
        immediately.  If `blocking` is True and another thread holds
        the lock, the method will wait for the lock to be released,
        take it and then return True.
        (note: the blocking operation is not interruptible.)
        
        In all other cases, the method will return True immediately.
        Precisely, if the current thread already holds the lock, its
        internal counter is simply incremented. If nobody holds the lock,
        the lock is taken and its internal counter initialized to 1."""
        microseconds = parse_acquire_args(space, blocking, timeout)
        tid = rthread.get_ident()
        if self.rlock_count > 0 and tid == self.rlock_owner:
            try:
                self.rlock_count = ovfcheck(self.rlock_count + 1)
            except OverflowError:
                raise OperationError(space.w_OverflowError, space.wrap(
                        'internal lock count overflowed'))
            return space.w_True

        r = True
        if self.rlock_count > 0 or not self.lock.acquire(False):
            if not blocking:
                return space.w_False
            r = acquire_timed(space, self.lock, microseconds)
            r = (r == RPY_LOCK_ACQUIRED)
        if r:
            assert self.rlock_count == 0
            self.rlock_owner = tid
            self.rlock_count = 1

        return space.wrap(r)
            

    def release_w(self, space):
        """Release the lock, allowing another thread that is blocked waiting for
        the lock to acquire the lock.  The lock must be in the locked state,
        and must be locked by the same thread that unlocks it; otherwise a
        `RuntimeError` is raised.
        
        Do note that if the lock was acquire()d several times in a row by the
        current thread, release() needs to be called as many times for the lock
        to be available for other threads."""
        tid = rthread.get_ident()
        if self.rlock_count == 0 or self.rlock_owner != tid:
            raise OperationError(space.w_RuntimeError, space.wrap(
                    "cannot release un-acquired lock"))
        self.rlock_count -= 1
        if self.rlock_count == 0:
            self.rlock_owner == 0
            self.lock.release()

    def is_owned_w(self, space):
        """For internal use by `threading.Condition`."""
        tid = rthread.get_ident()
        if self.rlock_count > 0 and self.rlock_owner == tid:
            return space.w_True
        else:
            return space.w_False

    def acquire_restore_w(self, space, w_saved_state):
        """For internal use by `threading.Condition`."""
        # saved_state is the value returned by release_save()
        w_count, w_owner = space.unpackiterable(w_saved_state, 2)
        count = space.int_w(w_count)
        owner = space.int_w(w_owner)
        r = True
        if not self.lock.acquire(False):
            r = self.lock.acquire(True)
        if not r:
            raise wrap_thread_error(space, "coult not acquire lock")
        assert self.rlock_count == 0
        self.rlock_owner = owner
        self.rlock_count = count

    def release_save_w(self, space):
        """For internal use by `threading.Condition`."""
        count, self.rlock_count = self.rlock_count, 0
        owner, self.rlock_owner = self.rlock_owner, 0
        self.lock.release()
        return space.newtuple([space.wrap(count), space.wrap(owner)])

    def descr__enter__(self, space):
        self.acquire_w(space)
        return self

    def descr__exit__(self, space, __args__):
        self.release_w(space)

W_RLock.typedef = TypeDef(
    "_thread.RLock",
    __new__ = interp2app(W_RLock.descr__new__.im_func),
    acquire = interp2app(W_RLock.acquire_w),
    release = interp2app(W_RLock.release_w),
    _is_owned = interp2app(W_RLock.is_owned_w),
    _acquire_restore = interp2app(W_RLock.acquire_restore_w),
    _release_save = interp2app(W_RLock.release_save_w),
    __enter__ = interp2app(W_RLock.descr__enter__),
    __exit__ = interp2app(W_RLock.descr__exit__),
    __weakref__ = make_weakref_descr(W_RLock),
    )<|MERGE_RESOLUTION|>--- conflicted
+++ resolved
@@ -18,21 +18,6 @@
 TIMEOUT_MAX = LONGLONG_MAX
 
 RPY_LOCK_FAILURE, RPY_LOCK_ACQUIRED, RPY_LOCK_INTR = range(3)
-
-<<<<<<< HEAD
-##import sys
-##def debug(msg, n):
-##    return
-##    tb = []
-##    try:
-##        for i in range(1, 8):
-##            tb.append(sys._getframe(i).f_code.co_name)
-##    except:
-##        pass
-##    tb = ' '.join(tb)
-##    msg = '| %6d | %d %s | %s\n' % (rthread.get_ident(), n, msg, tb)
-##    sys.stderr.write(msg)
-
 
 def parse_acquire_args(space, blocking, timeout):
     if not blocking and timeout != -1.0:
@@ -73,8 +58,6 @@
     return result
 
 
-=======
->>>>>>> 3e095ec5
 class Lock(W_Root):
     "A wrappable box around an interp-level lock object."
 
