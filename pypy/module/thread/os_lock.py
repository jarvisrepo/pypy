--- conflicted
+++ resolved
@@ -2,33 +2,13 @@
 Python locks, based on true threading locks provided by the OS.
 """
 
-<<<<<<< HEAD
-import sys
-=======
 import time
->>>>>>> 6e5f5918
 from rpython.rlib import rthread
 from pypy.module.thread.error import wrap_thread_error
 from pypy.interpreter.baseobjspace import W_Root
 from pypy.interpreter.gateway import interp2app, unwrap_spec
 from pypy.interpreter.typedef import TypeDef
 from pypy.interpreter.error import OperationError
-<<<<<<< HEAD
-
-
-##import sys
-##def debug(msg, n):
-##    return
-##    tb = []
-##    try:
-##        for i in range(1, 8):
-##            tb.append(sys._getframe(i).f_code.co_name)
-##    except:
-##        pass
-##    tb = ' '.join(tb)
-##    msg = '| %6d | %d %s | %s\n' % (rthread.get_ident(), n, msg, tb)
-##    sys.stderr.write(msg)
-=======
 from rpython.rlib.rarithmetic import r_longlong
 
 
@@ -74,7 +54,6 @@
         if result != RPY_LOCK_INTR:
             break
     return result
->>>>>>> 6e5f5918
 
 
 class Lock(W_Root):
@@ -85,11 +64,9 @@
     def __init__(self, space):
         self.space = space
         try:
-            self.lock = space.allocate_lock()
-        except OperationError, e:
-            if e.match(space, space.w_RuntimeError):
-                raise wrap_thread_error(space, "out of resources")
-            raise
+            self.lock = rthread.allocate_lock()
+        except rthread.error:
+            raise wrap_thread_error(space, "out of resources")
 
     @unwrap_spec(blocking=int)
     def descr_lock_acquire(self, space, blocking=1):
@@ -103,24 +80,6 @@
         result = mylock.acquire(bool(blocking))
         return space.newbool(result)
 
-<<<<<<< HEAD
-    def descr_lock_acquire_interruptible(self, space):
-        """Lock the lock.  Unlike acquire(), this is always blocking
-but may be interrupted: signal handlers are still called, and may
-raise (e.g. a Ctrl-C will correctly raise KeyboardInterrupt).
-
-This is an extension only available on PyPy."""
-        mylock = self.lock
-        while True:
-            result = mylock.acquire_timed(-1)
-            if result == 1:      # RPY_LOCK_ACQUIRED
-                return
-            assert result == 2   # RPY_LOCK_INTR
-            space.getexecutioncontext().checksignals()
-        # then retry, if the signal handler did not raise
-    assert sys.platform != 'win32', (
-        "acquire_interruptible: fix acquire_timed() on Windows")
-=======
     @unwrap_spec(blocking=int, timeout=float)
     def descr_lock_py3k_acquire(self, space, blocking=1, timeout=-1.0):
         """(Backport of a Python 3 API for PyPy.  This version takes
@@ -135,7 +94,6 @@
         microseconds = parse_acquire_args(space, blocking, timeout)
         result = acquire_timed(space, self.lock, microseconds)
         return space.newbool(result == RPY_LOCK_ACQUIRED)
->>>>>>> 6e5f5918
 
     def descr_lock_release(self, space):
         """Release the lock, allowing another thread that is blocked waiting for
@@ -169,7 +127,6 @@
         self.descr_lock_release(self.space)
 
 descr_acquire = interp2app(Lock.descr_lock_acquire)
-descr_acquire_interruptible = interp2app(Lock.descr_lock_acquire_interruptible)
 descr_release = interp2app(Lock.descr_lock_release)
 descr_locked  = interp2app(Lock.descr_lock_locked)
 descr__enter__ = interp2app(Lock.descr__enter__)
@@ -190,11 +147,7 @@
 unlock it.  A thread attempting to lock a lock that it has already locked
 will block until another thread unlocks it.  Deadlocks may ensue.""",
     acquire = descr_acquire,
-<<<<<<< HEAD
-    acquire_interruptible = descr_acquire_interruptible,
-=======
     _py3k_acquire = descr_py3k_acquire,
->>>>>>> 6e5f5918
     release = descr_release,
     locked  = descr_locked,
     __enter__ = descr__enter__,
