"""
Python locks, based on true threading locks provided by the OS.
"""

import time
from rpython.rlib import rthread
from pypy.module.thread.error import wrap_thread_error
from pypy.interpreter.baseobjspace import W_Root
from pypy.interpreter.gateway import interp2app, unwrap_spec
from pypy.interpreter.typedef import TypeDef, make_weakref_descr
from pypy.interpreter.error import oefmt
from rpython.rlib.rarithmetic import r_longlong, ovfcheck, ovfcheck_float_to_longlong

# Force the declaration of the type 'thread.LockType' for RPython
#import pypy.module.thread.rpython.exttable

LONGLONG_MAX = r_longlong(2 ** (r_longlong.BITS - 1) - 1)
TIMEOUT_MAX = LONGLONG_MAX

RPY_LOCK_FAILURE, RPY_LOCK_ACQUIRED, RPY_LOCK_INTR = range(3)


def parse_acquire_args(space, blocking, timeout):
    if not blocking and timeout != -1.0:
        raise oefmt(space.w_ValueError,
                    "can't specify a timeout for a non-blocking call")
    if timeout < 0.0 and timeout != -1.0:
        raise oefmt(space.w_ValueError,
                    "timeout value must be strictly positive")
    if not blocking:
        microseconds = 0
    elif timeout == -1.0:
        microseconds = -1
    else:
        timeout *= 1e6
        try:
            microseconds = ovfcheck_float_to_longlong(timeout)
        except OverflowError:
            raise oefmt(space.w_OverflowError, "timeout value is too large")
    return microseconds


def acquire_timed(space, lock, microseconds):
    """Helper to acquire an interruptible lock with a timeout."""
    endtime = (time.time() * 1e6) + microseconds
    while True:
        result = lock.acquire_timed(microseconds)
        if result == RPY_LOCK_INTR:
            # Run signal handlers if we were interrupted
            space.getexecutioncontext().checksignals()
            if microseconds >= 0:
                microseconds = r_longlong(endtime - (time.time() * 1e6))
                # Check for negative values, since those mean block
                # forever
                if microseconds <= 0:
                    result = RPY_LOCK_FAILURE
        if result != RPY_LOCK_INTR:
            break
    return result


class Lock(W_Root):
    "A wrappable box around an interp-level lock object."

    _immutable_fields_ = ["lock"]

    def __init__(self, space):
        self.space = space
        try:
            self.lock = rthread.allocate_lock()
        except rthread.error:
            raise wrap_thread_error(space, "out of resources")

    @unwrap_spec(blocking=int, timeout=float)
    def descr_lock_acquire(self, space, blocking=1, timeout=-1.0):
        """Lock the lock.  Without argument, this blocks if the lock is already
locked (even by the same thread), waiting for another thread to release
the lock, and return None once the lock is acquired.
With an argument, this will only block if the argument is true,
and the return value reflects whether the lock is acquired.
The blocking operation is interruptible."""
        microseconds = parse_acquire_args(space, blocking, timeout)
        result = acquire_timed(space, self.lock, microseconds)
        return space.newbool(result == RPY_LOCK_ACQUIRED)

    def descr_lock_release(self, space):
        """Release the lock, allowing another thread that is blocked waiting for
the lock to acquire the lock.  The lock must be in the locked state,
but it needn't be locked by the same thread that unlocks it."""
        try:
            self.lock.release()
        except rthread.error:
            raise oefmt(space.w_RuntimeError,
                        "cannot release un-acquired lock")

    def _is_locked(self):
        if self.lock.acquire(False):
            self.lock.release()
            return False
        else:
            return True

    def descr_lock_locked(self, space):
        """Return whether the lock is in the locked state."""
        return space.newbool(self._is_locked())

    def descr__enter__(self, space):
        self.descr_lock_acquire(space)
        return self

    def descr__exit__(self, space, __args__):
        self.descr_lock_release(space)

    def __enter__(self):
        self.descr_lock_acquire(self.space)
        return self

    def __exit__(self, *args):
        self.descr_lock_release(self.space)

    def descr__repr__(self, space):
        classname = space.getfulltypename(self)
        if self._is_locked():
            locked = u"locked"
        else:
            locked = u"unlocked"
        return self.getrepr(space, u'%s %s object' % (locked, classname))

Lock.typedef = TypeDef(
    "_thread.lock",
    __doc__="""\
A lock object is a synchronization primitive.  To create a lock,
call the thread.allocate_lock() function.  Methods are:

acquire() -- lock the lock, possibly blocking until it can be obtained
release() -- unlock of the lock
locked() -- test whether the lock is currently locked

A lock is not owned by the thread that locked it; another thread may
unlock it.  A thread attempting to lock a lock that it has already locked
will block until another thread unlocks it.  Deadlocks may ensue.""",
    acquire=interp2app(Lock.descr_lock_acquire),
    release=interp2app(Lock.descr_lock_release),
    locked=interp2app(Lock.descr_lock_locked),
    __enter__=interp2app(Lock.descr__enter__),
    __exit__=interp2app(Lock.descr__exit__),
    __repr__ = interp2app(Lock.descr__repr__),
    # Obsolete synonyms
    acquire_lock=interp2app(Lock.descr_lock_acquire),
    release_lock=interp2app(Lock.descr_lock_release),
    locked_lock=interp2app(Lock.descr_lock_locked),
)


def allocate_lock(space):
    """Create a new lock object.  (allocate() is an obsolete synonym.)
See LockType.__doc__ for information about locks."""
<<<<<<< HEAD
    return space.wrap(Lock(space))

def _set_sentinel(space):
    """_set_sentinel() -> lock

    Set a sentinel lock that will be released when the current thread 
    state is finalized (after it is untied from the interpreter).

    This is a private API for the threading module."""
    # see issue 18808. We need to release this lock just before exiting any thread!
    ec = space.getexecutioncontext()
    # after forking the lock must be recreated! forget the old lock
    lock = Lock(space)
    ec._sentinel_lock = lock
    return space.wrap(lock)

class W_RLock(W_Root):
    def __init__(self, space):
        self.rlock_count = 0
        self.rlock_owner = 0
        try:
            self.lock = rthread.allocate_lock()
        except rthread.error:
            raise wrap_thread_error(space, "cannot allocate lock")

    def descr__new__(space, w_subtype):
        self = space.allocate_instance(W_RLock, w_subtype)
        W_RLock.__init__(self, space)
        return space.wrap(self)

    def descr__repr__(self, space):
        classname = space.getfulltypename(self)
        if self.rlock_count == 0:
            locked = u"unlocked"
        else:
            locked = u"locked"
        return self.getrepr(space, u'%s %s object owner=%d count=%d' % (
            locked, classname, self.rlock_owner, self.rlock_count))

    @unwrap_spec(blocking=int, timeout=float)
    def acquire_w(self, space, blocking=True, timeout=-1.0):
        """Lock the lock.  `blocking` indicates whether we should wait
        for the lock to be available or not.  If `blocking` is False
        and another thread holds the lock, the method will return False
        immediately.  If `blocking` is True and another thread holds
        the lock, the method will wait for the lock to be released,
        take it and then return True.
        (note: the blocking operation is not interruptible.)

        In all other cases, the method will return True immediately.
        Precisely, if the current thread already holds the lock, its
        internal counter is simply incremented. If nobody holds the lock,
        the lock is taken and its internal counter initialized to 1."""
        microseconds = parse_acquire_args(space, blocking, timeout)
        tid = rthread.get_ident()
        if self.rlock_count > 0 and tid == self.rlock_owner:
            try:
                self.rlock_count = ovfcheck(self.rlock_count + 1)
            except OverflowError:
                raise oefmt(space.w_OverflowError,
                            "internal lock count overflowed")
            return space.w_True

        r = True
        if self.rlock_count > 0 or not self.lock.acquire(False):
            if not blocking:
                return space.w_False
            r = acquire_timed(space, self.lock, microseconds)
            r = (r == RPY_LOCK_ACQUIRED)
        if r:
            assert self.rlock_count == 0
            self.rlock_owner = tid
            self.rlock_count = 1

        return space.wrap(r)

    def release_w(self, space):
        """Release the lock, allowing another thread that is blocked waiting for
        the lock to acquire the lock.  The lock must be in the locked state,
        and must be locked by the same thread that unlocks it; otherwise a
        `RuntimeError` is raised.

        Do note that if the lock was acquire()d several times in a row by the
        current thread, release() needs to be called as many times for the lock
        to be available for other threads."""
        tid = rthread.get_ident()
        if self.rlock_count == 0 or self.rlock_owner != tid:
            raise oefmt(space.w_RuntimeError,
                        "cannot release un-acquired lock")
        self.rlock_count -= 1
        if self.rlock_count == 0:
            self.rlock_owner == 0
            self.lock.release()

    def is_owned_w(self, space):
        """For internal use by `threading.Condition`."""
        tid = rthread.get_ident()
        if self.rlock_count > 0 and self.rlock_owner == tid:
            return space.w_True
        else:
            return space.w_False

    def acquire_restore_w(self, space, w_saved_state):
        """For internal use by `threading.Condition`."""
        # saved_state is the value returned by release_save()
        w_count, w_owner = space.unpackiterable(w_saved_state, 2)
        count = space.int_w(w_count)
        owner = space.int_w(w_owner)
        r = True
        if not self.lock.acquire(False):
            r = self.lock.acquire(True)
        if not r:
            raise wrap_thread_error(space, "coult not acquire lock")
        assert self.rlock_count == 0
        self.rlock_owner = owner
        self.rlock_count = count

    def release_save_w(self, space):
        """For internal use by `threading.Condition`."""
        if self.rlock_count == 0:
            raise oefmt(space.w_RuntimeError,
                        "cannot release un-acquired lock")
        count, self.rlock_count = self.rlock_count, 0
        owner, self.rlock_owner = self.rlock_owner, 0
        self.lock.release()
        return space.newtuple([space.wrap(count), space.wrap(owner)])

    def descr__enter__(self, space):
        self.acquire_w(space)
        return self

    def descr__exit__(self, space, __args__):
        self.release_w(space)

W_RLock.typedef = TypeDef(
    "_thread.RLock",
    __new__ = interp2app(W_RLock.descr__new__.im_func),
    acquire = interp2app(W_RLock.acquire_w),
    release = interp2app(W_RLock.release_w),
    _is_owned = interp2app(W_RLock.is_owned_w),
    _acquire_restore = interp2app(W_RLock.acquire_restore_w),
    _release_save = interp2app(W_RLock.release_save_w),
    __enter__ = interp2app(W_RLock.descr__enter__),
    __exit__ = interp2app(W_RLock.descr__exit__),
    __weakref__ = make_weakref_descr(W_RLock),
    __repr__ = interp2app(W_RLock.descr__repr__),
    )
=======
    return Lock(space)
>>>>>>> 2d9871f7
<|MERGE_RESOLUTION|>--- conflicted
+++ resolved
@@ -155,8 +155,7 @@
 def allocate_lock(space):
     """Create a new lock object.  (allocate() is an obsolete synonym.)
 See LockType.__doc__ for information about locks."""
-<<<<<<< HEAD
-    return space.wrap(Lock(space))
+    return Lock(space)
 
 def _set_sentinel(space):
     """_set_sentinel() -> lock
@@ -170,7 +169,7 @@
     # after forking the lock must be recreated! forget the old lock
     lock = Lock(space)
     ec._sentinel_lock = lock
-    return space.wrap(lock)
+    return lock
 
 class W_RLock(W_Root):
     def __init__(self, space):
@@ -184,7 +183,7 @@
     def descr__new__(space, w_subtype):
         self = space.allocate_instance(W_RLock, w_subtype)
         W_RLock.__init__(self, space)
-        return space.wrap(self)
+        return self
 
     def descr__repr__(self, space):
         classname = space.getfulltypename(self)
@@ -230,7 +229,7 @@
             self.rlock_owner = tid
             self.rlock_count = 1
 
-        return space.wrap(r)
+        return space.newbool(r)
 
     def release_w(self, space):
         """Release the lock, allowing another thread that is blocked waiting for
@@ -281,7 +280,7 @@
         count, self.rlock_count = self.rlock_count, 0
         owner, self.rlock_owner = self.rlock_owner, 0
         self.lock.release()
-        return space.newtuple([space.wrap(count), space.wrap(owner)])
+        return space.newtuple([space.newint(count), space.newint(owner)])
 
     def descr__enter__(self, space):
         self.acquire_w(space)
@@ -302,7 +301,4 @@
     __exit__ = interp2app(W_RLock.descr__exit__),
     __weakref__ = make_weakref_descr(W_RLock),
     __repr__ = interp2app(W_RLock.descr__repr__),
-    )
-=======
-    return Lock(space)
->>>>>>> 2d9871f7
+    )