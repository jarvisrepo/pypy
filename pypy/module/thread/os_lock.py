"""
Python locks, based on true threading locks provided by the OS.
"""

<<<<<<< HEAD
import sys
from rpython.rlib import rthread as thread
=======
from rpython.rlib import rthread
>>>>>>> 480c80f1
from pypy.module.thread.error import wrap_thread_error
from pypy.interpreter.baseobjspace import Wrappable
from pypy.interpreter.gateway import interp2app, unwrap_spec
from pypy.interpreter.typedef import TypeDef
from pypy.interpreter.error import OperationError


##import sys
##def debug(msg, n):
##    return
##    tb = []
##    try:
##        for i in range(1, 8):
##            tb.append(sys._getframe(i).f_code.co_name)
##    except:
##        pass
##    tb = ' '.join(tb)
##    msg = '| %6d | %d %s | %s\n' % (rthread.get_ident(), n, msg, tb)
##    sys.stderr.write(msg)


class Lock(Wrappable):
    "A wrappable box around an interp-level lock object."

    def __init__(self, space):
        self.space = space
        try:
<<<<<<< HEAD
            self.lock = space.allocate_lock()
        except OperationError, e:
            if e.match(space, space.w_RuntimeError):
                raise wrap_thread_error(space, "out of resources")
            raise
=======
            self.lock = rthread.allocate_lock()
        except rthread.error:
            raise wrap_thread_error(space, "out of resources")
>>>>>>> 480c80f1

    @unwrap_spec(waitflag=int)
    def descr_lock_acquire(self, space, waitflag=1):
        """Lock the lock.  With the default argument of True, this blocks
if the lock is already locked (even by the same thread), waiting for
another thread to release the lock, and returns True once the lock is
acquired.  With an argument of False, this will always return immediately
and the return value reflects whether the lock is acquired.
The blocking operation is not interruptible."""
        mylock = self.lock
        result = mylock.acquire(bool(waitflag))
        return space.newbool(result)

    def descr_lock_acquire_interruptible(self, space):
        """Lock the lock.  Unlike acquire(), this is always blocking
but may be interrupted: signal handlers are still called, and may
raise (e.g. a Ctrl-C will correctly raise KeyboardInterrupt).

This is an extension only available on PyPy."""
        mylock = self.lock
        while True:
            result = mylock.acquire_timed(-1)
            if result == 1:      # RPY_LOCK_ACQUIRED
                return
            assert result == 2   # RPY_LOCK_INTR
            space.getexecutioncontext().checksignals()
        # then retry, if the signal handler did not raise
    assert sys.platform != 'win32', (
        "acquire_interruptible: fix acquire_timed() on Windows")

    def descr_lock_release(self, space):
        """Release the lock, allowing another thread that is blocked waiting for
the lock to acquire the lock.  The lock must be in the locked state,
but it needn't be locked by the same thread that unlocks it."""
        try:
            self.lock.release()
        except rthread.error:
            raise wrap_thread_error(space, "release unlocked lock")

    def descr_lock_locked(self, space):
        """Return whether the lock is in the locked state."""
        if self.lock.acquire(False):
            self.lock.release()
            return space.w_False
        else:
            return space.w_True

    def descr__enter__(self, space):
        self.descr_lock_acquire(space)
        return self

    def descr__exit__(self, space, __args__):
        self.descr_lock_release(space)

    def __enter__(self):
        self.descr_lock_acquire(self.space)
        return self

    def __exit__(self, *args):
        self.descr_lock_release(self.space)

descr_acquire = interp2app(Lock.descr_lock_acquire)
descr_acquire_interruptible = interp2app(Lock.descr_lock_acquire_interruptible)
descr_release = interp2app(Lock.descr_lock_release)
descr_locked  = interp2app(Lock.descr_lock_locked)
descr__enter__ = interp2app(Lock.descr__enter__)
descr__exit__ = interp2app(Lock.descr__exit__)


Lock.typedef = TypeDef("thread.lock",
    __doc__ = """\
A lock object is a synchronization primitive.  To create a lock,
call the thread.allocate_lock() function.  Methods are:

acquire() -- lock the lock, possibly blocking until it can be obtained
release() -- unlock of the lock
locked() -- test whether the lock is currently locked

A lock is not owned by the thread that locked it; another thread may
unlock it.  A thread attempting to lock a lock that it has already locked
will block until another thread unlocks it.  Deadlocks may ensue.""",
    acquire = descr_acquire,
    acquire_interruptible = descr_acquire_interruptible,
    release = descr_release,
    locked  = descr_locked,
    __enter__ = descr__enter__,
    __exit__ = descr__exit__,
    # Obsolete synonyms
    acquire_lock = descr_acquire,
    release_lock = descr_release,
    locked_lock  = descr_locked,
    )


def allocate_lock(space):
    """Create a new lock object.  (allocate() is an obsolete synonym.)
See LockType.__doc__ for information about locks."""
    return space.wrap(Lock(space))<|MERGE_RESOLUTION|>--- conflicted
+++ resolved
@@ -2,12 +2,8 @@
 Python locks, based on true threading locks provided by the OS.
 """
 
-<<<<<<< HEAD
 import sys
-from rpython.rlib import rthread as thread
-=======
 from rpython.rlib import rthread
->>>>>>> 480c80f1
 from pypy.module.thread.error import wrap_thread_error
 from pypy.interpreter.baseobjspace import Wrappable
 from pypy.interpreter.gateway import interp2app, unwrap_spec
@@ -35,17 +31,11 @@
     def __init__(self, space):
         self.space = space
         try:
-<<<<<<< HEAD
             self.lock = space.allocate_lock()
         except OperationError, e:
             if e.match(space, space.w_RuntimeError):
                 raise wrap_thread_error(space, "out of resources")
             raise
-=======
-            self.lock = rthread.allocate_lock()
-        except rthread.error:
-            raise wrap_thread_error(space, "out of resources")
->>>>>>> 480c80f1
 
     @unwrap_spec(waitflag=int)
     def descr_lock_acquire(self, space, waitflag=1):
