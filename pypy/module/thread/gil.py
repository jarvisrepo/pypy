--- conflicted
+++ resolved
@@ -11,15 +11,10 @@
 from pypy.module.thread.error import wrap_thread_error
 from pypy.interpreter.executioncontext import PeriodicAsyncAction
 from pypy.module.thread.threadlocals import OSThreadLocals
-<<<<<<< HEAD
-from rpython.rlib.objectmodel import invoke_around_extcall, has_around_extcall
-=======
->>>>>>> 5e567397
 
 class GILThreadLocals(OSThreadLocals):
     """A version of OSThreadLocals that enforces a GIL."""
     gil_ready = False
-    is_atomic = 0
     _immutable_fields_ = ['gil_ready?']
 
     def initialize(self, space):
@@ -37,42 +32,11 @@
             result = True
         else:
             result = False      # already set up
-<<<<<<< HEAD
-
-        # add the GIL-releasing callback around external function calls.
-        #
-        # XXX we assume a single space, but this is not quite true during
-        # testing; for example, if you run the whole of test_lock you get
-        # a deadlock caused by the first test's space being reused by
-        # test_lock_again after the global state was cleared by
-        # test_compile_lock.  As a workaround, we repatch these global
-        # fields systematically.
-        self.set_gil_releasing_calls()
-        return result
-
-    def set_gil_releasing_calls(self):
-        if self.is_atomic == 0:
-            # not running atomically so far, so we register the
-            # functions that will be called around external calls
-            invoke_around_extcall(before_external_call, after_external_call)
-        else:
-            # running atomically: we have the GIL here, so if we
-            # just un-register the functions, we won't release the GIL
-            # any more.
-            invoke_around_extcall(None, None)
-
-    def reinit_threads(self, space):
-        "Called in the child process after a fork()"
-        OSThreadLocals.reinit_threads(self, space)
-        if self.gil_ready:     # re-initialize the gil if needed
-            self._initialize_gil(space)
-=======
         return result
 
     ## def reinit_threads(self, space):
     ##     "Called in the child process after a fork()"
     ##     OSThreadLocals.reinit_threads(self, space)
->>>>>>> 5e567397
 
 
 class GILReleaseAction(PeriodicAsyncAction):
@@ -81,48 +45,4 @@
     """
 
     def perform(self, executioncontext, frame):
-<<<<<<< HEAD
-        do_yield_thread()
-
-
-after_thread_switch = lambda: None     # hook for signal.py
-
-def before_external_call():
-    # this function must not raise, in such a way that the exception
-    # transformer knows that it cannot raise!
-    rgil.gil_release()
-before_external_call._gctransformer_hint_cannot_collect_ = True
-before_external_call._dont_reach_me_in_del_ = True
-
-def after_external_call():
-    rgil.gil_acquire()
-    rthread.gc_thread_run()
-    after_thread_switch()
-after_external_call._gctransformer_hint_cannot_collect_ = True
-after_external_call._dont_reach_me_in_del_ = True
-
-# The _gctransformer_hint_cannot_collect_ hack is needed for
-# translations in which the *_external_call() functions are not inlined.
-# They tell the gctransformer not to save and restore the local GC
-# pointers in the shadow stack.  This is necessary because the GIL is
-# not held after the call to before_external_call() or before the call
-# to after_external_call().
-
-def do_yield_thread():
-    # explicitly release the gil, in a way that tries to give more
-    # priority to other threads (as opposed to continuing to run in
-    # the same thread).
-    if has_around_extcall():
-        if rgil.gil_yield_thread():
-            rthread.gc_thread_run()
-            after_thread_switch()
-do_yield_thread._gctransformer_hint_close_stack_ = True
-do_yield_thread._dont_reach_me_in_del_ = True
-do_yield_thread._dont_inline_ = True
-
-# do_yield_thread() needs a different hint: _gctransformer_hint_close_stack_.
-# The *_external_call() functions are themselves called only from the rffi
-# module from a helper function that also has this hint.
-=======
-        rgil.yield_thread()
->>>>>>> 5e567397
+        rgil.yield_thread()