"""
Global Interpreter Lock.
"""

# This module adds a global lock to an object space.
# If multiple threads try to execute simultaneously in this space,
# all but one will be blocked.  The other threads get a chance to run
# from time to time, using the periodic action GILReleaseAction.

from rpython.rlib import rthread
from pypy.module.thread.error import wrap_thread_error
from pypy.interpreter.executioncontext import PeriodicAsyncAction
from pypy.module.thread.threadlocals import OSThreadLocals
from rpython.rlib.objectmodel import invoke_around_extcall, has_around_extcall
from rpython.rlib.rposix import get_errno, set_errno

class GILThreadLocals(OSThreadLocals):
    """A version of OSThreadLocals that enforces a GIL."""
    gil_ready = False
    is_atomic = 0
    _immutable_fields_ = ['gil_ready?']

    def initialize(self, space):
        # add the GIL-releasing callback as an action on the space
        space.actionflag.register_periodic_action(GILReleaseAction(space),
                                                  use_bytecode_counter=True)

    def _initialize_gil(self, space):
        if not rthread.gil_allocate():
            raise wrap_thread_error(space, "can't allocate GIL")

    def setup_threads(self, space):
        """Enable threads in the object space, if they haven't already been."""
        if not self.gil_ready:
            self._initialize_gil(space)
            self.gil_ready = True
            result = True
        else:
            result = False      # already set up

        # add the GIL-releasing callback around external function calls.
        #
        # XXX we assume a single space, but this is not quite true during
        # testing; for example, if you run the whole of test_lock you get
        # a deadlock caused by the first test's space being reused by
        # test_lock_again after the global state was cleared by
        # test_compile_lock.  As a workaround, we repatch these global
        # fields systematically.
        self.set_gil_releasing_calls()
        return result

    def set_gil_releasing_calls(self):
        if self.is_atomic == 0:
            # not running atomically so far, so we register the
            # functions that will be called around external calls
            invoke_around_extcall(before_external_call, after_external_call)
        else:
            # running atomically: we have the GIL here, so if we
            # just un-register the functions, we won't release the GIL
            # any more.
            invoke_around_extcall(None, None)

    def reinit_threads(self, space):
        "Called in the child process after a fork()"
        OSThreadLocals.reinit_threads(self, space)
        if self.gil_ready:     # re-initialize the gil if needed
            self._initialize_gil(space)


class GILReleaseAction(PeriodicAsyncAction):
    """An action called every sys.checkinterval bytecodes.  It releases
    the GIL to give some other thread a chance to run.
    """

    def perform(self, executioncontext, frame):
        do_yield_thread()


after_thread_switch = lambda: None     # hook for signal.py

# Fragile code below.  We have to preserve the C-level errno manually...

def before_external_call():
    # this function must not raise, in such a way that the exception
    # transformer knows that it cannot raise!
    e = get_errno()
    rthread.gil_release()
    set_errno(e)
before_external_call._gctransformer_hint_cannot_collect_ = True
before_external_call._dont_reach_me_in_del_ = True

def after_external_call():
    e = get_errno()
    rthread.gil_acquire()
    rthread.gc_thread_run()
    after_thread_switch()
    set_errno(e)
after_external_call._gctransformer_hint_cannot_collect_ = True
after_external_call._dont_reach_me_in_del_ = True

# The _gctransformer_hint_cannot_collect_ hack is needed for
# translations in which the *_external_call() functions are not inlined.
# They tell the gctransformer not to save and restore the local GC
# pointers in the shadow stack.  This is necessary because the GIL is
# not held after the call to before_external_call() or before the call
# to after_external_call().

def do_yield_thread():
    # explicitly release the gil, in a way that tries to give more
    # priority to other threads (as opposed to continuing to run in
    # the same thread).
<<<<<<< HEAD
    if has_around_extcall():
        if thread.gil_yield_thread():
            thread.gc_thread_run()
            after_thread_switch()
=======
    if rthread.gil_yield_thread():
        rthread.gc_thread_run()
        after_thread_switch()
>>>>>>> 480c80f1
do_yield_thread._gctransformer_hint_close_stack_ = True
do_yield_thread._dont_reach_me_in_del_ = True
do_yield_thread._dont_inline_ = True

# do_yield_thread() needs a different hint: _gctransformer_hint_close_stack_.
# The *_external_call() functions are themselves called only from the rffi
# module from a helper function that also has this hint.<|MERGE_RESOLUTION|>--- conflicted
+++ resolved
@@ -109,16 +109,10 @@
     # explicitly release the gil, in a way that tries to give more
     # priority to other threads (as opposed to continuing to run in
     # the same thread).
-<<<<<<< HEAD
     if has_around_extcall():
-        if thread.gil_yield_thread():
-            thread.gc_thread_run()
+        if rthread.gil_yield_thread():
+            rthread.gc_thread_run()
             after_thread_switch()
-=======
-    if rthread.gil_yield_thread():
-        rthread.gc_thread_run()
-        after_thread_switch()
->>>>>>> 480c80f1
 do_yield_thread._gctransformer_hint_close_stack_ = True
 do_yield_thread._dont_reach_me_in_del_ = True
 do_yield_thread._dont_inline_ = True
