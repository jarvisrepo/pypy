--- conflicted
+++ resolved
@@ -11,13 +11,8 @@
 from pypy.module.thread.error import wrap_thread_error
 from pypy.interpreter.executioncontext import PeriodicAsyncAction
 from pypy.module.thread.threadlocals import OSThreadLocals
-<<<<<<< HEAD
-from pypy.rlib.objectmodel import invoke_around_extcall, has_around_extcall
-from pypy.rlib.rposix import get_errno, set_errno
-=======
-from rpython.rlib.objectmodel import invoke_around_extcall
+from rpython.rlib.objectmodel import invoke_around_extcall, has_around_extcall
 from rpython.rlib.rposix import get_errno, set_errno
->>>>>>> fc7fd0e0
 
 class GILThreadLocals(OSThreadLocals):
     """A version of OSThreadLocals that enforces a GIL."""
@@ -112,16 +107,10 @@
     # explicitly release the gil, in a way that tries to give more
     # priority to other threads (as opposed to continuing to run in
     # the same thread).
-<<<<<<< HEAD
     if has_around_extcall():
         if thread.gil_yield_thread():
             thread.gc_thread_run()
-            spacestate.after_thread_switch()
-=======
-    if thread.gil_yield_thread():
-        thread.gc_thread_run()
-        after_thread_switch()
->>>>>>> fc7fd0e0
+            after_thread_switch()
 do_yield_thread._gctransformer_hint_close_stack_ = True
 do_yield_thread._dont_reach_me_in_del_ = True
 do_yield_thread._dont_inline_ = True
