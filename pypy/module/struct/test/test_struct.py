"""
Tests for the struct module implemented at interp-level in pypy/module/struct.
"""

from rpython.rlib.rstruct.nativefmttable import native_is_bigendian


class AppTestStruct(object):
    spaceconfig = dict(usemodules=['struct', 'array'])

    def setup_class(cls):
        """
        Create a space with the struct module and import it for use by the
        tests.
        """
        cls.w_struct = cls.space.appexec([], """():
            import struct
            return struct
        """)
        cls.w_native_is_bigendian = cls.space.wrap(native_is_bigendian)

    def test_error(self):
        """
        struct.error should be an exception class.
        """
        assert issubclass(self.struct.error, Exception)

    def test_calcsize_standard(self):
        """
        Check the standard size of the various format characters.
        """
        calcsize = self.struct.calcsize
        assert calcsize('=') == 0
        assert calcsize('<x') == 1
        assert calcsize('>c') == 1
        assert calcsize('!b') == 1
        assert calcsize('=B') == 1
        assert calcsize('<h') == 2
        assert calcsize('>H') == 2
        assert calcsize('!i') == 4
        assert calcsize('=I') == 4
        assert calcsize('<l') == 4
        assert calcsize('>L') == 4
        assert calcsize('!q') == 8
        assert calcsize('=Q') == 8
        assert calcsize('<f') == 4
        assert calcsize('>d') == 8
        assert calcsize('!13s') == 13
        assert calcsize('=500p') == 500
        # test with some repetitions and multiple format characters
        assert calcsize('=bQ3i') == 1 + 8 + 3*4

    def test_index(self):
        class X(object):
            def __index__(self):
                return 3
        assert self.struct.unpack("i", self.struct.pack("i", X()))[0] == 3

<<<<<<< HEAD
=======
    def test_deprecation_warning(self):
        import warnings
        for code in 'b', 'B', 'h', 'H', 'i', 'I', 'l', 'L', 'q', 'Q':
            with warnings.catch_warnings(record=True) as w:
                warnings.simplefilter("always")
                raises(TypeError, self.struct.pack, code, 3j)
            assert len(w) == 1
            assert str(w[0].message) == "integer argument expected, got non-integer"
            assert w[0].category is DeprecationWarning
>>>>>>> 2a1d3f4a

    def test_pack_standard_little(self):
        """
        Check packing with the '<' format specifier.
        """
        pack = self.struct.pack
        assert pack("<i", 0x41424344) == b'DCBA'
        assert pack("<i", -3) == b'\xfd\xff\xff\xff'
        assert pack("<i", -2147483648) == b'\x00\x00\x00\x80'
        assert pack("<I", 0x81424344) == b'DCB\x81'
        assert pack("<q", 0x4142434445464748) == b'HGFEDCBA'
        assert pack("<q", -0x41B2B3B4B5B6B7B8) == b'HHIJKLM\xbe'
        assert pack("<Q", 0x8142434445464748) == b'HGFEDCB\x81'

    def test_unpack_standard_little(self):
        """
        Check unpacking with the '<' format specifier.
        """
        unpack = self.struct.unpack
        assert unpack("<i", b'DCBA') == (0x41424344,)
        assert unpack("<i", b'\xfd\xff\xff\xff') == (-3,)
        assert unpack("<i", b'\x00\x00\x00\x80') == (-2147483648,)
        assert unpack("<I", b'DCB\x81') == (0x81424344,)
        assert unpack("<q", b'HGFEDCBA') == (0x4142434445464748,)
        assert unpack("<q", b'HHIJKLM\xbe') == (-0x41B2B3B4B5B6B7B8,)
        assert unpack("<Q", b'HGFEDCB\x81') == (0x8142434445464748,)

    def test_pack_standard_big(self):
        """
        Check packing with the '>' format specifier.
        """
        pack = self.struct.pack
        assert pack(">i", 0x41424344) == b'ABCD'
        assert pack(">i", -3) == b'\xff\xff\xff\xfd'
        assert pack(">i", -2147483648) == b'\x80\x00\x00\x00'
        assert pack(">I", 0x81424344) == b'\x81BCD'
        assert pack(">q", 0x4142434445464748) == b'ABCDEFGH'
        assert pack(">q", -0x41B2B3B4B5B6B7B8) == b'\xbeMLKJIHH'
        assert pack(">Q", 0x8142434445464748) == b'\x81BCDEFGH'

    def test_unpack_standard_big(self):
        """
        Check unpacking with the '>' format specifier.
        """
        unpack = self.struct.unpack
        assert unpack(">i", b'ABCD') == (0x41424344,)
        assert unpack(">i", b'\xff\xff\xff\xfd') == (-3,)
        assert unpack(">i", b'\x80\x00\x00\x00') == (-2147483648,)
        assert unpack(">I", b'\x81BCD') == (0x81424344,)
        assert unpack(">q", b'ABCDEFGH') == (0x4142434445464748,)
        assert unpack(">q", b'\xbeMLKJIHH') == (-0x41B2B3B4B5B6B7B8,)
        assert unpack(">Q", b'\x81BCDEFGH') == (0x8142434445464748,)

    def test_calcsize_native(self):
        """
        Check that the size of the various format characters is reasonable.
        """
        calcsize = self.struct.calcsize
        assert calcsize('') == 0
        assert calcsize('x') == 1
        assert calcsize('c') == 1
        assert calcsize('b') == 1
        assert calcsize('B') == 1
        assert (2 <= calcsize('h') == calcsize('H')
                  <  calcsize('i') == calcsize('I')
                  <= calcsize('l') == calcsize('L')
                  <= calcsize('q') == calcsize('Q'))
        assert 4 <= calcsize('f') <= 8 <= calcsize('d')
        assert calcsize('13s') == 13
        assert calcsize('500p') == 500
        assert 4 <= calcsize('P') <= 8
        # test with some repetitions and multiple format characters
        assert 4 + 8 + 3*4 <= calcsize('bQ3i') <= 8 + 8 + 3*8
        # test alignment
        assert calcsize('bi') == calcsize('ii') == 2 * calcsize('i')
        assert calcsize('bbi') == calcsize('ii') == 2 * calcsize('i')
        assert calcsize('hi') == calcsize('ii') == 2 * calcsize('i')
        # CPython adds no padding at the end, unlike a C compiler
        assert calcsize('ib') == calcsize('i') + calcsize('b')
        assert calcsize('ibb') == calcsize('i') + 2 * calcsize('b')
        assert calcsize('ih') == calcsize('i') + calcsize('h')

    def test_pack_native(self):
        """
        Check packing with the native format.
        """
        calcsize = self.struct.calcsize
        pack = self.struct.pack
        sizeofi = calcsize("i")
        res = pack("bi", -2, 5)
        assert len(res) == 2 * sizeofi
        assert res[0] == 0xfe
        assert res[1:sizeofi] == b'\x00' * (sizeofi-1)    # padding
        if self.native_is_bigendian:
            assert res[sizeofi:] == b'\x00' * (sizeofi-1) + b'\x05'
        else:
            assert res[sizeofi:] == b'\x05' + b'\x00' * (sizeofi-1)
        assert pack("q", -1) == b'\xff' * calcsize("q")

    def test_unpack_native(self):
        """
        Check unpacking with the native format.
        """
        calcsize = self.struct.calcsize
        pack = self.struct.pack
        unpack = self.struct.unpack
        assert unpack("bi", pack("bi", -2, 5)) == (-2, 5)
        assert unpack("q", b'\xff' * calcsize("q")) == (-1,)

    def test_string_format(self):
        """
        Check the 's' format character.
        """
        pack = self.struct.pack
        unpack = self.struct.unpack
        assert pack("7s", b"hello") == b"hello\x00\x00"
        assert pack("5s", b"world") == b"world"
        assert pack("3s", b"spam") == b"spa"
        assert pack("0s", b"foo") == b""
        assert unpack("7s", b"hello\x00\x00") == (b"hello\x00\x00",)
        assert unpack("5s3s", b"worldspa") == (b"world", b"spa")
        assert unpack("0s", b"") == (b"",)

    def test_pascal_format(self):
        """
        Check the 'p' format character.
        """
        pack = self.struct.pack
        unpack = self.struct.unpack
        longstring = bytes(range(135)) * 2    # this has 270 chars
        longpacked300 = b"\xff" + longstring + b"\x00" * (299-len(longstring))
        assert pack("8p", b"hello") == b"\x05hello\x00\x00"
        assert pack("6p", b"world") == b"\x05world"
        assert pack("4p", b"spam") == b"\x03spa"
        assert pack("1p", b"foo") == b"\x00"
        assert pack("10p", longstring) == b"\x09" + longstring[:9]
        assert pack("300p", longstring) == longpacked300
        assert unpack("8p", b"\x05helloxx") == (b"hello",)
        assert unpack("5p", b"\x80abcd") == (b"abcd",)
        assert unpack("1p", b"\x03") == (b"",)
        assert unpack("300p", longpacked300) == (longstring[:255],)

    def test_char_format(self):
        """
        Check the 'c' format character.
        """
        pack = self.struct.pack
        unpack = self.struct.unpack
        assert pack("c", b"?") == b"?"
        assert pack("5c", b"a", b"\xc0", b"\x00", b"\n", b"-") == b"a\xc0\x00\n-"
        assert unpack("c", b"?") == (b"?",)
        assert unpack("5c", b"a\xc0\x00\n-") == (b"a", b"\xc0", b"\x00", b"\n", b"-")

    def test_pad_format(self):
        """
        Check the 'x' format character.
        """
        pack = self.struct.pack
        unpack = self.struct.unpack
        assert pack("x") == b"\x00"
        assert pack("5x") == b"\x00" * 5
        assert unpack("x", b"?") == ()
        assert unpack("5x", b"hello") == ()

    def test_native_floats(self):
        """
        Check the 'd' and 'f' format characters on native packing.
        """
        calcsize = self.struct.calcsize
        pack = self.struct.pack
        unpack = self.struct.unpack
        data = pack("d", 12.34)
        assert len(data) == calcsize("d")
        assert unpack("d", data) == (12.34,)     # no precision lost
        data = pack("f", 12.34)
        assert len(data) == calcsize("f")
        res, = unpack("f", data)
        assert res != 12.34                      # precision lost
        assert abs(res - 12.34) < 1E-6

    def test_standard_floats(self):
        """
        Check the 'd' and 'f' format characters on standard packing.
        """
        pack = self.struct.pack
        unpack = self.struct.unpack
        assert pack("!d", 12.5) == b'@)\x00\x00\x00\x00\x00\x00'
        assert pack("<d", -12.5) == b'\x00\x00\x00\x00\x00\x00)\xc0'
        assert unpack("!d", b'\xc0)\x00\x00\x00\x00\x00\x00') == (-12.5,)
        assert unpack("<d", b'\x00\x00\x00\x00\x00\x00)@') == (12.5,)
        assert pack("!f", -12.5) == b'\xc1H\x00\x00'
        assert pack("<f", 12.5) == b'\x00\x00HA'
        assert unpack("!f", b'AH\x00\x00') == (12.5,)
        assert unpack("<f", b'\x00\x00H\xc1') == (-12.5,)
        raises(OverflowError, pack, "<f", 10e100)

    def test_bool(self):
        pack = self.struct.pack
<<<<<<< HEAD
        unpack = self.struct.unpack
        assert pack("!?", True) == b'\x01'
        assert pack(">?", True) == b'\x01'
        assert pack("!?", False) == b'\x00'
        assert pack(">?", False) == b'\x00'
        assert pack("@?", True) == b'\x01'
        assert pack("@?", False) == b'\x00'
=======
        assert pack("!?", True) == '\x01'
        assert pack(">?", True) == '\x01'
        assert pack("!?", False) == '\x00'
        assert pack(">?", False) == '\x00'
        assert pack("@?", True) == '\x01'
        assert pack("@?", False) == '\x00'
>>>>>>> 2a1d3f4a

    def test_transitiveness(self):
        c = b'a'
        b = 1
        h = 255
        i = 65535
        l = 65536
        f = 3.1415
        d = 3.1415
        t = True

        for prefix in ('', '@', '<', '>', '=', '!'):
            for format in ('xcbhilfd?', 'xcBHILfd?'):
                format = prefix + format
                s = self.struct.pack(format, c, b, h, i, l, f, d, t)
                cp, bp, hp, ip, lp, fp, dp, tp = self.struct.unpack(format, s)
                assert cp == c
                assert bp == b
                assert hp == h
                assert ip == i
                assert lp == l
                assert int(100 * fp) == int(100 * f)
                assert int(100 * dp) == int(100 * d)
                assert tp == t

    def test_struct_error(self):
        """
        Check the various ways to get a struct.error.  Note that CPython
        and PyPy might disagree on the specific exception raised in a
        specific situation, e.g. struct.error/TypeError/OverflowError.
        """
        import sys
        calcsize = self.struct.calcsize
        pack = self.struct.pack
        unpack = self.struct.unpack
        error = self.struct.error
        try:
            calcsize("12")              # incomplete struct format
        except error:                   # (but ignored on CPython)
            pass
        raises(error, calcsize, "[")    # bad char in struct format
        raises(error, calcsize, "!P")   # bad char in struct format
        raises(error, pack, "ii", 15)   # struct format requires more arguments
        raises(error, pack, "i", 3, 4)  # too many arguments for struct format
        raises(error, unpack, "ii", b"?")# unpack str size too short for format
        raises(error, unpack, "b", b"??")# unpack str size too long for format
        raises(error, pack, "c", b"foo") # expected a string of length 1
        try:
            pack("0p")                  # bad '0p' in struct format
        except error:                   # (but ignored on CPython)
            pass
        if '__pypy__' in sys.builtin_module_names:
            raises(error, unpack, "0p", b"")   # segfaults on CPython 2.5.2!
        raises(error, pack, "b", 150)   # argument out of range
        # XXX the accepted ranges still differs between PyPy and CPython

    def test_overflow_error(self):
        """
        Check OverflowError cases.
        """
        import sys
        calcsize = self.struct.calcsize
        someerror = (OverflowError, self.struct.error)
        raises(someerror, calcsize, "%dc" % (sys.maxsize+1,))
        raises(someerror, calcsize, "999999999999999999999999999c")
        raises(someerror, calcsize, "%di" % (sys.maxsize,))
        raises(someerror, calcsize, "%dcc" % (sys.maxsize,))
        raises(someerror, calcsize, "c%dc" % (sys.maxsize,))
        raises(someerror, calcsize, "%dci" % (sys.maxsize,))

    def test_unicode(self):
        """
        A PyPy extension: accepts the 'u' format character in native mode,
        just like the array module does.  (This is actually used in the
        implementation of our interp-level array module.)
        """
        import sys
        if '__pypy__' not in sys.builtin_module_names:
            skip("PyPy extension")
        data = self.struct.pack("uuu", 'X', 'Y', 'Z')
        # this assumes UCS4; adapt/extend the test on platforms where we use
        # another format
        assert data == b'X\x00\x00\x00Y\x00\x00\x00Z\x00\x00\x00'
        assert self.struct.unpack("uuu", data) == ('X', 'Y', 'Z')

<<<<<<< HEAD

    def test_unpack_memoryview(self):
=======
    def test_unpack_buffer(self):
>>>>>>> 2a1d3f4a
        """
        memoryview objects can be passed to struct.unpack().
        """
        b = memoryview(self.struct.pack("ii", 62, 12))
        assert self.struct.unpack("ii", b) == (62, 12)
        raises(self.struct.error, self.struct.unpack, "i", b)

    def test_pack_unpack_buffer(self):
        import array
        b = array.array('c', '\x00' * 19)
        sz = self.struct.calcsize("ii")
        for offset in [2, -17]:
            self.struct.pack_into("ii", b, offset, 17, 42)
            assert str(buffer(b)) == ('\x00' * 2 +
                                      self.struct.pack("ii", 17, 42) +
                                      '\x00' * (19-sz-2))
        exc = raises(TypeError, self.struct.pack_into, "ii", buffer(b), 0, 17, 42)
        assert str(exc.value) == "buffer is read-only"
        exc = raises(TypeError, self.struct.pack_into, "ii", 'test', 0, 17, 42)
        assert str(exc.value) == "Cannot use string as modifiable buffer"
        exc = raises(self.struct.error, self.struct.pack_into, "ii", b[0:1], 0, 17, 42)
        assert str(exc.value) == "pack_into requires a buffer of at least 8 bytes"

        assert self.struct.unpack_from("ii", b, 2) == (17, 42)
        assert self.struct.unpack_from("ii", b, -17) == (17, 42)
        assert self.struct.unpack_from("ii", buffer(b, 2)) == (17, 42)
        assert self.struct.unpack_from("ii", buffer(b), 2) == (17, 42)
        assert self.struct.unpack_from("ii", memoryview(buffer(b)), 2) == (17, 42)
        exc = raises(TypeError, self.struct.unpack_from, "ii", 123)
        assert 'must be string or buffer, not int' in str(exc.value)
        exc = raises(self.struct.error, self.struct.unpack_from, "ii", None)
        assert str(exc.value) == "unpack_from requires a buffer argument"
        exc = raises(self.struct.error, self.struct.unpack_from, "ii", '')
        assert str(exc.value) == "unpack_from requires a buffer of at least 8 bytes"
        exc = raises(self.struct.error, self.struct.unpack_from, "ii", memoryview(''))
        assert str(exc.value) == "unpack_from requires a buffer of at least 8 bytes"

    def test___float__(self):
        class MyFloat(object):
            def __init__(self, x):
                self.x = x
            def __float__(self):
                return self.x

        obj = MyFloat(42.3)
        data = self.struct.pack('d', obj)
        obj2, = self.struct.unpack('d', data)
        assert type(obj2) is float
        assert obj2 == 42.3

    def test_trailing_counter(self):
        import array
        store = array.array('b', b' '*100)

        # format lists containing only count spec should result in an error
        raises(self.struct.error, self.struct.pack, '12345')
        raises(self.struct.error, self.struct.unpack, '12345', b'')
        raises(self.struct.error, self.struct.pack_into, '12345', store, 0)
        raises(self.struct.error, self.struct.unpack_from, '12345', store, 0)

        # Format lists with trailing count spec should result in an error
        raises(self.struct.error, self.struct.pack, 'c12345', b'x')
        raises(self.struct.error, self.struct.unpack, 'c12345', b'x')
        raises(self.struct.error, self.struct.pack_into, 'c12345', store, 0,
                           b'x')
        raises(self.struct.error, self.struct.unpack_from, 'c12345', store,
                           0)

        # Mixed format tests
        raises(self.struct.error, self.struct.pack, '14s42', b'spam and eggs')
        raises(self.struct.error, self.struct.unpack, '14s42',
                          b'spam and eggs')
        raises(self.struct.error, self.struct.pack_into, '14s42', store, 0,
                          b'spam and eggs')
        raises(self.struct.error, self.struct.unpack_from, '14s42', store, 0)

    def test_1530559(self):
        # Native 'q' packing isn't available on systems that don't have the C
        # long long type.
        try:
            self.struct.pack('q', 5)
        except self.struct.error:
            HAVE_LONG_LONG = False
        else:
            HAVE_LONG_LONG = True
        integer_codes = ('b', 'B', 'h', 'H', 'i', 'I', 'l', 'L', 'q', 'Q')
        for byteorder in '', '@', '=', '<', '>', '!':
            for code in integer_codes:
                if (byteorder in ('', '@') and code in ('q', 'Q') and
                    not HAVE_LONG_LONG):
                    continue
                format = byteorder + code
                raises(self.struct.error, self.struct.pack, format, 1.0)
                raises(self.struct.error, self.struct.pack, format, 1.5)
        raises(self.struct.error, self.struct.pack, 'P', 1.0)
        raises(self.struct.error, self.struct.pack, 'P', 1.5)

    def test_integers(self):
        # Native 'q' packing isn't available on systems that don't have the C
        # long long type.
        try:
            self.struct.pack('q', 5)
        except self.struct.error:
            HAVE_LONG_LONG = False
        else:
            HAVE_LONG_LONG = True

        integer_codes = ('b', 'B', 'h', 'H', 'i', 'I', 'l', 'L', 'q', 'Q')
        byteorders = '', '@', '=', '<', '>', '!'

        def run_not_int_test(format):
            class NotAnInt:
                def __int__(self):
                    return 42
            raises((TypeError, self.struct.error),
                   self.struct.pack, format,
                   NotAnInt())

        for code in integer_codes:
            for byteorder in byteorders:
                if (byteorder in ('', '@') and code in ('q', 'Q') and
                    not HAVE_LONG_LONG):
                    continue
                format = byteorder+code
                t = run_not_int_test(format)


class AppTestStructBuffer(object):
    spaceconfig = dict(usemodules=['struct', '__pypy__'])

    def setup_class(cls):
        cls.w_struct = cls.space.appexec([], """():
            import struct
            return struct
        """)
        cls.w_bytebuffer = cls.space.appexec([], """():
            import __pypy__
            return __pypy__.bytebuffer
        """)

    def test_pack_into(self):
        b = self.bytebuffer(19)
        sz = self.struct.calcsize("ii")
        self.struct.pack_into("ii", b, 2, 17, 42)
        assert b[:] == (b'\x00' * 2 +
                        self.struct.pack("ii", 17, 42) +
                        b'\x00' * (19-sz-2))

    def test_unpack_from(self):
        b = self.bytebuffer(19)
        sz = self.struct.calcsize("ii")
        b[2:2+sz] = self.struct.pack("ii", 17, 42)
        assert self.struct.unpack_from("ii", b, 2) == (17, 42)
        b[:sz] = self.struct.pack("ii", 18, 43)
        assert self.struct.unpack_from("ii", b) == (18, 43)<|MERGE_RESOLUTION|>--- conflicted
+++ resolved
@@ -55,19 +55,6 @@
             def __index__(self):
                 return 3
         assert self.struct.unpack("i", self.struct.pack("i", X()))[0] == 3
-
-<<<<<<< HEAD
-=======
-    def test_deprecation_warning(self):
-        import warnings
-        for code in 'b', 'B', 'h', 'H', 'i', 'I', 'l', 'L', 'q', 'Q':
-            with warnings.catch_warnings(record=True) as w:
-                warnings.simplefilter("always")
-                raises(TypeError, self.struct.pack, code, 3j)
-            assert len(w) == 1
-            assert str(w[0].message) == "integer argument expected, got non-integer"
-            assert w[0].category is DeprecationWarning
->>>>>>> 2a1d3f4a
 
     def test_pack_standard_little(self):
         """
@@ -266,22 +253,12 @@
 
     def test_bool(self):
         pack = self.struct.pack
-<<<<<<< HEAD
-        unpack = self.struct.unpack
         assert pack("!?", True) == b'\x01'
         assert pack(">?", True) == b'\x01'
         assert pack("!?", False) == b'\x00'
         assert pack(">?", False) == b'\x00'
         assert pack("@?", True) == b'\x01'
         assert pack("@?", False) == b'\x00'
-=======
-        assert pack("!?", True) == '\x01'
-        assert pack(">?", True) == '\x01'
-        assert pack("!?", False) == '\x00'
-        assert pack(">?", False) == '\x00'
-        assert pack("@?", True) == '\x01'
-        assert pack("@?", False) == '\x00'
->>>>>>> 2a1d3f4a
 
     def test_transitiveness(self):
         c = b'a'
@@ -367,12 +344,7 @@
         assert data == b'X\x00\x00\x00Y\x00\x00\x00Z\x00\x00\x00'
         assert self.struct.unpack("uuu", data) == ('X', 'Y', 'Z')
 
-<<<<<<< HEAD
-
     def test_unpack_memoryview(self):
-=======
-    def test_unpack_buffer(self):
->>>>>>> 2a1d3f4a
         """
         memoryview objects can be passed to struct.unpack().
         """
