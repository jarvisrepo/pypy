"""
Tests for the struct module implemented at interp-level in pypy/module/struct.
"""

from rpython.rlib.rstruct.nativefmttable import native_is_bigendian


class AppTestStruct(object):
    spaceconfig = dict(usemodules=['struct', 'array'])

    def setup_class(cls):
        """
        Create a space with the struct module and import it for use by the
        tests.
        """
        cls.w_struct = cls.space.appexec([], """():
            import struct
            return struct
        """)
        cls.w_native_is_bigendian = cls.space.wrap(native_is_bigendian)

    def test_error(self):
        """
        struct.error should be an exception class.
        """
        assert issubclass(self.struct.error, Exception)
        assert self.struct.error.__mro__ == (self.struct.error, Exception,
                                             BaseException, object)
        assert self.struct.error.__name__ == "error"
        assert self.struct.error.__module__ == "struct"

    def test_calcsize_standard(self):
        """
        Check the standard size of the various format characters.
        """
        calcsize = self.struct.calcsize
        assert calcsize('=') == 0
        assert calcsize('<x') == 1
        assert calcsize('>c') == 1
        assert calcsize('!b') == 1
        assert calcsize('=B') == 1
        assert calcsize('<h') == 2
        assert calcsize('>H') == 2
        assert calcsize('!i') == 4
        assert calcsize('=I') == 4
        assert calcsize('<l') == 4
        assert calcsize('>L') == 4
        assert calcsize('!q') == 8
        assert calcsize('=Q') == 8
        assert calcsize('<f') == 4
        assert calcsize('>d') == 8
        assert calcsize('!13s') == 13
        assert calcsize('=500p') == 500
        # test with some repetitions and multiple format characters
        assert calcsize('=bQ3i') == 1 + 8 + 3*4

    def test_index(self):
        class X(object):
            def __index__(self):
                return 3
        assert self.struct.unpack("i", self.struct.pack("i", X()))[0] == 3

    def test_pack_standard_little(self):
        """
        Check packing with the '<' format specifier.
        """
        pack = self.struct.pack
        assert pack("<i", 0x41424344) == b'DCBA'
        assert pack("<i", -3) == b'\xfd\xff\xff\xff'
        assert pack("<i", -2147483648) == b'\x00\x00\x00\x80'
        assert pack("<I", 0x81424344) == b'DCB\x81'
        assert pack("<q", 0x4142434445464748) == b'HGFEDCBA'
        assert pack("<q", -0x41B2B3B4B5B6B7B8) == b'HHIJKLM\xbe'
        assert pack("<Q", 0x8142434445464748) == b'HGFEDCB\x81'

    def test_unpack_standard_little(self):
        """
        Check unpacking with the '<' format specifier.
        """
        unpack = self.struct.unpack
        assert unpack("<i", b'DCBA') == (0x41424344,)
        assert unpack("<i", b'\xfd\xff\xff\xff') == (-3,)
        assert unpack("<i", b'\x00\x00\x00\x80') == (-2147483648,)
        assert unpack("<I", b'DCB\x81') == (0x81424344,)
        assert unpack("<q", b'HGFEDCBA') == (0x4142434445464748,)
        assert unpack("<q", b'HHIJKLM\xbe') == (-0x41B2B3B4B5B6B7B8,)
        assert unpack("<Q", b'HGFEDCB\x81') == (0x8142434445464748,)

    def test_pack_standard_big(self):
        """
        Check packing with the '>' format specifier.
        """
        pack = self.struct.pack
        assert pack(">i", 0x41424344) == b'ABCD'
        assert pack(">i", -3) == b'\xff\xff\xff\xfd'
        assert pack(">i", -2147483648) == b'\x80\x00\x00\x00'
        assert pack(">I", 0x81424344) == b'\x81BCD'
        assert pack(">q", 0x4142434445464748) == b'ABCDEFGH'
        assert pack(">q", -0x41B2B3B4B5B6B7B8) == b'\xbeMLKJIHH'
        assert pack(">Q", 0x8142434445464748) == b'\x81BCDEFGH'

    def test_unpack_standard_big(self):
        """
        Check unpacking with the '>' format specifier.
        """
        unpack = self.struct.unpack
        assert unpack(">i", b'ABCD') == (0x41424344,)
        assert unpack(">i", b'\xff\xff\xff\xfd') == (-3,)
        assert unpack(">i", b'\x80\x00\x00\x00') == (-2147483648,)
        assert unpack(">I", b'\x81BCD') == (0x81424344,)
        assert unpack(">q", b'ABCDEFGH') == (0x4142434445464748,)
        assert unpack(">q", b'\xbeMLKJIHH') == (-0x41B2B3B4B5B6B7B8,)
        assert unpack(">Q", b'\x81BCDEFGH') == (0x8142434445464748,)

    def test_calcsize_native(self):
        """
        Check that the size of the various format characters is reasonable.
        """
        calcsize = self.struct.calcsize
        assert calcsize('') == 0
        assert calcsize('x') == 1
        assert calcsize('c') == 1
        assert calcsize('b') == 1
        assert calcsize('B') == 1
        assert (2 <= calcsize('h') == calcsize('H')
                  <  calcsize('i') == calcsize('I')
                  <= calcsize('l') == calcsize('L')
                  <= calcsize('q') == calcsize('Q'))
        assert 4 <= calcsize('f') <= 8 <= calcsize('d')
        assert calcsize('n') == calcsize('N') >= calcsize('P')
        assert calcsize('13s') == 13
        assert calcsize('500p') == 500
        assert 4 <= calcsize('P') <= 8
        # test with some repetitions and multiple format characters
        assert 4 + 8 + 3*4 <= calcsize('bQ3i') <= 8 + 8 + 3*8
        # test alignment
        assert calcsize('bi') == calcsize('ii') == 2 * calcsize('i')
        assert calcsize('bbi') == calcsize('ii') == 2 * calcsize('i')
        assert calcsize('hi') == calcsize('ii') == 2 * calcsize('i')
        # CPython adds no padding at the end, unlike a C compiler
        assert calcsize('ib') == calcsize('i') + calcsize('b')
        assert calcsize('ibb') == calcsize('i') + 2 * calcsize('b')
        assert calcsize('ih') == calcsize('i') + calcsize('h')

    def test_pack_native(self):
        """
        Check packing with the native format.
        """
        calcsize = self.struct.calcsize
        pack = self.struct.pack
        sizeofi = calcsize("i")
        res = pack("bi", -2, 5)
        assert len(res) == 2 * sizeofi
        assert res[0] == 0xfe
        assert res[1:sizeofi] == b'\x00' * (sizeofi-1)    # padding
        if self.native_is_bigendian:
            assert res[sizeofi:] == b'\x00' * (sizeofi-1) + b'\x05'
        else:
            assert res[sizeofi:] == b'\x05' + b'\x00' * (sizeofi-1)
        assert pack("q", -1) == b'\xff' * calcsize("q")

    def test_unpack_native(self):
        """
        Check unpacking with the native format.
        """
        calcsize = self.struct.calcsize
        pack = self.struct.pack
        unpack = self.struct.unpack
        assert unpack("bi", pack("bi", -2, 5)) == (-2, 5)
        assert unpack("q", b'\xff' * calcsize("q")) == (-1,)

    def test_string_format(self):
        """
        Check the 's' format character.
        """
        pack = self.struct.pack
        unpack = self.struct.unpack
        assert pack("7s", b"hello") == b"hello\x00\x00"
        assert pack("5s", b"world") == b"world"
        assert pack("3s", b"spam") == b"spa"
        assert pack("0s", b"foo") == b""
        assert unpack("7s", b"hello\x00\x00") == (b"hello\x00\x00",)
        assert unpack("5s3s", b"worldspa") == (b"world", b"spa")
        assert unpack("0s", b"") == (b"",)

    def test_pascal_format(self):
        """
        Check the 'p' format character.
        """
        pack = self.struct.pack
        unpack = self.struct.unpack
        longstring = bytes(range(135)) * 2    # this has 270 chars
        longpacked300 = b"\xff" + longstring + b"\x00" * (299-len(longstring))
        assert pack("8p", b"hello") == b"\x05hello\x00\x00"
        assert pack("6p", b"world") == b"\x05world"
        assert pack("4p", b"spam") == b"\x03spa"
        assert pack("1p", b"foo") == b"\x00"
        assert pack("10p", longstring) == b"\x09" + longstring[:9]
        assert pack("300p", longstring) == longpacked300
        assert unpack("8p", b"\x05helloxx") == (b"hello",)
        assert unpack("5p", b"\x80abcd") == (b"abcd",)
        assert unpack("1p", b"\x03") == (b"",)
        assert unpack("300p", longpacked300) == (longstring[:255],)

    def test_char_format(self):
        """
        Check the 'c' format character.
        """
        pack = self.struct.pack
        unpack = self.struct.unpack
        assert pack("c", b"?") == b"?"
        assert pack("5c", b"a", b"\xc0", b"\x00", b"\n", b"-") == b"a\xc0\x00\n-"
        assert unpack("c", b"?") == (b"?",)
        assert unpack("5c", b"a\xc0\x00\n-") == (b"a", b"\xc0", b"\x00", b"\n", b"-")

    def test_pad_format(self):
        """
        Check the 'x' format character.
        """
        pack = self.struct.pack
        unpack = self.struct.unpack
        assert pack("x") == b"\x00"
        assert pack("5x") == b"\x00" * 5
        assert unpack("x", b"?") == ()
        assert unpack("5x", b"hello") == ()

    def test_native_floats(self):
        """
        Check the 'd' and 'f' format characters on native packing.
        """
        calcsize = self.struct.calcsize
        pack = self.struct.pack
        unpack = self.struct.unpack
        data = pack("d", 12.34)
        assert len(data) == calcsize("d")
        assert unpack("d", data) == (12.34,)     # no precision lost
        data = pack("f", 12.34)
        assert len(data) == calcsize("f")
        res, = unpack("f", data)
        assert res != 12.34                      # precision lost
        assert abs(res - 12.34) < 1E-6

    def test_standard_floats(self):
        """
        Check the 'd' and 'f' format characters on standard packing.
        """
        pack = self.struct.pack
        unpack = self.struct.unpack
        assert pack("!d", 12.5) == b'@)\x00\x00\x00\x00\x00\x00'
        assert pack("<d", -12.5) == b'\x00\x00\x00\x00\x00\x00)\xc0'
        assert unpack("!d", b'\xc0)\x00\x00\x00\x00\x00\x00') == (-12.5,)
        assert unpack("<d", b'\x00\x00\x00\x00\x00\x00)@') == (12.5,)
        assert pack("!f", -12.5) == b'\xc1H\x00\x00'
        assert pack("<f", 12.5) == b'\x00\x00HA'
        assert unpack("!f", b'AH\x00\x00') == (12.5,)
        assert unpack("<f", b'\x00\x00H\xc1') == (-12.5,)
        raises(OverflowError, pack, "<f", 10e100)

    def test_bool(self):
        pack = self.struct.pack
<<<<<<< HEAD
        assert pack("!?", True) == b'\x01'
        assert pack(">?", True) == b'\x01'
        assert pack("!?", False) == b'\x00'
        assert pack(">?", False) == b'\x00'
        assert pack("@?", True) == b'\x01'
        assert pack("@?", False) == b'\x00'
=======
        assert pack("!?", True) == '\x01'
        assert pack(">?", True) == '\x01'
        assert pack("!?", False) == '\x00'
        assert pack(">?", False) == '\x00'
        assert pack("@?", True) == '\x01'
        assert pack("@?", False) == '\x00'
        assert self.struct.unpack("?", 'X')[0] is True
>>>>>>> 86a61b5f

    def test_transitiveness(self):
        c = b'a'
        b = 1
        h = 255
        i = 65535
        l = 65536
        f = 3.1415
        d = 3.1415
        t = True

        for prefix in ('', '@', '<', '>', '=', '!'):
            for format in ('xcbhilfd?', 'xcBHILfd?'):
                format = prefix + format
                s = self.struct.pack(format, c, b, h, i, l, f, d, t)
                cp, bp, hp, ip, lp, fp, dp, tp = self.struct.unpack(format, s)
                assert cp == c
                assert bp == b
                assert hp == h
                assert ip == i
                assert lp == l
                assert int(100 * fp) == int(100 * f)
                assert int(100 * dp) == int(100 * d)
                assert tp == t

    def test_struct_error(self):
        """
        Check the various ways to get a struct.error.  Note that CPython
        and PyPy might disagree on the specific exception raised in a
        specific situation, e.g. struct.error/TypeError/OverflowError.
        """
        import sys
        calcsize = self.struct.calcsize
        pack = self.struct.pack
        unpack = self.struct.unpack
        error = self.struct.error
        try:
            calcsize("12")              # incomplete struct format
        except error:                   # (but ignored on CPython)
            pass
        raises(error, calcsize, "[")    # bad char in struct format
        raises(error, calcsize, "!P")   # bad char in struct format
        raises(error, pack, "ii", 15)   # struct format requires more arguments
        raises(error, pack, "i", 3, 4)  # too many arguments for struct format
        raises(error, unpack, "ii", b"?")# unpack str size too short for format
        raises(error, unpack, "b", b"??")# unpack str size too long for format
        raises(error, pack, "c", b"foo") # expected a string of length 1
        try:
            pack("0p")                  # bad '0p' in struct format
        except error:                   # (but ignored on CPython)
            pass
        if '__pypy__' in sys.builtin_module_names:
            raises(error, unpack, "0p", b"")   # segfaults on CPython 2.5.2!
        raises(error, pack, "b", 150)   # argument out of range
        # XXX the accepted ranges still differs between PyPy and CPython
        exc = raises(error, pack, ">d", 'abc')
        assert str(exc.value) == "required argument is not a float"
        exc = raises(error, pack, ">l", 'abc')
        assert str(exc.value) == "required argument is not an integer"
        exc = raises(error, pack, ">H", 'abc')
        assert str(exc.value) == "required argument is not an integer"

    def test_overflow_error(self):
        """
        Check OverflowError cases.
        """
        import sys
        calcsize = self.struct.calcsize
        someerror = (OverflowError, self.struct.error)
        raises(someerror, calcsize, "%dc" % (sys.maxsize+1,))
        raises(someerror, calcsize, "999999999999999999999999999c")
        raises(someerror, calcsize, "%di" % (sys.maxsize,))
        raises(someerror, calcsize, "%dcc" % (sys.maxsize,))
        raises(someerror, calcsize, "c%dc" % (sys.maxsize,))
        raises(someerror, calcsize, "%dci" % (sys.maxsize,))

    def test_unicode(self):
        """
        A PyPy extension: accepts the 'u' format character in native mode,
        just like the array module does.  (This is actually used in the
        implementation of our interp-level array module.)
        """
        import sys
        if '__pypy__' not in sys.builtin_module_names:
            skip("PyPy extension")
        data = self.struct.pack("uuu", 'X', 'Y', 'Z')
        # this assumes UCS4; adapt/extend the test on platforms where we use
        # another format
        assert data == b'X\x00\x00\x00Y\x00\x00\x00Z\x00\x00\x00'
        assert self.struct.unpack("uuu", data) == ('X', 'Y', 'Z')

    def test_unpack_memoryview(self):
        """
        memoryview objects can be passed to struct.unpack().
        """
        b = memoryview(self.struct.pack("ii", 62, 12))
        assert self.struct.unpack("ii", b) == (62, 12)
        raises(self.struct.error, self.struct.unpack, "i", b)

    def test_pack_unpack_buffer(self):
        import array
        b = array.array('b', b'\x00' * 19)
        sz = self.struct.calcsize("ii")
        for offset in [2, -17]:
            self.struct.pack_into("ii", b, offset, 17, 42)
            assert bytes(memoryview(b)) == (b'\x00' * 2 +
                                            self.struct.pack("ii", 17, 42) +
                                            b'\x00' * (19-sz-2))
        b2 = array.array('b', b'\x00' * 19)
        self.struct.pack_into("ii", memoryview(b2), 0, 17, 42)
        assert bytes(b2) == self.struct.pack("ii", 17, 42) + (b'\x00' * 11)

        exc = raises(TypeError, self.struct.pack_into, "ii", b'test', 0, 17, 42)
        assert str(exc.value) == "a read-write buffer is requried, not bytes"
        exc = raises(self.struct.error, self.struct.pack_into, "ii", b[0:1], 0, 17, 42)
        assert str(exc.value) == "pack_into requires a buffer of at least 8 bytes"

        assert self.struct.unpack_from("ii", b, 2) == (17, 42)
        assert self.struct.unpack_from("ii", b, -17) == (17, 42)
        assert self.struct.unpack_from("ii", memoryview(b)[2:]) == (17, 42)
        assert self.struct.unpack_from("ii", memoryview(b), 2) == (17, 42)
        exc = raises(TypeError, self.struct.unpack_from, "ii", 123)
        assert str(exc.value) == "'int' does not support the buffer interface"
        exc = raises(TypeError, self.struct.unpack_from, "ii", None)
        assert str(exc.value) == "'NoneType' does not support the buffer interface"
        exc = raises(self.struct.error, self.struct.unpack_from, "ii", b'')
        assert str(exc.value) == "unpack_from requires a buffer of at least 8 bytes"
        exc = raises(self.struct.error, self.struct.unpack_from, "ii", memoryview(b''))
        assert str(exc.value) == "unpack_from requires a buffer of at least 8 bytes"

    def test_iter_unpack(self):
        import array
        b = array.array('b', b'\0' * 16)
        s = self.struct.Struct('ii')
        it = s.iter_unpack(b)
        assert it.__length_hint__() == 2
        assert list(it) == [(0, 0), (0, 0)]
        it = self.struct.iter_unpack('ii', b)
        assert list(it) == [(0, 0), (0, 0)]
        #
        it = s.iter_unpack(b)
        next(it)
        assert it.__length_hint__() == 1
        next(it)
        assert it.__length_hint__() == 0
        assert list(it) == []
        assert it.__length_hint__() == 0

    def test_iter_unpack_bad_length(self):
        struct = self.struct
        s = struct.Struct('!i')
        lst = list(s.iter_unpack(b'1234'))
        assert lst == [(0x31323334,)]
        lst = list(s.iter_unpack(b''))
        assert lst == []
        raises(struct.error, s.iter_unpack, b'12345')
        raises(struct.error, s.iter_unpack, b'123')
        raises(struct.error, struct.iter_unpack, 'h', b'12345')

    def test_iter_unpack_empty_struct(self):
        struct = self.struct
        s = struct.Struct('')
        raises(struct.error, s.iter_unpack, b'')
        raises(struct.error, s.iter_unpack, b'?')

    def test___float__(self):
        class MyFloat(object):
            def __init__(self, x):
                self.x = x
            def __float__(self):
                return self.x

        obj = MyFloat(42.3)
        data = self.struct.pack('d', obj)
        obj2, = self.struct.unpack('d', data)
        assert type(obj2) is float
        assert obj2 == 42.3

    def test_struct_object(self):
        s = self.struct.Struct('i')
        assert s.unpack(s.pack(42)) == (42,)
        assert s.unpack_from(memoryview(s.pack(42))) == (42,)

    def test_overflow(self):
        raises(self.struct.error, self.struct.pack, 'i', 1<<65)

    def test_struct_object_attrib(self):
        s = self.struct.Struct('i')
        assert s.format == b'i'

    def test_trailing_counter(self):
        import array
        store = array.array('b', b' '*100)

        # format lists containing only count spec should result in an error
        raises(self.struct.error, self.struct.pack, '12345')
        raises(self.struct.error, self.struct.unpack, '12345', b'')
        raises(self.struct.error, self.struct.pack_into, '12345', store, 0)
        raises(self.struct.error, self.struct.unpack_from, '12345', store, 0)

        # Format lists with trailing count spec should result in an error
        raises(self.struct.error, self.struct.pack, 'c12345', b'x')
        raises(self.struct.error, self.struct.unpack, 'c12345', b'x')
        raises(self.struct.error, self.struct.pack_into, 'c12345', store, 0,
                           b'x')
        raises(self.struct.error, self.struct.unpack_from, 'c12345', store,
                           0)

        # Mixed format tests
        raises(self.struct.error, self.struct.pack, '14s42', b'spam and eggs')
        raises(self.struct.error, self.struct.unpack, '14s42',
                          b'spam and eggs')
        raises(self.struct.error, self.struct.pack_into, '14s42', store, 0,
                          b'spam and eggs')
        raises(self.struct.error, self.struct.unpack_from, '14s42', store, 0)

    def test_1530559(self):
        # Native 'q' packing isn't available on systems that don't have the C
        # long long type.
        try:
            self.struct.pack('q', 5)
        except self.struct.error:
            HAVE_LONG_LONG = False
        else:
            HAVE_LONG_LONG = True
        integer_codes = ('b', 'B', 'h', 'H', 'i', 'I', 'l', 'L', 'q', 'Q')
        for byteorder in '', '@', '=', '<', '>', '!':
            for code in integer_codes:
                if (byteorder in ('', '@') and code in ('q', 'Q') and
                    not HAVE_LONG_LONG):
                    continue
                format = byteorder + code
                raises(self.struct.error, self.struct.pack, format, 1.0)
                raises(self.struct.error, self.struct.pack, format, 1.5)
        raises(self.struct.error, self.struct.pack, 'P', 1.0)
        raises(self.struct.error, self.struct.pack, 'P', 1.5)

    def test_integers(self):
        # Native 'q' packing isn't available on systems that don't have the C
        # long long type.
        try:
            self.struct.pack('q', 5)
        except self.struct.error:
            HAVE_LONG_LONG = False
        else:
            HAVE_LONG_LONG = True

        integer_codes = ('b', 'B', 'h', 'H', 'i', 'I', 'l', 'L', 'q', 'Q')
        byteorders = '', '@', '=', '<', '>', '!'

        def run_not_int_test(format):
            class NotAnInt:
                def __int__(self):
                    return 42
            raises((TypeError, self.struct.error),
                   self.struct.pack, format,
                   NotAnInt())

        for code in integer_codes:
            for byteorder in byteorders:
                if (byteorder in ('', '@') and code in ('q', 'Q') and
                    not HAVE_LONG_LONG):
                    continue
                format = byteorder+code
                t = run_not_int_test(format)

    def test_struct_with_bytes_as_format_string(self):
        # why??
        assert self.struct.calcsize(b'!ii') == 8
        b = memoryview(bytearray(8))
        self.struct.iter_unpack(b'ii', b)
        self.struct.pack(b"ii", 45, 56)
        self.struct.pack_into(b"ii", b, 0, 45, 56)
        self.struct.unpack(b"ii", b"X" * 8)
        assert self.struct.unpack_from(b"ii", b) == (45, 56)
        self.struct.Struct(b"ii")


class AppTestStructBuffer(object):
    spaceconfig = dict(usemodules=['struct', '__pypy__'])

    def setup_class(cls):
        cls.w_struct = cls.space.appexec([], """():
            import struct
            return struct
        """)
        cls.w_bytebuffer = cls.space.appexec([], """():
            import __pypy__
            return __pypy__.bytebuffer
        """)

    def test_pack_into(self):
        b = self.bytebuffer(19)
        sz = self.struct.calcsize("ii")
        self.struct.pack_into("ii", b, 2, 17, 42)
        assert b[:] == (b'\x00' * 2 +
                        self.struct.pack("ii", 17, 42) +
                        b'\x00' * (19-sz-2))
        m = memoryview(b)
        self.struct.pack_into("ii", m, 2, 17, 42)

    def test_unpack_from(self):
        b = self.bytebuffer(19)
        sz = self.struct.calcsize("ii")
        b[2:2+sz] = self.struct.pack("ii", 17, 42)
        assert self.struct.unpack_from("ii", b, 2) == (17, 42)
        b[:sz] = self.struct.pack("ii", 18, 43)
        assert self.struct.unpack_from("ii", b) == (18, 43)


class AppTestFastPath(object):
    spaceconfig = dict(usemodules=['struct', '__pypy__'])

    def setup_class(cls):
        from rpython.rlib.rstruct import standardfmttable
        standardfmttable.ALLOW_SLOWPATH = False
        #
        cls.w_struct = cls.space.appexec([], """():
            import struct
            return struct
        """)
        cls.w_bytebuffer = cls.space.appexec([], """():
            import __pypy__
            return __pypy__.bytebuffer
        """)

    def teardown_class(cls):
        from rpython.rlib.rstruct import standardfmttable
        standardfmttable.ALLOW_SLOWPATH = True

    def test_unpack_from(self):
        buf = self.struct.pack("iii", 0, 42, 43)
        offset = self.struct.calcsize("i")
        assert self.struct.unpack_from("ii", buf, offset) == (42, 43)<|MERGE_RESOLUTION|>--- conflicted
+++ resolved
@@ -258,22 +258,13 @@
 
     def test_bool(self):
         pack = self.struct.pack
-<<<<<<< HEAD
         assert pack("!?", True) == b'\x01'
         assert pack(">?", True) == b'\x01'
         assert pack("!?", False) == b'\x00'
         assert pack(">?", False) == b'\x00'
         assert pack("@?", True) == b'\x01'
         assert pack("@?", False) == b'\x00'
-=======
-        assert pack("!?", True) == '\x01'
-        assert pack(">?", True) == '\x01'
-        assert pack("!?", False) == '\x00'
-        assert pack(">?", False) == '\x00'
-        assert pack("@?", True) == '\x01'
-        assert pack("@?", False) == '\x00'
         assert self.struct.unpack("?", 'X')[0] is True
->>>>>>> 86a61b5f
 
     def test_transitiveness(self):
         c = b'a'
