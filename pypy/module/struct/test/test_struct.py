--- conflicted
+++ resolved
@@ -411,7 +411,9 @@
         assert s.unpack(s.pack(42)) == (42,)
         assert s.unpack_from(memoryview(s.pack(42))) == (42,)
 
-<<<<<<< HEAD
+    def test_overflow(self):
+        raises(self.struct.error, self.struct.pack, 'i', 1<<65)
+
     def test_struct_object_attrib(self):
         s = self.struct.Struct('i')
         assert s.format == b'i'
@@ -491,10 +493,6 @@
                     continue
                 format = byteorder+code
                 t = run_not_int_test(format)
-=======
-    def test_overflow(self):
-        raises(self.struct.error, self.struct.pack, 'i', 1<<65)
->>>>>>> 5f0ec935
 
 
 class AppTestStructBuffer(object):
