from rpython.rlib.rarithmetic import (r_uint, r_ulonglong, r_longlong,
                                      maxint, intmask)
from rpython.rlib import jit
from rpython.rlib.objectmodel import specialize
from rpython.rlib.rstring import StringBuilder
from rpython.rlib.rstruct.error import StructError
from rpython.rlib.rstruct.formatiterator import FormatIterator

from pypy.interpreter.error import OperationError


class PackFormatIterator(FormatIterator):
    def __init__(self, space, args_w, size):
        self.space = space
        self.args_w = args_w
        self.args_index = 0
        self.result = StringBuilder(size)

    # This *should* be always unroll safe, the only way to get here is by
    # unroll the interpret function, which means the fmt is const, and thus
    # this should be const (in theory ;)
    @jit.unroll_safe
    @specialize.arg(1)
    def operate(self, fmtdesc, repetitions):
        if fmtdesc.needcount:
            fmtdesc.pack(self, repetitions)
        else:
            for i in range(repetitions):
                fmtdesc.pack(self)
    _operate_is_specialized_ = True

    @jit.unroll_safe
    def align(self, mask):
        pad = (-self.result.getlength()) & mask
        self.result.append_multiple_char('\x00', pad)

    def finished(self):
        if self.args_index != len(self.args_w):
            raise StructError("too many arguments for struct format")

    def accept_obj_arg(self):
        try:
            w_obj = self.args_w[self.args_index]
        except IndexError:
            raise StructError("struct format requires more arguments")
        self.args_index += 1
        return w_obj

    def accept_int_arg(self):
        return self._accept_integral("int_w")

    def accept_uint_arg(self):
        return self._accept_integral("uint_w")

    def accept_longlong_arg(self):
        return self._accept_integral("r_longlong_w")

    def accept_ulonglong_arg(self):
        return self._accept_integral("r_ulonglong_w")

    @specialize.arg(1)
    def _accept_integral(self, meth):
        space = self.space
        w_obj = self.accept_obj_arg()
        if space.isinstance_w(w_obj, space.w_int):
            w_index = w_obj
        else:
            w_index = None
            if space.lookup(w_obj, '__index__'):
                try:
                    w_index = space.index(w_obj)
                except OperationError as e:
                    if not e.match(space, space.w_TypeError):
                        raise
                    pass
            if w_index is None:
                raise StructError("required argument is not an integer")
        method = getattr(space, meth)
        try:
            return method(w_index)
        except OperationError as e:
            if e.match(self.space, self.space.w_OverflowError):
                raise StructError("argument out of range")
            raise

    def accept_bool_arg(self):
        w_obj = self.accept_obj_arg()
        return self.space.is_true(w_obj)

    def accept_str_arg(self):
        w_obj = self.accept_obj_arg()
        return self.space.bytes_w(w_obj)

    def accept_unicode_arg(self):
        w_obj = self.accept_obj_arg()
        return self.space.unicode_w(w_obj)

    def accept_float_arg(self):
        w_obj = self.accept_obj_arg()
        try:
            return self.space.float_w(w_obj)
        except OperationError as e:
            if e.match(self.space, self.space.w_TypeError):
                raise StructError("required argument is not a float")
            raise


class UnpackFormatIterator(FormatIterator):
    def __init__(self, space, buf):
        self.space = space
        self.buf = buf
        self.length = buf.getlength()
        self.pos = 0
        self.strides = None
        self.result_w = []     # list of wrapped objects

    # See above comment on operate.
    @jit.unroll_safe
    @specialize.arg(1)
    def operate(self, fmtdesc, repetitions):
        if fmtdesc.needcount:
            fmtdesc.unpack(self, repetitions)
        else:
            for i in range(repetitions):
                fmtdesc.unpack(self)
    _operate_is_specialized_ = True

    def align(self, mask):
        self.pos = (self.pos + mask) & ~mask

    def finished(self):
        value = self.pos
        if self.strides and self.strides[0] < 0:
                value = -self.pos
        if value != self.length:
            raise StructError("unpack str size too long for format")

    def read(self, count):
        if self.strides:
            count = self.strides[0]
        end = self.pos + count
        if end > self.length:
            raise StructError("unpack str size too short for format")
        s = self.buf.getslice(self.pos, end, 1, count)
        self.pos = end
        return s

    @specialize.argtype(1)
    def appendobj(self, value):
<<<<<<< HEAD
        if isinstance(value, str):
            self.result_w.append(self.space.newbytes(value))
        else:
            self.result_w.append(self.space.wrap(value)) # YYY
=======
        # CPython tries hard to return int objects whenever it can, but
        # space.newint returns a long if we pass a r_uint, r_ulonglong or
        # r_longlong. So, we need special care in those cases.
        is_unsigned = (isinstance(value, r_uint) or
                       isinstance(value, r_ulonglong))
        if is_unsigned:
            if value <= maxint:
                w_value = self.space.newint(intmask(value))
            else:
                w_value = self.space.newint(value)
        elif isinstance(value, r_longlong) and -maxint-1 <= value <= maxint:
            w_value = self.space.newint(intmask(value))
        elif isinstance(value, int):
            w_value = self.space.newint(value)
        elif isinstance(value, float):
            w_value = self.space.newfloat(value)
        elif isinstance(value, str):
            w_value = self.space.newbytes(value)
        elif isinstance(value, unicode):
            w_value = self.space.newunicode(value)
        else:
            assert 0, "unreachable"
        self.result_w.append(w_value)
>>>>>>> a9b9163f

    def get_pos(self):
        return self.pos

    def get_buffer_as_string_maybe(self):
        string, pos = self.buf.as_str_and_offset_maybe()
        return string, pos+self.pos

    def skip(self, count):
        # assumption: UnpackFormatIterator only iterates over
        # flat structures (continous memory) either: forward (index
        # grows) or reverse
        if self.strides:
            assert len(self.strides) == 1
            count = self.strides[0]
        end = self.pos + count
        if end > self.length:
            raise StructError("unpack str size too short for format")
        self.pos = end<|MERGE_RESOLUTION|>--- conflicted
+++ resolved
@@ -147,36 +147,17 @@
 
     @specialize.argtype(1)
     def appendobj(self, value):
-<<<<<<< HEAD
-        if isinstance(value, str):
-            self.result_w.append(self.space.newbytes(value))
-        else:
-            self.result_w.append(self.space.wrap(value)) # YYY
-=======
-        # CPython tries hard to return int objects whenever it can, but
-        # space.newint returns a long if we pass a r_uint, r_ulonglong or
-        # r_longlong. So, we need special care in those cases.
-        is_unsigned = (isinstance(value, r_uint) or
-                       isinstance(value, r_ulonglong))
-        if is_unsigned:
-            if value <= maxint:
-                w_value = self.space.newint(intmask(value))
-            else:
-                w_value = self.space.newint(value)
-        elif isinstance(value, r_longlong) and -maxint-1 <= value <= maxint:
-            w_value = self.space.newint(intmask(value))
-        elif isinstance(value, int):
-            w_value = self.space.newint(value)
-        elif isinstance(value, float):
+        if isinstance(value, float):
             w_value = self.space.newfloat(value)
         elif isinstance(value, str):
             w_value = self.space.newbytes(value)
         elif isinstance(value, unicode):
             w_value = self.space.newunicode(value)
+        elif isinstance(value, bool):
+            w_value = self.space.newbool(value)
         else:
-            assert 0, "unreachable"
+            w_value = self.space.newint(value)
         self.result_w.append(w_value)
->>>>>>> a9b9163f
 
     def get_pos(self):
         return self.pos
