--- conflicted
+++ resolved
@@ -139,13 +139,10 @@
 
     @specialize.argtype(1)
     def appendobj(self, value):
-<<<<<<< HEAD
         if isinstance(value, str):
             self.result_w.append(self.space.wrapbytes(value))
         else:
             self.result_w.append(self.space.wrap(value))
-=======
-        self.result_w.append(self.space.wrap(value))
 
     def get_pos(self):
         return self.pos
@@ -155,5 +152,4 @@
         return string, pos+self.pos
 
     def skip(self, size):
-        self.read(size) # XXX, could avoid taking the slice
->>>>>>> bc5c755a
+        self.read(size) # XXX, could avoid taking the slice