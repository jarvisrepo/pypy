--- conflicted
+++ resolved
@@ -71,20 +71,8 @@
                     if not e.match(space, space.w_TypeError):
                         raise
                     pass
-            if w_index is None and space.lookup(w_obj, '__int__'):
-                if space.isinstance_w(w_obj, space.w_float):
-                    msg = "integer argument expected, got float"
-                else:
-                    msg = "integer argument expected, got non-integer" \
-                          " (implicit conversion using __int__ is deprecated)"
-                space.warn(space.wrap(msg), space.w_DeprecationWarning)
-                w_index = space.int(w_obj)   # wrapped float -> wrapped int or long
             if w_index is None:
-<<<<<<< HEAD
                 raise StructError("required argument is not an integer")
-=======
-                raise StructError("cannot convert argument to integer")
->>>>>>> e0ad0ee3
         return getattr(space, meth)(w_index)
 
     def accept_bool_arg(self):
