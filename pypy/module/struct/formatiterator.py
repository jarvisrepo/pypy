--- conflicted
+++ resolved
@@ -150,9 +150,6 @@
 
     @specialize.argtype(1)
     def appendobj(self, value):
-<<<<<<< HEAD
-        self.result_w.append(self.space.wrap(value)) # YYY
-=======
         # CPython tries hard to return int objects whenever it can, but
         # space.wrap returns a long if we pass a r_uint, r_ulonglong or
         # r_longlong. So, we need special care in those cases.
@@ -167,7 +164,6 @@
             w_value = self.space.wrap(value)
         #
         self.result_w.append(w_value)
->>>>>>> d386452e
 
     def get_pos(self):
         return self.pos
