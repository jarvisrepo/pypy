--- conflicted
+++ resolved
@@ -3,10 +3,7 @@
 from rpython.rlib.rstring import StringBuilder
 from rpython.rlib.rstruct.error import StructError
 from rpython.rlib.rstruct.formatiterator import FormatIterator
-<<<<<<< HEAD
-=======
 
->>>>>>> 989f1ef4
 from pypy.interpreter.error import OperationError
 
 
@@ -48,11 +45,6 @@
         self.args_index += 1
         return w_obj
 
-<<<<<<< HEAD
-    # accepts objects with __index__es
-
-=======
->>>>>>> 989f1ef4
     def accept_int_arg(self):
         return self._accept_integral("int_w")
 
@@ -69,12 +61,7 @@
     def _accept_integral(self, meth):
         space = self.space
         w_obj = self.accept_obj_arg()
-<<<<<<< HEAD
         if space.isinstance_w(w_obj, space.w_int):
-=======
-        if (space.isinstance_w(w_obj, space.w_int) or
-            space.isinstance_w(w_obj, space.w_long)):
->>>>>>> 989f1ef4
             w_index = w_obj
         else:
             w_index = None
@@ -87,22 +74,8 @@
                         raise
                     pass
             if w_index is None:
-<<<<<<< HEAD
                 raise StructError("required argument is not an integer")
         return getattr(space, meth)(w_index)
-=======
-                w_index = self._maybe_float(w_obj)
-        return getattr(space, meth)(w_index)
-
-    def _maybe_float(self, w_obj):
-        space = self.space
-        if space.isinstance_w(w_obj, space.w_float):
-            msg = "struct: integer argument expected, got float"
-        else:
-            msg = "integer argument expected, got non-integer"
-        space.warn(space.wrap(msg), space.w_DeprecationWarning)
-        return space.int(w_obj)   # wrapped float -> wrapped int or long
->>>>>>> 989f1ef4
 
     def accept_bool_arg(self):
         w_obj = self.accept_obj_arg()
