--- conflicted
+++ resolved
@@ -72,11 +72,7 @@
                         raise
                     pass
             if w_index is None:
-<<<<<<< HEAD
                 raise StructError("required argument is not an integer")
-        return getattr(space, meth)(w_index)
-=======
-                raise StructError("cannot convert argument to integer")
         method = getattr(space, meth)
         try:
             return method(w_index)
@@ -84,7 +80,6 @@
             if e.match(self.space, self.space.w_OverflowError):
                 raise StructError("argument out of range")
             raise
->>>>>>> 5f0ec935
 
     def accept_bool_arg(self):
         w_obj = self.accept_obj_arg()
