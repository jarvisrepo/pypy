--- conflicted
+++ resolved
@@ -2,30 +2,8 @@
 """
 Application-level definitions for the struct module.
 """
-<<<<<<< HEAD
-import _struct as struct
-=======
->>>>>>> 2a1d3f4a
 
 
 class error(Exception):
     """Exception raised on various occasions; argument is a string
-<<<<<<< HEAD
-    describing what is wrong."""
-
-# XXX inefficient
-def pack_into(fmt, buf, offset, *args):
-    data = struct.pack(fmt, *args)
-    memoryview(buf)[offset:offset+len(data)] = data
-
-# XXX inefficient
-def unpack_from(fmt, buf, offset=0):
-    size = struct.calcsize(fmt)
-    data = memoryview(buf)[offset:offset+size]
-    if len(data) != size:
-        raise error("unpack_from requires a buffer of at least %d bytes"
-                    % (size,))
-    return struct.unpack(fmt, data)
-=======
-    describing what is wrong."""
->>>>>>> 2a1d3f4a
+    describing what is wrong."""