
"""
Mixed-module definition for the struct module.
Note that there is also a pure Python implementation in pypy/lib/struct.py;
the present mixed-module version of struct takes precedence if it is enabled.
"""

from pypy.interpreter.mixedmodule import MixedModule


class Module(MixedModule):
    """\
Functions to convert between Python values and C structs.
Python strings are used to hold the data representing the C struct
and also as format strings to describe the layout of data in the C struct.

The optional first format char indicates byte order, size and alignment:
 @: native order, size & alignment (default)
 =: native order, std. size & alignment
 <: little-endian, std. size & alignment
 >: big-endian, std. size & alignment
 !: same as >

The remaining chars indicate types of args and must match exactly;
these can be preceded by a decimal repeat count:
   x: pad byte (no data);
   c:char;
   b:signed byte;
   B:unsigned byte;
   h:short;
   H:unsigned short;
   i:int;
   I:unsigned int;
   l:long;
   L:unsigned long;
   q:long long;
   Q:unsigned long long
   f:float;
   d:double.
Special cases (preceding decimal count indicates length):
   s:string (array of char); p: pascal string (with count byte).
Special case (only available in native format):
   P:an integer type that is wide enough to hold a pointer.
Whitespace between formats is ignored.

The variable struct.error is an exception raised on errors."""

    applevel_name = '_struct'

    interpleveldefs = {
        'calcsize': 'interp_struct.calcsize',
        'pack': 'interp_struct.pack',
        'unpack': 'interp_struct.unpack',
<<<<<<< HEAD
        '_clearcache': 'interp_struct.clearcache',
        }
=======

        'Struct': 'interp_struct.W_Struct',
    }
>>>>>>> 14464b9e

    appleveldefs = {
        'error': 'app_struct.error',
        'pack_into': 'app_struct.pack_into',
        'unpack_from': 'app_struct.unpack_from',
    }<|MERGE_RESOLUTION|>--- conflicted
+++ resolved
@@ -51,14 +51,10 @@
         'calcsize': 'interp_struct.calcsize',
         'pack': 'interp_struct.pack',
         'unpack': 'interp_struct.unpack',
-<<<<<<< HEAD
         '_clearcache': 'interp_struct.clearcache',
-        }
-=======
 
         'Struct': 'interp_struct.W_Struct',
     }
->>>>>>> 14464b9e
 
     appleveldefs = {
         'error': 'app_struct.error',
