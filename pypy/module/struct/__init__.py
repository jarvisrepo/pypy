
"""
Mixed-module definition for the struct module.
Note that there is also a pure Python implementation in pypy/lib/struct.py;
the present mixed-module version of struct takes precedence if it is enabled.
"""

from pypy.interpreter.mixedmodule import MixedModule


class Module(MixedModule):
    """\
Functions to convert between Python values and C structs.
Python strings are used to hold the data representing the C struct
and also as format strings to describe the layout of data in the C struct.

The optional first format char indicates byte order, size and alignment:
 @: native order, size & alignment (default)
 =: native order, std. size & alignment
 <: little-endian, std. size & alignment
 >: big-endian, std. size & alignment
 !: same as >

The remaining chars indicate types of args and must match exactly;
these can be preceded by a decimal repeat count:
   x: pad byte (no data);
   c:char;
   b:signed byte;
   B:unsigned byte;
   h:short;
   H:unsigned short;
   i:int;
   I:unsigned int;
   l:long;
   L:unsigned long;
   q:long long;
   Q:unsigned long long
   f:float;
   d:double.
Special cases (preceding decimal count indicates length):
   s:string (array of char); p: pascal string (with count byte).
Special case (only available in native format):
   P:an integer type that is wide enough to hold a pointer.
Whitespace between formats is ignored.

The variable struct.error is an exception raised on errors."""

    applevel_name = '_struct'

    interpleveldefs = {
        'calcsize': 'interp_struct.calcsize',
        'pack': 'interp_struct.pack',
        'pack_into': 'interp_struct.pack_into',
        'unpack': 'interp_struct.unpack',
<<<<<<< HEAD
        '_clearcache': 'interp_struct.clearcache',
=======
        'unpack_from': 'interp_struct.unpack_from',
>>>>>>> 2a1d3f4a

        'Struct': 'interp_struct.W_Struct',
    }

    appleveldefs = {
        'error': 'app_struct.error',
    }<|MERGE_RESOLUTION|>--- conflicted
+++ resolved
@@ -52,11 +52,8 @@
         'pack': 'interp_struct.pack',
         'pack_into': 'interp_struct.pack_into',
         'unpack': 'interp_struct.unpack',
-<<<<<<< HEAD
+        'unpack_from': 'interp_struct.unpack_from',
         '_clearcache': 'interp_struct.clearcache',
-=======
-        'unpack_from': 'interp_struct.unpack_from',
->>>>>>> 2a1d3f4a
 
         'Struct': 'interp_struct.W_Struct',
     }
