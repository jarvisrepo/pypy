
"""
Mixed-module definition for the struct module.
Note that there is also a pure Python implementation in pypy/lib/struct.py;
the present mixed-module version of struct takes precedence if it is enabled.
"""

from pypy.interpreter.mixedmodule import MixedModule


class Module(MixedModule):
    """\
Functions to convert between Python values and C structs.
Python strings are used to hold the data representing the C struct
and also as format strings to describe the layout of data in the C struct.

The optional first format char indicates byte order, size and alignment:
 @: native order, size & alignment (default)
 =: native order, std. size & alignment
 <: little-endian, std. size & alignment
 >: big-endian, std. size & alignment
 !: same as >

The remaining chars indicate types of args and must match exactly;
these can be preceded by a decimal repeat count:
   x: pad byte (no data);
   c:char;
   b:signed byte;
   B:unsigned byte;
   h:short;
   H:unsigned short;
   i:int;
   I:unsigned int;
   l:long;
   L:unsigned long;
   q:long long;
   Q:unsigned long long
   f:float;
   d:double.
Special cases (preceding decimal count indicates length):
   s:string (array of char); p: pascal string (with count byte).
Special case (only available in native format):
   P:an integer type that is wide enough to hold a pointer.
Whitespace between formats is ignored.

The variable struct.error is an exception raised on errors."""

<<<<<<< HEAD
    applevel_name = '_struct'
=======
    applevel_name = "_struct"
>>>>>>> bfcae68b

    interpleveldefs = {
        'error': 'interp_struct.get_error(space)',

        'calcsize': 'interp_struct.calcsize',
        'pack': 'interp_struct.pack',
        'pack_into': 'interp_struct.pack_into',
        'unpack': 'interp_struct.unpack',
        'unpack_from': 'interp_struct.unpack_from',
        '_clearcache': 'interp_struct.clearcache',

        'Struct': 'interp_struct.W_Struct',
        '_clearcache': 'interp_struct.clearcache',
    }

    appleveldefs = {
    }<|MERGE_RESOLUTION|>--- conflicted
+++ resolved
@@ -45,11 +45,7 @@
 
 The variable struct.error is an exception raised on errors."""
 
-<<<<<<< HEAD
-    applevel_name = '_struct'
-=======
     applevel_name = "_struct"
->>>>>>> bfcae68b
 
     interpleveldefs = {
         'error': 'interp_struct.get_error(space)',
@@ -59,7 +55,6 @@
         'pack_into': 'interp_struct.pack_into',
         'unpack': 'interp_struct.unpack',
         'unpack_from': 'interp_struct.unpack_from',
-        '_clearcache': 'interp_struct.clearcache',
 
         'Struct': 'interp_struct.W_Struct',
         '_clearcache': 'interp_struct.clearcache',
