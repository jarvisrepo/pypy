--- conflicted
+++ resolved
@@ -28,12 +28,7 @@
         fmtiter.interpret(format)
     except StructError, e:
         raise e.at_applevel(space)
-<<<<<<< HEAD
-    result = ''.join(fmtiter.result)
-    return space.wrapbytes(result)
-=======
-    return space.wrap(fmtiter.result.build())
->>>>>>> 43b9fb58
+    return space.wrapbytes(fmtiter.result.build())
 
 
 @unwrap_spec(format=str, input='bufferstr')
