--- conflicted
+++ resolved
@@ -6,8 +6,7 @@
 from pypy.interpreter.baseobjspace import W_Root
 from pypy.interpreter.gateway import interp2app, unwrap_spec
 from pypy.interpreter.error import OperationError, oefmt
-from pypy.interpreter.typedef import (
-    TypeDef, interp_attrproperty, interp_attrproperty_bytes)
+from pypy.interpreter.typedef import TypeDef, interp_attrproperty
 from pypy.module.struct.formatiterator import (
     PackFormatIterator, UnpackFormatIterator
 )
@@ -172,13 +171,8 @@
 
 W_Struct.typedef = TypeDef("Struct",
     __new__=interp2app(W_Struct.descr__new__.im_func),
-<<<<<<< HEAD
-    format=interp_attrproperty_bytes("format", cls=W_Struct),
-    size=interp_attrproperty("size", cls=W_Struct),
-=======
     format=interp_attrproperty("format", cls=W_Struct, wrapfn="newbytes"),
     size=interp_attrproperty("size", cls=W_Struct, wrapfn="newint"),
->>>>>>> 4843d88a
 
     pack=interp2app(W_Struct.descr_pack),
     unpack=interp2app(W_Struct.descr_unpack),
