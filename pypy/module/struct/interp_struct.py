from rpython.rlib import jit
from rpython.rlib.rstruct.error import StructError, StructOverflowError
from rpython.rlib.rstruct.formatiterator import CalcSizeFormatIterator
from rpython.tool.sourcetools import func_with_new_name

from pypy.interpreter.baseobjspace import W_Root
from pypy.interpreter.gateway import interp2app, unwrap_spec
from pypy.interpreter.error import OperationError
from pypy.interpreter.typedef import TypeDef, interp_attrproperty
from pypy.module.struct.formatiterator import (
    PackFormatIterator, UnpackFormatIterator
)


@unwrap_spec(format=str)
def calcsize(space, format):
    return space.wrap(_calcsize(space, format))


def _calcsize(space, format):
    fmtiter = CalcSizeFormatIterator()
    try:
        fmtiter.interpret(format)
    except StructOverflowError, e:
        raise OperationError(space.w_OverflowError, space.wrap(e.msg))
    except StructError, e:
        w_module = space.getbuiltinmodule('struct')
        w_error = space.getattr(w_module, space.wrap('error'))
        raise OperationError(w_error, space.wrap(e.msg))
    return fmtiter.totalsize

@unwrap_spec(format=str)
def pack(space, format, args_w):
    if jit.isconstant(format):
        size = _calcsize(space, format)
    else:
        size = 8
    fmtiter = PackFormatIterator(space, args_w, size)
    try:
        fmtiter.interpret(format)
    except StructOverflowError, e:
        raise OperationError(space.w_OverflowError, space.wrap(e.msg))
    except StructError, e:
        w_module = space.getbuiltinmodule('struct')
        w_error = space.getattr(w_module, space.wrap('error'))
        raise OperationError(w_error, space.wrap(e.msg))
    return space.wrapbytes(fmtiter.result.build())


@unwrap_spec(format=str, input='bufferstr')
def unpack(space, format, input):
    fmtiter = UnpackFormatIterator(space, input)
    try:
        fmtiter.interpret(format)
    except StructOverflowError, e:
        raise OperationError(space.w_OverflowError, space.wrap(e.msg))
    except StructError, e:
        w_module = space.getbuiltinmodule('struct')
        w_error = space.getattr(w_module, space.wrap('error'))
        raise OperationError(w_error, space.wrap(e.msg))
    return space.newtuple(fmtiter.result_w[:])

<<<<<<< HEAD
def clearcache(space):
    "Clear the internal cache."
    # No cache in this implementation
=======

class W_Struct(W_Root):
    _immutable_fields_ = ["format", "size"]

    def __init__(self, space, format):
        self.format = format
        self.size = _calcsize(space, format)

    @unwrap_spec(format=str)
    def descr__new__(space, w_subtype, format):
        self = space.allocate_instance(W_Struct, w_subtype)
        W_Struct.__init__(self, space, format)
        return self

    def wrap_struct_method(name):
        def impl(self, space, __args__):
            w_module = space.getbuiltinmodule('struct')
            w_method = space.getattr(w_module, space.wrap(name))
            return space.call_obj_args(
                w_method, space.wrap(self.format), __args__
            )

        return func_with_new_name(impl, 'descr_' + name)

    descr_pack = wrap_struct_method("pack")
    descr_unpack = wrap_struct_method("unpack")
    descr_pack_into = wrap_struct_method("pack_into")
    descr_unpack_from = wrap_struct_method("unpack_from")


W_Struct.typedef = TypeDef("Struct",
    __new__=interp2app(W_Struct.descr__new__.im_func),
    format=interp_attrproperty("format", cls=W_Struct),
    size=interp_attrproperty("size", cls=W_Struct),

    pack=interp2app(W_Struct.descr_pack),
    unpack=interp2app(W_Struct.descr_unpack),
    pack_into=interp2app(W_Struct.descr_pack_into),
    unpack_from=interp2app(W_Struct.descr_unpack_from),
)
>>>>>>> 14464b9e
<|MERGE_RESOLUTION|>--- conflicted
+++ resolved
@@ -60,11 +60,10 @@
         raise OperationError(w_error, space.wrap(e.msg))
     return space.newtuple(fmtiter.result_w[:])
 
-<<<<<<< HEAD
 def clearcache(space):
     "Clear the internal cache."
     # No cache in this implementation
-=======
+
 
 class W_Struct(W_Root):
     _immutable_fields_ = ["format", "size"]
@@ -104,5 +103,4 @@
     unpack=interp2app(W_Struct.descr_unpack),
     pack_into=interp2app(W_Struct.descr_pack_into),
     unpack_from=interp2app(W_Struct.descr_unpack_from),
-)
->>>>>>> 14464b9e
+)