from rpython.rlib import jit
from rpython.rlib.buffer import SubBuffer
from rpython.rlib.rstruct.error import StructError, StructOverflowError
from rpython.rlib.rstruct.formatiterator import CalcSizeFormatIterator

from pypy.interpreter.baseobjspace import W_Root
from pypy.interpreter.gateway import interp2app, unwrap_spec
from pypy.interpreter.error import OperationError, oefmt
from pypy.interpreter.typedef import TypeDef, interp_attrproperty
from pypy.module.struct.formatiterator import (
    PackFormatIterator, UnpackFormatIterator
)


class Cache:
    def __init__(self, space):
        self.error = space.new_exception_class("struct.error", space.w_Exception)


def get_error(space):
    return space.fromcache(Cache).error


def _calcsize(space, format):
    fmtiter = CalcSizeFormatIterator()
    try:
        fmtiter.interpret(format)
    except StructOverflowError, e:
        raise OperationError(space.w_OverflowError, space.wrap(e.msg))
    except StructError, e:
        raise OperationError(get_error(space), space.wrap(e.msg))
    return fmtiter.totalsize


@unwrap_spec(format=str)
def calcsize(space, format):
    return space.wrap(_calcsize(space, format))


def _pack(space, format, args_w):
    if jit.isconstant(format):
        size = _calcsize(space, format)
    else:
        size = 8
    fmtiter = PackFormatIterator(space, args_w, size)
    try:
        fmtiter.interpret(format)
    except StructOverflowError, e:
        raise OperationError(space.w_OverflowError, space.wrap(e.msg))
    except StructError, e:
        raise OperationError(get_error(space), space.wrap(e.msg))
<<<<<<< HEAD
    return space.wrapbytes(fmtiter.result.build())
=======
    return fmtiter.result.build()


@unwrap_spec(format=str)
def pack(space, format, args_w):
    return space.wrap(_pack(space, format, args_w))
>>>>>>> f0c31f13


# XXX inefficient
@unwrap_spec(format=str, offset=int)
def pack_into(space, format, w_buffer, offset, args_w):
<<<<<<< HEAD
    res = pack(space, format, args_w).bytes_w(space)
=======
    res = _pack(space, format, args_w)
>>>>>>> f0c31f13
    buf = space.writebuf_w(w_buffer)
    if offset < 0:
        offset += buf.getlength()
    size = len(res)
    if offset < 0 or (buf.getlength() - offset) < size:
        raise oefmt(get_error(space),
                    "pack_into requires a buffer of at least %d bytes",
                    size)
    buf.setslice(offset, res)


def _unpack(space, format, buf):
    fmtiter = UnpackFormatIterator(space, buf)
    try:
        fmtiter.interpret(format)
    except StructOverflowError, e:
        raise OperationError(space.w_OverflowError, space.wrap(e.msg))
    except StructError, e:
        raise OperationError(get_error(space), space.wrap(e.msg))
    return space.newtuple(fmtiter.result_w[:])

def clearcache(space):
    "Clear the internal cache."
    # No cache in this implementation


@unwrap_spec(format=str)
def unpack(space, format, w_str):
    buf = space.getarg_w('s*', w_str)
    return _unpack(space, format, buf)


@unwrap_spec(format=str, offset=int)
def unpack_from(space, format, w_buffer, offset=0):
    size = _calcsize(space, format)
    buf = space.buffer_w(w_buffer, space.BUF_SIMPLE)
    if offset < 0:
        offset += buf.getlength()
    if offset < 0 or (buf.getlength() - offset) < size:
        raise oefmt(get_error(space),
                    "unpack_from requires a buffer of at least %d bytes",
                    size)
    buf = SubBuffer(buf, offset, size)
    return _unpack(space, format, buf)


class W_Struct(W_Root):
    _immutable_fields_ = ["format", "size"]

    def __init__(self, space, format):
        self.format = format
        self.size = _calcsize(space, format)

    @unwrap_spec(format=str)
    def descr__new__(space, w_subtype, format):
        self = space.allocate_instance(W_Struct, w_subtype)
        W_Struct.__init__(self, space, format)
        return self

    def descr_pack(self, space, args_w):
        return pack(space, jit.promote_string(self.format), args_w)

    @unwrap_spec(offset=int)
    def descr_pack_into(self, space, w_buffer, offset, args_w):
        return pack_into(space, jit.promote_string(self.format), w_buffer, offset, args_w)

    def descr_unpack(self, space, w_str):
        return unpack(space, jit.promote_string(self.format), w_str)

    @unwrap_spec(offset=int)
    def descr_unpack_from(self, space, w_buffer, offset=0):
        return unpack_from(space, jit.promote_string(self.format), w_buffer, offset)

W_Struct.typedef = TypeDef("Struct",
    __new__=interp2app(W_Struct.descr__new__.im_func),
    format=interp_attrproperty("format", cls=W_Struct),
    size=interp_attrproperty("size", cls=W_Struct),

    pack=interp2app(W_Struct.descr_pack),
    unpack=interp2app(W_Struct.descr_unpack),
    pack_into=interp2app(W_Struct.descr_pack_into),
    unpack_from=interp2app(W_Struct.descr_unpack_from),
)<|MERGE_RESOLUTION|>--- conflicted
+++ resolved
@@ -49,26 +49,18 @@
         raise OperationError(space.w_OverflowError, space.wrap(e.msg))
     except StructError, e:
         raise OperationError(get_error(space), space.wrap(e.msg))
-<<<<<<< HEAD
-    return space.wrapbytes(fmtiter.result.build())
-=======
     return fmtiter.result.build()
 
 
 @unwrap_spec(format=str)
 def pack(space, format, args_w):
-    return space.wrap(_pack(space, format, args_w))
->>>>>>> f0c31f13
+    return space.wrapbytes(_pack(space, format, args_w))
 
 
 # XXX inefficient
 @unwrap_spec(format=str, offset=int)
 def pack_into(space, format, w_buffer, offset, args_w):
-<<<<<<< HEAD
-    res = pack(space, format, args_w).bytes_w(space)
-=======
     res = _pack(space, format, args_w)
->>>>>>> f0c31f13
     buf = space.writebuf_w(w_buffer)
     if offset < 0:
         offset += buf.getlength()
