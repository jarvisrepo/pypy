--- conflicted
+++ resolved
@@ -49,28 +49,15 @@
     except StructOverflowError, e:
         raise OperationError(space.w_OverflowError, space.wrap(e.msg))
     except StructError, e:
-<<<<<<< HEAD
-        w_module = space.getbuiltinmodule('struct')
-        w_error = space.getattr(w_module, space.wrap('error'))
-        raise OperationError(w_error, space.wrap(e.msg))
+        raise OperationError(get_error(space), space.wrap(e.msg))
     return space.wrapbytes(fmtiter.result.build())
-=======
-        raise OperationError(get_error(space), space.wrap(e.msg))
-    return space.wrap(fmtiter.result.build())
->>>>>>> 050e5c42
 
 
 # XXX inefficient
 @unwrap_spec(format=str, offset=int)
-<<<<<<< HEAD
-def pack_into(space, format, w_buf, offset, args_w):
+def pack_into(space, format, w_buffer, offset, args_w):
     res = pack(space, format, args_w).bytes_w(space)
-    buf = space.writebuf_w(w_buf)
-=======
-def pack_into(space, format, w_buffer, offset, args_w):
-    res = pack(space, format, args_w).str_w(space)
     buf = space.writebuf_w(w_buffer)
->>>>>>> 050e5c42
     if offset < 0:
         offset += buf.getlength()
     size = len(res)
@@ -105,13 +92,7 @@
 @unwrap_spec(format=str, offset=int)
 def unpack_from(space, format, w_buffer, offset=0):
     size = _calcsize(space, format)
-<<<<<<< HEAD
     buf = space.buffer_w(w_buffer, space.BUF_SIMPLE)
-=======
-    buf = space.getarg_w('z*', w_buffer)
-    if buf is None:
-        raise oefmt(get_error(space), "unpack_from requires a buffer argument")
->>>>>>> 050e5c42
     if offset < 0:
         offset += buf.getlength()
     if offset < 0 or (buf.getlength() - offset) < size:
