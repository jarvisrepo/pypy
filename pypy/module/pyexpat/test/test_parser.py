--- conflicted
+++ resolved
@@ -58,13 +58,9 @@
                 p.CharacterDataHandler = lambda s: data.append(s)
                 encoding = encoding_arg is None and 'utf-8' or encoding_arg
 
-<<<<<<< HEAD
-                res = p.Parse("<xml>\u00f6</xml>".encode(encoding), True)
-=======
                 res = p.Parse(u"<xml>\u00f6</xml>".encode(encoding), True)
->>>>>>> 5dc77290
                 assert res == 1
-                assert data == ["\u00f6"]
+                assert data == [u"\u00f6"]
 
     def test_get_handler(self):
         import pyexpat
@@ -214,7 +210,34 @@
             p.ParseFile(fake_reader)
             assert fake_reader.read_count == 4
 
-<<<<<<< HEAD
+    def test_entities(self):
+        import pyexpat
+        parser = pyexpat.ParserCreate(None, "")
+
+        def startElement(tag, attrs):
+            assert tag == 'http://www.w3.org/1999/02/22-rdf-syntax-ns#RDF'
+            assert attrs == {
+                'http://www.w3.org/XML/1998/namespacebase':
+                'http://www.semanticweb.org/jiba/ontologies/2017/0/test'}
+        parser.StartElementHandler = startElement
+        parser.Parse("""<?xml version="1.0"?>
+
+        <!DOCTYPE rdf:RDF [
+        <!ENTITY owl "http://www.w3.org/2002/07/owl#" >
+        <!ENTITY xsd "http://www.w3.org/2001/XMLSchema#" >
+        <!ENTITY rdfs "http://www.w3.org/2000/01/rdf-schema#" >
+        <!ENTITY rdf "http://www.w3.org/1999/02/22-rdf-syntax-ns#" >
+        ]>
+
+        <rdf:RDF xmlns="http://www.semanticweb.org/jiba/ontologies/2017/0/test#"
+          xml:base="http://www.semanticweb.org/jiba/ontologies/2017/0/test"
+          xmlns:rdfs="http://www.w3.org/2000/01/rdf-schema#"
+          xmlns:owl="http://www.w3.org/2002/07/owl#"
+          xmlns:xsd="http://www.w3.org/2001/XMLSchema#"
+          xmlns:rdf="http://www.w3.org/1999/02/22-rdf-syntax-ns#">
+        </rdf:RDF>
+        """, True)
+
 
     def test_exception(self):
         """
@@ -238,35 +261,6 @@
                 " found %r" % e.args[0]
             )
 
-=======
-    def test_entities(self):
-        import pyexpat
-        parser = pyexpat.ParserCreate(None, "")
-
-        def startElement(tag, attrs):
-            assert tag == 'http://www.w3.org/1999/02/22-rdf-syntax-ns#RDF'
-            assert attrs == {
-                'http://www.w3.org/XML/1998/namespacebase':
-                'http://www.semanticweb.org/jiba/ontologies/2017/0/test'}
-        parser.StartElementHandler = startElement
-        parser.Parse("""<?xml version="1.0"?>
-
-        <!DOCTYPE rdf:RDF [
-        <!ENTITY owl "http://www.w3.org/2002/07/owl#" >
-        <!ENTITY xsd "http://www.w3.org/2001/XMLSchema#" >
-        <!ENTITY rdfs "http://www.w3.org/2000/01/rdf-schema#" >
-        <!ENTITY rdf "http://www.w3.org/1999/02/22-rdf-syntax-ns#" >
-        ]>
-
-        <rdf:RDF xmlns="http://www.semanticweb.org/jiba/ontologies/2017/0/test#"
-          xml:base="http://www.semanticweb.org/jiba/ontologies/2017/0/test"
-          xmlns:rdfs="http://www.w3.org/2000/01/rdf-schema#"
-          xmlns:owl="http://www.w3.org/2002/07/owl#"
-          xmlns:xsd="http://www.w3.org/2001/XMLSchema#"
-          xmlns:rdf="http://www.w3.org/1999/02/22-rdf-syntax-ns#">
-        </rdf:RDF>
-        """, True)
->>>>>>> 5dc77290
 
 class AppTestPyexpat2:
     spaceconfig = dict(usemodules=['_rawffi', 'pyexpat', 'itertools',
