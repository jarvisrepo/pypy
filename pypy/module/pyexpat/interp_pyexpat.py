--- conflicted
+++ resolved
@@ -664,14 +664,8 @@
         eof = False
         while not eof:
             w_data = space.call_method(w_file, 'read', space.newint(2048))
-<<<<<<< HEAD
             eof = space.len_w(w_data) == 0
             w_res = self.Parse(space, w_data, isfinal=eof)
-=======
-            data = space.text_w(w_data)
-            eof = len(data) == 0
-            w_res = self.Parse(space, data, isfinal=eof)
->>>>>>> c9895e52
         return w_res
 
     @unwrap_spec(base=str)
@@ -822,13 +816,8 @@
 Return a new XML parser object."""
     if space.is_none(w_encoding):
         encoding = None
-<<<<<<< HEAD
-    elif space.isinstance_w(w_encoding, space.w_unicode):
-        encoding = space.str_w(w_encoding)
-=======
     elif space.isinstance_w(w_encoding, space.w_text):
         encoding = space.text_w(w_encoding)
->>>>>>> c9895e52
     else:
         raise oefmt(space.w_TypeError,
                     "ParserCreate() argument 1 must be str or None, not %T",
@@ -836,13 +825,8 @@
 
     if space.is_none(w_namespace_separator):
         namespace_separator = 0
-<<<<<<< HEAD
-    elif space.isinstance_w(w_namespace_separator, space.w_unicode):
-        separator = space.str_w(w_namespace_separator)
-=======
     elif space.isinstance_w(w_namespace_separator, space.w_text):
         separator = space.text_w(w_namespace_separator)
->>>>>>> c9895e52
         if len(separator) == 0:
             namespace_separator = 0
         elif len(separator) == 1:
