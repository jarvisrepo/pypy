--- conflicted
+++ resolved
@@ -487,16 +487,8 @@
     # Handlers management
 
     def w_convert(self, space, s):
-<<<<<<< HEAD
         from pypy.interpreter.unicodehelper import decode_utf8
-        return space.wrap(decode_utf8(space, s))
-=======
-        if self.returns_unicode:
-            from pypy.interpreter.unicodehelper import decode_utf8
-            return space.newunicode(decode_utf8(space, s))
-        else:
-            return space.newtext(s)
->>>>>>> 4b4214e0
+        return space.newtext(s)
 
     def w_convert_charp(self, space, data):
         if data:
@@ -599,11 +591,7 @@
         translationmap = space.unicode_w(
             space.call_method(
                 space.newbytes(self.all_chars), "decode",
-<<<<<<< HEAD
-                space.wrap(name), space.wrap("replace")))
-=======
                 space.newtext(name), space.newtext("replace")))
->>>>>>> 4b4214e0
 
         if len(translationmap) != 256:
             raise oefmt(space.w_ValueError,
@@ -674,16 +662,9 @@
 Parse XML data from file-like object."""
         eof = False
         while not eof:
-<<<<<<< HEAD
-            w_data = space.call_method(w_file, 'read', space.wrap(2048))
+            w_data = space.call_method(w_file, 'read', space.newint(2048))
             eof = space.len_w(w_data) == 0
             w_res = self.Parse(space, w_data, isfinal=eof)
-=======
-            w_data = space.call_method(w_file, 'read', space.newint(2048))
-            data = space.str_w(w_data)
-            eof = len(data) == 0
-            w_res = self.Parse(space, data, isfinal=eof)
->>>>>>> 4b4214e0
         return w_res
 
     @unwrap_spec(base=str)
