from pypy.interpreter.baseobjspace import W_Root
from pypy.interpreter.typedef import TypeDef, GetSetProperty
from pypy.interpreter.gateway import interp2app, unwrap_spec, WrappedDefault
from pypy.interpreter.error import OperationError, oefmt
from rpython.rlib import rgc, jit
from rpython.rtyper.lltypesystem import rffi, lltype
from rpython.rtyper.tool import rffi_platform
from rpython.translator.tool.cbuild import ExternalCompilationInfo
from rpython.translator.platform import platform

import sys
import weakref
import py

if sys.platform == "win32":
    libname = 'libexpat'
else:
    libname = 'expat'
eci = ExternalCompilationInfo(
    libraries=[libname],
    library_dirs=platform.preprocess_library_dirs([]),
    includes=['expat.h'],
    include_dirs=platform.preprocess_include_dirs([]),
    )

eci = rffi_platform.configure_external_library(
    libname, eci,
    [dict(prefix='expat-',
          include_dir='lib', library_dir='win32/bin/release'),
     ])

XML_Content_Ptr = lltype.Ptr(lltype.ForwardReference())
XML_Parser = rffi.COpaquePtr(typedef='XML_Parser')

xml_error_list = [
    "XML_ERROR_NO_MEMORY",
    "XML_ERROR_SYNTAX",
    "XML_ERROR_NO_ELEMENTS",
    "XML_ERROR_INVALID_TOKEN",
    "XML_ERROR_UNCLOSED_TOKEN",
    "XML_ERROR_PARTIAL_CHAR",
    "XML_ERROR_TAG_MISMATCH",
    "XML_ERROR_DUPLICATE_ATTRIBUTE",
    "XML_ERROR_JUNK_AFTER_DOC_ELEMENT",
    "XML_ERROR_PARAM_ENTITY_REF",
    "XML_ERROR_UNDEFINED_ENTITY",
    "XML_ERROR_RECURSIVE_ENTITY_REF",
    "XML_ERROR_ASYNC_ENTITY",
    "XML_ERROR_BAD_CHAR_REF",
    "XML_ERROR_BINARY_ENTITY_REF",
    "XML_ERROR_ATTRIBUTE_EXTERNAL_ENTITY_REF",
    "XML_ERROR_MISPLACED_XML_PI",
    "XML_ERROR_UNKNOWN_ENCODING",
    "XML_ERROR_INCORRECT_ENCODING",
    "XML_ERROR_UNCLOSED_CDATA_SECTION",
    "XML_ERROR_EXTERNAL_ENTITY_HANDLING",
    "XML_ERROR_NOT_STANDALONE",
    "XML_ERROR_UNEXPECTED_STATE",
    "XML_ERROR_ENTITY_DECLARED_IN_PE",
    "XML_ERROR_FEATURE_REQUIRES_XML_DTD",
    "XML_ERROR_CANT_CHANGE_FEATURE_ONCE_PARSING",
    # Added in Expat 1.95.7.
    "XML_ERROR_UNBOUND_PREFIX",
    # Added in Expat 1.95.8.
    "XML_ERROR_UNDECLARING_PREFIX",
    "XML_ERROR_INCOMPLETE_PE",
    "XML_ERROR_XML_DECL",
    "XML_ERROR_TEXT_DECL",
    "XML_ERROR_PUBLICID",
    "XML_ERROR_SUSPENDED",
    "XML_ERROR_NOT_SUSPENDED",
    "XML_ERROR_ABORTED",
    "XML_ERROR_FINISHED",
    "XML_ERROR_SUSPEND_PE",
    ]
xml_model_list = [
    "XML_CTYPE_EMPTY",
    "XML_CTYPE_ANY",
    "XML_CTYPE_MIXED",
    "XML_CTYPE_NAME",
    "XML_CTYPE_CHOICE",
    "XML_CTYPE_SEQ",
    "XML_CQUANT_NONE",
    "XML_CQUANT_OPT",
    "XML_CQUANT_REP",
    "XML_CQUANT_PLUS",
    ]

class CConfigure:
    _compilation_info_ = eci
    XML_Content = rffi_platform.Struct('XML_Content', [
        ('numchildren', rffi.UINT),
        ('children', XML_Content_Ptr),
        ('name', rffi.CCHARP),
        ('type', rffi.INT),
        ('quant', rffi.INT),
    ])
    XML_Encoding = rffi_platform.Struct('XML_Encoding', [
        ('map', rffi.CFixedArray(rffi.INT, 1)),
        ('data', rffi.VOIDP),
        ('convert', rffi.VOIDP),
        ('release', rffi.VOIDP),
    ])
    for name in ['XML_PARAM_ENTITY_PARSING_NEVER',
                 'XML_PARAM_ENTITY_PARSING_UNLESS_STANDALONE',
                 'XML_PARAM_ENTITY_PARSING_ALWAYS']:
        locals()[name] = rffi_platform.ConstantInteger(name)
    XML_MAJOR_VERSION = rffi_platform.ConstantInteger('XML_MAJOR_VERSION')
    XML_MINOR_VERSION = rffi_platform.ConstantInteger('XML_MINOR_VERSION')
    XML_MICRO_VERSION = rffi_platform.ConstantInteger('XML_MICRO_VERSION')
    XML_FALSE = rffi_platform.ConstantInteger('XML_FALSE')
    XML_TRUE = rffi_platform.ConstantInteger('XML_TRUE')

    for name in xml_error_list:
        locals()[name] = rffi_platform.ConstantInteger(name)
    for name in xml_model_list:
        locals()[name] = rffi_platform.ConstantInteger(name)
    for name in xml_model_list:
        locals()[name] = rffi_platform.ConstantInteger(name)
    for name in xml_model_list:
        locals()[name] = rffi_platform.ConstantInteger(name)
    for name in xml_model_list:
        locals()[name] = rffi_platform.ConstantInteger(name)
    for name in xml_model_list:
        locals()[name] = rffi_platform.ConstantInteger(name)
    for name in xml_model_list:
        locals()[name] = rffi_platform.ConstantInteger(name)
    for name in xml_model_list:
        locals()[name] = rffi_platform.ConstantInteger(name)
    XML_Parser_SIZE = rffi_platform.SizeOf("XML_Parser")

for k, v in rffi_platform.configure(CConfigure).items():
    globals()[k] = v

XML_COMBINED_VERSION = 10000*XML_MAJOR_VERSION+100*XML_MINOR_VERSION+XML_MICRO_VERSION

XML_Content_Ptr.TO.become(rffi.CArray(XML_Content))
XML_Encoding_Ptr = lltype.Ptr(XML_Encoding)


def expat_external(*a, **kw):
    kw['compilation_info'] = eci
    return rffi.llexternal(*a, **kw)

INTERNED_CCHARP = "INTERNED"

HANDLERS = dict(
    StartElementHandler = [INTERNED_CCHARP, rffi.CCHARPP],
    EndElementHandler = [INTERNED_CCHARP],
    ProcessingInstructionHandler = [INTERNED_CCHARP, INTERNED_CCHARP],
    CharacterDataHandler = [rffi.CCHARP, rffi.INT],
    UnparsedEntityDeclHandler = [INTERNED_CCHARP] * 5,
    NotationDeclHandler = [INTERNED_CCHARP] * 4,
    StartNamespaceDeclHandler = [INTERNED_CCHARP, INTERNED_CCHARP],
    EndNamespaceDeclHandler = [INTERNED_CCHARP],
    CommentHandler = [rffi.CCHARP],
    StartCdataSectionHandler = [],
    EndCdataSectionHandler = [],
    DefaultHandler = [rffi.CCHARP, rffi.INT],
    DefaultHandlerExpand = [rffi.CCHARP, rffi.INT],
    NotStandaloneHandler = [],
    ExternalEntityRefHandler = [rffi.CCHARP] + [INTERNED_CCHARP] * 3,
    StartDoctypeDeclHandler = [INTERNED_CCHARP, INTERNED_CCHARP,
                               INTERNED_CCHARP, rffi.INT],
    EndDoctypeDeclHandler = [],
    EntityDeclHandler = [INTERNED_CCHARP, rffi.INT, rffi.CCHARP, rffi.INT,
                         INTERNED_CCHARP, INTERNED_CCHARP, INTERNED_CCHARP,
                         INTERNED_CCHARP],
    XmlDeclHandler = [rffi.CCHARP, rffi.CCHARP, rffi.INT],
    ElementDeclHandler = [INTERNED_CCHARP, lltype.Ptr(XML_Content)],
    AttlistDeclHandler = [INTERNED_CCHARP, INTERNED_CCHARP,
                          rffi.CCHARP, rffi.CCHARP, rffi.INT],
    )
if XML_COMBINED_VERSION >= 19504:
    HANDLERS['SkippedEntityHandler'] = [INTERNED_CCHARP, rffi.INT]
NB_HANDLERS = len(HANDLERS)

class Storage:
    "Store objects under a non moving ID"
    def __init__(self):
        self.clear()

    def clear(self):
        self.next_id = 0
        self._last_object_id = -1
        self._last_object = None
        self.storage = {}

    @staticmethod
    def get_nonmoving_id(obj, id=-1):
        if id < 0:
            id = global_storage.next_id
            global_storage.next_id += 1
        global_storage.storage[id] = obj
        return id

    @staticmethod
    def get_object(id):
        if id == global_storage._last_object_id:
            return global_storage._last_object
        result = global_storage.storage[id]
        global_storage._last_object_id = id
        global_storage._last_object = result
        return result

    @staticmethod
    def free_nonmoving_id(id):
        if id == global_storage._last_object_id:
            global_storage._last_object = None
            global_storage._last_object_id = -1
        del global_storage.storage[id]

global_storage = Storage()

class CallbackData(W_Root):
    def __init__(self, space, parser):
        self.space = space
        self.parser = weakref.ref(parser)

SETTERS = {}
for index, (name, params) in enumerate(HANDLERS.items()):
    arg_names = ['arg%d' % (i,) for i in range(len(params))]
    warg_names = ['w_arg%d' % (i,) for i in range(len(params))]

    converters = []
    real_params = []

    for i, ARG in enumerate(params):
        # Some custom argument conversions
        if name == "StartElementHandler" and i == 1:
            converters.append(
                'w_arg%d = parser.w_convert_attributes(space, arg%d)' % (i, i))
        elif name in ["CharacterDataHandler", "DefaultHandlerExpand", "DefaultHandler"] and i == 0:
            converters.append(
                'w_arg%d = parser.w_convert_charp_n(space, arg%d, arg%d)' % (i, i, i+1))
            del warg_names[i+1]
        elif name in ["EntityDeclHandler"] and i == 2:
            converters.append(
                'w_arg%d = parser.w_convert_charp_n(space, arg%d, arg%d)' % (i, i, i+1))
            del warg_names[i+1]

        # the standard conversions
        elif ARG == rffi.CCHARP:
            converters.append(
                'w_arg%d = parser.w_convert_charp(space, arg%d)' % (i, i))
        elif ARG == INTERNED_CCHARP:
            converters.append(
                'w_arg%d = parser.w_convert_interned(space, arg%d)' % (i, i))
            ARG = rffi.CCHARP
        elif ARG == lltype.Ptr(XML_Content):
            converters.append(
                'w_arg%d = parser.w_convert_model(space, arg%d)' % (i, i))
            converters.append(
                'XML_FreeContentModel(parser.itself, arg%d)' % (i,))
        else:
            converters.append(
                'w_arg%d = space.wrap(arg%d)' % (i, i))
        real_params.append(ARG)
    converters = '; '.join(converters)

    args = ', '.join(arg_names)
    wargs = ', '.join(warg_names)

    if name in ['ExternalEntityRefHandler',
                'NotStandaloneHandler']:
        result_type = rffi.INT
        result_converter = "rffi.cast(rffi.INT, space.int_w(w_result))"
        result_error = "rffi.cast(rffi.INT, 0)"
    else:
        result_type = lltype.Void
        result_converter = "None"
        result_error = "None"

    if name == 'CharacterDataHandler':
        pre_code = 'if parser.buffer_string(space, w_arg0, arg1): return'
    else:
        pre_code = 'parser.flush_character_buffer(space)'

    if name == 'ExternalEntityRefHandler':
        first_arg = 'll_parser'
        first_lltype = XML_Parser
        ll_id = 'XML_GetUserData(ll_parser)'
        post_code = 'if space.is_w(w_result, space.w_None): return 0'
    else:
        first_arg = 'll_userdata'
        first_lltype = rffi.VOIDP
        ll_id = 'll_userdata'
        post_code = ''

    src = py.code.Source("""
    @jit.jit_callback('XML:%(name)s')
    def %(name)s_callback(%(first_arg)s, %(args)s):
        id = rffi.cast(lltype.Signed, %(ll_id)s)
        userdata = global_storage.get_object(id)
        space = userdata.space
        parser = userdata.parser()

        handler = parser.handlers[%(index)s]
        if not handler:
            return %(result_error)s

        try:
            %(converters)s
            %(pre_code)s
            w_result = space.call_function(handler, %(wargs)s)
            %(post_code)s
        except OperationError, e:
            if not parser._exc_info: # don't override an existing exception
                 parser._exc_info = e
            XML_StopParser(parser.itself, XML_FALSE)
            return %(result_error)s
        return %(result_converter)s
    callback = %(name)s_callback
    """ % locals())

    exec src.compile()

    c_name = 'XML_Set' + name
    callback_type = lltype.Ptr(lltype.FuncType(
        [first_lltype] + real_params, result_type))
    func = expat_external(c_name,
                          [XML_Parser, callback_type], lltype.Void)
    SETTERS[name] = (index, func, callback)

# special case for UnknownEncodingHandlerData:
# XML_SetUnknownEncodingHandler() needs an additional argument,
# and it's not modifiable via user code anyway
def UnknownEncodingHandlerData_callback(ll_userdata, name, info):
    id = rffi.cast(lltype.Signed, ll_userdata)
    userdata = global_storage.get_object(id)
    space = userdata.space
    parser = userdata.parser()

    name = rffi.charp2str(name)

    try:
        parser.UnknownEncodingHandler(space, name, info)
    except OperationError, e:
        if parser._exc_info:
            parser._exc_info = e
        XML_StopParser(parser.itself, XML_FALSE)
        result = 0
    else:
        result = 1
    return rffi.cast(rffi.INT, result)
callback_type = lltype.Ptr(lltype.FuncType(
    [rffi.VOIDP, rffi.CCHARP, XML_Encoding_Ptr], rffi.INT))
XML_SetUnknownEncodingHandler = expat_external(
    'XML_SetUnknownEncodingHandler',
    [XML_Parser, callback_type, rffi.VOIDP], lltype.Void)

# Declarations of external functions

XML_ParserCreate = expat_external(
    'XML_ParserCreate', [rffi.CCHARP], XML_Parser)
XML_ParserCreateNS = expat_external(
    'XML_ParserCreateNS', [rffi.CCHARP, rffi.CHAR], XML_Parser)
XML_ParserFree = expat_external(
    'XML_ParserFree', [XML_Parser], lltype.Void, releasegil=False)
XML_SetUserData = expat_external(
    'XML_SetUserData', [XML_Parser, rffi.VOIDP], lltype.Void)
def XML_GetUserData(parser):
    # XXX is this always true?
    return rffi.cast(rffi.VOIDPP, parser)[0]
XML_Parse = expat_external(
    'XML_Parse', [XML_Parser, rffi.CCHARP, rffi.INT, rffi.INT], rffi.INT)
XML_StopParser = expat_external(
    'XML_StopParser', [XML_Parser, rffi.INT], lltype.Void)

XML_SetReturnNSTriplet = expat_external(
    'XML_SetReturnNSTriplet', [XML_Parser, rffi.INT], lltype.Void)
XML_GetSpecifiedAttributeCount = expat_external(
    'XML_GetSpecifiedAttributeCount', [XML_Parser], rffi.INT)
XML_SetParamEntityParsing = expat_external(
    'XML_SetParamEntityParsing', [XML_Parser, rffi.INT], lltype.Void)
XML_SetBase = expat_external(
    'XML_SetBase', [XML_Parser, rffi.CCHARP], lltype.Void)
if XML_COMBINED_VERSION >= 19505:
    XML_UseForeignDTD = expat_external(
        'XML_UseForeignDTD', [XML_Parser, rffi.INT], lltype.Void)

XML_GetErrorCode = expat_external(
    'XML_GetErrorCode', [XML_Parser], rffi.INT)
XML_ErrorString = expat_external(
    'XML_ErrorString', [rffi.INT],
    rffi.CCHARP)
XML_GetCurrentLineNumber = expat_external(
    'XML_GetCurrentLineNumber', [XML_Parser], rffi.INT)
XML_GetErrorLineNumber = XML_GetCurrentLineNumber
XML_GetCurrentColumnNumber = expat_external(
    'XML_GetCurrentColumnNumber', [XML_Parser], rffi.INT)
XML_GetErrorColumnNumber = XML_GetCurrentColumnNumber
XML_GetCurrentByteIndex = expat_external(
    'XML_GetCurrentByteIndex', [XML_Parser], rffi.INT)
XML_GetErrorByteIndex = XML_GetCurrentByteIndex

XML_FreeContentModel = expat_external(
    'XML_FreeContentModel', [XML_Parser, lltype.Ptr(XML_Content)], lltype.Void)
XML_ExternalEntityParserCreate = expat_external(
    'XML_ExternalEntityParserCreate', [XML_Parser, rffi.CCHARP, rffi.CCHARP],
    XML_Parser)

XML_ExpatVersion = expat_external(
    'XML_ExpatVersion', [], rffi.CCHARP)

def get_expat_version(space):
    return space.wrap(rffi.charp2str(XML_ExpatVersion()))

def get_expat_version_info(space):
    return space.newtuple([
        space.wrap(XML_MAJOR_VERSION),
        space.wrap(XML_MINOR_VERSION),
        space.wrap(XML_MICRO_VERSION)])

class Cache:
    def __init__(self, space):
        self.w_error = space.new_exception_class("pyexpat.ExpatError")


class W_XMLParserType(W_Root):
    def __init__(self, space, parser, w_intern):
        self.itself = parser

        self.w_intern = w_intern

        self.ordered_attributes = False
        self.specified_attributes = False

        self.handlers = [None] * NB_HANDLERS

        self.buffer_w = None
        self.buffer_size = 8192
        self.buffer_used = 0
        self.w_character_data_handler = None

        self._exc_info = None

        # Set user data for callback function
        self.id = global_storage.get_nonmoving_id(
            CallbackData(space, self))
        XML_SetUserData(self.itself, rffi.cast(rffi.VOIDP, self.id))

    def __del__(self):
        if XML_ParserFree: # careful with CPython interpreter shutdown
            XML_ParserFree(self.itself)
        if global_storage:
            try:
                global_storage.free_nonmoving_id(self.id)
            except KeyError:
                pass    # maybe global_storage.clear() was already called

    @unwrap_spec(flag=int)
    def SetParamEntityParsing(self, space, flag):
        """SetParamEntityParsing(flag) -> success
Controls parsing of parameter entities (including the external DTD
subset). Possible flag values are XML_PARAM_ENTITY_PARSING_NEVER,
XML_PARAM_ENTITY_PARSING_UNLESS_STANDALONE and
XML_PARAM_ENTITY_PARSING_ALWAYS. Returns true if setting the flag
was successful."""
        XML_SetParamEntityParsing(self.itself, flag)

    @unwrap_spec(w_flag=WrappedDefault(True))
    def UseForeignDTD(self, space, w_flag):
        """UseForeignDTD([flag])
Allows the application to provide an artificial external subset if one is
not specified as part of the document instance.  This readily allows the
use of a 'default' document type controlled by the application, while still
getting the advantage of providing document type information to the parser.
'flag' defaults to True if not provided."""
        flag = space.is_true(w_flag)
        XML_UseForeignDTD(self.itself, flag)

    # Handlers management

    def w_convert(self, space, s):
        from pypy.interpreter.unicodehelper import decode_utf8
        return space.wrap(decode_utf8(space, s))

    def w_convert_charp(self, space, data):
        if data:
            return self.w_convert(space, rffi.charp2str(data))
        else:
            return space.w_None

    def w_convert_interned(self, space, data):
        if not data:
            return space.w_None
        w_data = self.w_convert_charp(space, data)
        if not self.w_intern:
            return w_data

        try:
            return space.getitem(self.w_intern, w_data)
        except OperationError, e:
            if not e.match(space, space.w_KeyError):
                raise
        space.setitem(self.w_intern, w_data, w_data)
        return w_data

    def w_convert_charp_n(self, space, data, length):
        ll_length = rffi.cast(lltype.Signed, length)
        if data:
            return self.w_convert(space, rffi.charp2strn(data, ll_length))
        else:
            return space.w_None

    def w_convert_attributes(self, space, attrs):
        if self.specified_attributes:
            maxindex = XML_GetSpecifiedAttributeCount(self.itself)
        else:
            maxindex = 0
        while attrs[maxindex]:
            maxindex += 2 # copied

        if self.ordered_attributes:
            w_attrs = space.newlist([
                self.w_convert_charp(space, attrs[i])
                for i in range(maxindex)])
        else:
            w_attrs = space.newdict()
            for i in range(0, maxindex, 2):
                space.setitem(
                    w_attrs,
                    self.w_convert_charp(space, attrs[i]),
                    self.w_convert_charp(space, attrs[i + 1]))

        return w_attrs

    def w_convert_model(self, space, model):
        children = [self.w_convert_model(space, model.c_children[i])
                    for i in range(model.c_numchildren)]
        return space.newtuple([
            space.wrap(model.c_type),
            space.wrap(model.c_quant),
            self.w_convert_charp(space, model.c_name),
            space.newtuple(children)])

    def buffer_string(self, space, w_string, length):
        ll_length = rffi.cast(lltype.Signed, length)
        if self.buffer_w is not None:
            if self.buffer_used + ll_length > self.buffer_size:
                self.flush_character_buffer(space)
                # handler might have changed; drop the rest on the floor
                # if there isn't a handler anymore
                if self.w_character_data_handler is None:
                    return True
            if ll_length <= self.buffer_size:
                self.buffer_w.append(w_string)
                self.buffer_used += ll_length
                return True
            else:
                self.buffer_w = []
                self.buffer_used = 0
        return False

    def gethandler(self, space, name, index):
        if name == 'CharacterDataHandler':
            return self.w_character_data_handler or space.w_None
        return self.handlers[index]

    def sethandler(self, space, name, w_handler, index, setter, handler):
        if name == 'CharacterDataHandler':
            self.flush_character_buffer(space)
            if space.is_w(w_handler, space.w_None):
                self.w_character_data_handler = None
            else:
                self.w_character_data_handler = w_handler
        #
        self.handlers[index] = w_handler
        setter(self.itself, handler)

    sethandler._annspecialcase_ = 'specialize:arg(2)'

    all_chars = ''.join(chr(i) for i in range(256))

    def UnknownEncodingHandler(self, space, name, info):
        # Yes, supports only 8bit encodings
        translationmap = space.unicode_w(
            space.call_method(
                space.wrapbytes(self.all_chars), "decode",
                space.wrap(name), space.wrap("replace")))

        for i in range(256):
            c = translationmap[i]
            if c == u'\ufffd':
                info.c_map[i] = rffi.cast(rffi.INT, -1)
            else:
                info.c_map[i] = rffi.cast(rffi.INT, c)
        info.c_data = lltype.nullptr(rffi.VOIDP.TO)
        info.c_convert = lltype.nullptr(rffi.VOIDP.TO)
        info.c_release = lltype.nullptr(rffi.VOIDP.TO)
        return True


    @staticmethod
    def _make_property(name):
        index, setter, handler = SETTERS[name]
        #
        def descr_get_property(self, space):
            return self.gethandler(space, name, index)
        #
        def descr_set_property(self, space, w_value):
            return self.sethandler(space, name, w_value,
                                   index, setter, handler)
        #
        return GetSetProperty(descr_get_property,
                              descr_set_property,
                              cls=W_XMLParserType)


    def get_namespace_prefixes(self, space):
        raise OperationError(space.w_AttributeError,
            space.wrap("not implemented: reading namespace_prefixes"))

    @unwrap_spec(value=int)
    def set_namespace_prefixes(self, space, value):
        XML_SetReturnNSTriplet(self.itself, bool(value))

    # Parse methods

    @unwrap_spec(data='bufferstr_or_u', isfinal=bool)
    def Parse(self, space, data, isfinal=False):
        """Parse(data[, isfinal])
Parse XML data.  `isfinal' should be true at end of input."""
        res = XML_Parse(self.itself, data, len(data), isfinal)
        if self._exc_info:
            e = self._exc_info
            self._exc_info = None
            raise e
        elif res == 0:
            exc = self.set_error(space, XML_GetErrorCode(self.itself))
            raise exc
        self.flush_character_buffer(space)
        return space.wrap(res)

    def ParseFile(self, space, w_file):
        """ParseFile(file)
Parse XML data from file-like object."""
        eof = False
        while not eof:
            w_data = space.call_method(w_file, 'read', space.wrap(2048))
            data = space.bytes_w(w_data)
            eof = len(data) == 0
            w_res = self.Parse(space, data, isfinal=eof)
        return w_res

    @unwrap_spec(base=str)
    def SetBase(self, space, base):
        XML_SetBase(self.itself, base)

    def ExternalEntityParserCreate(self, space, w_context, w_encoding=None):
        """ExternalEntityParserCreate(context[, encoding])
Create a parser for parsing an external entity based on the
information passed to the ExternalEntityRefHandler."""
        if space.is_w(w_context, space.w_None):
            context = None
        else:
            context = space.str_w(w_context)

        if space.is_none(w_encoding):
            encoding = None
        else:
            encoding = space.str_w(w_encoding)

        xmlparser = XML_ExternalEntityParserCreate(
            self.itself, context, encoding)
        if not xmlparser:
            raise MemoryError

        parser = W_XMLParserType(space, xmlparser, self.w_intern)

        # copy handlers from self
        for i in range(NB_HANDLERS):
            parser.handlers[i] = self.handlers[i]

        return space.wrap(parser)

    def flush_character_buffer(self, space):
        if not self.buffer_w:
            return
        w_data = space.call_function(
            space.getattr(space.wrap(''), space.wrap('join')),
            space.newlist(self.buffer_w))
        self.buffer_w = []
        self.buffer_used = 0

        if self.w_character_data_handler:
            space.call_function(self.w_character_data_handler, w_data)

    # Error management

    def set_error(self, space, code):
        err = rffi.charp2strn(XML_ErrorString(code), 200)
        lineno = XML_GetCurrentLineNumber(self.itself)
        colno = XML_GetCurrentColumnNumber(self.itself)
        msg = "%s: line %d, column %d" % (err, lineno, colno)
        w_errorcls = space.fromcache(Cache).w_error
        w_error = space.call_function(w_errorcls, space.wrap(msg))
        space.setattr(w_error, space.wrap("code"), space.wrap(code))
        space.setattr(w_error, space.wrap("offset"), space.wrap(colno))
        space.setattr(w_error, space.wrap("lineno"), space.wrap(lineno))

        self.w_error = w_error
        return OperationError(w_errorcls, w_error)

    def descr_ErrorCode(self, space):
        return space.wrap(XML_GetErrorCode(self.itself))

    def descr_ErrorLineNumber(self, space):
        return space.wrap(XML_GetErrorLineNumber(self.itself))

    def descr_ErrorColumnNumber(self, space):
        return space.wrap(XML_GetErrorColumnNumber(self.itself))

    def descr_ErrorByteIndex(self, space):
        return space.wrap(XML_GetErrorByteIndex(self.itself))

    def get_buffer_size(self, space):
        return space.wrap(self.buffer_size)
    def set_buffer_size(self, space, w_value):
        value = space.getindex_w(w_value, space.w_TypeError)
        if value <= 0:
            raise OperationError(space.w_ValueError, space.wrap(
                "buffer_size must be greater than zero"))
        self.flush_character_buffer(space)
        self.buffer_size = value

    def get_buffer_text(self, space):
        return space.wrap(self.buffer_w is not None)
    def set_buffer_text(self, space, w_value):
        if space.is_true(w_value):
            self.buffer_w = []
            self.buffer_used = 0
        else:
            self.flush_character_buffer(space)
            self.buffer_w = None

    def get_intern(self, space):
        if self.w_intern:
            return self.w_intern
        else:
            return space.w_None


def bool_property(name, cls, doc=None):
    def fget(space, obj):
        return space.wrap(getattr(obj, name))
    def fset(space, obj, value):
        setattr(obj, name, space.bool_w(value))
    return GetSetProperty(fget, fset, cls=cls, doc=doc)

XMLParser_methods = ['Parse', 'ParseFile', 'SetBase', 'SetParamEntityParsing',
                     'ExternalEntityParserCreate']
if XML_COMBINED_VERSION >= 19505:
    XMLParser_methods.append('UseForeignDTD')

_XMLParser_extras = {}
for name in XMLParser_methods:
    _XMLParser_extras[name] = interp2app(getattr(W_XMLParserType, name))
for name in SETTERS:
    _XMLParser_extras[name] = W_XMLParserType._make_property(name)

W_XMLParserType.typedef = TypeDef(
    "pyexpat.XMLParserType",
    __doc__ = "XML parser",
    namespace_prefixes = GetSetProperty(W_XMLParserType.get_namespace_prefixes,
                                        W_XMLParserType.set_namespace_prefixes,
                                        cls=W_XMLParserType),
    ordered_attributes = bool_property('ordered_attributes', W_XMLParserType),
    specified_attributes = bool_property('specified_attributes', W_XMLParserType),
    intern = GetSetProperty(W_XMLParserType.get_intern, cls=W_XMLParserType),
    buffer_size = GetSetProperty(W_XMLParserType.get_buffer_size,
                                 W_XMLParserType.set_buffer_size,
                                 cls=W_XMLParserType),
    buffer_text = GetSetProperty(W_XMLParserType.get_buffer_text,
                                 W_XMLParserType.set_buffer_text, cls=W_XMLParserType),

    ErrorCode = GetSetProperty(W_XMLParserType.descr_ErrorCode, cls=W_XMLParserType),
    ErrorLineNumber = GetSetProperty(W_XMLParserType.descr_ErrorLineNumber, cls=W_XMLParserType),
    ErrorColumnNumber = GetSetProperty(W_XMLParserType.descr_ErrorColumnNumber, cls=W_XMLParserType),
    ErrorByteIndex = GetSetProperty(W_XMLParserType.descr_ErrorByteIndex, cls=W_XMLParserType),
    CurrentLineNumber = GetSetProperty(W_XMLParserType.descr_ErrorLineNumber, cls=W_XMLParserType),
    CurrentColumnNumber = GetSetProperty(W_XMLParserType.descr_ErrorColumnNumber, cls=W_XMLParserType),
    CurrentByteIndex = GetSetProperty(W_XMLParserType.descr_ErrorByteIndex, cls=W_XMLParserType),

    **_XMLParser_extras
    )

def ParserCreate(space, w_encoding=None, w_namespace_separator=None,
                 w_intern=None):
    """ParserCreate([encoding[, namespace_separator]]) -> parser
Return a new XML parser object."""
    if space.is_none(w_encoding):
        encoding = None
    elif space.isinstance_w(w_encoding, space.w_unicode):
        encoding = space.str_w(w_encoding)
    else:
<<<<<<< HEAD
        raise operationerrfmt(
            space.w_TypeError,
            'ParserCreate() argument 1 must be str or None, not %T',
            w_encoding)
=======
        raise oefmt(space.w_TypeError,
                    "ParserCreate() argument 1 must be string or None, not %T",
                    w_encoding)
>>>>>>> 930743ad

    if space.is_none(w_namespace_separator):
        namespace_separator = 0
    elif space.isinstance_w(w_namespace_separator, space.w_unicode):
        separator = space.str_w(w_namespace_separator)
        if len(separator) == 0:
            namespace_separator = 0
        elif len(separator) == 1:
            namespace_separator = ord(separator[0])
        else:
            raise OperationError(
                space.w_ValueError,
                space.wrap('namespace_separator must be at most one character,'
                           ' omitted, or None'))
    else:
<<<<<<< HEAD
        raise operationerrfmt(
            space.w_TypeError,
            'ParserCreate() argument 2 must be str or None, not %T',
            w_namespace_separator)
=======
        raise oefmt(space.w_TypeError,
                    "ParserCreate() argument 2 must be string or None, not %T",
                    w_namespace_separator)
>>>>>>> 930743ad

    # Explicitly passing None means no interning is desired.
    # Not passing anything means that a new dictionary is used.
    if w_intern is None:
        w_intern = space.newdict()
    elif space.is_w(w_intern, space.w_None):
        w_intern = None

    if namespace_separator:
        xmlparser = XML_ParserCreateNS(
            encoding,
            rffi.cast(rffi.CHAR, namespace_separator))
    else:
        xmlparser = XML_ParserCreate(encoding)
    # Currently this is just the size of the pointer and some estimated bytes.
    # The struct isn't actually defined in expat.h - it is in xmlparse.c
    # XXX: find a good estimate of the XML_ParserStruct
    rgc.add_memory_pressure(XML_Parser_SIZE + 300)
    if not xmlparser:
        raise OperationError(space.w_RuntimeError,
                             space.wrap('XML_ParserCreate failed'))

    parser = W_XMLParserType(space, xmlparser, w_intern)
    XML_SetUnknownEncodingHandler(
        parser.itself, UnknownEncodingHandlerData_callback,
        rffi.cast(rffi.VOIDP, parser.id))
    return space.wrap(parser)

@unwrap_spec(code=int)
def ErrorString(space, code):
    """ErrorString(errno) -> string
Returns string error for given number."""
    return space.wrap(rffi.charp2str(XML_ErrorString(code)))
<|MERGE_RESOLUTION|>--- conflicted
+++ resolved
@@ -795,16 +795,9 @@
     elif space.isinstance_w(w_encoding, space.w_unicode):
         encoding = space.str_w(w_encoding)
     else:
-<<<<<<< HEAD
-        raise operationerrfmt(
-            space.w_TypeError,
-            'ParserCreate() argument 1 must be str or None, not %T',
-            w_encoding)
-=======
         raise oefmt(space.w_TypeError,
-                    "ParserCreate() argument 1 must be string or None, not %T",
+                    "ParserCreate() argument 1 must be str or None, not %T",
                     w_encoding)
->>>>>>> 930743ad
 
     if space.is_none(w_namespace_separator):
         namespace_separator = 0
@@ -820,16 +813,9 @@
                 space.wrap('namespace_separator must be at most one character,'
                            ' omitted, or None'))
     else:
-<<<<<<< HEAD
-        raise operationerrfmt(
-            space.w_TypeError,
-            'ParserCreate() argument 2 must be str or None, not %T',
-            w_namespace_separator)
-=======
         raise oefmt(space.w_TypeError,
-                    "ParserCreate() argument 2 must be string or None, not %T",
+                    "ParserCreate() argument 2 must be str or None, not %T",
                     w_namespace_separator)
->>>>>>> 930743ad
 
     # Explicitly passing None means no interning is desired.
     # Not passing anything means that a new dictionary is used.
