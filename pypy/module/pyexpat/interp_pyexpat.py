--- conflicted
+++ resolved
@@ -639,19 +639,13 @@
     def ParseFile(self, space, w_file):
         """ParseFile(file)
 Parse XML data from file-like object."""
-<<<<<<< HEAD
-        # XXX not the more efficient method
-        w_data = space.call_method(w_file, 'read')
-        return self.Parse(space, w_data, isfinal=True)
-=======
         eof = False
         while not eof:
             w_data = space.call_method(w_file, 'read', space.wrap(2048))
-            data = space.str_w(w_data)
+            data = space.bytes_w(w_data)
             eof = len(data) == 0
             w_res = self.Parse(space, data, isfinal=eof)
         return w_res
->>>>>>> 0b46900b
 
     @unwrap_spec(base=str)
     def SetBase(self, space, base):
