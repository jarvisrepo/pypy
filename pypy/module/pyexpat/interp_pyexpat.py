from pypy.interpreter.baseobjspace import Wrappable
from pypy.interpreter.typedef import TypeDef, GetSetProperty
from pypy.interpreter.gateway import NoneNotWrapped
from pypy.interpreter.gateway import interp2app, unwrap_spec
from pypy.interpreter.error import OperationError
from pypy.objspace.descroperation import object_setattr
from pypy.rlib import rgc
from pypy.rlib.unroll import unrolling_iterable
from pypy.rpython.lltypesystem import rffi, lltype
from pypy.rpython.tool import rffi_platform
from pypy.translator.tool.cbuild import ExternalCompilationInfo
from pypy.translator.platform import platform

import sys
import weakref
import py

if sys.platform == "win32":
    libname = 'libexpat'
else:
    libname = 'expat'
eci = ExternalCompilationInfo(
    libraries=[libname],
    library_dirs=platform.preprocess_library_dirs([]),
    includes=['expat.h'],
    include_dirs=platform.preprocess_include_dirs([]),
    )

eci = rffi_platform.configure_external_library(
    libname, eci,
    [dict(prefix='expat-',
          include_dir='lib', library_dir='win32/bin/release'),
     ])

XML_Content_Ptr = lltype.Ptr(lltype.ForwardReference())
XML_Parser = rffi.COpaquePtr(typedef='XML_Parser')

xml_error_list = [
    "XML_ERROR_NO_MEMORY",
    "XML_ERROR_SYNTAX",
    "XML_ERROR_NO_ELEMENTS",
    "XML_ERROR_INVALID_TOKEN",
    "XML_ERROR_UNCLOSED_TOKEN",
    "XML_ERROR_PARTIAL_CHAR",
    "XML_ERROR_TAG_MISMATCH",
    "XML_ERROR_DUPLICATE_ATTRIBUTE",
    "XML_ERROR_JUNK_AFTER_DOC_ELEMENT",
    "XML_ERROR_PARAM_ENTITY_REF",
    "XML_ERROR_UNDEFINED_ENTITY",
    "XML_ERROR_RECURSIVE_ENTITY_REF",
    "XML_ERROR_ASYNC_ENTITY",
    "XML_ERROR_BAD_CHAR_REF",
    "XML_ERROR_BINARY_ENTITY_REF",
    "XML_ERROR_ATTRIBUTE_EXTERNAL_ENTITY_REF",
    "XML_ERROR_MISPLACED_XML_PI",
    "XML_ERROR_UNKNOWN_ENCODING",
    "XML_ERROR_INCORRECT_ENCODING",
    "XML_ERROR_UNCLOSED_CDATA_SECTION",
    "XML_ERROR_EXTERNAL_ENTITY_HANDLING",
    "XML_ERROR_NOT_STANDALONE",
    "XML_ERROR_UNEXPECTED_STATE",
    "XML_ERROR_ENTITY_DECLARED_IN_PE",
    "XML_ERROR_FEATURE_REQUIRES_XML_DTD",
    "XML_ERROR_CANT_CHANGE_FEATURE_ONCE_PARSING",
    # Added in Expat 1.95.7.
    "XML_ERROR_UNBOUND_PREFIX",
    # Added in Expat 1.95.8.
    "XML_ERROR_UNDECLARING_PREFIX",
    "XML_ERROR_INCOMPLETE_PE",
    "XML_ERROR_XML_DECL",
    "XML_ERROR_TEXT_DECL",
    "XML_ERROR_PUBLICID",
    "XML_ERROR_SUSPENDED",
    "XML_ERROR_NOT_SUSPENDED",
    "XML_ERROR_ABORTED",
    "XML_ERROR_FINISHED",
    "XML_ERROR_SUSPEND_PE",
    ]
xml_model_list = [
    "XML_CTYPE_EMPTY",
    "XML_CTYPE_ANY",
    "XML_CTYPE_MIXED",
    "XML_CTYPE_NAME",
    "XML_CTYPE_CHOICE",
    "XML_CTYPE_SEQ",
    "XML_CQUANT_NONE",
    "XML_CQUANT_OPT",
    "XML_CQUANT_REP",
    "XML_CQUANT_PLUS",
    ]

class CConfigure:
    _compilation_info_ = eci
    XML_Content = rffi_platform.Struct('XML_Content', [
        ('numchildren', rffi.UINT),
        ('children', XML_Content_Ptr),
        ('name', rffi.CCHARP),
        ('type', rffi.INT),
        ('quant', rffi.INT),
    ])
    XML_Encoding = rffi_platform.Struct('XML_Encoding', [
        ('map', rffi.CFixedArray(rffi.INT, 1)),
        ('data', rffi.VOIDP),
        ('convert', rffi.VOIDP),
        ('release', rffi.VOIDP),
    ])
    for name in ['XML_PARAM_ENTITY_PARSING_NEVER',
                 'XML_PARAM_ENTITY_PARSING_UNLESS_STANDALONE',
                 'XML_PARAM_ENTITY_PARSING_ALWAYS']:
        locals()[name] = rffi_platform.ConstantInteger(name)
    XML_MAJOR_VERSION = rffi_platform.ConstantInteger('XML_MAJOR_VERSION')
    XML_MINOR_VERSION = rffi_platform.ConstantInteger('XML_MINOR_VERSION')
    XML_MICRO_VERSION = rffi_platform.ConstantInteger('XML_MICRO_VERSION')
    XML_FALSE = rffi_platform.ConstantInteger('XML_FALSE')
    XML_TRUE = rffi_platform.ConstantInteger('XML_TRUE')

    for name in xml_error_list:
        locals()[name] = rffi_platform.ConstantInteger(name)
<<<<<<< HEAD
    XML_Parser_SIZE = rffi_platform.SizeOf("XML_Parser")
=======
    for name in xml_model_list:
        locals()[name] = rffi_platform.ConstantInteger(name)
>>>>>>> b4426a11

for k, v in rffi_platform.configure(CConfigure).items():
    globals()[k] = v

XML_COMBINED_VERSION = 10000*XML_MAJOR_VERSION+100*XML_MINOR_VERSION+XML_MICRO_VERSION

XML_Content_Ptr.TO.become(rffi.CArray(XML_Content))
XML_Encoding_Ptr = lltype.Ptr(XML_Encoding)


def expat_external(*a, **kw):
    kw['compilation_info'] = eci
    return rffi.llexternal(*a, **kw)

INTERNED_CCHARP = "INTERNED"

HANDLERS = dict(
    StartElementHandler = [INTERNED_CCHARP, rffi.CCHARPP],
    EndElementHandler = [INTERNED_CCHARP],
    ProcessingInstructionHandler = [INTERNED_CCHARP, INTERNED_CCHARP],
    CharacterDataHandler = [rffi.CCHARP, rffi.INT],
    UnparsedEntityDeclHandler = [INTERNED_CCHARP] * 5,
    NotationDeclHandler = [INTERNED_CCHARP] * 4,
    StartNamespaceDeclHandler = [INTERNED_CCHARP, INTERNED_CCHARP],
    EndNamespaceDeclHandler = [INTERNED_CCHARP],
    CommentHandler = [rffi.CCHARP],
    StartCdataSectionHandler = [],
    EndCdataSectionHandler = [],
    DefaultHandler = [rffi.CCHARP, rffi.INT],
    DefaultHandlerExpand = [rffi.CCHARP, rffi.INT],
    NotStandaloneHandler = [],
    ExternalEntityRefHandler = [rffi.CCHARP] + [INTERNED_CCHARP] * 3,
    StartDoctypeDeclHandler = [INTERNED_CCHARP, INTERNED_CCHARP,
                               INTERNED_CCHARP, rffi.INT],
    EndDoctypeDeclHandler = [],
    EntityDeclHandler = [INTERNED_CCHARP, rffi.INT, rffi.CCHARP, rffi.INT,
                         INTERNED_CCHARP, INTERNED_CCHARP, INTERNED_CCHARP,
                         INTERNED_CCHARP],
    XmlDeclHandler = [rffi.CCHARP, rffi.CCHARP, rffi.INT],
    ElementDeclHandler = [INTERNED_CCHARP, lltype.Ptr(XML_Content)],
    AttlistDeclHandler = [INTERNED_CCHARP, INTERNED_CCHARP,
                          rffi.CCHARP, rffi.CCHARP, rffi.INT],
    )
if XML_COMBINED_VERSION >= 19504:
    HANDLERS['SkippedEntityHandler'] = [INTERNED_CCHARP, rffi.INT]
NB_HANDLERS = len(HANDLERS)

class Storage:
    "Store objects under a non moving ID"
    def __init__(self):
        self.clear()

    def clear(self):
        self.next_id = 0
        self.storage = {}

    @staticmethod
    def get_nonmoving_id(obj, id=-1):
        if id < 0:
            id = global_storage.next_id
            global_storage.next_id += 1
        global_storage.storage[id] = obj
        return id

    @staticmethod
    def get_object(id):
        return global_storage.storage[id]

    @staticmethod
    def free_nonmoving_id(id):
        del global_storage.storage[id]

global_storage = Storage()

class CallbackData(Wrappable):
    def __init__(self, space, parser):
        self.space = space
        self.parser = weakref.ref(parser)

SETTERS = {}
for index, (name, params) in enumerate(HANDLERS.items()):
    arg_names = ['arg%d' % (i,) for i in range(len(params))]
    warg_names = ['w_arg%d' % (i,) for i in range(len(params))]

    converters = []
    real_params = []

    for i, ARG in enumerate(params):
        # Some custom argument conversions
        if name == "StartElementHandler" and i == 1:
            converters.append(
                'w_arg%d = parser.w_convert_attributes(space, arg%d)' % (i, i))
        elif name in ["CharacterDataHandler", "DefaultHandlerExpand", "DefaultHandler"] and i == 0:
            converters.append(
                'w_arg%d = parser.w_convert_charp_n(space, arg%d, arg%d)' % (i, i, i+1))
            del warg_names[i+1]
        elif name in ["EntityDeclHandler"] and i == 2:
            converters.append(
                'w_arg%d = parser.w_convert_charp_n(space, arg%d, arg%d)' % (i, i, i+1))
            del warg_names[i+1]

        # the standard conversions
        elif ARG == rffi.CCHARP:
            converters.append(
                'w_arg%d = parser.w_convert_charp(space, arg%d)' % (i, i))
        elif ARG == INTERNED_CCHARP:
            converters.append(
                'w_arg%d = parser.w_convert_interned(space, arg%d)' % (i, i))
            ARG = rffi.CCHARP
        elif ARG == lltype.Ptr(XML_Content):
            converters.append(
                'w_arg%d = parser.w_convert_model(space, arg%d)' % (i, i))
            converters.append(
                'XML_FreeContentModel(parser.itself, arg%d)' % (i,))
        else:
            converters.append(
                'w_arg%d = space.wrap(arg%d)' % (i, i))
        real_params.append(ARG)
    converters = '; '.join(converters)

    args = ', '.join(arg_names)
    wargs = ', '.join(warg_names)

    if name in ['ExternalEntityRefHandler',
                'NotStandaloneHandler']:
        result_type = rffi.INT
        result_converter = "rffi.cast(rffi.INT, space.int_w(w_result))"
        result_error = "rffi.cast(rffi.INT, 0)"
    else:
        result_type = lltype.Void
        result_converter = "None"
        result_error = "None"

    if name == 'CharacterDataHandler':
        pre_code = 'if parser.buffer_string(space, w_arg0, arg1): return'
    else:
        pre_code = 'parser.flush_character_buffer(space)'

    if name == 'ExternalEntityRefHandler':
        first_arg = 'll_parser'
        first_lltype = XML_Parser
        ll_id = 'XML_GetUserData(ll_parser)'
        post_code = 'if space.is_w(w_result, space.w_None): return 0'
    else:
        first_arg = 'll_userdata'
        first_lltype = rffi.VOIDP
        ll_id = 'll_userdata'
        post_code = ''

    src = py.code.Source("""
    def %(name)s_callback(%(first_arg)s, %(args)s):
        id = rffi.cast(lltype.Signed, %(ll_id)s)
        userdata = global_storage.get_object(id)
        space = userdata.space
        parser = userdata.parser()

        handler = parser.handlers[%(index)s]
        if not handler:
            return %(result_error)s

        try:
            %(converters)s
            %(pre_code)s
            w_result = space.call_function(handler, %(wargs)s)
            %(post_code)s
        except OperationError, e:
            parser._exc_info = e
            XML_StopParser(parser.itself, XML_FALSE)
            return %(result_error)s
        return %(result_converter)s
    callback = %(name)s_callback
    """ % locals())

    exec str(src)

    c_name = 'XML_Set' + name
    callback_type = lltype.Ptr(lltype.FuncType(
        [first_lltype] + real_params, result_type))
    func = expat_external(c_name,
                          [XML_Parser, callback_type], lltype.Void)
    SETTERS[name] = (index, func, callback)

# special case for UnknownEncodingHandlerData:
# XML_SetUnknownEncodingHandler() needs an additional argument,
# and it's not modifiable via user code anyway
def UnknownEncodingHandlerData_callback(ll_userdata, name, info):
    id = rffi.cast(lltype.Signed, ll_userdata)
    userdata = global_storage.get_object(id)
    space = userdata.space
    parser = userdata.parser()

    name = rffi.charp2str(name)

    try:
        parser.UnknownEncodingHandler(space, name, info)
    except OperationError, e:
        parser._exc_info = e
        XML_StopParser(parser.itself, XML_FALSE)
        result = 0
    else:
        result = 1
    return rffi.cast(rffi.INT, result)
callback_type = lltype.Ptr(lltype.FuncType(
    [rffi.VOIDP, rffi.CCHARP, XML_Encoding_Ptr], rffi.INT))
XML_SetUnknownEncodingHandler = expat_external(
    'XML_SetUnknownEncodingHandler',
    [XML_Parser, callback_type, rffi.VOIDP], lltype.Void)

ENUMERATE_SETTERS = unrolling_iterable(SETTERS.items())

# Declarations of external functions

XML_ParserCreate = expat_external(
    'XML_ParserCreate', [rffi.CCHARP], XML_Parser)
XML_ParserCreateNS = expat_external(
    'XML_ParserCreateNS', [rffi.CCHARP, rffi.CHAR], XML_Parser)
XML_ParserFree = expat_external(
    'XML_ParserFree', [XML_Parser], lltype.Void, threadsafe=False)
XML_SetUserData = expat_external(
    'XML_SetUserData', [XML_Parser, rffi.VOIDP], lltype.Void)
def XML_GetUserData(parser):
    # XXX is this always true?
    return rffi.cast(rffi.VOIDPP, parser)[0]
XML_Parse = expat_external(
    'XML_Parse', [XML_Parser, rffi.CCHARP, rffi.INT, rffi.INT], rffi.INT)
XML_StopParser = expat_external(
    'XML_StopParser', [XML_Parser, rffi.INT], lltype.Void)

XML_SetReturnNSTriplet = expat_external(
    'XML_SetReturnNSTriplet', [XML_Parser, rffi.INT], lltype.Void)
XML_GetSpecifiedAttributeCount = expat_external(
    'XML_GetSpecifiedAttributeCount', [XML_Parser], rffi.INT)
XML_SetParamEntityParsing = expat_external(
    'XML_SetParamEntityParsing', [XML_Parser, rffi.INT], lltype.Void)
XML_SetBase = expat_external(
    'XML_SetBase', [XML_Parser, rffi.CCHARP], lltype.Void)
if XML_COMBINED_VERSION >= 19505:
    XML_UseForeignDTD = expat_external(
        'XML_UseForeignDTD', [XML_Parser, rffi.INT], lltype.Void)

XML_GetErrorCode = expat_external(
    'XML_GetErrorCode', [XML_Parser], rffi.INT)
XML_ErrorString = expat_external(
    'XML_ErrorString', [rffi.INT],
    rffi.CCHARP)
XML_GetCurrentLineNumber = expat_external(
    'XML_GetCurrentLineNumber', [XML_Parser], rffi.INT)
XML_GetErrorLineNumber = XML_GetCurrentLineNumber
XML_GetCurrentColumnNumber = expat_external(
    'XML_GetCurrentColumnNumber', [XML_Parser], rffi.INT)
XML_GetErrorColumnNumber = XML_GetCurrentColumnNumber
XML_GetCurrentByteIndex = expat_external(
    'XML_GetCurrentByteIndex', [XML_Parser], rffi.INT)
XML_GetErrorByteIndex = XML_GetCurrentByteIndex

XML_FreeContentModel = expat_external(
    'XML_FreeContentModel', [XML_Parser, lltype.Ptr(XML_Content)], lltype.Void)
XML_ExternalEntityParserCreate = expat_external(
    'XML_ExternalEntityParserCreate', [XML_Parser, rffi.CCHARP, rffi.CCHARP],
    XML_Parser)

XML_ExpatVersion = expat_external(
    'XML_ExpatVersion', [], rffi.CCHARP)

def get_expat_version(space):
    return space.wrap(rffi.charp2str(XML_ExpatVersion()))

def get_expat_version_info(space):
    return space.newtuple([
        space.wrap(XML_MAJOR_VERSION),
        space.wrap(XML_MINOR_VERSION),
        space.wrap(XML_MICRO_VERSION)])

class Cache:
    def __init__(self, space):
        self.w_error = space.new_exception_class("pyexpat.ExpatError")

class W_XMLParserType(Wrappable):

    def __init__(self, space, parser, w_intern):
        self.itself = parser

        self.w_intern = w_intern

        self.returns_unicode = True
        self.ordered_attributes = False
        self.specified_attributes = False

        self.handlers = [None] * NB_HANDLERS

        self.buffer_w = None
        self.buffer_size = 8192
        self.buffer_used = 0
        self.w_character_data_handler = None

        self._exc_info = None

        # Set user data for callback function
        self.id = global_storage.get_nonmoving_id(
            CallbackData(space, self))
        XML_SetUserData(self.itself, rffi.cast(rffi.VOIDP, self.id))

    def __del__(self):
        if XML_ParserFree: # careful with CPython interpreter shutdown
            XML_ParserFree(self.itself)
        if global_storage:
            global_storage.free_nonmoving_id(self.id)

    @unwrap_spec(flag=int)
    def SetParamEntityParsing(self, space, flag):
        """SetParamEntityParsing(flag) -> success
Controls parsing of parameter entities (including the external DTD
subset). Possible flag values are XML_PARAM_ENTITY_PARSING_NEVER,
XML_PARAM_ENTITY_PARSING_UNLESS_STANDALONE and
XML_PARAM_ENTITY_PARSING_ALWAYS. Returns true if setting the flag
was successful."""
        XML_SetParamEntityParsing(self.itself, flag)

    def UseForeignDTD(self, space, w_flag=True):
        """UseForeignDTD([flag])
Allows the application to provide an artificial external subset if one is
not specified as part of the document instance.  This readily allows the
use of a 'default' document type controlled by the application, while still
getting the advantage of providing document type information to the parser.
'flag' defaults to True if not provided."""
        flag = space.is_true(w_flag)
        XML_UseForeignDTD(self.itself, flag)

    # Handlers management

    def w_convert(self, space, s):
        if self.returns_unicode:
            from pypy.interpreter.unicodehelper import PyUnicode_DecodeUTF8
            return space.wrap(PyUnicode_DecodeUTF8(space, s))
        else:
            return space.wrap(s)

    def w_convert_charp(self, space, data):
        if data:
            return self.w_convert(space, rffi.charp2str(data))
        else:
            return space.w_None

    def w_convert_interned(self, space, data):
        if not data:
            return space.w_None
        w_data = self.w_convert_charp(space, data)
        if not self.w_intern:
            return w_data

        try:
            return space.getitem(self.w_intern, w_data)
        except OperationError, e:
            if not e.match(space, space.w_KeyError):
                raise
        space.setitem(self.w_intern, w_data, w_data)
        return w_data

    def w_convert_charp_n(self, space, data, length):
        ll_length = rffi.cast(lltype.Signed, length)
        if data:
            return self.w_convert(space, rffi.charp2strn(data, ll_length))
        else:
            return space.w_None

    def w_convert_attributes(self, space, attrs):
        if self.specified_attributes:
            maxindex = XML_GetSpecifiedAttributeCount(self.itself)
        else:
            maxindex = 0
        while attrs[maxindex]:
            maxindex += 2 # copied

        if self.ordered_attributes:
            w_attrs = space.newlist([
                self.w_convert_charp(space, attrs[i])
                for i in range(maxindex)])
        else:
            w_attrs = space.newdict()
            for i in range(0, maxindex, 2):
                space.setitem(
                    w_attrs,
                    self.w_convert_charp(space, attrs[i]),
                    self.w_convert_charp(space, attrs[i + 1]))

        return w_attrs

    def w_convert_model(self, space, model):
        children = [self.w_convert_model(space, model.c_children[i])
                    for i in range(model.c_numchildren)]
        return space.newtuple([
            space.wrap(model.c_type),
            space.wrap(model.c_quant),
            self.w_convert_charp(space, model.c_name),
            space.newtuple(children)])

    def buffer_string(self, space, w_string, length):
        ll_length = rffi.cast(lltype.Signed, length)
        if self.buffer_w is not None:
            if self.buffer_used + ll_length > self.buffer_size:
                self.flush_character_buffer(space)
                # handler might have changed; drop the rest on the floor
                # if there isn't a handler anymore
                if self.w_character_data_handler is None:
                    return True
            if ll_length <= self.buffer_size:
                self.buffer_w.append(w_string)
                self.buffer_used += ll_length
                return True
            else:
                self.buffer_w = []
                self.buffer_used = 0
        return False

    def sethandler(self, space, name, w_handler, index, setter, handler):

        if name == 'CharacterDataHandler':
            self.flush_character_buffer(space)
            if space.is_w(w_handler, space.w_None):
                self.w_character_data_handler = None
            else:
                self.w_character_data_handler = w_handler

        self.handlers[index] = w_handler
        setter(self.itself, handler)

    sethandler._annspecialcase_ = 'specialize:arg(2)'

    all_chars = ''.join(chr(i) for i in range(256))

    def UnknownEncodingHandler(self, space, name, info):
        # Yes, supports only 8bit encodings
        translationmap = space.unicode_w(
            space.call_method(
                space.wrap(self.all_chars), "decode",
                space.wrap(name), space.wrap("replace")))

        for i in range(256):
            c = translationmap[i]
            if c == u'\ufffd':
                info.c_map[i] = rffi.cast(rffi.INT, -1)
            else:
                info.c_map[i] = rffi.cast(rffi.INT, c)
        info.c_data = lltype.nullptr(rffi.VOIDP.TO)
        info.c_convert = lltype.nullptr(rffi.VOIDP.TO)
        info.c_release = lltype.nullptr(rffi.VOIDP.TO)
        return True


    @unwrap_spec(name=str)
    def setattr(self, space, name, w_value):
        if name == "namespace_prefixes":
            XML_SetReturnNSTriplet(self.itself, space.int_w(w_value))
            return

        for handler_name, (index, setter, handler) in ENUMERATE_SETTERS:
            if name == handler_name:
                return self.sethandler(space, handler_name, w_value,
                                       index, setter, handler)

        # fallback to object.__setattr__()
        return space.call_function(
            object_setattr(space),
            space.wrap(self), space.wrap(name), w_value)

    # Parse methods

    @unwrap_spec(data=str, isfinal=bool)
    def Parse(self, space, data, isfinal=False):
        """Parse(data[, isfinal])
Parse XML data.  `isfinal' should be true at end of input."""

        res = XML_Parse(self.itself, data, len(data), isfinal)
        if self._exc_info:
            e = self._exc_info
            self._exc_info = None
            raise e
        elif res == 0:
            exc = self.set_error(space, XML_GetErrorCode(self.itself))
            raise exc
        self.flush_character_buffer(space)
        return space.wrap(res)

    def ParseFile(self, space, w_file):
        """ParseFile(file)
Parse XML data from file-like object."""
        # XXX not the more efficient method
        w_data = space.call_method(w_file, 'read')
        data = space.str_w(w_data)
        return self.Parse(space, data, isfinal=True)

    @unwrap_spec(base=str)
    def SetBase(self, space, base):
        XML_SetBase(self.itself, base)

    def ExternalEntityParserCreate(self, space, w_context, w_encoding=None):
        """ExternalEntityParserCreate(context[, encoding])
Create a parser for parsing an external entity based on the
information passed to the ExternalEntityRefHandler."""
        if space.is_w(w_context, space.w_None):
            context = None
        else:
            context = space.str_w(w_context)

        if space.is_w(w_encoding, space.w_None):
            encoding = None
        else:
            encoding = space.str_w(w_encoding)

        xmlparser = XML_ExternalEntityParserCreate(
            self.itself, context, encoding)
        if not xmlparser:
            raise MemoryError

        parser = W_XMLParserType(space, xmlparser, self.w_intern)

        # copy handlers from self
        for i in range(NB_HANDLERS):
            parser.handlers[i] = self.handlers[i]

        return space.wrap(parser)

    def flush_character_buffer(self, space):
        if not self.buffer_w:
            return
        w_data = space.call_function(
            space.getattr(space.wrap(''), space.wrap('join')),
            space.newlist(self.buffer_w))
        self.buffer_w = []
        self.buffer_used = 0

        if self.w_character_data_handler:
            space.call_function(self.w_character_data_handler, w_data)

    # Error management

    def set_error(self, space, code):
        err = rffi.charp2strn(XML_ErrorString(code), 200)
        lineno = XML_GetCurrentLineNumber(self.itself)
        colno = XML_GetCurrentColumnNumber(self.itself)
        msg = "%s: line %d, column %d" % (err, lineno, colno)
        w_errorcls = space.fromcache(Cache).w_error
        w_error = space.call_function(w_errorcls, space.wrap(msg))
        space.setattr(w_error, space.wrap("code"), space.wrap(code))
        space.setattr(w_error, space.wrap("offset"), space.wrap(colno))
        space.setattr(w_error, space.wrap("lineno"), space.wrap(lineno))

        self.w_error = w_error
        return OperationError(w_errorcls, w_error)

    def descr_ErrorCode(self, space):
        return space.wrap(XML_GetErrorCode(self.itself))

    def descr_ErrorLineNumber(self, space):
        return space.wrap(XML_GetErrorLineNumber(self.itself))

    def descr_ErrorColumnNumber(self, space):
        return space.wrap(XML_GetErrorColumnNumber(self.itself))

    def descr_ErrorByteIndex(self, space):
        return space.wrap(XML_GetErrorByteIndex(self.itself))

    def get_buffer_size(self, space):
        return space.wrap(self.buffer_size)
    def set_buffer_size(self, space, w_value):
        value = space.getindex_w(w_value, space.w_TypeError)
        if value <= 0:
            raise OperationError(space.w_ValueError, space.wrap(
                "buffer_size must be greater than zero"))
        self.flush_character_buffer(space)
        self.buffer_size = value

    def get_buffer_text(self, space):
        return space.wrap(self.buffer_w is not None)
    def set_buffer_text(self, space, w_value):
        if space.is_true(w_value):
            self.buffer_w = []
            self.buffer_used = 0
        else:
            self.flush_character_buffer(space)
            self.buffer_w = None

    def get_intern(self, space):
        if self.w_intern:
            return self.w_intern
        else:
            return space.w_None


def bool_property(name, cls, doc=None):
    def fget(space, obj):
        return space.wrap(getattr(obj, name))
    def fset(space, obj, value):
        setattr(obj, name, space.bool_w(value))
    return GetSetProperty(fget, fset, cls=cls, doc=doc)

XMLParser_methods = ['Parse', 'ParseFile', 'SetBase', 'SetParamEntityParsing',
                     'ExternalEntityParserCreate']
if XML_COMBINED_VERSION >= 19505:
    XMLParser_methods.append('UseForeignDTD')

W_XMLParserType.typedef = TypeDef(
    "pyexpat.XMLParserType",
    __doc__ = "XML parser",
    __setattr__ = interp2app(W_XMLParserType.setattr),
    returns_unicode = bool_property('returns_unicode', W_XMLParserType),
    ordered_attributes = bool_property('ordered_attributes', W_XMLParserType),
    specified_attributes = bool_property('specified_attributes', W_XMLParserType),
    intern = GetSetProperty(W_XMLParserType.get_intern, cls=W_XMLParserType),
    buffer_size = GetSetProperty(W_XMLParserType.get_buffer_size,
                                 W_XMLParserType.set_buffer_size,
                                 cls=W_XMLParserType),
    buffer_text = GetSetProperty(W_XMLParserType.get_buffer_text,
                                 W_XMLParserType.set_buffer_text, cls=W_XMLParserType),

    ErrorCode = GetSetProperty(W_XMLParserType.descr_ErrorCode, cls=W_XMLParserType),
    ErrorLineNumber = GetSetProperty(W_XMLParserType.descr_ErrorLineNumber, cls=W_XMLParserType),
    ErrorColumnNumber = GetSetProperty(W_XMLParserType.descr_ErrorColumnNumber, cls=W_XMLParserType),
    ErrorByteIndex = GetSetProperty(W_XMLParserType.descr_ErrorByteIndex, cls=W_XMLParserType),
    CurrentLineNumber = GetSetProperty(W_XMLParserType.descr_ErrorLineNumber, cls=W_XMLParserType),
    CurrentColumnNumber = GetSetProperty(W_XMLParserType.descr_ErrorColumnNumber, cls=W_XMLParserType),
    CurrentByteIndex = GetSetProperty(W_XMLParserType.descr_ErrorByteIndex, cls=W_XMLParserType),

    **dict((name, interp2app(getattr(W_XMLParserType, name)))
           for name in XMLParser_methods)
    )

def ParserCreate(space, w_encoding=None, w_namespace_separator=None,
                 w_intern=NoneNotWrapped):
    """ParserCreate([encoding[, namespace_separator]]) -> parser
Return a new XML parser object."""
    if space.is_w(w_encoding, space.w_None):
        encoding = None
    elif space.is_true(space.isinstance(w_encoding, space.w_str)):
        encoding = space.str_w(w_encoding)
    else:
        type_name = space.type(w_encoding).getname(space)
        raise OperationError(
            space.w_TypeError,
            space.wrap('ParserCreate() argument 1 must be string or None,'
                       ' not %s' % (type_name,)))

    if space.is_w(w_namespace_separator, space.w_None):
        namespace_separator = 0
    elif space.is_true(space.isinstance(w_namespace_separator, space.w_str)):
        separator = space.str_w(w_namespace_separator)
        if len(separator) == 0:
            namespace_separator = 0
        elif len(separator) == 1:
            namespace_separator = ord(separator[0])
        else:
            raise OperationError(
                space.w_ValueError,
                space.wrap('namespace_separator must be at most one character,'
                           ' omitted, or None'))
    else:
        type_name = space.type(w_namespace_separator).getname(space)
        raise OperationError(
            space.w_TypeError,
            space.wrap('ParserCreate() argument 2 must be string or None,'
                       ' not %s' % (type_name,)))

    # Explicitly passing None means no interning is desired.
    # Not passing anything means that a new dictionary is used.
    if w_intern is None:
        w_intern = space.newdict()
    elif space.is_w(w_intern, space.w_None):
        w_intern = None

    if namespace_separator:
        xmlparser = XML_ParserCreateNS(
            encoding,
            rffi.cast(rffi.CHAR, namespace_separator))
    else:
        xmlparser = XML_ParserCreate(encoding)
    # Currently this is just the size of the pointer and some estimated bytes.
    # The struct isn't actually defined in expat.h - it is in xmlparse.c
    # XXX: find a good estimate of the XML_ParserStruct
    rgc.add_memory_pressure(XML_Parser_SIZE + 300)
    if not xmlparser:
        raise OperationError(space.w_RuntimeError,
                             space.wrap('XML_ParserCreate failed'))

    parser = W_XMLParserType(space, xmlparser, w_intern)
    XML_SetUnknownEncodingHandler(
        parser.itself, UnknownEncodingHandlerData_callback,
        rffi.cast(rffi.VOIDP, parser.id))
    return space.wrap(parser)

@unwrap_spec(code=int)
def ErrorString(space, code):
    """ErrorString(errno) -> string
Returns string error for given number."""
    return space.wrap(rffi.charp2str(XML_ErrorString(code)))
<|MERGE_RESOLUTION|>--- conflicted
+++ resolved
@@ -116,12 +116,21 @@
 
     for name in xml_error_list:
         locals()[name] = rffi_platform.ConstantInteger(name)
-<<<<<<< HEAD
-    XML_Parser_SIZE = rffi_platform.SizeOf("XML_Parser")
-=======
     for name in xml_model_list:
         locals()[name] = rffi_platform.ConstantInteger(name)
->>>>>>> b4426a11
+    for name in xml_model_list:
+        locals()[name] = rffi_platform.ConstantInteger(name)
+    for name in xml_model_list:
+        locals()[name] = rffi_platform.ConstantInteger(name)
+    for name in xml_model_list:
+        locals()[name] = rffi_platform.ConstantInteger(name)
+    for name in xml_model_list:
+        locals()[name] = rffi_platform.ConstantInteger(name)
+    for name in xml_model_list:
+        locals()[name] = rffi_platform.ConstantInteger(name)
+    for name in xml_model_list:
+        locals()[name] = rffi_platform.ConstantInteger(name)
+    XML_Parser_SIZE = rffi_platform.SizeOf("XML_Parser")
 
 for k, v in rffi_platform.configure(CConfigure).items():
     globals()[k] = v
