import errno
import os
import sys
import time

from rpython.rlib import jit, rgc, rthread
from rpython.rlib.rarithmetic import r_uint
from rpython.rtyper.lltypesystem import rffi, lltype
from rpython.rtyper.tool import rffi_platform as platform
from rpython.translator.tool.cbuild import ExternalCompilationInfo

from pypy.interpreter.baseobjspace import W_Root
from pypy.interpreter.error import oefmt, wrap_oserror
from pypy.interpreter.gateway import interp2app, unwrap_spec
from pypy.interpreter.typedef import GetSetProperty, TypeDef

RECURSIVE_MUTEX, SEMAPHORE = range(2)
sys_platform = sys.platform

if sys.platform == 'win32':
    from rpython.rlib import rwin32
    from pypy.module._multiprocessing.interp_win32 import (
        _GetTickCount, handle_w)

    SEM_VALUE_MAX = sys.maxint

    _CreateSemaphore = rwin32.winexternal(
        'CreateSemaphoreA', [rffi.VOIDP, rffi.LONG, rffi.LONG, rwin32.LPCSTR],
        rwin32.HANDLE,
        save_err=rffi.RFFI_FULL_LASTERROR)
    _CloseHandle_no_errno = rwin32.winexternal('CloseHandle', [rwin32.HANDLE],
        rwin32.BOOL, releasegil=False)
    _ReleaseSemaphore = rwin32.winexternal(
        'ReleaseSemaphore', [rwin32.HANDLE, rffi.LONG, rffi.LONGP],
        rwin32.BOOL,
        save_err=rffi.RFFI_SAVE_LASTERROR)

    def sem_unlink(name):
        pass

else:
    from rpython.rlib import rposix

    if sys.platform == 'darwin':
        libraries = []
    else:
        libraries = ['rt']

    eci = ExternalCompilationInfo(
        includes = ['sys/time.h',
                    'limits.h',
                    'semaphore.h'],
        libraries = libraries,
        )

    class CConfig:
        _compilation_info_ = eci
        TIMEVAL = platform.Struct('struct timeval', [('tv_sec', rffi.LONG),
                                                     ('tv_usec', rffi.LONG)])
        TIMESPEC = platform.Struct('struct timespec', [('tv_sec', rffi.TIME_T),
                                                       ('tv_nsec', rffi.LONG)])
        SEM_FAILED = platform.ConstantInteger('SEM_FAILED')
        SEM_VALUE_MAX = platform.ConstantInteger('SEM_VALUE_MAX')
        SEM_TIMED_WAIT = platform.Has('sem_timedwait')
        SEM_T_SIZE = platform.SizeOf('sem_t')

    config = platform.configure(CConfig)
    TIMEVAL        = config['TIMEVAL']
    TIMESPEC       = config['TIMESPEC']
    TIMEVALP       = rffi.CArrayPtr(TIMEVAL)
    TIMESPECP      = rffi.CArrayPtr(TIMESPEC)
    SEM_T          = rffi.COpaquePtr('sem_t', compilation_info=eci)
    #                rffi.cast(SEM_T, config['SEM_FAILED'])
    SEM_FAILED     = config['SEM_FAILED']
    SEM_VALUE_MAX  = config['SEM_VALUE_MAX']
    SEM_TIMED_WAIT = config['SEM_TIMED_WAIT']
    SEM_T_SIZE = config['SEM_T_SIZE']
    if sys.platform == 'darwin':
        HAVE_BROKEN_SEM_GETVALUE = True
    else:
        HAVE_BROKEN_SEM_GETVALUE = False

    def external(name, args, result, **kwargs):
        return rffi.llexternal(name, args, result,
                               compilation_info=eci, **kwargs)

    _sem_open = external('sem_open',
                         [rffi.CCHARP, rffi.INT, rffi.INT, rffi.UINT],
                         SEM_T, save_err=rffi.RFFI_SAVE_ERRNO)
    # sem_close is releasegil=False to be able to use it in the __del__
    _sem_close_no_errno = external('sem_close', [SEM_T], rffi.INT,
                                   releasegil=False)
    _sem_close = external('sem_close', [SEM_T], rffi.INT, releasegil=False,
                          save_err=rffi.RFFI_SAVE_ERRNO)
    _sem_unlink = external('sem_unlink', [rffi.CCHARP], rffi.INT,
                           save_err=rffi.RFFI_SAVE_ERRNO)
    _sem_wait = external('sem_wait', [SEM_T], rffi.INT,
                         save_err=rffi.RFFI_SAVE_ERRNO)
    _sem_trywait = external('sem_trywait', [SEM_T], rffi.INT,
                            save_err=rffi.RFFI_SAVE_ERRNO)
    _sem_post = external('sem_post', [SEM_T], rffi.INT,
                         save_err=rffi.RFFI_SAVE_ERRNO)
    _sem_getvalue = external('sem_getvalue', [SEM_T, rffi.INTP], rffi.INT,
                             save_err=rffi.RFFI_SAVE_ERRNO)

    _gettimeofday = external('gettimeofday', [TIMEVALP, rffi.VOIDP], rffi.INT,
                             save_err=rffi.RFFI_SAVE_ERRNO)

    _select = external('select', [rffi.INT, rffi.VOIDP, rffi.VOIDP, rffi.VOIDP,
                                                          TIMEVALP], rffi.INT,
                       save_err=rffi.RFFI_SAVE_ERRNO)

    @jit.dont_look_inside
    def sem_open(name, oflag, mode, value):
        res = _sem_open(name, oflag, mode, value)
        if res == rffi.cast(SEM_T, SEM_FAILED):
            raise OSError(rposix.get_saved_errno(), "sem_open failed")
        return res

    def sem_close(handle):
        res = _sem_close(handle)
        if res < 0:
            raise OSError(rposix.get_saved_errno(), "sem_close failed")

    def sem_unlink(name):
        res = _sem_unlink(name)
        if res < 0:
            raise OSError(rposix.get_saved_errno(), "sem_unlink failed")

    def sem_wait(sem):
        res = _sem_wait(sem)
        if res < 0:
            raise OSError(rposix.get_saved_errno(), "sem_wait failed")

    def sem_trywait(sem):
        res = _sem_trywait(sem)
        if res < 0:
            raise OSError(rposix.get_saved_errno(), "sem_trywait failed")

    def sem_timedwait(sem, deadline):
        res = _sem_timedwait(sem, deadline)
        if res < 0:
            raise OSError(rposix.get_saved_errno(), "sem_timedwait failed")

    def _sem_timedwait_save(sem, deadline):
        delay = 0
        void = lltype.nullptr(rffi.VOIDP.TO)
        with lltype.scoped_alloc(TIMEVALP.TO, 1) as tvdeadline:
            while True:
                # poll
                if _sem_trywait(sem) == 0:
                    return 0
                elif rposix.get_saved_errno() != errno.EAGAIN:
                    return -1

                now = gettimeofday()
                c_tv_sec = rffi.getintfield(deadline[0], 'c_tv_sec')
                c_tv_nsec = rffi.getintfield(deadline[0], 'c_tv_nsec')
                if (c_tv_sec < now[0] or
                    (c_tv_sec == now[0] and c_tv_nsec <= now[1])):
                    rposix.set_saved_errno(errno.ETIMEDOUT)
                    return -1


                # calculate how much time is left
                difference = ((c_tv_sec - now[0]) * 1000000 +
                                    (c_tv_nsec - now[1]))

                # check delay not too long -- maximum is 20 msecs
                if delay > 20000:
                    delay = 20000
                if delay > difference:
                    delay = difference
                delay += 1000

                # sleep
                rffi.setintfield(tvdeadline[0], 'c_tv_sec', delay / 1000000)
                rffi.setintfield(tvdeadline[0], 'c_tv_usec', delay % 1000000)
                if _select(0, void, void, void, tvdeadline) < 0:
                    return -1

    if SEM_TIMED_WAIT:
        _sem_timedwait = external('sem_timedwait', [SEM_T, TIMESPECP],
                                  rffi.INT, save_err=rffi.RFFI_SAVE_ERRNO)
    else:
        _sem_timedwait = _sem_timedwait_save

    def sem_post(sem):
        res = _sem_post(sem)
        if res < 0:
            raise OSError(rposix.get_saved_errno(), "sem_post failed")

    def sem_getvalue(sem):
        sval_ptr = lltype.malloc(rffi.INTP.TO, 1, flavor='raw')
        try:
            res = _sem_getvalue(sem, sval_ptr)
            if res < 0:
                raise OSError(rposix.get_saved_errno(), "sem_getvalue failed")
            return rffi.cast(lltype.Signed, sval_ptr[0])
        finally:
            lltype.free(sval_ptr, flavor='raw')

    def gettimeofday():
        now = lltype.malloc(TIMEVALP.TO, 1, flavor='raw')
        try:
            res = _gettimeofday(now, None)
            if res < 0:
                raise OSError(rposix.get_saved_errno(), "gettimeofday failed")
            return (rffi.getintfield(now[0], 'c_tv_sec'),
                    rffi.getintfield(now[0], 'c_tv_usec'))
        finally:
            lltype.free(now, flavor='raw')

    def handle_w(space, w_handle):
        return rffi.cast(SEM_T, space.int_w(w_handle))

    def semaphore_unlink(space, w_name):
        name = space.str_w(w_name)
        try:
            sem_unlink(name)
        except OSError as e:
            raise wrap_oserror(space, e)

class CounterState:
    def __init__(self, space):
        self.counter = 0

    def _cleanup_(self):
        self.counter = 0

    def getCount(self):
        value = self.counter
        self.counter += 1
        return value

# These functions may raise bare OSError or WindowsError,
# don't forget to wrap them into OperationError

if sys.platform == 'win32':
    def create_semaphore(space, name, val, max):
        rwin32.SetLastError_saved(0)
        handle = _CreateSemaphore(rffi.NULL, val, max, rffi.NULL)
        # On Windows we should fail on ERROR_ALREADY_EXISTS
        err = rwin32.GetLastError_saved()
        if err != 0:
            raise WindowsError(err, "CreateSemaphore")
        return handle

    def delete_semaphore(handle):
        _CloseHandle_no_errno(handle)

    def semlock_acquire(self, space, block, w_timeout):
        if not block:
            full_msecs = 0
        elif space.is_none(w_timeout):
            full_msecs = rwin32.INFINITE
        else:
            timeout = space.float_w(w_timeout)
            timeout *= 1000.0
            if timeout < 0.0:
                timeout = 0.0
            elif timeout >= 0.5 * rwin32.INFINITE: # 25 days
                raise oefmt(space.w_OverflowError, "timeout is too large")
            full_msecs = r_uint(int(timeout + 0.5))

        # check whether we can acquire without blocking
        res = rwin32.WaitForSingleObject(self.handle, 0)

        if res != rwin32.WAIT_TIMEOUT:
            return True

        msecs = full_msecs
        start = _GetTickCount()

        while True:
            from pypy.module.time.interp_time import State
            interrupt_event = space.fromcache(State).get_interrupt_event()
            handles = [self.handle, interrupt_event]

            # do the wait
            rwin32.ResetEvent(interrupt_event)
            res = rwin32.WaitForMultipleObjects(handles, timeout=msecs)

            if res != rwin32.WAIT_OBJECT_0 + 1:
                break

            # got SIGINT so give signal handler a chance to run
            time.sleep(0.001)

            # if this is main thread let KeyboardInterrupt be raised
            _check_signals(space)

            # recalculate timeout
            if msecs != rwin32.INFINITE:
                ticks = _GetTickCount()
                if r_uint(ticks - start) >= full_msecs:
                    return False
                msecs = full_msecs - r_uint(ticks - start)

        # handle result
        if res != rwin32.WAIT_TIMEOUT:
            return True
        return False

    def semlock_release(self, space):
        if not _ReleaseSemaphore(self.handle, 1,
                                 lltype.nullptr(rffi.LONGP.TO)):
            err = rwin32.GetLastError_saved()
            if err == 0x0000012a: # ERROR_TOO_MANY_POSTS
                raise oefmt(space.w_ValueError,
                            "semaphore or lock released too many times")
            else:
                raise WindowsError(err, "ReleaseSemaphore")

    def semlock_getvalue(self, space):
        if rwin32.WaitForSingleObject(self.handle, 0) == rwin32.WAIT_TIMEOUT:
            return 0
        previous_ptr = lltype.malloc(rffi.LONGP.TO, 1, flavor='raw')
        try:
            if not _ReleaseSemaphore(self.handle, 1, previous_ptr):
                raise rwin32.lastSavedWindowsError("ReleaseSemaphore")
            return previous_ptr[0] + 1
        finally:
            lltype.free(previous_ptr, flavor='raw')

    def semlock_iszero(self, space):
        return semlock_getvalue(self, space) == 0

else:
    def create_semaphore(space, name, val, max):
        sem = sem_open(name, os.O_CREAT | os.O_EXCL, 0600, val)
        rgc.add_memory_pressure(SEM_T_SIZE)
        return sem

    def reopen_semaphore(name):
        sem = sem_open(name, 0, 0600, 0)
        rgc.add_memory_pressure(SEM_T_SIZE)
        return sem

    def delete_semaphore(handle):
        _sem_close_no_errno(handle)

    def semlock_acquire(self, space, block, w_timeout):
        if not block:
            deadline = lltype.nullptr(TIMESPECP.TO)
        elif space.is_none(w_timeout):
            deadline = lltype.nullptr(TIMESPECP.TO)
        else:
            timeout = space.float_w(w_timeout)
            sec = int(timeout)
            nsec = int(1e9 * (timeout - sec) + 0.5)

            now_sec, now_usec = gettimeofday()

            deadline = lltype.malloc(TIMESPECP.TO, 1, flavor='raw')
            rffi.setintfield(deadline[0], 'c_tv_sec', now_sec + sec)
            rffi.setintfield(deadline[0], 'c_tv_nsec', now_usec * 1000 + nsec)
            val = (rffi.getintfield(deadline[0], 'c_tv_sec') +
                   rffi.getintfield(deadline[0], 'c_tv_nsec') / 1000000000)
            rffi.setintfield(deadline[0], 'c_tv_sec', val)
            val = rffi.getintfield(deadline[0], 'c_tv_nsec') % 1000000000
            rffi.setintfield(deadline[0], 'c_tv_nsec', val)
        try:
            while True:
                try:
                    if not block:
                        sem_trywait(self.handle)
                    elif not deadline:
                        sem_wait(self.handle)
                    else:
                        sem_timedwait(self.handle, deadline)
                except OSError as e:
                    if e.errno == errno.EINTR:
                        # again
                        continue
                    elif e.errno in (errno.EAGAIN, errno.ETIMEDOUT):
                        return False
                    raise
                _check_signals(space)

                return True
        finally:
            if deadline:
                lltype.free(deadline, flavor='raw')


    def semlock_release(self, space):
        if self.kind == RECURSIVE_MUTEX:
            sem_post(self.handle)
            return
        if HAVE_BROKEN_SEM_GETVALUE:
            # We will only check properly the maxvalue == 1 case
            if self.maxvalue == 1:
                # make sure that already locked
                try:
                    sem_trywait(self.handle)
                except OSError as e:
                    if e.errno != errno.EAGAIN:
                        raise
                    # it is already locked as expected
                else:
                    # it was not locked so undo wait and raise
                    sem_post(self.handle)
                    raise oefmt(space.w_ValueError,
                                "semaphore or lock released too many times")
        else:
            # This check is not an absolute guarantee that the semaphore does
            # not rise above maxvalue.
            if sem_getvalue(self.handle) >= self.maxvalue:
                raise oefmt(space.w_ValueError,
                            "semaphore or lock released too many times")

        sem_post(self.handle)

    def semlock_getvalue(self, space):
        if HAVE_BROKEN_SEM_GETVALUE:
            raise oefmt(space.w_NotImplementedError,
                        "sem_getvalue is not implemented on this system")
        else:
            val = sem_getvalue(self.handle)
            # some posix implementations use negative numbers to indicate
            # the number of waiting threads
            if val < 0:
                val = 0
            return val

    def semlock_iszero(self, space):
        if HAVE_BROKEN_SEM_GETVALUE:
            try:
                sem_trywait(self.handle)
            except OSError as e:
                if e.errno != errno.EAGAIN:
                    raise
                return True
            else:
                sem_post(self.handle)
                return False
        else:
            return semlock_getvalue(self, space) == 0


class W_SemLock(W_Root):
    def __init__(self, space, handle, kind, maxvalue, name):
        self.handle = handle
        self.kind = kind
        self.count = 0
        self.maxvalue = maxvalue
        self.register_finalizer(space)
        self.name = name

    def name_get(self, space):
        if self.name is None:
            return space.w_None
        return space.newtext(self.name)

    def kind_get(self, space):
        return space.newint(self.kind)

    def maxvalue_get(self, space):
        return space.newint(self.maxvalue)

    def handle_get(self, space):
        h = rffi.cast(rffi.INTPTR_T, self.handle)
        return space.wrap(h)

    def get_count(self, space):
        return space.newint(self.count)

    def _ismine(self):
        return self.count > 0 and rthread.get_ident() == self.last_tid

    def is_mine(self, space):
        return space.newbool(self._ismine())

    def is_zero(self, space):
        try:
            res = semlock_iszero(self, space)
        except OSError as e:
            raise wrap_oserror(space, e)
        return space.newbool(res)

    def get_value(self, space):
        try:
            val = semlock_getvalue(self, space)
        except OSError as e:
            raise wrap_oserror(space, e)
        return space.newint(val)

    @unwrap_spec(block=bool)
    def acquire(self, space, block=True, w_timeout=None):
        # check whether we already own the lock
        if self.kind == RECURSIVE_MUTEX and self._ismine():
            self.count += 1
            return space.w_True

        try:
            got = semlock_acquire(self, space, block, w_timeout)
        except OSError as e:
            raise wrap_oserror(space, e)

        if got:
            self.last_tid = rthread.get_ident()
            self.count += 1
            return space.w_True
        else:
            return space.w_False

    def release(self, space):
        if self.kind == RECURSIVE_MUTEX:
            if not self._ismine():
                raise oefmt(space.w_AssertionError,
                            "attempt to release recursive lock not owned by "
                            "thread")
            if self.count > 1:
                self.count -= 1
                return

        try:
            semlock_release(self, space)
        except OSError as e:
            raise wrap_oserror(space, e)

        self.count -= 1

    def after_fork(self):
        self.count = 0

    @unwrap_spec(kind=int, maxvalue=int)
    def rebuild(space, w_cls, w_handle, kind, maxvalue, w_name):
        name = space.str_or_None_w(w_name)
        #
        if sys_platform != 'win32' and name is not None:
            # like CPython, in this case ignore 'w_handle'
            try:
                handle = reopen_semaphore(name)
            except OSError as e:
                raise wrap_oserror(space, e)
        else:
            handle = handle_w(space, w_handle)
        #
        self = space.allocate_instance(W_SemLock, w_cls)
<<<<<<< HEAD
        self.__init__(space, handle, kind, maxvalue, name)
=======
        self.__init__(space, handle_w(space, w_handle), kind, maxvalue)
>>>>>>> ca3243bc
        return self

    def enter(self, space):
        return self.acquire(space, w_timeout=space.w_None)

    def exit(self, space, __args__):
        self.release(space)

    def _finalize_(self):
        delete_semaphore(self.handle)

@unwrap_spec(kind=int, value=int, maxvalue=int, name=str, unlink=int)
def descr_new(space, w_subtype, kind, value, maxvalue, name, unlink):
    if kind != RECURSIVE_MUTEX and kind != SEMAPHORE:
        raise oefmt(space.w_ValueError, "unrecognized kind")

    counter = space.fromcache(CounterState).getCount()

    try:
        handle = create_semaphore(space, name, value, maxvalue)
        if unlink:
            sem_unlink(name)
            name = None
    except OSError as e:
        raise wrap_oserror(space, e)


    self = space.allocate_instance(W_SemLock, w_subtype)
    self.__init__(space, handle, kind, maxvalue, name)

    return self

W_SemLock.typedef = TypeDef(
    "SemLock",
    __new__ = interp2app(descr_new),
    kind = GetSetProperty(W_SemLock.kind_get),
    maxvalue = GetSetProperty(W_SemLock.maxvalue_get),
    handle = GetSetProperty(W_SemLock.handle_get),
    name = GetSetProperty(W_SemLock.name_get),
    _count = interp2app(W_SemLock.get_count),
    _is_mine = interp2app(W_SemLock.is_mine),
    _is_zero = interp2app(W_SemLock.is_zero),
    _get_value = interp2app(W_SemLock.get_value),
    acquire = interp2app(W_SemLock.acquire),
    release = interp2app(W_SemLock.release),
    _rebuild = interp2app(W_SemLock.rebuild.im_func, as_classmethod=True),
    _after_fork = interp2app(W_SemLock.after_fork),
    __enter__=interp2app(W_SemLock.enter),
    __exit__=interp2app(W_SemLock.exit),
    SEM_VALUE_MAX=SEM_VALUE_MAX,
    )

def _check_signals(space):
    space.getexecutioncontext().checksignals()<|MERGE_RESOLUTION|>--- conflicted
+++ resolved
@@ -525,9 +525,8 @@
     def after_fork(self):
         self.count = 0
 
-    @unwrap_spec(kind=int, maxvalue=int)
-    def rebuild(space, w_cls, w_handle, kind, maxvalue, w_name):
-        name = space.str_or_None_w(w_name)
+    @unwrap_spec(kind=int, maxvalue=int, name='text_or_None')
+    def rebuild(space, w_cls, w_handle, kind, maxvalue, name):
         #
         if sys_platform != 'win32' and name is not None:
             # like CPython, in this case ignore 'w_handle'
@@ -539,11 +538,7 @@
             handle = handle_w(space, w_handle)
         #
         self = space.allocate_instance(W_SemLock, w_cls)
-<<<<<<< HEAD
         self.__init__(space, handle, kind, maxvalue, name)
-=======
-        self.__init__(space, handle_w(space, w_handle), kind, maxvalue)
->>>>>>> ca3243bc
         return self
 
     def enter(self, space):
