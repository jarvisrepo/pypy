import errno
import os
import sys
import time

from rpython.rlib import jit, rgc, rthread
from rpython.rlib.rarithmetic import r_uint
from rpython.rtyper.lltypesystem import rffi, lltype
from rpython.rtyper.tool import rffi_platform as platform
from rpython.translator.tool.cbuild import ExternalCompilationInfo

from pypy.interpreter.baseobjspace import W_Root
from pypy.interpreter.error import oefmt, wrap_oserror
from pypy.interpreter.gateway import interp2app, unwrap_spec
from pypy.interpreter.typedef import GetSetProperty, TypeDef

RECURSIVE_MUTEX, SEMAPHORE = range(2)
sys_platform = sys.platform

if sys.platform == 'win32':
    from rpython.rlib import rwin32
    from pypy.module._multiprocessing.interp_win32 import (
        _GetTickCount, handle_w)

    SEM_VALUE_MAX = sys.maxint

    _CreateSemaphore = rwin32.winexternal(
        'CreateSemaphoreA', [rffi.VOIDP, rffi.LONG, rffi.LONG, rwin32.LPCSTR],
        rwin32.HANDLE,
        save_err=rffi.RFFI_FULL_LASTERROR)
    _CloseHandle_no_errno = rwin32.winexternal('CloseHandle', [rwin32.HANDLE],
        rwin32.BOOL, releasegil=False)
    _ReleaseSemaphore = rwin32.winexternal(
        'ReleaseSemaphore', [rwin32.HANDLE, rffi.LONG, rffi.LONGP],
        rwin32.BOOL,
        save_err=rffi.RFFI_SAVE_LASTERROR)

    def sem_unlink(name):
        pass

else:
    from rpython.rlib import rposix

    if sys.platform == 'darwin':
        libraries = []
    else:
        libraries = ['rt']

    eci = ExternalCompilationInfo(
        includes = ['sys/time.h',
                    'limits.h',
                    'semaphore.h'],
        libraries = libraries,
        )

    class CConfig:
        _compilation_info_ = eci
        TIMEVAL = platform.Struct('struct timeval', [('tv_sec', rffi.LONG),
                                                     ('tv_usec', rffi.LONG)])
        TIMESPEC = platform.Struct('struct timespec', [('tv_sec', rffi.TIME_T),
                                                       ('tv_nsec', rffi.LONG)])
        SEM_FAILED = platform.ConstantInteger('SEM_FAILED')
        SEM_VALUE_MAX = platform.ConstantInteger('SEM_VALUE_MAX')
        SEM_TIMED_WAIT = platform.Has('sem_timedwait')
        SEM_T_SIZE = platform.SizeOf('sem_t')

    config = platform.configure(CConfig)
    TIMEVAL        = config['TIMEVAL']
    TIMESPEC       = config['TIMESPEC']
    TIMEVALP       = rffi.CArrayPtr(TIMEVAL)
    TIMESPECP      = rffi.CArrayPtr(TIMESPEC)
    SEM_T          = rffi.COpaquePtr('sem_t', compilation_info=eci)
    #                rffi.cast(SEM_T, config['SEM_FAILED'])
    SEM_FAILED     = config['SEM_FAILED']
    SEM_VALUE_MAX  = config['SEM_VALUE_MAX']
    SEM_TIMED_WAIT = config['SEM_TIMED_WAIT']
    SEM_T_SIZE = config['SEM_T_SIZE']
    if sys.platform == 'darwin':
        HAVE_BROKEN_SEM_GETVALUE = True
    else:
        HAVE_BROKEN_SEM_GETVALUE = False

    def external(name, args, result, **kwargs):
        return rffi.llexternal(name, args, result,
                               compilation_info=eci, **kwargs)

    _sem_open = external('sem_open',
                         [rffi.CCHARP, rffi.INT, rffi.INT, rffi.UINT],
                         SEM_T, save_err=rffi.RFFI_SAVE_ERRNO)
    # sem_close is releasegil=False to be able to use it in the __del__
    _sem_close_no_errno = external('sem_close', [SEM_T], rffi.INT,
                                   releasegil=False)
    _sem_close = external('sem_close', [SEM_T], rffi.INT, releasegil=False,
                          save_err=rffi.RFFI_SAVE_ERRNO)
    _sem_unlink = external('sem_unlink', [rffi.CCHARP], rffi.INT,
                           save_err=rffi.RFFI_SAVE_ERRNO)
    _sem_wait = external('sem_wait', [SEM_T], rffi.INT,
                         save_err=rffi.RFFI_SAVE_ERRNO)
    _sem_trywait = external('sem_trywait', [SEM_T], rffi.INT,
                            save_err=rffi.RFFI_SAVE_ERRNO)
    _sem_post = external('sem_post', [SEM_T], rffi.INT,
                         save_err=rffi.RFFI_SAVE_ERRNO)
    _sem_getvalue = external('sem_getvalue', [SEM_T, rffi.INTP], rffi.INT,
                             save_err=rffi.RFFI_SAVE_ERRNO)

    _gettimeofday = external('gettimeofday', [TIMEVALP, rffi.VOIDP], rffi.INT,
                             save_err=rffi.RFFI_SAVE_ERRNO)

    _select = external('select', [rffi.INT, rffi.VOIDP, rffi.VOIDP, rffi.VOIDP,
                                                          TIMEVALP], rffi.INT,
                       save_err=rffi.RFFI_SAVE_ERRNO)

    @jit.dont_look_inside
    def sem_open(name, oflag, mode, value):
        res = _sem_open(name, oflag, mode, value)
        if res == rffi.cast(SEM_T, SEM_FAILED):
            raise OSError(rposix.get_saved_errno(), "sem_open failed")
        return res

    def sem_close(handle):
        res = _sem_close(handle)
        if res < 0:
            raise OSError(rposix.get_saved_errno(), "sem_close failed")

    def sem_unlink(name):
        res = _sem_unlink(name)
        if res < 0:
            raise OSError(rposix.get_saved_errno(), "sem_unlink failed")

    def sem_wait(sem):
        res = _sem_wait(sem)
        if res < 0:
            raise OSError(rposix.get_saved_errno(), "sem_wait failed")

    def sem_trywait(sem):
        res = _sem_trywait(sem)
        if res < 0:
            raise OSError(rposix.get_saved_errno(), "sem_trywait failed")

    def sem_timedwait(sem, deadline):
        res = _sem_timedwait(sem, deadline)
        if res < 0:
            raise OSError(rposix.get_saved_errno(), "sem_timedwait failed")

    def _sem_timedwait_save(sem, deadline):
        delay = 0
        void = lltype.nullptr(rffi.VOIDP.TO)
        with lltype.scoped_alloc(TIMEVALP.TO, 1) as tvdeadline:
            while True:
                # poll
                if _sem_trywait(sem) == 0:
                    return 0
                elif rposix.get_saved_errno() != errno.EAGAIN:
                    return -1

                now = gettimeofday()
                c_tv_sec = rffi.getintfield(deadline[0], 'c_tv_sec')
                c_tv_nsec = rffi.getintfield(deadline[0], 'c_tv_nsec')
                if (c_tv_sec < now[0] or
                    (c_tv_sec == now[0] and c_tv_nsec <= now[1])):
                    rposix.set_saved_errno(errno.ETIMEDOUT)
                    return -1


                # calculate how much time is left
                difference = ((c_tv_sec - now[0]) * 1000000 +
                                    (c_tv_nsec - now[1]))

                # check delay not too long -- maximum is 20 msecs
                if delay > 20000:
                    delay = 20000
                if delay > difference:
                    delay = difference
                delay += 1000

                # sleep
                rffi.setintfield(tvdeadline[0], 'c_tv_sec', delay / 1000000)
                rffi.setintfield(tvdeadline[0], 'c_tv_usec', delay % 1000000)
                if _select(0, void, void, void, tvdeadline) < 0:
                    return -1

    if SEM_TIMED_WAIT:
        _sem_timedwait = external('sem_timedwait', [SEM_T, TIMESPECP],
                                  rffi.INT, save_err=rffi.RFFI_SAVE_ERRNO)
    else:
        _sem_timedwait = _sem_timedwait_save

    def sem_post(sem):
        res = _sem_post(sem)
        if res < 0:
            raise OSError(rposix.get_saved_errno(), "sem_post failed")

    def sem_getvalue(sem):
        sval_ptr = lltype.malloc(rffi.INTP.TO, 1, flavor='raw')
        try:
            res = _sem_getvalue(sem, sval_ptr)
            if res < 0:
                raise OSError(rposix.get_saved_errno(), "sem_getvalue failed")
            return rffi.cast(lltype.Signed, sval_ptr[0])
        finally:
            lltype.free(sval_ptr, flavor='raw')

    def gettimeofday():
        now = lltype.malloc(TIMEVALP.TO, 1, flavor='raw')
        try:
            res = _gettimeofday(now, None)
            if res < 0:
                raise OSError(rposix.get_saved_errno(), "gettimeofday failed")
            return (rffi.getintfield(now[0], 'c_tv_sec'),
                    rffi.getintfield(now[0], 'c_tv_usec'))
        finally:
            lltype.free(now, flavor='raw')

    def handle_w(space, w_handle):
        return rffi.cast(SEM_T, space.int_w(w_handle))

    def semaphore_unlink(space, w_name):
        name = space.str_w(w_name)
        try:
            sem_unlink(name)
        except OSError as e:
            raise wrap_oserror(space, e)

class CounterState:
    def __init__(self, space):
        self.counter = 0

    def _cleanup_(self):
        self.counter = 0

    def getCount(self):
        value = self.counter
        self.counter += 1
        return value

# These functions may raise bare OSError or WindowsError,
# don't forget to wrap them into OperationError

if sys.platform == 'win32':
    def create_semaphore(space, name, val, max):
        rwin32.SetLastError_saved(0)
        handle = _CreateSemaphore(rffi.NULL, val, max, rffi.NULL)
        # On Windows we should fail on ERROR_ALREADY_EXISTS
        err = rwin32.GetLastError_saved()
        if err != 0:
            raise WindowsError(err, "CreateSemaphore")
        return handle

    def delete_semaphore(handle):
        _CloseHandle_no_errno(handle)

    def semlock_acquire(self, space, block, w_timeout):
        if not block:
            full_msecs = 0
        elif space.is_none(w_timeout):
            full_msecs = rwin32.INFINITE
        else:
            timeout = space.float_w(w_timeout)
            timeout *= 1000.0
            if timeout < 0.0:
                timeout = 0.0
            elif timeout >= 0.5 * rwin32.INFINITE: # 25 days
                raise oefmt(space.w_OverflowError, "timeout is too large")
            full_msecs = r_uint(int(timeout + 0.5))

        # check whether we can acquire without blocking
        res = rwin32.WaitForSingleObject(self.handle, 0)

        if res != rwin32.WAIT_TIMEOUT:
            return True

        msecs = full_msecs
        start = _GetTickCount()

        while True:
            from pypy.module.time.interp_time import State
            interrupt_event = space.fromcache(State).get_interrupt_event()
            handles = [self.handle, interrupt_event]

            # do the wait
            rwin32.ResetEvent(interrupt_event)
            res = rwin32.WaitForMultipleObjects(handles, timeout=msecs)

            if res != rwin32.WAIT_OBJECT_0 + 1:
                break

            # got SIGINT so give signal handler a chance to run
            time.sleep(0.001)

            # if this is main thread let KeyboardInterrupt be raised
            _check_signals(space)

            # recalculate timeout
            if msecs != rwin32.INFINITE:
                ticks = _GetTickCount()
                if r_uint(ticks - start) >= full_msecs:
                    return False
                msecs = full_msecs - r_uint(ticks - start)

        # handle result
        if res != rwin32.WAIT_TIMEOUT:
            return True
        return False

    def semlock_release(self, space):
        if not _ReleaseSemaphore(self.handle, 1,
                                 lltype.nullptr(rffi.LONGP.TO)):
            err = rwin32.GetLastError_saved()
            if err == 0x0000012a: # ERROR_TOO_MANY_POSTS
                raise oefmt(space.w_ValueError,
                            "semaphore or lock released too many times")
            else:
                raise WindowsError(err, "ReleaseSemaphore")

    def semlock_getvalue(self, space):
        if rwin32.WaitForSingleObject(self.handle, 0) == rwin32.WAIT_TIMEOUT:
            return 0
        previous_ptr = lltype.malloc(rffi.LONGP.TO, 1, flavor='raw')
        try:
            if not _ReleaseSemaphore(self.handle, 1, previous_ptr):
                raise rwin32.lastSavedWindowsError("ReleaseSemaphore")
            return previous_ptr[0] + 1
        finally:
            lltype.free(previous_ptr, flavor='raw')

    def semlock_iszero(self, space):
        return semlock_getvalue(self, space) == 0

else:
    def create_semaphore(space, name, val, max):
        sem = sem_open(name, os.O_CREAT | os.O_EXCL, 0600, val)
        rgc.add_memory_pressure(SEM_T_SIZE)
        return sem

    def reopen_semaphore(name):
        sem = sem_open(name, 0, 0600, 0)
        rgc.add_memory_pressure(SEM_T_SIZE)
        return sem

    def delete_semaphore(handle):
        _sem_close_no_errno(handle)

    def semlock_acquire(self, space, block, w_timeout):
        if not block:
            deadline = lltype.nullptr(TIMESPECP.TO)
        elif space.is_none(w_timeout):
            deadline = lltype.nullptr(TIMESPECP.TO)
        else:
            timeout = space.float_w(w_timeout)
            sec = int(timeout)
            nsec = int(1e9 * (timeout - sec) + 0.5)

            now_sec, now_usec = gettimeofday()

            deadline = lltype.malloc(TIMESPECP.TO, 1, flavor='raw')
            rffi.setintfield(deadline[0], 'c_tv_sec', now_sec + sec)
            rffi.setintfield(deadline[0], 'c_tv_nsec', now_usec * 1000 + nsec)
            val = (rffi.getintfield(deadline[0], 'c_tv_sec') +
                   rffi.getintfield(deadline[0], 'c_tv_nsec') / 1000000000)
            rffi.setintfield(deadline[0], 'c_tv_sec', val)
            val = rffi.getintfield(deadline[0], 'c_tv_nsec') % 1000000000
            rffi.setintfield(deadline[0], 'c_tv_nsec', val)
        try:
            while True:
                try:
                    if not block:
                        sem_trywait(self.handle)
                    elif not deadline:
                        sem_wait(self.handle)
                    else:
                        sem_timedwait(self.handle, deadline)
                except OSError as e:
                    if e.errno == errno.EINTR:
                        # again
                        continue
                    elif e.errno in (errno.EAGAIN, errno.ETIMEDOUT):
                        return False
                    raise
                _check_signals(space)

                return True
        finally:
            if deadline:
                lltype.free(deadline, flavor='raw')


    def semlock_release(self, space):
        if self.kind == RECURSIVE_MUTEX:
            sem_post(self.handle)
            return
        if HAVE_BROKEN_SEM_GETVALUE:
            # We will only check properly the maxvalue == 1 case
            if self.maxvalue == 1:
                # make sure that already locked
                try:
                    sem_trywait(self.handle)
                except OSError as e:
                    if e.errno != errno.EAGAIN:
                        raise
                    # it is already locked as expected
                else:
                    # it was not locked so undo wait and raise
                    sem_post(self.handle)
                    raise oefmt(space.w_ValueError,
                                "semaphore or lock released too many times")
        else:
            # This check is not an absolute guarantee that the semaphore does
            # not rise above maxvalue.
            if sem_getvalue(self.handle) >= self.maxvalue:
                raise oefmt(space.w_ValueError,
                            "semaphore or lock released too many times")

        sem_post(self.handle)

    def semlock_getvalue(self, space):
        if HAVE_BROKEN_SEM_GETVALUE:
            raise oefmt(space.w_NotImplementedError,
                        "sem_getvalue is not implemented on this system")
        else:
            val = sem_getvalue(self.handle)
            # some posix implementations use negative numbers to indicate
            # the number of waiting threads
            if val < 0:
                val = 0
            return val

    def semlock_iszero(self, space):
        if HAVE_BROKEN_SEM_GETVALUE:
            try:
                sem_trywait(self.handle)
            except OSError as e:
                if e.errno != errno.EAGAIN:
                    raise
                return True
            else:
                sem_post(self.handle)
                return False
        else:
            return semlock_getvalue(self, space) == 0


class W_SemLock(W_Root):
    def __init__(self, space, handle, kind, maxvalue, name):
        self.handle = handle
        self.kind = kind
        self.count = 0
        self.maxvalue = maxvalue
        self.register_finalizer(space)
        self.name = name

    def name_get(self, space):
        if self.name is None:
            return space.w_None
        return space.newtext(self.name)

    def kind_get(self, space):
        return space.newint(self.kind)

    def maxvalue_get(self, space):
        return space.newint(self.maxvalue)

    def handle_get(self, space):
        h = rffi.cast(rffi.INTPTR_T, self.handle)
        return space.wrap(h)

    def get_count(self, space):
        return space.newint(self.count)

    def _ismine(self):
        return self.count > 0 and rthread.get_ident() == self.last_tid

    def is_mine(self, space):
        return space.newbool(self._ismine())

    def is_zero(self, space):
        try:
            res = semlock_iszero(self, space)
        except OSError as e:
            raise wrap_oserror(space, e)
        return space.newbool(res)

    def get_value(self, space):
        try:
            val = semlock_getvalue(self, space)
        except OSError as e:
            raise wrap_oserror(space, e)
        return space.newint(val)

    @unwrap_spec(block=bool)
    def acquire(self, space, block=True, w_timeout=None):
        # check whether we already own the lock
        if self.kind == RECURSIVE_MUTEX and self._ismine():
            self.count += 1
            return space.w_True

        try:
            got = semlock_acquire(self, space, block, w_timeout)
        except OSError as e:
            raise wrap_oserror(space, e)

        if got:
            self.last_tid = rthread.get_ident()
            self.count += 1
            return space.w_True
        else:
            return space.w_False

    def release(self, space):
        if self.kind == RECURSIVE_MUTEX:
            if not self._ismine():
                raise oefmt(space.w_AssertionError,
                            "attempt to release recursive lock not owned by "
                            "thread")
            if self.count > 1:
                self.count -= 1
                return

        try:
            semlock_release(self, space)
        except OSError as e:
            raise wrap_oserror(space, e)

        self.count -= 1

    def after_fork(self):
        self.count = 0

    @unwrap_spec(kind=int, maxvalue=int)
    def rebuild(space, w_cls, w_handle, kind, maxvalue, w_name):
        name = space.str_or_None_w(w_name)
        #
        if sys_platform != 'win32' and name is not None:
            # like CPython, in this case ignore 'w_handle'
            try:
                handle = reopen_semaphore(name)
            except OSError as e:
                raise wrap_oserror(space, e)
        else:
            handle = handle_w(space, w_handle)
        #
        self = space.allocate_instance(W_SemLock, w_cls)
<<<<<<< HEAD
        self.__init__(space, handle, kind, maxvalue, name)
        return space.wrap(self)
=======
        self.__init__(space, handle_w(space, w_handle), kind, maxvalue)
        return self
>>>>>>> ed75ce7a

    def enter(self, space):
        return self.acquire(space, w_timeout=space.w_None)

    def exit(self, space, __args__):
        self.release(space)

    def _finalize_(self):
        delete_semaphore(self.handle)

@unwrap_spec(kind=int, value=int, maxvalue=int, name=str, unlink=int)
def descr_new(space, w_subtype, kind, value, maxvalue, name, unlink):
    if kind != RECURSIVE_MUTEX and kind != SEMAPHORE:
        raise oefmt(space.w_ValueError, "unrecognized kind")

    counter = space.fromcache(CounterState).getCount()

    try:
        handle = create_semaphore(space, name, value, maxvalue)
        if unlink:
            sem_unlink(name)
            name = None
    except OSError as e:
        raise wrap_oserror(space, e)


    self = space.allocate_instance(W_SemLock, w_subtype)
    self.__init__(space, handle, kind, maxvalue, name)

    return self

W_SemLock.typedef = TypeDef(
    "SemLock",
    __new__ = interp2app(descr_new),
    kind = GetSetProperty(W_SemLock.kind_get),
    maxvalue = GetSetProperty(W_SemLock.maxvalue_get),
    handle = GetSetProperty(W_SemLock.handle_get),
    name = GetSetProperty(W_SemLock.name_get),
    _count = interp2app(W_SemLock.get_count),
    _is_mine = interp2app(W_SemLock.is_mine),
    _is_zero = interp2app(W_SemLock.is_zero),
    _get_value = interp2app(W_SemLock.get_value),
    acquire = interp2app(W_SemLock.acquire),
    release = interp2app(W_SemLock.release),
    _rebuild = interp2app(W_SemLock.rebuild.im_func, as_classmethod=True),
    _after_fork = interp2app(W_SemLock.after_fork),
    __enter__=interp2app(W_SemLock.enter),
    __exit__=interp2app(W_SemLock.exit),
    SEM_VALUE_MAX=SEM_VALUE_MAX,
    )

def _check_signals(space):
    space.getexecutioncontext().checksignals()<|MERGE_RESOLUTION|>--- conflicted
+++ resolved
@@ -539,13 +539,8 @@
             handle = handle_w(space, w_handle)
         #
         self = space.allocate_instance(W_SemLock, w_cls)
-<<<<<<< HEAD
         self.__init__(space, handle, kind, maxvalue, name)
-        return space.wrap(self)
-=======
-        self.__init__(space, handle_w(space, w_handle), kind, maxvalue)
         return self
->>>>>>> ed75ce7a
 
     def enter(self, space):
         return self.acquire(space, w_timeout=space.w_None)
