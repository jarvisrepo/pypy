import errno
import os
import sys
import time

from rpython.rlib import jit, rgc, rthread
from rpython.rlib.rarithmetic import r_uint
from rpython.rtyper.lltypesystem import rffi, lltype
from rpython.rtyper.tool import rffi_platform as platform
from rpython.translator.tool.cbuild import ExternalCompilationInfo

from pypy.interpreter.baseobjspace import W_Root
from pypy.interpreter.error import oefmt, wrap_oserror
from pypy.interpreter.gateway import interp2app, unwrap_spec
from pypy.interpreter.typedef import GetSetProperty, TypeDef

RECURSIVE_MUTEX, SEMAPHORE = range(2)
sys_platform = sys.platform

if sys.platform == 'win32':
    from rpython.rlib import rwin32
    from pypy.module._multiprocessing.interp_win32_py3 import (
        _GetTickCount, handle_w)

    SEM_VALUE_MAX = sys.maxint

    _CreateSemaphore = rwin32.winexternal(
        'CreateSemaphoreA', [rffi.VOIDP, rffi.LONG, rffi.LONG, rwin32.LPCSTR],
        rwin32.HANDLE,
        save_err=rffi.RFFI_FULL_LASTERROR)
    _CloseHandle_no_errno = rwin32.winexternal('CloseHandle', [rwin32.HANDLE],
        rwin32.BOOL, releasegil=False)
    _ReleaseSemaphore = rwin32.winexternal(
        'ReleaseSemaphore', [rwin32.HANDLE, rffi.LONG, rffi.LONGP],
        rwin32.BOOL,
        save_err=rffi.RFFI_SAVE_LASTERROR)

    def sem_unlink(name):
        pass

else:
    from rpython.rlib import rposix

    if sys.platform == 'darwin':
        libraries = []
    else:
        libraries = ['rt']

    eci = ExternalCompilationInfo(
        includes = ['sys/time.h',
                    'limits.h',
                    'semaphore.h',
                    ],
        libraries = libraries,
        )

    class CConfig:
        _compilation_info_ = eci
        TIMEVAL = platform.Struct('struct timeval', [('tv_sec', rffi.LONG),
                                                     ('tv_usec', rffi.LONG)])
        TIMESPEC = platform.Struct('struct timespec', [('tv_sec', rffi.TIME_T),
                                                       ('tv_nsec', rffi.LONG)])
        SEM_FAILED = platform.ConstantInteger('SEM_FAILED')
        SEM_VALUE_MAX = platform.DefinedConstantInteger('SEM_VALUE_MAX')
        SEM_TIMED_WAIT = platform.Has('sem_timedwait')
        SEM_T_SIZE = platform.SizeOf('sem_t')

    config = platform.configure(CConfig)
    TIMEVAL        = config['TIMEVAL']
    TIMESPEC       = config['TIMESPEC']
    TIMEVALP       = rffi.CArrayPtr(TIMEVAL)
    TIMESPECP      = rffi.CArrayPtr(TIMESPEC)
    SEM_T          = rffi.COpaquePtr('sem_t', compilation_info=eci)
    #                rffi.cast(SEM_T, config['SEM_FAILED'])
    SEM_FAILED     = config['SEM_FAILED']
    SEM_VALUE_MAX  = config['SEM_VALUE_MAX']
    if SEM_VALUE_MAX is None:      # on Hurd
        SEM_VALUE_MAX = sys.maxint
    SEM_TIMED_WAIT = config['SEM_TIMED_WAIT']
    SEM_T_SIZE = config['SEM_T_SIZE']
    if sys.platform == 'darwin':
        HAVE_BROKEN_SEM_GETVALUE = True
    else:
        HAVE_BROKEN_SEM_GETVALUE = False

    def external(name, args, result, **kwargs):
        return rffi.llexternal(name, args, result,
                               compilation_info=eci, **kwargs)

    _sem_open = external('sem_open',
                         [rffi.CCHARP, rffi.INT, rffi.INT, rffi.UINT],
                         SEM_T, save_err=rffi.RFFI_SAVE_ERRNO)
    # sem_close is releasegil=False to be able to use it in the __del__
    _sem_close_no_errno = external('sem_close', [SEM_T], rffi.INT,
                                   releasegil=False)
    _sem_close = external('sem_close', [SEM_T], rffi.INT, releasegil=False,
                          save_err=rffi.RFFI_SAVE_ERRNO)
    _sem_unlink = external('sem_unlink', [rffi.CCHARP], rffi.INT,
                           save_err=rffi.RFFI_SAVE_ERRNO)
    _sem_wait = external('sem_wait', [SEM_T], rffi.INT,
                         save_err=rffi.RFFI_SAVE_ERRNO)
    _sem_trywait = external('sem_trywait', [SEM_T], rffi.INT,
                            save_err=rffi.RFFI_SAVE_ERRNO)
    _sem_post = external('sem_post', [SEM_T], rffi.INT,
                         save_err=rffi.RFFI_SAVE_ERRNO)
    _sem_getvalue = external('sem_getvalue', [SEM_T, rffi.INTP], rffi.INT,
                             save_err=rffi.RFFI_SAVE_ERRNO)

    _gettimeofday = external('gettimeofday', [TIMEVALP, rffi.VOIDP], rffi.INT,
                             save_err=rffi.RFFI_SAVE_ERRNO)

    _select = external('select', [rffi.INT, rffi.VOIDP, rffi.VOIDP, rffi.VOIDP,
                                                          TIMEVALP], rffi.INT,
                       save_err=rffi.RFFI_SAVE_ERRNO)

    @jit.dont_look_inside
    def sem_open(name, oflag, mode, value):
        res = _sem_open(name, oflag, mode, value)
        if res == rffi.cast(SEM_T, SEM_FAILED):
            raise OSError(rposix.get_saved_errno(), "sem_open failed")
        return res

    def sem_close(handle):
        res = _sem_close(handle)
        if res < 0:
            raise OSError(rposix.get_saved_errno(), "sem_close failed")

    def sem_unlink(name):
        res = _sem_unlink(name)
        if res < 0:
            raise OSError(rposix.get_saved_errno(), "sem_unlink failed")

    def sem_wait(sem):
        res = _sem_wait(sem)
        if res < 0:
            raise OSError(rposix.get_saved_errno(), "sem_wait failed")

    def sem_trywait(sem):
        res = _sem_trywait(sem)
        if res < 0:
            raise OSError(rposix.get_saved_errno(), "sem_trywait failed")

    def sem_timedwait(sem, deadline):
        res = _sem_timedwait(sem, deadline)
        if res < 0:
            raise OSError(rposix.get_saved_errno(), "sem_timedwait failed")

    def _sem_timedwait_save(sem, deadline):
        delay = 0
        void = lltype.nullptr(rffi.VOIDP.TO)
        with lltype.scoped_alloc(TIMEVALP.TO, 1) as tvdeadline:
            while True:
                # poll
                if _sem_trywait(sem) == 0:
                    return 0
                elif rposix.get_saved_errno() != errno.EAGAIN:
                    return -1

                now = gettimeofday()
                c_tv_sec = rffi.getintfield(deadline[0], 'c_tv_sec')
                c_tv_nsec = rffi.getintfield(deadline[0], 'c_tv_nsec')
                if (c_tv_sec < now[0] or
                    (c_tv_sec == now[0] and c_tv_nsec <= now[1])):
                    rposix.set_saved_errno(errno.ETIMEDOUT)
                    return -1


                # calculate how much time is left
                difference = ((c_tv_sec - now[0]) * 1000000 +
                                    (c_tv_nsec - now[1]))

                # check delay not too long -- maximum is 20 msecs
                if delay > 20000:
                    delay = 20000
                if delay > difference:
                    delay = difference
                delay += 1000

                # sleep
                rffi.setintfield(tvdeadline[0], 'c_tv_sec', delay / 1000000)
                rffi.setintfield(tvdeadline[0], 'c_tv_usec', delay % 1000000)
                if _select(0, void, void, void, tvdeadline) < 0:
                    return -1

    if SEM_TIMED_WAIT:
        _sem_timedwait = external('sem_timedwait', [SEM_T, TIMESPECP],
                                  rffi.INT, save_err=rffi.RFFI_SAVE_ERRNO)
    else:
        _sem_timedwait = _sem_timedwait_save

    def sem_post(sem):
        res = _sem_post(sem)
        if res < 0:
            raise OSError(rposix.get_saved_errno(), "sem_post failed")

    def sem_getvalue(sem):
        sval_ptr = lltype.malloc(rffi.INTP.TO, 1, flavor='raw')
        try:
            res = _sem_getvalue(sem, sval_ptr)
            if res < 0:
                raise OSError(rposix.get_saved_errno(), "sem_getvalue failed")
            return rffi.cast(lltype.Signed, sval_ptr[0])
        finally:
            lltype.free(sval_ptr, flavor='raw')

    def gettimeofday():
        now = lltype.malloc(TIMEVALP.TO, 1, flavor='raw')
        try:
            res = _gettimeofday(now, None)
            if res < 0:
                raise OSError(rposix.get_saved_errno(), "gettimeofday failed")
            return (rffi.getintfield(now[0], 'c_tv_sec'),
                    rffi.getintfield(now[0], 'c_tv_usec'))
        finally:
            lltype.free(now, flavor='raw')

    def handle_w(space, w_handle):
        return rffi.cast(SEM_T, space.int_w(w_handle))

    def semaphore_unlink(space, w_name):
        name = space.text_w(w_name)
        try:
            sem_unlink(name)
        except OSError as e:
            raise wrap_oserror(space, e)

class CounterState:
    def __init__(self, space):
        self.counter = 0

    def _cleanup_(self):
        self.counter = 0

    def getCount(self):
        value = self.counter
        self.counter += 1
        return value

# These functions may raise bare OSError or WindowsError,
# don't forget to wrap them into OperationError

if sys.platform == 'win32':
    def create_semaphore(space, name, val, max):
        rwin32.SetLastError_saved(0)
        handle = _CreateSemaphore(rffi.NULL, val, max, rffi.NULL)
        # On Windows we should fail on ERROR_ALREADY_EXISTS
        err = rwin32.GetLastError_saved()
        if err != 0:
            raise WindowsError(err, "CreateSemaphore")
        return handle

    def delete_semaphore(handle):
        _CloseHandle_no_errno(handle)

    def semlock_acquire(self, space, block, w_timeout):
        if not block:
            full_msecs = 0
        elif space.is_none(w_timeout):
            full_msecs = rwin32.INFINITE
        else:
            timeout = space.float_w(w_timeout)
            timeout *= 1000.0
            if timeout < 0.0:
                timeout = 0.0
            elif timeout >= 0.5 * rwin32.INFINITE: # 25 days
                raise oefmt(space.w_OverflowError, "timeout is too large")
            full_msecs = r_uint(int(timeout + 0.5))

        # check whether we can acquire without blocking
        res = rwin32.WaitForSingleObject(self.handle, 0)

        if res != rwin32.WAIT_TIMEOUT:
            self.last_tid = rthread.get_ident()
            self.count += 1
            return True

        msecs = full_msecs
        start = _GetTickCount()

        while True:
            from pypy.module.time.interp_time import State
            interrupt_event = space.fromcache(State).get_interrupt_event()
            handles = [self.handle, interrupt_event]

            # do the wait
            rwin32.ResetEvent(interrupt_event)
            res = rwin32.WaitForMultipleObjects(handles, timeout=msecs)

            if res != rwin32.WAIT_OBJECT_0 + 1:
                break

            # got SIGINT so give signal handler a chance to run
            time.sleep(0.001)

            # if this is main thread let KeyboardInterrupt be raised
            _check_signals(space)

            # recalculate timeout
            if msecs != rwin32.INFINITE:
                ticks = _GetTickCount()
                if r_uint(ticks - start) >= full_msecs:
                    return False
                msecs = full_msecs - r_uint(ticks - start)

        # handle result
        if res != rwin32.WAIT_TIMEOUT:
            self.last_tid = rthread.get_ident()
            self.count += 1
            return True
        return False

    def semlock_release(self, space):
        if not _ReleaseSemaphore(self.handle, 1,
                                 lltype.nullptr(rffi.LONGP.TO)):
            err = rwin32.GetLastError_saved()
            if err == 0x0000012a: # ERROR_TOO_MANY_POSTS
                raise oefmt(space.w_ValueError,
                            "semaphore or lock released too many times")
            else:
                raise WindowsError(err, "ReleaseSemaphore")

    def semlock_getvalue(self, space):
        if rwin32.WaitForSingleObject(self.handle, 0) == rwin32.WAIT_TIMEOUT:
            return 0
        previous_ptr = lltype.malloc(rffi.LONGP.TO, 1, flavor='raw')
        try:
            if not _ReleaseSemaphore(self.handle, 1, previous_ptr):
                raise rwin32.lastSavedWindowsError("ReleaseSemaphore")
            return previous_ptr[0] + 1
        finally:
            lltype.free(previous_ptr, flavor='raw')

    def semlock_iszero(self, space):
        return semlock_getvalue(self, space) == 0

else:
    def create_semaphore(space, name, val, max):
        sem = sem_open(name, os.O_CREAT | os.O_EXCL, 0600, val)
        rgc.add_memory_pressure(SEM_T_SIZE)
        return sem

    def reopen_semaphore(name):
        sem = sem_open(name, 0, 0600, 0)
        rgc.add_memory_pressure(SEM_T_SIZE)
        return sem

    def delete_semaphore(handle):
        _sem_close_no_errno(handle)

    def semlock_acquire(self, space, block, w_timeout):
        if not block:
            deadline = lltype.nullptr(TIMESPECP.TO)
        elif space.is_none(w_timeout):
            deadline = lltype.nullptr(TIMESPECP.TO)
        else:
            timeout = space.float_w(w_timeout)
            sec = int(timeout)
            nsec = int(1e9 * (timeout - sec) + 0.5)

            now_sec, now_usec = gettimeofday()

            deadline = lltype.malloc(TIMESPECP.TO, 1, flavor='raw')
            rffi.setintfield(deadline[0], 'c_tv_sec', now_sec + sec)
            rffi.setintfield(deadline[0], 'c_tv_nsec', now_usec * 1000 + nsec)
            val = (rffi.getintfield(deadline[0], 'c_tv_sec') +
                   rffi.getintfield(deadline[0], 'c_tv_nsec') / 1000000000)
            rffi.setintfield(deadline[0], 'c_tv_sec', val)
            val = rffi.getintfield(deadline[0], 'c_tv_nsec') % 1000000000
            rffi.setintfield(deadline[0], 'c_tv_nsec', val)
        try:
            while True:
                try:
                    if not block:
                        sem_trywait(self.handle)
                    elif not deadline:
                        sem_wait(self.handle)
                    else:
                        sem_timedwait(self.handle, deadline)
                except OSError as e:
                    if e.errno == errno.EINTR:
                        # again
                        _check_signals(space)
                        continue
                    elif e.errno in (errno.EAGAIN, errno.ETIMEDOUT):
                        return False
                    raise
                _check_signals(space)    
                self.last_tid = rthread.get_ident()
                self.count += 1
                return True
        finally:
            if deadline:
                lltype.free(deadline, flavor='raw')


    def semlock_release(self, space):
        if self.kind == RECURSIVE_MUTEX:
            sem_post(self.handle)
            return
        if HAVE_BROKEN_SEM_GETVALUE:
            # We will only check properly the maxvalue == 1 case
            if self.maxvalue == 1:
                # make sure that already locked
                try:
                    sem_trywait(self.handle)
                except OSError as e:
                    if e.errno != errno.EAGAIN:
                        raise
                    # it is already locked as expected
                else:
                    # it was not locked so undo wait and raise
                    sem_post(self.handle)
                    raise oefmt(space.w_ValueError,
                                "semaphore or lock released too many times")
        else:
            # This check is not an absolute guarantee that the semaphore does
            # not rise above maxvalue.
            if sem_getvalue(self.handle) >= self.maxvalue:
                raise oefmt(space.w_ValueError,
                            "semaphore or lock released too many times")

        sem_post(self.handle)

    def semlock_getvalue(self, space):
        if HAVE_BROKEN_SEM_GETVALUE:
            raise oefmt(space.w_NotImplementedError,
                        "sem_getvalue is not implemented on this system")
        else:
            val = sem_getvalue(self.handle)
            # some posix implementations use negative numbers to indicate
            # the number of waiting threads
            if val < 0:
                val = 0
            return val

    def semlock_iszero(self, space):
        if HAVE_BROKEN_SEM_GETVALUE:
            try:
                sem_trywait(self.handle)
            except OSError as e:
                if e.errno != errno.EAGAIN:
                    raise
                return True
            else:
                sem_post(self.handle)
                return False
        else:
            return semlock_getvalue(self, space) == 0


class W_SemLock(W_Root):
    def __init__(self, space, handle, kind, maxvalue, name):
        self.handle = handle
        self.kind = kind
        self.count = 0
        self.maxvalue = maxvalue
        self.register_finalizer(space)
<<<<<<< HEAD
        self.name = name

    def name_get(self, space):
        if self.name is None:
            return space.w_None
        return space.newtext(self.name)
=======
        self.last_tid = -1
>>>>>>> dec81564

    def kind_get(self, space):
        return space.newint(self.kind)

    def maxvalue_get(self, space):
        return space.newint(self.maxvalue)

    def handle_get(self, space):
        h = rffi.cast(rffi.INTPTR_T, self.handle)
        return space.newint(h)

    def get_count(self, space):
        return space.newint(self.count)

    def _ismine(self):
        return self.count > 0 and rthread.get_ident() == self.last_tid

    def is_mine(self, space):
        return space.newbool(self._ismine())

    def is_zero(self, space):
        try:
            res = semlock_iszero(self, space)
        except OSError as e:
            raise wrap_oserror(space, e)
        return space.newbool(res)

    def get_value(self, space):
        try:
            val = semlock_getvalue(self, space)
        except OSError as e:
            raise wrap_oserror(space, e)
        return space.newint(val)

    @unwrap_spec(block=bool)
    def acquire(self, space, block=True, w_timeout=None):
        # check whether we already own the lock
        if self.kind == RECURSIVE_MUTEX and self._ismine():
            self.count += 1
            return space.w_True
        try:
            # sets self.last_tid and increments self.count
            # those steps need to be as close as possible to
            # acquiring the semlock for self._ismine() to support
            # multiple threads 
            got = semlock_acquire(self, space, block, w_timeout)
        except OSError as e:
            raise wrap_oserror(space, e)
        if got:
            return space.w_True
        else:
            return space.w_False

    def release(self, space):
        if self.kind == RECURSIVE_MUTEX:
            if not self._ismine():
                raise oefmt(space.w_AssertionError,
                            "attempt to release recursive lock not owned by "
                            "thread")
            if self.count > 1:
                self.count -= 1
                return

        try:
            semlock_release(self, space)
            self.count -= 1
        except OSError as e:
            raise wrap_oserror(space, e)


    def after_fork(self):
        self.count = 0

    @unwrap_spec(kind=int, maxvalue=int, name='text_or_none')
    def rebuild(space, w_cls, w_handle, kind, maxvalue, name):
        #
        if sys_platform != 'win32' and name is not None:
            # like CPython, in this case ignore 'w_handle'
            try:
                handle = reopen_semaphore(name)
            except OSError as e:
                raise wrap_oserror(space, e)
        else:
            handle = handle_w(space, w_handle)
        #
        self = space.allocate_instance(W_SemLock, w_cls)
        self.__init__(space, handle, kind, maxvalue, name)
        return self

    def enter(self, space):
        return self.acquire(space, w_timeout=space.w_None)

    def exit(self, space, __args__):
        self.release(space)

    def _finalize_(self):
        delete_semaphore(self.handle)

@unwrap_spec(kind=int, value=int, maxvalue=int, name='text', unlink=int)
def descr_new(space, w_subtype, kind, value, maxvalue, name, unlink):
    if kind != RECURSIVE_MUTEX and kind != SEMAPHORE:
        raise oefmt(space.w_ValueError, "unrecognized kind")

    counter = space.fromcache(CounterState).getCount()

    try:
        handle = create_semaphore(space, name, value, maxvalue)
        if unlink:
            sem_unlink(name)
            name = None
    except OSError as e:
        raise wrap_oserror(space, e)


    self = space.allocate_instance(W_SemLock, w_subtype)
    self.__init__(space, handle, kind, maxvalue, name)

    return self

W_SemLock.typedef = TypeDef(
    "SemLock",
    __new__ = interp2app(descr_new),
    kind = GetSetProperty(W_SemLock.kind_get),
    maxvalue = GetSetProperty(W_SemLock.maxvalue_get),
    handle = GetSetProperty(W_SemLock.handle_get),
    name = GetSetProperty(W_SemLock.name_get),
    _count = interp2app(W_SemLock.get_count),
    _is_mine = interp2app(W_SemLock.is_mine),
    _is_zero = interp2app(W_SemLock.is_zero),
    _get_value = interp2app(W_SemLock.get_value),
    acquire = interp2app(W_SemLock.acquire),
    release = interp2app(W_SemLock.release),
    _rebuild = interp2app(W_SemLock.rebuild.im_func, as_classmethod=True),
    _after_fork = interp2app(W_SemLock.after_fork),
    __enter__=interp2app(W_SemLock.enter),
    __exit__=interp2app(W_SemLock.exit),
    SEM_VALUE_MAX=SEM_VALUE_MAX,
    )

def _check_signals(space):
    space.getexecutioncontext().checksignals()<|MERGE_RESOLUTION|>--- conflicted
+++ resolved
@@ -455,16 +455,13 @@
         self.count = 0
         self.maxvalue = maxvalue
         self.register_finalizer(space)
-<<<<<<< HEAD
+        self.last_tid = -1
         self.name = name
 
     def name_get(self, space):
         if self.name is None:
             return space.w_None
         return space.newtext(self.name)
-=======
-        self.last_tid = -1
->>>>>>> dec81564
 
     def kind_get(self, space):
         return space.newint(self.kind)
