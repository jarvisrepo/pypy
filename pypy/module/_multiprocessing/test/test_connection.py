import py
import sys
from pypy.interpreter.gateway import interp2app, W_Root

class TestImport:
    def test_simple(self):
        from pypy.module._multiprocessing import interp_connection
        from pypy.module._multiprocessing import interp_semaphore

class AppTestBufferTooShort:
<<<<<<< HEAD
    spaceconfig = dict(usemodules=['_multiprocessing', 'thread', 'signal'])
=======
    def setup_class(cls):
        space = gettestobjspace(usemodules=('_multiprocessing', 'thread',
                                            'signal', 'itertools'))
        cls.space = space
>>>>>>> 3d09e9a2

    def setup_class(cls):
        if cls.runappdirect:
            def raiseBufferTooShort(self, data):
                import multiprocessing
                raise multiprocessing.BufferTooShort(data)
            cls.w_raiseBufferTooShort = raiseBufferTooShort
        else:
            from pypy.module._multiprocessing import interp_connection
            def raiseBufferTooShort(space, w_data):
                raise interp_connection.BufferTooShort(space, w_data)
            cls.w_raiseBufferTooShort = cls.space.wrap(
                interp2app(raiseBufferTooShort))

    def test_exception(self):
        import multiprocessing
        try:
            self.raiseBufferTooShort("data")
        except multiprocessing.BufferTooShort, e:
            assert isinstance(e, multiprocessing.ProcessError)
            assert e.args == ("data",)

class BaseConnectionTest(object):
    def test_connection(self):
        rhandle, whandle = self.make_pair()

        whandle.send_bytes("abc")
        assert rhandle.recv_bytes(100) == "abc"

        obj = [1, 2.0, "hello"]
        whandle.send(obj)
        obj2 = rhandle.recv()
        assert obj == obj2

    def test_poll(self):
        rhandle, whandle = self.make_pair()

        assert rhandle.poll() == False
        assert rhandle.poll(1) == False
        whandle.send(1)
        import time; time.sleep(0.1)  # give it time to arrive :-)
        assert rhandle.poll() == True
        assert rhandle.poll(None) == True
        assert rhandle.recv() == 1
        assert rhandle.poll() == False
        raises(IOError, whandle.poll)

    def test_read_into(self):
        import array, multiprocessing
        rhandle, whandle = self.make_pair()

        obj = [1, 2.0, "hello"]
        whandle.send(obj)
        buffer = array.array('b', [0]*10)
        raises(multiprocessing.BufferTooShort, rhandle.recv_bytes_into, buffer)
        assert rhandle.readable

class AppTestWinpipeConnection(BaseConnectionTest):
    spaceconfig = dict(usemodules=('_multiprocessing', 'thread'))

    def setup_class(cls):
        if sys.platform != "win32":
            py.test.skip("win32 only")

        if not cls.runappdirect:
            space = cls.space
            # stubs for some modules,
            # just for multiprocessing to import correctly on Windows
            w_modules = space.sys.get('modules')
            space.setitem(w_modules, space.wrap('msvcrt'), space.sys)
            space.setitem(w_modules, space.wrap('_subprocess'), space.sys)
        else:
            import _multiprocessing

    def w_make_pair(self):
        import multiprocessing

        return multiprocessing.Pipe(duplex=False)

class AppTestSocketConnection(BaseConnectionTest):
    spaceconfig = dict(usemodules=('_multiprocessing', 'thread', 'signal',
                                   'struct', 'array'))
    def setup_class(cls):
        cls.w_connections = cls.space.newlist([])

        def socketpair(space):
            "A socket.socketpair() that works on Windows"
            import socket, errno
            serverSocket = socket.socket()
            serverSocket.bind(('127.0.0.1', 0))
            serverSocket.listen(1)

            client = socket.socket()
            client.setblocking(False)
            try:
                client.connect(('127.0.0.1', serverSocket.getsockname()[1]))
            except socket.error, e:
                assert e.args[0] in (errno.EINPROGRESS, errno.EWOULDBLOCK)
            server, addr = serverSocket.accept()

            # keep sockets alive during the test
            space.call_method(cls.w_connections, "append", space.wrap(server))
            space.call_method(cls.w_connections, "append", space.wrap(client))

            return space.wrap((server.fileno(), client.fileno()))
        if cls.runappdirect:
            cls.w_socketpair = lambda self: socketpair(cls.space)
        else:
            cls.w_socketpair = cls.space.wrap(interp2app(socketpair))

    def w_make_pair(self):
        import _multiprocessing
        import os

        fd1, fd2 = self.socketpair()
        rhandle = _multiprocessing.Connection(fd1, writable=False)
        whandle = _multiprocessing.Connection(fd2, readable=False)
        self.connections.append(rhandle)
        self.connections.append(whandle)
        return rhandle, whandle

    def teardown_method(self, func):
        # Work hard to close all sockets and connections now!
        # since the fd is probably already closed, another unrelated
        # part of the program will probably reuse it;
        # And any object forgotten here will close it on destruction...
        try:
            w_connections = self.w_connections
        except AttributeError:
            return
        space = self.space
        for c in space.unpackiterable(w_connections):
            if isinstance(c, W_Root):
                space.call_method(c, "close")
            else:
                c.close()
        space.delslice(w_connections, space.wrap(0), space.wrap(100))

    def test_bad_fd(self):
        import _multiprocessing

        raises(IOError, _multiprocessing.Connection, -1)
        raises(IOError, _multiprocessing.Connection, -15)

    def test_byte_order(self):
        import socket
        if not 'fromfd' in dir(socket):
            skip('No fromfd in socket')
        # The exact format of net strings (length in network byte
        # order) is important for interoperation with others
        # implementations.
        rhandle, whandle = self.make_pair()
        whandle.send_bytes("abc")
        whandle.send_bytes("defg")
        sock = socket.fromfd(rhandle.fileno(),
                             socket.AF_INET, socket.SOCK_STREAM)
        data1 = sock.recv(7)
        assert data1 == '\x00\x00\x00\x03abc'
        data2 = sock.recv(8)
        assert data2 == '\x00\x00\x00\x04defg'
<|MERGE_RESOLUTION|>--- conflicted
+++ resolved
@@ -8,14 +8,8 @@
         from pypy.module._multiprocessing import interp_semaphore
 
 class AppTestBufferTooShort:
-<<<<<<< HEAD
-    spaceconfig = dict(usemodules=['_multiprocessing', 'thread', 'signal'])
-=======
-    def setup_class(cls):
-        space = gettestobjspace(usemodules=('_multiprocessing', 'thread',
-                                            'signal', 'itertools'))
-        cls.space = space
->>>>>>> 3d09e9a2
+    spaceconfig = dict(usemodules=['_multiprocessing', 'thread', 'signal',
+                                   'itertools'])
 
     def setup_class(cls):
         if cls.runappdirect:
