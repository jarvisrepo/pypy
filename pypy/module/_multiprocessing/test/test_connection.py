--- conflicted
+++ resolved
@@ -90,18 +90,13 @@
 
 
 class AppTestSocketConnection(BaseConnectionTest):
-<<<<<<< HEAD
-    spaceconfig = dict(usemodules=('_multiprocessing', 'thread', 'signal',
-                                   'struct', 'array', '_socket'))
-=======
     spaceconfig = {
         "usemodules": [
             '_multiprocessing', 'thread', 'signal', 'struct', 'array',
-            'itertools', '_socket', 'binascii',
+            '_socket', 'binascii',
         ]
     }
 
->>>>>>> 8e908a10
     def setup_class(cls):
         cls.w_connections = cls.space.newlist([])
 
@@ -176,8 +171,4 @@
         data1 = sock.recv(7)
         assert data1 == b'\x00\x00\x00\x03abc'
         data2 = sock.recv(8)
-<<<<<<< HEAD
-        assert data2 == b'\x00\x00\x00\x04defg'
-=======
-        assert data2 == '\x00\x00\x00\x04defg'
->>>>>>> 8e908a10
+        assert data2 == b'\x00\x00\x00\x04defg'