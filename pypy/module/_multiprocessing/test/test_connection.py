import py
import sys
from pypy.interpreter.gateway import interp2app, W_Root

class TestImport:
    def test_simple(self):
        from pypy.module._multiprocessing import interp_connection
        from pypy.module._multiprocessing import interp_semaphore

class AppTestBufferTooShort:
    spaceconfig = dict(usemodules=['_multiprocessing', 'thread', 'signal',
                                   'itertools'])

    def setup_class(cls):
        if cls.runappdirect:
            def raiseBufferTooShort(self, data):
                import multiprocessing
                raise multiprocessing.BufferTooShort(data)
            cls.w_raiseBufferTooShort = raiseBufferTooShort
        else:
            from pypy.module._multiprocessing import interp_connection
            def raiseBufferTooShort(space, w_data):
                raise interp_connection.BufferTooShort(space, w_data)
            cls.w_raiseBufferTooShort = cls.space.wrap(
                interp2app(raiseBufferTooShort))

    def test_exception(self):
        import multiprocessing
        try:
            self.raiseBufferTooShort("data")
        except multiprocessing.BufferTooShort as e:
            assert isinstance(e, multiprocessing.ProcessError)
            assert e.args == ("data",)

class BaseConnectionTest(object):
    def test_connection(self):
        rhandle, whandle = self.make_pair()

        whandle.send_bytes(b"abc")
        assert rhandle.recv_bytes(100) == b"abc"

        obj = [1, 2.0, "hello"]
        whandle.send(obj)
        obj2 = rhandle.recv()
        assert obj == obj2

    def test_poll(self):
        rhandle, whandle = self.make_pair()

        assert rhandle.poll() == False
        assert rhandle.poll(1) == False
        whandle.send(1)
        import time; time.sleep(0.1)  # give it time to arrive :-)
        assert rhandle.poll() == True
        assert rhandle.poll(None) == True
        assert rhandle.recv() == 1
        assert rhandle.poll() == False
        raises(IOError, whandle.poll)

    def test_read_into(self):
        import array, multiprocessing
        rhandle, whandle = self.make_pair()

        obj = [1, 2.0, "hello"]
        whandle.send(obj)
        buffer = array.array('b', [0]*10)
        raises(multiprocessing.BufferTooShort, rhandle.recv_bytes_into, buffer)
        assert rhandle.readable

class AppTestWinpipeConnection(BaseConnectionTest):
    spaceconfig = dict(usemodules=('_multiprocessing', 'thread'))

    def setup_class(cls):
        if sys.platform != "win32":
            py.test.skip("win32 only")

        if not cls.runappdirect:
            space = cls.space
            # stubs for some modules,
            # just for multiprocessing to import correctly on Windows
            w_modules = space.sys.get('modules')
            space.setitem(w_modules, space.wrap('msvcrt'), space.sys)
            space.setitem(w_modules, space.wrap('_subprocess'), space.sys)
        else:
            import _multiprocessing

    def w_make_pair(self):
        import multiprocessing

        return multiprocessing.Pipe(duplex=False)

class AppTestSocketConnection(BaseConnectionTest):
    spaceconfig = dict(usemodules=('_multiprocessing', 'thread', 'signal',
                                   'struct', 'array', 'itertools'))
    def setup_class(cls):
<<<<<<< HEAD
        space = gettestobjspace(usemodules=('_multiprocessing', 'thread', 'signal',
                                            'struct', 'array', 'itertools', '_socket'))
        cls.space = space
        cls.w_connections = space.newlist([])
=======
        cls.w_connections = cls.space.newlist([])
>>>>>>> 0c0bd860

        def socketpair(space):
            "A socket.socketpair() that works on Windows"
            import socket, errno
            serverSocket = socket.socket()
            serverSocket.bind(('127.0.0.1', 0))
            serverSocket.listen(1)

            client = socket.socket()
            client.setblocking(False)
            try:
                client.connect(('127.0.0.1', serverSocket.getsockname()[1]))
            except socket.error, e:
                assert e.args[0] in (errno.EINPROGRESS, errno.EWOULDBLOCK)
            server, addr = serverSocket.accept()

            # keep sockets alive during the test
            space.call_method(cls.w_connections, "append", space.wrap(server))
            space.call_method(cls.w_connections, "append", space.wrap(client))

            return space.wrap((server.fileno(), client.fileno()))
        if cls.runappdirect:
            cls.w_socketpair = lambda self: socketpair(cls.space)
        else:
            cls.w_socketpair = cls.space.wrap(interp2app(socketpair))

    def w_make_pair(self):
        import _multiprocessing
        import os

        fd1, fd2 = self.socketpair()
        rhandle = _multiprocessing.Connection(fd1, writable=False)
        whandle = _multiprocessing.Connection(fd2, readable=False)
        self.connections.append(rhandle)
        self.connections.append(whandle)
        return rhandle, whandle

    def teardown_method(self, func):
        # Work hard to close all sockets and connections now!
        # since the fd is probably already closed, another unrelated
        # part of the program will probably reuse it;
        # And any object forgotten here will close it on destruction...
        try:
            w_connections = self.w_connections
        except AttributeError:
            return
        space = self.space
        for c in space.unpackiterable(w_connections):
            if isinstance(c, W_Root):
                space.call_method(c, "close")
            else:
                c.close()
        space.delslice(w_connections, space.wrap(0), space.wrap(100))

    def test_bad_fd(self):
        import _multiprocessing

        raises(IOError, _multiprocessing.Connection, -1)
        raises(IOError, _multiprocessing.Connection, -15)

    def test_byte_order(self):
        import socket
        if not 'fromfd' in dir(socket):
            skip('No fromfd in socket')
        # The exact format of net strings (length in network byte
        # order) is important for interoperation with others
        # implementations.
        rhandle, whandle = self.make_pair()
        whandle.send_bytes(b"abc")
        whandle.send_bytes(b"defg")
        sock = socket.fromfd(rhandle.fileno(),
                             socket.AF_INET, socket.SOCK_STREAM)
        data1 = sock.recv(7)
        assert data1 == b'\x00\x00\x00\x03abc'
        data2 = sock.recv(8)
        assert data2 == b'\x00\x00\x00\x04defg'
<|MERGE_RESOLUTION|>--- conflicted
+++ resolved
@@ -8,8 +8,7 @@
         from pypy.module._multiprocessing import interp_semaphore
 
 class AppTestBufferTooShort:
-    spaceconfig = dict(usemodules=['_multiprocessing', 'thread', 'signal',
-                                   'itertools'])
+    spaceconfig = dict(usemodules=['_multiprocessing', 'thread', 'signal'])
 
     def setup_class(cls):
         if cls.runappdirect:
@@ -91,16 +90,9 @@
 
 class AppTestSocketConnection(BaseConnectionTest):
     spaceconfig = dict(usemodules=('_multiprocessing', 'thread', 'signal',
-                                   'struct', 'array', 'itertools'))
+                                   'struct', 'array', '_socket'))
     def setup_class(cls):
-<<<<<<< HEAD
-        space = gettestobjspace(usemodules=('_multiprocessing', 'thread', 'signal',
-                                            'struct', 'array', 'itertools', '_socket'))
-        cls.space = space
-        cls.w_connections = space.newlist([])
-=======
         cls.w_connections = cls.space.newlist([])
->>>>>>> 0c0bd860
 
         def socketpair(space):
             "A socket.socketpair() that works on Windows"
