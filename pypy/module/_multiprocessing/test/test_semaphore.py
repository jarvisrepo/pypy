import py
import sys
import pytest

from pypy.module._multiprocessing.interp_semaphore import (
    RECURSIVE_MUTEX, SEMAPHORE)


class AppTestSemaphore:
    spaceconfig = dict(usemodules=('_multiprocessing', 'thread',
                                   'signal', 'select',
                                   'binascii', 'struct', '_posixsubprocess'))

    if sys.platform == 'win32':
        spaceconfig['usemodules'] += ('_rawffi', '_cffi_backend')
    else:
        spaceconfig['usemodules'] += ('fcntl',)

    def setup_class(cls):
        cls.w_SEMAPHORE = cls.space.wrap(SEMAPHORE)
        cls.w_RECURSIVE = cls.space.wrap(RECURSIVE_MUTEX)
        cls.w_runappdirect = cls.space.wrap(cls.runappdirect)

    @py.test.mark.skipif("sys.platform == 'win32'")
    def test_sem_unlink(self):
        from _multiprocessing import sem_unlink
        import errno
        try:
            sem_unlink("non-existent")
        except OSError as e:
            assert e.errno in (errno.ENOENT, errno.EINVAL)
        else:
            assert 0, "should have raised"

    def test_semaphore_basic(self):
        from _multiprocessing import SemLock
        import sys
        assert SemLock.SEM_VALUE_MAX > 10

        kind = self.SEMAPHORE
        value = 1
        maxvalue = 1
        # the following line gets OSError: [Errno 38] Function not implemented
        # if /dev/shm is not mounted on Linux
        sem = SemLock(kind, value, maxvalue, "1", unlink=True)
        assert sem.kind == kind
        assert sem.maxvalue == maxvalue
        assert isinstance(sem.handle, int)
        assert sem.name is None

        assert sem._count() == 0
        if sys.platform == 'darwin':
            raises(NotImplementedError, 'sem._get_value()')
        else:
            assert sem._get_value() == 1
        assert sem._is_zero() == False
        sem.acquire()
        assert sem._is_mine()
        assert sem._count() == 1
        if sys.platform == 'darwin':
            raises(NotImplementedError, 'sem._get_value()')
        else:
            assert sem._get_value() == 0
        assert sem._is_zero() == True
        sem.release()
        assert sem._count() == 0

        sem.acquire()
        sem._after_fork()
        assert sem._count() == 0

    @pytest.mark.skipif(sys.platform == 'darwin', reason="Hangs on macOSX")
    def test_recursive(self):
        from _multiprocessing import SemLock
        kind = self.RECURSIVE
        value = 1
        maxvalue = 1
        # the following line gets OSError: [Errno 38] Function not implemented
        # if /dev/shm is not mounted on Linux
        sem = SemLock(kind, value, maxvalue, "2", unlink=True)

        sem.acquire()
        sem.release()
        assert sem._count() == 0
        sem.acquire()
        sem.release()

        # now recursively
        sem.acquire()
        sem.acquire()
        assert sem._count() == 2
        sem.release()
        sem.release()

    @pytest.mark.skipif(sys.platform == 'darwin', reason="Hangs on macOSX")
    def test_semaphore_maxvalue(self):
        from _multiprocessing import SemLock
        import sys
        kind = self.SEMAPHORE
        value = SemLock.SEM_VALUE_MAX
        maxvalue = SemLock.SEM_VALUE_MAX
        sem = SemLock(kind, value, maxvalue, "3.0", unlink=True)

        for i in range(10):
            res = sem.acquire()
            assert res == True
            assert sem._count() == i+1
            if sys.platform != 'darwin':
                assert sem._get_value() == maxvalue - (i+1)

        value = 0
        maxvalue = SemLock.SEM_VALUE_MAX
        sem = SemLock(kind, value, maxvalue, "3.1", unlink=True)

        for i in range(10):
            sem.release()
            assert sem._count() == -(i+1)
            if sys.platform != 'darwin':
                assert sem._get_value() == i+1

    @pytest.mark.skipif(sys.platform == 'darwin', reason="Hangs on macOSX")
    def test_semaphore_wait(self):
        from _multiprocessing import SemLock
        kind = self.SEMAPHORE
        value = 1
        maxvalue = 1
        sem = SemLock(kind, value, maxvalue, "3", unlink=True)

        res = sem.acquire()
        assert res == True
        res = sem.acquire(timeout=0.1)
        assert res == False

    @pytest.mark.skipif(sys.platform == 'darwin', reason="Hangs on macOSX")
    def test_semaphore_rebuild(self):
        import sys
        if sys.platform == 'win32':
            from _multiprocessing import SemLock
            def sem_unlink(*args):
                pass
        else:
            from _multiprocessing import SemLock, sem_unlink
        kind = self.SEMAPHORE
        value = 1
        maxvalue = 1
        sem = SemLock(kind, value, maxvalue, "4.2", unlink=False)
        try:
            sem2 = SemLock._rebuild(-1, kind, value, "4.2")
            #assert sem.handle != sem2.handle---even though they come
            # from different calls to sem_open(), on Linux at least,
            # they are the same pointer
            sem2 = SemLock._rebuild(sem.handle, kind, value, None)
            assert sem.handle == sem2.handle
        finally:
            sem_unlink("4.2")

    @pytest.mark.skipif(sys.platform == 'darwin', reason="Hangs on macOSX")
    def test_semaphore_contextmanager(self):
        from _multiprocessing import SemLock
        kind = self.SEMAPHORE
        value = 1
        maxvalue = 1
        sem = SemLock(kind, value, maxvalue, "5", unlink=True)

        with sem:
            assert sem._count() == 1
        assert sem._count() == 0

<<<<<<< HEAD
    def test_unlink(self):
        from _multiprocessing import SemLock
        sem = SemLock(self.SEMAPHORE, 1, 1, '/mp-123', unlink=True)
        assert sem._count() == 0

=======
    @pytest.mark.skipif(sys.platform == 'darwin', reason="Hangs on macOSX")
>>>>>>> 93819acf
    def test_in_threads(self):
        from _multiprocessing import SemLock
        from threading import Thread
        from time import sleep
        l = SemLock(0, 1, 1, "6", unlink=True)
        if self.runappdirect:
            def f(id):
                for i in range(10000):
                    pass
        else:
            def f(id):
                for i in range(1000):
                    # reduce the probability of thread switching
                    # at exactly the wrong time in semlock_acquire
                    for j in range(10):
                        pass
        threads = [Thread(None, f, args=(i,)) for i in range(2)]
        [t.start() for t in threads]
        # if the RLock calls to sem_wait and sem_post do not match,
        # one of the threads will block and the call to join will fail
        [t.join() for t in threads]<|MERGE_RESOLUTION|>--- conflicted
+++ resolved
@@ -166,15 +166,12 @@
             assert sem._count() == 1
         assert sem._count() == 0
 
-<<<<<<< HEAD
     def test_unlink(self):
         from _multiprocessing import SemLock
         sem = SemLock(self.SEMAPHORE, 1, 1, '/mp-123', unlink=True)
         assert sem._count() == 0
 
-=======
     @pytest.mark.skipif(sys.platform == 'darwin', reason="Hangs on macOSX")
->>>>>>> 93819acf
     def test_in_threads(self):
         from _multiprocessing import SemLock
         from threading import Thread
