import py
import sys

from pypy.module._multiprocessing.interp_semaphore import (
    RECURSIVE_MUTEX, SEMAPHORE)


class AppTestSemaphore:
    spaceconfig = dict(usemodules=('_multiprocessing', 'thread',
                                   'signal', 'select',
                                   'binascii', 'struct', '_posixsubprocess'))

    if sys.platform == 'win32':
        spaceconfig['usemodules'] += ('_rawffi', '_cffi_backend')
    else:
        spaceconfig['usemodules'] += ('fcntl',)

    def setup_class(cls):
        cls.w_SEMAPHORE = cls.space.wrap(SEMAPHORE)
        cls.w_RECURSIVE = cls.space.wrap(RECURSIVE_MUTEX)
        cls.w_runappdirect = cls.space.wrap(cls.runappdirect)
<<<<<<< HEAD

    @py.test.mark.skipif("sys.platform == 'win32'")
    def test_sem_unlink(self):
        from _multiprocessing import sem_unlink
        import errno
        try:
            sem_unlink("non-existent")
        except OSError as e:
            assert e.errno in (errno.ENOENT, errno.EINVAL)
        else:
            assert 0, "should have raised"

    def test_semaphore(self):
=======
        # import here since importing _multiprocessing imports multiprocessing
        # (in interp_connection) to get the BufferTooShort exception, which on
        # win32 imports msvcrt which imports via cffi which allocates ccharp
        # that are never released. This trips up the LeakChecker if done in a
        # test function
        cls.w_multiprocessing = cls.space.appexec([],
                                  '(): import multiprocessing as m; return m')

    def test_semaphore_basic(self):
>>>>>>> 6848667d
        from _multiprocessing import SemLock
        import sys
        assert SemLock.SEM_VALUE_MAX > 10

        kind = self.SEMAPHORE
        value = 1
        maxvalue = 1
        # the following line gets OSError: [Errno 38] Function not implemented
        # if /dev/shm is not mounted on Linux
        sem = SemLock(kind, value, maxvalue, "1", unlink=True)
        assert sem.kind == kind
        assert sem.maxvalue == maxvalue
        assert isinstance(sem.handle, int)
        assert sem.name is None

        assert sem._count() == 0
        if sys.platform == 'darwin':
            raises(NotImplementedError, 'sem._get_value()')
        else:
            assert sem._get_value() == 1
        assert sem._is_zero() == False
        sem.acquire()
        assert sem._is_mine()
        assert sem._count() == 1
        if sys.platform == 'darwin':
            raises(NotImplementedError, 'sem._get_value()')
        else:
            assert sem._get_value() == 0
        assert sem._is_zero() == True
        sem.release()
        assert sem._count() == 0

        sem.acquire()
        sem._after_fork()
        assert sem._count() == 0

    def test_recursive(self):
        from _multiprocessing import SemLock
        kind = self.RECURSIVE
        value = 1
        maxvalue = 1
        # the following line gets OSError: [Errno 38] Function not implemented
        # if /dev/shm is not mounted on Linux
        sem = SemLock(kind, value, maxvalue, "2", unlink=True)

        sem.acquire()
        sem.release()
        assert sem._count() == 0
        sem.acquire()
        sem.release()

        # now recursively
        sem.acquire()
        sem.acquire()
        assert sem._count() == 2
        sem.release()
        sem.release()

    def test_semaphore_wait(self):
        from _multiprocessing import SemLock
        kind = self.SEMAPHORE
        value = 1
        maxvalue = 1
        sem = SemLock(kind, value, maxvalue, "3", unlink=True)

        res = sem.acquire()
        assert res == True
        res = sem.acquire(timeout=0.1)
        assert res == False

    def test_semaphore_rebuild(self):
        import sys
        if sys.platform == 'win32':
            from _multiprocessing import SemLock
            def sem_unlink(*args):
                pass
        else:
            from _multiprocessing import SemLock, sem_unlink
        kind = self.SEMAPHORE
        value = 1
        maxvalue = 1
        sem = SemLock(kind, value, maxvalue, "4.2", unlink=False)
        try:
            sem2 = SemLock._rebuild(-1, kind, value, "4.2")
            #assert sem.handle != sem2.handle---even though they come
            # from different calls to sem_open(), on Linux at least,
            # they are the same pointer
            sem2 = SemLock._rebuild(sem.handle, kind, value, None)
            assert sem.handle == sem2.handle
        finally:
            sem_unlink("4.2")

    def test_semaphore_contextmanager(self):
        from _multiprocessing import SemLock
        kind = self.SEMAPHORE
        value = 1
        maxvalue = 1
        sem = SemLock(kind, value, maxvalue, "5", unlink=True)

        with sem:
            assert sem._count() == 1
        assert sem._count() == 0

    def test_unlink(self):
        from _multiprocessing import SemLock
        sem = SemLock(self.SEMAPHORE, 1, 1, '/mp-123', unlink=True)
        assert sem._count() == 0

    def test_in_threads(self):
        from _multiprocessing import SemLock
        from threading import Thread
        from time import sleep
        l = SemLock(0, 1, 1, "6", unlink=True)
        if self.runappdirect:
            def f(id):
                for i in range(10000):
                    pass
        else:
            def f(id):
                for i in range(1000):
                    # reduce the probability of thread switching
                    # at exactly the wrong time in semlock_acquire
                    for j in range(10):
                        pass
        threads = [Thread(None, f, args=(i,)) for i in range(2)]
        [t.start() for t in threads]
        # if the RLock calls to sem_wait and sem_post do not match,
        # one of the threads will block and the call to join will fail
        [t.join() for t in threads]<|MERGE_RESOLUTION|>--- conflicted
+++ resolved
@@ -19,7 +19,13 @@
         cls.w_SEMAPHORE = cls.space.wrap(SEMAPHORE)
         cls.w_RECURSIVE = cls.space.wrap(RECURSIVE_MUTEX)
         cls.w_runappdirect = cls.space.wrap(cls.runappdirect)
-<<<<<<< HEAD
+        # import here since importing _multiprocessing imports multiprocessing
+        # (in interp_connection) to get the BufferTooShort exception, which on
+        # win32 imports msvcrt which imports via cffi which allocates ccharp
+        # that are never released. This trips up the LeakChecker if done in a
+        # test function
+        cls.w_multiprocessing = cls.space.appexec([],
+                                  '(): import multiprocessing as m; return m')
 
     @py.test.mark.skipif("sys.platform == 'win32'")
     def test_sem_unlink(self):
@@ -32,18 +38,7 @@
         else:
             assert 0, "should have raised"
 
-    def test_semaphore(self):
-=======
-        # import here since importing _multiprocessing imports multiprocessing
-        # (in interp_connection) to get the BufferTooShort exception, which on
-        # win32 imports msvcrt which imports via cffi which allocates ccharp
-        # that are never released. This trips up the LeakChecker if done in a
-        # test function
-        cls.w_multiprocessing = cls.space.appexec([],
-                                  '(): import multiprocessing as m; return m')
-
     def test_semaphore_basic(self):
->>>>>>> 6848667d
         from _multiprocessing import SemLock
         import sys
         assert SemLock.SEM_VALUE_MAX > 10
