--- conflicted
+++ resolved
@@ -2,13 +2,8 @@
 
 class AppTestMemory:
     spaceconfig = dict(usemodules=('_multiprocessing', 'mmap',
-<<<<<<< HEAD
                                    '_rawffi',
-                                   'signal', 'select', 'fcntl',
-=======
-                                   '_rawffi', 'itertools',
                                    'signal', 'select',
->>>>>>> 76288c4a
                                    'binascii'))
     if sys.platform != 'win32':
         spaceconfig['usemodules'] += ('fcntl',)
