class AppTestMemory:
    spaceconfig = dict(usemodules=('_multiprocessing', 'mmap',
<<<<<<< HEAD
                                   '_rawffi', '_ffi'))
=======
                                   '_rawffi', 'itertools'))
>>>>>>> 14464b9e

    def test_address_of(self):
        import _multiprocessing
        raises(TypeError, _multiprocessing.address_of_buffer, None)
        raises(TypeError, _multiprocessing.address_of_buffer, "a")

    def test_mmap_address(self):
        import mmap
        import _multiprocessing

        # This is a bit faster than importing ctypes
        import _ctypes
        class c_double(_ctypes._SimpleCData):
            _type_ = "d"
        sizeof_double = _ctypes.sizeof(c_double)

        buf = mmap.mmap(-1, 300)
        buf[0:300] = b'\0' * 300

        # Get the address of shared memory
        address, length = _multiprocessing.address_of_buffer(buf)
        assert length == 300

        # build a ctypes object from it
        var = c_double.from_address(address)
        assert buf[0:sizeof_double] == b'\0' * sizeof_double
        assert var.value == 0

        # check that both objects share the same memory
        var.value = 123.456
        assert buf[0:sizeof_double] != b'\0' * sizeof_double
        buf[0:sizeof_double] = b'\0' * sizeof_double
        assert var.value == 0<|MERGE_RESOLUTION|>--- conflicted
+++ resolved
@@ -1,10 +1,6 @@
 class AppTestMemory:
     spaceconfig = dict(usemodules=('_multiprocessing', 'mmap',
-<<<<<<< HEAD
-                                   '_rawffi', '_ffi'))
-=======
-                                   '_rawffi', 'itertools'))
->>>>>>> 14464b9e
+                                   '_rawffi'))
 
     def test_address_of(self):
         import _multiprocessing
