import sys

class AppTestMemory:
    spaceconfig = dict(usemodules=('_multiprocessing', 'mmap',
                                   '_rawffi',
<<<<<<< HEAD
                                   'signal', 'select', 'fcntl',
                                   'binascii', '_posixsubprocess'))
=======
                                   'signal', 'select',
                                   'binascii'))
    if sys.platform != 'win32':
        spaceconfig['usemodules'] += ('fcntl',)
>>>>>>> 59be3727

    def test_address_of(self):
        import _multiprocessing
        raises(TypeError, _multiprocessing.address_of_buffer, None)
        raises(TypeError, _multiprocessing.address_of_buffer, "a")

    def test_mmap_address(self):
        import mmap
        import _multiprocessing

        # This is a bit faster than importing ctypes
        import _ctypes
        class c_double(_ctypes._SimpleCData):
            _type_ = "d"
        sizeof_double = _ctypes.sizeof(c_double)

        buf = mmap.mmap(-1, 300)
        buf[0:300] = b'\0' * 300

        # Get the address of shared memory
        address, length = _multiprocessing.address_of_buffer(buf)
        assert length == 300

        # build a ctypes object from it
        var = c_double.from_address(address)
        assert buf[0:sizeof_double] == b'\0' * sizeof_double
        assert var.value == 0

        # check that both objects share the same memory
        var.value = 123.456
        assert buf[0:sizeof_double] != b'\0' * sizeof_double
        buf[0:sizeof_double] = b'\0' * sizeof_double
        assert var.value == 0<|MERGE_RESOLUTION|>--- conflicted
+++ resolved
@@ -3,15 +3,8 @@
 class AppTestMemory:
     spaceconfig = dict(usemodules=('_multiprocessing', 'mmap',
                                    '_rawffi',
-<<<<<<< HEAD
                                    'signal', 'select', 'fcntl',
                                    'binascii', '_posixsubprocess'))
-=======
-                                   'signal', 'select',
-                                   'binascii'))
-    if sys.platform != 'win32':
-        spaceconfig['usemodules'] += ('fcntl',)
->>>>>>> 59be3727
 
     def test_address_of(self):
         import _multiprocessing
