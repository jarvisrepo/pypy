import sys
from pypy.interpreter.mixedmodule import MixedModule

class Module(MixedModule):

    interpleveldefs = {
        'SemLock'         : 'interp_semaphore.W_SemLock',
    }

    appleveldefs = {
    }

    if sys.platform == 'win32':
<<<<<<< HEAD
        interpleveldefs['closesocket'] = 'interp_win32_py3.multiprocessing_closesocket'
        interpleveldefs['recv'] = 'interp_win32_py3.multiprocessing_recv'
        interpleveldefs['send'] = 'interp_win32_py3.multiprocessing_send'
    
    interpleveldefs['sem_unlink'] = 'interp_semaphore.semaphore_unlink'
=======
        interpleveldefs['PipeConnection'] = \
            'interp_connection.W_PipeConnection'
        interpleveldefs['win32'] = 'interp_win32.win32_namespace(space)'

    def startup(self, space):
        from pypy.module._multiprocessing.interp_connection import State
        space.fromcache(State).init(space)
>>>>>>> 91dc9118
<|MERGE_RESOLUTION|>--- conflicted
+++ resolved
@@ -11,18 +11,8 @@
     }
 
     if sys.platform == 'win32':
-<<<<<<< HEAD
         interpleveldefs['closesocket'] = 'interp_win32_py3.multiprocessing_closesocket'
         interpleveldefs['recv'] = 'interp_win32_py3.multiprocessing_recv'
         interpleveldefs['send'] = 'interp_win32_py3.multiprocessing_send'
     
-    interpleveldefs['sem_unlink'] = 'interp_semaphore.semaphore_unlink'
-=======
-        interpleveldefs['PipeConnection'] = \
-            'interp_connection.W_PipeConnection'
-        interpleveldefs['win32'] = 'interp_win32.win32_namespace(space)'
-
-    def startup(self, space):
-        from pypy.module._multiprocessing.interp_connection import State
-        space.fromcache(State).init(space)
->>>>>>> 91dc9118
+    interpleveldefs['sem_unlink'] = 'interp_semaphore.semaphore_unlink'