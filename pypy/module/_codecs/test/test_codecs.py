import sys

class AppTestCodecs:
    spaceconfig = {
        "usemodules": ['unicodedata', 'struct', 'binascii', '_warnings'],
    }

    def test_register_noncallable(self):
        import _codecs
        raises(TypeError, _codecs.register, 1)

    def test_bigU_codecs(self):
        u = u'\U00010001\U00020002\U00030003\U00040004\U00050005'
        for encoding in ('utf-8', 'utf-16', 'utf-16-le', 'utf-16-be',
                         'utf-32', 'utf-32-le', 'utf-32-be',
                         'raw_unicode_escape',
                         'unicode_escape', 'unicode_internal'):
            assert str(u.encode(encoding), encoding) == u

    def test_ucs4(self):
        x = u'\U00100000'
        y = x.encode("raw-unicode-escape").decode("raw-unicode-escape")
        assert x == y

    def test_named_unicode(self):
        assert str(b'\\N{SPACE}','unicode-escape') == u" "
        raises( UnicodeDecodeError, str,b'\\N{SPACE','unicode-escape')
        raises( UnicodeDecodeError, str,b'\\NSPACE}','unicode-escape')
        raises( UnicodeDecodeError, str,b'\\NSPACE','unicode-escape')
        raises( UnicodeDecodeError, str,b'\\N','unicode-escape')
        assert  str(b'\\N{SPACE}\\N{SPACE}','unicode-escape') == u"  "
        assert  str(b'\\N{SPACE}a\\N{SPACE}','unicode-escape') == u" a "
        assert b"\\N{foo}xx".decode("unicode-escape", "ignore") == u"xx"
        assert 1 <= len(u"\N{CJK UNIFIED IDEOGRAPH-20000}") <= 2

    def test_literals(self):
        raises(SyntaxError, eval, 'u\'\\Uffffffff\'')

    def test_insecure_pickle(self):
        import pickle
        insecure = [b"abc", b"2 + 2", # not quoted
                    #"'abc' + 'def'", # not a single quoted string
                    b"'abc", # quote is not closed
                    b"'abc\"", # open quote and close quote don't match
                    b"'abc'   ?", # junk after close quote
                    b"'\\'", # trailing backslash
                    # some tests of the quoting rules
                    #"'abc\"\''",
                    #"'\\\\a\'\'\'\\\'\\\\\''",
                    ]
        for s in insecure:
            buf = b"S" + s + b"\012p0\012."
            raises ((ValueError, pickle.UnpicklingError), pickle.loads, buf)

    def test_unicodedecodeerror(self):
        assert str(UnicodeDecodeError(
            "ascii", b"g\xfcrk", 1, 2, "ouch")) == "'ascii' codec can't decode byte 0xfc in position 1: ouch"

        assert str(UnicodeDecodeError(
            "ascii", b"g\xfcrk", 1, 3, "ouch")) == "'ascii' codec can't decode bytes in position 1-2: ouch"

    def test_unicodedecodeerror_utf8(self):
        error = raises(UnicodeDecodeError, b'\xf6'.decode, "utf-8").value
        assert str(error) == "'utf-8' codec can't decode byte 0xf6 in position 0: invalid start byte"

    def test_unicodetranslateerror(self):
        import sys
        assert str(UnicodeTranslateError(
            "g\xfcrk", 1, 2, "ouch"))== "can't translate character '\\xfc' in position 1: ouch"

        assert str(UnicodeTranslateError(
            "g\u0100rk", 1, 2, "ouch"))== "can't translate character '\\u0100' in position 1: ouch"

        assert str(UnicodeTranslateError(
            "g\uffffrk", 1, 2, "ouch"))== "can't translate character '\\uffff' in position 1: ouch"

        if sys.maxunicode > 0xffff and len(chr(0x10000)) == 1:
            assert str(UnicodeTranslateError(
                "g\U00010000rk", 1, 2, "ouch"))== "can't translate character '\\U00010000' in position 1: ouch"

        assert str(UnicodeTranslateError(
            "g\xfcrk", 1, 3, "ouch"))=="can't translate characters in position 1-2: ouch"

    def test_unicodeencodeerror(self):
        import sys
        assert str(UnicodeEncodeError(
            "ascii", "g\xfcrk", 1, 2, "ouch"))=="'ascii' codec can't encode character '\\xfc' in position 1: ouch"

        assert str(UnicodeEncodeError(
            "ascii", "g\xfcrk", 1, 4, "ouch"))== "'ascii' codec can't encode characters in position 1-3: ouch"

        assert str(UnicodeEncodeError(
            "ascii", "\xfcx", 0, 1, "ouch"))=="'ascii' codec can't encode character '\\xfc' in position 0: ouch"

        assert str(UnicodeEncodeError(
            "ascii", "\u0100x", 0, 1, "ouch"))=="'ascii' codec can't encode character '\\u0100' in position 0: ouch"

        assert str(UnicodeEncodeError(
            "ascii", "\uffffx", 0, 1, "ouch"))=="'ascii' codec can't encode character '\\uffff' in position 0: ouch"
        if sys.maxunicode > 0xffff and len(chr(0x10000)) == 1:
            assert str(UnicodeEncodeError(
                "ascii", "\U00010000x", 0, 1, "ouch")) =="'ascii' codec can't encode character '\\U00010000' in position 0: ouch"

    def test_indexerror(self):
        import _codecs
        test =   b"\\"     # trailing backslash
        raises (ValueError, _codecs.escape_decode, test)

    def test_charmap_decode(self):
        from _codecs import charmap_decode
        import sys
        assert charmap_decode(b'', 'strict', 'blablabla') == ('', 0)
        assert charmap_decode(b'xxx') == ('xxx', 3)
        res = charmap_decode(b'xxx', 'strict', {ord('x'): 'XX'})
        assert  res == ('XXXXXX', 3)
        map = tuple([chr(i) for i in range(256)])
        assert charmap_decode(b'xxx\xff', 'strict', map) == ('xxx\xff', 4)

        exc = raises(TypeError, charmap_decode, b'\xff', "strict",  {0xff: b'a'})
        assert str(exc.value) == "character mapping must return integer, None or str"
        raises(TypeError, charmap_decode, b'\xff', "strict",  {0xff: 0x110000})
        assert (charmap_decode(b"\x00\x01\x02", "strict",
                               {0: 0x10FFFF, 1: ord('b'), 2: ord('c')}) ==
                (u"\U0010FFFFbc", 3))
        assert (charmap_decode(b"\x00\x01\x02", "strict",
                               {0: u'\U0010FFFF', 1: u'b', 2: u'c'}) ==
                (u"\U0010FFFFbc", 3))

    def test_escape_decode(self):
        from _codecs import unicode_escape_decode as decode
        import sys
        if sys.version_info[0] < 3:
            assert decode('\\\x80') == (u'\\\x80', 2)
        else:
            assert decode('\\\x80') == (u'\\\xc2\x80', 3)

    def test_escape_decode_errors(self):
        from _codecs import escape_decode as decode
        raises(ValueError, decode, br"\x")
        raises(ValueError, decode, br"[\x]")
        assert decode(br"[\x]\x", "ignore") == (b"[]", 6)
        assert decode(br"[\x]\x", "replace") == (b"[?]?", 6)
        raises(ValueError, decode, br"\x0")
        raises(ValueError, decode, br"[\x0]")
        assert decode(br"[\x0]\x0", "ignore") == (b"[]", 8)
        assert decode(br"[\x0]\x0", "replace") == (b"[?]?", 8)

    def test_unicode_escape(self):
        from _codecs import unicode_escape_encode, unicode_escape_decode
        assert unicode_escape_encode('abc') == ('abc'.encode('unicode_escape'), 3)
        assert unicode_escape_decode(b'abc') == (b'abc'.decode('unicode_escape'), 3)
        lgt = 12
        assert unicode_escape_decode(b'\\x61\\x62\\x63') == ('abc', lgt)

    def test_unicode_replace(self):
        # CPython #8271: during the decoding of an invalid UTF-8 byte sequence,
        # only the start byte and the continuation byte(s) are now considered
        # invalid, instead of the number of bytes specified by the start byte.
        # See http://www.unicode.org/versions/Unicode5.2.0/ch03.pdf (page 42,
        # table 3-8, Row 2) for more information about the algorithm used.
        FFFD = '\ufffd'
        sequences = [
            # invalid start bytes
            (b'\x80', FFFD), # continuation byte
            (b'\x80\x80', FFFD*2), # 2 continuation bytes
            (b'\xc0', FFFD),
            (b'\xc0\xc0', FFFD*2),
            (b'\xc1', FFFD),
            (b'\xc1\xc0', FFFD*2),
            (b'\xc0\xc1', FFFD*2),
            # with start byte of a 2-byte sequence
            (b'\xc2', FFFD), # only the start byte
            (b'\xc2\xc2', FFFD*2), # 2 start bytes
            (b'\xc2\xc2\xc2', FFFD*3), # 3 start bytes
            (b'\xc2\x41', FFFD+'A'), # invalid continuation byte
            # with start byte of a 3-byte sequence
            (b'\xe1', FFFD), # only the start byte
            (b'\xe1\xe1', FFFD*2), # 2 start bytes
            (b'\xe1\xe1\xe1', FFFD*3), # 3 start bytes
            (b'\xe1\xe1\xe1\xe1', FFFD*4), # 4 start bytes
            (b'\xe1\x80', FFFD), # only 1 continuation byte
            (b'\xe1\x41', FFFD+'A'), # invalid continuation byte
            (b'\xe1\x41\x80', FFFD+'A'+FFFD), # invalid cb followed by valid cb
            (b'\xe1\x41\x41', FFFD+'AA'), # 2 invalid continuation bytes
            (b'\xe1\x80\x41', FFFD+'A'), # only 1 valid continuation byte
            (b'\xe1\x80\xe1\x41', FFFD*2+'A'), # 1 valid and the other invalid
            (b'\xe1\x41\xe1\x80', FFFD+'A'+FFFD), # 1 invalid and the other valid
            # with start byte of a 4-byte sequence
            (b'\xf1', FFFD), # only the start byte
            (b'\xf1\xf1', FFFD*2), # 2 start bytes
            (b'\xf1\xf1\xf1', FFFD*3), # 3 start bytes
            (b'\xf1\xf1\xf1\xf1', FFFD*4), # 4 start bytes
            (b'\xf1\xf1\xf1\xf1\xf1', FFFD*5), # 5 start bytes
            (b'\xf1\x80', FFFD), # only 1 continuation bytes
            (b'\xf1\x80\x80', FFFD), # only 2 continuation bytes
            (b'\xf1\x80\x41', FFFD+'A'), # 1 valid cb and 1 invalid
            (b'\xf1\x80\x41\x41', FFFD+'AA'), # 1 valid cb and 1 invalid
            (b'\xf1\x80\x80\x41', FFFD+'A'), # 2 valid cb and 1 invalid
            (b'\xf1\x41\x80', FFFD+'A'+FFFD), # 1 invalid cv and 1 valid
            (b'\xf1\x41\x80\x80', FFFD+'A'+FFFD*2), # 1 invalid cb and 2 invalid
            (b'\xf1\x41\x80\x41', FFFD+'A'+FFFD+'A'), # 2 invalid cb and 1 invalid
            (b'\xf1\x41\x41\x80', FFFD+'AA'+FFFD), # 1 valid cb and 1 invalid
            (b'\xf1\x41\xf1\x80', FFFD+'A'+FFFD),
            (b'\xf1\x41\x80\xf1', FFFD+'A'+FFFD*2),
            (b'\xf1\xf1\x80\x41', FFFD*2+'A'),
            (b'\xf1\x41\xf1\xf1', FFFD+'A'+FFFD*2),
            # with invalid start byte of a 4-byte sequence (rfc2279)
            (b'\xf5', FFFD), # only the start byte
            (b'\xf5\xf5', FFFD*2), # 2 start bytes
            (b'\xf5\x80', FFFD*2), # only 1 continuation byte
            (b'\xf5\x80\x80', FFFD*3), # only 2 continuation byte
            (b'\xf5\x80\x80\x80', FFFD*4), # 3 continuation bytes
            (b'\xf5\x80\x41', FFFD*2+'A'), #  1 valid cb and 1 invalid
            (b'\xf5\x80\x41\xf5', FFFD*2+'A'+FFFD),
            (b'\xf5\x41\x80\x80\x41', FFFD+'A'+FFFD*2+'A'),
            # with invalid start byte of a 5-byte sequence (rfc2279)
            (b'\xf8', FFFD), # only the start byte
            (b'\xf8\xf8', FFFD*2), # 2 start bytes
            (b'\xf8\x80', FFFD*2), # only one continuation byte
            (b'\xf8\x80\x41', FFFD*2 + 'A'), # 1 valid cb and 1 invalid
            (b'\xf8\x80\x80\x80\x80', FFFD*5), # invalid 5 bytes seq with 5 bytes
            # with invalid start byte of a 6-byte sequence (rfc2279)
            (b'\xfc', FFFD), # only the start byte
            (b'\xfc\xfc', FFFD*2), # 2 start bytes
            (b'\xfc\x80\x80', FFFD*3), # only 2 continuation bytes
            (b'\xfc\x80\x80\x80\x80\x80', FFFD*6), # 6 continuation bytes
            # invalid start byte
            (b'\xfe', FFFD),
            (b'\xfe\x80\x80', FFFD*3),
            # other sequences
            (b'\xf1\x80\x41\x42\x43', '\ufffd\x41\x42\x43'),
            (b'\xf1\x80\xff\x42\x43', '\ufffd\ufffd\x42\x43'),
            (b'\xf1\x80\xc2\x81\x43', '\ufffd\x81\x43'),
            (b'\x61\xF1\x80\x80\xE1\x80\xC2\x62\x80\x63\x80\xBF\x64',
             '\x61\uFFFD\uFFFD\uFFFD\x62\uFFFD\x63\uFFFD\uFFFD\x64'),
        ]
        for (seq, res) in sequences:
            raises(UnicodeDecodeError, seq.decode, 'utf-8', 'strict')
            uni = seq.decode('utf-8', 'replace')
            assert uni == res
            uni = (seq+b'b').decode('utf-8', 'replace')
            assert uni == res+'b'
            uni = seq.decode('utf-8', 'ignore')
            assert uni == res.replace('\uFFFD', '')

    def test_unexpected_end_of_data(self):
        """
        Test that an 'unexpected end of data' error is raised when the string
        ends after a start byte of a 2-, 3-, or 4-bytes sequence without having
        enough continuation bytes.  The incomplete sequence is replaced with a
        single U+FFFD when errors='replace'.
        E.g. in the sequence <F3 80 80>, F3 is the start byte of a 4-bytes
        sequence, but it's followed by only 2 valid continuation bytes and the
        last continuation bytes is missing.
        Note: the continuation bytes must be all valid, if one of them is
        invalid another error will be raised.
        """
        sequences = [
            'C2', 'DF',
            'E0 A0', 'E0 BF', 'E1 80', 'E1 BF', 'EC 80', 'EC BF',
            'ED 80', 'ED 9F', 'EE 80', 'EE BF', 'EF 80', 'EF BF',
            'F0 90', 'F0 BF', 'F0 90 80', 'F0 90 BF', 'F0 BF 80', 'F0 BF BF',
            'F1 80', 'F1 BF', 'F1 80 80', 'F1 80 BF', 'F1 BF 80', 'F1 BF BF',
            'F3 80', 'F3 BF', 'F3 80 80', 'F3 80 BF', 'F3 BF 80', 'F3 BF BF',
            'F4 80', 'F4 8F', 'F4 80 80', 'F4 80 BF', 'F4 8F 80', 'F4 8F BF'
        ]
        for seq in sequences:
            bseq = bytes(int(c, 16) for c in seq.split())
            exc = raises(UnicodeDecodeError, bseq.decode, 'utf-8')
            assert 'unexpected end of data' in str(exc.value)
            useq = bseq.decode('utf-8', 'replace')
            assert  useq == u'\ufffd', (bseq, useq)
            assert ((b'aaaa' + bseq + b'bbbb').decode('utf-8', 'replace') == 
                    u'aaaa\ufffdbbbb')
            assert bseq.decode('utf-8', 'ignore') == ''
            assert ((b'aaaa' + bseq + b'bbbb').decode('utf-8', 'ignore') == 
                    u'aaaabbbb')

    def test_invalid_cb_for_3bytes_seq(self):
        """
        Test that an 'invalid continuation byte' error is raised when the
        continuation byte(s) of a 3-bytes sequence are invalid.  When
        errors='replace', if the first continuation byte is valid, the first
        two bytes (start byte + 1st cb) are replaced by a single U+FFFD and the
        third byte is handled separately, otherwise only the start byte is
        replaced with a U+FFFD and the other continuation bytes are handled
        separately.
        E.g. in the sequence <E1 80 41>, E1 is the start byte of a 3-bytes
        sequence, 80 is a valid continuation byte, but 41 is not a valid cb
        because it's the ASCII letter 'A'.
        Note: when the start byte is E0 or ED, the valid ranges for the first
        continuation byte are limited to A0..BF and 80..9F respectively.
        Python 2 used to consider all the bytes in range 80..BF valid when the
        start byte was ED.  This is fixed in Python 3.
        """
        FFFD = '\ufffd'
        FFFDx2 = FFFD * 2
        sequences = [
            ('E0 00', FFFD+'\x00'), ('E0 7F', FFFD+'\x7f'), ('E0 80', FFFDx2),
            ('E0 9F', FFFDx2), ('E0 C0', FFFDx2), ('E0 FF', FFFDx2),
            ('E0 A0 00', FFFD+'\x00'), ('E0 A0 7F', FFFD+'\x7f'),
            ('E0 A0 C0', FFFDx2), ('E0 A0 FF', FFFDx2),
            ('E0 BF 00', FFFD+'\x00'), ('E0 BF 7F', FFFD+'\x7f'),
            ('E0 BF C0', FFFDx2), ('E0 BF FF', FFFDx2), ('E1 00', FFFD+'\x00'),
            ('E1 7F', FFFD+'\x7f'), ('E1 C0', FFFDx2), ('E1 FF', FFFDx2),
            ('E1 80 00', FFFD+'\x00'), ('E1 80 7F', FFFD+'\x7f'),
            ('E1 80 C0', FFFDx2), ('E1 80 FF', FFFDx2),
            ('E1 BF 00', FFFD+'\x00'), ('E1 BF 7F', FFFD+'\x7f'),
            ('E1 BF C0', FFFDx2), ('E1 BF FF', FFFDx2), ('EC 00', FFFD+'\x00'),
            ('EC 7F', FFFD+'\x7f'), ('EC C0', FFFDx2), ('EC FF', FFFDx2),
            ('EC 80 00', FFFD+'\x00'), ('EC 80 7F', FFFD+'\x7f'),
            ('EC 80 C0', FFFDx2), ('EC 80 FF', FFFDx2),
            ('EC BF 00', FFFD+'\x00'), ('EC BF 7F', FFFD+'\x7f'),
            ('EC BF C0', FFFDx2), ('EC BF FF', FFFDx2), ('ED 00', FFFD+'\x00'),
            ('ED 7F', FFFD+'\x7f'),
            ('ED A0', FFFDx2), ('ED BF', FFFDx2), # see note ^
            ('ED C0', FFFDx2), ('ED FF', FFFDx2), ('ED 80 00', FFFD+'\x00'),
            ('ED 80 7F', FFFD+'\x7f'), ('ED 80 C0', FFFDx2),
            ('ED 80 FF', FFFDx2), ('ED 9F 00', FFFD+'\x00'),
            ('ED 9F 7F', FFFD+'\x7f'), ('ED 9F C0', FFFDx2),
            ('ED 9F FF', FFFDx2), ('EE 00', FFFD+'\x00'),
            ('EE 7F', FFFD+'\x7f'), ('EE C0', FFFDx2), ('EE FF', FFFDx2),
            ('EE 80 00', FFFD+'\x00'), ('EE 80 7F', FFFD+'\x7f'),
            ('EE 80 C0', FFFDx2), ('EE 80 FF', FFFDx2),
            ('EE BF 00', FFFD+'\x00'), ('EE BF 7F', FFFD+'\x7f'),
            ('EE BF C0', FFFDx2), ('EE BF FF', FFFDx2), ('EF 00', FFFD+'\x00'),
            ('EF 7F', FFFD+'\x7f'), ('EF C0', FFFDx2), ('EF FF', FFFDx2),
            ('EF 80 00', FFFD+'\x00'), ('EF 80 7F', FFFD+'\x7f'),
            ('EF 80 C0', FFFDx2), ('EF 80 FF', FFFDx2),
            ('EF BF 00', FFFD+'\x00'), ('EF BF 7F', FFFD+'\x7f'),
            ('EF BF C0', FFFDx2), ('EF BF FF', FFFDx2),
        ]
        err = 'invalid continuation byte'
        for s, res in sequences:
            seq = bytes(int(c, 16) for c in s.split())
            exc = raises(UnicodeDecodeError, seq.decode, 'utf-8')
            assert err in str(exc.value)
            assert seq.decode('utf-8', 'replace') == res
            assert ((b'aaaa' + seq + b'bbbb').decode('utf-8', 'replace') == 
                         'aaaa' + res + 'bbbb')
            res = res.replace('\ufffd', '')
            assert seq.decode('utf-8', 'ignore') == res
            assert((b'aaaa' + seq + b'bbbb').decode('utf-8', 'ignore') ==
                          'aaaa' + res + 'bbbb')

    def test_invalid_cb_for_4bytes_seq(self):
        """
        Test that an 'invalid continuation byte' error is raised when the
        continuation byte(s) of a 4-bytes sequence are invalid.  When
        errors='replace',the start byte and all the following valid
        continuation bytes are replaced with a single U+FFFD, and all the bytes
        starting from the first invalid continuation bytes (included) are
        handled separately.
        E.g. in the sequence <E1 80 41>, E1 is the start byte of a 3-bytes
        sequence, 80 is a valid continuation byte, but 41 is not a valid cb
        because it's the ASCII letter 'A'.
        Note: when the start byte is E0 or ED, the valid ranges for the first
        continuation byte are limited to A0..BF and 80..9F respectively.
        However, when the start byte is ED, Python 2 considers all the bytes
        in range 80..BF valid.  This is fixed in Python 3.
        """
        FFFD = '\ufffd'
        FFFDx2 = FFFD * 2
        sequences = [
            ('F0 00', FFFD+'\x00'), ('F0 7F', FFFD+'\x7f'), ('F0 80', FFFDx2),
            ('F0 8F', FFFDx2), ('F0 C0', FFFDx2), ('F0 FF', FFFDx2),
            ('F0 90 00', FFFD+'\x00'), ('F0 90 7F', FFFD+'\x7f'),
            ('F0 90 C0', FFFDx2), ('F0 90 FF', FFFDx2),
            ('F0 BF 00', FFFD+'\x00'), ('F0 BF 7F', FFFD+'\x7f'),
            ('F0 BF C0', FFFDx2), ('F0 BF FF', FFFDx2),
            ('F0 90 80 00', FFFD+'\x00'), ('F0 90 80 7F', FFFD+'\x7f'),
            ('F0 90 80 C0', FFFDx2), ('F0 90 80 FF', FFFDx2),
            ('F0 90 BF 00', FFFD+'\x00'), ('F0 90 BF 7F', FFFD+'\x7f'),
            ('F0 90 BF C0', FFFDx2), ('F0 90 BF FF', FFFDx2),
            ('F0 BF 80 00', FFFD+'\x00'), ('F0 BF 80 7F', FFFD+'\x7f'),
            ('F0 BF 80 C0', FFFDx2), ('F0 BF 80 FF', FFFDx2),
            ('F0 BF BF 00', FFFD+'\x00'), ('F0 BF BF 7F', FFFD+'\x7f'),
            ('F0 BF BF C0', FFFDx2), ('F0 BF BF FF', FFFDx2),
            ('F1 00', FFFD+'\x00'), ('F1 7F', FFFD+'\x7f'), ('F1 C0', FFFDx2),
            ('F1 FF', FFFDx2), ('F1 80 00', FFFD+'\x00'),
            ('F1 80 7F', FFFD+'\x7f'), ('F1 80 C0', FFFDx2),
            ('F1 80 FF', FFFDx2), ('F1 BF 00', FFFD+'\x00'),
            ('F1 BF 7F', FFFD+'\x7f'), ('F1 BF C0', FFFDx2),
            ('F1 BF FF', FFFDx2), ('F1 80 80 00', FFFD+'\x00'),
            ('F1 80 80 7F', FFFD+'\x7f'), ('F1 80 80 C0', FFFDx2),
            ('F1 80 80 FF', FFFDx2), ('F1 80 BF 00', FFFD+'\x00'),
            ('F1 80 BF 7F', FFFD+'\x7f'), ('F1 80 BF C0', FFFDx2),
            ('F1 80 BF FF', FFFDx2), ('F1 BF 80 00', FFFD+'\x00'),
            ('F1 BF 80 7F', FFFD+'\x7f'), ('F1 BF 80 C0', FFFDx2),
            ('F1 BF 80 FF', FFFDx2), ('F1 BF BF 00', FFFD+'\x00'),
            ('F1 BF BF 7F', FFFD+'\x7f'), ('F1 BF BF C0', FFFDx2),
            ('F1 BF BF FF', FFFDx2), ('F3 00', FFFD+'\x00'),
            ('F3 7F', FFFD+'\x7f'), ('F3 C0', FFFDx2), ('F3 FF', FFFDx2),
            ('F3 80 00', FFFD+'\x00'), ('F3 80 7F', FFFD+'\x7f'),
            ('F3 80 C0', FFFDx2), ('F3 80 FF', FFFDx2),
            ('F3 BF 00', FFFD+'\x00'), ('F3 BF 7F', FFFD+'\x7f'),
            ('F3 BF C0', FFFDx2), ('F3 BF FF', FFFDx2),
            ('F3 80 80 00', FFFD+'\x00'), ('F3 80 80 7F', FFFD+'\x7f'),
            ('F3 80 80 C0', FFFDx2), ('F3 80 80 FF', FFFDx2),
            ('F3 80 BF 00', FFFD+'\x00'), ('F3 80 BF 7F', FFFD+'\x7f'),
            ('F3 80 BF C0', FFFDx2), ('F3 80 BF FF', FFFDx2),
            ('F3 BF 80 00', FFFD+'\x00'), ('F3 BF 80 7F', FFFD+'\x7f'),
            ('F3 BF 80 C0', FFFDx2), ('F3 BF 80 FF', FFFDx2),
            ('F3 BF BF 00', FFFD+'\x00'), ('F3 BF BF 7F', FFFD+'\x7f'),
            ('F3 BF BF C0', FFFDx2), ('F3 BF BF FF', FFFDx2),
            ('F4 00', FFFD+'\x00'), ('F4 7F', FFFD+'\x7f'), ('F4 90', FFFDx2),
            ('F4 BF', FFFDx2), ('F4 C0', FFFDx2), ('F4 FF', FFFDx2),
            ('F4 80 00', FFFD+'\x00'), ('F4 80 7F', FFFD+'\x7f'),
            ('F4 80 C0', FFFDx2), ('F4 80 FF', FFFDx2),
            ('F4 8F 00', FFFD+'\x00'), ('F4 8F 7F', FFFD+'\x7f'),
            ('F4 8F C0', FFFDx2), ('F4 8F FF', FFFDx2),
            ('F4 80 80 00', FFFD+'\x00'), ('F4 80 80 7F', FFFD+'\x7f'),
            ('F4 80 80 C0', FFFDx2), ('F4 80 80 FF', FFFDx2),
            ('F4 80 BF 00', FFFD+'\x00'), ('F4 80 BF 7F', FFFD+'\x7f'),
            ('F4 80 BF C0', FFFDx2), ('F4 80 BF FF', FFFDx2),
            ('F4 8F 80 00', FFFD+'\x00'), ('F4 8F 80 7F', FFFD+'\x7f'),
            ('F4 8F 80 C0', FFFDx2), ('F4 8F 80 FF', FFFDx2),
            ('F4 8F BF 00', FFFD+'\x00'), ('F4 8F BF 7F', FFFD+'\x7f'),
            ('F4 8F BF C0', FFFDx2), ('F4 8F BF FF', FFFDx2)
        ]
        err = 'invalid continuation byte'
        for s, res in sequences:
            seq = bytes(int(c, 16) for c in s.split())
            exc = raises(UnicodeDecodeError, seq.decode, 'utf-8')
            assert err in str(exc.value)
            assert seq.decode('utf-8', 'replace') == res
            assert ((b'aaaa' + seq + b'bbbb').decode('utf-8', 'replace') == 
                         'aaaa' + res + 'bbbb')
            res = res.replace('\ufffd', '')
            assert seq.decode('utf-8', 'ignore') == res
            assert((b'aaaa' + seq + b'bbbb').decode('utf-8', 'ignore') ==
                          'aaaa' + res + 'bbbb')


class AppTestPartialEvaluation:
    spaceconfig = dict(usemodules=['array',])

    def test_partial_utf8(self):
        import _codecs
        encoding = 'utf-8'
        check_partial = [
                u"\x00",
                u"\x00",
                u"\x00\xff",
                u"\x00\xff",
                u"\x00\xff\u07ff",
                u"\x00\xff\u07ff",
                u"\x00\xff\u07ff",
                u"\x00\xff\u07ff\u0800",
                u"\x00\xff\u07ff\u0800",
                u"\x00\xff\u07ff\u0800",
                u"\x00\xff\u07ff\u0800\uffff",
                u"\x00\xff\u07ff\u0800\uffff",
                u"\x00\xff\u07ff\u0800\uffff",
                u"\x00\xff\u07ff\u0800\uffff",
                u"\x00\xff\u07ff\u0800\uffff\U00010000",
            ]

        buffer = b''
        result = u""
        for (c, partialresult) in zip(u"\x00\xff\u07ff\u0800\uffff\U00010000".encode(encoding), check_partial):
            buffer += bytes([c])
            res = _codecs.utf_8_decode(buffer,'strict',False)
            if res[1] >0 :
                buffer = b''
            result += res[0]
            assert result == partialresult

    def test_partial_utf16(self):
        import _codecs
        encoding = 'utf-16'
        check_partial = [
                    u"", # first byte of BOM read
                    u"", # second byte of BOM read => byteorder known
                    u"",
                    u"\x00",
                    u"\x00",
                    u"\x00\xff",
                    u"\x00\xff",
                    u"\x00\xff\u0100",
                    u"\x00\xff\u0100",
                    u"\x00\xff\u0100\uffff",
                    u"\x00\xff\u0100\uffff",
                    u"\x00\xff\u0100\uffff",
                    u"\x00\xff\u0100\uffff",
                    u"\x00\xff\u0100\uffff\U00010000",
                ]
        buffer = b''
        result = u""
        for (c, partialresult) in zip(u"\x00\xff\u0100\uffff\U00010000".encode(encoding), check_partial):
            buffer += bytes([c])
            res = _codecs.utf_16_decode(buffer,'strict',False)
            if res[1] >0 :
                buffer = b''
            result += res[0]
            assert result == partialresult

    def test_bug1098990_a(self):
        import codecs, io
        self.encoding = 'utf-8'
        s1 = u"xxxxxxxxxxxxxxxxxxxxxxxxxxxxxxx yyyyyyyyyyyyyyyyyyyyyyyyyyyyyyy\r\n"
        s2 = u"offending line: ladfj askldfj klasdj fskla dfzaskdj fasklfj laskd fjasklfzzzzaa%whereisthis!!!\r\n"
        s3 = u"next line.\r\n"

        s = (s1+s2+s3).encode(self.encoding)
        stream = io.BytesIO(s)
        reader = codecs.getreader(self.encoding)(stream)
        assert reader.readline() == s1
        assert reader.readline() == s2
        assert reader.readline() == s3
        assert reader.readline() == u""

    def test_bug1098990_b(self):
        import codecs, io
        self.encoding = 'utf-8'
        s1 = u"aaaaaaaaaaaaaaaaaaaaaaaa\r\n"
        s2 = u"bbbbbbbbbbbbbbbbbbbbbbbb\r\n"
        s3 = u"stillokay:bbbbxx\r\n"
        s4 = u"broken!!!!badbad\r\n"
        s5 = u"againokay.\r\n"

        s = (s1+s2+s3+s4+s5).encode(self.encoding)
        stream = io.BytesIO(s)
        reader = codecs.getreader(self.encoding)(stream)
        assert reader.readline() == s1
        assert reader.readline() == s2
        assert reader.readline() == s3
        assert reader.readline() == s4
        assert reader.readline() == s5
        assert reader.readline() == u""

    def test_seek_utf16le(self):
        # all codecs should be able to encode these
        import codecs, io
        encoding = 'utf-16-le'
        s = "%s\n%s\n" % (10*"abc123", 10*"def456")
        reader = codecs.getreader(encoding)(io.BytesIO(s.encode(encoding)))
        for t in range(5):
            # Test that calling seek resets the internal codec state and buffers
            reader.seek(0, 0)
            line = reader.readline()
            assert s[:len(line)] == line

    def test_unicode_internal_encode(self):
        import sys
        class U(str):
            pass
        enc = U("a").encode("unicode_internal")
        if sys.maxunicode == 65535: # UCS2 build
            if sys.byteorder == "big":
                assert enc == b"\x00a"
            else:
                assert enc == b"a\x00"
        elif len("\U00010098") == 1:
            # UCS4 build on a UCS4 CPython
            enc2 = "\U00010098".encode("unicode_internal")
            if sys.byteorder == "big":
                assert enc == b"\x00\x00\x00a"
                assert enc2 == b"\x00\x01\x00\x98"
            else:
                assert enc == b"a\x00\x00\x00"
                assert enc2 == b"\x98\x00\x01\x00"
        else:
            # UCS4 build on a UCS2 CPython
            if sys.byteorder == "big":
                assert enc == b"\x00\x00\x00a"
            else:
                assert enc == b"a\x00\x00\x00"

    def test_unicode_internal_decode(self):
        import sys, _codecs, array
        if sys.maxunicode == 65535: # UCS2 build
            if sys.byteorder == "big":
                bytes = b"\x00a"
            else:
                bytes = b"a\x00"
        else: # UCS4 build
            if sys.byteorder == "big":
                bytes = b"\x00\x00\x00a"
                bytes2 = b"\x00\x01\x00\x98"
            else:
                bytes = b"a\x00\x00\x00"
                bytes2 = b"\x98\x00\x01\x00"
            assert bytes2.decode("unicode_internal") == "\U00010098"
        assert bytes.decode("unicode_internal") == "a"
        assert _codecs.unicode_internal_decode(array.array('b', bytes))[0] == u"a"
        assert _codecs.unicode_internal_decode(memoryview(bytes))[0] == u"a"

        # This codec accepts bytes and unicode on both sides
        _codecs.unicode_internal_decode(u'\0\0\0\0')
        _codecs.unicode_internal_decode(b'\0\0\0\0')
        _codecs.unicode_internal_encode(u'\0\0\0\0')
        _codecs.unicode_internal_encode(b'\0\0\0\0')

    def test_raw_unicode_escape(self):
        import _codecs
        assert str(b"\u0663", "raw-unicode-escape") == "\u0663"
        assert "\u0663".encode("raw-unicode-escape") == b"\u0663"
        assert _codecs.raw_unicode_escape_decode(r"\u1234") == ("\u1234", 6)

    def test_escape_decode(self):
        import _codecs
        test = _codecs.escape_encode(b'a\n\\b\x00c\td\u2045')[0]
        assert _codecs.escape_decode(test)[0] == b'a\n\\b\x00c\td\u2045'
        assert _codecs.escape_decode(b'\\077')[0] == b'?'
        assert _codecs.escape_decode(b'\\100')[0] == b'@'
        assert _codecs.escape_decode(b'\\253')[0] == bytes([0o253])
        assert _codecs.escape_decode(b'\\312')[0] == bytes([0o312])

    def test_escape_decode_wrap_around(self):
        import _codecs
        assert _codecs.escape_decode(b'\\400')[0] == b'\0'

    def test_escape_decode_ignore_invalid(self):
        import _codecs
        assert _codecs.escape_decode(b'\\9')[0] == b'\\9'
        assert _codecs.escape_decode(b'\\01')[0] == b'\x01'
        assert _codecs.escape_decode(b'\\0f')[0] == b'\0' + b'f'
        assert _codecs.escape_decode(b'\\08')[0] == b'\0' + b'8'

    def test_escape_decode_errors(self):
        import _codecs
        raises(ValueError, _codecs.escape_decode, br"\x")
        raises(ValueError, _codecs.escape_decode, br"[\x]")
        raises(ValueError, _codecs.escape_decode, br"\x0")
        raises(ValueError, _codecs.escape_decode, br"[\x0]")

    def test_unicode_escape_decode_errors(self):
        from _codecs import unicode_escape_decode, raw_unicode_escape_decode
        import sys
        for decode in [unicode_escape_decode, raw_unicode_escape_decode]:
            for c, d in ('u', 4), ('U', 4):
                for i in range(d):
                    raises(UnicodeDecodeError, decode, "\\" + c + "0"*i)
                    raises(UnicodeDecodeError, decode, "[\\" + c + "0"*i + "]")
                    data = "[\\" + c + "0"*i + "]\\" + c + "0"*i
                    lgt = len(data)
                    assert decode(data, "ignore") == (u"[]", lgt)
                    assert decode(data, "replace") == (u"[\ufffd]\ufffd", lgt)
            raises(UnicodeDecodeError, decode, r"\U00110000")
            lgt = 10
            assert decode(r"\U00110000", "ignore") == (u"", lgt)
            assert decode(r"\U00110000", "replace") == (u"\ufffd", lgt)
        exc = raises(UnicodeDecodeError, unicode_escape_decode, b"\u1z32z3", 'strict')
        assert str(exc.value) == r"'unicodeescape' codec can't decode bytes in position 0-2: truncated \uXXXX escape"
        exc = raises(UnicodeDecodeError, raw_unicode_escape_decode, b"\u1z32z3", 'strict')
        assert str(exc.value) == r"'rawunicodeescape' codec can't decode bytes in position 0-2: truncated \uXXXX escape"
        exc = raises(UnicodeDecodeError, raw_unicode_escape_decode, b"\U1z32z3", 'strict')
        assert str(exc.value) == r"'rawunicodeescape' codec can't decode bytes in position 0-2: truncated \UXXXXXXXX escape"

    def test_escape_encode(self):
        import _codecs
        assert _codecs.escape_encode(b'"')[0] == b'"'
        assert _codecs.escape_encode(b"'")[0] == b"\\'"

    def test_decode_utf8_different_case(self):
        constant = "a"
        assert constant.encode("utf-8") == constant.encode("UTF-8")

    def test_codec_wrong_result(self):
        import _codecs
        def search_function(encoding):
            def f(input, errors="strict"):
                return 42
            if encoding == 'test.mytestenc':
                return (f, f, None, None)
            return None
        _codecs.register(search_function)
        raises(TypeError, b"hello".decode, "test.mytestenc")
        raises(TypeError, "hello".encode, "test.mytestenc")

    def test_codec_wrapped_exception(self):
        import _codecs
        def search_function(encoding):
            def f(input, errors="strict"):
                raise to_raise
            if encoding == 'test.failingenc':
                return (f, f, None, None)
            return None
        _codecs.register(search_function)
        to_raise = RuntimeError('should be wrapped')
        exc = raises(RuntimeError, b"hello".decode, "test.failingenc")
        assert str(exc.value) == (
            "decoding with 'test.failingenc' codec failed "
            "(RuntimeError: should be wrapped)")
        exc = raises(RuntimeError, u"hello".encode, "test.failingenc")
        assert str(exc.value) == (
            "encoding with 'test.failingenc' codec failed "
            "(RuntimeError: should be wrapped)")
        #
        to_raise.attr = "don't wrap"
        exc = raises(RuntimeError, u"hello".encode, "test.failingenc")
        assert exc.value == to_raise
        #
        to_raise = RuntimeError("Should", "Not", "Wrap")
        exc = raises(RuntimeError, u"hello".encode, "test.failingenc")
        assert exc.value == to_raise

    def test_one_arg_encoder(self):
        import _codecs
        def search_function(encoding):
            def encode_one(u):
                return (b'foo', len(u))
            def decode_one(u):
                return (u'foo', len(u))
            if encoding == 'onearg':
                return (encode_one, decode_one, None, None)
            return None
        _codecs.register(search_function)
        assert u"hello".encode("onearg") == b'foo'
<<<<<<< HEAD
        assert b"hello".decode("onearg") == 'foo'
=======
        assert b"hello".decode("onearg") == u'foo'
        assert _codecs.encode(u"hello", "onearg") == b'foo'
        assert _codecs.decode(b"hello", "onearg") == u'foo'
>>>>>>> 3071b487

    def test_cpytest_decode(self):
        import codecs
        assert codecs.decode(b'\xe4\xf6\xfc', 'latin-1') == '\xe4\xf6\xfc'
        raises(TypeError, codecs.decode)
        assert codecs.decode(b'abc') == 'abc'
        exc = raises(UnicodeDecodeError, codecs.decode, b'\xff', 'ascii')

        exc = raises(UnicodeDecodeError, codecs.decode, b'\xe0\x00', 'utf-8')
        assert 'invalid continuation byte' in exc.value.reason

    def test_bad_errorhandler_return(self):
        import codecs
        def baddecodereturn1(exc):
            return 42
        codecs.register_error("test.baddecodereturn1", baddecodereturn1)
        raises(TypeError, b"\xff".decode, "ascii", "test.baddecodereturn1")
        raises(TypeError, b"\\".decode, "unicode-escape", "test.baddecodereturn1")
        raises(TypeError, b"\\x0".decode, "unicode-escape", "test.baddecodereturn1")
        raises(TypeError, b"\\x0y".decode, "unicode-escape", "test.baddecodereturn1")
        raises(TypeError, b"\\Uffffeeee".decode, "unicode-escape", "test.baddecodereturn1")
        raises(TypeError, b"\\uyyyy".decode, "raw-unicode-escape", "test.baddecodereturn1")

    def test_cpy_bug1175396(self):
        import codecs, io
        s = [
            '<%!--===================================================\r\n',
            '    BLOG index page: show recent articles,\r\n',
            '    today\'s articles, or articles of a specific date.\r\n',
            '========================================================--%>\r\n',
            '<%@inputencoding="ISO-8859-1"%>\r\n',
            '<%@pagetemplate=TEMPLATE.y%>\r\n',
            '<%@import=import frog.util, frog%>\r\n',
            '<%@import=import frog.objects%>\r\n',
            '<%@import=from frog.storageerrors import StorageError%>\r\n',
            '<%\r\n',
            '\r\n',
            'import logging\r\n',
            'log=logging.getLogger("Snakelets.logger")\r\n',
            '\r\n',
            '\r\n',
            'user=self.SessionCtx.user\r\n',
            'storageEngine=self.SessionCtx.storageEngine\r\n',
            '\r\n',
            '\r\n',
            'def readArticlesFromDate(date, count=None):\r\n',
            '    entryids=storageEngine.listBlogEntries(date)\r\n',
            '    entryids.reverse() # descending\r\n',
            '    if count:\r\n',
            '        entryids=entryids[:count]\r\n',
            '    try:\r\n',
            '        return [ frog.objects.BlogEntry.load(storageEngine, date, Id) for Id in entryids ]\r\n',
            '    except StorageError,x:\r\n',
            '        log.error("Error loading articles: "+str(x))\r\n',
            '        self.abort("cannot load articles")\r\n',
        ]
        stream = io.BytesIO("".join(s).encode("utf7"))
        assert b"aborrt" not in stream.getvalue()
        reader = codecs.getreader("utf7")(stream)
        for (i, line) in enumerate(reader):
            assert line == s[i]

    def test_buffer_encode(self):
        import _codecs, array
        assert (_codecs.readbuffer_encode(array.array('b', b'spam')) ==
                (b'spam', 4))
        assert _codecs.readbuffer_encode(u"test") == (b'test', 4)
        assert _codecs.readbuffer_encode("") ==  (b"", 0)

    def test_utf8sig(self):
        import codecs
        d = codecs.getincrementaldecoder("utf-8-sig")()
        s = "spam"
        assert d.decode(s.encode("utf-8-sig")) == s

    def test_decoder_state(self):
        import codecs
        encoding = 'utf16'
        u = 'abc123'
        s = u.encode(encoding)
        for i in range(len(u) + 1):
            d = codecs.getincrementalencoder(encoding)()
            part1 = d.encode(u[:i])
            state = d.getstate()
            d = codecs.getincrementalencoder(encoding)()
            d.setstate(state)
            part2 = d.encode(u[i:], True)
            assert s == part1 + part2

    def test_escape_decode_escaped_newline(self):
        import _codecs
        s = b'\\\n'
        decoded = _codecs.unicode_escape_decode(s)[0]
        assert decoded == ''

    def test_charmap_decode_1(self):
        import codecs
        assert codecs.charmap_encode(u'xxx') == (b'xxx', 3)
        assert codecs.charmap_encode(u'xxx', 'strict', {ord('x'): b'XX'}) == (b'XXXXXX', 3)

        res = codecs.charmap_decode(b"\x00\x01\x02", "replace", u"ab")
        assert res == ("ab\ufffd", 3)
        res = codecs.charmap_decode(b"\x00\x01\x02", "replace", u"ab\ufffe")
        assert res == ('ab\ufffd', 3)

    def test_decode_errors(self):
        import sys
        if sys.maxunicode > 0xffff:
            try:
                b"\x00\x00\x00\x00\x00\x11\x11\x00".decode("unicode_internal")
            except UnicodeDecodeError as ex:
                assert "unicode_internal" == ex.encoding
                assert b"\x00\x00\x00\x00\x00\x11\x11\x00" == ex.object
                assert ex.start == 4
                assert ex.end == 8
            else:
                raise Exception("DID NOT RAISE")

    def test_errors(self):
        import codecs
        assert codecs.replace_errors(UnicodeEncodeError(
            "ascii", u"\u3042", 0, 1, "ouch")) == (u"?", 1)
        assert codecs.replace_errors(UnicodeDecodeError(
            "ascii", b"\xff", 0, 1, "ouch")) == (u"\ufffd", 1)
        assert codecs.replace_errors(UnicodeTranslateError(
            "\u3042", 0, 1, "ouch")) == ("\ufffd", 1)

        assert codecs.replace_errors(UnicodeEncodeError(
            "ascii", "\u3042\u3042", 0, 2, "ouch")) == (u"??", 2)
        assert codecs.replace_errors(UnicodeDecodeError(
            "ascii", b"\xff\xff", 0, 2, "ouch")) == (u"\ufffd", 2)
        assert codecs.replace_errors(UnicodeTranslateError(
            "\u3042\u3042", 0, 2, "ouch")) == ("\ufffd\ufffd", 2)

        class BadStartUnicodeEncodeError(UnicodeEncodeError):
            def __init__(self):
                UnicodeEncodeError.__init__(self, "ascii", u"", 0, 1, "bad")
                self.start = []

        # A UnicodeEncodeError object with a bad object attribute
        class BadObjectUnicodeEncodeError(UnicodeEncodeError):
            def __init__(self):
                UnicodeEncodeError.__init__(self, "ascii", u"", 0, 1, "bad")
                self.object = []

        # A UnicodeDecodeError object without an end attribute
        class NoEndUnicodeDecodeError(UnicodeDecodeError):
            def __init__(self):
                UnicodeDecodeError.__init__(self, "ascii", b"", 0, 1, "bad")
                del self.end

        # A UnicodeDecodeError object with a bad object attribute
        class BadObjectUnicodeDecodeError(UnicodeDecodeError):
            def __init__(self):
                UnicodeDecodeError.__init__(self, "ascii", b"", 0, 1, "bad")
                self.object = []

        # A UnicodeTranslateError object without a start attribute
        class NoStartUnicodeTranslateError(UnicodeTranslateError):
            def __init__(self):
                UnicodeTranslateError.__init__(self, u"", 0, 1, "bad")
                del self.start

        # A UnicodeTranslateError object without an end attribute
        class NoEndUnicodeTranslateError(UnicodeTranslateError):
            def __init__(self):
                UnicodeTranslateError.__init__(self,  u"", 0, 1, "bad")
                del self.end

        # A UnicodeTranslateError object without an object attribute
        class NoObjectUnicodeTranslateError(UnicodeTranslateError):
            def __init__(self):
                UnicodeTranslateError.__init__(self, u"", 0, 1, "bad")
                del self.object

        import codecs
        raises(TypeError, codecs.replace_errors, BadObjectUnicodeEncodeError())
        raises(TypeError, codecs.replace_errors, 42)
        # "replace" complains about the wrong exception type
        raises(TypeError, codecs.replace_errors, UnicodeError("ouch"))
        raises(TypeError, codecs.replace_errors, BadObjectUnicodeEncodeError())
        raises(TypeError, codecs.replace_errors, BadObjectUnicodeDecodeError()
        )
        # With the correct exception, "replace" returns an "?" or u"\ufffd" replacement

    def test_decode_ignore(self):
        assert b'\xff'.decode('utf-7', 'ignore') == ''
        assert b'\x00'.decode('unicode-internal', 'ignore') == ''

    def test_backslashreplace(self):
        import sys, codecs
        sin = u"a\xac\u1234\u20ac\u8000\U0010ffff"
        if sys.maxunicode > 65535:
            expected_ascii = b"a\\xac\\u1234\\u20ac\\u8000\\U0010ffff"
            expected_8859 = b"a\xac\\u1234\xa4\\u8000\\U0010ffff"
        else:
            expected_ascii = b"a\\xac\\u1234\\u20ac\\u8000\\udbff\\udfff"
            expected_8859 = b"a\xac\\u1234\xa4\\u8000\\udbff\\udfff"
        assert sin.encode('ascii', 'backslashreplace') == expected_ascii
        assert sin.encode("iso-8859-15", "backslashreplace") == expected_8859

        assert 'a\xac\u1234\u20ac\u8000'.encode('ascii', 'backslashreplace') == b'a\\xac\u1234\u20ac\u8000'
        assert b'\x00\x60\x80'.decode(
            'ascii', 'backslashreplace') == u'\x00\x60\\x80'
        assert codecs.charmap_decode(
            b"\x00\x01\x02", "backslashreplace", "ab") == ("ab\\x02", 3)

    def test_namereplace(self):
        assert 'a\xac\u1234\u20ac\u8000'.encode('ascii', 'namereplace') == (
            b'a\\N{NOT SIGN}\\N{ETHIOPIC SYLLABLE SEE}\\N{EURO SIGN}'
            b'\\N{CJK UNIFIED IDEOGRAPH-8000}')
        assert '[\uDC80]'.encode('utf-8', 'namereplace') == b'[\\udc80]'

    def test_surrogateescape(self):
        uni = b"\xed\xb0\x80".decode("utf-8", "surrogateescape")
        assert uni == "\udced\udcb0\udc80"
        assert "\udce4\udceb\udcef\udcf6\udcfc".encode("latin-1",
                             "surrogateescape") == b"\xe4\xeb\xef\xf6\xfc"
        assert b'a\x80b'.decode('utf-8', 'surrogateescape') == 'a\udc80b'
        assert 'a\udc80b'.encode('utf-8', 'surrogateescape') == b'a\x80b'
        for enc in ('utf-8', 'ascii', 'latin-1', 'charmap'):
            assert '\udcc3'.encode(enc, 'surrogateescape') == b'\xc3'

    def test_surrogatepass_handler(self):
        import _codecs
        assert _codecs.lookup_error("surrogatepass")
        assert ("abc\ud800def".encode("utf-8", "surrogatepass") ==
                b"abc\xed\xa0\x80def")
        assert (b"abc\xed\xa0\x80def".decode("utf-8", "surrogatepass") ==
                "abc\ud800def")
        assert ('surrogate:\udcff'.encode("utf-8", "surrogatepass") ==
                b'surrogate:\xed\xb3\xbf')
        assert (b'surrogate:\xed\xb3\xbf'.decode("utf-8", "surrogatepass") ==
                'surrogate:\udcff')
        raises(UnicodeDecodeError, b"abc\xed\xa0".decode, "utf-8",
               "surrogatepass")
        raises(UnicodeDecodeError, b"abc\xed\xa0z".decode, "utf-8",
               "surrogatepass")
        assert u'\ud8ae'.encode('utf_16_be', 'surrogatepass') == b'\xd8\xae'
        assert (u'\U0000d8ae'.encode('utf-32-be', 'surrogatepass') ==
                b'\x00\x00\xd8\xae')
        assert (u'\x80\ud800'.encode('utf8', 'surrogatepass') ==
                b'\xc2\x80\xed\xa0\x80')
        assert b'\xd8\x03\xdf\xff\xdc\x80\x00A'.decode('utf_16_be',
                 'surrogatepass') == u'\U00010fff\udc80A'

    def test_badandgoodsurrogatepassexceptions(self):
        import codecs
        surrogatepass_errors = codecs.lookup_error('surrogatepass')
        # "surrogatepass" complains about a non-exception passed in
        raises(TypeError, surrogatepass_errors, 42)
        # "surrogatepass" complains about the wrong exception types
        raises(TypeError, surrogatepass_errors, UnicodeError("ouch"))
        # "surrogatepass" can not be used for translating
        raises(TypeError, surrogatepass_errors,
               UnicodeTranslateError("\ud800", 0, 1, "ouch"))
        # Use the correct exception
        for enc in ("utf-8", "utf-16le", "utf-16be", "utf-32le", "utf-32be"):
            raises(UnicodeEncodeError, surrogatepass_errors,
                   UnicodeEncodeError(enc, "a", 0, 1, "ouch"))
            raises(UnicodeDecodeError, surrogatepass_errors,
                   UnicodeDecodeError(enc, "a".encode(enc), 0, 1, "ouch"))
        for s in ("\ud800", "\udfff", "\ud800\udfff"):
            raises(UnicodeEncodeError, surrogatepass_errors,
                   UnicodeEncodeError("ascii", s, 0, len(s), "ouch"))
        tests = [
            ("utf-8", "\ud800", b'\xed\xa0\x80', 3),
            ("utf-16le", "\ud800", b'\x00\xd8', 2),
            ("utf-16be", "\ud800", b'\xd8\x00', 2),
            ("utf-32le", "\ud800", b'\x00\xd8\x00\x00', 4),
            ("utf-32be", "\ud800", b'\x00\x00\xd8\x00', 4),
            ("utf-8", "\udfff", b'\xed\xbf\xbf', 3),
            ("utf-16le", "\udfff", b'\xff\xdf', 2),
            ("utf-16be", "\udfff", b'\xdf\xff', 2),
            ("utf-32le", "\udfff", b'\xff\xdf\x00\x00', 4),
            ("utf-32be", "\udfff", b'\x00\x00\xdf\xff', 4),
            ("utf-8", "\ud800\udfff", b'\xed\xa0\x80\xed\xbf\xbf', 3),
            ("utf-16le", "\ud800\udfff", b'\x00\xd8\xff\xdf', 2),
            ("utf-16be", "\ud800\udfff", b'\xd8\x00\xdf\xff', 2),
            ("utf-32le", "\ud800\udfff", b'\x00\xd8\x00\x00\xff\xdf\x00\x00', 4),
            ("utf-32be", "\ud800\udfff", b'\x00\x00\xd8\x00\x00\x00\xdf\xff', 4),
        ]
        for enc, s, b, n in tests:
            assert surrogatepass_errors(
                UnicodeEncodeError(enc, "a" + s + "b", 1, 1 + len(s), "ouch")
            ) == (b, 1 + len(s))
            assert surrogatepass_errors(
                UnicodeDecodeError(enc, bytearray(b"a" + b[:n] + b"b"),
                                   1, 1 + n, "ouch")
            ) == (s[:1], 1 + n)

    def test_badhandler(self):
        import codecs
        results = ( 42, u"foo", (1,2,3), (u"foo", 1, 3), (u"foo", None), (u"foo",), ("foo", 1, 3), ("foo", None), ("foo",) )
        encs = ("ascii", "latin-1", "iso-8859-1", "iso-8859-15")

        for res in results:
            codecs.register_error("test.badhandler", lambda x: res)
            for enc in encs:
                raises(
                    TypeError,
                    "\u3042".encode,
                    enc,
                    "test.badhandler"
                )
            for (enc, bytes) in (
                ("utf-8", b"\xff"),
                ("ascii", b"\xff"),
                ("utf-7", b"+x-"),
                ("unicode-internal", b"\x00"),
            ):
                raises(
                    TypeError,
                    bytes.decode,
                    enc,
                    "test.badhandler"
                )

    def test_badhandler_longindex(self):
        import codecs
        import sys
        errors = 'test.badhandler_longindex'
        codecs.register_error(errors, lambda x: (u'', sys.maxsize + 1))
        # CPython raises OverflowError here
        raises((IndexError, OverflowError), b'apple\x92ham\x93spam'.decode, 'utf-8', errors)

    def test_unicode_internal(self):
        import codecs
        import sys
        try:
            b'\x00'.decode('unicode-internal')
        except UnicodeDecodeError:
            pass
        else:
            raise Exception("DID NOT RAISE")

        res = b"\x00\x00\x00\x00\x00".decode("unicode-internal", "replace")
        if sys.maxunicode > 65535:
            assert res == u"\u0000\ufffd"    # UCS4 build
        else:
            assert res == u"\x00\x00\ufffd"  # UCS2 build

        res = b"\x00\x00\x00\x00\x00".decode("unicode-internal", "ignore")
        if sys.maxunicode > 65535:
            assert res == u"\u0000"   # UCS4 build
        else:
            assert res == u"\x00\x00" # UCS2 build

        def handler_unicodeinternal(exc):
            if not isinstance(exc, UnicodeDecodeError):
                raise TypeError("don't know how to handle %r" % exc)
            return (u"\x01", 1)
        codecs.register_error("test.hui", handler_unicodeinternal)
        res = b"\x00\x00\x00\x00\x00".decode("unicode-internal", "test.hui")
        if sys.maxunicode > 65535:
            assert res == u"\u0000\u0001\u0000"   # UCS4 build
        else:
            assert res == u"\x00\x00\x01" # UCS2 build

        def handler1(exc):
            if not isinstance(exc, UnicodeEncodeError) \
               and not isinstance(exc, UnicodeDecodeError):
                raise TypeError("don't know how to handle %r" % exc)
            l = [u"<%d>" % exc.object[pos] for pos in range(exc.start, exc.end)]
            return (u"[%s]" % u"".join(l), exc.end)
        codecs.register_error("test.handler1", handler1)
        assert b"\\u3042\u3xxx".decode("unicode-escape", "test.handler1") == \
            u"\u3042[<92><117><51>]xxx"

    def test_unicode_internal_error_handler_infinite_loop(self):
        import codecs
        class MyException(Exception):
            pass
        seen = [0]
        def handler_unicodeinternal(exc):
            if not isinstance(exc, UnicodeDecodeError):
                raise TypeError("don't know how to handle %r" % exc)
            seen[0] += 1
            if seen[0] == 20:   # stop the 20th time this is called
                raise MyException
            return (u"\x01", 4)   # 4 < len(input), so will try and fail again
        codecs.register_error("test.inf", handler_unicodeinternal)
        try:
            "\x00\x00\x00\x00\x00".decode("unicode-internal", "test.inf")
        except MyException:
            pass
        else:
            raise AssertionError("should have gone into infinite loop")

    def test_unicode_internal_error_handler_infinite_loop(self):
        import codecs
        class MyException(Exception):
            pass
        seen = [0]
        def handler_unicodeinternal(exc):
            if not isinstance(exc, UnicodeDecodeError):
                raise TypeError("don't know how to handle %r" % exc)
            seen[0] += 1
            if seen[0] == 20:   # stop the 20th time this is called
                raise MyException
            return (u"\x01", 4)   # 4 < len(input), so will try and fail again
        codecs.register_error("test.inf", handler_unicodeinternal)
        try:
            b"\x00\x00\x00\x00\x00".decode("unicode-internal", "test.inf")
        except MyException:
            pass
        else:
            raise AssertionError("should have gone into infinite loop")

    def test_encode_error_bad_handler(self):
        import codecs
        codecs.register_error("test.bad_handler", lambda e: (repl, 1))
        assert u"xyz".encode("latin-1", "test.bad_handler") == b"xyz"
        repl = u"\u1234"
        raises(UnicodeEncodeError, u"\u5678".encode, "latin-1",
               "test.bad_handler")
        repl = u"\u00E9"
        s = u"\u5678".encode("latin-1", "test.bad_handler")
        assert s == b'\xe9'
        raises(UnicodeEncodeError, "\u5678".encode, "ascii",
               "test.bad_handler")

    def test_lone_surrogates(self):
        encodings = ('utf-8', 'utf-16', 'utf-16-le', 'utf-16-be',
            'utf-32', 'utf-32-le', 'utf-32-be')
        for encoding in encodings:
            raises(UnicodeEncodeError, u'\ud800'.encode, encoding)
            assert (u'[\udc80]'.encode(encoding, "backslashreplace") ==
                '[\\udc80]'.encode(encoding))
            assert (u'[\udc80]'.encode(encoding, "ignore") ==
                '[]'.encode(encoding))
            assert (u'[\udc80]'.encode(encoding, "replace") ==
                '[?]'.encode(encoding))
        for encoding, ill_surrogate in [('utf-8', b'\xed\xb2\x80'),
                                        ('utf-16-le', b'\x80\xdc'),
                                        ('utf-16-be', b'\xdc\x80'),
                                        ('utf-32-le', b'\x80\xdc\x00\x00'),
                                        ('utf-32-be', b'\x00\x00\xdc\x80')]:
            ill_formed_sequence_replace = "\ufffd"
            if encoding == 'utf-8':
                ill_formed_sequence_replace *= 3
            bom = "".encode(encoding)
            for before, after in [("\U00010fff", "A"), ("[", "]"),
                              ("A", "\U00010fff")]:
                before_sequence = before.encode(encoding)[len(bom):]
                after_sequence = after.encode(encoding)[len(bom):]
                test_string = before + "\uDC80" + after
                test_sequence = (bom + before_sequence + ill_surrogate + after_sequence)
                raises(UnicodeDecodeError, test_sequence.decode, encoding)
                assert test_string.encode(encoding, 'surrogatepass') == test_sequence
                assert test_sequence.decode(encoding, 'surrogatepass') == test_string
                assert test_sequence.decode(encoding, 'ignore') == before + after
                assert test_sequence.decode(encoding, 'replace') == (before + 
                                                ill_formed_sequence_replace + after), str(
                (encoding, test_sequence, before + ill_formed_sequence_replace + after))
                backslashreplace = ''.join('\\x%02x' % b for b in ill_surrogate)
                assert test_sequence.decode(encoding, "backslashreplace") == (before +
                                                             backslashreplace + after)

    def test_lone_surrogates_utf_8(self):
        """
        utf-8 should not longer allow surrogates,
        and should return back full surrogate pairs.
        """
        e = raises(UnicodeEncodeError, u"\udc80\ud800\udfff".encode, "utf-8",
                   "surrogateescape").value
        assert e.start == 1
        assert e.end == 3
        assert e.object[e.start:e.end] == u'\ud800\udfff'

    def test_charmap_encode(self):
        assert 'xxx'.encode('charmap') == b'xxx'

        import codecs
        exc = raises(TypeError, codecs.charmap_encode, u'\xff', "replace",  {0xff: 300})
        assert str(exc.value) == 'character mapping must be in range(256)'
        exc = raises(TypeError, codecs.charmap_encode, u'\xff', "replace",  {0xff: u'a'})
        assert str(exc.value) == 'character mapping must return integer, bytes or None, not str'
        raises(UnicodeError, codecs.charmap_encode, u"\xff", "replace", {0xff: None})

    def test_charmap_encode_replace(self):
        charmap = dict([(c, bytes([c, c]).upper()) for c in b"abcdefgh"])
        charmap[ord("?")] = b"XYZ"
        import codecs
        sin = u"abcDEF"
        sout = codecs.charmap_encode(sin, "replace", charmap)[0]
        assert sout == b"AABBCCXYZXYZXYZ"

    def test_charmap_decode_2(self):
        assert b'foo'.decode('charmap') == 'foo'

    def test_charmap_build(self):
        import codecs
        assert codecs.charmap_build(u'123456') == {49: 0, 50: 1, 51: 2,
                                                   52: 3, 53: 4, 54: 5}

    def test_utf7_start_end_in_exception(self):
        try:
            b'+IC'.decode('utf-7')
        except UnicodeDecodeError as exc:
            assert exc.start == 0
            assert exc.end == 3

    def test_utf7_surrogate(self):
        assert b'+3ADYAA-'.decode('utf-7') == u'\udc00\ud800'

    def test_utf_7_decode(self):
        from _codecs import utf_7_decode
        res = utf_7_decode(b'+')
        assert res == (u'', 0)

    def test_utf7_errors(self):
        import codecs
        tests = [
            (b'a\xffb', u'a\ufffdb'),
            (b'a+IK', u'a\ufffd'),
            (b'a+IK-b', u'a\ufffdb'),
            (b'a+IK,b', u'a\ufffdb'),
            (b'a+IKx', u'a\u20ac\ufffd'),
            (b'a+IKx-b', u'a\u20ac\ufffdb'),
            (b'a+IKwgr', u'a\u20ac\ufffd'),
            (b'a+IKwgr-b', u'a\u20ac\ufffdb'),
            (b'a+IKwgr,', u'a\u20ac\ufffd'),
            (b'a+IKwgr,-b', u'a\u20ac\ufffd-b'),
            (b'a+IKwgrB', u'a\u20ac\u20ac\ufffd'),
            (b'a+IKwgrB-b', u'a\u20ac\u20ac\ufffdb'),
            (b'a+/,+IKw-b', u'a\ufffd\u20acb'),
            (b'a+//,+IKw-b', u'a\ufffd\u20acb'),
            (b'a+///,+IKw-b', u'a\uffff\ufffd\u20acb'),
            (b'a+////,+IKw-b', u'a\uffff\ufffd\u20acb'),
            (b'a+2AE\xe1b', u'a\ufffdb'),
            (b'a+2AEA-b', u'a\ufffdb'),
            (b'a+2AH-b', u'a\ufffdb'),
        ]
        for raw, expected in tests:
            raises(UnicodeDecodeError, codecs.utf_7_decode, raw, 'strict', True)
            assert raw.decode('utf-7', 'replace') == expected

    def test_utf_16_encode_decode(self):
        import codecs, sys
        x = u'123abc'
        if sys.byteorder == 'big':
            assert codecs.getencoder('utf-16')(x) == (
                    b'\xfe\xff\x001\x002\x003\x00a\x00b\x00c', 6)
            assert codecs.getdecoder('utf-16')(
                    b'\xfe\xff\x001\x002\x003\x00a\x00b\x00c') == (x, 14)
        else:
            assert codecs.getencoder('utf-16')(x) == (
                    b'\xff\xfe1\x002\x003\x00a\x00b\x00c\x00', 6)
            assert codecs.getdecoder('utf-16')(
                    b'\xff\xfe1\x002\x003\x00a\x00b\x00c\x00') == (x, 14)

    def test_unicode_escape(self):
        import _codecs
        assert u'\\'.encode('unicode-escape') == b'\\\\'
        assert b'\\\\'.decode('unicode-escape') == u'\\'
        assert u'\ud801'.encode('unicode-escape') == b'\\ud801'
        assert u'\u0013'.encode('unicode-escape') == b'\\x13'
        assert _codecs.unicode_escape_decode(r"\u1234") == ("\u1234", 6)

    def test_mbcs(self):
        import sys
        if sys.platform != 'win32':
            return
        toencode = u'caf\xe9', b'caf\xe9'
        try:
            # test for non-latin1 codepage, more general test needed
            import winreg
            key = winreg.OpenKey(winreg.HKEY_LOCAL_MACHINE,
                        r'System\CurrentControlSet\Control\Nls\CodePage')
            if winreg.QueryValueEx(key, 'ACP')[0] == u'1255':  # non-latin1
                toencode = u'caf\xbf',b'caf\xbf'
        except:
            assert False, 'cannot test mbcs on this windows system, check code page'
        assert u'test'.encode('mbcs') == b'test'
        assert toencode[0].encode('mbcs') == toencode[1]
        raises(UnicodeEncodeError, u'\u040a'.encode, 'mbcs')
        assert b'cafx\e9'.decode('mbcs') == u'cafx\e9'

    def test_handler_string_result(self):
        import _codecs
        def f(exc):
            return (b'foo', exc.end)
        _codecs.register_error("test.test_codecs_not_a_string", f)
        result = '\u1234'.encode('ascii', 'test.test_codecs_not_a_string')
        assert result == b'foo'

    def test_decode_bytearray(self):
        import _codecs
        b = bytearray()
        assert _codecs.ascii_decode(b) == (u'', 0)
        assert _codecs.latin_1_decode(b) == (u'', 0)
        assert _codecs.utf_7_decode(b) == (u'', 0)
        assert _codecs.utf_8_decode(b) == (u'', 0)
        assert _codecs.utf_16_be_decode(b) == (u'', 0)
        assert _codecs.utf_16_decode(b) == (u'', 0)
        assert _codecs.utf_16_le_decode(b) == (u'', 0)
        assert _codecs.utf_16_ex_decode(b) == (u'', 0, 0)
        assert _codecs.utf_32_decode(b) == (u'', 0)
        assert _codecs.utf_32_be_decode(b) == (u'', 0)
        assert _codecs.utf_32_le_decode(b) == (u'', 0)
        assert _codecs.utf_32_ex_decode(b) == (u'', 0, 0)
        assert _codecs.charmap_decode(b) == (u'', 0)
        assert _codecs.unicode_escape_decode(b) == (u'', 0)
        assert _codecs.raw_unicode_escape_decode(b) == (u'', 0)
        assert _codecs.unicode_internal_decode(b) == (u'', 0)

    def test_unicode_internal_warnings(self):
        import codecs, warnings
        warnings.simplefilter("always")
        encoder = codecs.getencoder("unicode_internal")
        decoder = codecs.getdecoder("unicode_internal")
        warning_msg = "unicode_internal codec has been deprecated"
        with warnings.catch_warnings(record=True) as w:
            try:
                encoder(42)
            except TypeError:
                pass
            assert len(w) == 1
            assert str(w[0].message) == warning_msg
            assert w[0].category == DeprecationWarning

        with warnings.catch_warnings(record=True) as w:
            try:
                decoder(42)
            except TypeError:
                pass
            assert len(w) == 0

        with warnings.catch_warnings(record=True) as w:
            encoded_abc = encoder("abc")[0]
            assert len(w) == 1
            assert str(w[0].message)== warning_msg
            assert w[0].category == DeprecationWarning

        with warnings.catch_warnings(record=True) as w:
            decoder(encoded_abc)
            assert len(w) == 1
            assert str(w[0].message) == warning_msg
            assert w[0].category == DeprecationWarning

    def test_xmlcharrefreplace(self):
        r = u'\u1234\u0080\u2345\u0079\u00AB'.encode('latin1', 'xmlcharrefreplace')
        assert r == b'&#4660;\x80&#9029;y\xab'
        r = u'\u1234\u0080\u2345\u0079\u00AB'.encode('ascii', 'xmlcharrefreplace')
        assert r == b'&#4660;&#128;&#9029;y&#171;'

    def test_errorhandler_collection(self):
        import _codecs
        errors = []
        def record_error(exc):
            if not isinstance(exc, UnicodeEncodeError):
                raise TypeError("don't know how to handle %r" % exc)
            errors.append(exc.object[exc.start:exc.end])
            return (u'', exc.end)
        _codecs.register_error("test.record", record_error)

        sin = u"\xac\u1234\u1234\u20ac\u8000"
        assert sin.encode("ascii", "test.record") == b""
        assert errors == [sin]

        errors = []
        assert sin.encode("latin-1", "test.record") == b"\xac"
        assert errors == [u'\u1234\u1234\u20ac\u8000']

        errors = []
        assert sin.encode("iso-8859-15", "test.record") == b"\xac\xa4"
        assert errors == [u'\u1234\u1234', u'\u8000']

    def test_unmapped(self):
        # from stdlib tests, bad byte: \xa5 is unmapped in iso-8859-3
        assert (b"foo\xa5bar".decode("iso-8859-3", "surrogateescape") ==
                     "foo\udca5bar")
        assert ("foo\udca5bar".encode("iso-8859-3", "surrogateescape") == 
                         b"foo\xa5bar")
    
    def test_warn_escape_decode(self):
        import warnings
        import codecs

        with warnings.catch_warnings(record=True) as l:
            warnings.simplefilter("always")
            codecs.unicode_escape_decode(b'\\A')
            codecs.unicode_escape_decode(b"\\A")

        assert len(l) == 2
        assert isinstance(l[0].message, DeprecationWarning)


<|MERGE_RESOLUTION|>--- conflicted
+++ resolved
@@ -708,13 +708,9 @@
             return None
         _codecs.register(search_function)
         assert u"hello".encode("onearg") == b'foo'
-<<<<<<< HEAD
-        assert b"hello".decode("onearg") == 'foo'
-=======
         assert b"hello".decode("onearg") == u'foo'
         assert _codecs.encode(u"hello", "onearg") == b'foo'
         assert _codecs.decode(b"hello", "onearg") == u'foo'
->>>>>>> 3071b487
 
     def test_cpytest_decode(self):
         import codecs
