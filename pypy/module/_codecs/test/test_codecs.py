import sys

class AppTestCodecs:
    spaceconfig = {
        "usemodules": ['unicodedata', 'struct', 'binascii'],
    }

    def test_register_noncallable(self):
        import _codecs
        raises(TypeError, _codecs.register, 1)

    def test_bigU_codecs(self):
        u = u'\U00010001\U00020002\U00030003\U00040004\U00050005'
        for encoding in ('utf-8', 'utf-16', 'utf-16-le', 'utf-16-be',
                         'utf-32', 'utf-32-le', 'utf-32-be',
                         'raw_unicode_escape',
                         'unicode_escape', 'unicode_internal'):
            assert str(u.encode(encoding), encoding) == u

    def test_ucs4(self):
        x = u'\U00100000'
        y = x.encode("raw-unicode-escape").decode("raw-unicode-escape")
        assert x == y

    def test_named_unicode(self):
        assert str(b'\\N{SPACE}','unicode-escape') == u" "
        raises( UnicodeDecodeError, str,b'\\N{SPACE','unicode-escape')
        raises( UnicodeDecodeError, str,b'\\NSPACE}','unicode-escape')
        raises( UnicodeDecodeError, str,b'\\NSPACE','unicode-escape')
        raises( UnicodeDecodeError, str,b'\\N','unicode-escape')
        assert  str(b'\\N{SPACE}\\N{SPACE}','unicode-escape') == u"  "
        assert  str(b'\\N{SPACE}a\\N{SPACE}','unicode-escape') == u" a "
        assert b"\\N{foo}xx".decode("unicode-escape", "ignore") == u"xx"
        assert 1 <= len(u"\N{CJK UNIFIED IDEOGRAPH-20000}") <= 2

    def test_literals(self):
        raises(SyntaxError, eval, 'u\'\\Uffffffff\'')

    def test_insecure_pickle(self):
        import pickle
        insecure = [b"abc", b"2 + 2", # not quoted
                    #"'abc' + 'def'", # not a single quoted string
                    b"'abc", # quote is not closed
                    b"'abc\"", # open quote and close quote don't match
                    b"'abc'   ?", # junk after close quote
                    b"'\\'", # trailing backslash
                    # some tests of the quoting rules
                    #"'abc\"\''",
                    #"'\\\\a\'\'\'\\\'\\\\\''",
                    ]
        for s in insecure:
            buf = b"S" + s + b"\012p0\012."
            raises ((ValueError, pickle.UnpicklingError), pickle.loads, buf)

    def test_unicodedecodeerror(self):
        assert str(UnicodeDecodeError(
            "ascii", b"g\xfcrk", 1, 2, "ouch")) == "'ascii' codec can't decode byte 0xfc in position 1: ouch"

        assert str(UnicodeDecodeError(
            "ascii", b"g\xfcrk", 1, 3, "ouch")) == "'ascii' codec can't decode bytes in position 1-2: ouch"

    def test_unicodetranslateerror(self):
        import sys
        assert str(UnicodeTranslateError(
            "g\xfcrk", 1, 2, "ouch"))== "can't translate character '\\xfc' in position 1: ouch"

        assert str(UnicodeTranslateError(
            "g\u0100rk", 1, 2, "ouch"))== "can't translate character '\\u0100' in position 1: ouch"

        assert str(UnicodeTranslateError(
            "g\uffffrk", 1, 2, "ouch"))== "can't translate character '\\uffff' in position 1: ouch"

        if sys.maxunicode > 0xffff and len(chr(0x10000)) == 1:
            assert str(UnicodeTranslateError(
                "g\U00010000rk", 1, 2, "ouch"))== "can't translate character '\\U00010000' in position 1: ouch"

        assert str(UnicodeTranslateError(
            "g\xfcrk", 1, 3, "ouch"))=="can't translate characters in position 1-2: ouch"

    def test_unicodeencodeerror(self):
        import sys
        assert str(UnicodeEncodeError(
            "ascii", "g\xfcrk", 1, 2, "ouch"))=="'ascii' codec can't encode character '\\xfc' in position 1: ouch"

        assert str(UnicodeEncodeError(
            "ascii", "g\xfcrk", 1, 4, "ouch"))== "'ascii' codec can't encode characters in position 1-3: ouch"

        assert str(UnicodeEncodeError(
            "ascii", "\xfcx", 0, 1, "ouch"))=="'ascii' codec can't encode character '\\xfc' in position 0: ouch"

        assert str(UnicodeEncodeError(
            "ascii", "\u0100x", 0, 1, "ouch"))=="'ascii' codec can't encode character '\\u0100' in position 0: ouch"

        assert str(UnicodeEncodeError(
            "ascii", "\uffffx", 0, 1, "ouch"))=="'ascii' codec can't encode character '\\uffff' in position 0: ouch"
        if sys.maxunicode > 0xffff and len(chr(0x10000)) == 1:
            assert str(UnicodeEncodeError(
                "ascii", "\U00010000x", 0, 1, "ouch")) =="'ascii' codec can't encode character '\\U00010000' in position 0: ouch"

    def test_indexerror(self):
        import _codecs
        test =   b"\\"     # trailing backslash
        raises (ValueError, _codecs.escape_decode, test)

    def test_charmap_decode(self):
        from _codecs import charmap_decode
        import sys
        assert charmap_decode(b'', 'strict', 'blablabla') == ('', 0)
        assert charmap_decode(b'xxx') == ('xxx', 3)
        res = charmap_decode(b'xxx', 'strict', {ord('x'): 'XX'})
        assert  res == ('XXXXXX', 3)
        map = tuple([chr(i) for i in range(256)])
        assert charmap_decode(b'xxx\xff', 'strict', map) == ('xxx\xff', 4)

        exc = raises(TypeError, charmap_decode, b'\xff', "strict",  {0xff: b'a'})
        assert str(exc.value) == "character mapping must return integer, None or str"
        raises(TypeError, charmap_decode, b'\xff', "strict",  {0xff: 0x110000})
        assert (charmap_decode(b"\x00\x01\x02", "strict",
                               {0: 0x10FFFF, 1: ord('b'), 2: ord('c')}) ==
                (u"\U0010FFFFbc", 3))
        assert (charmap_decode(b"\x00\x01\x02", "strict",
                               {0: u'\U0010FFFF', 1: u'b', 2: u'c'}) ==
                (u"\U0010FFFFbc", 3))

    def test_escape_decode(self):
        from _codecs import unicode_escape_decode as decode
        import sys
        if sys.version_info[0] < 3:
            assert decode('\\\x80') == (u'\\\x80', 2)
        else:
            assert decode('\\\x80') == (u'\\\xc2\x80', 3)

    def test_escape_decode_errors(self):
        from _codecs import escape_decode as decode
        raises(ValueError, decode, br"\x")
        raises(ValueError, decode, br"[\x]")
        assert decode(br"[\x]\x", "ignore") == (b"[]", 6)
        assert decode(br"[\x]\x", "replace") == (b"[?]?", 6)
        raises(ValueError, decode, br"\x0")
        raises(ValueError, decode, br"[\x0]")
        assert decode(br"[\x0]\x0", "ignore") == (b"[]", 8)
        assert decode(br"[\x0]\x0", "replace") == (b"[?]?", 8)

    def test_unicode_escape(self):
        from _codecs import unicode_escape_encode, unicode_escape_decode
        assert unicode_escape_encode('abc') == ('abc'.encode('unicode_escape'), 3)
        assert unicode_escape_decode(b'abc') == (b'abc'.decode('unicode_escape'), 3)
        lgt = 12
        assert unicode_escape_decode(b'\\x61\\x62\\x63') == ('abc', lgt)


class AppTestPartialEvaluation:
    spaceconfig = dict(usemodules=['array',])

    def test_partial_utf8(self):
        import _codecs
        encoding = 'utf-8'
        check_partial = [
                u"\x00",
                u"\x00",
                u"\x00\xff",
                u"\x00\xff",
                u"\x00\xff\u07ff",
                u"\x00\xff\u07ff",
                u"\x00\xff\u07ff",
                u"\x00\xff\u07ff\u0800",
                u"\x00\xff\u07ff\u0800",
                u"\x00\xff\u07ff\u0800",
                u"\x00\xff\u07ff\u0800\uffff",
                u"\x00\xff\u07ff\u0800\uffff",
                u"\x00\xff\u07ff\u0800\uffff",
                u"\x00\xff\u07ff\u0800\uffff",
                u"\x00\xff\u07ff\u0800\uffff\U00010000",
            ]

        buffer = b''
        result = ""
        for (c, partialresult) in zip("\x00\xff\u07ff\u0800\uffff\U00010000".encode(encoding), check_partial):
            buffer += bytes([c])
            res = _codecs.utf_8_decode(buffer,'strict',False)
            if res[1] >0 :
                buffer = b''
            result += res[0]
            assert result == partialresult

    def test_partial_utf16(self):
        import _codecs
        encoding = 'utf-16'
        check_partial = [
                    u"", # first byte of BOM read
                    u"", # second byte of BOM read => byteorder known
                    u"",
                    u"\x00",
                    u"\x00",
                    u"\x00\xff",
                    u"\x00\xff",
                    u"\x00\xff\u0100",
                    u"\x00\xff\u0100",
                    u"\x00\xff\u0100\uffff",
                    u"\x00\xff\u0100\uffff",
                    u"\x00\xff\u0100\uffff",
                    u"\x00\xff\u0100\uffff",
                    u"\x00\xff\u0100\uffff\U00010000",
                ]
        buffer = b''
        result = ""
        for (c, partialresult) in zip("\x00\xff\u0100\uffff\U00010000".encode(encoding), check_partial):
            buffer += bytes([c])
            res = _codecs.utf_16_decode(buffer,'strict',False)
            if res[1] >0 :
                buffer = b''
            result += res[0]
            assert result == partialresult

    def test_bug1098990_a(self):
        import codecs, io
        self.encoding = 'utf-8'
        s1 = u"xxxxxxxxxxxxxxxxxxxxxxxxxxxxxxx yyyyyyyyyyyyyyyyyyyyyyyyyyyyyyy\r\n"
        s2 = u"offending line: ladfj askldfj klasdj fskla dfzaskdj fasklfj laskd fjasklfzzzzaa%whereisthis!!!\r\n"
        s3 = u"next line.\r\n"

        s = (s1+s2+s3).encode(self.encoding)
        stream = io.BytesIO(s)
        reader = codecs.getreader(self.encoding)(stream)
        assert reader.readline() == s1
        assert reader.readline() == s2
        assert reader.readline() == s3
        assert reader.readline() == u""

    def test_bug1098990_b(self):
        import codecs, io
        self.encoding = 'utf-8'
        s1 = u"aaaaaaaaaaaaaaaaaaaaaaaa\r\n"
        s2 = u"bbbbbbbbbbbbbbbbbbbbbbbb\r\n"
        s3 = u"stillokay:bbbbxx\r\n"
        s4 = u"broken!!!!badbad\r\n"
        s5 = u"againokay.\r\n"

        s = (s1+s2+s3+s4+s5).encode(self.encoding)
        stream = io.BytesIO(s)
        reader = codecs.getreader(self.encoding)(stream)
        assert reader.readline() == s1
        assert reader.readline() == s2
        assert reader.readline() == s3
        assert reader.readline() == s4
        assert reader.readline() == s5
        assert reader.readline() == u""

    def test_seek_utf16le(self):
        # all codecs should be able to encode these
        import codecs, io
        encoding = 'utf-16-le'
        s = "%s\n%s\n" % (10*"abc123", 10*"def456")
        reader = codecs.getreader(encoding)(io.BytesIO(s.encode(encoding)))
        for t in range(5):
            # Test that calling seek resets the internal codec state and buffers
            reader.seek(0, 0)
            line = reader.readline()
            assert s[:len(line)] == line

    def test_unicode_internal_encode(self):
        import sys
        class U(str):
            pass
        enc = U("a").encode("unicode_internal")
        if sys.maxunicode == 65535: # UCS2 build
            if sys.byteorder == "big":
                assert enc == b"\x00a"
            else:
                assert enc == b"a\x00"
        elif len("\U00010098") == 1:
            # UCS4 build on a UCS4 CPython
            enc2 = "\U00010098".encode("unicode_internal")
            if sys.byteorder == "big":
                assert enc == b"\x00\x00\x00a"
                assert enc2 == b"\x00\x01\x00\x98"
            else:
                assert enc == b"a\x00\x00\x00"
                assert enc2 == b"\x98\x00\x01\x00"
        else:
            # UCS4 build on a UCS2 CPython
            if sys.byteorder == "big":
                assert enc == b"\x00\x00\x00a"
            else:
                assert enc == b"a\x00\x00\x00"

    def test_unicode_internal_decode(self):
        import sys, _codecs, array
        if sys.maxunicode == 65535: # UCS2 build
            if sys.byteorder == "big":
                bytes = b"\x00a"
            else:
                bytes = b"a\x00"
        else: # UCS4 build
            if sys.byteorder == "big":
                bytes = b"\x00\x00\x00a"
                bytes2 = b"\x00\x01\x00\x98"
            else:
                bytes = b"a\x00\x00\x00"
                bytes2 = b"\x98\x00\x01\x00"
            assert bytes2.decode("unicode_internal") == "\U00010098"
        assert bytes.decode("unicode_internal") == "a"
        assert _codecs.unicode_internal_decode(array.array('b', bytes))[0] == u"a"
        assert _codecs.unicode_internal_decode(memoryview(bytes))[0] == u"a"

        # This codec accepts bytes and unicode on both sides
        _codecs.unicode_internal_decode(u'\0\0\0\0')
        _codecs.unicode_internal_decode(b'\0\0\0\0')
        _codecs.unicode_internal_encode(u'\0\0\0\0')
        _codecs.unicode_internal_encode(b'\0\0\0\0')

    def test_raw_unicode_escape(self):
        import _codecs
        assert str(b"\u0663", "raw-unicode-escape") == "\u0663"
        assert "\u0663".encode("raw-unicode-escape") == b"\u0663"
        assert _codecs.raw_unicode_escape_decode(r"\u1234") == ("\u1234", 6)

    def test_escape_decode(self):
        import _codecs
        test = _codecs.escape_encode(b'a\n\\b\x00c\td\u2045')[0]
        assert _codecs.escape_decode(test)[0] == b'a\n\\b\x00c\td\u2045'
        assert _codecs.escape_decode(b'\\077')[0] == b'?'
        assert _codecs.escape_decode(b'\\100')[0] == b'@'
        assert _codecs.escape_decode(b'\\253')[0] == bytes([0o253])
        assert _codecs.escape_decode(b'\\312')[0] == bytes([0o312])

    def test_escape_decode_wrap_around(self):
        import _codecs
        assert _codecs.escape_decode(b'\\400')[0] == b'\0'

    def test_escape_decode_ignore_invalid(self):
        import _codecs
        assert _codecs.escape_decode(b'\\9')[0] == b'\\9'
        assert _codecs.escape_decode(b'\\01')[0] == b'\x01'
        assert _codecs.escape_decode(b'\\0f')[0] == b'\0' + b'f'
        assert _codecs.escape_decode(b'\\08')[0] == b'\0' + b'8'

    def test_escape_decode_errors(self):
        import _codecs
        raises(ValueError, _codecs.escape_decode, br"\x")
        raises(ValueError, _codecs.escape_decode, br"[\x]")
        raises(ValueError, _codecs.escape_decode, br"\x0")
        raises(ValueError, _codecs.escape_decode, br"[\x0]")

    def test_unicode_escape_decode_errors(self):
        from _codecs import unicode_escape_decode, raw_unicode_escape_decode
        import sys
        for decode in [unicode_escape_decode, raw_unicode_escape_decode]:
            for c, d in ('u', 4), ('U', 4):
                for i in range(d):
                    raises(UnicodeDecodeError, decode, "\\" + c + "0"*i)
                    raises(UnicodeDecodeError, decode, "[\\" + c + "0"*i + "]")
                    data = "[\\" + c + "0"*i + "]\\" + c + "0"*i
                    lgt = len(data)
                    assert decode(data, "ignore") == (u"[]", lgt)
                    assert decode(data, "replace") == (u"[\ufffd]\ufffd", lgt)
            raises(UnicodeDecodeError, decode, r"\U00110000")
            lgt = 10
            assert decode(r"\U00110000", "ignore") == (u"", lgt)
            assert decode(r"\U00110000", "replace") == (u"\ufffd", lgt)
        exc = raises(UnicodeDecodeError, unicode_escape_decode, b"\u1z32z3", 'strict')
        assert str(exc.value) == r"'unicodeescape' codec can't decode bytes in position 0-2: truncated \uXXXX escape"
        exc = raises(UnicodeDecodeError, raw_unicode_escape_decode, b"\u1z32z3", 'strict')
        assert str(exc.value) == r"'rawunicodeescape' codec can't decode bytes in position 0-2: truncated \uXXXX escape"
        exc = raises(UnicodeDecodeError, raw_unicode_escape_decode, b"\U1z32z3", 'strict')
        assert str(exc.value) == r"'rawunicodeescape' codec can't decode bytes in position 0-2: truncated \UXXXXXXXX escape"

    def test_escape_encode(self):
        import _codecs
        assert _codecs.escape_encode(b'"')[0] == b'"'
        assert _codecs.escape_encode(b"'")[0] == b"\\'"

    def test_decode_utf8_different_case(self):
        constant = "a"
        assert constant.encode("utf-8") == constant.encode("UTF-8")

    def test_codec_wrong_result(self):
        import _codecs
        def search_function(encoding):
            def f(input, errors="strict"):
                return 42
            print(encoding)
            if encoding == 'test.mytestenc':
                return (f, f, None, None)
            return None
        _codecs.register(search_function)
        raises(TypeError, b"hello".decode, "test.mytestenc")
        raises(TypeError, "hello".encode, "test.mytestenc")

    def test_codec_wrapped_exception(self):
        import _codecs
        def search_function(encoding):
            def f(input, errors="strict"):
                raise to_raise
            if encoding == 'test.failingenc':
                return (f, f, None, None)
            return None
        _codecs.register(search_function)
        to_raise = RuntimeError('should be wrapped')
        exc = raises(RuntimeError, b"hello".decode, "test.failingenc")
        assert str(exc.value) == (
            "decoding with 'test.failingenc' codec failed "
            "(RuntimeError: should be wrapped)")
        exc = raises(RuntimeError, u"hello".encode, "test.failingenc")
        assert str(exc.value) == (
            "encoding with 'test.failingenc' codec failed "
            "(RuntimeError: should be wrapped)")
        #
        to_raise.attr = "don't wrap"
        exc = raises(RuntimeError, u"hello".encode, "test.failingenc")
        assert exc.value == to_raise
        #
        to_raise = RuntimeError("Should", "Not", "Wrap")
        exc = raises(RuntimeError, u"hello".encode, "test.failingenc")
        assert exc.value == to_raise

    def test_cpytest_decode(self):
        import codecs
        assert codecs.decode(b'\xe4\xf6\xfc', 'latin-1') == '\xe4\xf6\xfc'
        raises(TypeError, codecs.decode)
        assert codecs.decode(b'abc') == 'abc'
        exc = raises(UnicodeDecodeError, codecs.decode, b'\xff', 'ascii')

    def test_bad_errorhandler_return(self):
        import codecs
        def baddecodereturn1(exc):
            return 42
        codecs.register_error("test.baddecodereturn1", baddecodereturn1)
        raises(TypeError, b"\xff".decode, "ascii", "test.baddecodereturn1")
        raises(TypeError, b"\\".decode, "unicode-escape", "test.baddecodereturn1")
        raises(TypeError, b"\\x0".decode, "unicode-escape", "test.baddecodereturn1")
        raises(TypeError, b"\\x0y".decode, "unicode-escape", "test.baddecodereturn1")
        raises(TypeError, b"\\Uffffeeee".decode, "unicode-escape", "test.baddecodereturn1")
        raises(TypeError, b"\\uyyyy".decode, "raw-unicode-escape", "test.baddecodereturn1")

    def test_cpy_bug1175396(self):
        import codecs, io
        s = [
            '<%!--===================================================\r\n',
            '    BLOG index page: show recent articles,\r\n',
            '    today\'s articles, or articles of a specific date.\r\n',
            '========================================================--%>\r\n',
            '<%@inputencoding="ISO-8859-1"%>\r\n',
            '<%@pagetemplate=TEMPLATE.y%>\r\n',
            '<%@import=import frog.util, frog%>\r\n',
            '<%@import=import frog.objects%>\r\n',
            '<%@import=from frog.storageerrors import StorageError%>\r\n',
            '<%\r\n',
            '\r\n',
            'import logging\r\n',
            'log=logging.getLogger("Snakelets.logger")\r\n',
            '\r\n',
            '\r\n',
            'user=self.SessionCtx.user\r\n',
            'storageEngine=self.SessionCtx.storageEngine\r\n',
            '\r\n',
            '\r\n',
            'def readArticlesFromDate(date, count=None):\r\n',
            '    entryids=storageEngine.listBlogEntries(date)\r\n',
            '    entryids.reverse() # descending\r\n',
            '    if count:\r\n',
            '        entryids=entryids[:count]\r\n',
            '    try:\r\n',
            '        return [ frog.objects.BlogEntry.load(storageEngine, date, Id) for Id in entryids ]\r\n',
            '    except StorageError,x:\r\n',
            '        log.error("Error loading articles: "+str(x))\r\n',
            '        self.abort("cannot load articles")\r\n',
        ]
        stream = io.BytesIO("".join(s).encode("utf7"))
        assert b"aborrt" not in stream.getvalue()
        reader = codecs.getreader("utf7")(stream)
        for (i, line) in enumerate(reader):
            assert line == s[i]

    def test_buffer_encode(self):
        import _codecs, array
        assert (_codecs.readbuffer_encode(array.array('b', b'spam')) ==
                (b'spam', 4))
        assert _codecs.readbuffer_encode(u"test") == (b'test', 4)
        assert _codecs.readbuffer_encode("") ==  (b"", 0)

    def test_utf8sig(self):
        import codecs
        d = codecs.getincrementaldecoder("utf-8-sig")()
        s = "spam"
        assert d.decode(s.encode("utf-8-sig")) == s

    def test_decoder_state(self):
        import codecs
        encoding = 'utf16'
        u = 'abc123'
        s = u.encode(encoding)
        for i in range(len(u) + 1):
            d = codecs.getincrementalencoder(encoding)()
            part1 = d.encode(u[:i])
            state = d.getstate()
            d = codecs.getincrementalencoder(encoding)()
            d.setstate(state)
            part2 = d.encode(u[i:], True)
            assert s == part1 + part2

    def test_escape_decode_escaped_newline(self):
        import _codecs
        s = b'\\\n'
        decoded = _codecs.unicode_escape_decode(s)[0]
        assert decoded == ''

    def test_charmap_decode_1(self):
        import codecs
        assert codecs.charmap_encode('xxx') == (b'xxx', 3)
        assert codecs.charmap_encode('xxx', 'strict', {ord('x'): b'XX'}) == (b'XXXXXX', 3)

        res = codecs.charmap_decode(b"\x00\x01\x02", "replace", "ab")
        assert res == ("ab\ufffd", 3)
        res = codecs.charmap_decode(b"\x00\x01\x02", "replace", "ab\ufffe")
        assert res == ('ab\ufffd', 3)

    def test_decode_errors(self):
        import sys
        if sys.maxunicode > 0xffff:
            try:
                b"\x00\x00\x00\x00\x00\x11\x11\x00".decode("unicode_internal")
            except UnicodeDecodeError as ex:
                assert "unicode_internal" == ex.encoding
                assert b"\x00\x00\x00\x00\x00\x11\x11\x00" == ex.object
                assert ex.start == 4
                assert ex.end == 8
            else:
                raise Exception("DID NOT RAISE")

    def test_errors(self):
        import codecs
        assert codecs.replace_errors(UnicodeEncodeError(
            "ascii", "\u3042", 0, 1, "ouch")) == ("?", 1)
        assert codecs.replace_errors(UnicodeDecodeError(
            "ascii", b"\xff", 0, 1, "ouch")) == ("\ufffd", 1)
        assert codecs.replace_errors(UnicodeTranslateError(
            "\u3042", 0, 1, "ouch")) == ("\ufffd", 1)

        assert codecs.replace_errors(UnicodeEncodeError(
            "ascii", "\u3042\u3042", 0, 2, "ouch")) == ("??", 2)
        assert codecs.replace_errors(UnicodeDecodeError(
            "ascii", b"\xff\xff", 0, 2, "ouch")) == ("\ufffd", 2)
        assert codecs.replace_errors(UnicodeTranslateError(
            "\u3042\u3042", 0, 2, "ouch")) == ("\ufffd\ufffd", 2)

        class BadStartUnicodeEncodeError(UnicodeEncodeError):
            def __init__(self):
                UnicodeEncodeError.__init__(self, "ascii", "", 0, 1, "bad")
                self.start = []

        # A UnicodeEncodeError object with a bad object attribute
        class BadObjectUnicodeEncodeError(UnicodeEncodeError):
            def __init__(self):
                UnicodeEncodeError.__init__(self, "ascii", "", 0, 1, "bad")
                self.object = []

        # A UnicodeDecodeError object without an end attribute
        class NoEndUnicodeDecodeError(UnicodeDecodeError):
            def __init__(self):
                UnicodeDecodeError.__init__(self, "ascii", b"", 0, 1, "bad")
                del self.end

        # A UnicodeDecodeError object with a bad object attribute
        class BadObjectUnicodeDecodeError(UnicodeDecodeError):
            def __init__(self):
                UnicodeDecodeError.__init__(self, "ascii", b"", 0, 1, "bad")
                self.object = []

        # A UnicodeTranslateError object without a start attribute
        class NoStartUnicodeTranslateError(UnicodeTranslateError):
            def __init__(self):
                UnicodeTranslateError.__init__(self, "", 0, 1, "bad")
                del self.start

        # A UnicodeTranslateError object without an end attribute
        class NoEndUnicodeTranslateError(UnicodeTranslateError):
            def __init__(self):
                UnicodeTranslateError.__init__(self,  "", 0, 1, "bad")
                del self.end

        # A UnicodeTranslateError object without an object attribute
        class NoObjectUnicodeTranslateError(UnicodeTranslateError):
            def __init__(self):
                UnicodeTranslateError.__init__(self, "", 0, 1, "bad")
                del self.object

        import codecs
        raises(TypeError, codecs.replace_errors, BadObjectUnicodeEncodeError())
        raises(TypeError, codecs.replace_errors, 42)
        # "replace" complains about the wrong exception type
        raises(TypeError, codecs.replace_errors, UnicodeError("ouch"))
        raises(TypeError, codecs.replace_errors, BadObjectUnicodeEncodeError())
        raises(TypeError, codecs.replace_errors, BadObjectUnicodeDecodeError()
        )
        # With the correct exception, "replace" returns an "?" or "\ufffd" replacement

    def test_decode_ignore(self):
        assert b'\xff'.decode('utf-7', 'ignore') == ''
        assert b'\x00'.decode('unicode-internal', 'ignore') == ''

    def test_backslashreplace(self):
        import sys
        import codecs
        sin = u"a\xac\u1234\u20ac\u8000\U0010ffff"
        if sys.maxunicode > 65535:
            expected_ascii = b"a\\xac\\u1234\\u20ac\\u8000\\U0010ffff"
            expected_8859 = b"a\xac\\u1234\xa4\\u8000\\U0010ffff"
        else:
            expected_ascii = b"a\\xac\\u1234\\u20ac\\u8000\\udbff\\udfff"
            expected_8859 = b"a\xac\\u1234\xa4\\u8000\\udbff\\udfff"
        assert sin.encode('ascii', 'backslashreplace') == expected_ascii
        assert sin.encode("iso-8859-15", "backslashreplace") == expected_8859

        assert 'a\xac\u1234\u20ac\u8000'.encode('ascii', 'backslashreplace') == b'a\\xac\u1234\u20ac\u8000'
        assert b'\x00\x60\x80'.decode(
            'ascii', 'backslashreplace') == u'\x00\x60\\x80'
        assert codecs.charmap_decode(
            b"\x00\x01\x02", "backslashreplace", "ab") == ("ab\\x02", 3)

    def test_namereplace(self):
        assert 'a\xac\u1234\u20ac\u8000'.encode('ascii', 'namereplace') == (
            b'a\\N{NOT SIGN}\\N{ETHIOPIC SYLLABLE SEE}\\N{EURO SIGN}'
            b'\\N{CJK UNIFIED IDEOGRAPH-8000}')
        assert '[\uDC80]'.encode('utf-8', 'namereplace') == b'[\\udc80]'

    def test_surrogateescape(self):
        assert b'a\x80b'.decode('utf-8', 'surrogateescape') == 'a\udc80b'
        assert 'a\udc80b'.encode('utf-8', 'surrogateescape') == b'a\x80b'
        for enc in ('utf-8', 'ascii', 'latin-1', 'charmap'):
            assert '\udcc3'.encode(enc, 'surrogateescape') == b'\xc3'

    def test_surrogatepass_handler(self):
        import _codecs
        assert _codecs.lookup_error("surrogatepass")
        assert ("abc\ud800def".encode("utf-8", "surrogatepass") ==
                b"abc\xed\xa0\x80def")
        assert (b"abc\xed\xa0\x80def".decode("utf-8", "surrogatepass") ==
                "abc\ud800def")
        assert ('surrogate:\udcff'.encode("utf-8", "surrogatepass") ==
                b'surrogate:\xed\xb3\xbf')
        assert (b'surrogate:\xed\xb3\xbf'.decode("utf-8", "surrogatepass") ==
                'surrogate:\udcff')
        raises(UnicodeDecodeError, b"abc\xed\xa0".decode, "utf-8",
               "surrogatepass")
        raises(UnicodeDecodeError, b"abc\xed\xa0z".decode, "utf-8",
               "surrogatepass")
        assert u'\ud8ae'.encode('utf_16_be', 'surrogatepass') == b'\xd8\xae'
        assert (u'\U0000d8ae'.encode('utf-32-be', 'surrogatepass') ==
                b'\x00\x00\xd8\xae')

    def test_badandgoodsurrogatepassexceptions(self):
        import codecs
        surrogatepass_errors = codecs.lookup_error('surrogatepass')
        # "surrogatepass" complains about a non-exception passed in
        raises(TypeError, surrogatepass_errors, 42)
        # "surrogatepass" complains about the wrong exception types
        raises(TypeError, surrogatepass_errors, UnicodeError("ouch"))
        # "surrogatepass" can not be used for translating
        raises(TypeError, surrogatepass_errors,
               UnicodeTranslateError("\ud800", 0, 1, "ouch"))
        # Use the correct exception
        for enc in ("utf-8", "utf-16le", "utf-16be", "utf-32le", "utf-32be"):
            raises(UnicodeEncodeError, surrogatepass_errors,
                   UnicodeEncodeError(enc, "a", 0, 1, "ouch"))
            raises(UnicodeDecodeError, surrogatepass_errors,
                   UnicodeDecodeError(enc, "a".encode(enc), 0, 1, "ouch"))
        for s in ("\ud800", "\udfff", "\ud800\udfff"):
            raises(UnicodeEncodeError, surrogatepass_errors,
                   UnicodeEncodeError("ascii", s, 0, len(s), "ouch"))
        tests = [
            ("utf-8", "\ud800", b'\xed\xa0\x80', 3),
            ("utf-16le", "\ud800", b'\x00\xd8', 2),
            ("utf-16be", "\ud800", b'\xd8\x00', 2),
            ("utf-32le", "\ud800", b'\x00\xd8\x00\x00', 4),
            ("utf-32be", "\ud800", b'\x00\x00\xd8\x00', 4),
            ("utf-8", "\udfff", b'\xed\xbf\xbf', 3),
            ("utf-16le", "\udfff", b'\xff\xdf', 2),
            ("utf-16be", "\udfff", b'\xdf\xff', 2),
            ("utf-32le", "\udfff", b'\xff\xdf\x00\x00', 4),
            ("utf-32be", "\udfff", b'\x00\x00\xdf\xff', 4),
            ("utf-8", "\ud800\udfff", b'\xed\xa0\x80\xed\xbf\xbf', 3),
            ("utf-16le", "\ud800\udfff", b'\x00\xd8\xff\xdf', 2),
            ("utf-16be", "\ud800\udfff", b'\xd8\x00\xdf\xff', 2),
            ("utf-32le", "\ud800\udfff", b'\x00\xd8\x00\x00\xff\xdf\x00\x00', 4),
            ("utf-32be", "\ud800\udfff", b'\x00\x00\xd8\x00\x00\x00\xdf\xff', 4),
        ]
        for enc, s, b, n in tests:
            assert surrogatepass_errors(
                UnicodeEncodeError(enc, "a" + s + "b", 1, 1 + len(s), "ouch")
            ) == (b, 1 + len(s))
            assert surrogatepass_errors(
                UnicodeDecodeError(enc, bytearray(b"a" + b[:n] + b"b"),
                                   1, 1 + n, "ouch")
            ) == (s[:1], 1 + n)

    def test_badhandler(self):
        import codecs
        results = ( 42, "foo", (1,2,3), ("foo", 1, 3), ("foo", None), ("foo",), ("foo", 1, 3), ("foo", None), ("foo",) )
        encs = ("ascii", "latin-1", "iso-8859-1", "iso-8859-15")

        for res in results:
            codecs.register_error("test.badhandler", lambda x: res)
            for enc in encs:
                raises(
                    TypeError,
                    "\u3042".encode,
                    enc,
                    "test.badhandler"
                )
            for (enc, bytes) in (
                ("utf-8", b"\xff"),
                ("ascii", b"\xff"),
                ("utf-7", b"+x-"),
                ("unicode-internal", b"\x00"),
            ):
                raises(
                    TypeError,
                    bytes.decode,
                    enc,
                    "test.badhandler"
                )

    def test_badhandler_longindex(self):
        import codecs
        import sys
        errors = 'test.badhandler_longindex'
        codecs.register_error(errors, lambda x: ('', sys.maxsize + 1))
        # CPython raises OverflowError here
        raises((IndexError, OverflowError), b'apple\x92ham\x93spam'.decode, 'utf-8', errors)

    def test_unicode_internal(self):
        import codecs
        import sys
        try:
            b'\x00'.decode('unicode-internal')
        except UnicodeDecodeError:
            pass
        else:
            raise Exception("DID NOT RAISE")

        res = b"\x00\x00\x00\x00\x00".decode("unicode-internal", "replace")
        if sys.maxunicode > 65535:
            assert res == "\u0000\ufffd"    # UCS4 build
        else:
            assert res == "\x00\x00\ufffd"  # UCS2 build

        res = b"\x00\x00\x00\x00\x00".decode("unicode-internal", "ignore")
        if sys.maxunicode > 65535:
            assert res == "\u0000"   # UCS4 build
        else:
            assert res == "\x00\x00" # UCS2 build

        def handler_unicodeinternal(exc):
            if not isinstance(exc, UnicodeDecodeError):
                raise TypeError("don't know how to handle %r" % exc)
<<<<<<< HEAD
            return (u"\x01", 1)
=======
            return (u"\x01", 5)
>>>>>>> 6a6769f7
        codecs.register_error("test.hui", handler_unicodeinternal)
        res = b"\x00\x00\x00\x00\x00".decode("unicode-internal", "test.hui")
        if sys.maxunicode > 65535:
            assert res == "\u0000\u0001\u0000"   # UCS4 build
        else:
<<<<<<< HEAD
            assert res == "\x00\x00\x01\x00\x00" # UCS2 build
=======
            assert res == u"\x00\x00\x01" # UCS2 build
>>>>>>> 6a6769f7

        def handler1(exc):
            if not isinstance(exc, UnicodeEncodeError) \
               and not isinstance(exc, UnicodeDecodeError):
                raise TypeError("don't know how to handle %r" % exc)
            l = [u"<%d>" % exc.object[pos] for pos in range(exc.start, exc.end)]
            return (u"[%s]" % u"".join(l), exc.end)
        codecs.register_error("test.handler1", handler1)
        assert b"\\u3042\u3xxx".decode("unicode-escape", "test.handler1") == \
            u"\u3042[<92><117><51>]xxx"

    def test_unicode_internal_error_handler_infinite_loop(self):
        import codecs
        class MyException(Exception):
            pass
        seen = [0]
        def handler_unicodeinternal(exc):
            if not isinstance(exc, UnicodeDecodeError):
                raise TypeError("don't know how to handle %r" % exc)
            seen[0] += 1
            if seen[0] == 20:   # stop the 20th time this is called
                raise MyException
            return (u"\x01", 4)   # 4 < len(input), so will try and fail again
        codecs.register_error("test.inf", handler_unicodeinternal)
        try:
<<<<<<< HEAD
            b"\x00\x00\x00\x00\x00".decode("unicode-internal", "test.inf")
=======
            "\x00\x00\x00\x00\x00".decode("unicode-internal", "test.inf")
>>>>>>> 6a6769f7
        except MyException:
            pass
        else:
            raise AssertionError("should have gone into infinite loop")

    def test_encode_error_bad_handler(self):
        import codecs
        codecs.register_error("test.bad_handler", lambda e: (repl, 1))
        assert "xyz".encode("latin-1", "test.bad_handler") == b"xyz"
        repl = "\u1234"
        raises(UnicodeEncodeError, "\u5678".encode, "latin-1",
               "test.bad_handler")
        repl = "\u00E9"
        s = "\u5678".encode("latin-1", "test.bad_handler")
        assert s == b'\xe9'

    def test_lone_surrogates(self):
        encodings = ('utf-8', 'utf-16', 'utf-16-le', 'utf-16-be',
            'utf-32', 'utf-32-le', 'utf-32-be')
        for encoding in encodings:
            raises(UnicodeEncodeError, u'\ud800'.encode, encoding)
            assert (u'[\udc80]'.encode(encoding, "backslashreplace") ==
                '[\\udc80]'.encode(encoding))
            assert (u'[\udc80]'.encode(encoding, "ignore") ==
                '[]'.encode(encoding))
            assert (u'[\udc80]'.encode(encoding, "replace") ==
                '[?]'.encode(encoding))
        for encoding, ill_surrogate in [('utf-8', b'\xed\xb2\x80'),
                                        ('utf-16-le', b'\x80\xdc'),
                                        ('utf-16-be', b'\xdc\x80'),
                                        ('utf-32-le', b'\x80\xdc\x00\x00'),
                                        ('utf-32-be', b'\x00\x00\xdc\x80')]:
            print(encoding)
            before, after = "[", "]"
            before_sequence = before.encode(encoding)
            after_sequence = after.encode(encoding)
            test_string = before + "\uDC80" + after
            test_sequence = before_sequence + ill_surrogate + after_sequence
            raises(UnicodeDecodeError, test_sequence.decode, encoding)

    def test_charmap_encode(self):
        assert 'xxx'.encode('charmap') == b'xxx'

        import codecs
        exc = raises(TypeError, codecs.charmap_encode, u'\xff', "replace",  {0xff: 300})
        assert str(exc.value) == 'character mapping must be in range(256)'
        exc = raises(TypeError, codecs.charmap_encode, u'\xff', "replace",  {0xff: u'a'})
        assert str(exc.value) == 'character mapping must return integer, bytes or None, not str'
        raises(UnicodeError, codecs.charmap_encode, u"\xff", "replace", {0xff: None})

    def test_charmap_encode_replace(self):
        charmap = dict([(c, bytes([c, c]).upper()) for c in b"abcdefgh"])
        charmap[ord("?")] = b"XYZ"
        import codecs
        sin = "abcDEF"
        sout = codecs.charmap_encode(sin, "replace", charmap)[0]
        assert sout == b"AABBCCXYZXYZXYZ"

    def test_charmap_decode_2(self):
        assert b'foo'.decode('charmap') == 'foo'

    def test_charmap_build(self):
        import codecs
        assert codecs.charmap_build('123456') == {49: 0, 50: 1, 51: 2,
                                                   52: 3, 53: 4, 54: 5}

    def test_utf7_start_end_in_exception(self):
        try:
            b'+IC'.decode('utf-7')
        except UnicodeDecodeError as exc:
            assert exc.start == 0
            assert exc.end == 3

    def test_utf7_surrogate(self):
        assert b'+3ADYAA-'.decode('utf-7') == '\udc00\ud800'

    def test_utf7_errors(self):
        import codecs
        tests = [
            (b'a\xffb', u'a\ufffdb'),
            (b'a+IK', u'a\ufffd'),
            (b'a+IK-b', u'a\ufffdb'),
            (b'a+IK,b', u'a\ufffdb'),
            (b'a+IKx', u'a\u20ac\ufffd'),
            (b'a+IKx-b', u'a\u20ac\ufffdb'),
            (b'a+IKwgr', u'a\u20ac\ufffd'),
            (b'a+IKwgr-b', u'a\u20ac\ufffdb'),
            (b'a+IKwgr,', u'a\u20ac\ufffd'),
            (b'a+IKwgr,-b', u'a\u20ac\ufffd-b'),
            (b'a+IKwgrB', u'a\u20ac\u20ac\ufffd'),
            (b'a+IKwgrB-b', u'a\u20ac\u20ac\ufffdb'),
            (b'a+/,+IKw-b', u'a\ufffd\u20acb'),
            (b'a+//,+IKw-b', u'a\ufffd\u20acb'),
            (b'a+///,+IKw-b', u'a\uffff\ufffd\u20acb'),
            (b'a+////,+IKw-b', u'a\uffff\ufffd\u20acb'),
            (b'a+2AE\xe1b', u'a\ufffdb'),
            (b'a+2AEA-b', u'a\ufffdb'),
            (b'a+2AH-b', u'a\ufffdb'),
        ]
        for raw, expected in tests:
            raises(UnicodeDecodeError, codecs.utf_7_decode, raw, 'strict', True)
            assert raw.decode('utf-7', 'replace') == expected

    def test_utf_16_encode_decode(self):
        import codecs, sys
        x = '123abc'
        if sys.byteorder == 'big':
            assert codecs.getencoder('utf-16')(x) == (
                    b'\xfe\xff\x001\x002\x003\x00a\x00b\x00c', 6)
            assert codecs.getdecoder('utf-16')(
                    b'\xfe\xff\x001\x002\x003\x00a\x00b\x00c') == (x, 14)
        else:
            assert codecs.getencoder('utf-16')(x) == (
                    b'\xff\xfe1\x002\x003\x00a\x00b\x00c\x00', 6)
            assert codecs.getdecoder('utf-16')(
                    b'\xff\xfe1\x002\x003\x00a\x00b\x00c\x00') == (x, 14)

    def test_unicode_escape(self):
        import _codecs
        assert '\\'.encode('unicode-escape') == b'\\\\'
        assert b'\\\\'.decode('unicode-escape') == '\\'
        assert '\ud801'.encode('unicode-escape') == b'\\ud801'
        assert '\u0013'.encode('unicode-escape') == b'\\x13'
        assert _codecs.unicode_escape_decode(r"\u1234") == ("\u1234", 6)

    def test_mbcs(self):
        import sys
        if sys.platform != 'win32':
            return
        toencode = u'caf\xe9', b'caf\xe9'
        try:
            # test for non-latin1 codepage, more general test needed
            import winreg
            key = winreg.OpenKey(winreg.HKEY_LOCAL_MACHINE,
                        r'System\CurrentControlSet\Control\Nls\CodePage')
            if winreg.QueryValueEx(key, 'ACP')[0] == u'1255':  # non-latin1
                toencode = u'caf\xbf',b'caf\xbf'
        except:
            assert False, 'cannot test mbcs on this windows system, check code page'
        assert u'test'.encode('mbcs') == b'test'
        assert toencode[0].encode('mbcs') == toencode[1]
        raises(UnicodeEncodeError, u'\u040a'.encode, 'mbcs')
        assert b'cafx\e9'.decode('mbcs') == u'cafx\e9'

    def test_handler_string_result(self):
        import _codecs
        def f(exc):
            return (b'foo', exc.end)
        _codecs.register_error("test.test_codecs_not_a_string", f)
        result = '\u1234'.encode('ascii', 'test.test_codecs_not_a_string')
        assert result == b'foo'

    def test_decode_bytearray(self):
        import _codecs
        b = bytearray()
        assert _codecs.ascii_decode(b) == (u'', 0)
        assert _codecs.latin_1_decode(b) == (u'', 0)
        assert _codecs.utf_7_decode(b) == (u'', 0)
        assert _codecs.utf_8_decode(b) == (u'', 0)
        assert _codecs.utf_16_be_decode(b) == (u'', 0)
        assert _codecs.utf_16_decode(b) == (u'', 0)
        assert _codecs.utf_16_le_decode(b) == (u'', 0)
        assert _codecs.utf_16_ex_decode(b) == (u'', 0, 0)
        assert _codecs.utf_32_decode(b) == (u'', 0)
        assert _codecs.utf_32_be_decode(b) == (u'', 0)
        assert _codecs.utf_32_le_decode(b) == (u'', 0)
        assert _codecs.utf_32_ex_decode(b) == (u'', 0, 0)
        assert _codecs.charmap_decode(b) == (u'', 0)
        assert _codecs.unicode_escape_decode(b) == (u'', 0)
        assert _codecs.raw_unicode_escape_decode(b) == (u'', 0)
        assert _codecs.unicode_internal_decode(b) == (u'', 0)

    def test_unicode_internal_warnings(self):
        import codecs, warnings
        warnings.simplefilter("always")
        encoder = codecs.getencoder("unicode_internal")
        decoder = codecs.getdecoder("unicode_internal")
        warning_msg = "unicode_internal codec has been deprecated"
        with warnings.catch_warnings(record=True) as w:
            try:
                encoder(42)
            except TypeError:
                pass
            assert len(w) == 1
            assert str(w[0].message) == warning_msg
            assert w[0].category == DeprecationWarning

        with warnings.catch_warnings(record=True) as w:
            try:
                decoder(42)
            except TypeError:
                pass
            assert len(w) == 0

        with warnings.catch_warnings(record=True) as w:
            encoded_abc = encoder("abc")[0]
            assert len(w) == 1
            assert str(w[0].message)== warning_msg
            assert w[0].category == DeprecationWarning

        with warnings.catch_warnings(record=True) as w:
            print(type(encoded_abc))
            decoder(encoded_abc)
            assert len(w) == 1
            assert str(w[0].message) == warning_msg
            assert w[0].category == DeprecationWarning

    def test_xmlcharrefreplace(self):
        r = u'\u1234\u0080\u2345\u0079\u00AB'.encode('latin1', 'xmlcharrefreplace')
        assert r == b'&#4660;\x80&#9029;y\xab'
        r = u'\u1234\u0080\u2345\u0079\u00AB'.encode('ascii', 'xmlcharrefreplace')
        assert r == b'&#4660;&#128;&#9029;y&#171;'

    def test_errorhandler_collection(self):
        import _codecs
        errors = []
        def record_error(exc):
            if not isinstance(exc, UnicodeEncodeError):
                raise TypeError("don't know how to handle %r" % exc)
            errors.append(exc.object[exc.start:exc.end])
            return (u'', exc.end)
        _codecs.register_error("test.record", record_error)

        sin = u"\xac\u1234\u1234\u20ac\u8000"
        assert sin.encode("ascii", "test.record") == b""
        assert errors == [sin]

        errors = []
        assert sin.encode("latin-1", "test.record") == b"\xac"
        assert errors == [u'\u1234\u1234\u20ac\u8000']

        errors = []
        assert sin.encode("iso-8859-15", "test.record") == b"\xac\xa4"
        assert errors == [u'\u1234\u1234', u'\u8000']<|MERGE_RESOLUTION|>--- conflicted
+++ resolved
@@ -754,21 +754,13 @@
         def handler_unicodeinternal(exc):
             if not isinstance(exc, UnicodeDecodeError):
                 raise TypeError("don't know how to handle %r" % exc)
-<<<<<<< HEAD
             return (u"\x01", 1)
-=======
-            return (u"\x01", 5)
->>>>>>> 6a6769f7
         codecs.register_error("test.hui", handler_unicodeinternal)
         res = b"\x00\x00\x00\x00\x00".decode("unicode-internal", "test.hui")
         if sys.maxunicode > 65535:
             assert res == "\u0000\u0001\u0000"   # UCS4 build
         else:
-<<<<<<< HEAD
             assert res == "\x00\x00\x01\x00\x00" # UCS2 build
-=======
-            assert res == u"\x00\x00\x01" # UCS2 build
->>>>>>> 6a6769f7
 
         def handler1(exc):
             if not isinstance(exc, UnicodeEncodeError) \
@@ -794,11 +786,27 @@
             return (u"\x01", 4)   # 4 < len(input), so will try and fail again
         codecs.register_error("test.inf", handler_unicodeinternal)
         try:
-<<<<<<< HEAD
+            "\x00\x00\x00\x00\x00".decode("unicode-internal", "test.inf")
+        except MyException:
+            pass
+        else:
+            raise AssertionError("should have gone into infinite loop")
+
+    def test_unicode_internal_error_handler_infinite_loop(self):
+        import codecs
+        class MyException(Exception):
+            pass
+        seen = [0]
+        def handler_unicodeinternal(exc):
+            if not isinstance(exc, UnicodeDecodeError):
+                raise TypeError("don't know how to handle %r" % exc)
+            seen[0] += 1
+            if seen[0] == 20:   # stop the 20th time this is called
+                raise MyException
+            return (u"\x01", 4)   # 4 < len(input), so will try and fail again
+        codecs.register_error("test.inf", handler_unicodeinternal)
+        try:
             b"\x00\x00\x00\x00\x00".decode("unicode-internal", "test.inf")
-=======
-            "\x00\x00\x00\x00\x00".decode("unicode-internal", "test.inf")
->>>>>>> 6a6769f7
         except MyException:
             pass
         else:
