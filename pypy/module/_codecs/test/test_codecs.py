class AppTestCodecs:
    spaceconfig = {
        "usemodules": ['unicodedata', 'struct', 'binascii'],
    }

    def test_register_noncallable(self):
        import _codecs
        raises(TypeError, _codecs.register, 1)

    def test_bigU_codecs(self):
        u = '\U00010001\U00020002\U00030003\U00040004\U00050005'
        for encoding in ('utf-8', 'utf-16', 'utf-16-le', 'utf-16-be',
                         'utf-32', 'utf-32-le', 'utf-32-be',
                         'raw_unicode_escape',
                         'unicode_escape', 'unicode_internal'):
            assert str(u.encode(encoding),encoding) == u

    def test_ucs4(self):
        x = '\U00100000'
        y = x.encode("raw-unicode-escape").decode("raw-unicode-escape")
        assert x == y

    def test_named_unicode(self):
        assert str(b'\\N{SPACE}','unicode-escape') == " "
        raises( UnicodeDecodeError, str,b'\\N{SPACE','unicode-escape')
        raises( UnicodeDecodeError, str,b'\\NSPACE}','unicode-escape')
        raises( UnicodeDecodeError, str,b'\\NSPACE','unicode-escape')
        raises( UnicodeDecodeError, str,b'\\N','unicode-escape')
        assert  str(b'\\N{SPACE}\\N{SPACE}','unicode-escape') == "  " 
        assert  str(b'\\N{SPACE}a\\N{SPACE}','unicode-escape') == " a " 
        assert b"\\N{foo}xx".decode("unicode-escape", "ignore") == "xx"
        assert 1 <= len("\N{CJK UNIFIED IDEOGRAPH-20000}") <= 2

    def test_literals(self):
        raises(SyntaxError, eval, 'u\'\\Uffffffff\'')

    def test_insecure_pickle(self):
        import pickle
        insecure = [b"abc", b"2 + 2", # not quoted
                    #"'abc' + 'def'", # not a single quoted string
                    b"'abc", # quote is not closed
                    b"'abc\"", # open quote and close quote don't match
                    b"'abc'   ?", # junk after close quote
                    b"'\\'", # trailing backslash
                    # some tests of the quoting rules
                    #"'abc\"\''",
                    #"'\\\\a\'\'\'\\\'\\\\\''",
                    ]
        for s in insecure:
            buf = b"S" + s + b"\012p0\012."
            raises (ValueError, pickle.loads, buf)

    def test_unicodedecodeerror(self):
        assert str(UnicodeDecodeError(
            "ascii", b"g\xfcrk", 1, 2, "ouch")) == "'ascii' codec can't decode byte 0xfc in position 1: ouch"

        assert str(UnicodeDecodeError(
            "ascii", b"g\xfcrk", 1, 3, "ouch")) == "'ascii' codec can't decode bytes in position 1-2: ouch"

    def test_unicodetranslateerror(self):
        import sys
        assert str(UnicodeTranslateError(
            "g\xfcrk", 1, 2, "ouch"))== "can't translate character '\\xfc' in position 1: ouch"

        assert str(UnicodeTranslateError(
            "g\u0100rk", 1, 2, "ouch"))== "can't translate character '\\u0100' in position 1: ouch"

        assert str(UnicodeTranslateError(
            "g\uffffrk", 1, 2, "ouch"))== "can't translate character '\\uffff' in position 1: ouch"

        if sys.maxunicode > 0xffff and len(chr(0x10000)) == 1:
            assert str(UnicodeTranslateError(
                "g\U00010000rk", 1, 2, "ouch"))== "can't translate character '\\U00010000' in position 1: ouch"

        assert str(UnicodeTranslateError(
            "g\xfcrk", 1, 3, "ouch"))=="can't translate characters in position 1-2: ouch"

    def test_unicodeencodeerror(self):
        import sys
        assert str(UnicodeEncodeError(
            "ascii", "g\xfcrk", 1, 2, "ouch"))=="'ascii' codec can't encode character '\\xfc' in position 1: ouch"

        assert str(UnicodeEncodeError(
            "ascii", "g\xfcrk", 1, 4, "ouch"))== "'ascii' codec can't encode characters in position 1-3: ouch"

        assert str(UnicodeEncodeError(
            "ascii", "\xfcx", 0, 1, "ouch"))=="'ascii' codec can't encode character '\\xfc' in position 0: ouch"

        assert str(UnicodeEncodeError(
            "ascii", "\u0100x", 0, 1, "ouch"))=="'ascii' codec can't encode character '\\u0100' in position 0: ouch"

        assert str(UnicodeEncodeError(
            "ascii", "\uffffx", 0, 1, "ouch"))=="'ascii' codec can't encode character '\\uffff' in position 0: ouch"
        if sys.maxunicode > 0xffff and len(chr(0x10000)) == 1:
            assert str(UnicodeEncodeError(
                "ascii", "\U00010000x", 0, 1, "ouch")) =="'ascii' codec can't encode character '\\U00010000' in position 0: ouch"

    def test_indexerror(self):
        import _codecs
        test =   b"\\"     # trailing backslash
        raises (ValueError, _codecs.escape_decode, test)

    def test_charmap_decode(self):
        from _codecs import charmap_decode
        import sys
        assert charmap_decode(b'', 'strict', 'blablabla') == ('', 0)
        assert charmap_decode(b'xxx') == ('xxx', 3)
        assert charmap_decode(b'xxx', 'strict', {ord('x'): 'XX'}) == ('XXXXXX', 3)
        map = tuple([chr(i) for i in range(256)])
        assert charmap_decode(b'xxx\xff', 'strict', map) == ('xxx\xff', 4)

        exc = raises(TypeError, charmap_decode, '\xff', "strict",  {0xff: 'a'})
        assert str(exc.value) == "character mapping must return integer, None or unicode"
        raises(TypeError, charmap_decode, '\xff', "strict",  {0xff: 0x110000})
        assert (charmap_decode("\x00\x01\x02", "strict",
                               {0: 0x10FFFF, 1: ord('b'), 2: ord('c')}) ==
                u"\U0010FFFFbc", 3)
        assert (charmap_decode("\x00\x01\x02", "strict",
                               {0: u'\U0010FFFF', 1: u'b', 2: u'c'}) ==
                u"\U0010FFFFbc", 3)

    def test_escape_decode_errors(self):
        from _codecs import escape_decode as decode
        raises(ValueError, decode, br"\x")
        raises(ValueError, decode, br"[\x]")
        assert decode(br"[\x]\x", "ignore") == (b"[]", 6)
        assert decode(br"[\x]\x", "replace") == (b"[?]?", 6)
        raises(ValueError, decode, br"\x0")
        raises(ValueError, decode, br"[\x0]")
        assert decode(br"[\x0]\x0", "ignore") == (b"[]", 8)
        assert decode(br"[\x0]\x0", "replace") == (b"[?]?", 8)

    def test_unicode_escape(self):
        from _codecs import unicode_escape_encode, unicode_escape_decode
        assert unicode_escape_encode('abc') == ('abc'.encode('unicode_escape'), 3)
        assert unicode_escape_decode(b'abc') == (b'abc'.decode('unicode_escape'), 3)
        assert unicode_escape_decode(b'\\x61\\x62\\x63') == ('abc', 12)


class AppTestPartialEvaluation:
    spaceconfig = dict(usemodules=('array',))

    def test_partial_utf8(self):
        import _codecs
        encoding = 'utf-8'
        check_partial = [
                "\x00",
                "\x00",
                "\x00\xff",
                "\x00\xff",
                "\x00\xff\u07ff",
                "\x00\xff\u07ff",
                "\x00\xff\u07ff",
                "\x00\xff\u07ff\u0800",
                "\x00\xff\u07ff\u0800",
                "\x00\xff\u07ff\u0800",
                "\x00\xff\u07ff\u0800\uffff",
                "\x00\xff\u07ff\u0800\uffff",
                "\x00\xff\u07ff\u0800\uffff",
                "\x00\xff\u07ff\u0800\uffff",
                "\x00\xff\u07ff\u0800\uffff\U00010000",
            ]

        buffer = b''
        result = ""
        for (c, partialresult) in zip("\x00\xff\u07ff\u0800\uffff\U00010000".encode(encoding), check_partial):
            buffer += bytes([c])
            res = _codecs.utf_8_decode(buffer,'strict',False)
            if res[1] >0 :
                buffer = b''
            result += res[0]
            assert result == partialresult

    def test_partial_utf16(self):
        import _codecs
        encoding = 'utf-16'
        check_partial = [
                    "", # first byte of BOM read
                    "", # second byte of BOM read => byteorder known
                    "",
                    "\x00",
                    "\x00",
                    "\x00\xff",
                    "\x00\xff",
                    "\x00\xff\u0100",
                    "\x00\xff\u0100",
                    "\x00\xff\u0100\uffff",
                    "\x00\xff\u0100\uffff",
                    "\x00\xff\u0100\uffff",
                    "\x00\xff\u0100\uffff",
                    "\x00\xff\u0100\uffff\U00010000",
                ]
        buffer = b''
        result = ""
        for (c, partialresult) in zip("\x00\xff\u0100\uffff\U00010000".encode(encoding), check_partial):
            buffer += bytes([c])
            res = _codecs.utf_16_decode(buffer,'strict',False)
            if res[1] >0 :
                buffer = b''
            result += res[0]
            assert result == partialresult

    def test_bug1098990_a(self):
        import codecs, io
        self.encoding = 'utf-8'
        s1 = "xxxxxxxxxxxxxxxxxxxxxxxxxxxxxxx yyyyyyyyyyyyyyyyyyyyyyyyyyyyyyy\r\n"
        s2 = "offending line: ladfj askldfj klasdj fskla dfzaskdj fasklfj laskd fjasklfzzzzaa%whereisthis!!!\r\n"
        s3 = "next line.\r\n"

        s = (s1+s2+s3).encode(self.encoding)
        stream = io.BytesIO(s)
        reader = codecs.getreader(self.encoding)(stream)
        assert reader.readline() == s1
        assert reader.readline() == s2
        assert reader.readline() == s3
        assert reader.readline() == ""

    def test_bug1098990_b(self):
        import codecs, io
        self.encoding = 'utf-8'
        s1 = "aaaaaaaaaaaaaaaaaaaaaaaa\r\n"
        s2 = "bbbbbbbbbbbbbbbbbbbbbbbb\r\n"
        s3 = "stillokay:bbbbxx\r\n"
        s4 = "broken!!!!badbad\r\n"
        s5 = "againokay.\r\n"

        s = (s1+s2+s3+s4+s5).encode(self.encoding)
        stream = io.BytesIO(s)
        reader = codecs.getreader(self.encoding)(stream)
        assert reader.readline() == s1
        assert reader.readline() == s2
        assert reader.readline() == s3
        assert reader.readline() == s4
        assert reader.readline() == s5
        assert reader.readline() == ""

    def test_seek_utf16le(self):
        # all codecs should be able to encode these
        import codecs, io
        encoding = 'utf-16-le'
        s = "%s\n%s\n" % (10*"abc123", 10*"def456")
        reader = codecs.getreader(encoding)(io.BytesIO(s.encode(encoding)))
        for t in range(5):
            # Test that calling seek resets the internal codec state and buffers
            reader.seek(0, 0)
            line = reader.readline()
            assert s[:len(line)] == line

    def test_unicode_internal_encode(self):
        import sys
        class U(str):
            pass
        enc = U("a").encode("unicode_internal")
        if sys.maxunicode == 65535: # UCS2 build
            if sys.byteorder == "big":
                assert enc == b"\x00a"
            else:
                assert enc == b"a\x00"
        elif len("\U00010098") == 1:
            # UCS4 build on a UCS4 CPython
            enc2 = "\U00010098".encode("unicode_internal")
            if sys.byteorder == "big":
                assert enc == b"\x00\x00\x00a"
                assert enc2 == b"\x00\x01\x00\x98"
            else:
                assert enc == b"a\x00\x00\x00"
                assert enc2 == b"\x98\x00\x01\x00"
        else:
            # UCS4 build on a UCS2 CPython
            if sys.byteorder == "big":
                assert enc == b"\x00\x00\x00a"
            else:
                assert enc == b"a\x00\x00\x00"

    def test_unicode_internal_decode(self):
        import sys
        if sys.maxunicode == 65535: # UCS2 build
            if sys.byteorder == "big":
                bytes = b"\x00a"
            else:
                bytes = b"a\x00"
        else: # UCS4 build
            if sys.byteorder == "big":
                bytes = b"\x00\x00\x00a"
                bytes2 = b"\x00\x01\x00\x98"
            else:
                bytes = b"a\x00\x00\x00"
                bytes2 = b"\x98\x00\x01\x00"
            assert bytes2.decode("unicode_internal") == "\U00010098"
        assert bytes.decode("unicode_internal") == "a"

    def test_raw_unicode_escape(self):
        import _codecs
        assert str(b"\u0663", "raw-unicode-escape") == "\u0663"
        assert "\u0663".encode("raw-unicode-escape") == b"\u0663"
        assert _codecs.raw_unicode_escape_decode(r"\u1234") == ("\u1234", 6)

    def test_escape_decode(self):
        import _codecs
        test = _codecs.escape_encode(b'a\n\\b\x00c\td\u2045')[0]
        assert _codecs.escape_decode(test)[0] == b'a\n\\b\x00c\td\u2045'
        assert _codecs.escape_decode(b'\\077')[0] == b'?'
        assert _codecs.escape_decode(b'\\100')[0] == b'@'
        assert _codecs.escape_decode(b'\\253')[0] == bytes([0o253])
        assert _codecs.escape_decode(b'\\312')[0] == bytes([0o312])

    def test_escape_decode_wrap_around(self):
        import _codecs
        assert _codecs.escape_decode(b'\\400')[0] == b'\0'

    def test_escape_decode_ignore_invalid(self):
        import _codecs
        assert _codecs.escape_decode(b'\\9')[0] == b'\\9'
        assert _codecs.escape_decode(b'\\01')[0] == b'\x01'
        assert _codecs.escape_decode(b'\\0f')[0] == b'\0' + b'f'
        assert _codecs.escape_decode(b'\\08')[0] == b'\0' + b'8'

    def test_escape_decode_errors(self):
        import _codecs
        raises(ValueError, _codecs.escape_decode, br"\x")
        raises(ValueError, _codecs.escape_decode, br"[\x]")
        raises(ValueError, _codecs.escape_decode, br"\x0")
        raises(ValueError, _codecs.escape_decode, br"[\x0]")

    def test_unicode_escape_decode_errors(self):
        from _codecs import unicode_escape_decode, raw_unicode_escape_decode
        for decode in [unicode_escape_decode, raw_unicode_escape_decode]:
            for c, d in ('u', 4), ('U', 4):
                for i in range(d):
                    raises(UnicodeDecodeError, decode,
                                      "\\" + c + "0"*i)
                    raises(UnicodeDecodeError, decode,
                                      "[\\" + c + "0"*i + "]")
                    data = "[\\" + c + "0"*i + "]\\" + c + "0"*i
                    assert decode(data, "ignore") == (u"[]", len(data))
                    assert decode(data, "replace") == (u"[\ufffd]\ufffd", len(data))
            raises(UnicodeDecodeError, decode, r"\U00110000")
            assert decode(r"\U00110000", "ignore") == (u"", 10)
            assert decode(r"\U00110000", "replace") == (u"\ufffd", 10)
        exc = raises(UnicodeDecodeError, unicode_escape_decode, "\u1z32z3", 'strict')
        assert str(exc.value) == "'unicodeescape' codec can't decode bytes in position 0-2: truncated \uXXXX escape"
        exc = raises(UnicodeDecodeError, raw_unicode_escape_decode, "\u1z32z3", 'strict')
        assert str(exc.value) == "'rawunicodeescape' codec can't decode bytes in position 0-2: truncated \uXXXX"
        exc = raises(UnicodeDecodeError, raw_unicode_escape_decode, "\U1z32z3", 'strict')
        assert str(exc.value) == "'rawunicodeescape' codec can't decode bytes in position 0-2: truncated \uXXXX"

    def test_escape_encode(self):
        import _codecs
        assert _codecs.escape_encode(b'"')[0] == b'"'
        assert _codecs.escape_encode(b"'")[0] == b"\\'"

    def test_decode_utf8_different_case(self):
        constant = "a"
        assert constant.encode("utf-8") == constant.encode("UTF-8")

    def test_codec_wrong_result(self):
        import _codecs
        def search_function(encoding):
            def f(input, errors="strict"):
                return 42
            print(encoding)
            if encoding == 'test.mytestenc':
                return (f, f, None, None)
            return None
        _codecs.register(search_function)
        raises(TypeError, b"hello".decode, "test.mytestenc")
        raises(TypeError, "hello".encode, "test.mytestenc")

    def test_cpytest_decode(self):
        import codecs
        assert codecs.decode(b'\xe4\xf6\xfc', 'latin-1') == '\xe4\xf6\xfc'
        raises(TypeError, codecs.decode)
        assert codecs.decode(b'abc') == 'abc'
        raises(UnicodeDecodeError, codecs.decode, b'\xff', 'ascii')

    def test_bad_errorhandler_return(self):
        import codecs
        def baddecodereturn1(exc):
            return 42
        codecs.register_error("test.baddecodereturn1", baddecodereturn1)
        raises(TypeError, b"\xff".decode, "ascii", "test.baddecodereturn1")
        raises(TypeError, b"\\".decode, "unicode-escape", "test.baddecodereturn1")
        raises(TypeError, b"\\x0".decode, "unicode-escape", "test.baddecodereturn1")
        raises(TypeError, b"\\x0y".decode, "unicode-escape", "test.baddecodereturn1")
        raises(TypeError, b"\\Uffffeeee".decode, "unicode-escape", "test.baddecodereturn1")
        raises(TypeError, b"\\uyyyy".decode, "raw-unicode-escape", "test.baddecodereturn1")

    def test_cpy_bug1175396(self):
        import codecs, io
        s = [
            '<%!--===================================================\r\n',
            '    BLOG index page: show recent articles,\r\n',
            '    today\'s articles, or articles of a specific date.\r\n',
            '========================================================--%>\r\n',
            '<%@inputencoding="ISO-8859-1"%>\r\n',
            '<%@pagetemplate=TEMPLATE.y%>\r\n',
            '<%@import=import frog.util, frog%>\r\n',
            '<%@import=import frog.objects%>\r\n',
            '<%@import=from frog.storageerrors import StorageError%>\r\n',
            '<%\r\n',
            '\r\n',
            'import logging\r\n',
            'log=logging.getLogger("Snakelets.logger")\r\n',
            '\r\n',
            '\r\n',
            'user=self.SessionCtx.user\r\n',
            'storageEngine=self.SessionCtx.storageEngine\r\n',
            '\r\n',
            '\r\n',
            'def readArticlesFromDate(date, count=None):\r\n',
            '    entryids=storageEngine.listBlogEntries(date)\r\n',
            '    entryids.reverse() # descending\r\n',
            '    if count:\r\n',
            '        entryids=entryids[:count]\r\n',
            '    try:\r\n',
            '        return [ frog.objects.BlogEntry.load(storageEngine, date, Id) for Id in entryids ]\r\n',
            '    except StorageError,x:\r\n',
            '        log.error("Error loading articles: "+str(x))\r\n',
            '        self.abort("cannot load articles")\r\n',
        ]
        stream = io.BytesIO("".join(s).encode("utf7"))
        assert b"aborrt" not in stream.getvalue()
        reader = codecs.getreader("utf7")(stream)
        for (i, line) in enumerate(reader):
            assert line == s[i]

    def test_readbuffer_encode(self):
        import _codecs
        assert _codecs.readbuffer_encode("") ==  (b"", 0)

    def test_readbuffer_encode_array(self):
        import _codecs, array
        assert (_codecs.readbuffer_encode(array.array('b', b'spam')) ==
                (b'spam', 4))

    def test_utf8sig(self):
        import codecs
        d = codecs.getincrementaldecoder("utf-8-sig")()
        s = "spam"
        assert d.decode(s.encode("utf-8-sig")) == s

    def test_decoder_state(self):
        import codecs
        encoding = 'utf16'
        u = 'abc123'
        s = u.encode(encoding)
        for i in range(len(u) + 1):
            d = codecs.getincrementalencoder(encoding)()
            part1 = d.encode(u[:i])
            state = d.getstate()
            d = codecs.getincrementalencoder(encoding)()
            d.setstate(state)
            part2 = d.encode(u[i:], True)
            assert s == part1 + part2

    def test_escape_decode_escaped_newline(self):
        import _codecs
        s = b'\\\n'
        decoded = _codecs.unicode_escape_decode(s)[0]
        assert decoded == ''

    def test_charmap_decode_1(self):
        import codecs
        assert codecs.charmap_encode('xxx') == (b'xxx', 3)
        assert codecs.charmap_encode('xxx', 'strict', {ord('x'): b'XX'}) == (b'XXXXXX', 3)

        res = codecs.charmap_decode(b"\x00\x01\x02", "replace", "ab")
        assert res == ("ab\ufffd", 3)
        res = codecs.charmap_decode(b"\x00\x01\x02", "replace", "ab\ufffe")
        assert res == ('ab\ufffd', 3)

    def test_decode_errors(self):
        import sys
        if sys.maxunicode > 0xffff:
            try:
                b"\x00\x00\x00\x00\x00\x11\x11\x00".decode("unicode_internal")
            except UnicodeDecodeError as ex:
                assert "unicode_internal" == ex.encoding
                assert b"\x00\x00\x00\x00\x00\x11\x11\x00" == ex.object
                assert ex.start == 4
                assert ex.end == 8
            else:
                raise Exception("DID NOT RAISE")

    def test_errors(self):
        import codecs
        assert codecs.replace_errors(UnicodeEncodeError(
            "ascii", "\u3042", 0, 1, "ouch")) == ("?", 1)
        assert codecs.replace_errors(UnicodeDecodeError(
            "ascii", b"\xff", 0, 1, "ouch")) == ("\ufffd", 1)
        assert codecs.replace_errors(UnicodeTranslateError(
            "\u3042", 0, 1, "ouch")) == ("\ufffd", 1)

        assert codecs.replace_errors(UnicodeEncodeError(
            "ascii", "\u3042\u3042", 0, 2, "ouch")) == ("??", 2)
        assert codecs.replace_errors(UnicodeDecodeError(
            "ascii", b"\xff\xff", 0, 2, "ouch")) == ("\ufffd", 2)
        assert codecs.replace_errors(UnicodeTranslateError(
            "\u3042\u3042", 0, 2, "ouch")) == ("\ufffd\ufffd", 2)

        class BadStartUnicodeEncodeError(UnicodeEncodeError):
            def __init__(self):
                UnicodeEncodeError.__init__(self, "ascii", "", 0, 1, "bad")
                self.start = []

        # A UnicodeEncodeError object with a bad object attribute
        class BadObjectUnicodeEncodeError(UnicodeEncodeError):
            def __init__(self):
                UnicodeEncodeError.__init__(self, "ascii", "", 0, 1, "bad")
                self.object = []

        # A UnicodeDecodeError object without an end attribute
        class NoEndUnicodeDecodeError(UnicodeDecodeError):
            def __init__(self):
                UnicodeDecodeError.__init__(self, "ascii", b"", 0, 1, "bad")
                del self.end

        # A UnicodeDecodeError object with a bad object attribute
        class BadObjectUnicodeDecodeError(UnicodeDecodeError):
            def __init__(self):
                UnicodeDecodeError.__init__(self, "ascii", b"", 0, 1, "bad")
                self.object = []

        # A UnicodeTranslateError object without a start attribute
        class NoStartUnicodeTranslateError(UnicodeTranslateError):
            def __init__(self):
                UnicodeTranslateError.__init__(self, "", 0, 1, "bad")
                del self.start

        # A UnicodeTranslateError object without an end attribute
        class NoEndUnicodeTranslateError(UnicodeTranslateError):
            def __init__(self):
                UnicodeTranslateError.__init__(self,  "", 0, 1, "bad")
                del self.end

        # A UnicodeTranslateError object without an object attribute
        class NoObjectUnicodeTranslateError(UnicodeTranslateError):
            def __init__(self):
                UnicodeTranslateError.__init__(self, "", 0, 1, "bad")
                del self.object

        import codecs
        raises(TypeError, codecs.replace_errors, BadObjectUnicodeEncodeError())
        raises(TypeError, codecs.replace_errors, 42)
        # "replace" complains about the wrong exception type
        raises(TypeError, codecs.replace_errors, UnicodeError("ouch"))
        raises(TypeError, codecs.replace_errors, BadObjectUnicodeEncodeError())
        raises(TypeError, codecs.replace_errors, BadObjectUnicodeDecodeError()
        )
        # With the correct exception, "replace" returns an "?" or "\ufffd" replacement

    def test_decode_ignore(self):
        assert b'\xff'.decode('utf-7', 'ignore') == ''
        assert b'\x00'.decode('unicode-internal', 'ignore') == ''

    def test_backslahreplace(self):
        assert 'a\xac\u1234\u20ac\u8000'.encode('ascii', 'backslashreplace') == b'a\\xac\u1234\u20ac\u8000'

    def test_surrogateescape(self):
        assert b'a\x80b'.decode('utf-8', 'surrogateescape') == 'a\udc80b'
        assert 'a\udc80b'.encode('utf-8', 'surrogateescape') == b'a\x80b'
        for enc in ('utf-8', 'ascii', 'latin-1', 'charmap'):
            assert '\udcc3'.encode(enc, 'surrogateescape') == b'\xc3'

    def test_surrogatepass_handler(self):
        import _codecs
        assert _codecs.lookup_error("surrogatepass")
        assert ("abc\ud800def".encode("utf-8", "surrogatepass") ==
                b"abc\xed\xa0\x80def")
        assert (b"abc\xed\xa0\x80def".decode("utf-8", "surrogatepass") ==
                "abc\ud800def")
        assert ('surrogate:\udcff'.encode("utf-8", "surrogatepass") ==
                b'surrogate:\xed\xb3\xbf')
        assert (b'surrogate:\xed\xb3\xbf'.decode("utf-8", "surrogatepass") ==
                'surrogate:\udcff')
        raises(UnicodeDecodeError, b"abc\xed\xa0".decode, "utf-8",
               "surrogatepass")
        raises(UnicodeDecodeError, b"abc\xed\xa0z".decode, "utf-8",
               "surrogatepass")

    def test_badhandler(self):
        import codecs
        results = ( 42, "foo", (1,2,3), ("foo", 1, 3), ("foo", None), ("foo",), ("foo", 1, 3), ("foo", None), ("foo",) )
        encs = ("ascii", "latin-1", "iso-8859-1", "iso-8859-15")

        for res in results:
            codecs.register_error("test.badhandler", lambda x: res)
            for enc in encs:
                raises(
                    TypeError,
                    "\u3042".encode,
                    enc,
                    "test.badhandler"
                )
            for (enc, bytes) in (
                ("utf-8", b"\xff"),
                ("ascii", b"\xff"),
                ("utf-7", b"+x-"),
                ("unicode-internal", b"\x00"),
            ):
                raises(
                    TypeError,
                    bytes.decode,
                    enc,
                    "test.badhandler"
                )

    def test_badhandler_longindex(self):
        import codecs
        import sys
        errors = 'test.badhandler_longindex'
        codecs.register_error(errors, lambda x: ('', sys.maxsize + 1))
        # CPython raises OverflowError here
        raises((IndexError, OverflowError), b'apple\x92ham\x93spam'.decode, 'utf-8', errors)

    def test_unicode_internal(self):
        import codecs
        import sys
        try:
            b'\x00'.decode('unicode-internal')
        except UnicodeDecodeError:
            pass
        else:
            raise Exception("DID NOT RAISE")

        res = b"\x00\x00\x00\x00\x00".decode("unicode-internal", "replace")
        if sys.maxunicode > 65535:
            assert res == "\u0000\ufffd"    # UCS4 build
        else:
            assert res == "\x00\x00\ufffd"  # UCS2 build

        res = b"\x00\x00\x00\x00\x00".decode("unicode-internal", "ignore")
        if sys.maxunicode > 65535:
            assert res == "\u0000"   # UCS4 build
        else:
            assert res == "\x00\x00" # UCS2 build

        def handler_unicodeinternal(exc):
            if not isinstance(exc, UnicodeDecodeError):
                raise TypeError("don't know how to handle %r" % exc)
            return ("\x01", 1)
        codecs.register_error("test.hui", handler_unicodeinternal)
        res = b"\x00\x00\x00\x00\x00".decode("unicode-internal", "test.hui")
        if sys.maxunicode > 65535:
            assert res == "\u0000\u0001\u0000"   # UCS4 build
        else:
            assert res == "\x00\x00\x01\x00\x00" # UCS2 build

        def handler1(exc):
            if not isinstance(exc, UnicodeEncodeError) \
               and not isinstance(exc, UnicodeDecodeError):
                raise TypeError("don't know how to handle %r" % exc)
            l = [u"<%d>" % ord(exc.object[pos]) for pos in xrange(exc.start, exc.end)]
            return (u"[%s]" % u"".join(l), exc.end)
        codecs.register_error("test.handler1", handler1)
        assert "\\u3042\u3xxx".decode("unicode-escape", "test.handler1") == \
            u"\u3042[<92><117><51>]xxx"

    def test_encode_error_bad_handler(self):
        import codecs
        codecs.register_error("test.bad_handler", lambda e: (repl, 1))
        assert "xyz".encode("latin-1", "test.bad_handler") == b"xyz"
        repl = "\u1234"
        raises(UnicodeEncodeError, "\u5678".encode, "latin-1",
               "test.bad_handler")
        repl = "\u00E9"
        s = "\u5678".encode("latin-1", "test.bad_handler")
        assert s == b'\xe9'

    def test_charmap_encode(self):
        assert 'xxx'.encode('charmap') == b'xxx'

        import codecs
<<<<<<< HEAD
        exc = raises(TypeError, codecs.charmap_encode, '\xff', "replace",  {0xff: 300})
        assert exc.value[0] == 'character mapping must be in range(256)'
        exc = raises(TypeError, codecs.charmap_encode, '\xff', "replace",  {0xff: u'a'})
        assert exc.value[0] == 'character mapping must return integer, None or str'
        raises(UnicodeError, codecs.charmap_encode, "\xff", "replace", {0xff: None})
=======
        exc = raises(TypeError, codecs.charmap_encode, u'\xff', "replace",  {0xff: 300})
        assert str(exc.value) == 'character mapping must be in range(256)'
        exc = raises(TypeError, codecs.charmap_encode, u'\xff', "replace",  {0xff: u'a'})
        assert str(exc.value) == 'character mapping must return integer, None or str'
        raises(UnicodeError, codecs.charmap_encode, u"\xff", "replace", {0xff: None})
>>>>>>> 505d9a9e

    def test_charmap_encode_replace(self):
        charmap = dict([(c, bytes([c, c]).upper()) for c in b"abcdefgh"])
        charmap[ord("?")] = b"XYZ"
        import codecs
        sin = "abcDEF"
        sout = codecs.charmap_encode(sin, "replace", charmap)[0]
        assert sout == b"AABBCCXYZXYZXYZ"

    def test_charmap_decode_2(self):
        assert b'foo'.decode('charmap') == 'foo'

    def test_charmap_build(self):
        import codecs
        assert codecs.charmap_build('123456') == {49: 0, 50: 1, 51: 2,
                                                   52: 3, 53: 4, 54: 5}

    def test_utf7_start_end_in_exception(self):
        try:
            b'+IC'.decode('utf-7')
        except UnicodeDecodeError as exc:
            assert exc.start == 0
            assert exc.end == 3

    def test_utf7_surrogate(self):
        assert b'+3ADYAA-'.decode('utf-7') == '\udc00\ud800'

    def test_utf7_errors(self):
        import codecs
        tests = [
            ('a\xffb', u'a\ufffdb'),
            ('a+IK', u'a\ufffd'),
            ('a+IK-b', u'a\ufffdb'),
            ('a+IK,b', u'a\ufffdb'),
            ('a+IKx', u'a\u20ac\ufffd'),
            ('a+IKx-b', u'a\u20ac\ufffdb'),
            ('a+IKwgr', u'a\u20ac\ufffd'),
            ('a+IKwgr-b', u'a\u20ac\ufffdb'),
            ('a+IKwgr,', u'a\u20ac\ufffd'),
            ('a+IKwgr,-b', u'a\u20ac\ufffd-b'),
            ('a+IKwgrB', u'a\u20ac\u20ac\ufffd'),
            ('a+IKwgrB-b', u'a\u20ac\u20ac\ufffdb'),
            ('a+/,+IKw-b', u'a\ufffd\u20acb'),
            ('a+//,+IKw-b', u'a\ufffd\u20acb'),
            ('a+///,+IKw-b', u'a\uffff\ufffd\u20acb'),
            ('a+////,+IKw-b', u'a\uffff\ufffd\u20acb'),
        ]
        for raw, expected in tests:
            raises(UnicodeDecodeError, codecs.utf_7_decode, raw, 'strict', True)
            assert raw.decode('utf-7', 'replace') == expected

    def test_utf_16_encode_decode(self):
        import codecs, sys
        x = '123abc'
        if sys.byteorder == 'big':
            assert codecs.getencoder('utf-16')(x) == (
                    b'\xfe\xff\x001\x002\x003\x00a\x00b\x00c', 6)
            assert codecs.getdecoder('utf-16')(
                    b'\xfe\xff\x001\x002\x003\x00a\x00b\x00c') == (x, 14)
        else:
            assert codecs.getencoder('utf-16')(x) == (
                    b'\xff\xfe1\x002\x003\x00a\x00b\x00c\x00', 6)
            assert codecs.getdecoder('utf-16')(
                    b'\xff\xfe1\x002\x003\x00a\x00b\x00c\x00') == (x, 14)

    def test_unicode_escape(self):
        import _codecs
        assert '\\'.encode('unicode-escape') == b'\\\\'
        assert b'\\\\'.decode('unicode-escape') == '\\'
        assert '\ud801'.encode('unicode-escape') == b'\\ud801'
        assert '\u0013'.encode('unicode-escape') == b'\\x13'
        assert _codecs.unicode_escape_decode(r"\u1234") == ("\u1234", 6)

    def test_mbcs(self):
        import sys
        if sys.platform != 'win32':
            return
        assert 'test'.encode('mbcs') == b'test'
        assert 'caf\xe9'.encode('mbcs') == b'caf\xe9'
        raises(UnicodeEncodeError, '\u040a'.encode, 'mbcs')
        raises(UnicodeEncodeError,
               "-\u5171\u0141\u2661\u0363\uDC80".encode, 'mbcs')
        assert b'cafx\e9'.decode('mbcs') == 'cafx\e9'<|MERGE_RESOLUTION|>--- conflicted
+++ resolved
@@ -671,19 +671,11 @@
         assert 'xxx'.encode('charmap') == b'xxx'
 
         import codecs
-<<<<<<< HEAD
-        exc = raises(TypeError, codecs.charmap_encode, '\xff', "replace",  {0xff: 300})
-        assert exc.value[0] == 'character mapping must be in range(256)'
-        exc = raises(TypeError, codecs.charmap_encode, '\xff', "replace",  {0xff: u'a'})
-        assert exc.value[0] == 'character mapping must return integer, None or str'
-        raises(UnicodeError, codecs.charmap_encode, "\xff", "replace", {0xff: None})
-=======
         exc = raises(TypeError, codecs.charmap_encode, u'\xff', "replace",  {0xff: 300})
         assert str(exc.value) == 'character mapping must be in range(256)'
         exc = raises(TypeError, codecs.charmap_encode, u'\xff', "replace",  {0xff: u'a'})
         assert str(exc.value) == 'character mapping must return integer, None or str'
         raises(UnicodeError, codecs.charmap_encode, u"\xff", "replace", {0xff: None})
->>>>>>> 505d9a9e
 
     def test_charmap_encode_replace(self):
         charmap = dict([(c, bytes([c, c]).upper()) for c in b"abcdefgh"])
