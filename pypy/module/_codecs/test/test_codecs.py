--- conflicted
+++ resolved
@@ -779,11 +779,8 @@
         raises(TypeError, b"hello".decode, "test.mytestenc")
         raises(TypeError, "hello".encode, "test.mytestenc")
         assert _codecs.unregister(search_function) == 0
-<<<<<<< HEAD
-=======
         # Make sure the function was actually unregistered
         raises(LookupError, u"abc".encode, "test.mytestenc")
->>>>>>> 2120632f
 
     def test_codec_wrapped_exception(self):
         import _codecs
