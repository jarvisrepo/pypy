import sys

class AppTestCodecs:
    spaceconfig = {
        "usemodules": ['unicodedata', 'struct', 'binascii'],
    }

    def test_register_noncallable(self):
        import _codecs
        raises(TypeError, _codecs.register, 1)

    def test_bigU_codecs(self):
        u = '\U00010001\U00020002\U00030003\U00040004\U00050005'
        for encoding in ('utf-8', 'utf-16', 'utf-16-le', 'utf-16-be',
                         'utf-32', 'utf-32-le', 'utf-32-be',
                         'raw_unicode_escape',
                         'unicode_escape', 'unicode_internal'):
            assert str(u.encode(encoding),encoding) == u

    def test_ucs4(self):
        x = '\U00100000'
        y = x.encode("raw-unicode-escape").decode("raw-unicode-escape")
        assert x == y

    def test_named_unicode(self):
        assert str(b'\\N{SPACE}','unicode-escape') == " "
        raises( UnicodeDecodeError, str,b'\\N{SPACE','unicode-escape')
        raises( UnicodeDecodeError, str,b'\\NSPACE}','unicode-escape')
        raises( UnicodeDecodeError, str,b'\\NSPACE','unicode-escape')
        raises( UnicodeDecodeError, str,b'\\N','unicode-escape')
        assert  str(b'\\N{SPACE}\\N{SPACE}','unicode-escape') == "  " 
        assert  str(b'\\N{SPACE}a\\N{SPACE}','unicode-escape') == " a " 
        assert b"\\N{foo}xx".decode("unicode-escape", "ignore") == "xx"
        assert 1 <= len("\N{CJK UNIFIED IDEOGRAPH-20000}") <= 2

    def test_literals(self):
        raises(SyntaxError, eval, 'u\'\\Uffffffff\'')

    def test_insecure_pickle(self):
        import pickle
        insecure = [b"abc", b"2 + 2", # not quoted
                    #"'abc' + 'def'", # not a single quoted string
                    b"'abc", # quote is not closed
                    b"'abc\"", # open quote and close quote don't match
                    b"'abc'   ?", # junk after close quote
                    b"'\\'", # trailing backslash
                    # some tests of the quoting rules
                    #"'abc\"\''",
                    #"'\\\\a\'\'\'\\\'\\\\\''",
                    ]
        for s in insecure:
            buf = b"S" + s + b"\012p0\012."
            raises (ValueError, pickle.loads, buf)

    def test_unicodedecodeerror(self):
        assert str(UnicodeDecodeError(
            "ascii", b"g\xfcrk", 1, 2, "ouch")) == "'ascii' codec can't decode byte 0xfc in position 1: ouch"

        assert str(UnicodeDecodeError(
            "ascii", b"g\xfcrk", 1, 3, "ouch")) == "'ascii' codec can't decode bytes in position 1-2: ouch"

    def test_unicodetranslateerror(self):
        import sys
        assert str(UnicodeTranslateError(
            "g\xfcrk", 1, 2, "ouch"))== "can't translate character '\\xfc' in position 1: ouch"

        assert str(UnicodeTranslateError(
            "g\u0100rk", 1, 2, "ouch"))== "can't translate character '\\u0100' in position 1: ouch"

        assert str(UnicodeTranslateError(
            "g\uffffrk", 1, 2, "ouch"))== "can't translate character '\\uffff' in position 1: ouch"

        if sys.maxunicode > 0xffff and len(chr(0x10000)) == 1:
            assert str(UnicodeTranslateError(
                "g\U00010000rk", 1, 2, "ouch"))== "can't translate character '\\U00010000' in position 1: ouch"

        assert str(UnicodeTranslateError(
            "g\xfcrk", 1, 3, "ouch"))=="can't translate characters in position 1-2: ouch"

    def test_unicodeencodeerror(self):
        import sys
        assert str(UnicodeEncodeError(
            "ascii", "g\xfcrk", 1, 2, "ouch"))=="'ascii' codec can't encode character '\\xfc' in position 1: ouch"

        assert str(UnicodeEncodeError(
            "ascii", "g\xfcrk", 1, 4, "ouch"))== "'ascii' codec can't encode characters in position 1-3: ouch"

        assert str(UnicodeEncodeError(
            "ascii", "\xfcx", 0, 1, "ouch"))=="'ascii' codec can't encode character '\\xfc' in position 0: ouch"

        assert str(UnicodeEncodeError(
            "ascii", "\u0100x", 0, 1, "ouch"))=="'ascii' codec can't encode character '\\u0100' in position 0: ouch"

        assert str(UnicodeEncodeError(
            "ascii", "\uffffx", 0, 1, "ouch"))=="'ascii' codec can't encode character '\\uffff' in position 0: ouch"
        if sys.maxunicode > 0xffff and len(chr(0x10000)) == 1:
            assert str(UnicodeEncodeError(
                "ascii", "\U00010000x", 0, 1, "ouch")) =="'ascii' codec can't encode character '\\U00010000' in position 0: ouch"

    def test_indexerror(self):
        import _codecs
        test =   b"\\"     # trailing backslash
        raises (ValueError, _codecs.escape_decode, test)

    def test_charmap_decode(self):
        from _codecs import charmap_decode
        import sys
        assert charmap_decode(b'', 'strict', 'blablabla') == ('', 0)
        assert charmap_decode(b'xxx') == ('xxx', 3)
        assert charmap_decode(b'xxx', 'strict', {ord('x'): 'XX'}) == ('XXXXXX', 3)
        map = tuple([chr(i) for i in range(256)])
        assert charmap_decode(b'xxx\xff', 'strict', map) == ('xxx\xff', 4)

        exc = raises(TypeError, charmap_decode, b'\xff', "strict",  {0xff: b'a'})
        assert str(exc.value) == "character mapping must return integer, None or unicode"
        raises(TypeError, charmap_decode, b'\xff', "strict",  {0xff: 0x110000})
        assert (charmap_decode(b"\x00\x01\x02", "strict",
                               {0: 0x10FFFF, 1: ord('b'), 2: ord('c')}) ==
                u"\U0010FFFFbc", 3)
        assert (charmap_decode(b"\x00\x01\x02", "strict",
                               {0: u'\U0010FFFF', 1: u'b', 2: u'c'}) ==
                u"\U0010FFFFbc", 3)

    def test_escape_decode_errors(self):
        from _codecs import escape_decode as decode
        raises(ValueError, decode, br"\x")
        raises(ValueError, decode, br"[\x]")
        assert decode(br"[\x]\x", "ignore") == (b"[]", 6)
        assert decode(br"[\x]\x", "replace") == (b"[?]?", 6)
        raises(ValueError, decode, br"\x0")
        raises(ValueError, decode, br"[\x0]")
        assert decode(br"[\x0]\x0", "ignore") == (b"[]", 8)
        assert decode(br"[\x0]\x0", "replace") == (b"[?]?", 8)

    def test_unicode_escape(self):
        from _codecs import unicode_escape_encode, unicode_escape_decode
        assert unicode_escape_encode('abc') == ('abc'.encode('unicode_escape'), 3)
        assert unicode_escape_decode(b'abc') == (b'abc'.decode('unicode_escape'), 3)
        assert unicode_escape_decode(b'\\x61\\x62\\x63') == ('abc', 12)


class AppTestPartialEvaluation:
    spaceconfig = dict(usemodules=['array',])
    if sys.platform == 'win32':
        spaceconfig['usemodules'].append('_winreg')

    def test_partial_utf8(self):
        import _codecs
        encoding = 'utf-8'
        check_partial = [
                "\x00",
                "\x00",
                "\x00\xff",
                "\x00\xff",
                "\x00\xff\u07ff",
                "\x00\xff\u07ff",
                "\x00\xff\u07ff",
                "\x00\xff\u07ff\u0800",
                "\x00\xff\u07ff\u0800",
                "\x00\xff\u07ff\u0800",
                "\x00\xff\u07ff\u0800\uffff",
                "\x00\xff\u07ff\u0800\uffff",
                "\x00\xff\u07ff\u0800\uffff",
                "\x00\xff\u07ff\u0800\uffff",
                "\x00\xff\u07ff\u0800\uffff\U00010000",
            ]

        buffer = b''
        result = ""
        for (c, partialresult) in zip("\x00\xff\u07ff\u0800\uffff\U00010000".encode(encoding), check_partial):
            buffer += bytes([c])
            res = _codecs.utf_8_decode(buffer,'strict',False)
            if res[1] >0 :
                buffer = b''
            result += res[0]
            assert result == partialresult

    def test_partial_utf16(self):
        import _codecs
        encoding = 'utf-16'
        check_partial = [
                    "", # first byte of BOM read
                    "", # second byte of BOM read => byteorder known
                    "",
                    "\x00",
                    "\x00",
                    "\x00\xff",
                    "\x00\xff",
                    "\x00\xff\u0100",
                    "\x00\xff\u0100",
                    "\x00\xff\u0100\uffff",
                    "\x00\xff\u0100\uffff",
                    "\x00\xff\u0100\uffff",
                    "\x00\xff\u0100\uffff",
                    "\x00\xff\u0100\uffff\U00010000",
                ]
        buffer = b''
        result = ""
        for (c, partialresult) in zip("\x00\xff\u0100\uffff\U00010000".encode(encoding), check_partial):
            buffer += bytes([c])
            res = _codecs.utf_16_decode(buffer,'strict',False)
            if res[1] >0 :
                buffer = b''
            result += res[0]
            assert result == partialresult

    def test_bug1098990_a(self):
        import codecs, io
        self.encoding = 'utf-8'
        s1 = "xxxxxxxxxxxxxxxxxxxxxxxxxxxxxxx yyyyyyyyyyyyyyyyyyyyyyyyyyyyyyy\r\n"
        s2 = "offending line: ladfj askldfj klasdj fskla dfzaskdj fasklfj laskd fjasklfzzzzaa%whereisthis!!!\r\n"
        s3 = "next line.\r\n"

        s = (s1+s2+s3).encode(self.encoding)
        stream = io.BytesIO(s)
        reader = codecs.getreader(self.encoding)(stream)
        assert reader.readline() == s1
        assert reader.readline() == s2
        assert reader.readline() == s3
        assert reader.readline() == ""

    def test_bug1098990_b(self):
        import codecs, io
        self.encoding = 'utf-8'
        s1 = "aaaaaaaaaaaaaaaaaaaaaaaa\r\n"
        s2 = "bbbbbbbbbbbbbbbbbbbbbbbb\r\n"
        s3 = "stillokay:bbbbxx\r\n"
        s4 = "broken!!!!badbad\r\n"
        s5 = "againokay.\r\n"

        s = (s1+s2+s3+s4+s5).encode(self.encoding)
        stream = io.BytesIO(s)
        reader = codecs.getreader(self.encoding)(stream)
        assert reader.readline() == s1
        assert reader.readline() == s2
        assert reader.readline() == s3
        assert reader.readline() == s4
        assert reader.readline() == s5
        assert reader.readline() == ""

    def test_seek_utf16le(self):
        # all codecs should be able to encode these
        import codecs, io
        encoding = 'utf-16-le'
        s = "%s\n%s\n" % (10*"abc123", 10*"def456")
        reader = codecs.getreader(encoding)(io.BytesIO(s.encode(encoding)))
        for t in range(5):
            # Test that calling seek resets the internal codec state and buffers
            reader.seek(0, 0)
            line = reader.readline()
            assert s[:len(line)] == line

    def test_unicode_internal_encode(self):
        import sys
        class U(str):
            pass
        enc = U("a").encode("unicode_internal")
        if sys.maxunicode == 65535: # UCS2 build
            if sys.byteorder == "big":
                assert enc == b"\x00a"
            else:
                assert enc == b"a\x00"
        elif len("\U00010098") == 1:
            # UCS4 build on a UCS4 CPython
            enc2 = "\U00010098".encode("unicode_internal")
            if sys.byteorder == "big":
                assert enc == b"\x00\x00\x00a"
                assert enc2 == b"\x00\x01\x00\x98"
            else:
                assert enc == b"a\x00\x00\x00"
                assert enc2 == b"\x98\x00\x01\x00"
        else:
            # UCS4 build on a UCS2 CPython
            if sys.byteorder == "big":
                assert enc == b"\x00\x00\x00a"
            else:
                assert enc == b"a\x00\x00\x00"

    def test_unicode_internal_decode(self):
        import sys
        if sys.maxunicode == 65535: # UCS2 build
            if sys.byteorder == "big":
                bytes = b"\x00a"
            else:
                bytes = b"a\x00"
        else: # UCS4 build
            if sys.byteorder == "big":
                bytes = b"\x00\x00\x00a"
                bytes2 = b"\x00\x01\x00\x98"
            else:
                bytes = b"a\x00\x00\x00"
                bytes2 = b"\x98\x00\x01\x00"
            assert bytes2.decode("unicode_internal") == "\U00010098"
        assert bytes.decode("unicode_internal") == "a"

    def test_raw_unicode_escape(self):
        import _codecs
        assert str(b"\u0663", "raw-unicode-escape") == "\u0663"
        assert "\u0663".encode("raw-unicode-escape") == b"\u0663"
        assert _codecs.raw_unicode_escape_decode(r"\u1234") == ("\u1234", 6)

    def test_escape_decode(self):
        import _codecs
        test = _codecs.escape_encode(b'a\n\\b\x00c\td\u2045')[0]
        assert _codecs.escape_decode(test)[0] == b'a\n\\b\x00c\td\u2045'
        assert _codecs.escape_decode(b'\\077')[0] == b'?'
        assert _codecs.escape_decode(b'\\100')[0] == b'@'
        assert _codecs.escape_decode(b'\\253')[0] == bytes([0o253])
        assert _codecs.escape_decode(b'\\312')[0] == bytes([0o312])

    def test_escape_decode_wrap_around(self):
        import _codecs
        assert _codecs.escape_decode(b'\\400')[0] == b'\0'

    def test_escape_decode_ignore_invalid(self):
        import _codecs
        assert _codecs.escape_decode(b'\\9')[0] == b'\\9'
        assert _codecs.escape_decode(b'\\01')[0] == b'\x01'
        assert _codecs.escape_decode(b'\\0f')[0] == b'\0' + b'f'
        assert _codecs.escape_decode(b'\\08')[0] == b'\0' + b'8'

    def test_escape_decode_errors(self):
        import _codecs
        raises(ValueError, _codecs.escape_decode, br"\x")
        raises(ValueError, _codecs.escape_decode, br"[\x]")
        raises(ValueError, _codecs.escape_decode, br"\x0")
        raises(ValueError, _codecs.escape_decode, br"[\x0]")

    def test_unicode_escape_decode_errors(self):
        from _codecs import unicode_escape_decode, raw_unicode_escape_decode
        for decode in [unicode_escape_decode, raw_unicode_escape_decode]:
            for c, d in ('u', 4), ('U', 4):
                for i in range(d):
                    raises(UnicodeDecodeError, decode,
                                      "\\" + c + "0"*i)
                    raises(UnicodeDecodeError, decode,
                                      "[\\" + c + "0"*i + "]")
                    data = "[\\" + c + "0"*i + "]\\" + c + "0"*i
                    assert decode(data, "ignore") == (u"[]", len(data))
                    assert decode(data, "replace") == (u"[\ufffd]\ufffd", len(data))
            raises(UnicodeDecodeError, decode, r"\U00110000")
            assert decode(r"\U00110000", "ignore") == (u"", 10)
            assert decode(r"\U00110000", "replace") == (u"\ufffd", 10)
        exc = raises(UnicodeDecodeError, unicode_escape_decode, b"\u1z32z3", 'strict')
        assert str(exc.value) == r"'unicodeescape' codec can't decode bytes in position 0-2: truncated \uXXXX escape"
        exc = raises(UnicodeDecodeError, raw_unicode_escape_decode, b"\u1z32z3", 'strict')
        assert str(exc.value) == r"'rawunicodeescape' codec can't decode bytes in position 0-2: truncated \uXXXX"
        exc = raises(UnicodeDecodeError, raw_unicode_escape_decode, b"\U1z32z3", 'strict')
        assert str(exc.value) == r"'rawunicodeescape' codec can't decode bytes in position 0-2: truncated \uXXXX"

    def test_escape_encode(self):
        import _codecs
        assert _codecs.escape_encode(b'"')[0] == b'"'
        assert _codecs.escape_encode(b"'")[0] == b"\\'"

    def test_decode_utf8_different_case(self):
        constant = "a"
        assert constant.encode("utf-8") == constant.encode("UTF-8")

    def test_codec_wrong_result(self):
        import _codecs
        def search_function(encoding):
            def f(input, errors="strict"):
                return 42
            print(encoding)
            if encoding == 'test.mytestenc':
                return (f, f, None, None)
            return None
        _codecs.register(search_function)
        raises(TypeError, b"hello".decode, "test.mytestenc")
        raises(TypeError, "hello".encode, "test.mytestenc")

    def test_cpytest_decode(self):
        import codecs
        assert codecs.decode(b'\xe4\xf6\xfc', 'latin-1') == '\xe4\xf6\xfc'
        raises(TypeError, codecs.decode)
        assert codecs.decode(b'abc') == 'abc'
        raises(UnicodeDecodeError, codecs.decode, b'\xff', 'ascii')

    def test_bad_errorhandler_return(self):
        import codecs
        def baddecodereturn1(exc):
            return 42
        codecs.register_error("test.baddecodereturn1", baddecodereturn1)
        raises(TypeError, b"\xff".decode, "ascii", "test.baddecodereturn1")
        raises(TypeError, b"\\".decode, "unicode-escape", "test.baddecodereturn1")
        raises(TypeError, b"\\x0".decode, "unicode-escape", "test.baddecodereturn1")
        raises(TypeError, b"\\x0y".decode, "unicode-escape", "test.baddecodereturn1")
        raises(TypeError, b"\\Uffffeeee".decode, "unicode-escape", "test.baddecodereturn1")
        raises(TypeError, b"\\uyyyy".decode, "raw-unicode-escape", "test.baddecodereturn1")

    def test_cpy_bug1175396(self):
        import codecs, io
        s = [
            '<%!--===================================================\r\n',
            '    BLOG index page: show recent articles,\r\n',
            '    today\'s articles, or articles of a specific date.\r\n',
            '========================================================--%>\r\n',
            '<%@inputencoding="ISO-8859-1"%>\r\n',
            '<%@pagetemplate=TEMPLATE.y%>\r\n',
            '<%@import=import frog.util, frog%>\r\n',
            '<%@import=import frog.objects%>\r\n',
            '<%@import=from frog.storageerrors import StorageError%>\r\n',
            '<%\r\n',
            '\r\n',
            'import logging\r\n',
            'log=logging.getLogger("Snakelets.logger")\r\n',
            '\r\n',
            '\r\n',
            'user=self.SessionCtx.user\r\n',
            'storageEngine=self.SessionCtx.storageEngine\r\n',
            '\r\n',
            '\r\n',
            'def readArticlesFromDate(date, count=None):\r\n',
            '    entryids=storageEngine.listBlogEntries(date)\r\n',
            '    entryids.reverse() # descending\r\n',
            '    if count:\r\n',
            '        entryids=entryids[:count]\r\n',
            '    try:\r\n',
            '        return [ frog.objects.BlogEntry.load(storageEngine, date, Id) for Id in entryids ]\r\n',
            '    except StorageError,x:\r\n',
            '        log.error("Error loading articles: "+str(x))\r\n',
            '        self.abort("cannot load articles")\r\n',
        ]
        stream = io.BytesIO("".join(s).encode("utf7"))
        assert b"aborrt" not in stream.getvalue()
        reader = codecs.getreader("utf7")(stream)
        for (i, line) in enumerate(reader):
            assert line == s[i]

<<<<<<< HEAD
    def test_readbuffer_encode(self):
        import _codecs
        assert _codecs.readbuffer_encode("") ==  (b"", 0)

    def test_readbuffer_encode_array(self):
        import _codecs, array
        assert (_codecs.readbuffer_encode(array.array('b', b'spam')) ==
                (b'spam', 4))
=======
    def test_buffer_encode(self):
        import _codecs, array
        assert _codecs.readbuffer_encode(array.array('c', 'spam')) == ('spam', 4)
        exc = raises(TypeError, _codecs.charbuffer_encode, array.array('c', 'spam'))
        assert str(exc.value) == "must be string or read-only character buffer, not array.array"
        assert _codecs.readbuffer_encode(u"test") == ('test', 4)
        assert _codecs.charbuffer_encode(u"test") == ('test', 4)
>>>>>>> 2a1d3f4a

    def test_utf8sig(self):
        import codecs
        d = codecs.getincrementaldecoder("utf-8-sig")()
        s = "spam"
        assert d.decode(s.encode("utf-8-sig")) == s

    def test_decoder_state(self):
        import codecs
        encoding = 'utf16'
        u = 'abc123'
        s = u.encode(encoding)
        for i in range(len(u) + 1):
            d = codecs.getincrementalencoder(encoding)()
            part1 = d.encode(u[:i])
            state = d.getstate()
            d = codecs.getincrementalencoder(encoding)()
            d.setstate(state)
            part2 = d.encode(u[i:], True)
            assert s == part1 + part2

    def test_escape_decode_escaped_newline(self):
        import _codecs
        s = b'\\\n'
        decoded = _codecs.unicode_escape_decode(s)[0]
        assert decoded == ''

    def test_charmap_decode_1(self):
        import codecs
        assert codecs.charmap_encode('xxx') == (b'xxx', 3)
        assert codecs.charmap_encode('xxx', 'strict', {ord('x'): b'XX'}) == (b'XXXXXX', 3)

        res = codecs.charmap_decode(b"\x00\x01\x02", "replace", "ab")
        assert res == ("ab\ufffd", 3)
        res = codecs.charmap_decode(b"\x00\x01\x02", "replace", "ab\ufffe")
        assert res == ('ab\ufffd', 3)

    def test_decode_errors(self):
        import sys
        if sys.maxunicode > 0xffff:
            try:
                b"\x00\x00\x00\x00\x00\x11\x11\x00".decode("unicode_internal")
            except UnicodeDecodeError as ex:
                assert "unicode_internal" == ex.encoding
                assert b"\x00\x00\x00\x00\x00\x11\x11\x00" == ex.object
                assert ex.start == 4
                assert ex.end == 8
            else:
                raise Exception("DID NOT RAISE")

    def test_errors(self):
        import codecs
        assert codecs.replace_errors(UnicodeEncodeError(
            "ascii", "\u3042", 0, 1, "ouch")) == ("?", 1)
        assert codecs.replace_errors(UnicodeDecodeError(
            "ascii", b"\xff", 0, 1, "ouch")) == ("\ufffd", 1)
        assert codecs.replace_errors(UnicodeTranslateError(
            "\u3042", 0, 1, "ouch")) == ("\ufffd", 1)

        assert codecs.replace_errors(UnicodeEncodeError(
            "ascii", "\u3042\u3042", 0, 2, "ouch")) == ("??", 2)
        assert codecs.replace_errors(UnicodeDecodeError(
            "ascii", b"\xff\xff", 0, 2, "ouch")) == ("\ufffd", 2)
        assert codecs.replace_errors(UnicodeTranslateError(
            "\u3042\u3042", 0, 2, "ouch")) == ("\ufffd\ufffd", 2)

        class BadStartUnicodeEncodeError(UnicodeEncodeError):
            def __init__(self):
                UnicodeEncodeError.__init__(self, "ascii", "", 0, 1, "bad")
                self.start = []

        # A UnicodeEncodeError object with a bad object attribute
        class BadObjectUnicodeEncodeError(UnicodeEncodeError):
            def __init__(self):
                UnicodeEncodeError.__init__(self, "ascii", "", 0, 1, "bad")
                self.object = []

        # A UnicodeDecodeError object without an end attribute
        class NoEndUnicodeDecodeError(UnicodeDecodeError):
            def __init__(self):
                UnicodeDecodeError.__init__(self, "ascii", b"", 0, 1, "bad")
                del self.end

        # A UnicodeDecodeError object with a bad object attribute
        class BadObjectUnicodeDecodeError(UnicodeDecodeError):
            def __init__(self):
                UnicodeDecodeError.__init__(self, "ascii", b"", 0, 1, "bad")
                self.object = []

        # A UnicodeTranslateError object without a start attribute
        class NoStartUnicodeTranslateError(UnicodeTranslateError):
            def __init__(self):
                UnicodeTranslateError.__init__(self, "", 0, 1, "bad")
                del self.start

        # A UnicodeTranslateError object without an end attribute
        class NoEndUnicodeTranslateError(UnicodeTranslateError):
            def __init__(self):
                UnicodeTranslateError.__init__(self,  "", 0, 1, "bad")
                del self.end

        # A UnicodeTranslateError object without an object attribute
        class NoObjectUnicodeTranslateError(UnicodeTranslateError):
            def __init__(self):
                UnicodeTranslateError.__init__(self, "", 0, 1, "bad")
                del self.object

        import codecs
        raises(TypeError, codecs.replace_errors, BadObjectUnicodeEncodeError())
        raises(TypeError, codecs.replace_errors, 42)
        # "replace" complains about the wrong exception type
        raises(TypeError, codecs.replace_errors, UnicodeError("ouch"))
        raises(TypeError, codecs.replace_errors, BadObjectUnicodeEncodeError())
        raises(TypeError, codecs.replace_errors, BadObjectUnicodeDecodeError()
        )
        # With the correct exception, "replace" returns an "?" or "\ufffd" replacement

    def test_decode_ignore(self):
        assert b'\xff'.decode('utf-7', 'ignore') == ''
        assert b'\x00'.decode('unicode-internal', 'ignore') == ''

    def test_backslahreplace(self):
        assert 'a\xac\u1234\u20ac\u8000'.encode('ascii', 'backslashreplace') == b'a\\xac\u1234\u20ac\u8000'

    def test_surrogateescape(self):
        assert b'a\x80b'.decode('utf-8', 'surrogateescape') == 'a\udc80b'
        assert 'a\udc80b'.encode('utf-8', 'surrogateescape') == b'a\x80b'
        for enc in ('utf-8', 'ascii', 'latin-1', 'charmap'):
            assert '\udcc3'.encode(enc, 'surrogateescape') == b'\xc3'

    def test_surrogatepass_handler(self):
        import _codecs
        assert _codecs.lookup_error("surrogatepass")
        assert ("abc\ud800def".encode("utf-8", "surrogatepass") ==
                b"abc\xed\xa0\x80def")
        assert (b"abc\xed\xa0\x80def".decode("utf-8", "surrogatepass") ==
                "abc\ud800def")
        assert ('surrogate:\udcff'.encode("utf-8", "surrogatepass") ==
                b'surrogate:\xed\xb3\xbf')
        assert (b'surrogate:\xed\xb3\xbf'.decode("utf-8", "surrogatepass") ==
                'surrogate:\udcff')
        raises(UnicodeDecodeError, b"abc\xed\xa0".decode, "utf-8",
               "surrogatepass")
        raises(UnicodeDecodeError, b"abc\xed\xa0z".decode, "utf-8",
               "surrogatepass")

    def test_badhandler(self):
        import codecs
        results = ( 42, "foo", (1,2,3), ("foo", 1, 3), ("foo", None), ("foo",), ("foo", 1, 3), ("foo", None), ("foo",) )
        encs = ("ascii", "latin-1", "iso-8859-1", "iso-8859-15")

        for res in results:
            codecs.register_error("test.badhandler", lambda x: res)
            for enc in encs:
                raises(
                    TypeError,
                    "\u3042".encode,
                    enc,
                    "test.badhandler"
                )
            for (enc, bytes) in (
                ("utf-8", b"\xff"),
                ("ascii", b"\xff"),
                ("utf-7", b"+x-"),
                ("unicode-internal", b"\x00"),
            ):
                raises(
                    TypeError,
                    bytes.decode,
                    enc,
                    "test.badhandler"
                )

    def test_badhandler_longindex(self):
        import codecs
        import sys
        errors = 'test.badhandler_longindex'
        codecs.register_error(errors, lambda x: ('', sys.maxsize + 1))
        # CPython raises OverflowError here
        raises((IndexError, OverflowError), b'apple\x92ham\x93spam'.decode, 'utf-8', errors)

    def test_unicode_internal(self):
        import codecs
        import sys
        try:
            b'\x00'.decode('unicode-internal')
        except UnicodeDecodeError:
            pass
        else:
            raise Exception("DID NOT RAISE")

        res = b"\x00\x00\x00\x00\x00".decode("unicode-internal", "replace")
        if sys.maxunicode > 65535:
            assert res == "\u0000\ufffd"    # UCS4 build
        else:
            assert res == "\x00\x00\ufffd"  # UCS2 build

        res = b"\x00\x00\x00\x00\x00".decode("unicode-internal", "ignore")
        if sys.maxunicode > 65535:
            assert res == "\u0000"   # UCS4 build
        else:
            assert res == "\x00\x00" # UCS2 build

        def handler_unicodeinternal(exc):
            if not isinstance(exc, UnicodeDecodeError):
                raise TypeError("don't know how to handle %r" % exc)
            return ("\x01", 1)
        codecs.register_error("test.hui", handler_unicodeinternal)
        res = b"\x00\x00\x00\x00\x00".decode("unicode-internal", "test.hui")
        if sys.maxunicode > 65535:
            assert res == "\u0000\u0001\u0000"   # UCS4 build
        else:
            assert res == "\x00\x00\x01\x00\x00" # UCS2 build

        def handler1(exc):
            if not isinstance(exc, UnicodeEncodeError) \
               and not isinstance(exc, UnicodeDecodeError):
                raise TypeError("don't know how to handle %r" % exc)
            l = [u"<%d>" % exc.object[pos] for pos in range(exc.start, exc.end)]
            return (u"[%s]" % u"".join(l), exc.end)
        codecs.register_error("test.handler1", handler1)
        assert b"\\u3042\u3xxx".decode("unicode-escape", "test.handler1") == \
            u"\u3042[<92><117><51>]xxx"

    def test_encode_error_bad_handler(self):
        import codecs
        codecs.register_error("test.bad_handler", lambda e: (repl, 1))
        assert "xyz".encode("latin-1", "test.bad_handler") == b"xyz"
        repl = "\u1234"
        raises(UnicodeEncodeError, "\u5678".encode, "latin-1",
               "test.bad_handler")
        repl = "\u00E9"
        s = "\u5678".encode("latin-1", "test.bad_handler")
        assert s == b'\xe9'

    def test_charmap_encode(self):
        assert 'xxx'.encode('charmap') == b'xxx'

        import codecs
        exc = raises(TypeError, codecs.charmap_encode, u'\xff', "replace",  {0xff: 300})
        assert str(exc.value) == 'character mapping must be in range(256)'
        exc = raises(TypeError, codecs.charmap_encode, u'\xff', "replace",  {0xff: u'a'})
        assert str(exc.value) == 'character mapping must return integer, None or str'
        raises(UnicodeError, codecs.charmap_encode, u"\xff", "replace", {0xff: None})

    def test_charmap_encode_replace(self):
        charmap = dict([(c, bytes([c, c]).upper()) for c in b"abcdefgh"])
        charmap[ord("?")] = b"XYZ"
        import codecs
        sin = "abcDEF"
        sout = codecs.charmap_encode(sin, "replace", charmap)[0]
        assert sout == b"AABBCCXYZXYZXYZ"

    def test_charmap_decode_2(self):
        assert b'foo'.decode('charmap') == 'foo'

    def test_charmap_build(self):
        import codecs
        assert codecs.charmap_build('123456') == {49: 0, 50: 1, 51: 2,
                                                   52: 3, 53: 4, 54: 5}

    def test_utf7_start_end_in_exception(self):
        try:
            b'+IC'.decode('utf-7')
        except UnicodeDecodeError as exc:
            assert exc.start == 0
            assert exc.end == 3

    def test_utf7_surrogate(self):
        assert b'+3ADYAA-'.decode('utf-7') == '\udc00\ud800'

    def test_utf7_errors(self):
        import codecs
        tests = [
            (b'a\xffb', u'a\ufffdb'),
            (b'a+IK', u'a\ufffd'),
            (b'a+IK-b', u'a\ufffdb'),
            (b'a+IK,b', u'a\ufffdb'),
            (b'a+IKx', u'a\u20ac\ufffd'),
            (b'a+IKx-b', u'a\u20ac\ufffdb'),
            (b'a+IKwgr', u'a\u20ac\ufffd'),
            (b'a+IKwgr-b', u'a\u20ac\ufffdb'),
            (b'a+IKwgr,', u'a\u20ac\ufffd'),
            (b'a+IKwgr,-b', u'a\u20ac\ufffd-b'),
            (b'a+IKwgrB', u'a\u20ac\u20ac\ufffd'),
            (b'a+IKwgrB-b', u'a\u20ac\u20ac\ufffdb'),
            (b'a+/,+IKw-b', u'a\ufffd\u20acb'),
            (b'a+//,+IKw-b', u'a\ufffd\u20acb'),
            (b'a+///,+IKw-b', u'a\uffff\ufffd\u20acb'),
            (b'a+////,+IKw-b', u'a\uffff\ufffd\u20acb'),
        ]
        for raw, expected in tests:
            raises(UnicodeDecodeError, codecs.utf_7_decode, raw, 'strict', True)
            assert raw.decode('utf-7', 'replace') == expected

    def test_utf_16_encode_decode(self):
        import codecs, sys
        x = '123abc'
        if sys.byteorder == 'big':
            assert codecs.getencoder('utf-16')(x) == (
                    b'\xfe\xff\x001\x002\x003\x00a\x00b\x00c', 6)
            assert codecs.getdecoder('utf-16')(
                    b'\xfe\xff\x001\x002\x003\x00a\x00b\x00c') == (x, 14)
        else:
            assert codecs.getencoder('utf-16')(x) == (
                    b'\xff\xfe1\x002\x003\x00a\x00b\x00c\x00', 6)
            assert codecs.getdecoder('utf-16')(
                    b'\xff\xfe1\x002\x003\x00a\x00b\x00c\x00') == (x, 14)

    def test_unicode_escape(self):
        import _codecs
        assert '\\'.encode('unicode-escape') == b'\\\\'
        assert b'\\\\'.decode('unicode-escape') == '\\'
        assert '\ud801'.encode('unicode-escape') == b'\\ud801'
        assert '\u0013'.encode('unicode-escape') == b'\\x13'
        assert _codecs.unicode_escape_decode(r"\u1234") == ("\u1234", 6)

    def test_mbcs(self):
        import sys
        if sys.platform != 'win32':
            return
        toencode = u'caf\xe9', b'caf\xe9'
        try:
            # test for non-latin1 codepage, more general test needed
            import _winreg
            key = _winreg.OpenKey(_winreg.HKEY_LOCAL_MACHINE,
                        r'System\CurrentControlSet\Control\Nls\CodePage')
            if _winreg.QueryValueEx(key, 'ACP')[0] == u'1255':  # non-latin1
                toencode = u'caf\xbf',b'caf\xbf'
        except:
            assert False, 'cannot test mbcs on this windows system, check code page'
        assert u'test'.encode('mbcs') == b'test'
        assert toencode[0].encode('mbcs') == toencode[1]
        assert u'\u040a'.encode('mbcs') == b'?'  # some cyrillic letter
        assert b'cafx\e9'.decode('mbcs') == u'cafx\e9'

    def test_handler_string_result(self):
        import _codecs
        def f(exc):
            return (b'foo', exc.end)
        _codecs.register_error("test.test_codecs_not_a_string", f)
        result = '\u1234'.encode('ascii', 'test.test_codecs_not_a_string')
        assert result == b'foo'<|MERGE_RESOLUTION|>--- conflicted
+++ resolved
@@ -428,24 +428,12 @@
         for (i, line) in enumerate(reader):
             assert line == s[i]
 
-<<<<<<< HEAD
-    def test_readbuffer_encode(self):
-        import _codecs
-        assert _codecs.readbuffer_encode("") ==  (b"", 0)
-
-    def test_readbuffer_encode_array(self):
+    def test_buffer_encode(self):
         import _codecs, array
         assert (_codecs.readbuffer_encode(array.array('b', b'spam')) ==
                 (b'spam', 4))
-=======
-    def test_buffer_encode(self):
-        import _codecs, array
-        assert _codecs.readbuffer_encode(array.array('c', 'spam')) == ('spam', 4)
-        exc = raises(TypeError, _codecs.charbuffer_encode, array.array('c', 'spam'))
-        assert str(exc.value) == "must be string or read-only character buffer, not array.array"
-        assert _codecs.readbuffer_encode(u"test") == ('test', 4)
-        assert _codecs.charbuffer_encode(u"test") == ('test', 4)
->>>>>>> 2a1d3f4a
+        assert _codecs.readbuffer_encode(u"test") == (b'test', 4)
+        assert _codecs.readbuffer_encode("") ==  (b"", 0)
 
     def test_utf8sig(self):
         import codecs
