class AppTestCodecs:
    spaceconfig = {
        "usemodules": ['unicodedata', 'struct', 'binascii'],
    }

    def test_register_noncallable(self):
        import _codecs
        raises(TypeError, _codecs.register, 1)

    def test_bigU_codecs(self):
        u = '\U00010001\U00020002\U00030003\U00040004\U00050005'
        for encoding in ('utf-8', 'utf-16', 'utf-16-le', 'utf-16-be',
                         'utf-32', 'utf-32-le', 'utf-32-be',
                         'raw_unicode_escape',
                         'unicode_escape', 'unicode_internal'):
            assert str(u.encode(encoding),encoding) == u

    def test_ucs4(self):
        x = '\U00100000'
        y = x.encode("raw-unicode-escape").decode("raw-unicode-escape")
        assert x == y

    def test_named_unicode(self):
        assert str(b'\\N{SPACE}','unicode-escape') == " "
        raises( UnicodeDecodeError, str,b'\\N{SPACE','unicode-escape')
        raises( UnicodeDecodeError, str,b'\\NSPACE}','unicode-escape')
        raises( UnicodeDecodeError, str,b'\\NSPACE','unicode-escape')
        raises( UnicodeDecodeError, str,b'\\N','unicode-escape')
        assert  str(b'\\N{SPACE}\\N{SPACE}','unicode-escape') == "  " 
        assert  str(b'\\N{SPACE}a\\N{SPACE}','unicode-escape') == " a " 
        assert b"\\N{foo}xx".decode("unicode-escape", "ignore") == "xx"
        assert 1 <= len("\N{CJK UNIFIED IDEOGRAPH-20000}") <= 2

    def test_literals(self):
        raises(SyntaxError, eval, 'u\'\\Uffffffff\'')

    def test_insecure_pickle(self):
        import pickle
        insecure = [b"abc", b"2 + 2", # not quoted
                    #"'abc' + 'def'", # not a single quoted string
                    b"'abc", # quote is not closed
                    b"'abc\"", # open quote and close quote don't match
                    b"'abc'   ?", # junk after close quote
                    b"'\\'", # trailing backslash
                    # some tests of the quoting rules
                    #"'abc\"\''",
                    #"'\\\\a\'\'\'\\\'\\\\\''",
                    ]
        for s in insecure:
            buf = b"S" + s + b"\012p0\012."
            raises (ValueError, pickle.loads, buf)

    def test_unicodedecodeerror(self):
        assert str(UnicodeDecodeError(
            "ascii", b"g\xfcrk", 1, 2, "ouch")) == "'ascii' codec can't decode byte 0xfc in position 1: ouch"

        assert str(UnicodeDecodeError(
            "ascii", b"g\xfcrk", 1, 3, "ouch")) == "'ascii' codec can't decode bytes in position 1-2: ouch"

    def test_unicodetranslateerror(self):
        import sys
        assert str(UnicodeTranslateError(
            "g\xfcrk", 1, 2, "ouch"))== "can't translate character '\\xfc' in position 1: ouch"

        assert str(UnicodeTranslateError(
            "g\u0100rk", 1, 2, "ouch"))== "can't translate character '\\u0100' in position 1: ouch"

        assert str(UnicodeTranslateError(
            "g\uffffrk", 1, 2, "ouch"))== "can't translate character '\\uffff' in position 1: ouch"

        if sys.maxunicode > 0xffff and len(chr(0x10000)) == 1:
            assert str(UnicodeTranslateError(
                "g\U00010000rk", 1, 2, "ouch"))== "can't translate character '\\U00010000' in position 1: ouch"

        assert str(UnicodeTranslateError(
            "g\xfcrk", 1, 3, "ouch"))=="can't translate characters in position 1-2: ouch"

    def test_unicodeencodeerror(self):
        import sys
        assert str(UnicodeEncodeError(
            "ascii", "g\xfcrk", 1, 2, "ouch"))=="'ascii' codec can't encode character '\\xfc' in position 1: ouch"

        assert str(UnicodeEncodeError(
            "ascii", "g\xfcrk", 1, 4, "ouch"))== "'ascii' codec can't encode characters in position 1-3: ouch"

        assert str(UnicodeEncodeError(
            "ascii", "\xfcx", 0, 1, "ouch"))=="'ascii' codec can't encode character '\\xfc' in position 0: ouch"

        assert str(UnicodeEncodeError(
            "ascii", "\u0100x", 0, 1, "ouch"))=="'ascii' codec can't encode character '\\u0100' in position 0: ouch"

        assert str(UnicodeEncodeError(
            "ascii", "\uffffx", 0, 1, "ouch"))=="'ascii' codec can't encode character '\\uffff' in position 0: ouch"
        if sys.maxunicode > 0xffff and len(chr(0x10000)) == 1:
            assert str(UnicodeEncodeError(
                "ascii", "\U00010000x", 0, 1, "ouch")) =="'ascii' codec can't encode character '\\U00010000' in position 0: ouch"

    def test_indexerror(self):
        import _codecs
        test =   b"\\"     # trailing backslash
        raises (ValueError, _codecs.escape_decode, test)

    def test_charmap_decode(self):
        from _codecs import charmap_decode
        import sys
        assert charmap_decode(b'', 'strict', 'blablabla') == ('', 0)
        assert charmap_decode(b'xxx') == ('xxx', 3)
        assert charmap_decode(b'xxx', 'strict', {ord('x'): 'XX'}) == ('XXXXXX', 3)
        map = tuple([chr(i) for i in range(256)])
        assert charmap_decode(b'xxx\xff', 'strict', map) == ('xxx\xff', 4)

        exc = raises(TypeError, charmap_decode, '\xff', "strict",  {0xff: 'a'})
        assert exc.value[0] == "character mapping must return integer, None or unicode"
        raises(TypeError, charmap_decode, '\xff', "strict",  {0xff: 0x110000})
        assert (charmap_decode("\x00\x01\x02", "strict",
                               {0: 0x10FFFF, 1: ord('b'), 2: ord('c')}) ==
                u"\U0010FFFFbc", 3)
        assert (charmap_decode("\x00\x01\x02", "strict",
                               {0: u'\U0010FFFF', 1: u'b', 2: u'c'}) ==
                u"\U0010FFFFbc", 3)

    def test_escape_decode_errors(self):
        from _codecs import escape_decode as decode
        raises(ValueError, decode, br"\x")
        raises(ValueError, decode, br"[\x]")
        assert decode(br"[\x]\x", "ignore") == (b"[]", 6)
        assert decode(br"[\x]\x", "replace") == (b"[?]?", 6)
        raises(ValueError, decode, br"\x0")
        raises(ValueError, decode, br"[\x0]")
        assert decode(br"[\x0]\x0", "ignore") == (b"[]", 8)
        assert decode(br"[\x0]\x0", "replace") == (b"[?]?", 8)

    def test_unicode_escape(self):
        from _codecs import unicode_escape_encode, unicode_escape_decode
        assert unicode_escape_encode('abc') == ('abc'.encode('unicode_escape'), 3)
        assert unicode_escape_decode(b'abc') == (b'abc'.decode('unicode_escape'), 3)
        assert unicode_escape_decode(b'\\x61\\x62\\x63') == ('abc', 12)


class AppTestPartialEvaluation:
    spaceconfig = dict(usemodules=('array',))

    def test_partial_utf8(self):
        import _codecs
        encoding = 'utf-8'
        check_partial = [
<<<<<<< HEAD
                "\x00",
                "\x00",
                "\x00\xff",
                "\x00\xff",
                "\x00\xff\u07ff",
                "\x00\xff\u07ff",
                "\x00\xff\u07ff",
                "\x00\xff\u07ff\u0800",
                "\x00\xff\u07ff\u0800",
                "\x00\xff\u07ff\u0800",
                "\x00\xff\u07ff\u0800\uffff",
            ]

        buffer = b''
        result = ""
        for (c, partialresult) in zip("\x00\xff\u07ff\u0800\uffff".encode(encoding), check_partial):
            buffer += bytes([c])
=======
                u"\x00",
                u"\x00",
                u"\x00\xff",
                u"\x00\xff",
                u"\x00\xff\u07ff",
                u"\x00\xff\u07ff",
                u"\x00\xff\u07ff",
                u"\x00\xff\u07ff\u0800",
                u"\x00\xff\u07ff\u0800",
                u"\x00\xff\u07ff\u0800",
                u"\x00\xff\u07ff\u0800\uffff",
                u"\x00\xff\u07ff\u0800\uffff",
                u"\x00\xff\u07ff\u0800\uffff",
                u"\x00\xff\u07ff\u0800\uffff",
                u"\x00\xff\u07ff\u0800\uffff\U00010000",
            ]

        buffer = ''
        result = u""
        for (c, partialresult) in zip(u"\x00\xff\u07ff\u0800\uffff\U00010000".encode(encoding), check_partial):
            buffer += c
>>>>>>> 2821dd96
            res = _codecs.utf_8_decode(buffer,'strict',False)
            if res[1] >0 :
                buffer = b''
            result += res[0]
            assert result == partialresult

    def test_partial_utf16(self):
        import _codecs
        encoding = 'utf-16'
        check_partial = [
<<<<<<< HEAD
                    "", # first byte of BOM read
                    "", # second byte of BOM read => byteorder known
                    "",
                    "\x00",
                    "\x00",
                    "\x00\xff",
                    "\x00\xff",
                    "\x00\xff\u0100",
                    "\x00\xff\u0100",
                    "\x00\xff\u0100\uffff",
                ]
        buffer = b''
        result = ""
        for (c, partialresult) in zip("\x00\xff\u0100\uffff".encode(encoding), check_partial):
            buffer += bytes([c])
=======
                    u"", # first byte of BOM read
                    u"", # second byte of BOM read => byteorder known
                    u"",
                    u"\x00",
                    u"\x00",
                    u"\x00\xff",
                    u"\x00\xff",
                    u"\x00\xff\u0100",
                    u"\x00\xff\u0100",
                    u"\x00\xff\u0100\uffff",
                    u"\x00\xff\u0100\uffff",
                    u"\x00\xff\u0100\uffff",
                    u"\x00\xff\u0100\uffff",
                    u"\x00\xff\u0100\uffff\U00010000",
                ]
        buffer = ''
        result = u""
        for (c, partialresult) in zip(u"\x00\xff\u0100\uffff\U00010000".encode(encoding), check_partial):
            buffer += c
>>>>>>> 2821dd96
            res = _codecs.utf_16_decode(buffer,'strict',False)
            if res[1] >0 :
                buffer = b''
            result += res[0]
            assert result == partialresult

    def test_bug1098990_a(self):
        import codecs, io
        self.encoding = 'utf-8'
        s1 = "xxxxxxxxxxxxxxxxxxxxxxxxxxxxxxx yyyyyyyyyyyyyyyyyyyyyyyyyyyyyyy\r\n"
        s2 = "offending line: ladfj askldfj klasdj fskla dfzaskdj fasklfj laskd fjasklfzzzzaa%whereisthis!!!\r\n"
        s3 = "next line.\r\n"

        s = (s1+s2+s3).encode(self.encoding)
        stream = io.BytesIO(s)
        reader = codecs.getreader(self.encoding)(stream)
        assert reader.readline() == s1
        assert reader.readline() == s2
        assert reader.readline() == s3
        assert reader.readline() == ""

    def test_bug1098990_b(self):
        import codecs, io
        self.encoding = 'utf-8'
        s1 = "aaaaaaaaaaaaaaaaaaaaaaaa\r\n"
        s2 = "bbbbbbbbbbbbbbbbbbbbbbbb\r\n"
        s3 = "stillokay:bbbbxx\r\n"
        s4 = "broken!!!!badbad\r\n"
        s5 = "againokay.\r\n"

        s = (s1+s2+s3+s4+s5).encode(self.encoding)
        stream = io.BytesIO(s)
        reader = codecs.getreader(self.encoding)(stream)
        assert reader.readline() == s1
        assert reader.readline() == s2
        assert reader.readline() == s3
        assert reader.readline() == s4
        assert reader.readline() == s5
        assert reader.readline() == ""

    def test_seek_utf16le(self):
        # all codecs should be able to encode these
        import codecs, io
        encoding = 'utf-16-le'
        s = "%s\n%s\n" % (10*"abc123", 10*"def456")
        reader = codecs.getreader(encoding)(io.BytesIO(s.encode(encoding)))
        for t in range(5):
            # Test that calling seek resets the internal codec state and buffers
            reader.seek(0, 0)
            line = reader.readline()
            assert s[:len(line)] == line

    def test_unicode_internal_encode(self):
        import sys
        class U(str):
            pass
        enc = U("a").encode("unicode_internal")
        if sys.maxunicode == 65535: # UCS2 build
            if sys.byteorder == "big":
                assert enc == b"\x00a"
            else:
                assert enc == b"a\x00"
        elif len("\U00010098") == 1:
            # UCS4 build on a UCS4 CPython
            enc2 = "\U00010098".encode("unicode_internal")
            if sys.byteorder == "big":
                assert enc == b"\x00\x00\x00a"
                assert enc2 == b"\x00\x01\x00\x98"
            else:
                assert enc == b"a\x00\x00\x00"
                assert enc2 == b"\x98\x00\x01\x00"
        else:
            # UCS4 build on a UCS2 CPython
            if sys.byteorder == "big":
                assert enc == b"\x00\x00\x00a"
            else:
                assert enc == b"a\x00\x00\x00"

    def test_unicode_internal_decode(self):
        import sys
        if sys.maxunicode == 65535: # UCS2 build
            if sys.byteorder == "big":
                bytes = b"\x00a"
            else:
                bytes = b"a\x00"
        else: # UCS4 build
            if sys.byteorder == "big":
                bytes = b"\x00\x00\x00a"
                bytes2 = b"\x00\x01\x00\x98"
            else:
                bytes = b"a\x00\x00\x00"
                bytes2 = b"\x98\x00\x01\x00"
            assert bytes2.decode("unicode_internal") == "\U00010098"
        assert bytes.decode("unicode_internal") == "a"

    def test_raw_unicode_escape(self):
        import _codecs
        assert str(b"\u0663", "raw-unicode-escape") == "\u0663"
        assert "\u0663".encode("raw-unicode-escape") == b"\u0663"
        assert _codecs.raw_unicode_escape_decode(r"\u1234") == ("\u1234", 6)

    def test_escape_decode(self):
        import _codecs
        test = _codecs.escape_encode(b'a\n\\b\x00c\td\u2045')[0]
        assert _codecs.escape_decode(test)[0] == b'a\n\\b\x00c\td\u2045'
        assert _codecs.escape_decode(b'\\077')[0] == b'?'
        assert _codecs.escape_decode(b'\\100')[0] == b'@'
        assert _codecs.escape_decode(b'\\253')[0] == bytes([0o253])
        assert _codecs.escape_decode(b'\\312')[0] == bytes([0o312])

    def test_escape_decode_wrap_around(self):
        import _codecs
        assert _codecs.escape_decode(b'\\400')[0] == b'\0'

    def test_escape_decode_ignore_invalid(self):
        import _codecs
        assert _codecs.escape_decode(b'\\9')[0] == b'\\9'
        assert _codecs.escape_decode(b'\\01')[0] == b'\x01'
        assert _codecs.escape_decode(b'\\0f')[0] == b'\0' + b'f'
        assert _codecs.escape_decode(b'\\08')[0] == b'\0' + b'8'

    def test_escape_decode_errors(self):
        import _codecs
        raises(ValueError, _codecs.escape_decode, br"\x")
        raises(ValueError, _codecs.escape_decode, br"[\x]")
        raises(ValueError, _codecs.escape_decode, br"\x0")
        raises(ValueError, _codecs.escape_decode, br"[\x0]")

    def test_unicode_escape_decode_errors(self):
        from _codecs import unicode_escape_decode, raw_unicode_escape_decode
        for decode in [unicode_escape_decode, raw_unicode_escape_decode]:
            for c, d in ('u', 4), ('U', 4):
                for i in range(d):
                    raises(UnicodeDecodeError, decode,
                                      "\\" + c + "0"*i)
                    raises(UnicodeDecodeError, decode,
                                      "[\\" + c + "0"*i + "]")
                    data = "[\\" + c + "0"*i + "]\\" + c + "0"*i
                    assert decode(data, "ignore") == (u"[]", len(data))
                    assert decode(data, "replace") == (u"[\ufffd]\ufffd", len(data))
            raises(UnicodeDecodeError, decode, r"\U00110000")
            assert decode(r"\U00110000", "ignore") == (u"", 10)
            assert decode(r"\U00110000", "replace") == (u"\ufffd", 10)
        exc = raises(UnicodeDecodeError, unicode_escape_decode, "\u1z32z3", 'strict')
        assert str(exc.value) == "'unicodeescape' codec can't decode bytes in position 0-2: truncated \uXXXX escape"
        exc = raises(UnicodeDecodeError, raw_unicode_escape_decode, "\u1z32z3", 'strict')
        assert str(exc.value) == "'rawunicodeescape' codec can't decode bytes in position 0-2: truncated \uXXXX"
        exc = raises(UnicodeDecodeError, raw_unicode_escape_decode, "\U1z32z3", 'strict')
        assert str(exc.value) == "'rawunicodeescape' codec can't decode bytes in position 0-2: truncated \uXXXX"

    def test_escape_encode(self):
        import _codecs
        assert _codecs.escape_encode(b'"')[0] == b'"'
        assert _codecs.escape_encode(b"'")[0] == b"\\'"

    def test_decode_utf8_different_case(self):
        constant = "a"
        assert constant.encode("utf-8") == constant.encode("UTF-8")

    def test_codec_wrong_result(self):
        import _codecs
        def search_function(encoding):
            def f(input, errors="strict"):
                return 42
            print(encoding)
            if encoding == 'test.mytestenc':
                return (f, f, None, None)
            return None
        _codecs.register(search_function)
        raises(TypeError, b"hello".decode, "test.mytestenc")
        raises(TypeError, "hello".encode, "test.mytestenc")

    def test_cpytest_decode(self):
        import codecs
        assert codecs.decode(b'\xe4\xf6\xfc', 'latin-1') == '\xe4\xf6\xfc'
        raises(TypeError, codecs.decode)
        assert codecs.decode(b'abc') == 'abc'
        raises(UnicodeDecodeError, codecs.decode, b'\xff', 'ascii')

    def test_bad_errorhandler_return(self):
        import codecs
        def baddecodereturn1(exc):
            return 42
        codecs.register_error("test.baddecodereturn1", baddecodereturn1)
        raises(TypeError, b"\xff".decode, "ascii", "test.baddecodereturn1")
        raises(TypeError, b"\\".decode, "unicode-escape", "test.baddecodereturn1")
        raises(TypeError, b"\\x0".decode, "unicode-escape", "test.baddecodereturn1")
        raises(TypeError, b"\\x0y".decode, "unicode-escape", "test.baddecodereturn1")
        raises(TypeError, b"\\Uffffeeee".decode, "unicode-escape", "test.baddecodereturn1")
        raises(TypeError, b"\\uyyyy".decode, "raw-unicode-escape", "test.baddecodereturn1")

    def test_cpy_bug1175396(self):
        import codecs, io
        s = [
            '<%!--===================================================\r\n',
            '    BLOG index page: show recent articles,\r\n',
            '    today\'s articles, or articles of a specific date.\r\n',
            '========================================================--%>\r\n',
            '<%@inputencoding="ISO-8859-1"%>\r\n',
            '<%@pagetemplate=TEMPLATE.y%>\r\n',
            '<%@import=import frog.util, frog%>\r\n',
            '<%@import=import frog.objects%>\r\n',
            '<%@import=from frog.storageerrors import StorageError%>\r\n',
            '<%\r\n',
            '\r\n',
            'import logging\r\n',
            'log=logging.getLogger("Snakelets.logger")\r\n',
            '\r\n',
            '\r\n',
            'user=self.SessionCtx.user\r\n',
            'storageEngine=self.SessionCtx.storageEngine\r\n',
            '\r\n',
            '\r\n',
            'def readArticlesFromDate(date, count=None):\r\n',
            '    entryids=storageEngine.listBlogEntries(date)\r\n',
            '    entryids.reverse() # descending\r\n',
            '    if count:\r\n',
            '        entryids=entryids[:count]\r\n',
            '    try:\r\n',
            '        return [ frog.objects.BlogEntry.load(storageEngine, date, Id) for Id in entryids ]\r\n',
            '    except StorageError,x:\r\n',
            '        log.error("Error loading articles: "+str(x))\r\n',
            '        self.abort("cannot load articles")\r\n',
        ]
        stream = io.BytesIO("".join(s).encode("utf7"))
        assert b"aborrt" not in stream.getvalue()
        reader = codecs.getreader("utf7")(stream)
        for (i, line) in enumerate(reader):
            assert line == s[i]

    def test_readbuffer_encode(self):
        import _codecs
        assert _codecs.readbuffer_encode("") ==  (b"", 0)

    def test_readbuffer_encode_array(self):
        import _codecs, array
        assert (_codecs.readbuffer_encode(array.array('b', b'spam')) ==
                (b'spam', 4))

    def test_utf8sig(self):
        import codecs
        d = codecs.getincrementaldecoder("utf-8-sig")()
        s = "spam"
        assert d.decode(s.encode("utf-8-sig")) == s

    def test_decoder_state(self):
        import codecs
        encoding = 'utf16'
        u = 'abc123'
        s = u.encode(encoding)
        for i in range(len(u) + 1):
            d = codecs.getincrementalencoder(encoding)()
            part1 = d.encode(u[:i])
            state = d.getstate()
            d = codecs.getincrementalencoder(encoding)()
            d.setstate(state)
            part2 = d.encode(u[i:], True)
            assert s == part1 + part2

    def test_escape_decode_escaped_newline(self):
        import _codecs
        s = b'\\\n'
        decoded = _codecs.unicode_escape_decode(s)[0]
        assert decoded == ''

    def test_charmap_decode_1(self):
        import codecs
        assert codecs.charmap_encode('xxx') == (b'xxx', 3)
        assert codecs.charmap_encode('xxx', 'strict', {ord('x'): b'XX'}) == (b'XXXXXX', 3)

        res = codecs.charmap_decode(b"\x00\x01\x02", "replace", "ab")
        assert res == ("ab\ufffd", 3)
        res = codecs.charmap_decode(b"\x00\x01\x02", "replace", "ab\ufffe")
        assert res == ('ab\ufffd', 3)

    def test_decode_errors(self):
        import sys
        if sys.maxunicode > 0xffff:
            try:
                b"\x00\x00\x00\x00\x00\x11\x11\x00".decode("unicode_internal")
            except UnicodeDecodeError as ex:
                assert "unicode_internal" == ex.encoding
                assert b"\x00\x00\x00\x00\x00\x11\x11\x00" == ex.object
                assert ex.start == 4
                assert ex.end == 8
            else:
                raise Exception("DID NOT RAISE")

    def test_errors(self):
        import codecs
        assert codecs.replace_errors(UnicodeEncodeError(
            "ascii", "\u3042", 0, 1, "ouch")) == ("?", 1)
        assert codecs.replace_errors(UnicodeDecodeError(
            "ascii", b"\xff", 0, 1, "ouch")) == ("\ufffd", 1)
        assert codecs.replace_errors(UnicodeTranslateError(
            "\u3042", 0, 1, "ouch")) == ("\ufffd", 1)

        assert codecs.replace_errors(UnicodeEncodeError(
            "ascii", "\u3042\u3042", 0, 2, "ouch")) == ("??", 2)
        assert codecs.replace_errors(UnicodeDecodeError(
            "ascii", b"\xff\xff", 0, 2, "ouch")) == ("\ufffd", 2)
        assert codecs.replace_errors(UnicodeTranslateError(
            "\u3042\u3042", 0, 2, "ouch")) == ("\ufffd\ufffd", 2)

        class BadStartUnicodeEncodeError(UnicodeEncodeError):
            def __init__(self):
                UnicodeEncodeError.__init__(self, "ascii", "", 0, 1, "bad")
                self.start = []

        # A UnicodeEncodeError object with a bad object attribute
        class BadObjectUnicodeEncodeError(UnicodeEncodeError):
            def __init__(self):
                UnicodeEncodeError.__init__(self, "ascii", "", 0, 1, "bad")
                self.object = []

        # A UnicodeDecodeError object without an end attribute
        class NoEndUnicodeDecodeError(UnicodeDecodeError):
            def __init__(self):
                UnicodeDecodeError.__init__(self, "ascii", b"", 0, 1, "bad")
                del self.end

        # A UnicodeDecodeError object with a bad object attribute
        class BadObjectUnicodeDecodeError(UnicodeDecodeError):
            def __init__(self):
                UnicodeDecodeError.__init__(self, "ascii", b"", 0, 1, "bad")
                self.object = []

        # A UnicodeTranslateError object without a start attribute
        class NoStartUnicodeTranslateError(UnicodeTranslateError):
            def __init__(self):
                UnicodeTranslateError.__init__(self, "", 0, 1, "bad")
                del self.start

        # A UnicodeTranslateError object without an end attribute
        class NoEndUnicodeTranslateError(UnicodeTranslateError):
            def __init__(self):
                UnicodeTranslateError.__init__(self,  "", 0, 1, "bad")
                del self.end

        # A UnicodeTranslateError object without an object attribute
        class NoObjectUnicodeTranslateError(UnicodeTranslateError):
            def __init__(self):
                UnicodeTranslateError.__init__(self, "", 0, 1, "bad")
                del self.object

        import codecs
        raises(TypeError, codecs.replace_errors, BadObjectUnicodeEncodeError())
        raises(TypeError, codecs.replace_errors, 42)
        # "replace" complains about the wrong exception type
        raises(TypeError, codecs.replace_errors, UnicodeError("ouch"))
        raises(TypeError, codecs.replace_errors, BadObjectUnicodeEncodeError())
        raises(TypeError, codecs.replace_errors, BadObjectUnicodeDecodeError()
        )
        # With the correct exception, "replace" returns an "?" or "\ufffd" replacement

    def test_decode_ignore(self):
        assert b'\xff'.decode('utf-7', 'ignore') == ''
        assert b'\x00'.decode('unicode-internal', 'ignore') == ''

    def test_backslahreplace(self):
        assert 'a\xac\u1234\u20ac\u8000'.encode('ascii', 'backslashreplace') == b'a\\xac\u1234\u20ac\u8000'

    def test_surrogateescape(self):
        assert b'a\x80b'.decode('utf-8', 'surrogateescape') == 'a\udc80b'
        assert 'a\udc80b'.encode('utf-8', 'surrogateescape') == b'a\x80b'
        for enc in ('utf-8', 'ascii', 'latin-1', 'charmap'):
            assert '\udcc3'.encode(enc, 'surrogateescape') == b'\xc3'

    def test_surrogatepass_handler(self):
        import _codecs
        assert _codecs.lookup_error("surrogatepass")
        assert ("abc\ud800def".encode("utf-8", "surrogatepass") ==
                b"abc\xed\xa0\x80def")
        assert (b"abc\xed\xa0\x80def".decode("utf-8", "surrogatepass") ==
                "abc\ud800def")
        assert ('surrogate:\udcff'.encode("utf-8", "surrogatepass") ==
                b'surrogate:\xed\xb3\xbf')
        assert (b'surrogate:\xed\xb3\xbf'.decode("utf-8", "surrogatepass") ==
                'surrogate:\udcff')
        raises(UnicodeDecodeError, b"abc\xed\xa0".decode, "utf-8",
               "surrogatepass")
        raises(UnicodeDecodeError, b"abc\xed\xa0z".decode, "utf-8",
               "surrogatepass")

    def test_badhandler(self):
        import codecs
        results = ( 42, "foo", (1,2,3), ("foo", 1, 3), ("foo", None), ("foo",), ("foo", 1, 3), ("foo", None), ("foo",) )
        encs = ("ascii", "latin-1", "iso-8859-1", "iso-8859-15")

        for res in results:
            codecs.register_error("test.badhandler", lambda x: res)
            for enc in encs:
                raises(
                    TypeError,
                    "\u3042".encode,
                    enc,
                    "test.badhandler"
                )
            for (enc, bytes) in (
                ("utf-8", b"\xff"),
                ("ascii", b"\xff"),
                ("utf-7", b"+x-"),
                ("unicode-internal", b"\x00"),
            ):
                raises(
                    TypeError,
                    bytes.decode,
                    enc,
                    "test.badhandler"
                )

    def test_badhandler_longindex(self):
        import codecs
        import sys
        errors = 'test.badhandler_longindex'
        codecs.register_error(errors, lambda x: ('', sys.maxsize + 1))
        # CPython raises OverflowError here
        raises((IndexError, OverflowError), b'apple\x92ham\x93spam'.decode, 'utf-8', errors)

    def test_unicode_internal(self):
        import codecs
        import sys
        try:
            b'\x00'.decode('unicode-internal')
        except UnicodeDecodeError:
            pass
        else:
            raise Exception("DID NOT RAISE")

        res = b"\x00\x00\x00\x00\x00".decode("unicode-internal", "replace")
        if sys.maxunicode > 65535:
            assert res == "\u0000\ufffd"    # UCS4 build
        else:
            assert res == "\x00\x00\ufffd"  # UCS2 build

        res = b"\x00\x00\x00\x00\x00".decode("unicode-internal", "ignore")
        if sys.maxunicode > 65535:
            assert res == "\u0000"   # UCS4 build
        else:
            assert res == "\x00\x00" # UCS2 build

        def handler_unicodeinternal(exc):
            if not isinstance(exc, UnicodeDecodeError):
                raise TypeError("don't know how to handle %r" % exc)
            return ("\x01", 1)
        codecs.register_error("test.hui", handler_unicodeinternal)
        res = b"\x00\x00\x00\x00\x00".decode("unicode-internal", "test.hui")
        if sys.maxunicode > 65535:
            assert res == "\u0000\u0001\u0000"   # UCS4 build
        else:
            assert res == "\x00\x00\x01\x00\x00" # UCS2 build

        def handler1(exc):
            if not isinstance(exc, UnicodeEncodeError) \
               and not isinstance(exc, UnicodeDecodeError):
                raise TypeError("don't know how to handle %r" % exc)
            l = [u"<%d>" % ord(exc.object[pos]) for pos in xrange(exc.start, exc.end)]
            return (u"[%s]" % u"".join(l), exc.end)
        codecs.register_error("test.handler1", handler1)
        assert "\\u3042\u3xxx".decode("unicode-escape", "test.handler1") == \
            u"\u3042[<92><117><51>]xxx"

    def test_encode_error_bad_handler(self):
        import codecs
        codecs.register_error("test.bad_handler", lambda e: (repl, 1))
        assert "xyz".encode("latin-1", "test.bad_handler") == b"xyz"
        repl = "\u1234"
        raises(UnicodeEncodeError, "\u5678".encode, "latin-1",
               "test.bad_handler")
        repl = "\u00E9"
        s = "\u5678".encode("latin-1", "test.bad_handler")
        assert s == b'\xe9'

    def test_charmap_encode(self):
        assert 'xxx'.encode('charmap') == b'xxx'

        import codecs
<<<<<<< HEAD
        raises(TypeError, codecs.charmap_encode, '\xff', "replace",  {0xff: 300})
        raises(UnicodeError, codecs.charmap_encode, "\xff", "replace", {0xff: None})
=======
        exc = raises(TypeError, codecs.charmap_encode, u'\xff', "replace",  {0xff: 300})
        assert exc.value[0] == 'character mapping must be in range(256)'
        exc = raises(TypeError, codecs.charmap_encode, u'\xff', "replace",  {0xff: u'a'})
        assert exc.value[0] == 'character mapping must return integer, None or str'
        raises(UnicodeError, codecs.charmap_encode, u"\xff", "replace", {0xff: None})
>>>>>>> 2821dd96

    def test_charmap_encode_replace(self):
        charmap = dict([(c, bytes([c, c]).upper()) for c in b"abcdefgh"])
        charmap[ord("?")] = b"XYZ"
        import codecs
        sin = "abcDEF"
        sout = codecs.charmap_encode(sin, "replace", charmap)[0]
        assert sout == b"AABBCCXYZXYZXYZ"

    def test_charmap_decode_2(self):
        assert b'foo'.decode('charmap') == 'foo'

    def test_charmap_build(self):
        import codecs
        assert codecs.charmap_build('123456') == {49: 0, 50: 1, 51: 2,
                                                   52: 3, 53: 4, 54: 5}

    def test_utf7_start_end_in_exception(self):
        try:
            b'+IC'.decode('utf-7')
        except UnicodeDecodeError as exc:
            assert exc.start == 0
            assert exc.end == 3

    def test_utf7_surrogate(self):
        assert b'+3ADYAA-'.decode('utf-7') == '\udc00\ud800'

    def test_utf7_errors(self):
        import codecs
        tests = [
            ('a\xffb', u'a\ufffdb'),
            ('a+IK', u'a\ufffd'),
            ('a+IK-b', u'a\ufffdb'),
            ('a+IK,b', u'a\ufffdb'),
            ('a+IKx', u'a\u20ac\ufffd'),
            ('a+IKx-b', u'a\u20ac\ufffdb'),
            ('a+IKwgr', u'a\u20ac\ufffd'),
            ('a+IKwgr-b', u'a\u20ac\ufffdb'),
            ('a+IKwgr,', u'a\u20ac\ufffd'),
            ('a+IKwgr,-b', u'a\u20ac\ufffd-b'),
            ('a+IKwgrB', u'a\u20ac\u20ac\ufffd'),
            ('a+IKwgrB-b', u'a\u20ac\u20ac\ufffdb'),
            ('a+/,+IKw-b', u'a\ufffd\u20acb'),
            ('a+//,+IKw-b', u'a\ufffd\u20acb'),
            ('a+///,+IKw-b', u'a\uffff\ufffd\u20acb'),
            ('a+////,+IKw-b', u'a\uffff\ufffd\u20acb'),
        ]
        for raw, expected in tests:
            raises(UnicodeDecodeError, codecs.utf_7_decode, raw, 'strict', True)
            assert raw.decode('utf-7', 'replace') == expected

    def test_utf_16_encode_decode(self):
        import codecs, sys
        x = '123abc'
        if sys.byteorder == 'big':
            assert codecs.getencoder('utf-16')(x) == (
                    b'\xfe\xff\x001\x002\x003\x00a\x00b\x00c', 6)
            assert codecs.getdecoder('utf-16')(
                    b'\xfe\xff\x001\x002\x003\x00a\x00b\x00c') == (x, 14)
        else:
            assert codecs.getencoder('utf-16')(x) == (
                    b'\xff\xfe1\x002\x003\x00a\x00b\x00c\x00', 6)
            assert codecs.getdecoder('utf-16')(
                    b'\xff\xfe1\x002\x003\x00a\x00b\x00c\x00') == (x, 14)

    def test_unicode_escape(self):
<<<<<<< HEAD
        import _codecs
        assert '\\'.encode('unicode-escape') == b'\\\\'
        assert b'\\\\'.decode('unicode-escape') == '\\'
        assert '\ud801'.encode('unicode-escape') == b'\\ud801'
        assert '\u0013'.encode('unicode-escape') == b'\\x13'
        assert _codecs.unicode_escape_decode(r"\u1234") == ("\u1234", 6)
=======
        assert u'\\'.encode('unicode-escape') == '\\\\'
        assert '\\\\'.decode('unicode-escape') == u'\\'
        assert u'\ud801'.encode('unicode-escape') == '\\ud801'
        assert u'\u0013'.encode('unicode-escape') == '\\x13'
>>>>>>> 2821dd96

    def test_mbcs(self):
        import sys
        if sys.platform != 'win32':
            return
        assert 'test'.encode('mbcs') == b'test'
        assert 'caf\xe9'.encode('mbcs') == b'caf\xe9'
        raises(UnicodeEncodeError, '\u040a'.encode, 'mbcs')
        raises(UnicodeEncodeError,
               "-\u5171\u0141\u2661\u0363\uDC80".encode, 'mbcs')
        assert b'cafx\e9'.decode('mbcs') == 'cafx\e9'<|MERGE_RESOLUTION|>--- conflicted
+++ resolved
@@ -144,7 +144,6 @@
         import _codecs
         encoding = 'utf-8'
         check_partial = [
-<<<<<<< HEAD
                 "\x00",
                 "\x00",
                 "\x00\xff",
@@ -156,35 +155,16 @@
                 "\x00\xff\u07ff\u0800",
                 "\x00\xff\u07ff\u0800",
                 "\x00\xff\u07ff\u0800\uffff",
+                "\x00\xff\u07ff\u0800\uffff",
+                "\x00\xff\u07ff\u0800\uffff",
+                "\x00\xff\u07ff\u0800\uffff",
+                "\x00\xff\u07ff\u0800\uffff\U00010000",
             ]
 
         buffer = b''
         result = ""
-        for (c, partialresult) in zip("\x00\xff\u07ff\u0800\uffff".encode(encoding), check_partial):
+        for (c, partialresult) in zip("\x00\xff\u07ff\u0800\uffff\U00010000".encode(encoding), check_partial):
             buffer += bytes([c])
-=======
-                u"\x00",
-                u"\x00",
-                u"\x00\xff",
-                u"\x00\xff",
-                u"\x00\xff\u07ff",
-                u"\x00\xff\u07ff",
-                u"\x00\xff\u07ff",
-                u"\x00\xff\u07ff\u0800",
-                u"\x00\xff\u07ff\u0800",
-                u"\x00\xff\u07ff\u0800",
-                u"\x00\xff\u07ff\u0800\uffff",
-                u"\x00\xff\u07ff\u0800\uffff",
-                u"\x00\xff\u07ff\u0800\uffff",
-                u"\x00\xff\u07ff\u0800\uffff",
-                u"\x00\xff\u07ff\u0800\uffff\U00010000",
-            ]
-
-        buffer = ''
-        result = u""
-        for (c, partialresult) in zip(u"\x00\xff\u07ff\u0800\uffff\U00010000".encode(encoding), check_partial):
-            buffer += c
->>>>>>> 2821dd96
             res = _codecs.utf_8_decode(buffer,'strict',False)
             if res[1] >0 :
                 buffer = b''
@@ -195,7 +175,6 @@
         import _codecs
         encoding = 'utf-16'
         check_partial = [
-<<<<<<< HEAD
                     "", # first byte of BOM read
                     "", # second byte of BOM read => byteorder known
                     "",
@@ -206,32 +185,15 @@
                     "\x00\xff\u0100",
                     "\x00\xff\u0100",
                     "\x00\xff\u0100\uffff",
+                    "\x00\xff\u0100\uffff",
+                    "\x00\xff\u0100\uffff",
+                    "\x00\xff\u0100\uffff",
+                    "\x00\xff\u0100\uffff\U00010000",
                 ]
         buffer = b''
         result = ""
-        for (c, partialresult) in zip("\x00\xff\u0100\uffff".encode(encoding), check_partial):
+        for (c, partialresult) in zip("\x00\xff\u0100\uffff\U00010000".encode(encoding), check_partial):
             buffer += bytes([c])
-=======
-                    u"", # first byte of BOM read
-                    u"", # second byte of BOM read => byteorder known
-                    u"",
-                    u"\x00",
-                    u"\x00",
-                    u"\x00\xff",
-                    u"\x00\xff",
-                    u"\x00\xff\u0100",
-                    u"\x00\xff\u0100",
-                    u"\x00\xff\u0100\uffff",
-                    u"\x00\xff\u0100\uffff",
-                    u"\x00\xff\u0100\uffff",
-                    u"\x00\xff\u0100\uffff",
-                    u"\x00\xff\u0100\uffff\U00010000",
-                ]
-        buffer = ''
-        result = u""
-        for (c, partialresult) in zip(u"\x00\xff\u0100\uffff\U00010000".encode(encoding), check_partial):
-            buffer += c
->>>>>>> 2821dd96
             res = _codecs.utf_16_decode(buffer,'strict',False)
             if res[1] >0 :
                 buffer = b''
@@ -709,16 +671,11 @@
         assert 'xxx'.encode('charmap') == b'xxx'
 
         import codecs
-<<<<<<< HEAD
-        raises(TypeError, codecs.charmap_encode, '\xff', "replace",  {0xff: 300})
+        exc = raises(TypeError, codecs.charmap_encode, '\xff', "replace",  {0xff: 300})
+        assert exc.value[0] == 'character mapping must be in range(256)'
+        exc = raises(TypeError, codecs.charmap_encode, '\xff', "replace",  {0xff: u'a'})
+        assert exc.value[0] == 'character mapping must return integer, None or str'
         raises(UnicodeError, codecs.charmap_encode, "\xff", "replace", {0xff: None})
-=======
-        exc = raises(TypeError, codecs.charmap_encode, u'\xff', "replace",  {0xff: 300})
-        assert exc.value[0] == 'character mapping must be in range(256)'
-        exc = raises(TypeError, codecs.charmap_encode, u'\xff', "replace",  {0xff: u'a'})
-        assert exc.value[0] == 'character mapping must return integer, None or str'
-        raises(UnicodeError, codecs.charmap_encode, u"\xff", "replace", {0xff: None})
->>>>>>> 2821dd96
 
     def test_charmap_encode_replace(self):
         charmap = dict([(c, bytes([c, c]).upper()) for c in b"abcdefgh"])
@@ -785,19 +742,12 @@
                     b'\xff\xfe1\x002\x003\x00a\x00b\x00c\x00') == (x, 14)
 
     def test_unicode_escape(self):
-<<<<<<< HEAD
         import _codecs
         assert '\\'.encode('unicode-escape') == b'\\\\'
         assert b'\\\\'.decode('unicode-escape') == '\\'
         assert '\ud801'.encode('unicode-escape') == b'\\ud801'
         assert '\u0013'.encode('unicode-escape') == b'\\x13'
         assert _codecs.unicode_escape_decode(r"\u1234") == ("\u1234", 6)
-=======
-        assert u'\\'.encode('unicode-escape') == '\\\\'
-        assert '\\\\'.decode('unicode-escape') == u'\\'
-        assert u'\ud801'.encode('unicode-escape') == '\\ud801'
-        assert u'\u0013'.encode('unicode-escape') == '\\x13'
->>>>>>> 2821dd96
 
     def test_mbcs(self):
         import sys
