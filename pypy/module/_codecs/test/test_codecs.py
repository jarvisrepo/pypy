--- conflicted
+++ resolved
@@ -589,25 +589,17 @@
         assert b'\x00'.decode('unicode-internal', 'ignore') == ''
 
     def test_backslashreplace(self):
-<<<<<<< HEAD
-        import codecs
-        sin = u"a\xac\u1234\u20ac\u8000\U0010ffff"
-        expected = b"a\\xac\\u1234\\u20ac\\u8000\\U0010ffff"
-        assert sin.encode('ascii', 'backslashreplace') == expected
-        expected = b"a\xac\\u1234\xa4\\u8000\\U0010ffff"
-        assert sin.encode("iso-8859-15", "backslashreplace") == expected
-=======
         import sys
+        import codecs
         sin = u"a\xac\u1234\u20ac\u8000\U0010ffff"
         if sys.maxunicode > 65535:
-            expected_ascii = "a\\xac\\u1234\\u20ac\\u8000\\U0010ffff"
-            expected_8859 = "a\xac\\u1234\xa4\\u8000\\U0010ffff"
+            expected_ascii = b"a\\xac\\u1234\\u20ac\\u8000\\U0010ffff"
+            expected_8859 = b"a\xac\\u1234\xa4\\u8000\\U0010ffff"
         else:
-            expected_ascii = "a\\xac\\u1234\\u20ac\\u8000\\udbff\\udfff"
-            expected_8859 = "a\xac\\u1234\xa4\\u8000\\udbff\\udfff"
+            expected_ascii = b"a\\xac\\u1234\\u20ac\\u8000\\udbff\\udfff"
+            expected_8859 = b"a\xac\\u1234\xa4\\u8000\\udbff\\udfff"
         assert sin.encode('ascii', 'backslashreplace') == expected_ascii
         assert sin.encode("iso-8859-15", "backslashreplace") == expected_8859
->>>>>>> 095f3fc1
 
         assert 'a\xac\u1234\u20ac\u8000'.encode('ascii', 'backslashreplace') == b'a\\xac\u1234\u20ac\u8000'
         assert b'\x00\x60\x80'.decode(
