--- conflicted
+++ resolved
@@ -2,13 +2,7 @@
 
 
 class AppTestCodecs:
-<<<<<<< HEAD
-    def setup_class(cls):
-        space = gettestobjspace(usemodules=('unicodedata', 'struct', 'itertools'))
-        cls.space = space
-=======
     spaceconfig = dict(usemodules=('unicodedata', 'struct'))
->>>>>>> 0c0bd860
 
     def test_register_noncallable(self):
         import _codecs
