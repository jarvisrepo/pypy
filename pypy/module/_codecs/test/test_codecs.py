class AppTestCodecs:
    spaceconfig = {
        "usemodules": ['unicodedata', 'struct', 'binascii'],
    }

    def test_register_noncallable(self):
        import _codecs
        raises(TypeError, _codecs.register, 1)

    def test_bigU_codecs(self):
        u = '\U00010001\U00020002\U00030003\U00040004\U00050005'
        for encoding in ('utf-8', 'utf-16', 'utf-16-le', 'utf-16-be',
                         'utf-32', 'utf-32-le', 'utf-32-be',
                         'raw_unicode_escape',
                         'unicode_escape', 'unicode_internal'):
            assert str(u.encode(encoding),encoding) == u

    def test_ucs4(self):
        x = '\U00100000'
        y = x.encode("raw-unicode-escape").decode("raw-unicode-escape")
        assert x == y

    def test_named_unicode(self):
        assert str(b'\\N{SPACE}','unicode-escape') == " "
        raises( UnicodeDecodeError, str,b'\\N{SPACE','unicode-escape')
        raises( UnicodeDecodeError, str,b'\\NSPACE}','unicode-escape')
        raises( UnicodeDecodeError, str,b'\\NSPACE','unicode-escape')
        raises( UnicodeDecodeError, str,b'\\N','unicode-escape')
        assert  str(b'\\N{SPACE}\\N{SPACE}','unicode-escape') == "  " 
        assert  str(b'\\N{SPACE}a\\N{SPACE}','unicode-escape') == " a " 
        assert b"\\N{foo}xx".decode("unicode-escape", "ignore") == "xx"
        assert 1 <= len("\N{CJK UNIFIED IDEOGRAPH-20000}") <= 2

    def test_literals(self):
        raises(SyntaxError, eval, 'u\'\\Uffffffff\'')

    def test_insecure_pickle(self):
        import pickle
        insecure = [b"abc", b"2 + 2", # not quoted
                    #"'abc' + 'def'", # not a single quoted string
                    b"'abc", # quote is not closed
                    b"'abc\"", # open quote and close quote don't match
                    b"'abc'   ?", # junk after close quote
                    b"'\\'", # trailing backslash
                    # some tests of the quoting rules
                    #"'abc\"\''",
                    #"'\\\\a\'\'\'\\\'\\\\\''",
                    ]
        for s in insecure:
            buf = b"S" + s + b"\012p0\012."
            raises (ValueError, pickle.loads, buf)

    def test_unicodedecodeerror(self):
        assert str(UnicodeDecodeError(
<<<<<<< HEAD
            "ascii", b"g\xfcrk", 1, 2, "ouch")) == "'ascii' codec can't decode byte 0xfc in position 1: ouch"
        
        assert str(UnicodeDecodeError(
            "ascii", b"g\xfcrk", 1, 3, "ouch")) == "'ascii' codec can't decode bytes in position 1-2: ouch"
        
=======
            "ascii", "g\xfcrk", 1, 2, "ouch")) == "'ascii' codec can't decode byte 0xfc in position 1: ouch"

        assert str(UnicodeDecodeError(
            "ascii", "g\xfcrk", 1, 3, "ouch")) == "'ascii' codec can't decode bytes in position 1-2: ouch"
>>>>>>> 1364235b

    def test_unicodetranslateerror(self):
        import sys
        assert str(UnicodeTranslateError(
<<<<<<< HEAD
            "g\xfcrk", 1, 2, "ouch"))== "can't translate character '\\xfc' in position 1: ouch"
        
        assert str(UnicodeTranslateError(
            "g\u0100rk", 1, 2, "ouch"))== "can't translate character '\\u0100' in position 1: ouch"
        
        assert str(UnicodeTranslateError(
            "g\uffffrk", 1, 2, "ouch"))== "can't translate character '\\uffff' in position 1: ouch"
        
        if sys.maxunicode > 0xffff and len(chr(0x10000)) == 1:
            assert str(UnicodeTranslateError(
                "g\U00010000rk", 1, 2, "ouch"))== "can't translate character '\\U00010000' in position 1: ouch"
            
=======
            u"g\xfcrk", 1, 2, "ouch"))== "can't translate character u'\\xfc' in position 1: ouch"

        assert str(UnicodeTranslateError(
            u"g\u0100rk", 1, 2, "ouch"))== "can't translate character u'\\u0100' in position 1: ouch"

        assert str(UnicodeTranslateError(
            u"g\uffffrk", 1, 2, "ouch"))== "can't translate character u'\\uffff' in position 1: ouch"

        if sys.maxunicode > 0xffff and len(unichr(0x10000)) == 1:
            assert str(UnicodeTranslateError(
                u"g\U00010000rk", 1, 2, "ouch"))== "can't translate character u'\\U00010000' in position 1: ouch"

>>>>>>> 1364235b
        assert str(UnicodeTranslateError(
            "g\xfcrk", 1, 3, "ouch"))=="can't translate characters in position 1-2: ouch"

    def test_unicodeencodeerror(self):
        import sys
        assert str(UnicodeEncodeError(
<<<<<<< HEAD
            "ascii", "g\xfcrk", 1, 2, "ouch"))=="'ascii' codec can't encode character '\\xfc' in position 1: ouch"
            
        assert str(UnicodeEncodeError(
            "ascii", "g\xfcrk", 1, 4, "ouch"))== "'ascii' codec can't encode characters in position 1-3: ouch"
            
=======
            "ascii", u"g\xfcrk", 1, 2, "ouch"))=="'ascii' codec can't encode character u'\\xfc' in position 1: ouch"

        assert str(UnicodeEncodeError(
            "ascii", u"g\xfcrk", 1, 4, "ouch"))== "'ascii' codec can't encode characters in position 1-3: ouch"

>>>>>>> 1364235b
        assert str(UnicodeEncodeError(
            "ascii", "\xfcx", 0, 1, "ouch"))=="'ascii' codec can't encode character '\\xfc' in position 0: ouch"

        assert str(UnicodeEncodeError(
<<<<<<< HEAD
            "ascii", "\u0100x", 0, 1, "ouch"))=="'ascii' codec can't encode character '\\u0100' in position 0: ouch"
       
=======
            "ascii", u"\u0100x", 0, 1, "ouch"))=="'ascii' codec can't encode character u'\\u0100' in position 0: ouch"

>>>>>>> 1364235b
        assert str(UnicodeEncodeError(
            "ascii", "\uffffx", 0, 1, "ouch"))=="'ascii' codec can't encode character '\\uffff' in position 0: ouch"
        if sys.maxunicode > 0xffff and len(chr(0x10000)) == 1:
            assert str(UnicodeEncodeError(
<<<<<<< HEAD
                "ascii", "\U00010000x", 0, 1, "ouch")) =="'ascii' codec can't encode character '\\U00010000' in position 0: ouch"
    
=======
                "ascii", u"\U00010000x", 0, 1, "ouch")) =="'ascii' codec can't encode character u'\\U00010000' in position 0: ouch"

>>>>>>> 1364235b
    def test_indexerror(self):
        import _codecs
        test =   b"\\"     # trailing backslash
        raises (ValueError, _codecs.escape_decode, test)

    def test_charmap_decode(self):
        from _codecs import charmap_decode
        import sys
        assert charmap_decode(b'', 'strict', 'blablabla') == ('', 0)
        assert charmap_decode(b'xxx') == ('xxx', 3)
        assert charmap_decode(b'xxx', 'strict', {ord('x'): 'XX'}) == ('XXXXXX', 3)
        map = tuple([chr(i) for i in range(256)])
        assert charmap_decode(b'xxx\xff', 'strict', map) == ('xxx\xff', 4)

        raises(TypeError, charmap_decode, '\xff', "replace",  {0xff: 0x10001})

    def test_unicode_escape(self):
        from _codecs import unicode_escape_encode, unicode_escape_decode
        assert unicode_escape_encode('abc') == ('abc'.encode('unicode_escape'), 3)
        assert unicode_escape_decode(b'abc') == (b'abc'.decode('unicode_escape'), 3)
        assert unicode_escape_decode(b'\\x61\\x62\\x63') == ('abc', 12)

class AppTestPartialEvaluation:
    spaceconfig = dict(usemodules=('array',))

    def test_partial_utf8(self):
        import _codecs
        encoding = 'utf-8'
        check_partial = [
                "\x00",
                "\x00",
                "\x00\xff",
                "\x00\xff",
                "\x00\xff\u07ff",
                "\x00\xff\u07ff",
                "\x00\xff\u07ff",
                "\x00\xff\u07ff\u0800",
                "\x00\xff\u07ff\u0800",
                "\x00\xff\u07ff\u0800",
                "\x00\xff\u07ff\u0800\uffff",
            ]
<<<<<<< HEAD
            
        buffer = b''
        result = ""
        for (c, partialresult) in zip("\x00\xff\u07ff\u0800\uffff".encode(encoding), check_partial):
            buffer += bytes([c])
=======

        buffer = ''
        result = u""
        for (c, partialresult) in zip(u"\x00\xff\u07ff\u0800\uffff".encode(encoding), check_partial):
            buffer += c
>>>>>>> 1364235b
            res = _codecs.utf_8_decode(buffer,'strict',False)
            if res[1] >0 :
                buffer = b''
            result += res[0]
            assert result == partialresult

    def test_partial_utf16(self):
        import _codecs
        encoding = 'utf-16'
        check_partial = [
                    "", # first byte of BOM read
                    "", # second byte of BOM read => byteorder known
                    "",
                    "\x00",
                    "\x00",
                    "\x00\xff",
                    "\x00\xff",
                    "\x00\xff\u0100",
                    "\x00\xff\u0100",
                    "\x00\xff\u0100\uffff",
                ]
        buffer = b''
        result = ""
        for (c, partialresult) in zip("\x00\xff\u0100\uffff".encode(encoding), check_partial):
            buffer += bytes([c])
            res = _codecs.utf_16_decode(buffer,'strict',False)
            if res[1] >0 :
                buffer = b''
            result += res[0]
            assert result == partialresult

    def test_bug1098990_a(self):
<<<<<<< HEAD

        import codecs, io
        self.encoding = 'utf-8'
        s1 = "xxxxxxxxxxxxxxxxxxxxxxxxxxxxxxx yyyyyyyyyyyyyyyyyyyyyyyyyyyyyyy\r\n"
        s2 = "offending line: ladfj askldfj klasdj fskla dfzaskdj fasklfj laskd fjasklfzzzzaa%whereisthis!!!\r\n"
        s3 = "next line.\r\n"
       
=======
        import codecs, StringIO
        self.encoding = 'utf-8'
        s1 = u"xxxxxxxxxxxxxxxxxxxxxxxxxxxxxxx yyyyyyyyyyyyyyyyyyyyyyyyyyyyyyy\r\n"
        s2 = u"offending line: ladfj askldfj klasdj fskla dfzaskdj fasklfj laskd fjasklfzzzzaa%whereisthis!!!\r\n"
        s3 = u"next line.\r\n"

>>>>>>> 1364235b
        s = (s1+s2+s3).encode(self.encoding)
        stream = io.BytesIO(s)
        reader = codecs.getreader(self.encoding)(stream)
        assert reader.readline() == s1
        assert reader.readline() == s2
        assert reader.readline() == s3
        assert reader.readline() == ""

    def test_bug1098990_b(self):
        import codecs, io
        self.encoding = 'utf-8'
        s1 = "aaaaaaaaaaaaaaaaaaaaaaaa\r\n"
        s2 = "bbbbbbbbbbbbbbbbbbbbbbbb\r\n"
        s3 = "stillokay:bbbbxx\r\n"
        s4 = "broken!!!!badbad\r\n"
        s5 = "againokay.\r\n"

        s = (s1+s2+s3+s4+s5).encode(self.encoding)
        stream = io.BytesIO(s)
        reader = codecs.getreader(self.encoding)(stream)
        assert reader.readline() == s1
        assert reader.readline() == s2
        assert reader.readline() == s3
        assert reader.readline() == s4
        assert reader.readline() == s5
<<<<<<< HEAD
        assert reader.readline() == ""    
    
=======
        assert reader.readline() == u""

>>>>>>> 1364235b
    def test_seek_utf16le(self):
        # all codecs should be able to encode these
        import codecs, io
        encoding = 'utf-16-le'
        s = "%s\n%s\n" % (10*"abc123", 10*"def456")
        reader = codecs.getreader(encoding)(io.BytesIO(s.encode(encoding)))
        for t in range(5):
            # Test that calling seek resets the internal codec state and buffers
            reader.seek(0, 0)
            line = reader.readline()
            assert s[:len(line)] == line

    def test_unicode_internal_encode(self):
        import sys
        class U(str):
            pass
        enc = U("a").encode("unicode_internal")
        if sys.maxunicode == 65535: # UCS2 build
            if sys.byteorder == "big":
                assert enc == b"\x00a"
            else:
                assert enc == b"a\x00"
        elif len("\U00010098") == 1:
            # UCS4 build on a UCS4 CPython
            enc2 = "\U00010098".encode("unicode_internal")
            if sys.byteorder == "big":
                assert enc == b"\x00\x00\x00a"
                assert enc2 == b"\x00\x01\x00\x98"
            else:
                assert enc == b"a\x00\x00\x00"
                assert enc2 == b"\x98\x00\x01\x00"
        else:
            # UCS4 build on a UCS2 CPython
            if sys.byteorder == "big":
                assert enc == b"\x00\x00\x00a"
            else:
                assert enc == b"a\x00\x00\x00"

    def test_unicode_internal_decode(self):
        import sys
        if sys.maxunicode == 65535: # UCS2 build
            if sys.byteorder == "big":
                bytes = b"\x00a"
            else:
                bytes = b"a\x00"
        else: # UCS4 build
            if sys.byteorder == "big":
                bytes = b"\x00\x00\x00a"
                bytes2 = b"\x00\x01\x00\x98"
            else:
                bytes = b"a\x00\x00\x00"
                bytes2 = b"\x98\x00\x01\x00"
            assert bytes2.decode("unicode_internal") == "\U00010098"
        assert bytes.decode("unicode_internal") == "a"

    def test_raw_unicode_escape(self):
        import _codecs
        assert str(b"\u0663", "raw-unicode-escape") == "\u0663"
        assert "\u0663".encode("raw-unicode-escape") == b"\u0663"
        assert _codecs.raw_unicode_escape_decode(r"\u1234") == ("\u1234", 6)

    def test_escape_decode(self):
        import _codecs
        test = _codecs.escape_encode(b'a\n\\b\x00c\td\u2045')[0]
        assert _codecs.escape_decode(test)[0] == b'a\n\\b\x00c\td\u2045'
        assert _codecs.escape_decode(b'\\077')[0] == b'?'
        assert _codecs.escape_decode(b'\\100')[0] == b'@'
        assert _codecs.escape_decode(b'\\253')[0] == bytes([0o253])
        assert _codecs.escape_decode(b'\\312')[0] == bytes([0o312])

    def test_escape_decode_wrap_around(self):
        import _codecs
        assert _codecs.escape_decode(b'\\400')[0] == b'\0'

    def test_escape_decode_ignore_invalid(self):
        import _codecs
        assert _codecs.escape_decode(b'\\9')[0] == b'\\9'
        assert _codecs.escape_decode(b'\\01')[0] == b'\x01'
        assert _codecs.escape_decode(b'\\0f')[0] == b'\0' + b'f'
        assert _codecs.escape_decode(b'\\08')[0] == b'\0' + b'8'

    def test_escape_decode_errors(self):
        raises(ValueError, br"\x".decode, 'string_escape')
        raises(ValueError, br"[\x]".decode, 'string_escape')
        raises(ValueError, br"\x0".decode, 'string_escape')
        raises(ValueError, br"[\x0]".decode, 'string_escape')

    def test_escape_encode(self):
        import _codecs
        assert _codecs.escape_encode(b'"')[0] == b'"'
        assert _codecs.escape_encode(b"'")[0] == b"\\'"

    def test_decode_utf8_different_case(self):
        constant = "a"
        assert constant.encode("utf-8") == constant.encode("UTF-8")

    def test_codec_wrong_result(self):
        import _codecs
        def search_function(encoding):
            def f(input, errors="strict"):
                return 42
            print(encoding)
            if encoding == 'test.mytestenc':
                return (f, f, None, None)
            return None
        _codecs.register(search_function)
        raises(TypeError, b"hello".decode, "test.mytestenc")
        raises(TypeError, "hello".encode, "test.mytestenc")

    def test_cpytest_decode(self):
        import codecs
        assert codecs.decode(b'\xe4\xf6\xfc', 'latin-1') == '\xe4\xf6\xfc'
        raises(TypeError, codecs.decode)
        assert codecs.decode(b'abc') == 'abc'
        raises(UnicodeDecodeError, codecs.decode, b'\xff', 'ascii')

    def test_bad_errorhandler_return(self):
        import codecs
        def baddecodereturn1(exc):
            return 42
        codecs.register_error("test.baddecodereturn1", baddecodereturn1)
        raises(TypeError, b"\xff".decode, "ascii", "test.baddecodereturn1")
        raises(TypeError, b"\\".decode, "unicode-escape", "test.baddecodereturn1")
        raises(TypeError, b"\\x0".decode, "unicode-escape", "test.baddecodereturn1")
        raises(TypeError, b"\\x0y".decode, "unicode-escape", "test.baddecodereturn1")
        raises(TypeError, b"\\Uffffeeee".decode, "unicode-escape", "test.baddecodereturn1")
        raises(TypeError, b"\\uyyyy".decode, "raw-unicode-escape", "test.baddecodereturn1")

    def test_cpy_bug1175396(self):
        import codecs, io
        s = [
            '<%!--===================================================\r\n',
            '    BLOG index page: show recent articles,\r\n',
            '    today\'s articles, or articles of a specific date.\r\n',
            '========================================================--%>\r\n',
            '<%@inputencoding="ISO-8859-1"%>\r\n',
            '<%@pagetemplate=TEMPLATE.y%>\r\n',
            '<%@import=import frog.util, frog%>\r\n',
            '<%@import=import frog.objects%>\r\n',
            '<%@import=from frog.storageerrors import StorageError%>\r\n',
            '<%\r\n',
            '\r\n',
            'import logging\r\n',
            'log=logging.getLogger("Snakelets.logger")\r\n',
            '\r\n',
            '\r\n',
            'user=self.SessionCtx.user\r\n',
            'storageEngine=self.SessionCtx.storageEngine\r\n',
            '\r\n',
            '\r\n',
            'def readArticlesFromDate(date, count=None):\r\n',
            '    entryids=storageEngine.listBlogEntries(date)\r\n',
            '    entryids.reverse() # descending\r\n',
            '    if count:\r\n',
            '        entryids=entryids[:count]\r\n',
            '    try:\r\n',
            '        return [ frog.objects.BlogEntry.load(storageEngine, date, Id) for Id in entryids ]\r\n',
            '    except StorageError,x:\r\n',
            '        log.error("Error loading articles: "+str(x))\r\n',
            '        self.abort("cannot load articles")\r\n',
        ]
        stream = io.BytesIO("".join(s).encode("utf7"))
        assert b"aborrt" not in stream.getvalue()
        reader = codecs.getreader("utf7")(stream)
        for (i, line) in enumerate(reader):
            assert line == s[i]

    def test_readbuffer_encode(self):
        import _codecs
        assert _codecs.readbuffer_encode("") ==  (b"", 0)

    def test_readbuffer_encode_array(self):
        import _codecs, array
        assert (_codecs.readbuffer_encode(array.array('b', b'spam')) ==
                (b'spam', 4))

    def test_utf8sig(self):
        import codecs
        d = codecs.getincrementaldecoder("utf-8-sig")()
        s = "spam"
        assert d.decode(s.encode("utf-8-sig")) == s

    def test_decoder_state(self):
        import codecs
        encoding = 'utf16'
        u = 'abc123'
        s = u.encode(encoding)
        for i in range(len(u) + 1):
            d = codecs.getincrementalencoder(encoding)()
            part1 = d.encode(u[:i])
            state = d.getstate()
            d = codecs.getincrementalencoder(encoding)()
            d.setstate(state)
            part2 = d.encode(u[i:], True)
            assert s == part1 + part2

    def test_escape_decode_escaped_newline(self):
        import _codecs
        s = b'\\\n'
        decoded = _codecs.unicode_escape_decode(s)[0]
        assert decoded == ''

    def test_charmap_decode_1(self):
        import codecs
        assert codecs.charmap_encode('xxx') == (b'xxx', 3)
        assert codecs.charmap_encode('xxx', 'strict', {ord('x'): b'XX'}) == (b'XXXXXX', 3)

        res = codecs.charmap_decode(b"\x00\x01\x02", "replace", "ab")
        assert res == ("ab\ufffd", 3)
        res = codecs.charmap_decode(b"\x00\x01\x02", "replace", "ab\ufffe")
        assert res == ('ab\ufffd', 3)

    def test_decode_errors(self):
        import sys
        if sys.maxunicode > 0xffff:
            try:
                b"\x00\x00\x00\x00\x00\x11\x11\x00".decode("unicode_internal")
            except UnicodeDecodeError as ex:
                assert "unicode_internal" == ex.encoding
                assert b"\x00\x00\x00\x00\x00\x11\x11\x00" == ex.object
                assert ex.start == 4
                assert ex.end == 8
            else:
                raise Exception("DID NOT RAISE")

    def test_errors(self):
        import codecs
        assert codecs.replace_errors(UnicodeEncodeError(
            "ascii", "\u3042", 0, 1, "ouch")) == ("?", 1)
        assert codecs.replace_errors(UnicodeDecodeError(
            "ascii", b"\xff", 0, 1, "ouch")) == ("\ufffd", 1)
        assert codecs.replace_errors(UnicodeTranslateError(
            "\u3042", 0, 1, "ouch")) == ("\ufffd", 1)

        assert codecs.replace_errors(UnicodeEncodeError(
            "ascii", "\u3042\u3042", 0, 2, "ouch")) == ("??", 2)
        assert codecs.replace_errors(UnicodeDecodeError(
            "ascii", b"\xff\xff", 0, 2, "ouch")) == ("\ufffd", 2)
        assert codecs.replace_errors(UnicodeTranslateError(
            "\u3042\u3042", 0, 2, "ouch")) == ("\ufffd\ufffd", 2)

        class BadStartUnicodeEncodeError(UnicodeEncodeError):
            def __init__(self):
                UnicodeEncodeError.__init__(self, "ascii", "", 0, 1, "bad")
                self.start = []

        # A UnicodeEncodeError object with a bad object attribute
        class BadObjectUnicodeEncodeError(UnicodeEncodeError):
            def __init__(self):
                UnicodeEncodeError.__init__(self, "ascii", "", 0, 1, "bad")
                self.object = []

        # A UnicodeDecodeError object without an end attribute
        class NoEndUnicodeDecodeError(UnicodeDecodeError):
            def __init__(self):
                UnicodeDecodeError.__init__(self, "ascii", b"", 0, 1, "bad")
                del self.end

        # A UnicodeDecodeError object with a bad object attribute
        class BadObjectUnicodeDecodeError(UnicodeDecodeError):
            def __init__(self):
                UnicodeDecodeError.__init__(self, "ascii", b"", 0, 1, "bad")
                self.object = []

        # A UnicodeTranslateError object without a start attribute
        class NoStartUnicodeTranslateError(UnicodeTranslateError):
            def __init__(self):
                UnicodeTranslateError.__init__(self, "", 0, 1, "bad")
                del self.start

        # A UnicodeTranslateError object without an end attribute
        class NoEndUnicodeTranslateError(UnicodeTranslateError):
            def __init__(self):
                UnicodeTranslateError.__init__(self,  "", 0, 1, "bad")
                del self.end

        # A UnicodeTranslateError object without an object attribute
        class NoObjectUnicodeTranslateError(UnicodeTranslateError):
            def __init__(self):
                UnicodeTranslateError.__init__(self, "", 0, 1, "bad")
                del self.object

        import codecs
        raises(TypeError, codecs.replace_errors, BadObjectUnicodeEncodeError())
        raises(TypeError, codecs.replace_errors, 42)
        # "replace" complains about the wrong exception type
        raises(TypeError, codecs.replace_errors, UnicodeError("ouch"))
        raises(TypeError, codecs.replace_errors, BadObjectUnicodeEncodeError())
        raises(TypeError, codecs.replace_errors, BadObjectUnicodeDecodeError()
        )
        # With the correct exception, "replace" returns an "?" or "\ufffd" replacement

    def test_decode_ignore(self):
        assert b'\xff'.decode('utf-7', 'ignore') == ''
        assert b'\x00'.decode('unicode-internal', 'ignore') == ''

    def test_backslahreplace(self):
        assert 'a\xac\u1234\u20ac\u8000'.encode('ascii', 'backslashreplace') == b'a\\xac\u1234\u20ac\u8000'

    def test_surrogateescape(self):
        assert b'a\x80b'.decode('utf-8', 'surrogateescape') == 'a\udc80b'
        assert 'a\udc80b'.encode('utf-8', 'surrogateescape') == b'a\x80b'
        for enc in ('utf-8', 'ascii', 'latin-1', 'charmap'):
            assert '\udcc3'.encode(enc, 'surrogateescape') == b'\xc3'

    def test_surrogatepass_handler(self):
        import _codecs
        assert _codecs.lookup_error("surrogatepass")
        assert ("abc\ud800def".encode("utf-8", "surrogatepass") ==
                b"abc\xed\xa0\x80def")
        assert (b"abc\xed\xa0\x80def".decode("utf-8", "surrogatepass") ==
                "abc\ud800def")
        assert ('surrogate:\udcff'.encode("utf-8", "surrogatepass") ==
                b'surrogate:\xed\xb3\xbf')
        assert (b'surrogate:\xed\xb3\xbf'.decode("utf-8", "surrogatepass") ==
                'surrogate:\udcff')
        raises(UnicodeDecodeError, b"abc\xed\xa0".decode, "utf-8",
               "surrogatepass")
        raises(UnicodeDecodeError, b"abc\xed\xa0z".decode, "utf-8",
               "surrogatepass")

    def test_badhandler(self):
        import codecs
        results = ( 42, "foo", (1,2,3), ("foo", 1, 3), ("foo", None), ("foo",), ("foo", 1, 3), ("foo", None), ("foo",) )
        encs = ("ascii", "latin-1", "iso-8859-1", "iso-8859-15")

        for res in results:
            codecs.register_error("test.badhandler", lambda x: res)
            for enc in encs:
                raises(
                    TypeError,
                    "\u3042".encode,
                    enc,
                    "test.badhandler"
                )
            for (enc, bytes) in (
                ("utf-8", b"\xff"),
                ("ascii", b"\xff"),
                ("utf-7", b"+x-"),
                ("unicode-internal", b"\x00"),
            ):
                raises(
                    TypeError,
                    bytes.decode,
                    enc,
                    "test.badhandler"
                )

    def test_badhandler_longindex(self):
        import codecs
        import sys
        errors = 'test.badhandler_longindex'
        codecs.register_error(errors, lambda x: ('', sys.maxsize + 1))
        # CPython raises OverflowError here
        raises((IndexError, OverflowError), b'apple\x92ham\x93spam'.decode, 'utf-8', errors)

    def test_unicode_internal(self):
        import codecs
        import sys
        try:
            b'\x00'.decode('unicode-internal')
        except UnicodeDecodeError:
            pass
        else:
            raise Exception("DID NOT RAISE")

        res = b"\x00\x00\x00\x00\x00".decode("unicode-internal", "replace")
        if sys.maxunicode > 65535:
            assert res == "\u0000\ufffd"    # UCS4 build
        else:
            assert res == "\x00\x00\ufffd"  # UCS2 build

        res = b"\x00\x00\x00\x00\x00".decode("unicode-internal", "ignore")
        if sys.maxunicode > 65535:
            assert res == "\u0000"   # UCS4 build
        else:
            assert res == "\x00\x00" # UCS2 build

        def handler_unicodeinternal(exc):
            if not isinstance(exc, UnicodeDecodeError):
                raise TypeError("don't know how to handle %r" % exc)
            return ("\x01", 1)
        codecs.register_error("test.hui", handler_unicodeinternal)
        res = b"\x00\x00\x00\x00\x00".decode("unicode-internal", "test.hui")
        if sys.maxunicode > 65535:
            assert res == "\u0000\u0001\u0000"   # UCS4 build
        else:
            assert res == "\x00\x00\x01\x00\x00" # UCS2 build

    def test_encode_error_bad_handler(self):
        import codecs
        codecs.register_error("test.bad_handler", lambda e: (repl, 1))
        assert "xyz".encode("latin-1", "test.bad_handler") == b"xyz"
        repl = "\u1234"
        raises(UnicodeEncodeError, "\u5678".encode, "latin-1",
               "test.bad_handler")
        repl = "\u00E9"
        s = "\u5678".encode("latin-1", "test.bad_handler")
        assert s == b'\xe9'

    def test_charmap_encode(self):
        assert 'xxx'.encode('charmap') == b'xxx'

        import codecs
        raises(TypeError, codecs.charmap_encode, '\xff', "replace",  {0xff: 300})
        raises(UnicodeError, codecs.charmap_encode, "\xff", "replace", {0xff: None})

    def test_charmap_encode_replace(self):
        charmap = dict([(c, bytes([c, c]).upper()) for c in b"abcdefgh"])
        charmap[ord("?")] = b"XYZ"
        import codecs
        sin = "abcDEF"
        sout = codecs.charmap_encode(sin, "replace", charmap)[0]
        assert sout == b"AABBCCXYZXYZXYZ"

    def test_charmap_decode_2(self):
        assert b'foo'.decode('charmap') == 'foo'

    def test_charmap_build(self):
        import codecs
        assert codecs.charmap_build('123456') == {49: 0, 50: 1, 51: 2,
                                                   52: 3, 53: 4, 54: 5}

    def test_utf7_start_end_in_exception(self):
        try:
            b'+IC'.decode('utf-7')
        except UnicodeDecodeError as exc:
            assert exc.start == 0
            assert exc.end == 3

    def test_utf7_surrogate(self):
        assert b'+3ADYAA-'.decode('utf-7') == '\udc00\ud800'

    def test_utf_16_encode_decode(self):
        import codecs, sys
        x = '123abc'
        if sys.byteorder == 'big':
            assert codecs.getencoder('utf-16')(x) == (
                    b'\xfe\xff\x001\x002\x003\x00a\x00b\x00c', 6)
            assert codecs.getdecoder('utf-16')(
                    b'\xfe\xff\x001\x002\x003\x00a\x00b\x00c') == (x, 14)
        else:
            assert codecs.getencoder('utf-16')(x) == (
                    b'\xff\xfe1\x002\x003\x00a\x00b\x00c\x00', 6)
            assert codecs.getdecoder('utf-16')(
                    b'\xff\xfe1\x002\x003\x00a\x00b\x00c\x00') == (x, 14)

    def test_unicode_escape(self):
        import _codecs
        assert '\\'.encode('unicode-escape') == b'\\\\'
        assert b'\\\\'.decode('unicode-escape') == '\\'
        assert '\ud801'.encode('unicode-escape') == b'\\ud801'
        assert '\u0013'.encode('unicode-escape') == b'\\x13'
        assert _codecs.unicode_escape_decode(r"\u1234") == ("\u1234", 6)

    def test_mbcs(self):
        import sys
        if sys.platform != 'win32':
            return
        assert 'test'.encode('mbcs') == b'test'
        assert 'caf\xe9'.encode('mbcs') == b'caf\xe9'
        assert '\u040a'.encode('mbcs') == b'?' # some cyrillic letter
        assert 'cafx\e9'.decode('mbcs') == b'cafx\e9'<|MERGE_RESOLUTION|>--- conflicted
+++ resolved
@@ -52,90 +52,49 @@
 
     def test_unicodedecodeerror(self):
         assert str(UnicodeDecodeError(
-<<<<<<< HEAD
             "ascii", b"g\xfcrk", 1, 2, "ouch")) == "'ascii' codec can't decode byte 0xfc in position 1: ouch"
-        
+
         assert str(UnicodeDecodeError(
             "ascii", b"g\xfcrk", 1, 3, "ouch")) == "'ascii' codec can't decode bytes in position 1-2: ouch"
-        
-=======
-            "ascii", "g\xfcrk", 1, 2, "ouch")) == "'ascii' codec can't decode byte 0xfc in position 1: ouch"
-
-        assert str(UnicodeDecodeError(
-            "ascii", "g\xfcrk", 1, 3, "ouch")) == "'ascii' codec can't decode bytes in position 1-2: ouch"
->>>>>>> 1364235b
 
     def test_unicodetranslateerror(self):
         import sys
         assert str(UnicodeTranslateError(
-<<<<<<< HEAD
             "g\xfcrk", 1, 2, "ouch"))== "can't translate character '\\xfc' in position 1: ouch"
-        
+
         assert str(UnicodeTranslateError(
             "g\u0100rk", 1, 2, "ouch"))== "can't translate character '\\u0100' in position 1: ouch"
-        
+
         assert str(UnicodeTranslateError(
             "g\uffffrk", 1, 2, "ouch"))== "can't translate character '\\uffff' in position 1: ouch"
-        
+
         if sys.maxunicode > 0xffff and len(chr(0x10000)) == 1:
             assert str(UnicodeTranslateError(
                 "g\U00010000rk", 1, 2, "ouch"))== "can't translate character '\\U00010000' in position 1: ouch"
-            
-=======
-            u"g\xfcrk", 1, 2, "ouch"))== "can't translate character u'\\xfc' in position 1: ouch"
-
-        assert str(UnicodeTranslateError(
-            u"g\u0100rk", 1, 2, "ouch"))== "can't translate character u'\\u0100' in position 1: ouch"
-
-        assert str(UnicodeTranslateError(
-            u"g\uffffrk", 1, 2, "ouch"))== "can't translate character u'\\uffff' in position 1: ouch"
-
-        if sys.maxunicode > 0xffff and len(unichr(0x10000)) == 1:
-            assert str(UnicodeTranslateError(
-                u"g\U00010000rk", 1, 2, "ouch"))== "can't translate character u'\\U00010000' in position 1: ouch"
-
->>>>>>> 1364235b
+
         assert str(UnicodeTranslateError(
             "g\xfcrk", 1, 3, "ouch"))=="can't translate characters in position 1-2: ouch"
 
     def test_unicodeencodeerror(self):
         import sys
         assert str(UnicodeEncodeError(
-<<<<<<< HEAD
             "ascii", "g\xfcrk", 1, 2, "ouch"))=="'ascii' codec can't encode character '\\xfc' in position 1: ouch"
-            
+
         assert str(UnicodeEncodeError(
             "ascii", "g\xfcrk", 1, 4, "ouch"))== "'ascii' codec can't encode characters in position 1-3: ouch"
-            
-=======
-            "ascii", u"g\xfcrk", 1, 2, "ouch"))=="'ascii' codec can't encode character u'\\xfc' in position 1: ouch"
-
-        assert str(UnicodeEncodeError(
-            "ascii", u"g\xfcrk", 1, 4, "ouch"))== "'ascii' codec can't encode characters in position 1-3: ouch"
-
->>>>>>> 1364235b
+
         assert str(UnicodeEncodeError(
             "ascii", "\xfcx", 0, 1, "ouch"))=="'ascii' codec can't encode character '\\xfc' in position 0: ouch"
 
         assert str(UnicodeEncodeError(
-<<<<<<< HEAD
             "ascii", "\u0100x", 0, 1, "ouch"))=="'ascii' codec can't encode character '\\u0100' in position 0: ouch"
-       
-=======
-            "ascii", u"\u0100x", 0, 1, "ouch"))=="'ascii' codec can't encode character u'\\u0100' in position 0: ouch"
-
->>>>>>> 1364235b
+
         assert str(UnicodeEncodeError(
             "ascii", "\uffffx", 0, 1, "ouch"))=="'ascii' codec can't encode character '\\uffff' in position 0: ouch"
         if sys.maxunicode > 0xffff and len(chr(0x10000)) == 1:
             assert str(UnicodeEncodeError(
-<<<<<<< HEAD
                 "ascii", "\U00010000x", 0, 1, "ouch")) =="'ascii' codec can't encode character '\\U00010000' in position 0: ouch"
-    
-=======
-                "ascii", u"\U00010000x", 0, 1, "ouch")) =="'ascii' codec can't encode character u'\\U00010000' in position 0: ouch"
-
->>>>>>> 1364235b
+
     def test_indexerror(self):
         import _codecs
         test =   b"\\"     # trailing backslash
@@ -177,19 +136,11 @@
                 "\x00\xff\u07ff\u0800",
                 "\x00\xff\u07ff\u0800\uffff",
             ]
-<<<<<<< HEAD
-            
+
         buffer = b''
         result = ""
         for (c, partialresult) in zip("\x00\xff\u07ff\u0800\uffff".encode(encoding), check_partial):
             buffer += bytes([c])
-=======
-
-        buffer = ''
-        result = u""
-        for (c, partialresult) in zip(u"\x00\xff\u07ff\u0800\uffff".encode(encoding), check_partial):
-            buffer += c
->>>>>>> 1364235b
             res = _codecs.utf_8_decode(buffer,'strict',False)
             if res[1] >0 :
                 buffer = b''
@@ -222,22 +173,12 @@
             assert result == partialresult
 
     def test_bug1098990_a(self):
-<<<<<<< HEAD
-
         import codecs, io
         self.encoding = 'utf-8'
         s1 = "xxxxxxxxxxxxxxxxxxxxxxxxxxxxxxx yyyyyyyyyyyyyyyyyyyyyyyyyyyyyyy\r\n"
         s2 = "offending line: ladfj askldfj klasdj fskla dfzaskdj fasklfj laskd fjasklfzzzzaa%whereisthis!!!\r\n"
         s3 = "next line.\r\n"
-       
-=======
-        import codecs, StringIO
-        self.encoding = 'utf-8'
-        s1 = u"xxxxxxxxxxxxxxxxxxxxxxxxxxxxxxx yyyyyyyyyyyyyyyyyyyyyyyyyyyyyyy\r\n"
-        s2 = u"offending line: ladfj askldfj klasdj fskla dfzaskdj fasklfj laskd fjasklfzzzzaa%whereisthis!!!\r\n"
-        s3 = u"next line.\r\n"
-
->>>>>>> 1364235b
+
         s = (s1+s2+s3).encode(self.encoding)
         stream = io.BytesIO(s)
         reader = codecs.getreader(self.encoding)(stream)
@@ -263,13 +204,8 @@
         assert reader.readline() == s3
         assert reader.readline() == s4
         assert reader.readline() == s5
-<<<<<<< HEAD
-        assert reader.readline() == ""    
-    
-=======
-        assert reader.readline() == u""
-
->>>>>>> 1364235b
+        assert reader.readline() == ""
+
     def test_seek_utf16le(self):
         # all codecs should be able to encode these
         import codecs, io
