from pypy.interpreter.mixedmodule import MixedModule
from rpython.rlib import runicode
from pypy.module._codecs import interp_codecs

class Module(MixedModule):
    """
   _codecs -- Provides access to the codec registry and the builtin
              codecs.

   This module should never be imported directly. The standard library
   module "codecs" wraps this builtin module for use within Python.

   The codec registry is accessible via:

     register(search_function) -> None

     lookup(encoding) -> (encoder, decoder, stream_reader, stream_writer)

   The builtin Unicode codecs use the following interface:

     <encoding>_encode(Unicode_object[,errors='strict']) ->
         (string object, bytes consumed)

     <encoding>_decode(char_buffer_obj[,errors='strict']) ->
        (Unicode object, bytes consumed)

   <encoding>_encode() interfaces also accept non-Unicode object as
   input. The objects are then converted to Unicode using
   PyUnicode_FromObject() prior to applying the conversion.

   These <encoding>s are available: utf_8, unicode_escape,
   raw_unicode_escape, unicode_internal, latin_1, ascii (7-bit),
   mbcs (on win32).


Written by Marc-Andre Lemburg (mal@lemburg.com).

Copyright (c) Corporation for National Research Initiatives.
"""

    appleveldefs = {}

    interpleveldefs = {
         'encode':         'interp_codecs.encode',
         'decode':         'interp_codecs.decode',
         'lookup':         'interp_codecs.lookup_codec',
         'lookup_error':   'interp_codecs.lookup_error',
         'register':       'interp_codecs.register_codec',
         'register_error': 'interp_codecs.register_error',
         'charmap_build' : 'interp_codecs.charmap_build',

         # encoders and decoders
         'ascii_decode'     : 'interp_codecs.ascii_decode',
         'ascii_encode'     : 'interp_codecs.ascii_encode',
         'latin_1_decode'   : 'interp_codecs.latin_1_decode',
         'latin_1_encode'   : 'interp_codecs.latin_1_encode',
         'utf_7_decode'     : 'interp_codecs.utf_7_decode',
         'utf_7_encode'     : 'interp_codecs.utf_7_encode',
         'utf_8_decode'     : 'interp_codecs.utf_8_decode',
         'utf_8_encode'     : 'interp_codecs.utf_8_encode',
         'utf_16_be_decode' : 'interp_codecs.utf_16_be_decode',
         'utf_16_be_encode' : 'interp_codecs.utf_16_be_encode',
         'utf_16_decode'    : 'interp_codecs.utf_16_decode',
         'utf_16_encode'    : 'interp_codecs.utf_16_encode',
         'utf_16_le_decode' : 'interp_codecs.utf_16_le_decode',
         'utf_16_le_encode' : 'interp_codecs.utf_16_le_encode',
         'utf_16_ex_decode' : 'interp_codecs.utf_16_ex_decode',
         'utf_32_decode'    : 'interp_codecs.utf_32_decode',
         'utf_32_encode'    : 'interp_codecs.utf_32_encode',
         'utf_32_be_decode' : 'interp_codecs.utf_32_be_decode',
         'utf_32_be_encode' : 'interp_codecs.utf_32_be_encode',
         'utf_32_le_decode' : 'interp_codecs.utf_32_le_decode',
         'utf_32_le_encode' : 'interp_codecs.utf_32_le_encode',
         'utf_32_ex_decode' : 'interp_codecs.utf_32_ex_decode',
<<<<<<< HEAD
         'readbuffer_encode': 'interp_codecs.buffer_encode',
=======
         'charbuffer_encode': 'interp_codecs.charbuffer_encode',
         'readbuffer_encode': 'interp_codecs.readbuffer_encode',
>>>>>>> 2a1d3f4a
         'charmap_decode'   : 'interp_codecs.charmap_decode',
         'charmap_encode'   : 'interp_codecs.charmap_encode',
         'escape_encode'    : 'interp_codecs.escape_encode',
         'escape_decode'    : 'interp_codecs.escape_decode',
         'unicode_escape_decode'     :  'interp_codecs.unicode_escape_decode',
         'unicode_escape_encode'     :  'interp_codecs.unicode_escape_encode',
         'raw_unicode_escape_decode' :  'interp_codecs.raw_unicode_escape_decode',
         'raw_unicode_escape_encode' :  'interp_codecs.raw_unicode_escape_encode',
         'unicode_internal_decode'   :  'interp_codecs.unicode_internal_decode',
         'unicode_internal_encode'   :  'interp_codecs.unicode_internal_encode',
    }

    def __init__(self, space, *args):
        "NOT_RPYTHON"

        # mbcs codec is Windows specific, and based on rffi.
        if (hasattr(runicode, 'str_decode_mbcs')):
            self.interpleveldefs['mbcs_encode'] = 'interp_codecs.mbcs_encode'
            self.interpleveldefs['mbcs_decode'] = 'interp_codecs.mbcs_decode'

        MixedModule.__init__(self, space, *args)

        interp_codecs.register_builtin_error_handlers(space)<|MERGE_RESOLUTION|>--- conflicted
+++ resolved
@@ -72,12 +72,7 @@
          'utf_32_le_decode' : 'interp_codecs.utf_32_le_decode',
          'utf_32_le_encode' : 'interp_codecs.utf_32_le_encode',
          'utf_32_ex_decode' : 'interp_codecs.utf_32_ex_decode',
-<<<<<<< HEAD
-         'readbuffer_encode': 'interp_codecs.buffer_encode',
-=======
-         'charbuffer_encode': 'interp_codecs.charbuffer_encode',
          'readbuffer_encode': 'interp_codecs.readbuffer_encode',
->>>>>>> 2a1d3f4a
          'charmap_decode'   : 'interp_codecs.charmap_decode',
          'charmap_encode'   : 'interp_codecs.charmap_encode',
          'escape_encode'    : 'interp_codecs.escape_encode',
