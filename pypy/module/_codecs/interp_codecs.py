from pypy.interpreter.error import OperationError, operationerrfmt
from pypy.interpreter.gateway import interp2app, unwrap_spec, WrappedDefault
from pypy.rlib.rstring import UnicodeBuilder
from pypy.rlib.objectmodel import we_are_translated

class CodecState(object):
    def __init__(self, space):
        self.codec_search_path = []
        self.codec_search_cache = {}
        self.codec_error_registry = {}
        self.codec_need_encodings = True
        self.decode_error_handler = self.make_decode_errorhandler(space)
        self.encode_error_handler = self.make_encode_errorhandler(space)

        self.unicodedata_handler = None

    def _make_errorhandler(self, space, decode):
        def call_errorhandler(errors, encoding, reason, input, startpos,
                              endpos):
            """Generic wrapper for calling into error handlers.

            Returns (unicode_or_none, str_or_none, newpos) as error
            handlers may return unicode or on Python 3, bytes.
            """
            w_errorhandler = lookup_error(space, errors)
            if decode:
                w_cls = space.w_UnicodeDecodeError
                w_input = space.wrapbytes(input)
            else:
                w_cls = space.w_UnicodeEncodeError
                w_input = space.wrap(input)
            w_exc =  space.call_function(
                w_cls,
                space.wrap(encoding),
                w_input,
                space.wrap(startpos),
                space.wrap(endpos),
                space.wrap(reason))
            w_res = space.call_function(w_errorhandler, w_exc)
            if (not space.isinstance_w(w_res, space.w_tuple)
                or space.len_w(w_res) != 2
                or not (space.isinstance_w(
                            space.getitem(w_res, space.wrap(0)),
                            space.w_unicode) or
                        (not decode and space.isinstance_w(
                            space.getitem(w_res, space.wrap(0)),
                            space.w_bytes)))):
                if decode:
                    msg = ("decoding error handler must return "
                           "(str, int) tuple")
                else:
                    msg = ("encoding error handler must return "
                           "(str/bytes, int) tuple")
                raise OperationError(space.w_TypeError, space.wrap(msg))
            w_replace, w_newpos = space.fixedview(w_res, 2)
            newpos = space.int_w(w_newpos)
            if newpos < 0:
                newpos = len(input) + newpos
            if newpos < 0 or newpos > len(input):
                raise operationerrfmt(
                    space.w_IndexError,
                    "position %d from error handler out of bounds", newpos)
<<<<<<< HEAD
            if decode:
                replace = space.unicode_w(w_replace)
                return replace, newpos
            else:
                from pypy.objspace.std.unicodetype import encode_object
                if space.isinstance_w(w_replace, space.w_unicode):
                    w_replace = encode_object(space, w_replace, encoding, None)
                replace = space.bytes_w(w_replace)
                return replace, newpos
        return unicode_call_errorhandler
=======
            replace = space.unicode_w(w_replace)
            return replace, newpos
        return call_errorhandler

    def make_decode_errorhandler(self, space):
        return self._make_errorhandler(space, True)

    def make_encode_errorhandler(self, space):
        errorhandler = self._make_errorhandler(space, False)
        def encode_call_errorhandler(errors, encoding, reason, input, startpos,
                                     endpos):
            replace, newpos = errorhandler(errors, encoding, reason, input,
                                           startpos, endpos)
            return replace, None, newpos
        return encode_call_errorhandler
>>>>>>> b8087260

    def get_unicodedata_handler(self, space):
        if self.unicodedata_handler:
            return self.unicodedata_handler
        try:
            w_unicodedata = space.getbuiltinmodule("unicodedata")
            w_getcode = space.getattr(w_unicodedata, space.wrap("_get_code"))
        except OperationError:
            return None
        else:
            self.unicodedata_handler = UnicodeData_Handler(space, w_getcode)
            return self.unicodedata_handler

    def _cleanup_(self):
        assert not self.codec_search_path

def register_codec(space, w_search_function):
    """register(search_function)

    Register a codec search function. Search functions are expected to take
    one argument, the encoding name in all lower case letters, and return
    a tuple of functions (encoder, decoder, stream_reader, stream_writer).
    """
    state = space.fromcache(CodecState)
    if space.is_true(space.callable(w_search_function)):
        state.codec_search_path.append(w_search_function)
    else:
        raise OperationError(
            space.w_TypeError,
            space.wrap("argument must be callable"))


@unwrap_spec(encoding=str)
def lookup_codec(space, encoding):
    """lookup(encoding) -> (encoder, decoder, stream_reader, stream_writer)
    Looks up a codec tuple in the Python codec registry and returns
    a tuple of functions.
    """
    assert not (space.config.translating and not we_are_translated()), \
        "lookup_codec() should not be called during translation"
    state = space.fromcache(CodecState)
    normalized_encoding = encoding.replace(" ", "-").lower()
    w_result = state.codec_search_cache.get(normalized_encoding, None)
    if w_result is not None:
        return w_result
    return _lookup_codec_loop(space, encoding, normalized_encoding)

def _lookup_codec_loop(space, encoding, normalized_encoding):
    state = space.fromcache(CodecState)
    if state.codec_need_encodings:
        w_import = space.getattr(space.builtin, space.wrap("__import__"))
        # registers new codecs
        space.call_function(w_import, space.wrap("encodings"))
        state.codec_need_encodings = False
        if len(state.codec_search_path) == 0:
            raise OperationError(
                space.w_LookupError,
                space.wrap("no codec search functions registered: "
                           "can't find encoding"))
    for w_search in state.codec_search_path:
        w_result = space.call_function(w_search,
                                       space.wrap(normalized_encoding))
        if not space.is_w(w_result, space.w_None):
            if not (space.is_true(space.isinstance(w_result,
                                            space.w_tuple)) and
                    space.len_w(w_result) == 4):
                raise OperationError(
                    space.w_TypeError,
                    space.wrap("codec search functions must return 4-tuples"))
            else:
                state.codec_search_cache[normalized_encoding] = w_result
                return w_result
    raise operationerrfmt(
        space.w_LookupError,
        "unknown encoding: %s", encoding)

# ____________________________________________________________
# Register standard error handlers

def check_exception(space, w_exc):
    try:
        w_start = space.getattr(w_exc, space.wrap('start'))
        w_end = space.getattr(w_exc, space.wrap('end'))
        w_obj = space.getattr(w_exc, space.wrap('object'))
    except OperationError, e:
        if not e.match(space, space.w_AttributeError):
            raise
        raise OperationError(space.w_TypeError, space.wrap(
            "wrong exception"))

    delta = space.int_w(w_end) - space.int_w(w_start)
    if delta < 0 or not (space.isinstance_w(w_obj, space.w_str) or
                         space.isinstance_w(w_obj, space.w_unicode)):
        raise OperationError(space.w_TypeError, space.wrap(
            "wrong exception"))

def strict_errors(space, w_exc):
    check_exception(space, w_exc)
    if space.isinstance_w(w_exc, space.w_BaseException):
        raise OperationError(space.type(w_exc), w_exc)
    else:
        raise OperationError(space.w_TypeError, space.wrap(
            "codec must pass exception instance"))

def ignore_errors(space, w_exc):
    check_exception(space, w_exc)
    w_end = space.getattr(w_exc, space.wrap('end'))
    return space.newtuple([space.wrap(u''), w_end])

def replace_errors(space, w_exc):
    check_exception(space, w_exc)
    w_start = space.getattr(w_exc, space.wrap('start'))
    w_end = space.getattr(w_exc, space.wrap('end'))
    size = space.int_w(w_end) - space.int_w(w_start)
    if space.isinstance_w(w_exc, space.w_UnicodeEncodeError):
        text = u'?' * size
        return space.newtuple([space.wrap(text), w_end])
    elif space.isinstance_w(w_exc, space.w_UnicodeDecodeError):
        text = u'\ufffd'
        return space.newtuple([space.wrap(text), w_end])
    elif space.isinstance_w(w_exc, space.w_UnicodeTranslateError):
        text = u'\ufffd' * size
        return space.newtuple([space.wrap(text), w_end])
    else:
        typename = space.type(w_exc).getname(space)
        raise operationerrfmt(space.w_TypeError,
            "don't know how to handle %s in error callback", typename)

def xmlcharrefreplace_errors(space, w_exc):
    check_exception(space, w_exc)
    if space.isinstance_w(w_exc, space.w_UnicodeEncodeError):
        obj = space.realunicode_w(space.getattr(w_exc, space.wrap('object')))
        start = space.int_w(space.getattr(w_exc, space.wrap('start')))
        w_end = space.getattr(w_exc, space.wrap('end'))
        end = space.int_w(w_end)
        builder = UnicodeBuilder()
        pos = start
        while pos < end:
            ch = obj[pos]
            builder.append(u"&#")
            builder.append(unicode(str(ord(ch))))
            builder.append(u";")
            pos += 1
        return space.newtuple([space.wrap(builder.build()), w_end])
    else:
        typename = space.type(w_exc).getname(space)
        raise operationerrfmt(space.w_TypeError,
            "don't know how to handle %s in error callback", typename)

def backslashreplace_errors(space, w_exc):
    check_exception(space, w_exc)
    if space.isinstance_w(w_exc, space.w_UnicodeEncodeError):
        obj = space.realunicode_w(space.getattr(w_exc, space.wrap('object')))
        start = space.int_w(space.getattr(w_exc, space.wrap('start')))
        w_end = space.getattr(w_exc, space.wrap('end'))
        end = space.int_w(w_end)
        builder = UnicodeBuilder()
        pos = start
        while pos < end:
            oc = ord(obj[pos])
            num = hex(oc)
            if (oc >= 0x10000):
                builder.append(u"\\U")
                zeros = 8
            elif (oc >= 0x100):
                builder.append(u"\\u")
                zeros = 4
            else:
                builder.append(u"\\x")
                zeros = 2
            lnum = len(num)
            nb = zeros + 2 - lnum # num starts with '0x'
            if nb > 0:
                builder.append_multiple_char(u'0', nb)
            builder.append_slice(unicode(num), 2, lnum)
            pos += 1
        return space.newtuple([space.wrap(builder.build()), w_end])
    else:
        typename = space.type(w_exc).getname(space)
        raise operationerrfmt(space.w_TypeError,
            "don't know how to handle %s in error callback", typename)

def surrogatepass_errors(space, w_exc):
    check_exception(space, w_exc)
    if space.isinstance_w(w_exc, space.w_UnicodeEncodeError):
        obj = space.realunicode_w(space.getattr(w_exc, space.wrap('object')))
        start = space.int_w(space.getattr(w_exc, space.wrap('start')))
        w_end = space.getattr(w_exc, space.wrap('end'))
        end = space.int_w(w_end)
        res = ''
        pos = start
        while pos < end:
            ch = ord(obj[pos])
            pos += 1
            if ch < 0xd800 or ch > 0xdfff:
                # Not a surrogate, fail with original exception
                raise OperationError(space.type(w_exc), w_exc)
            res += chr(0xe0 | (ch >> 12))
            res += chr(0x80 | ((ch >> 6) & 0x3f))
            res += chr(0x80 | (ch >> 0x3f))
        return space.newtuple([space.wrapbytes(res), w_end])
    elif space.isinstance_w(w_exc, space.w_UnicodeDecodeError):
        start = space.int_w(space.getattr(w_exc, space.wrap('start')))
        obj = space.bytes_w(space.getattr(w_exc, space.wrap('object')))
        ch = 0
        # Try decoding a single surrogate character. If there are more,
        # let the codec call us again
        ch0 = ord(obj[start + 0])
        ch1 = ord(obj[start + 1])
        ch2 = ord(obj[start + 2]) if len(obj) > start + 2 else -1
        if (ch2 != -1 and
            ch0 & 0xf0 == 0xe0 and
            ch1 & 0xc0 == 0x80 and
            ch2 & 0xc0 == 0x80):
            # it's a three-byte code
            ch = ((ch0 & 0x0f) << 12) + ((ch1 & 0x3f) << 6) + (ch2 & 0x3f)
            if ch < 0xd800 or ch > 0xdfff:
                # it's not a surrogate - fail
                ch = 0
        if ch == 0:
            raise OperationError(space.type(w_exc), w_exc)
        return space.newtuple([space.wrap(unichr(ch)), space.wrap(start + 3)])
    else:
        typename = space.type(w_exc).getname(space)
        raise operationerrfmt(space.w_TypeError,
            "don't know how to handle %s in error callback", typename)

def surrogateescape_errors(space, w_exc):
    check_exception(space, w_exc)
    if space.isinstance_w(w_exc, space.w_UnicodeEncodeError):
        obj = space.realunicode_w(space.getattr(w_exc, space.wrap('object')))
        start = space.int_w(space.getattr(w_exc, space.wrap('start')))
        w_end = space.getattr(w_exc, space.wrap('end'))
        end = space.int_w(w_end)
        res = ''
        pos = start
        while pos < end:
            ch = ord(obj[pos])
            pos += 1
            if ch < 0xdc80 or ch > 0xdcff:
                # Not a UTF-8b surrogate, fail with original exception
                raise OperationError(space.type(w_exc), w_exc)
            res += chr(ch - 0xdc00)
        return space.newtuple([space.wrapbytes(res), w_end])
    elif space.isinstance_w(w_exc, space.w_UnicodeDecodeError):
        consumed = 0
        start = space.int_w(space.getattr(w_exc, space.wrap('start')))
        end = space.int_w(space.getattr(w_exc, space.wrap('end')))
        obj = space.bytes_w(space.getattr(w_exc, space.wrap('object')))
        replace = u''
        while consumed < 4 and consumed < end - start:
            c = ord(obj[start+consumed])
            if c < 128:
                # Refuse to escape ASCII bytes.
                break
            replace += unichr(0xdc00 + c)
            consumed += 1
        if not consumed:
            # codec complained about ASCII byte.
            raise OperationError(space.type(w_exc), w_exc)
        return space.newtuple([space.wrap(replace),
                               space.wrap(start + consumed)])
    else:
        typename = space.type(w_exc).getname(space)
        raise operationerrfmt(space.w_TypeError,
            "don't know how to handle %s in error callback", typename)

def register_builtin_error_handlers(space):
    "NOT_RPYTHON"
    state = space.fromcache(CodecState)
    for error in ("strict", "ignore", "replace", "xmlcharrefreplace",
                  "backslashreplace", "surrogateescape", "surrogatepass"):
        name = error + "_errors"
        state.codec_error_registry[error] = space.wrap(interp2app(globals()[name]))


@unwrap_spec(errors=str)
def lookup_error(space, errors):
    """lookup_error(errors) -> handler

    Return the error handler for the specified error handling name
    or raise a LookupError, if no handler exists under this name.
    """

    state = space.fromcache(CodecState)
    try:
        w_err_handler = state.codec_error_registry[errors]
    except KeyError:
        raise operationerrfmt(
            space.w_LookupError,
            "unknown error handler name %s", errors)
    return w_err_handler


@unwrap_spec(errors=str)
def encode(space, w_obj, w_encoding=None, errors='strict'):
    """encode(obj, [encoding[,errors]]) -> object

    Encodes obj using the codec registered for encoding. encoding defaults
    to the default encoding. errors may be given to set a different error
    handling scheme. Default is 'strict' meaning that encoding errors raise
    a ValueError. Other possible values are 'ignore', 'replace' and
    'xmlcharrefreplace' as well as any other name registered with
    codecs.register_error that can handle ValueErrors.
    """
    if w_encoding is None:
        encoding = space.sys.defaultencoding
    else:
        encoding = space.str_w(w_encoding)
    w_encoder = space.getitem(lookup_codec(space, encoding), space.wrap(0))
    w_res = space.call_function(w_encoder, w_obj, space.wrap(errors))
    return space.getitem(w_res, space.wrap(0))

@unwrap_spec(s='bufferstr', errors='str_or_None')
def buffer_encode(space, s, errors='strict'):
    return space.newtuple([space.wrap(s), space.wrap(len(s))])

@unwrap_spec(errors=str)
def decode(space, w_obj, w_encoding=None, errors='strict'):
    """decode(obj, [encoding[,errors]]) -> object

    Decodes obj using the codec registered for encoding. encoding defaults
    to the default encoding. errors may be given to set a different error
    handling scheme. Default is 'strict' meaning that encoding errors raise
    a ValueError. Other possible values are 'ignore' and 'replace'
    as well as any other name registerd with codecs.register_error that is
    able to handle ValueErrors.
    """
    if w_encoding is None:
        encoding = space.sys.defaultencoding
    else:
        encoding = space.str_w(w_encoding)
    w_decoder = space.getitem(lookup_codec(space, encoding), space.wrap(1))
    if space.is_true(w_decoder):
        w_res = space.call_function(w_decoder, w_obj, space.wrap(errors))
        if (not space.is_true(space.isinstance(w_res, space.w_tuple))
            or space.len_w(w_res) != 2):
            raise OperationError(
                space.w_TypeError,
                space.wrap("encoder must return a tuple (object, integer)"))
        return space.getitem(w_res, space.wrap(0))
    else:
        assert 0, "XXX, what to do here?"

@unwrap_spec(errors=str)
def register_error(space, errors, w_handler):
    """register_error(errors, handler)

    Register the specified error handler under the name
    errors. handler must be a callable object, that
    will be called with an exception instance containing
    information about the location of the encoding/decoding
    error and must return a (replacement, new position) tuple.
    """
    state = space.fromcache(CodecState)
    if space.is_true(space.callable(w_handler)):
        state.codec_error_registry[errors] = w_handler
    else:
        raise OperationError(
            space.w_TypeError,
            space.wrap("handler must be callable"))

# ____________________________________________________________
# delegation to runicode

from pypy.rlib import runicode

def make_encoder_wrapper(name):
    rname = "unicode_encode_%s" % (name.replace("_encode", ""), )
    assert hasattr(runicode, rname)
    @unwrap_spec(uni=unicode, errors='str_or_None')
    def wrap_encoder(space, uni, errors="strict"):
        if errors is None:
            errors = 'strict'
        state = space.fromcache(CodecState)
        func = getattr(runicode, rname)
        result = func(uni, len(uni), errors, state.encode_error_handler)
        return space.newtuple([space.wrapbytes(result), space.wrap(len(uni))])
    wrap_encoder.func_name = rname
    globals()[name] = wrap_encoder

def make_decoder_wrapper(name):
    rname = "str_decode_%s" % (name.replace("_decode", ""), )
    assert hasattr(runicode, rname)
    @unwrap_spec(string='bufferstr', errors='str_or_None',
                 w_final=WrappedDefault(False))
    def wrap_decoder(space, string, errors="strict", w_final=None):
        if errors is None:
            errors = 'strict'
        final = space.is_true(w_final)
        state = space.fromcache(CodecState)
        func = getattr(runicode, rname)
        result, consumed = func(string, len(string), errors,
                                final, state.decode_error_handler)
        return space.newtuple([space.wrap(result), space.wrap(consumed)])
    wrap_decoder.func_name = rname
    globals()[name] = wrap_decoder

for encoders in [
         "ascii_encode",
         "latin_1_encode",
         "utf_7_encode",
         "utf_16_encode",
         "utf_16_be_encode",
         "utf_16_le_encode",
         "utf_32_encode",
         "utf_32_be_encode",
         "utf_32_le_encode",
         "unicode_escape_encode",
         "raw_unicode_escape_encode",
         "unicode_internal_encode",
        ]:
    make_encoder_wrapper(encoders)

for decoders in [
         "ascii_decode",
         "latin_1_decode",
         "utf_7_decode",
         "utf_16_decode",
         "utf_16_be_decode",
         "utf_16_le_decode",
         "utf_32_decode",
         "utf_32_be_decode",
         "utf_32_le_decode",
         "raw_unicode_escape_decode",
         ]:
    make_decoder_wrapper(decoders)

if hasattr(runicode, 'str_decode_mbcs'):
    make_encoder_wrapper('mbcs_encode')
    make_decoder_wrapper('mbcs_decode')

# utf-8 functions are not regular, because we have to pass
# "allow_surrogates=False"
@unwrap_spec(uni=unicode, errors='str_or_None')
def utf_8_encode(space, uni, errors="strict"):
    if errors is None:
        errors = 'strict'
    state = space.fromcache(CodecState)
    result = runicode.unicode_encode_utf_8(
        uni, len(uni), errors, state.encode_error_handler,
        allow_surrogates=False)
    return space.newtuple([space.wrapbytes(result), space.wrap(len(uni))])

@unwrap_spec(string='bufferstr', errors='str_or_None',
             w_final = WrappedDefault(False))
def utf_8_decode(space, string, errors="strict", w_final=None):
    if errors is None:
        errors = 'strict'
    final = space.is_true(w_final)
    state = space.fromcache(CodecState)
    result, consumed = runicode.str_decode_utf_8(
        string, len(string), errors,
        final, state.decode_error_handler,
        allow_surrogates=False)
    return space.newtuple([space.wrap(result), space.wrap(consumed)])

@unwrap_spec(data="bufferstr", errors='str_or_None', byteorder=int,
             w_final=WrappedDefault(False))
def utf_16_ex_decode(space, data, errors='strict', byteorder=0, w_final=None):
    if errors is None:
        errors = 'strict'
    final = space.is_true(w_final)
    state = space.fromcache(CodecState)
    if byteorder == 0:
        byteorder = 'native'
    elif byteorder == -1:
        byteorder = 'little'
    else:
        byteorder = 'big'
    consumed = len(data)
    if final:
        consumed = 0
    res, consumed, byteorder = runicode.str_decode_utf_16_helper(
        data, len(data), errors, final, state.decode_error_handler, byteorder)
    return space.newtuple([space.wrap(res), space.wrap(consumed),
                           space.wrap(byteorder)])

@unwrap_spec(data="bufferstr", errors='str_or_None', byteorder=int,
             w_final=WrappedDefault(False))
def utf_32_ex_decode(space, data, errors='strict', byteorder=0, w_final=None):
    final = space.is_true(w_final)
    state = space.fromcache(CodecState)
    if byteorder == 0:
        byteorder = 'native'
    elif byteorder == -1:
        byteorder = 'little'
    else:
        byteorder = 'big'
    consumed = len(data)
    if final:
        consumed = 0
    res, consumed, byteorder = runicode.str_decode_utf_32_helper(
        data, len(data), errors, final, state.decode_error_handler, byteorder)
    return space.newtuple([space.wrap(res), space.wrap(consumed),
                           space.wrap(byteorder)])

# ____________________________________________________________
# Charmap

class Charmap_Decode:
    def __init__(self, space, w_mapping):
        self.space = space
        self.w_mapping = w_mapping

        # fast path for all the stuff in the encodings module
        if space.is_true(space.isinstance(w_mapping, space.w_tuple)):
            self.mapping_w = space.fixedview(w_mapping)
        else:
            self.mapping_w = None

    def get(self, ch, errorchar):
        space = self.space

        # get the character from the mapping
        if self.mapping_w is not None:
            w_ch = self.mapping_w[ord(ch)]
        else:
            try:
                w_ch = space.getitem(self.w_mapping, space.newint(ord(ch)))
            except OperationError, e:
                if not e.match(space, space.w_LookupError):
                    raise
                return errorchar

        # Charmap may return a unicode string
        try:
            x = space.unicode_w(w_ch)
        except OperationError, e:
            if not e.match(space, space.w_TypeError):
                raise
        else:
            return x

        # Charmap may return a number
        try:
            x = space.int_w(w_ch)
        except OperationError:
            if not e.match(space, space.w_TypeError):
                raise
        else:
            if 0 <= x < 65536: # Even on wide unicode builds...
                return unichr(x)
            else:
                raise OperationError(space.w_TypeError, space.wrap(
                    "character mapping must be in range(65536)"))

        # Charmap may return None
        if space.is_w(w_ch, space.w_None):
            return errorchar

        raise OperationError(space.w_TypeError, space.wrap("invalid mapping"))

class Charmap_Encode:
    def __init__(self, space, w_mapping):
        self.space = space
        self.w_mapping = w_mapping

    def get(self, ch, errorchar):
        space = self.space

        # get the character from the mapping
        try:
            w_ch = space.getitem(self.w_mapping, space.newint(ord(ch)))
        except OperationError, e:
            if not e.match(space, space.w_LookupError):
                raise
            return errorchar

        # Charmap may return a string
        try:
            x = space.bytes_w(w_ch)
        except OperationError, e:
            if not e.match(space, space.w_TypeError):
                raise
        else:
            return x

        # Charmap may return a number
        try:
            x = space.int_w(w_ch)
        except OperationError:
            if not e.match(space, space.w_TypeError):
                raise
        else:
            if 0 <= x < 256:
                return chr(x)
            else:
                raise OperationError(space.w_TypeError, space.wrap(
                    "character mapping must be in range(256)"))

        # Charmap may return None
        if space.is_w(w_ch, space.w_None):
            return errorchar

        raise OperationError(space.w_TypeError, space.wrap("invalid mapping"))


@unwrap_spec(string="bufferstr", errors='str_or_None')
def charmap_decode(space, string, errors="strict", w_mapping=None):
    if errors is None:
        errors = 'strict'
    if len(string) == 0:
        return space.newtuple([space.wrap(u''), space.wrap(0)])

    if space.is_none(w_mapping):
        mapping = None
    else:
        mapping = Charmap_Decode(space, w_mapping)

    final = True
    state = space.fromcache(CodecState)
    result, consumed = runicode.str_decode_charmap(
        string, len(string), errors,
        final, state.decode_error_handler, mapping)
    return space.newtuple([space.wrap(result), space.wrap(consumed)])

@unwrap_spec(uni=unicode, errors='str_or_None')
def charmap_encode(space, uni, errors="strict", w_mapping=None):
    if errors is None:
        errors = 'strict'
    if space.is_none(w_mapping):
        mapping = None
    else:
        mapping = Charmap_Encode(space, w_mapping)

    state = space.fromcache(CodecState)
    result = runicode.unicode_encode_charmap(
        uni, len(uni), errors,
        state.encode_error_handler, mapping)
    return space.newtuple([space.wrapbytes(result), space.wrap(len(uni))])


@unwrap_spec(chars=unicode)
def charmap_build(space, chars):
    # XXX CPython sometimes uses a three-level trie
    w_charmap = space.newdict()
    for num in range(len(chars)):
        elem = chars[num]
        space.setitem(w_charmap, space.newint(ord(elem)), space.newint(num))
    return w_charmap

# ____________________________________________________________
# Unicode escape

class UnicodeData_Handler:
    def __init__(self, space, w_getcode):
        self.space = space
        self.w_getcode = w_getcode

    def call(self, name):
        space = self.space
        try:
            w_code = space.call_function(self.w_getcode, space.wrap(name))
        except OperationError, e:
            if not e.match(space, space.w_KeyError):
                raise
            return -1
        return space.int_w(w_code)

@unwrap_spec(string='bufferstr', errors='str_or_None',
             w_final=WrappedDefault(False))
def unicode_escape_decode(space, string, errors="strict", w_final=None):
    if errors is None:
        errors = 'strict'
    final = space.is_true(w_final)
    state = space.fromcache(CodecState)

    unicode_name_handler = state.get_unicodedata_handler(space)

    result, consumed = runicode.str_decode_unicode_escape(
        string, len(string), errors,
        final, state.decode_error_handler,
        unicode_name_handler)

    return space.newtuple([space.wrap(result), space.wrap(consumed)])

# ____________________________________________________________
# Unicode-internal

@unwrap_spec(errors='str_or_None')
def unicode_internal_decode(space, w_string, errors="strict"):
    if errors is None:
        errors = 'strict'
    # special case for this codec: unicodes are returned as is
    if space.isinstance_w(w_string, space.w_unicode):
        return space.newtuple([w_string, space.len(w_string)])

    string = space.bytes_w(w_string)

    if len(string) == 0:
        return space.newtuple([space.wrap(u''), space.wrap(0)])

    final = True
    state = space.fromcache(CodecState)
    result, consumed = runicode.str_decode_unicode_internal(
        string, len(string), errors,
        final, state.decode_error_handler)
    return space.newtuple([space.wrap(result), space.wrap(consumed)])

# ____________________________________________________________
# support for the "string escape" translation
# This is a bytes-to bytes transformation

@unwrap_spec(data="bufferstr", errors='str_or_None')
def escape_encode(space, data, errors='strict'):
    from pypy.objspace.std.stringobject import string_escape_encode
    result = string_escape_encode(data, False)
    return space.newtuple([space.wrapbytes(result), space.wrap(len(data))])

@unwrap_spec(data="bufferstr", errors='str_or_None')
def escape_decode(space, data, errors='strict'):
    from pypy.interpreter.pyparser.parsestring import PyString_DecodeEscape
    result = PyString_DecodeEscape(space, data, None)
    return space.newtuple([space.wrapbytes(result), space.wrap(len(data))])<|MERGE_RESOLUTION|>--- conflicted
+++ resolved
@@ -60,18 +60,6 @@
                 raise operationerrfmt(
                     space.w_IndexError,
                     "position %d from error handler out of bounds", newpos)
-<<<<<<< HEAD
-            if decode:
-                replace = space.unicode_w(w_replace)
-                return replace, newpos
-            else:
-                from pypy.objspace.std.unicodetype import encode_object
-                if space.isinstance_w(w_replace, space.w_unicode):
-                    w_replace = encode_object(space, w_replace, encoding, None)
-                replace = space.bytes_w(w_replace)
-                return replace, newpos
-        return unicode_call_errorhandler
-=======
             replace = space.unicode_w(w_replace)
             return replace, newpos
         return call_errorhandler
@@ -87,7 +75,6 @@
                                            startpos, endpos)
             return replace, None, newpos
         return encode_call_errorhandler
->>>>>>> b8087260
 
     def get_unicodedata_handler(self, space):
         if self.unicodedata_handler:
