--- conflicted
+++ resolved
@@ -162,17 +162,11 @@
     state = space.fromcache(CodecState)
     try:
         state.codec_search_path.remove(w_search_function)
-<<<<<<< HEAD
-=======
         state.codec_search_cache.clear()
->>>>>>> 2120632f
         state.modified()
         return space.newint(0)
     except ValueError:
         return space.newint(-1)
-<<<<<<< HEAD
-        
-=======
 
 def normalize(encoding):
     """ Normalize an encoding name.
@@ -200,7 +194,6 @@
     return ''.join(chars)
 
 
->>>>>>> 2120632f
 
 @unwrap_spec(encoding='text')
 def lookup_codec(space, encoding):
