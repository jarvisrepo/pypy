--- conflicted
+++ resolved
@@ -682,25 +682,11 @@
                 raise
             return errorchar
 
-<<<<<<< HEAD
-        # Charmap may return a string
-        try:
-            x = space.bytes_w(w_ch)
-        except OperationError, e:
-            if not e.match(space, space.w_TypeError):
-                raise
-        else:
-            return x
-
-        # Charmap may return a number
-        try:
-=======
-        if space.isinstance_w(w_ch, space.w_str):
+        if space.isinstance_w(w_ch, space.w_bytes):
             # Charmap may return a string
-            return space.str_w(w_ch)
+            return space.bytes_w(w_ch)
         elif space.isinstance_w(w_ch, space.w_int):
             # Charmap may return a number
->>>>>>> 2821dd96
             x = space.int_w(w_ch)
             if not 0 <= x < 256:
                 raise oefmt(space.w_TypeError,
@@ -844,10 +830,5 @@
 @unwrap_spec(data='bufferstr_or_u', errors='str_or_None')
 def escape_decode(space, data, errors='strict'):
     from pypy.interpreter.pyparser.parsestring import PyString_DecodeEscape
-<<<<<<< HEAD
-    result = PyString_DecodeEscape(space, data, None)
-    return space.newtuple([space.wrapbytes(result), space.wrap(len(data))])
-=======
     result = PyString_DecodeEscape(space, data, errors, None)
-    return space.newtuple([space.wrap(result), space.wrap(len(data))])
->>>>>>> 2821dd96
+    return space.newtuple([space.wrapbytes(result), space.wrap(len(data))])