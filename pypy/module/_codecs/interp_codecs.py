import sys
from rpython.rlib import jit, rutf8
from rpython.rlib.objectmodel import we_are_translated, not_rpython
from rpython.rlib.rstring import StringBuilder, UnicodeBuilder
from rpython.rlib.rutf8 import MAXUNICODE
from rpython.rlib import runicode

from pypy.interpreter.error import OperationError, oefmt, wrap_oserror
from pypy.interpreter.gateway import interp2app, unwrap_spec, WrappedDefault
from pypy.interpreter import unicodehelper
from pypy.module.unicodedata.interp_ucd import unicodedb


class VersionTag(object):
    pass


class CodecState(object):
    _immutable_fields_ = ["version?"]

    def __init__(self, space):
        self.codec_search_path = []
        self.codec_search_cache = {}
        self.codec_error_registry = {}
        self.codec_need_encodings = True
        self.decode_error_handler = self.make_decode_errorhandler(space)
        self.encode_error_handler = self.make_encode_errorhandler(space)

        self.unicodedata_handler = None
        self.modified()

    def _make_errorhandler(self, space, decode):
        def call_errorhandler(errors, encoding, reason, input, startpos,
                              endpos):
            """Generic wrapper for calling into error handlers.

            Note that error handler receives and returns position into
            the unicode characters, not into the position of utf8 bytes,
            so it needs to be converted by the codec

            Returns (str_or_none, newpos) as error
            handlers return utf8 so we add whether they used unicode or bytes
            """
            w_errorhandler = lookup_error(space, errors)
            if decode:
                w_cls = space.w_UnicodeDecodeError
                assert isinstance(input, str)
                w_input = space.newbytes(input)
                length = len(input)
            else:
                w_cls = space.w_UnicodeEncodeError
                assert isinstance(input, str)
                length = rutf8.codepoints_in_utf8(input)
                w_input = space.newtext(input, length)
            w_exc =  space.call_function(
                w_cls,
                space.newtext(encoding),
                w_input,
                space.newint(startpos),
                space.newint(endpos),
                space.newtext(reason))
            w_res = space.call_function(w_errorhandler, w_exc)
            if (not space.isinstance_w(w_res, space.w_tuple)
                or space.len_w(w_res) != 2):
                if decode:
                    msg = ("decoding error handler must return "
                           "(str, int) tuple")
                else:
                    msg = ("encoding error handler must return "
                           "(str/bytes, int) tuple")
                raise OperationError(space.w_TypeError, space.newtext(msg))

            w_replace, w_newpos = space.fixedview(w_res, 2)
            if space.isinstance_w(w_replace, space.w_unicode):
                rettype = 'u'
            elif not decode and space.isinstance_w(w_replace, space.w_bytes):
                rettype = 'b'
            else:
                if decode:
                    msg = ("decoding error handler must return "
                           "(str, int) tuple")
                else:
                    msg = ("encoding error handler must return "
                           "(str/bytes, int) tuple")
                raise OperationError(space.w_TypeError, space.newtext(msg))
            try:
                newpos = space.int_w(w_newpos)
            except OperationError as e:
                if not e.match(space, space.w_OverflowError):
                    raise
                newpos = -1
            else:
                if newpos < 0:
                    newpos = length + newpos
            if newpos < 0 or newpos > length:
                raise oefmt(space.w_IndexError,
                            "position %d from error handler out of bounds",
                            newpos)
            w_obj = space.getattr(w_exc, space.newtext('object'))
            if  decode:
                if not space.isinstance_w(w_obj, space.w_bytes):
                    raise oefmt(space.w_ValueError,
                            "error handler modified exc.object must be bytes")
            else:
                if not space.isinstance_w(w_obj, space.w_unicode):
                    raise oefmt(space.w_ValueError,
                            "error handler modified exc.object must be str")
            obj = space.utf8_w(w_obj) 
            return space.utf8_w(w_replace), newpos, rettype, obj
        return call_errorhandler

    def make_decode_errorhandler(self, space):
        return self._make_errorhandler(space, True)

    def make_encode_errorhandler(self, space):
        return self._make_errorhandler(space, False)

    def get_unicodedata_handler(self, space):
        if self.unicodedata_handler:
            return self.unicodedata_handler
        try:
            w_unicodedata = space.getbuiltinmodule("unicodedata")
            w_getcode = space.getattr(w_unicodedata, space.newtext("_get_code"))
        except OperationError:
            return None
        else:
            self.unicodedata_handler = UnicodeData_Handler(space, w_getcode)
            return self.unicodedata_handler

    def modified(self):
        self.version = VersionTag()

    def get_codec_from_cache(self, key):
        return self._get_codec_with_version(key, self.version)

    @jit.elidable
    def _get_codec_with_version(self, key, version):
        return self.codec_search_cache.get(key, None)

    def _cleanup_(self):
        assert not self.codec_search_path


def register_codec(space, w_search_function):
    """register(search_function)

    Register a codec search function. Search functions are expected to take
    one argument, the encoding name in all lower case letters, and return
    a tuple of functions (encoder, decoder, stream_reader, stream_writer).
    """
    state = space.fromcache(CodecState)
    if space.is_true(space.callable(w_search_function)):
        state.codec_search_path.append(w_search_function)
    else:
        raise oefmt(space.w_TypeError, "argument must be callable")


@unwrap_spec(encoding='text')
def lookup_codec(space, encoding):
    """lookup(encoding) -> (encoder, decoder, stream_reader, stream_writer)
    Looks up a codec tuple in the Python codec registry and returns
    a tuple of functions.
    """
    assert not (space.config.translating and not we_are_translated()), \
        "lookup_codec() should not be called during translation"
    state = space.fromcache(CodecState)
    normalized_encoding = encoding.replace(" ", "-").lower()
    w_result = state.get_codec_from_cache(normalized_encoding)
    if w_result is not None:
        return w_result
    return _lookup_codec_loop(space, encoding, normalized_encoding)


def _lookup_codec_loop(space, encoding, normalized_encoding):
    state = space.fromcache(CodecState)
    if state.codec_need_encodings:
        # registers new codecs.
        # This import uses the "builtin" import method, and is needed
        # to bootstrap the full importlib module.
        w_import = space.getattr(space.builtin, space.newtext("__import__"))
        space.call_function(w_import, space.newtext("encodings"))
        from pypy.module.sys.interp_encoding import base_encoding
        # May be 'utf-8'
        normalized_base = base_encoding.replace("-", "_").lower()
        space.call_function(w_import, space.newtext("encodings." +
                                                    normalized_base))
        state.codec_need_encodings = False
        if len(state.codec_search_path) == 0:
            raise oefmt(space.w_LookupError,
                        "no codec search functions registered: can't find "
                        "encoding")
    for w_search in state.codec_search_path:
        w_result = space.call_function(w_search,
                                       space.newtext(normalized_encoding))
        if not space.is_w(w_result, space.w_None):
            if not (space.isinstance_w(w_result, space.w_tuple) and
                    space.len_w(w_result) == 4):
                raise oefmt(space.w_TypeError,
                            "codec search functions must return 4-tuples")
            else:
                state.codec_search_cache[normalized_encoding] = w_result
                state.modified()
                return w_result
    raise oefmt(space.w_LookupError, "unknown encoding: %s", encoding)

# ____________________________________________________________
# Register standard error handlers

def check_exception(space, w_exc):
    try:
        w_start = space.getattr(w_exc, space.newtext('start'))
        w_end = space.getattr(w_exc, space.newtext('end'))
        w_obj = space.getattr(w_exc, space.newtext('object'))
    except OperationError as e:
        if not e.match(space, space.w_AttributeError):
            raise
        raise oefmt(space.w_TypeError, "wrong exception")

    delta = space.int_w(w_end) - space.int_w(w_start)
    if delta < 0 or not (space.isinstance_w(w_obj, space.w_bytes) or
                         space.isinstance_w(w_obj, space.w_unicode)):
        raise oefmt(space.w_TypeError, "wrong exception")

def strict_errors(space, w_exc):
    check_exception(space, w_exc)
    if space.isinstance_w(w_exc, space.w_BaseException):
        raise OperationError(space.type(w_exc), w_exc)
    else:
        raise oefmt(space.w_TypeError, "codec must pass exception instance")

def ignore_errors(space, w_exc):
    check_exception(space, w_exc)
    w_end = space.getattr(w_exc, space.newtext('end'))
    return space.newtuple([space.newutf8('', 0), w_end])

REPLACEMENT = u'\ufffd'.encode('utf8')

def replace_errors(space, w_exc):
    check_exception(space, w_exc)
    w_start = space.getattr(w_exc, space.newtext('start'))
    w_end = space.getattr(w_exc, space.newtext('end'))
    size = space.int_w(w_end) - space.int_w(w_start)
    if size < 0:
        size = 0
    if space.isinstance_w(w_exc, space.w_UnicodeEncodeError):
        text = '?' * size
        return space.newtuple([space.newutf8(text, size), w_end])
    elif space.isinstance_w(w_exc, space.w_UnicodeDecodeError):
        text = REPLACEMENT
        return space.newtuple([space.newutf8(text, 1), w_end])
    elif space.isinstance_w(w_exc, space.w_UnicodeTranslateError):
        text = REPLACEMENT * size
        return space.newtuple([space.newutf8(text, size), w_end])
    else:
        raise oefmt(space.w_TypeError,
                    "don't know how to handle %T in error callback", w_exc)

def xmlcharrefreplace_errors(space, w_exc):

    check_exception(space, w_exc)
    if space.isinstance_w(w_exc, space.w_UnicodeEncodeError):
        w_obj = space.getattr(w_exc, space.newtext('object'))
        space.realutf8_w(w_obj) # for errors
        w_obj = space.convert_arg_to_w_unicode(w_obj)
        start = space.int_w(space.getattr(w_exc, space.newtext('start')))
        w_end = space.getattr(w_exc, space.newtext('end'))
        end = space.int_w(w_end)
        start = w_obj._index_to_byte(start)
        end = w_obj._index_to_byte(end)
        builder = StringBuilder()
        pos = start
        obj = w_obj._utf8
        while pos < end:
            code = rutf8.codepoint_at_pos(obj, pos)
            builder.append("&#")
            builder.append(str(code))
            builder.append(";")
            pos = rutf8.next_codepoint_pos(obj, pos)
        r = builder.build()
        lgt = rutf8.check_utf8(r, True)
        return space.newtuple([space.newutf8(r, lgt), w_end])
    else:
        raise oefmt(space.w_TypeError,
                    "don't know how to handle %T in error callback", w_exc)

def backslashreplace_errors(space, w_exc):

    check_exception(space, w_exc)
    if (space.isinstance_w(w_exc, space.w_UnicodeEncodeError) or
            space.isinstance_w(w_exc, space.w_UnicodeTranslateError)):
        w_obj = space.getattr(w_exc, space.newtext('object'))
        space.realutf8_w(w_obj) # for errors
        w_obj = space.convert_arg_to_w_unicode(w_obj)
        start = space.int_w(space.getattr(w_exc, space.newtext('start')))
        w_end = space.getattr(w_exc, space.newtext('end'))
        end = space.int_w(w_end)
        start = w_obj._index_to_byte(start)
        end = w_obj._index_to_byte(end)
        builder = StringBuilder()
        pos = start
        obj = w_obj._utf8
        while pos < end:
            code = rutf8.codepoint_at_pos(obj, pos)
            unicodehelper.raw_unicode_escape_helper(builder, code)
            pos = rutf8.next_codepoint_pos(obj, pos)
        return space.newtuple([space.newtext(builder.build()), w_end])
    elif space.isinstance_w(w_exc, space.w_UnicodeDecodeError):
        obj = space.bytes_w(space.getattr(w_exc, space.newtext('object')))
        start = space.int_w(space.getattr(w_exc, space.newtext('start')))
        w_end = space.getattr(w_exc, space.newtext('end'))
        end = space.int_w(w_end)
        builder = StringBuilder()
        pos = start
        while pos < end:
            oc = ord(obj[pos])
            unicodehelper.raw_unicode_escape_helper(builder, oc)
            pos += 1
        return space.newtuple([space.newtext(builder.build()), w_end])
    else:
        raise oefmt(space.w_TypeError,
                    "don't know how to handle %T in error callback", w_exc)

def namereplace_errors(space, w_exc):
    check_exception(space, w_exc)
    if space.isinstance_w(w_exc, space.w_UnicodeEncodeError):
        w_obj = space.getattr(w_exc, space.newtext('object'))
        space.realutf8_w(w_obj) # for errors
        w_obj = space.convert_arg_to_w_unicode(w_obj)
        start = space.int_w(space.getattr(w_exc, space.newtext('start')))
        w_end = space.getattr(w_exc, space.newtext('end'))
        end = space.int_w(w_end)
        start = w_obj._index_to_byte(start)
        end = w_obj._index_to_byte(end)
        builder = StringBuilder()
        obj = w_obj._utf8
        pos = start
        while pos < end:
            oc = rutf8.codepoint_at_pos(obj, pos)
            try:
                name = unicodedb.name(oc)
            except KeyError:
                unicodehelper.raw_unicode_escape_helper(builder, oc)
            else:
                builder.append('\\N{')
                builder.append(name)
                builder.append('}')
            pos = rutf8.next_codepoint_pos(obj, pos)
        r = builder.build()
        lgt = rutf8.check_utf8(r, True)
        return space.newtuple([space.newutf8(r, lgt), w_end])
    else:
        raise oefmt(space.w_TypeError,
                    "don't know how to handle %T in error callback", w_exc)


(ENC_UNKNOWN, ENC_UTF8,
 ENC_UTF16BE, ENC_UTF16LE,
 ENC_UTF32BE, ENC_UTF32LE) = range(-1, 5)
BIG_ENDIAN = sys.byteorder == 'big'

STANDARD_ENCODINGS = {
    'utf8':      (3, ENC_UTF8),
    'utf_8':     (3, ENC_UTF8),
    'cp_utf8':   (3, ENC_UTF8),
    'utf16':     (2, ENC_UTF16BE) if BIG_ENDIAN else (2, ENC_UTF16LE),
    'utf_16':    (2, ENC_UTF16BE) if BIG_ENDIAN else (2, ENC_UTF16LE),
    'utf16be':   (2, ENC_UTF16BE),
    'utf_16be':  (2, ENC_UTF16BE),
    'utf16_be':  (2, ENC_UTF16BE),
    'utf_16_be': (2, ENC_UTF16BE),
    'utf16le':   (2, ENC_UTF16LE),
    'utf_16le':  (2, ENC_UTF16LE),
    'utf16_le':  (2, ENC_UTF16LE),
    'utf_16_le': (2, ENC_UTF16LE),
    'utf32':     (4, ENC_UTF32BE) if BIG_ENDIAN else (4, ENC_UTF32LE),
    'utf_32':    (4, ENC_UTF32BE) if BIG_ENDIAN else (4, ENC_UTF32LE),
    'utf32be':   (4, ENC_UTF32BE),
    'utf_32be':  (4, ENC_UTF32BE),
    'utf32_be':  (4, ENC_UTF32BE),
    'utf_32_be': (4, ENC_UTF32BE),
    'utf32le':   (4, ENC_UTF32LE),
    'utf_32le':  (4, ENC_UTF32LE),
    'utf32_le':  (4, ENC_UTF32LE),
    'utf_32_le': (4, ENC_UTF32LE),
}

def get_standard_encoding(encoding):
    encoding = encoding.lower().replace('-', '_')
    return STANDARD_ENCODINGS.get(encoding, (0, ENC_UNKNOWN))

def surrogatepass_errors(space, w_exc):
    check_exception(space, w_exc)
    if space.isinstance_w(w_exc, space.w_UnicodeEncodeError):
        w_obj = space.getattr(w_exc, space.newtext('object'))
        w_obj = space.convert_arg_to_w_unicode(w_obj)
        start = space.int_w(space.getattr(w_exc, space.newtext('start')))
        w_end = space.getattr(w_exc, space.newtext('end'))
        encoding = space.text_w(space.getattr(w_exc, space.newtext('encoding')))
        bytelength, code = get_standard_encoding(encoding)
        if code == ENC_UNKNOWN:
            # Not supported, fail with original exception
            raise OperationError(space.type(w_exc), w_exc)
        end = space.int_w(w_end)
        builder = StringBuilder()
        start = w_obj._index_to_byte(start)
        end = w_obj._index_to_byte(end)
        obj = w_obj._utf8
        pos = start
        while pos < end:
            ch = rutf8.codepoint_at_pos(obj, pos)
            pos = rutf8.next_codepoint_pos(obj, pos)
            if ch < 0xd800 or ch > 0xdfff:
                # Not a surrogate, fail with original exception
                raise OperationError(space.type(w_exc), w_exc)
            if code == ENC_UTF8:
                builder.append(chr(0xe0 | (ch >> 12)))
                builder.append(chr(0x80 | ((ch >> 6) & 0x3f)))
                builder.append(chr(0x80 | (ch & 0x3f)))
            elif code == ENC_UTF16LE:
                builder.append(chr(ch & 0xff))
                builder.append(chr(ch >> 8))
            elif code == ENC_UTF16BE:
                builder.append(chr(ch >> 8))
                builder.append(chr(ch & 0xff))
            elif code == ENC_UTF32LE:
                builder.append(chr(ch & 0xff))
                builder.append(chr(ch >> 8))
                builder.append(chr(0))
                builder.append(chr(0))
            elif code == ENC_UTF32BE:
                builder.append(chr(0))
                builder.append(chr(0))
                builder.append(chr(ch >> 8))
                builder.append(chr(ch & 0xff))
        return space.newtuple([space.newbytes(builder.build()), w_end])
    elif space.isinstance_w(w_exc, space.w_UnicodeDecodeError):
        start = space.int_w(space.getattr(w_exc, space.newtext('start')))
        obj = space.bytes_w(space.getattr(w_exc, space.newtext('object')))
        encoding = space.text_w(space.getattr(w_exc, space.newtext('encoding')))
        bytelength, code = get_standard_encoding(encoding)
        ch = 0
        # Try decoding a single surrogate character. If there are more,
        # let the codec call us again
        ch0 = ord(obj[start + 0]) if len(obj) > start + 0 else -1
        ch1 = ord(obj[start + 1]) if len(obj) > start + 1 else -1
        ch2 = ord(obj[start + 2]) if len(obj) > start + 2 else -1
        ch3 = ord(obj[start + 3]) if len(obj) > start + 3 else -1
        if code == ENC_UTF8:
            if (ch1 != -1 and ch2 != -1 and
                ch0 & 0xf0 == 0xe0 and
                ch1 & 0xc0 == 0x80 and
                ch2 & 0xc0 == 0x80):
                # it's a three-byte code
                ch = ((ch0 & 0x0f) << 12) + ((ch1 & 0x3f) << 6) + (ch2 & 0x3f)
        elif code == ENC_UTF16LE:
            ch = (ch1 << 8) | ch0
        elif code == ENC_UTF16BE:
            ch = (ch0 << 8) | ch1
        elif code == ENC_UTF32LE:
            ch = (ch3 << 24) | (ch2 << 16) | (ch1 << 8) | ch0
        elif code == ENC_UTF32BE:
            ch = (ch0 << 24) | (ch1 << 16) | (ch2 << 8) | ch3
        if ch < 0xd800 or ch > 0xdfff:
            # it's not a surrogate - fail
            ch = 0
        if ch == 0:
            raise OperationError(space.type(w_exc), w_exc)
        ch_utf8 = rutf8.unichr_as_utf8(ch, allow_surrogates=True)
        return space.newtuple([space.newtext(ch_utf8, 1),
                               space.newint(start + bytelength)])
    else:
        raise oefmt(space.w_TypeError,
                    "don't know how to handle %T in error callback", w_exc)

def surrogateescape_errors(space, w_exc):
    check_exception(space, w_exc)
    if space.isinstance_w(w_exc, space.w_UnicodeEncodeError):
        w_obj = space.getattr(w_exc, space.newtext('object'))
        w_obj = space.convert_arg_to_w_unicode(w_obj)
        start = space.int_w(space.getattr(w_exc, space.newtext('start')))
        w_end = space.getattr(w_exc, space.newtext('end'))
        end = space.int_w(w_end)
        res = ''
        start = w_obj._index_to_byte(start)
        end = w_obj._index_to_byte(end)
        obj = w_obj._utf8
        pos = start
        while pos < end:
            code = rutf8.codepoint_at_pos(obj, pos)
            if code < 0xdc80 or code > 0xdcff:
                # Not a UTF-8b surrogate, fail with original exception
                raise OperationError(space.type(w_exc), w_exc)
            res += chr(code - 0xdc00)
            pos = rutf8.next_codepoint_pos(obj, pos)
        return space.newtuple([space.newbytes(res), w_end])
    elif space.isinstance_w(w_exc, space.w_UnicodeDecodeError):
        consumed = 0
        start = space.int_w(space.getattr(w_exc, space.newtext('start')))
        end = space.int_w(space.getattr(w_exc, space.newtext('end')))
        obj = space.bytes_w(space.getattr(w_exc, space.newtext('object')))
        replace = u''
        while consumed < 4 and consumed < end - start:
            c = ord(obj[start+consumed])
            if c < 128:
                # Refuse to escape ASCII bytes.
                break
            replace += unichr(0xdc00 + c)
            consumed += 1
        if not consumed:
            # codec complained about ASCII byte.
            raise OperationError(space.type(w_exc), w_exc)
        replace_utf8 = runicode.unicode_encode_utf_8(replace, len(replace),
                                         'strict', allow_surrogates=True)
        return space.newtuple([space.newtext(replace_utf8, len(replace)),
                               space.newint(start + consumed)])
    else:
        raise oefmt(space.w_TypeError,
                    "don't know how to handle %T in error callback", w_exc)

@not_rpython
def register_builtin_error_handlers(space):
    state = space.fromcache(CodecState)
    for error in ("strict", "ignore", "replace", "xmlcharrefreplace",
                  "backslashreplace", "surrogateescape", "surrogatepass",
                  "namereplace"):
        name = error + "_errors"
        state.codec_error_registry[error] = interp2app(
                globals()[name]).spacebind(space)


def _wrap_codec_error(space, operr, action, encoding):
    # Note that UnicodeErrors are not wrapped and returned as is,
    # "thanks to" a limitation of try_set_from_cause.
    message = "%s with '%s' codec failed" % (action, encoding)
    return operr.try_set_from_cause(space, message)

def _call_codec(space, w_coder, w_obj, action, encoding, errors):
    try:
        if errors:
            w_res = space.call_function(w_coder, w_obj, space.newtext(errors))
        else:
            w_res = space.call_function(w_coder, w_obj)
    except OperationError as operr:
        raise _wrap_codec_error(space, operr, action, encoding)
    if (not space.isinstance_w(w_res, space.w_tuple) or space.len_w(w_res) != 2):
        if action[:2] == 'en':
            raise oefmt(space.w_TypeError,
                    "encoder must return a tuple (object, integer)")
        elif action[:2] == 'de':
            raise oefmt(space.w_TypeError,
                    "decoder must return a tuple (object, integer)")
        else:
            raise oefmt(space.w_TypeError,
                    "%s must return a tuple (object, integer)", action)
    return space.getitem(w_res, space.newint(0))

@unwrap_spec(errors='text')
def lookup_error(space, errors):
    """lookup_error(errors) -> handler

    Return the error handler for the specified error handling name
    or raise a LookupError, if no handler exists under this name.
    """

    state = space.fromcache(CodecState)
    try:
        w_err_handler = state.codec_error_registry[errors]
    except KeyError:
        raise oefmt(space.w_LookupError,
                    "unknown error handler name %s", errors)
    return w_err_handler


@unwrap_spec(encoding='text_or_none', errors='text_or_none')
def encode(space, w_obj, encoding=None, errors=None):
    """encode(obj, [encoding[,errors]]) -> object

    Encodes obj using the codec registered for encoding. encoding defaults
    to the default encoding. errors may be given to set a different error
    handling scheme. Default is 'strict' meaning that encoding errors raise
    a ValueError. Other possible values are 'ignore', 'replace' and
    'xmlcharrefreplace' as well as any other name registered with
    codecs.register_error that can handle ValueErrors.
    """
    if encoding is None:
        encoding = space.sys.defaultencoding
    w_encoder = space.getitem(lookup_codec(space, encoding), space.newint(0))
    return _call_codec(space, w_encoder, w_obj, "encoding", encoding, errors)

@unwrap_spec(errors='text_or_none')
def readbuffer_encode(space, w_data, errors='strict'):
    s = space.getarg_w('s#', w_data)
    return space.newtuple([space.newbytes(s), space.newint(len(s))])

@unwrap_spec(encoding='text_or_none', errors='text_or_none')
def decode(space, w_obj, encoding=None, errors=None):
    from pypy.objspace.std.unicodeobject import W_UnicodeObject
    """decode(obj, [encoding[,errors]]) -> object

    Decodes obj using the codec registered for encoding. encoding defaults
    to the default encoding. errors may be given to set a different error
    handling scheme. Default is 'strict' meaning that encoding errors raise
    a ValueError. Other possible values are 'ignore' and 'replace'
    as well as any other name registered with codecs.register_error that is
    able to handle ValueErrors.
    """
    if encoding is None:
        encoding = space.sys.defaultencoding
    w_decoder = space.getitem(lookup_codec(space, encoding), space.newint(1))
    return _call_codec(space, w_decoder, w_obj, "decoding", encoding, errors)

@unwrap_spec(errors='text')
def register_error(space, errors, w_handler):
    """register_error(errors, handler)

    Register the specified error handler under the name
    errors. handler must be a callable object, that
    will be called with an exception instance containing
    information about the location of the encoding/decoding
    error and must return a (replacement, new position) tuple.
    """
    state = space.fromcache(CodecState)
    if space.is_true(space.callable(w_handler)):
        state.codec_error_registry[errors] = w_handler
    else:
        raise oefmt(space.w_TypeError, "handler must be callable")

# ____________________________________________________________
# Helpers for unicode.encode() and bytes.decode()
def lookup_text_codec(space, action, encoding):
    w_codec_info = lookup_codec(space, encoding)
    try:
        is_text_encoding = space.is_true(
                space.getattr(w_codec_info, space.newtext('_is_text_encoding')))
    except OperationError as e:
        if e.match(space, space.w_AttributeError):
            is_text_encoding = True
        else:
            raise
    if not is_text_encoding:
        raise oefmt(space.w_LookupError,
                    "'%s' is not a text encoding; "
                    "use codecs.%s() to handle arbitrary codecs", encoding, action)
    return w_codec_info

# ____________________________________________________________

def _find_implementation(impl_name):
    func = getattr(unicodehelper, impl_name)
    return func

def make_encoder_wrapper(name):
    rname = "utf8_encode_%s" % (name.replace("_encode", ""), )
    func = _find_implementation(rname)
    @unwrap_spec(errors='text_or_none')
    def wrap_encoder(space, w_arg, errors="strict"):
        # w_arg is a W_Unicode or W_Bytes?
        w_arg = space.convert_arg_to_w_unicode(w_arg, errors)
        if errors is None:
            errors = 'strict'
        allow_surrogates = False
        if errors in ('surrogatepass',):
            allow_surrogates = True
        state = space.fromcache(CodecState)
        ulen = w_arg._length
        result = func(w_arg._utf8, errors, state.encode_error_handler,
                      allow_surrogates=allow_surrogates)
        return space.newtuple([space.newbytes(result), space.newint(ulen)])
    wrap_encoder.__name__ = func.__name__
    globals()[name] = wrap_encoder

def make_decoder_wrapper(name):
    rname = "str_decode_%s" % (name.replace("_decode", ""), )
    func = _find_implementation(rname)
    @unwrap_spec(string='bufferstr', errors='text_or_none',
                 w_final=WrappedDefault(False))
    def wrap_decoder(space, string, errors="strict", w_final=None):
        if errors is None:
            errors = 'strict'
        final = space.is_true(w_final)
        state = space.fromcache(CodecState)
        result, length, pos = func(string, errors, final, state.decode_error_handler)
        # must return bytes, pos
        return space.newtuple([space.newutf8(result, length), space.newint(pos)])
    wrap_decoder.__name__ = func.__name__
    globals()[name] = wrap_decoder

for encoder in [
         "ascii_encode",
         "latin_1_encode",
         "utf_7_encode",
         "utf_16_encode",
         "utf_16_be_encode",
         "utf_16_le_encode",
         "utf_32_encode",
         "utf_32_be_encode",
         "utf_32_le_encode",
         "unicode_escape_encode",
         "raw_unicode_escape_encode",
         "unicode_internal_encode",
        ]:
    make_encoder_wrapper(encoder)

for decoder in [
         "ascii_decode",
         "latin_1_decode",
         "utf_7_decode",
         "utf_16_decode",
         "utf_16_be_decode",
         "utf_16_le_decode",
         "utf_32_decode",
         "utf_32_be_decode",
         "utf_32_le_decode",
         "raw_unicode_escape_decode",
         ]:
    make_decoder_wrapper(decoder)

if getattr(unicodehelper, '_WIN32', False):
    make_encoder_wrapper('mbcs_encode')
    make_decoder_wrapper('mbcs_decode')
    make_encoder_wrapper('oem_encode')
    make_decoder_wrapper('oem_decode')

    # need to add the code_page argument

    @unwrap_spec(code_page=int, errors='text_or_none')
    def code_page_encode(space, code_page, w_arg, errors="strict"):
        # w_arg is a W_Unicode or W_Bytes?
        if code_page < 0:
            raise oefmt(space.w_ValueError, "invalid code page number %d",
                        code_page)
        w_arg = space.convert_arg_to_w_unicode(w_arg, errors)
        if errors is None:
            errors = 'strict'
        allow_surrogates = False
        if errors in ('surrogatepass',):
            allow_surrogates = True
        state = space.fromcache(CodecState)
        ulen = w_arg._length
        try:
            result = unicodehelper.utf8_encode_code_page(code_page, w_arg._utf8,
                      errors, state.encode_error_handler,
                      allow_surrogates=allow_surrogates)
        except OSError as e:
            raise wrap_oserror(space, e)
        return space.newtuple([space.newbytes(result), space.newint(ulen)])

    @unwrap_spec(code_page=int, string='bufferstr', errors='text_or_none',
                 w_final=WrappedDefault(False))
    def code_page_decode(space, code_page, string, errors="strict", w_final=None):
        if code_page < 0:
            raise oefmt(space.w_ValueError, "invalid code page number %d",
                        code_page)
        if errors is None:
            errors = 'strict'
        final = space.is_true(w_final)
        state = space.fromcache(CodecState)
        try:
            result, pos, length = unicodehelper.str_decode_code_page(code_page,
                                   string, errors, final,
                                   state.decode_error_handler)
        except OSError as e:
            raise wrap_oserror(space, e)
        # must return bytes, pos
        return space.newtuple([space.newutf8(result, length), space.newint(len(string))])


# utf-8 functions are not regular, because we have to pass
# "allow_surrogates=False"
@unwrap_spec(errors='text_or_none')
def utf_8_encode(space, w_obj, errors="strict"):
    utf8, lgt = space.utf8_len_w(w_obj)
    if lgt == len(utf8): # ascii
        return space.newtuple([space.newbytes(utf8), space.newint(lgt)])
    if errors is None:
        errors = 'strict'
    state = space.fromcache(CodecState)
    try:
        result = unicodehelper.utf8_encode_utf_8(utf8, errors,
                     state.encode_error_handler, allow_surrogates=False)
    except unicodehelper.ErrorHandlerError as e:
        raise oefmt(space.w_IndexError,
                   "position %d from error handler invalid, already encoded %d",
                    e.new,e.old)

    return space.newtuple([space.newbytes(result), space.newint(lgt)])

@unwrap_spec(string='bufferstr', errors='text_or_none',
             w_final = WrappedDefault(False))
def utf_8_decode(space, string, errors="strict", w_final=None):
    if errors is None:
        errors = 'strict'
    final = space.is_true(w_final)
    state = space.fromcache(CodecState)
    if errors == 'surrogatepass':
        allow_surrogates = True
    else:
        allow_surrogates = False
    res, lgt, pos = unicodehelper.str_decode_utf8(string,
        errors, final, state.decode_error_handler, allow_surrogates=allow_surrogates)
    return space.newtuple([space.newutf8(res, lgt),
                           space.newint(pos)])

@unwrap_spec(data='bufferstr', errors='text_or_none', byteorder=int,
             w_final=WrappedDefault(False))
def utf_16_ex_decode(space, data, errors='strict', byteorder=0, w_final=None):
    from pypy.interpreter.unicodehelper import str_decode_utf_16_helper

    if errors is None:
        errors = 'strict'
    final = space.is_true(w_final)
    state = space.fromcache(CodecState)
    if byteorder == 0:
        _byteorder = 'native'
    elif byteorder == -1:
        _byteorder = 'little'
    else:
        _byteorder = 'big'
    res, lgt, pos, bo = str_decode_utf_16_helper(
        data, errors, final,
        state.decode_error_handler, _byteorder)
    # return result, consumed, byteorder for buffered incremental encoders
    return space.newtuple([space.newutf8(res, lgt),
                           space.newint(pos), space.newint(bo)])

@unwrap_spec(data='bufferstr', errors='text_or_none', byteorder=int,
             w_final=WrappedDefault(False))
def utf_32_ex_decode(space, data, errors='strict', byteorder=0, w_final=None):
    from pypy.interpreter.unicodehelper import str_decode_utf_32_helper

    final = space.is_true(w_final)
    state = space.fromcache(CodecState)
    if byteorder == 0:
        _byteorder = 'native'
    elif byteorder == -1:
        _byteorder = 'little'
    else:
        _byteorder = 'big'
    res, lgt, pos, bo = str_decode_utf_32_helper(
        data, errors, final,
        state.decode_error_handler, _byteorder)
    # return result, consumed, byteorder for buffered incremental encoders
    return space.newtuple([space.newutf8(res, lgt),
                           space.newint(pos), space.newint(bo)])

# ____________________________________________________________
# Charmap

class Charmap_Decode:
    def __init__(self, space, w_mapping):
        self.space = space
        self.w_mapping = w_mapping

        # fast path for all the stuff in the encodings module
        if space.isinstance_w(w_mapping, space.w_tuple):
            self.mapping_w = space.fixedview(w_mapping)
        else:
            self.mapping_w = None

    def get(self, ch, errorchar):
        space = self.space

        # get the character from the mapping
        if self.mapping_w is not None:
            w_ch = self.mapping_w[ch]
        else:
            try:
                w_ch = space.getitem(self.w_mapping, space.newint(ch))
            except OperationError as e:
                if not e.match(space, space.w_LookupError):
                    raise
                return errorchar

        if space.isinstance_w(w_ch, space.w_unicode):
            # Charmap may return a unicode string
            return space.utf8_w(w_ch)
        elif space.isinstance_w(w_ch, space.w_int):
            # Charmap may return a number
            x = space.int_w(w_ch)
            if not 0 <= x <= 0x10FFFF:
                raise oefmt(space.w_TypeError,
                    "character mapping must be in range(0x110000)")
            return rutf8.unichr_as_utf8(x, allow_surrogates=True)
        elif space.is_w(w_ch, space.w_None):
            # Charmap may return None
            return errorchar

        raise oefmt(space.w_TypeError,
            "character mapping must return integer, None or str")

class Charmap_Encode:
    def __init__(self, space, w_mapping):
        self.space = space
        self.w_mapping = w_mapping

    def get(self, ch, errorchar):
        space = self.space

        # get the character from the mapping
        try:
            w_ch = space.getitem(self.w_mapping, space.newint(ch))
        except OperationError as e:
            if not e.match(space, space.w_LookupError):
                raise
            return errorchar

        if space.isinstance_w(w_ch, space.w_bytes):
            # Charmap may return a string
            return space.bytes_w(w_ch)
        elif space.isinstance_w(w_ch, space.w_int):
            # Charmap may return a number
            x = space.int_w(w_ch)
            if not 0 <= x < 256:
                raise oefmt(space.w_TypeError,
                    "character mapping must be in range(256)")
            return chr(x)
        elif space.is_w(w_ch, space.w_None):
            # Charmap may return None
            return errorchar

        raise oefmt(space.w_TypeError,
            "character mapping must return integer, bytes or None, not str")


@unwrap_spec(string='bufferstr', errors='text_or_none')
def charmap_decode(space, string, errors="strict", w_mapping=None):
    if errors is None:
        errors = 'strict'
    if len(string) == 0:
        return space.newtuple([space.newutf8('', 0),
                               space.newint(0)])

    if space.is_none(w_mapping):
        mapping = None
    else:
        mapping = Charmap_Decode(space, w_mapping)

    final = True
    state = space.fromcache(CodecState)
    result, lgt, pos = unicodehelper.str_decode_charmap(
        string, errors, final, state.decode_error_handler, mapping)
    return space.newtuple([space.newutf8(result, lgt),
                           space.newint(len(string))])

@unwrap_spec(errors='text_or_none')
def charmap_encode(space, w_unicode, errors="strict", w_mapping=None):
    if errors is None:
        errors = 'strict'
    if space.is_none(w_mapping):
        mapping = None
    else:
        mapping = Charmap_Encode(space, w_mapping)

    state = space.fromcache(CodecState)
    w_uni = space.convert_arg_to_w_unicode(w_unicode)
    result = unicodehelper.utf8_encode_charmap(
        space.utf8_w(w_uni), errors, state.encode_error_handler, mapping)
    return space.newtuple([space.newbytes(result), space.newint(w_uni._len())])


@unwrap_spec(chars='utf8')
def charmap_build(space, chars):
    # XXX CPython sometimes uses a three-level trie
    w_charmap = space.newdict()
    pos = 0
    num = 0
    while pos < len(chars):
        w_char = space.newint(rutf8.codepoint_at_pos(chars, pos))
        space.setitem(w_charmap, w_char, space.newint(num))
        pos = rutf8.next_codepoint_pos(chars, pos)
        num += 1
    return w_charmap

# ____________________________________________________________
# Unicode escape

class UnicodeData_Handler:
    def __init__(self, space, w_getcode):
        self.space = space
        self.w_getcode = w_getcode

    def call(self, name):
        space = self.space
        try:
            w_code = space.call_function(self.w_getcode, space.newtext(name))
        except OperationError as e:
            if not e.match(space, space.w_KeyError):
                raise
            return -1
        return space.int_w(w_code)

<<<<<<< HEAD
@unwrap_spec(errors='text_or_none', w_final=WrappedDefault(False))
def unicode_escape_decode(space, w_string, errors="strict", w_final=None):
    string = space.getarg_w('s*', w_string).as_str()

=======
@unwrap_spec(string='bufferstr', errors='text_or_none',
             w_final=WrappedDefault(True))
def unicode_escape_decode(space, string, errors="strict", w_final=None):
    from pypy.interpreter import unicodehelper
>>>>>>> fb1e5487

    if errors is None:
        errors = 'strict'
    final = space.is_true(w_final)
    state = space.fromcache(CodecState)

    unicode_name_handler = state.get_unicodedata_handler(space)

    result, u_len, lgt, first_escape_error_char = unicodehelper.str_decode_unicode_escape(
        string, errors,
        final, state.decode_error_handler,
        unicode_name_handler)

    if first_escape_error_char is not None:
        # Here, 'first_escape_error_char' is a single string character.
        # Careful, it might be >= '\x80'.  If it is, it would made an
        # invalid utf-8 string when pasted directory in it.
        if ' ' <= first_escape_error_char < '\x7f':
            msg = "invalid escape sequence '\\%s'" % (first_escape_error_char,)
        else:
            msg = "invalid escape sequence: '\\' followed by %s" % (
                space.text_w(space.repr(
                    space.newbytes(first_escape_error_char))),)
        space.warn(
            space.newtext(msg),
            space.w_DeprecationWarning
        )
    return space.newtuple([space.newutf8(result, u_len), space.newint(lgt)])

# ____________________________________________________________
# Raw Unicode escape (accepts bytes or str)

@unwrap_spec(errors='text_or_none', w_final=WrappedDefault(False))
def raw_unicode_escape_decode(space, w_string, errors="strict", w_final=None):
    string = space.getarg_w('s*', w_string).as_str()
    if errors is None:
        errors = 'strict'
    final = space.is_true(w_final)
    state = space.fromcache(CodecState)
    result, u_len, lgt = unicodehelper.str_decode_raw_unicode_escape(
        string, errors, final, state.decode_error_handler)
    return space.newtuple([space.newtext(result), space.newint(lgt)])

# ____________________________________________________________
# Unicode-internal

@unwrap_spec(errors='text_or_none')
def unicode_internal_decode(space, w_string, errors="strict"):
    if errors is None:
        errors = 'strict'
    # special case for this codec: unicodes are returned as is
    if space.isinstance_w(w_string, space.w_unicode):
        return space.newtuple([w_string, space.len(w_string)])

    string = space.charbuf_w(w_string)
    space.warn(space.newtext("unicode_internal codec has been deprecated"),
               space.w_DeprecationWarning)

    if len(string) == 0:
        return space.newtuple([space.newutf8('', 0),
                               space.newint(0)])

    final = True
    state = space.fromcache(CodecState)
    result, lgt = unicodehelper.str_decode_unicode_internal(
        string, errors,
        final, state.decode_error_handler)
    return space.newtuple([space.newutf8(result, lgt),
                           space.newint(len(string))])

@unwrap_spec(errors='text_or_none')
def unicode_internal_encode(space, w_uni, errors="strict"):
    space.warn(space.newtext("unicode_internal codec has been deprecated"),
               space.w_DeprecationWarning)
    if errors is None:
        errors = 'strict'
    if space.isinstance_w(w_uni, space.w_unicode):
        utf8 = space.utf8_w(w_uni)
        state = space.fromcache(CodecState)
        result = unicodehelper.utf8_encode_unicode_internal(
            utf8, errors, state.encode_error_handler)
        w_lgt = space.newint(space.len_w(w_uni))
        return space.newtuple([space.newbytes(result), w_lgt])
    else:
        # special case for this codec: bytes are returned as is
        string = space.charbuf_w(w_uni)
        return space.newtuple([space.newbytes(string), space.newint(len(string))])

# ____________________________________________________________
# support for the "string escape" translation
# This is a bytes-to bytes transformation

@unwrap_spec(data='bytes', errors='text_or_none')
def escape_encode(space, data, errors='strict'):
    from pypy.objspace.std.bytesobject import string_escape_encode
    result = string_escape_encode(data, False)
    return space.newtuple([space.newbytes(result), space.newint(len(data))])

@unwrap_spec(errors='text_or_none')
def escape_decode(space, w_data, errors='strict'):
    data = space.getarg_w('s#', w_data)
    from pypy.interpreter.pyparser.parsestring import PyString_DecodeEscape
    result, _ = PyString_DecodeEscape(space, data, errors, None)

    return space.newtuple([space.newbytes(result), space.newint(len(data))])<|MERGE_RESOLUTION|>--- conflicted
+++ resolved
@@ -989,17 +989,10 @@
             return -1
         return space.int_w(w_code)
 
-<<<<<<< HEAD
-@unwrap_spec(errors='text_or_none', w_final=WrappedDefault(False))
+@unwrap_spec(errors='text_or_none', w_final=WrappedDefault(True))
 def unicode_escape_decode(space, w_string, errors="strict", w_final=None):
     string = space.getarg_w('s*', w_string).as_str()
 
-=======
-@unwrap_spec(string='bufferstr', errors='text_or_none',
-             w_final=WrappedDefault(True))
-def unicode_escape_decode(space, string, errors="strict", w_final=None):
-    from pypy.interpreter import unicodehelper
->>>>>>> fb1e5487
 
     if errors is None:
         errors = 'strict'
@@ -1032,7 +1025,7 @@
 # ____________________________________________________________
 # Raw Unicode escape (accepts bytes or str)
 
-@unwrap_spec(errors='text_or_none', w_final=WrappedDefault(False))
+@unwrap_spec(errors='text_or_none', w_final=WrappedDefault(True))
 def raw_unicode_escape_decode(space, w_string, errors="strict", w_final=None):
     string = space.getarg_w('s*', w_string).as_str()
     if errors is None:
