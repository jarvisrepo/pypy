from rpython.rlib import jit
from rpython.rlib.objectmodel import we_are_translated
from rpython.rlib.rstring import UnicodeBuilder
from rpython.rlib.runicode import code_to_unichr, MAXUNICODE

from pypy.interpreter.error import OperationError, oefmt
from pypy.interpreter.gateway import interp2app, unwrap_spec, WrappedDefault


class VersionTag(object):
    pass


class CodecState(object):
    _immutable_fields_ = ["version?"]

    def __init__(self, space):
        self.codec_search_path = []
        self.codec_search_cache = {}
        self.codec_error_registry = {}
        self.codec_need_encodings = True
        self.decode_error_handler = self.make_decode_errorhandler(space)
        self.encode_error_handler = self.make_encode_errorhandler(space)

        self.unicodedata_handler = None
        self.modified()

    def _make_errorhandler(self, space, decode):
        def call_errorhandler(errors, encoding, reason, input, startpos,
                              endpos):
            """Generic wrapper for calling into error handlers.

            Returns (unicode_or_none, str_or_none, newpos) as error
            handlers may return unicode or on Python 3, bytes.
            """
            w_errorhandler = lookup_error(space, errors)
            if decode:
                w_cls = space.w_UnicodeDecodeError
                w_input = space.wrapbytes(input)
            else:
                w_cls = space.w_UnicodeEncodeError
                w_input = space.wrap(input)
            w_exc =  space.call_function(
                w_cls,
                space.wrap(encoding),
                w_input,
                space.wrap(startpos),
                space.wrap(endpos),
                space.wrap(reason))
            w_res = space.call_function(w_errorhandler, w_exc)
            if (not space.isinstance_w(w_res, space.w_tuple)
                or space.len_w(w_res) != 2
                or not (space.isinstance_w(
                            space.getitem(w_res, space.wrap(0)),
                            space.w_unicode) or
                        (not decode and space.isinstance_w(
                            space.getitem(w_res, space.wrap(0)),
                            space.w_bytes)))):
                if decode:
                    msg = ("decoding error handler must return "
                           "(str, int) tuple")
                else:
                    msg = ("encoding error handler must return "
                           "(str/bytes, int) tuple")
                raise OperationError(space.w_TypeError, space.wrap(msg))

            w_replace, w_newpos = space.fixedview(w_res, 2)
            try:
                newpos = space.int_w(w_newpos)
            except OperationError, e:
                if not e.match(space, space.w_OverflowError):
                    raise
                newpos = -1
            else:
                if newpos < 0:
                    newpos = len(input) + newpos
            if newpos < 0 or newpos > len(input):
                raise oefmt(space.w_IndexError,
                            "position %d from error handler out of bounds",
                            newpos)
            return w_replace, newpos
        return call_errorhandler

    def make_decode_errorhandler(self, space):
        errorhandler = self._make_errorhandler(space, True)
        def decode_call_errorhandler(errors, encoding, reason, input,
                                     startpos, endpos):
            w_replace, newpos = errorhandler(errors, encoding, reason, input,
                                             startpos, endpos)
            return space.unicode_w(w_replace), newpos
        return decode_call_errorhandler

    def make_encode_errorhandler(self, space):
        errorhandler = self._make_errorhandler(space, False)
        def encode_call_errorhandler(errors, encoding, reason, input,
                                     startpos, endpos):
            w_replace, newpos = errorhandler(errors, encoding, reason, input,
                                             startpos, endpos)
            if space.isinstance_w(w_replace, space.w_unicode):
                return space.unicode_w(w_replace), None, newpos
            return None, space.bytes_w(w_replace), newpos
        return encode_call_errorhandler

    def get_unicodedata_handler(self, space):
        if self.unicodedata_handler:
            return self.unicodedata_handler
        try:
            w_unicodedata = space.getbuiltinmodule("unicodedata")
            w_getcode = space.getattr(w_unicodedata, space.wrap("_get_code"))
        except OperationError:
            return None
        else:
            self.unicodedata_handler = UnicodeData_Handler(space, w_getcode)
            return self.unicodedata_handler

    def modified(self):
        self.version = VersionTag()

    def get_codec_from_cache(self, key):
        return self._get_codec_with_version(key, self.version)

    @jit.elidable
    def _get_codec_with_version(self, key, version):
        return self.codec_search_cache.get(key, None)

    def _cleanup_(self):
        assert not self.codec_search_path


def register_codec(space, w_search_function):
    """register(search_function)

    Register a codec search function. Search functions are expected to take
    one argument, the encoding name in all lower case letters, and return
    a tuple of functions (encoder, decoder, stream_reader, stream_writer).
    """
    state = space.fromcache(CodecState)
    if space.is_true(space.callable(w_search_function)):
        state.codec_search_path.append(w_search_function)
    else:
        raise OperationError(
            space.w_TypeError,
            space.wrap("argument must be callable"))


@unwrap_spec(encoding=str)
def lookup_codec(space, encoding):
    """lookup(encoding) -> (encoder, decoder, stream_reader, stream_writer)
    Looks up a codec tuple in the Python codec registry and returns
    a tuple of functions.
    """
    assert not (space.config.translating and not we_are_translated()), \
        "lookup_codec() should not be called during translation"
    state = space.fromcache(CodecState)
    normalized_encoding = encoding.replace(" ", "-").lower()
    w_result = state.get_codec_from_cache(normalized_encoding)
    if w_result is not None:
        return w_result
    return _lookup_codec_loop(space, encoding, normalized_encoding)


def _lookup_codec_loop(space, encoding, normalized_encoding):
    state = space.fromcache(CodecState)
    if state.codec_need_encodings:
        w_import = space.getattr(space.builtin, space.wrap("__import__"))
        # registers new codecs
        space.call_function(w_import, space.wrap("encodings"))
        state.codec_need_encodings = False
        if len(state.codec_search_path) == 0:
            raise OperationError(
                space.w_LookupError,
                space.wrap("no codec search functions registered: "
                           "can't find encoding"))
    for w_search in state.codec_search_path:
        w_result = space.call_function(w_search,
                                       space.wrap(normalized_encoding))
        if not space.is_w(w_result, space.w_None):
            if not (space.isinstance_w(w_result, space.w_tuple) and
                    space.len_w(w_result) == 4):
                raise OperationError(
                    space.w_TypeError,
                    space.wrap("codec search functions must return 4-tuples"))
            else:
                state.codec_search_cache[normalized_encoding] = w_result
                state.modified()
                return w_result
    raise oefmt(space.w_LookupError, "unknown encoding: %s", encoding)

# ____________________________________________________________
# Register standard error handlers

def check_exception(space, w_exc):
    try:
        w_start = space.getattr(w_exc, space.wrap('start'))
        w_end = space.getattr(w_exc, space.wrap('end'))
        w_obj = space.getattr(w_exc, space.wrap('object'))
    except OperationError, e:
        if not e.match(space, space.w_AttributeError):
            raise
        raise OperationError(space.w_TypeError, space.wrap(
            "wrong exception"))

    delta = space.int_w(w_end) - space.int_w(w_start)
    if delta < 0 or not (space.isinstance_w(w_obj, space.w_str) or
                         space.isinstance_w(w_obj, space.w_unicode)):
        raise OperationError(space.w_TypeError, space.wrap(
            "wrong exception"))

def strict_errors(space, w_exc):
    check_exception(space, w_exc)
    if space.isinstance_w(w_exc, space.w_BaseException):
        raise OperationError(space.type(w_exc), w_exc)
    else:
        raise OperationError(space.w_TypeError, space.wrap(
            "codec must pass exception instance"))

def ignore_errors(space, w_exc):
    check_exception(space, w_exc)
    w_end = space.getattr(w_exc, space.wrap('end'))
    return space.newtuple([space.wrap(u''), w_end])

def replace_errors(space, w_exc):
    check_exception(space, w_exc)
    w_start = space.getattr(w_exc, space.wrap('start'))
    w_end = space.getattr(w_exc, space.wrap('end'))
    size = space.int_w(w_end) - space.int_w(w_start)
    if space.isinstance_w(w_exc, space.w_UnicodeEncodeError):
        text = u'?' * size
        return space.newtuple([space.wrap(text), w_end])
    elif space.isinstance_w(w_exc, space.w_UnicodeDecodeError):
        text = u'\ufffd'
        return space.newtuple([space.wrap(text), w_end])
    elif space.isinstance_w(w_exc, space.w_UnicodeTranslateError):
        text = u'\ufffd' * size
        return space.newtuple([space.wrap(text), w_end])
    else:
        raise oefmt(space.w_TypeError,
                    "don't know how to handle %T in error callback", w_exc)

def xmlcharrefreplace_errors(space, w_exc):
    check_exception(space, w_exc)
    if space.isinstance_w(w_exc, space.w_UnicodeEncodeError):
        obj = space.realunicode_w(space.getattr(w_exc, space.wrap('object')))
        start = space.int_w(space.getattr(w_exc, space.wrap('start')))
        w_end = space.getattr(w_exc, space.wrap('end'))
        end = space.int_w(w_end)
        builder = UnicodeBuilder()
        pos = start
        while pos < end:
            code = ord(obj[pos])
            if (MAXUNICODE == 0xffff and 0xD800 <= code <= 0xDBFF and
                       pos + 1 < end and 0xDC00 <= ord(obj[pos+1]) <= 0xDFFF):
                code = (code & 0x03FF) << 10
                code |= ord(obj[pos+1]) & 0x03FF
                code += 0x10000
                pos += 1
            builder.append(u"&#")
            builder.append(unicode(str(code)))
            builder.append(u";")
            pos += 1
        return space.newtuple([space.wrap(builder.build()), w_end])
    else:
        raise oefmt(space.w_TypeError,
                    "don't know how to handle %T in error callback", w_exc)

def backslashreplace_errors(space, w_exc):
    check_exception(space, w_exc)
    if space.isinstance_w(w_exc, space.w_UnicodeEncodeError):
        obj = space.realunicode_w(space.getattr(w_exc, space.wrap('object')))
        start = space.int_w(space.getattr(w_exc, space.wrap('start')))
        w_end = space.getattr(w_exc, space.wrap('end'))
        end = space.int_w(w_end)
        builder = UnicodeBuilder()
        pos = start
        while pos < end:
            oc = ord(obj[pos])
            num = hex(oc)
            if (oc >= 0x10000):
                builder.append(u"\\U")
                zeros = 8
            elif (oc >= 0x100):
                builder.append(u"\\u")
                zeros = 4
            else:
                builder.append(u"\\x")
                zeros = 2
            lnum = len(num)
            nb = zeros + 2 - lnum # num starts with '0x'
            if nb > 0:
                builder.append_multiple_char(u'0', nb)
            builder.append_slice(unicode(num), 2, lnum)
            pos += 1
        return space.newtuple([space.wrap(builder.build()), w_end])
    else:
        raise oefmt(space.w_TypeError,
                    "don't know how to handle %T in error callback", w_exc)

def surrogatepass_errors(space, w_exc):
    check_exception(space, w_exc)
    if space.isinstance_w(w_exc, space.w_UnicodeEncodeError):
        obj = space.realunicode_w(space.getattr(w_exc, space.wrap('object')))
        start = space.int_w(space.getattr(w_exc, space.wrap('start')))
        w_end = space.getattr(w_exc, space.wrap('end'))
        end = space.int_w(w_end)
        res = ''
        pos = start
        while pos < end:
            ch = ord(obj[pos])
            pos += 1
            if ch < 0xd800 or ch > 0xdfff:
                # Not a surrogate, fail with original exception
                raise OperationError(space.type(w_exc), w_exc)
            res += chr(0xe0 | (ch >> 12))
            res += chr(0x80 | ((ch >> 6) & 0x3f))
            res += chr(0x80 | (ch & 0x3f))
        return space.newtuple([space.wrapbytes(res), w_end])
    elif space.isinstance_w(w_exc, space.w_UnicodeDecodeError):
        start = space.int_w(space.getattr(w_exc, space.wrap('start')))
        obj = space.bytes_w(space.getattr(w_exc, space.wrap('object')))
        ch = 0
        # Try decoding a single surrogate character. If there are more,
        # let the codec call us again
        ch0 = ord(obj[start + 0])
        ch1 = ord(obj[start + 1])
        ch2 = ord(obj[start + 2]) if len(obj) > start + 2 else -1
        if (ch2 != -1 and
            ch0 & 0xf0 == 0xe0 and
            ch1 & 0xc0 == 0x80 and
            ch2 & 0xc0 == 0x80):
            # it's a three-byte code
            ch = ((ch0 & 0x0f) << 12) + ((ch1 & 0x3f) << 6) + (ch2 & 0x3f)
            if ch < 0xd800 or ch > 0xdfff:
                # it's not a surrogate - fail
                ch = 0
        if ch == 0:
            raise OperationError(space.type(w_exc), w_exc)
        return space.newtuple([space.wrap(unichr(ch)), space.wrap(start + 3)])
    else:
        raise oefmt(space.w_TypeError,
                    "don't know how to handle %T in error callback", w_exc)

def surrogateescape_errors(space, w_exc):
    check_exception(space, w_exc)
    if space.isinstance_w(w_exc, space.w_UnicodeEncodeError):
        obj = space.realunicode_w(space.getattr(w_exc, space.wrap('object')))
        start = space.int_w(space.getattr(w_exc, space.wrap('start')))
        w_end = space.getattr(w_exc, space.wrap('end'))
        end = space.int_w(w_end)
        res = ''
        pos = start
        while pos < end:
            ch = ord(obj[pos])
            pos += 1
            if ch < 0xdc80 or ch > 0xdcff:
                # Not a UTF-8b surrogate, fail with original exception
                raise OperationError(space.type(w_exc), w_exc)
            res += chr(ch - 0xdc00)
        return space.newtuple([space.wrapbytes(res), w_end])
    elif space.isinstance_w(w_exc, space.w_UnicodeDecodeError):
        consumed = 0
        start = space.int_w(space.getattr(w_exc, space.wrap('start')))
        end = space.int_w(space.getattr(w_exc, space.wrap('end')))
        obj = space.bytes_w(space.getattr(w_exc, space.wrap('object')))
        replace = u''
        while consumed < 4 and consumed < end - start:
            c = ord(obj[start+consumed])
            if c < 128:
                # Refuse to escape ASCII bytes.
                break
            replace += unichr(0xdc00 + c)
            consumed += 1
        if not consumed:
            # codec complained about ASCII byte.
            raise OperationError(space.type(w_exc), w_exc)
        return space.newtuple([space.wrap(replace),
                               space.wrap(start + consumed)])
    else:
        raise oefmt(space.w_TypeError,
                    "don't know how to handle %T in error callback", w_exc)

def register_builtin_error_handlers(space):
    "NOT_RPYTHON"
    state = space.fromcache(CodecState)
    for error in ("strict", "ignore", "replace", "xmlcharrefreplace",
                  "backslashreplace", "surrogateescape", "surrogatepass"):
        name = error + "_errors"
        state.codec_error_registry[error] = space.wrap(interp2app(globals()[name]))


@unwrap_spec(errors=str)
def lookup_error(space, errors):
    """lookup_error(errors) -> handler

    Return the error handler for the specified error handling name
    or raise a LookupError, if no handler exists under this name.
    """

    state = space.fromcache(CodecState)
    try:
        w_err_handler = state.codec_error_registry[errors]
    except KeyError:
        raise oefmt(space.w_LookupError,
                    "unknown error handler name %s", errors)
    return w_err_handler


@unwrap_spec(errors=str)
def encode(space, w_obj, w_encoding=None, errors='strict'):
    """encode(obj, [encoding[,errors]]) -> object

    Encodes obj using the codec registered for encoding. encoding defaults
    to the default encoding. errors may be given to set a different error
    handling scheme. Default is 'strict' meaning that encoding errors raise
    a ValueError. Other possible values are 'ignore', 'replace' and
    'xmlcharrefreplace' as well as any other name registered with
    codecs.register_error that can handle ValueErrors.
    """
    if w_encoding is None:
        encoding = space.sys.defaultencoding
    else:
        encoding = space.str_w(w_encoding)
    w_encoder = space.getitem(lookup_codec(space, encoding), space.wrap(0))
    w_res = space.call_function(w_encoder, w_obj, space.wrap(errors))
    return space.getitem(w_res, space.wrap(0))

<<<<<<< HEAD
@unwrap_spec(s='bufferstr_or_u', errors='str_or_None')
def buffer_encode(space, s, errors='strict'):
    return space.newtuple([space.wrapbytes(s), space.wrap(len(s))])
=======
@unwrap_spec(errors='str_or_None')
def readbuffer_encode(space, w_data, errors='strict'):
    s = space.getarg_w('s#', w_data)
    return space.newtuple([space.wrap(s), space.wrap(len(s))])

@unwrap_spec(errors='str_or_None')
def charbuffer_encode(space, w_data, errors='strict'):
    s = space.getarg_w('t#', w_data)
    return space.newtuple([space.wrap(s), space.wrap(len(s))])
>>>>>>> 2a1d3f4a

@unwrap_spec(errors=str)
def decode(space, w_obj, w_encoding=None, errors='strict'):
    """decode(obj, [encoding[,errors]]) -> object

    Decodes obj using the codec registered for encoding. encoding defaults
    to the default encoding. errors may be given to set a different error
    handling scheme. Default is 'strict' meaning that encoding errors raise
    a ValueError. Other possible values are 'ignore' and 'replace'
    as well as any other name registerd with codecs.register_error that is
    able to handle ValueErrors.
    """
    if w_encoding is None:
        encoding = space.sys.defaultencoding
    else:
        encoding = space.str_w(w_encoding)
    w_decoder = space.getitem(lookup_codec(space, encoding), space.wrap(1))
    if space.is_true(w_decoder):
        w_res = space.call_function(w_decoder, w_obj, space.wrap(errors))
        if (not space.isinstance_w(w_res, space.w_tuple) or space.len_w(w_res) != 2):
            raise OperationError(
                space.w_TypeError,
                space.wrap("encoder must return a tuple (object, integer)"))
        return space.getitem(w_res, space.wrap(0))
    else:
        assert 0, "XXX, what to do here?"

@unwrap_spec(errors=str)
def register_error(space, errors, w_handler):
    """register_error(errors, handler)

    Register the specified error handler under the name
    errors. handler must be a callable object, that
    will be called with an exception instance containing
    information about the location of the encoding/decoding
    error and must return a (replacement, new position) tuple.
    """
    state = space.fromcache(CodecState)
    if space.is_true(space.callable(w_handler)):
        state.codec_error_registry[errors] = w_handler
    else:
        raise OperationError(
            space.w_TypeError,
            space.wrap("handler must be callable"))

# ____________________________________________________________
# delegation to runicode

from rpython.rlib import runicode

def make_encoder_wrapper(name):
    rname = "unicode_encode_%s" % (name.replace("_encode", ""), )
    assert hasattr(runicode, rname)
    @unwrap_spec(uni=unicode, errors='str_or_None')
    def wrap_encoder(space, uni, errors="strict"):
        if errors is None:
            errors = 'strict'
        state = space.fromcache(CodecState)
        func = getattr(runicode, rname)
        result = func(uni, len(uni), errors, state.encode_error_handler)
        return space.newtuple([space.wrapbytes(result), space.wrap(len(uni))])
    wrap_encoder.func_name = rname
    globals()[name] = wrap_encoder

def make_decoder_wrapper(name):
    rname = "str_decode_%s" % (name.replace("_decode", ""), )
    assert hasattr(runicode, rname)
    @unwrap_spec(string='bufferstr', errors='str_or_None',
                 w_final=WrappedDefault(False))
    def wrap_decoder(space, string, errors="strict", w_final=None):
        if errors is None:
            errors = 'strict'
        final = space.is_true(w_final)
        state = space.fromcache(CodecState)
        func = getattr(runicode, rname)
        result, consumed = func(string, len(string), errors,
                                final, state.decode_error_handler)
        return space.newtuple([space.wrap(result), space.wrap(consumed)])
    wrap_decoder.func_name = rname
    globals()[name] = wrap_decoder

for encoders in [
         "ascii_encode",
         "latin_1_encode",
         "utf_7_encode",
         "utf_16_encode",
         "utf_16_be_encode",
         "utf_16_le_encode",
         "utf_32_encode",
         "utf_32_be_encode",
         "utf_32_le_encode",
         "unicode_escape_encode",
         "raw_unicode_escape_encode",
         "unicode_internal_encode",
        ]:
    make_encoder_wrapper(encoders)

for decoders in [
         "ascii_decode",
         "latin_1_decode",
         "utf_7_decode",
         "utf_16_decode",
         "utf_16_be_decode",
         "utf_16_le_decode",
         "utf_32_decode",
         "utf_32_be_decode",
         "utf_32_le_decode",
         ]:
    make_decoder_wrapper(decoders)

if hasattr(runicode, 'str_decode_mbcs'):
    # mbcs functions are not regular, because we have to pass
    # "force_ignore/replace=False"
    @unwrap_spec(uni=unicode, errors='str_or_None')
    def mbcs_encode(space, uni, errors="strict"):
        if errors is None:
            errors = 'strict'
        state = space.fromcache(CodecState)
        result = runicode.unicode_encode_mbcs(
            uni, len(uni), errors, state.encode_error_handler,
            force_replace=False)
        return space.newtuple([space.wrapbytes(result), space.wrap(len(uni))])

    @unwrap_spec(string='bufferstr', errors='str_or_None',
                 w_final=WrappedDefault(False))
    def mbcs_decode(space, string, errors="strict", w_final=None):
        if errors is None:
            errors = 'strict'
        final = space.is_true(w_final)
        state = space.fromcache(CodecState)
        result, consumed = runicode.str_decode_mbcs(
            string, len(string), errors,
            final, state.decode_error_handler,
            force_ignore=False)
        return space.newtuple([space.wrap(result), space.wrap(consumed)])

# utf-8 functions are not regular, because we have to pass
# "allow_surrogates=False"
@unwrap_spec(uni=unicode, errors='str_or_None')
def utf_8_encode(space, uni, errors="strict"):
    if errors is None:
        errors = 'strict'
    state = space.fromcache(CodecState)
    result = runicode.unicode_encode_utf_8(
        uni, len(uni), errors, state.encode_error_handler,
        allow_surrogates=False)
    return space.newtuple([space.wrapbytes(result), space.wrap(len(uni))])

@unwrap_spec(string='bufferstr', errors='str_or_None',
             w_final = WrappedDefault(False))
def utf_8_decode(space, string, errors="strict", w_final=None):
    if errors is None:
        errors = 'strict'
    final = space.is_true(w_final)
    state = space.fromcache(CodecState)
    result, consumed = runicode.str_decode_utf_8(
        string, len(string), errors,
        final, state.decode_error_handler,
        allow_surrogates=False)
    return space.newtuple([space.wrap(result), space.wrap(consumed)])

@unwrap_spec(data="bufferstr", errors='str_or_None', byteorder=int,
             w_final=WrappedDefault(False))
def utf_16_ex_decode(space, data, errors='strict', byteorder=0, w_final=None):
    if errors is None:
        errors = 'strict'
    final = space.is_true(w_final)
    state = space.fromcache(CodecState)
    if byteorder == 0:
        byteorder = 'native'
    elif byteorder == -1:
        byteorder = 'little'
    else:
        byteorder = 'big'
    consumed = len(data)
    if final:
        consumed = 0
    res, consumed, byteorder = runicode.str_decode_utf_16_helper(
        data, len(data), errors, final, state.decode_error_handler, byteorder)
    return space.newtuple([space.wrap(res), space.wrap(consumed),
                           space.wrap(byteorder)])

@unwrap_spec(data="bufferstr", errors='str_or_None', byteorder=int,
             w_final=WrappedDefault(False))
def utf_32_ex_decode(space, data, errors='strict', byteorder=0, w_final=None):
    final = space.is_true(w_final)
    state = space.fromcache(CodecState)
    if byteorder == 0:
        byteorder = 'native'
    elif byteorder == -1:
        byteorder = 'little'
    else:
        byteorder = 'big'
    consumed = len(data)
    if final:
        consumed = 0
    res, consumed, byteorder = runicode.str_decode_utf_32_helper(
        data, len(data), errors, final, state.decode_error_handler, byteorder)
    return space.newtuple([space.wrap(res), space.wrap(consumed),
                           space.wrap(byteorder)])

# ____________________________________________________________
# Charmap

class Charmap_Decode:
    def __init__(self, space, w_mapping):
        self.space = space
        self.w_mapping = w_mapping

        # fast path for all the stuff in the encodings module
        if space.isinstance_w(w_mapping, space.w_tuple):
            self.mapping_w = space.fixedview(w_mapping)
        else:
            self.mapping_w = None

    def get(self, ch, errorchar):
        space = self.space

        # get the character from the mapping
        if self.mapping_w is not None:
            w_ch = self.mapping_w[ord(ch)]
        else:
            try:
                w_ch = space.getitem(self.w_mapping, space.newint(ord(ch)))
            except OperationError, e:
                if not e.match(space, space.w_LookupError):
                    raise
                return errorchar

        if space.isinstance_w(w_ch, space.w_unicode):
            # Charmap may return a unicode string
            return space.unicode_w(w_ch)
        elif space.isinstance_w(w_ch, space.w_int):
            # Charmap may return a number
            x = space.int_w(w_ch)
            if not 0 <= x <= 0x10FFFF:
                raise oefmt(space.w_TypeError,
                    "character mapping must be in range(0x110000)")
            return code_to_unichr(x)
        elif space.is_w(w_ch, space.w_None):
            # Charmap may return None
            return errorchar

        raise oefmt(space.w_TypeError,
            "character mapping must return integer, None or unicode")

class Charmap_Encode:
    def __init__(self, space, w_mapping):
        self.space = space
        self.w_mapping = w_mapping

    def get(self, ch, errorchar):
        space = self.space

        # get the character from the mapping
        try:
            w_ch = space.getitem(self.w_mapping, space.newint(ord(ch)))
        except OperationError, e:
            if not e.match(space, space.w_LookupError):
                raise
            return errorchar

        if space.isinstance_w(w_ch, space.w_bytes):
            # Charmap may return a string
            return space.bytes_w(w_ch)
        elif space.isinstance_w(w_ch, space.w_int):
            # Charmap may return a number
            x = space.int_w(w_ch)
            if not 0 <= x < 256:
                raise oefmt(space.w_TypeError,
                    "character mapping must be in range(256)")
            return chr(x)
        elif space.is_w(w_ch, space.w_None):
            # Charmap may return None
            return errorchar

        raise oefmt(space.w_TypeError,
            "character mapping must return integer, None or str")


@unwrap_spec(string="bufferstr", errors='str_or_None')
def charmap_decode(space, string, errors="strict", w_mapping=None):
    if errors is None:
        errors = 'strict'
    if len(string) == 0:
        return space.newtuple([space.wrap(u''), space.wrap(0)])

    if space.is_none(w_mapping):
        mapping = None
    else:
        mapping = Charmap_Decode(space, w_mapping)

    final = True
    state = space.fromcache(CodecState)
    result, consumed = runicode.str_decode_charmap(
        string, len(string), errors,
        final, state.decode_error_handler, mapping)
    return space.newtuple([space.wrap(result), space.wrap(consumed)])

@unwrap_spec(uni=unicode, errors='str_or_None')
def charmap_encode(space, uni, errors="strict", w_mapping=None):
    if errors is None:
        errors = 'strict'
    if space.is_none(w_mapping):
        mapping = None
    else:
        mapping = Charmap_Encode(space, w_mapping)

    state = space.fromcache(CodecState)
    result = runicode.unicode_encode_charmap(
        uni, len(uni), errors,
        state.encode_error_handler, mapping)
    return space.newtuple([space.wrapbytes(result), space.wrap(len(uni))])


@unwrap_spec(chars=unicode)
def charmap_build(space, chars):
    # XXX CPython sometimes uses a three-level trie
    w_charmap = space.newdict()
    for num in range(len(chars)):
        elem = chars[num]
        space.setitem(w_charmap, space.newint(ord(elem)), space.newint(num))
    return w_charmap

# ____________________________________________________________
# Unicode escape

class UnicodeData_Handler:
    def __init__(self, space, w_getcode):
        self.space = space
        self.w_getcode = w_getcode

    def call(self, name):
        space = self.space
        try:
            w_code = space.call_function(self.w_getcode, space.wrap(name))
        except OperationError, e:
            if not e.match(space, space.w_KeyError):
                raise
            return -1
        return space.int_w(w_code)

@unwrap_spec(string='bufferstr_or_u', errors='str_or_None',
             w_final=WrappedDefault(False))
def unicode_escape_decode(space, string, errors="strict", w_final=None):
    if errors is None:
        errors = 'strict'
    final = space.is_true(w_final)
    state = space.fromcache(CodecState)

    unicode_name_handler = state.get_unicodedata_handler(space)

    result, consumed = runicode.str_decode_unicode_escape(
        string, len(string), errors,
        final, state.decode_error_handler,
        unicode_name_handler)

    return space.newtuple([space.wrap(result), space.wrap(consumed)])

# ____________________________________________________________
# Raw Unicode escape (accepts bytes or str)

@unwrap_spec(string='bufferstr_or_u', errors='str_or_None',
             w_final=WrappedDefault(False))
def raw_unicode_escape_decode(space, string, errors="strict", w_final=None):
    if errors is None:
        errors = 'strict'
    final = space.is_true(w_final)
    state = space.fromcache(CodecState)
    result, consumed = runicode.str_decode_raw_unicode_escape(
        string, len(string), errors,
        final, state.decode_error_handler)
    return space.newtuple([space.wrap(result), space.wrap(consumed)])

# ____________________________________________________________
# Unicode-internal

@unwrap_spec(errors='str_or_None')
def unicode_internal_decode(space, w_string, errors="strict"):
    if errors is None:
        errors = 'strict'
    # special case for this codec: unicodes are returned as is
    if space.isinstance_w(w_string, space.w_unicode):
        return space.newtuple([w_string, space.len(w_string)])

    string = space.bytes_w(w_string)

    if len(string) == 0:
        return space.newtuple([space.wrap(u''), space.wrap(0)])

    final = True
    state = space.fromcache(CodecState)
    result, consumed = runicode.str_decode_unicode_internal(
        string, len(string), errors,
        final, state.decode_error_handler)
    return space.newtuple([space.wrap(result), space.wrap(consumed)])

# ____________________________________________________________
# support for the "string escape" translation
# This is a bytes-to bytes transformation

@unwrap_spec(data="bufferstr", errors='str_or_None')
def escape_encode(space, data, errors='strict'):
    from pypy.objspace.std.bytesobject import string_escape_encode
    result = string_escape_encode(data, False)
    return space.newtuple([space.wrapbytes(result), space.wrap(len(data))])

@unwrap_spec(data='bufferstr_or_u', errors='str_or_None')
def escape_decode(space, data, errors='strict'):
    from pypy.interpreter.pyparser.parsestring import PyString_DecodeEscape
    result = PyString_DecodeEscape(space, data, errors, None)
    return space.newtuple([space.wrapbytes(result), space.wrap(len(data))])<|MERGE_RESOLUTION|>--- conflicted
+++ resolved
@@ -423,21 +423,10 @@
     w_res = space.call_function(w_encoder, w_obj, space.wrap(errors))
     return space.getitem(w_res, space.wrap(0))
 
-<<<<<<< HEAD
-@unwrap_spec(s='bufferstr_or_u', errors='str_or_None')
-def buffer_encode(space, s, errors='strict'):
-    return space.newtuple([space.wrapbytes(s), space.wrap(len(s))])
-=======
 @unwrap_spec(errors='str_or_None')
 def readbuffer_encode(space, w_data, errors='strict'):
     s = space.getarg_w('s#', w_data)
-    return space.newtuple([space.wrap(s), space.wrap(len(s))])
-
-@unwrap_spec(errors='str_or_None')
-def charbuffer_encode(space, w_data, errors='strict'):
-    s = space.getarg_w('t#', w_data)
-    return space.newtuple([space.wrap(s), space.wrap(len(s))])
->>>>>>> 2a1d3f4a
+    return space.newtuple([space.wrapbytes(s), space.wrap(len(s))])
 
 @unwrap_spec(errors=str)
 def decode(space, w_obj, w_encoding=None, errors='strict'):
