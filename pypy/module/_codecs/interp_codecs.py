from rpython.rlib import jit, rutf8
from rpython.rlib.objectmodel import we_are_translated, not_rpython
<<<<<<< HEAD
from rpython.rlib.rstring import StringBuilder
=======
from rpython.rlib.rstring import UnicodeBuilder
from rpython.rlib import runicode
from rpython.rlib.runicode import code_to_unichr, MAXUNICODE
>>>>>>> d383d739

from pypy.interpreter.error import OperationError, oefmt
from pypy.interpreter.gateway import interp2app, unwrap_spec, WrappedDefault
from pypy.interpreter import unicodehelper


class VersionTag(object):
    pass


class CodecState(object):
    _immutable_fields_ = ["version?"]

    def __init__(self, space):
        self.codec_search_path = []
        self.codec_search_cache = {}
        self.codec_error_registry = {}
        self.codec_need_encodings = True
        self.decode_error_handler = self.make_decode_errorhandler(space)
        self.encode_error_handler = self.make_encode_errorhandler(space)

        self.unicodedata_handler = None
        self.modified()

    def _make_errorhandler(self, space, decode):
        def call_errorhandler(errors, encoding, reason, input, startpos,
                              endpos):
            """Generic wrapper for calling into error handlers.

            Note that error handler receives and returns position into
            the unicode characters, not into the position of utf8 bytes,
            so it needs to be converted by the codec

            Returns (unicode_or_none, str_or_none, newpos) as error
            handlers may return unicode or on Python 3, bytes.
            """
            w_errorhandler = lookup_error(space, errors)
            if decode:
                w_cls = space.w_UnicodeDecodeError
                w_input = space.newbytes(input)
                length = len(input)
            else:
                w_cls = space.w_UnicodeEncodeError
                length = rutf8.check_utf8(input, allow_surrogates=True)
                w_input = space.newutf8(input, length)
            w_exc =  space.call_function(
                w_cls,
                space.newtext(encoding),
                w_input,
                space.newint(startpos),
                space.newint(endpos),
                space.newtext(reason))
            w_res = space.call_function(w_errorhandler, w_exc)
            if (not space.isinstance_w(w_res, space.w_tuple)
                or space.len_w(w_res) != 2
                or not space.isinstance_w(
                                 space.getitem(w_res, space.newint(0)),
                                 space.w_unicode)):
                raise oefmt(space.w_TypeError,
                            "%s error handler must return (unicode, int) "
                            "tuple, not %R",
                            "decoding" if decode else "encoding", w_res)
            w_replace, w_newpos = space.fixedview(w_res, 2)
            newpos = space.int_w(w_newpos)
            if newpos < 0:
                newpos = length + newpos
            if newpos < 0 or newpos > length:
                raise oefmt(space.w_IndexError,
                            "position %d from error handler out of bounds",
                            newpos)
            w_replace = space.convert_to_w_unicode(w_replace)
            return w_replace._utf8, newpos
        return call_errorhandler

    def make_decode_errorhandler(self, space):
        return self._make_errorhandler(space, True)

    def make_encode_errorhandler(self, space):
        return self._make_errorhandler(space, False)

    def get_unicodedata_handler(self, space):
        if self.unicodedata_handler:
            return self.unicodedata_handler
        try:
            w_unicodedata = space.getbuiltinmodule("unicodedata")
            w_getcode = space.getattr(w_unicodedata, space.newtext("_get_code"))
        except OperationError:
            return None
        else:
            self.unicodedata_handler = UnicodeData_Handler(space, w_getcode)
            return self.unicodedata_handler

    def modified(self):
        self.version = VersionTag()

    def get_codec_from_cache(self, key):
        return self._get_codec_with_version(key, self.version)

    @jit.elidable
    def _get_codec_with_version(self, key, version):
        return self.codec_search_cache.get(key, None)

    def _cleanup_(self):
        assert not self.codec_search_path


def register_codec(space, w_search_function):
    """register(search_function)

    Register a codec search function. Search functions are expected to take
    one argument, the encoding name in all lower case letters, and return
    a tuple of functions (encoder, decoder, stream_reader, stream_writer).
    """
    state = space.fromcache(CodecState)
    if space.is_true(space.callable(w_search_function)):
        state.codec_search_path.append(w_search_function)
    else:
        raise oefmt(space.w_TypeError, "argument must be callable")


@unwrap_spec(encoding='text')
def lookup_codec(space, encoding):
    """lookup(encoding) -> (encoder, decoder, stream_reader, stream_writer)
    Looks up a codec tuple in the Python codec registry and returns
    a tuple of functions.
    """
    assert not (space.config.translating and not we_are_translated()), \
        "lookup_codec() should not be called during translation"
    state = space.fromcache(CodecState)
    normalized_encoding = encoding.replace(" ", "-").lower()
    w_result = state.get_codec_from_cache(normalized_encoding)
    if w_result is not None:
        return w_result
    return _lookup_codec_loop(space, encoding, normalized_encoding)


def _lookup_codec_loop(space, encoding, normalized_encoding):
    state = space.fromcache(CodecState)
    if state.codec_need_encodings:
        w_import = space.getattr(space.builtin, space.newtext("__import__"))
        # registers new codecs
        space.call_function(w_import, space.newtext("encodings"))
        state.codec_need_encodings = False
        if len(state.codec_search_path) == 0:
            raise oefmt(space.w_LookupError,
                        "no codec search functions registered: can't find "
                        "encoding")
    for w_search in state.codec_search_path:
        w_result = space.call_function(w_search,
                                       space.newtext(normalized_encoding))
        if not space.is_w(w_result, space.w_None):
            if not (space.isinstance_w(w_result, space.w_tuple) and
                    space.len_w(w_result) == 4):
                raise oefmt(space.w_TypeError,
                            "codec search functions must return 4-tuples")
            else:
                state.codec_search_cache[normalized_encoding] = w_result
                state.modified()
                return w_result
    raise oefmt(space.w_LookupError, "unknown encoding: %s", encoding)

# ____________________________________________________________
# Register standard error handlers

def check_exception(space, w_exc):
    try:
        w_start = space.getattr(w_exc, space.newtext('start'))
        w_end = space.getattr(w_exc, space.newtext('end'))
        w_obj = space.getattr(w_exc, space.newtext('object'))
    except OperationError as e:
        if not e.match(space, space.w_AttributeError):
            raise
        raise oefmt(space.w_TypeError, "wrong exception")

    delta = space.int_w(w_end) - space.int_w(w_start)
    if delta < 0 or not (space.isinstance_w(w_obj, space.w_bytes) or
                         space.isinstance_w(w_obj, space.w_unicode)):
        raise oefmt(space.w_TypeError, "wrong exception")

def strict_errors(space, w_exc):
    check_exception(space, w_exc)
    if space.isinstance_w(w_exc, space.w_BaseException):
        raise OperationError(space.type(w_exc), w_exc)
    else:
        raise oefmt(space.w_TypeError, "codec must pass exception instance")

def ignore_errors(space, w_exc):
    check_exception(space, w_exc)
    w_end = space.getattr(w_exc, space.newtext('end'))
    return space.newtuple([space.newutf8('', 0), w_end])

REPLACEMENT = u'\ufffd'.encode('utf8')

def replace_errors(space, w_exc):
    check_exception(space, w_exc)
    w_start = space.getattr(w_exc, space.newtext('start'))
    w_end = space.getattr(w_exc, space.newtext('end'))
    size = space.int_w(w_end) - space.int_w(w_start)
    if space.isinstance_w(w_exc, space.w_UnicodeEncodeError):
        text = '?' * size
        return space.newtuple([space.newutf8(text, size), w_end])
    elif space.isinstance_w(w_exc, space.w_UnicodeDecodeError):
        text = REPLACEMENT
        return space.newtuple([space.newutf8(text, 1), w_end])
    elif space.isinstance_w(w_exc, space.w_UnicodeTranslateError):
        text = REPLACEMENT * size
        return space.newtuple([space.newutf8(text, size), w_end])
    else:
        raise oefmt(space.w_TypeError,
                    "don't know how to handle %T in error callback", w_exc)

def xmlcharrefreplace_errors(space, w_exc):
    from pypy.interpreter import unicodehelper

    check_exception(space, w_exc)
    if space.isinstance_w(w_exc, space.w_UnicodeEncodeError):
        w_obj = space.getattr(w_exc, space.newtext('object'))
        space.realutf8_w(w_obj) # weeoes
        w_obj = unicodehelper.convert_arg_to_w_unicode(space, w_obj)
        start = space.int_w(space.getattr(w_exc, space.newtext('start')))
        w_end = space.getattr(w_exc, space.newtext('end'))
        end = space.int_w(w_end)
        start = w_obj._index_to_byte(start)
        end = w_obj._index_to_byte(end)
        builder = StringBuilder()
        pos = start
        obj = w_obj._utf8
        while pos < end:
            code = rutf8.codepoint_at_pos(obj, pos)
            builder.append("&#")
            builder.append(str(code))
            builder.append(";")
            pos = rutf8.next_codepoint_pos(obj, pos)
        r = builder.build()
        lgt = rutf8.check_utf8(r, True)
        return space.newtuple([space.newutf8(r, lgt), w_end])
    else:
        raise oefmt(space.w_TypeError,
                    "don't know how to handle %T in error callback", w_exc)

def backslashreplace_errors(space, w_exc):
    from pypy.interpreter import unicodehelper

    check_exception(space, w_exc)
    if space.isinstance_w(w_exc, space.w_UnicodeEncodeError):
        w_obj = space.getattr(w_exc, space.newtext('object'))
        space.realutf8_w(w_obj) # for errors
        w_obj = unicodehelper.convert_arg_to_w_unicode(space, w_obj)
        start = space.int_w(space.getattr(w_exc, space.newtext('start')))
        w_end = space.getattr(w_exc, space.newtext('end'))
        end = space.int_w(w_end)
        start = w_obj._index_to_byte(start)
        end = w_obj._index_to_byte(end)
        builder = StringBuilder()
        obj = w_obj._utf8
        pos = start
        while pos < end:
            oc = rutf8.codepoint_at_pos(obj, pos)
            num = hex(oc)
            if (oc >= 0x10000):
                builder.append("\\U")
                zeros = 8
            elif (oc >= 0x100):
                builder.append("\\u")
                zeros = 4
            else:
                builder.append("\\x")
                zeros = 2
            lnum = len(num)
            nb = zeros + 2 - lnum # num starts with '0x'
            if nb > 0:
                builder.append_multiple_char('0', nb)
            builder.append_slice(num, 2, lnum)
            pos = rutf8.next_codepoint_pos(obj, pos)
        r = builder.build()
        lgt = rutf8.check_utf8(r, True)
        return space.newtuple([space.newutf8(r, lgt), w_end])
    else:
        raise oefmt(space.w_TypeError,
                    "don't know how to handle %T in error callback", w_exc)

@not_rpython
def register_builtin_error_handlers(space):
    state = space.fromcache(CodecState)
    for error in ("strict", "ignore", "replace", "xmlcharrefreplace",
                  "backslashreplace"):
        name = error + "_errors"
        state.codec_error_registry[error] = interp2app(
                globals()[name]).spacebind(space)


@unwrap_spec(errors='text')
def lookup_error(space, errors):
    """lookup_error(errors) -> handler

    Return the error handler for the specified error handling name
    or raise a LookupError, if no handler exists under this name.
    """

    state = space.fromcache(CodecState)
    try:
        w_err_handler = state.codec_error_registry[errors]
    except KeyError:
        raise oefmt(space.w_LookupError,
                    "unknown error handler name %s", errors)
    return w_err_handler


@unwrap_spec(errors='text')
def encode(space, w_obj, w_encoding=None, errors='strict'):
    """encode(obj, [encoding[,errors]]) -> object

    Encodes obj using the codec registered for encoding. encoding defaults
    to the default encoding. errors may be given to set a different error
    handling scheme. Default is 'strict' meaning that encoding errors raise
    a ValueError. Other possible values are 'ignore', 'replace' and
    'xmlcharrefreplace' as well as any other name registered with
    codecs.register_error that can handle ValueErrors.
    """
    if w_encoding is None:
        encoding = space.sys.defaultencoding
    else:
        encoding = space.text_w(w_encoding)
    w_encoder = space.getitem(lookup_codec(space, encoding), space.newint(0))
    w_res = space.call_function(w_encoder, w_obj, space.newtext(errors))
    return space.getitem(w_res, space.newint(0))

@unwrap_spec(errors='text_or_none')
def readbuffer_encode(space, w_data, errors='strict'):
    s = space.getarg_w('s#', w_data)
    return space.newtuple([space.newbytes(s), space.newint(len(s))])

@unwrap_spec(errors='text_or_none')
def charbuffer_encode(space, w_data, errors='strict'):
    s = space.getarg_w('t#', w_data)
    return space.newtuple([space.newbytes(s), space.newint(len(s))])

@unwrap_spec(errors='text')
def decode(space, w_obj, w_encoding=None, errors='strict'):
    """decode(obj, [encoding[,errors]]) -> object

    Decodes obj using the codec registered for encoding. encoding defaults
    to the default encoding. errors may be given to set a different error
    handling scheme. Default is 'strict' meaning that encoding errors raise
    a ValueError. Other possible values are 'ignore' and 'replace'
    as well as any other name registerd with codecs.register_error that is
    able to handle ValueErrors.
    """
    if w_encoding is None:
        encoding = space.sys.defaultencoding
    else:
        encoding = space.text_w(w_encoding)
    w_decoder = space.getitem(lookup_codec(space, encoding), space.newint(1))
    if space.is_true(w_decoder):
        w_res = space.call_function(w_decoder, w_obj, space.newtext(errors))
        if (not space.isinstance_w(w_res, space.w_tuple) or space.len_w(w_res) != 2):
            raise oefmt(space.w_TypeError,
                        "encoder must return a tuple (object, integer)")
        return space.getitem(w_res, space.newint(0))
    else:
        assert 0, "XXX, what to do here?"

@unwrap_spec(errors='text')
def register_error(space, errors, w_handler):
    """register_error(errors, handler)

    Register the specified error handler under the name
    errors. handler must be a callable object, that
    will be called with an exception instance containing
    information about the location of the encoding/decoding
    error and must return a (replacement, new position) tuple.
    """
    state = space.fromcache(CodecState)
    if space.is_true(space.callable(w_handler)):
        state.codec_error_registry[errors] = w_handler
    else:
        raise oefmt(space.w_TypeError, "handler must be callable")

# ____________________________________________________________
# delegation to runicode/unicodehelper

def _find_implementation(impl_name):
    try:
        func = getattr(unicodehelper, impl_name)
    except AttributeError:
        func = getattr(runicode, impl_name)
    return func

def make_encoder_wrapper(name):
<<<<<<< HEAD
    rname = "utf8_encode_%s" % (name.replace("_encode", ""), )
    @unwrap_spec(errors='text_or_none')
    def wrap_encoder(space, w_arg, errors="strict"):
        from pypy.interpreter import unicodehelper

        w_arg = unicodehelper.convert_arg_to_w_unicode(space, w_arg, rname)
        if errors is None:
            errors = 'strict'
        state = space.fromcache(CodecState)
        func = getattr(unicodehelper, rname)
        utf8len = w_arg._length
        # XXX deal with func() returning length or not
        result = func(w_arg._utf8, errors, state.encode_error_handler)
        return space.newtuple([space.newbytes(result), space.newint(utf8len)])
=======
    rname = "unicode_encode_%s" % (name.replace("_encode", ""), )
    func = _find_implementation(rname)
    @unwrap_spec(uni=unicode, errors='text_or_none')
    def wrap_encoder(space, uni, errors="strict"):
        if errors is None:
            errors = 'strict'
        state = space.fromcache(CodecState)
        result = func(uni, len(uni), errors, state.encode_error_handler)
        return space.newtuple([space.newbytes(result), space.newint(len(uni))])
>>>>>>> d383d739
    wrap_encoder.func_name = rname
    globals()[name] = wrap_encoder

def make_decoder_wrapper(name):
    rname = "str_decode_%s" % (name.replace("_decode", ""), )
    func = _find_implementation(rname)
    @unwrap_spec(string='bufferstr', errors='text_or_none',
                 w_final=WrappedDefault(False))
    def wrap_decoder(space, string, errors="strict", w_final=None):
        from pypy.interpreter import unicodehelper

        if errors is None:
            errors = 'strict'
        final = space.is_true(w_final)
        state = space.fromcache(CodecState)
<<<<<<< HEAD
        func = getattr(unicodehelper, rname)
        result, consumed, length = func(string, errors,
                                              final, state.decode_error_handler)
        return space.newtuple([space.newutf8(result, length),
                               space.newint(consumed)])
=======
        result, consumed = func(string, len(string), errors,
                                final, state.decode_error_handler)
        return space.newtuple([space.newunicode(result), space.newint(consumed)])
>>>>>>> d383d739
    wrap_decoder.func_name = rname
    globals()[name] = wrap_decoder

for encoder in [
         "ascii_encode",
         "latin_1_encode",
         "utf_7_encode",
         "utf_16_encode",
         "utf_16_be_encode",
         "utf_16_le_encode",
         "utf_32_encode",
         "utf_32_be_encode",
         "utf_32_le_encode",
         "unicode_escape_encode",
         "raw_unicode_escape_encode",
         "unicode_internal_encode",
        ]:
    make_encoder_wrapper(encoder)

for decoder in [
         "ascii_decode",
         "latin_1_decode",
         "utf_7_decode",
         "utf_16_decode",
         "utf_16_be_decode",
         "utf_16_le_decode",
         "utf_32_decode",
         "utf_32_be_decode",
         "utf_32_le_decode",
         "raw_unicode_escape_decode",
         ]:
    make_decoder_wrapper(decoder)

if hasattr(runicode, 'str_decode_mbcs'):
    make_encoder_wrapper('mbcs_encode')
    make_decoder_wrapper('mbcs_decode')

# utf-8 functions are not regular, because we have to pass
# "allow_surrogates=True"
@unwrap_spec(errors='text_or_none')
def utf_8_encode(space, w_obj, errors="strict"):
    utf8, lgt = space.utf8_len_w(w_obj)
    if rutf8.has_surrogates(utf8):
        utf8 = rutf8.reencode_utf8_with_surrogates(utf8)
    return space.newtuple([space.newbytes(utf8), space.newint(lgt)])

@unwrap_spec(string='bufferstr', errors='text_or_none',
             w_final = WrappedDefault(False))
def utf_8_decode(space, string, errors="strict", w_final=None):
    from pypy.interpreter import unicodehelper

    if errors is None:
        errors = 'strict'
    final = space.is_true(w_final)
    state = space.fromcache(CodecState)
    # call the fast version for checking
    try:
        lgt = rutf8.check_utf8(string, allow_surrogates=True)
    except rutf8.CheckError:
        res, consumed, lgt = unicodehelper.str_decode_utf8(string,
            errors, final, state.decode_error_handler)
        return space.newtuple([space.newutf8(res, lgt),
                               space.newint(consumed)])
    else:
        return space.newtuple([space.newutf8(string, lgt),
                               space.newint(len(string))])

@unwrap_spec(data='bufferstr', errors='text_or_none', byteorder=int,
             w_final=WrappedDefault(False))
def utf_16_ex_decode(space, data, errors='strict', byteorder=0, w_final=None):
    from pypy.interpreter.unicodehelper import str_decode_utf_16_helper

    if errors is None:
        errors = 'strict'
    final = space.is_true(w_final)
    state = space.fromcache(CodecState)
    if byteorder == 0:
        byteorder = 'native'
    elif byteorder == -1:
        byteorder = 'little'
    else:
        byteorder = 'big'
    consumed = len(data)
    if final:
        consumed = 0
    res, consumed, lgt, byteorder = str_decode_utf_16_helper(
        data, errors, final,
        state.decode_error_handler, byteorder)
    return space.newtuple([space.newutf8(res, lgt),
                           space.newint(consumed),
                           space.newint(byteorder)])

@unwrap_spec(data='bufferstr', errors='text_or_none', byteorder=int,
             w_final=WrappedDefault(False))
def utf_32_ex_decode(space, data, errors='strict', byteorder=0, w_final=None):
    from pypy.interpreter.unicodehelper import str_decode_utf_32_helper

    final = space.is_true(w_final)
    state = space.fromcache(CodecState)
    if byteorder == 0:
        byteorder = 'native'
    elif byteorder == -1:
        byteorder = 'little'
    else:
        byteorder = 'big'
    consumed = len(data)
    if final:
        consumed = 0
    res, consumed, lgt, byteorder = str_decode_utf_32_helper(
        data, errors, final,
        state.decode_error_handler, byteorder)
    return space.newtuple([space.newutf8(res, lgt),
                           space.newint(consumed),
                           space.newint(byteorder)])

# ____________________________________________________________
# Charmap

class Charmap_Decode:
    def __init__(self, space, w_mapping):
        self.space = space
        self.w_mapping = w_mapping

        # fast path for all the stuff in the encodings module
        if space.isinstance_w(w_mapping, space.w_tuple):
            self.mapping_w = space.fixedview(w_mapping)
        else:
            self.mapping_w = None

    def get(self, ch, errorchar):
        space = self.space

        # get the character from the mapping
        if self.mapping_w is not None:
            w_ch = self.mapping_w[ch]
        else:
            try:
                w_ch = space.getitem(self.w_mapping, space.newint(ch))
            except OperationError as e:
                if not e.match(space, space.w_LookupError):
                    raise
                return errorchar

        if space.isinstance_w(w_ch, space.w_unicode):
            # Charmap may return a unicode string
            return space.utf8_w(w_ch)
        elif space.isinstance_w(w_ch, space.w_int):
            # Charmap may return a number
            x = space.int_w(w_ch)
            if not 0 <= x <= 0x10FFFF:
                raise oefmt(space.w_TypeError,
                    "character mapping must be in range(0x110000)")
            return rutf8.unichr_as_utf8(x)
        elif space.is_w(w_ch, space.w_None):
            # Charmap may return None
            return errorchar

        raise oefmt(space.w_TypeError,
            "character mapping must return integer, None or unicode")

class Charmap_Encode:
    def __init__(self, space, w_mapping):
        self.space = space
        self.w_mapping = w_mapping

    def get(self, ch, errorchar):
        space = self.space

        # get the character from the mapping
        try:
            w_ch = space.getitem(self.w_mapping, space.newint(ch))
        except OperationError as e:
            if not e.match(space, space.w_LookupError):
                raise
            return errorchar

        if space.isinstance_w(w_ch, space.w_bytes):
            # Charmap may return a string
            return space.bytes_w(w_ch)
        elif space.isinstance_w(w_ch, space.w_int):
            # Charmap may return a number
            x = space.int_w(w_ch)
            if not 0 <= x < 256:
                raise oefmt(space.w_TypeError,
                    "character mapping must be in range(256)")
            return chr(x)
        elif space.is_w(w_ch, space.w_None):
            # Charmap may return None
            return errorchar

        raise oefmt(space.w_TypeError,
            "character mapping must return integer, None or str")


@unwrap_spec(string='bufferstr', errors='text_or_none')
def charmap_decode(space, string, errors="strict", w_mapping=None):
    from pypy.interpreter import unicodehelper

    if errors is None:
        errors = 'strict'
    if len(string) == 0:
        return space.newtuple([space.newutf8('', 0),
                               space.newint(0)])

    if space.is_none(w_mapping):
        mapping = None
    else:
        mapping = Charmap_Decode(space, w_mapping)

    final = True
    state = space.fromcache(CodecState)
    result, consumed, lgt = unicodehelper.str_decode_charmap(
        string, errors, final, state.decode_error_handler, mapping)
    return space.newtuple([space.newutf8(result, lgt),
                           space.newint(consumed)])

@unwrap_spec(errors='text_or_none')
def charmap_encode(space, w_unicode, errors="strict", w_mapping=None):
    from pypy.interpreter import unicodehelper

    if errors is None:
        errors = 'strict'
    if space.is_none(w_mapping):
        mapping = None
    else:
        mapping = Charmap_Encode(space, w_mapping)

    state = space.fromcache(CodecState)
    w_uni = unicodehelper.convert_arg_to_w_unicode(space, w_unicode)
    result = unicodehelper.utf8_encode_charmap(
        space.utf8_w(w_uni), errors, state.encode_error_handler, mapping)
    return space.newtuple([space.newbytes(result), space.newint(w_uni._len())])


@unwrap_spec(chars='utf8')
def charmap_build(space, chars):
    # XXX CPython sometimes uses a three-level trie
    w_charmap = space.newdict()
    pos = 0
    num = 0
    while pos < len(chars):
        w_char = space.newint(rutf8.codepoint_at_pos(chars, pos))
        space.setitem(w_charmap, w_char, space.newint(num))
        pos = rutf8.next_codepoint_pos(chars, pos)
        num += 1
    return w_charmap

# ____________________________________________________________
# Unicode escape

class UnicodeData_Handler:
    def __init__(self, space, w_getcode):
        self.space = space
        self.w_getcode = w_getcode

    def call(self, name):
        space = self.space
        try:
            w_code = space.call_function(self.w_getcode, space.newtext(name))
        except OperationError as e:
            if not e.match(space, space.w_KeyError):
                raise
            return -1
        return space.int_w(w_code)

@unwrap_spec(string='bufferstr', errors='text_or_none',
             w_final=WrappedDefault(False))
def unicode_escape_decode(space, string, errors="strict", w_final=None):
    from pypy.interpreter import unicodehelper

    if errors is None:
        errors = 'strict'
    final = space.is_true(w_final)
    state = space.fromcache(CodecState)

    unicode_name_handler = state.get_unicodedata_handler(space)

    result, consumed, lgt = unicodehelper.str_decode_unicode_escape(
        string, errors,
        final, state.decode_error_handler,
        unicode_name_handler)

    return space.newtuple([space.newutf8(result, lgt), space.newint(consumed)])

# ____________________________________________________________
# Unicode-internal

@unwrap_spec(errors='text_or_none')
def unicode_internal_decode(space, w_string, errors="strict"):
    from pypy.interpreter import unicodehelper

    if errors is None:
        errors = 'strict'
    # special case for this codec: unicodes are returned as is
    if space.isinstance_w(w_string, space.w_unicode):
        return space.newtuple([w_string, space.len(w_string)])

    string = space.readbuf_w(w_string).as_str()

    if len(string) == 0:
        return space.newtuple([space.newutf8('', 0),
                               space.newint(0)])

    final = True
    state = space.fromcache(CodecState)
    result, consumed, lgt = unicodehelper.str_decode_unicode_internal(
        string, errors,
        final, state.decode_error_handler)
    return space.newtuple([space.newutf8(result, lgt),
                           space.newint(consumed)])

# ____________________________________________________________
# support for the "string escape" codec
# This is a bytes-to bytes transformation

@unwrap_spec(data='bytes', errors='text_or_none')
def escape_encode(space, data, errors='strict'):
    from pypy.objspace.std.bytesobject import string_escape_encode
    result = string_escape_encode(data, quote="'")
    start = 1
    end = len(result) - 1
    assert end >= 0
    w_result = space.newbytes(result[start:end])
    return space.newtuple([w_result, space.newint(len(data))])

@unwrap_spec(data='bytes', errors='text_or_none')
def escape_decode(space, data, errors='strict'):
    from pypy.interpreter.pyparser.parsestring import PyString_DecodeEscape
    result = PyString_DecodeEscape(space, data, errors, None)
    return space.newtuple([space.newbytes(result), space.newint(len(data))])<|MERGE_RESOLUTION|>--- conflicted
+++ resolved
@@ -1,12 +1,8 @@
 from rpython.rlib import jit, rutf8
 from rpython.rlib.objectmodel import we_are_translated, not_rpython
-<<<<<<< HEAD
-from rpython.rlib.rstring import StringBuilder
-=======
-from rpython.rlib.rstring import UnicodeBuilder
+from rpython.rlib.rstring import StringBuilder, UnicodeBuilder
 from rpython.rlib import runicode
 from rpython.rlib.runicode import code_to_unichr, MAXUNICODE
->>>>>>> d383d739
 
 from pypy.interpreter.error import OperationError, oefmt
 from pypy.interpreter.gateway import interp2app, unwrap_spec, WrappedDefault
@@ -389,15 +385,12 @@
 # delegation to runicode/unicodehelper
 
 def _find_implementation(impl_name):
-    try:
-        func = getattr(unicodehelper, impl_name)
-    except AttributeError:
-        func = getattr(runicode, impl_name)
+    func = getattr(unicodehelper, impl_name)
     return func
 
 def make_encoder_wrapper(name):
-<<<<<<< HEAD
     rname = "utf8_encode_%s" % (name.replace("_encode", ""), )
+    func = _find_implementation(rname)
     @unwrap_spec(errors='text_or_none')
     def wrap_encoder(space, w_arg, errors="strict"):
         from pypy.interpreter import unicodehelper
@@ -406,22 +399,10 @@
         if errors is None:
             errors = 'strict'
         state = space.fromcache(CodecState)
-        func = getattr(unicodehelper, rname)
         utf8len = w_arg._length
         # XXX deal with func() returning length or not
         result = func(w_arg._utf8, errors, state.encode_error_handler)
         return space.newtuple([space.newbytes(result), space.newint(utf8len)])
-=======
-    rname = "unicode_encode_%s" % (name.replace("_encode", ""), )
-    func = _find_implementation(rname)
-    @unwrap_spec(uni=unicode, errors='text_or_none')
-    def wrap_encoder(space, uni, errors="strict"):
-        if errors is None:
-            errors = 'strict'
-        state = space.fromcache(CodecState)
-        result = func(uni, len(uni), errors, state.encode_error_handler)
-        return space.newtuple([space.newbytes(result), space.newint(len(uni))])
->>>>>>> d383d739
     wrap_encoder.func_name = rname
     globals()[name] = wrap_encoder
 
@@ -437,17 +418,10 @@
             errors = 'strict'
         final = space.is_true(w_final)
         state = space.fromcache(CodecState)
-<<<<<<< HEAD
-        func = getattr(unicodehelper, rname)
         result, consumed, length = func(string, errors,
                                               final, state.decode_error_handler)
         return space.newtuple([space.newutf8(result, length),
                                space.newint(consumed)])
-=======
-        result, consumed = func(string, len(string), errors,
-                                final, state.decode_error_handler)
-        return space.newtuple([space.newunicode(result), space.newint(consumed)])
->>>>>>> d383d739
     wrap_decoder.func_name = rname
     globals()[name] = wrap_decoder
 
