<<<<<<< HEAD
import sys
from rpython.rlib import jit
=======
from rpython.rlib import jit, rutf8
>>>>>>> dfdd7932
from rpython.rlib.objectmodel import we_are_translated, not_rpython
from rpython.rlib.rstring import StringBuilder, UnicodeBuilder
from rpython.rlib import runicode
from rpython.rlib.runicode import raw_unicode_escape_helper
from rpython.rlib import rutf8

from pypy.interpreter.error import OperationError, oefmt
from pypy.interpreter.gateway import interp2app, unwrap_spec, WrappedDefault
from pypy.interpreter import unicodehelper
from pypy.module.unicodedata import unicodedb


class VersionTag(object):
    pass


class CodecState(object):
    _immutable_fields_ = ["version?"]

    def __init__(self, space):
        self.codec_search_path = []
        self.codec_search_cache = {}
        self.codec_error_registry = {}
        self.codec_need_encodings = True
        self.decode_error_handler = self.make_decode_errorhandler(space)
        self.encode_error_handler = self.make_encode_errorhandler(space)

        self.unicodedata_handler = None
        self.modified()

    def _make_errorhandler(self, space, decode):
        def call_errorhandler(errors, encoding, reason, input, startpos,
                              endpos):
            """Generic wrapper for calling into error handlers.

            Note that error handler receives and returns position into
            the unicode characters, not into the position of utf8 bytes,
            so it needs to be converted by the codec

<<<<<<< HEAD
            Returns (str_or_none, newpos) as error
            handlers used outside runicode return utf8
=======
            Returns (unicode_or_none, str_or_none, newpos) as error
            handlers may return unicode or on Python 3, bytes.
>>>>>>> dfdd7932
            """
            w_errorhandler = lookup_error(space, errors)
            if decode:
                w_cls = space.w_UnicodeDecodeError
                assert isinstance(input, str)
                w_input = space.newbytes(input)
                length = len(input)
            else:
                w_cls = space.w_UnicodeEncodeError
<<<<<<< HEAD
                assert isinstance(input, str)
                length = rutf8.codepoints_in_utf8(input)
                w_input = space.newtext(input, length)
=======
                length = rutf8.check_utf8(input, allow_surrogates=True)
                w_input = space.newutf8(input, length)
>>>>>>> dfdd7932
            w_exc =  space.call_function(
                w_cls,
                space.newtext(encoding),
                w_input,
                space.newint(startpos),
                space.newint(endpos),
                space.newtext(reason))
            w_res = space.call_function(w_errorhandler, w_exc)
            if (not space.isinstance_w(w_res, space.w_tuple)
                or space.len_w(w_res) != 2):
                if decode:
                    msg = ("decoding error handler must return "
                           "(str, int) tuple")
                else:
                    msg = ("encoding error handler must return "
                           "(str/bytes, int) tuple")
                raise OperationError(space.w_TypeError, space.newtext(msg))

            w_replace, w_newpos = space.fixedview(w_res, 2)
<<<<<<< HEAD
            if space.isinstance_w(w_replace, space.w_unicode):
                rettype = 'u'
            elif not decode and space.isinstance_w(w_replace, space.w_bytes):
                rettype = 'b'
            else:
                if decode:
                    msg = ("decoding error handler must return "
                           "(str, int) tuple")
                else:
                    msg = ("encoding error handler must return "
                           "(str/bytes, int) tuple")
                raise OperationError(space.w_TypeError, space.newtext(msg))
            try:
                newpos = space.int_w(w_newpos)
            except OperationError as e:
                if not e.match(space, space.w_OverflowError):
                    raise
                newpos = -1
            else:
                if newpos < 0:
                    newpos = length + newpos
=======
            newpos = space.int_w(w_newpos)
            if newpos < 0:
                newpos = length + newpos
>>>>>>> dfdd7932
            if newpos < 0 or newpos > length:
                raise oefmt(space.w_IndexError,
                            "position %d from error handler out of bounds",
                            newpos)
<<<<<<< HEAD
            return space.utf8_w(w_replace), newpos, rettype
=======
            w_replace = space.convert_to_w_unicode(w_replace)
            return w_replace._utf8, newpos
>>>>>>> dfdd7932
        return call_errorhandler

    def make_decode_errorhandler(self, space):
        return self._make_errorhandler(space, True)

    def make_encode_errorhandler(self, space):
        return self._make_errorhandler(space, False)

    def get_unicodedata_handler(self, space):
        if self.unicodedata_handler:
            return self.unicodedata_handler
        try:
            w_unicodedata = space.getbuiltinmodule("unicodedata")
            w_getcode = space.getattr(w_unicodedata, space.newtext("_get_code"))
        except OperationError:
            return None
        else:
            self.unicodedata_handler = UnicodeData_Handler(space, w_getcode)
            return self.unicodedata_handler

    def modified(self):
        self.version = VersionTag()

    def get_codec_from_cache(self, key):
        return self._get_codec_with_version(key, self.version)

    @jit.elidable
    def _get_codec_with_version(self, key, version):
        return self.codec_search_cache.get(key, None)

    def _cleanup_(self):
        assert not self.codec_search_path


def register_codec(space, w_search_function):
    """register(search_function)

    Register a codec search function. Search functions are expected to take
    one argument, the encoding name in all lower case letters, and return
    a tuple of functions (encoder, decoder, stream_reader, stream_writer).
    """
    state = space.fromcache(CodecState)
    if space.is_true(space.callable(w_search_function)):
        state.codec_search_path.append(w_search_function)
    else:
        raise oefmt(space.w_TypeError, "argument must be callable")


@unwrap_spec(encoding='text')
def lookup_codec(space, encoding):
    """lookup(encoding) -> (encoder, decoder, stream_reader, stream_writer)
    Looks up a codec tuple in the Python codec registry and returns
    a tuple of functions.
    """
    assert not (space.config.translating and not we_are_translated()), \
        "lookup_codec() should not be called during translation"
    state = space.fromcache(CodecState)
    normalized_encoding = encoding.replace(" ", "-").lower()
    w_result = state.get_codec_from_cache(normalized_encoding)
    if w_result is not None:
        return w_result
    return _lookup_codec_loop(space, encoding, normalized_encoding)


def _lookup_codec_loop(space, encoding, normalized_encoding):
    state = space.fromcache(CodecState)
    if state.codec_need_encodings:
        # registers new codecs.
        # This import uses the "builtin" import method, and is needed
        # to bootstrap the full importlib module.
        w_import = space.getattr(space.builtin, space.newtext("__import__"))
        space.call_function(w_import, space.newtext("encodings"))
        from pypy.module.sys.interp_encoding import base_encoding
        # May be 'utf-8'
        normalized_base = base_encoding.replace("-", "_").lower()
        space.call_function(w_import, space.newtext("encodings." +
                                                    normalized_base))
        state.codec_need_encodings = False
        if len(state.codec_search_path) == 0:
            raise oefmt(space.w_LookupError,
                        "no codec search functions registered: can't find "
                        "encoding")
    for w_search in state.codec_search_path:
        w_result = space.call_function(w_search,
                                       space.newtext(normalized_encoding))
        if not space.is_w(w_result, space.w_None):
            if not (space.isinstance_w(w_result, space.w_tuple) and
                    space.len_w(w_result) == 4):
                raise oefmt(space.w_TypeError,
                            "codec search functions must return 4-tuples")
            else:
                state.codec_search_cache[normalized_encoding] = w_result
                state.modified()
                return w_result
    raise oefmt(space.w_LookupError, "unknown encoding: %s", encoding)

# ____________________________________________________________
# Register standard error handlers

def check_exception(space, w_exc):
    try:
        w_start = space.getattr(w_exc, space.newtext('start'))
        w_end = space.getattr(w_exc, space.newtext('end'))
        w_obj = space.getattr(w_exc, space.newtext('object'))
    except OperationError as e:
        if not e.match(space, space.w_AttributeError):
            raise
        raise oefmt(space.w_TypeError, "wrong exception")

    delta = space.int_w(w_end) - space.int_w(w_start)
    if delta < 0 or not (space.isinstance_w(w_obj, space.w_bytes) or
                         space.isinstance_w(w_obj, space.w_unicode)):
        raise oefmt(space.w_TypeError, "wrong exception")

def strict_errors(space, w_exc):
    check_exception(space, w_exc)
    if space.isinstance_w(w_exc, space.w_BaseException):
        raise OperationError(space.type(w_exc), w_exc)
    else:
        raise oefmt(space.w_TypeError, "codec must pass exception instance")

def ignore_errors(space, w_exc):
    check_exception(space, w_exc)
    w_end = space.getattr(w_exc, space.newtext('end'))
    return space.newtuple([space.newutf8('', 0), w_end])

REPLACEMENT = u'\ufffd'.encode('utf8')

def replace_errors(space, w_exc):
    check_exception(space, w_exc)
    w_start = space.getattr(w_exc, space.newtext('start'))
    w_end = space.getattr(w_exc, space.newtext('end'))
    size = space.int_w(w_end) - space.int_w(w_start)
    if size < 0:
        size = 0
    if space.isinstance_w(w_exc, space.w_UnicodeEncodeError):
        text = '?' * size
        return space.newtuple([space.newutf8(text, size), w_end])
    elif space.isinstance_w(w_exc, space.w_UnicodeDecodeError):
        text = REPLACEMENT
        return space.newtuple([space.newutf8(text, 1), w_end])
    elif space.isinstance_w(w_exc, space.w_UnicodeTranslateError):
        text = REPLACEMENT * size
        return space.newtuple([space.newutf8(text, size), w_end])
    else:
        raise oefmt(space.w_TypeError,
                    "don't know how to handle %T in error callback", w_exc)

def xmlcharrefreplace_errors(space, w_exc):
<<<<<<< HEAD
=======
    from pypy.interpreter import unicodehelper
>>>>>>> dfdd7932

    check_exception(space, w_exc)
    if space.isinstance_w(w_exc, space.w_UnicodeEncodeError):
        w_obj = space.getattr(w_exc, space.newtext('object'))
<<<<<<< HEAD
        space.realutf8_w(w_obj) # for errors
=======
        space.realutf8_w(w_obj) # weeoes
>>>>>>> dfdd7932
        w_obj = space.convert_arg_to_w_unicode(w_obj)
        start = space.int_w(space.getattr(w_exc, space.newtext('start')))
        w_end = space.getattr(w_exc, space.newtext('end'))
        end = space.int_w(w_end)
        start = w_obj._index_to_byte(start)
        end = w_obj._index_to_byte(end)
        builder = StringBuilder()
        pos = start
        obj = w_obj._utf8
        while pos < end:
            code = rutf8.codepoint_at_pos(obj, pos)
            builder.append("&#")
            builder.append(str(code))
            builder.append(";")
            pos = rutf8.next_codepoint_pos(obj, pos)
        r = builder.build()
        lgt = rutf8.check_utf8(r, True)
        return space.newtuple([space.newutf8(r, lgt), w_end])
    else:
        raise oefmt(space.w_TypeError,
                    "don't know how to handle %T in error callback", w_exc)

def backslashreplace_errors(space, w_exc):
<<<<<<< HEAD
=======
    from pypy.interpreter import unicodehelper
>>>>>>> dfdd7932

    check_exception(space, w_exc)
    if (space.isinstance_w(w_exc, space.w_UnicodeEncodeError) or
            space.isinstance_w(w_exc, space.w_UnicodeTranslateError)):
        w_obj = space.getattr(w_exc, space.newtext('object'))
        space.realutf8_w(w_obj) # for errors
        w_obj = space.convert_arg_to_w_unicode(w_obj)
<<<<<<< HEAD
        start = space.int_w(space.getattr(w_exc, space.newtext('start')))
        w_end = space.getattr(w_exc, space.newtext('end'))
        end = space.int_w(w_end)
        start = w_obj._index_to_byte(start)
        end = w_obj._index_to_byte(end)
        builder = StringBuilder()
        pos = start
        obj = w_obj._utf8
        while pos < end:
            code = rutf8.codepoint_at_pos(obj, pos)
            raw_unicode_escape_helper(builder, code)
            pos = rutf8.next_codepoint_pos(obj, pos)
        return space.newtuple([space.newtext(builder.build()), w_end])
    elif space.isinstance_w(w_exc, space.w_UnicodeDecodeError):
        obj = space.bytes_w(space.getattr(w_exc, space.newtext('object')))
        start = space.int_w(space.getattr(w_exc, space.newtext('start')))
        w_end = space.getattr(w_exc, space.newtext('end'))
        end = space.int_w(w_end)
        builder = StringBuilder()
        pos = start
        while pos < end:
            oc = ord(obj[pos])
            raw_unicode_escape_helper(builder, oc)
            pos += 1
        return space.newtuple([space.newtext(builder.build()), w_end])
    else:
        raise oefmt(space.w_TypeError,
                    "don't know how to handle %T in error callback", w_exc)

def namereplace_errors(space, w_exc):
    check_exception(space, w_exc)
    if space.isinstance_w(w_exc, space.w_UnicodeEncodeError):
        w_obj = space.getattr(w_exc, space.newtext('object'))
        space.realutf8_w(w_obj) # for errors
        w_obj = space.convert_arg_to_w_unicode(w_obj)
        start = space.int_w(space.getattr(w_exc, space.newtext('start')))
        w_end = space.getattr(w_exc, space.newtext('end'))
        end = space.int_w(w_end)
        start = w_obj._index_to_byte(start)
        end = w_obj._index_to_byte(end)
        builder = StringBuilder()
        obj = w_obj._utf8
        pos = start
        while pos < end:
            oc = rutf8.codepoint_at_pos(obj, pos)
            try:
                name = unicodedb.name(oc)
            except KeyError:
                unicodehelper.raw_unicode_escape_helper(builder, oc)
            else:
                builder.append('\\N{')
                builder.append(name)
                builder.append('}')
=======
        start = space.int_w(space.getattr(w_exc, space.newtext('start')))
        w_end = space.getattr(w_exc, space.newtext('end'))
        end = space.int_w(w_end)
        start = w_obj._index_to_byte(start)
        end = w_obj._index_to_byte(end)
        builder = StringBuilder()
        obj = w_obj._utf8
        pos = start
        while pos < end:
            oc = rutf8.codepoint_at_pos(obj, pos)
            num = hex(oc)
            if (oc >= 0x10000):
                builder.append("\\U")
                zeros = 8
            elif (oc >= 0x100):
                builder.append("\\u")
                zeros = 4
            else:
                builder.append("\\x")
                zeros = 2
            lnum = len(num)
            nb = zeros + 2 - lnum # num starts with '0x'
            if nb > 0:
                builder.append_multiple_char('0', nb)
            builder.append_slice(num, 2, lnum)
>>>>>>> dfdd7932
            pos = rutf8.next_codepoint_pos(obj, pos)
        r = builder.build()
        lgt = rutf8.check_utf8(r, True)
        return space.newtuple([space.newutf8(r, lgt), w_end])
<<<<<<< HEAD
    else:
        raise oefmt(space.w_TypeError,
                    "don't know how to handle %T in error callback", w_exc)


(ENC_UNKNOWN, ENC_UTF8,
 ENC_UTF16BE, ENC_UTF16LE,
 ENC_UTF32BE, ENC_UTF32LE) = range(-1, 5)
BIG_ENDIAN = sys.byteorder == 'big'

STANDARD_ENCODINGS = {
    'utf8':      (3, ENC_UTF8),
    'utf_8':     (3, ENC_UTF8),
    'cp_utf8':   (3, ENC_UTF8),
    'utf16':     (2, ENC_UTF16BE) if BIG_ENDIAN else (2, ENC_UTF16LE),
    'utf_16':    (2, ENC_UTF16BE) if BIG_ENDIAN else (2, ENC_UTF16LE),
    'utf16be':   (2, ENC_UTF16BE),
    'utf_16be':  (2, ENC_UTF16BE),
    'utf16_be':  (2, ENC_UTF16BE),
    'utf_16_be': (2, ENC_UTF16BE),
    'utf16le':   (2, ENC_UTF16LE),
    'utf_16le':  (2, ENC_UTF16LE),
    'utf16_le':  (2, ENC_UTF16LE),
    'utf_16_le': (2, ENC_UTF16LE),
    'utf32':     (4, ENC_UTF32BE) if BIG_ENDIAN else (4, ENC_UTF32LE),
    'utf_32':    (4, ENC_UTF32BE) if BIG_ENDIAN else (4, ENC_UTF32LE),
    'utf32be':   (4, ENC_UTF32BE),
    'utf_32be':  (4, ENC_UTF32BE),
    'utf32_be':  (4, ENC_UTF32BE),
    'utf_32_be': (4, ENC_UTF32BE),
    'utf32le':   (4, ENC_UTF32LE),
    'utf_32le':  (4, ENC_UTF32LE),
    'utf32_le':  (4, ENC_UTF32LE),
    'utf_32_le': (4, ENC_UTF32LE),
}

def get_standard_encoding(encoding):
    encoding = encoding.lower().replace('-', '_')
    return STANDARD_ENCODINGS.get(encoding, (0, ENC_UNKNOWN))

def surrogatepass_errors(space, w_exc):
    check_exception(space, w_exc)
    if space.isinstance_w(w_exc, space.w_UnicodeEncodeError):
        w_obj = space.getattr(w_exc, space.newtext('object'))
        w_obj = space.convert_arg_to_w_unicode(w_obj)
        start = space.int_w(space.getattr(w_exc, space.newtext('start')))
        w_end = space.getattr(w_exc, space.newtext('end'))
        encoding = space.text_w(space.getattr(w_exc, space.newtext('encoding')))
        bytelength, code = get_standard_encoding(encoding)
        if code == ENC_UNKNOWN:
            # Not supported, fail with original exception
            raise OperationError(space.type(w_exc), w_exc)
        end = space.int_w(w_end)
        builder = StringBuilder()
        start = w_obj._index_to_byte(start)
        end = w_obj._index_to_byte(end)
        obj = w_obj._utf8
        pos = start
        while pos < end:
            ch = rutf8.codepoint_at_pos(obj, pos)
            pos = rutf8.next_codepoint_pos(obj, pos)
            if ch < 0xd800 or ch > 0xdfff:
                # Not a surrogate, fail with original exception
                raise OperationError(space.type(w_exc), w_exc)
            if code == ENC_UTF8:
                builder.append(chr(0xe0 | (ch >> 12)))
                builder.append(chr(0x80 | ((ch >> 6) & 0x3f)))
                builder.append(chr(0x80 | (ch & 0x3f)))
            elif code == ENC_UTF16LE:
                builder.append(chr(ch & 0xff))
                builder.append(chr(ch >> 8))
            elif code == ENC_UTF16BE:
                builder.append(chr(ch >> 8))
                builder.append(chr(ch & 0xff))
            elif code == ENC_UTF32LE:
                builder.append(chr(ch & 0xff))
                builder.append(chr(ch >> 8))
                builder.append(chr(0))
                builder.append(chr(0))
            elif code == ENC_UTF32BE:
                builder.append(chr(0))
                builder.append(chr(0))
                builder.append(chr(ch >> 8))
                builder.append(chr(ch & 0xff))
        return space.newtuple([space.newbytes(builder.build()), w_end])
    elif space.isinstance_w(w_exc, space.w_UnicodeDecodeError):
        start = space.int_w(space.getattr(w_exc, space.newtext('start')))
        obj = space.bytes_w(space.getattr(w_exc, space.newtext('object')))
        encoding = space.text_w(space.getattr(w_exc, space.newtext('encoding')))
        bytelength, code = get_standard_encoding(encoding)
        ch = 0
        # Try decoding a single surrogate character. If there are more,
        # let the codec call us again
        ch0 = ord(obj[start + 0]) if len(obj) > start + 0 else -1
        ch1 = ord(obj[start + 1]) if len(obj) > start + 1 else -1
        ch2 = ord(obj[start + 2]) if len(obj) > start + 2 else -1
        ch3 = ord(obj[start + 3]) if len(obj) > start + 3 else -1
        if code == ENC_UTF8:
            if (ch1 != -1 and ch2 != -1 and
                ch0 & 0xf0 == 0xe0 and
                ch1 & 0xc0 == 0x80 and
                ch2 & 0xc0 == 0x80):
                # it's a three-byte code
                ch = ((ch0 & 0x0f) << 12) + ((ch1 & 0x3f) << 6) + (ch2 & 0x3f)
        elif code == ENC_UTF16LE:
            ch = (ch1 << 8) | ch0
        elif code == ENC_UTF16BE:
            ch = (ch0 << 8) | ch1
        elif code == ENC_UTF32LE:
            ch = (ch3 << 24) | (ch2 << 16) | (ch1 << 8) | ch0
        elif code == ENC_UTF32BE:
            ch = (ch0 << 24) | (ch1 << 16) | (ch2 << 8) | ch3
        if ch < 0xd800 or ch > 0xdfff:
            # it's not a surrogate - fail
            ch = 0
        if ch == 0:
            raise OperationError(space.type(w_exc), w_exc)
        ch_utf8 = runicode.unicode_encode_utf_8(unichr(ch), 1, 'strict',
                                                allow_surrogates=True)
        return space.newtuple([space.newtext(ch_utf8, 1),
                               space.newint(start + bytelength)])
    else:
        raise oefmt(space.w_TypeError,
                    "don't know how to handle %T in error callback", w_exc)

def surrogateescape_errors(space, w_exc):
    check_exception(space, w_exc)
    if space.isinstance_w(w_exc, space.w_UnicodeEncodeError):
        w_obj = space.getattr(w_exc, space.newtext('object'))
        w_obj = space.convert_arg_to_w_unicode(w_obj)
        start = space.int_w(space.getattr(w_exc, space.newtext('start')))
        w_end = space.getattr(w_exc, space.newtext('end'))
        end = space.int_w(w_end)
        res = ''
        start = w_obj._index_to_byte(start)
        end = w_obj._index_to_byte(end)
        obj = w_obj._utf8
        pos = start
        while pos < end:
            code = rutf8.codepoint_at_pos(obj, pos)
            if code < 0xdc80 or code > 0xdcff:
                # Not a UTF-8b surrogate, fail with original exception
                raise OperationError(space.type(w_exc), w_exc)
            res += chr(code - 0xdc00)
            pos = rutf8.next_codepoint_pos(obj, pos)
        return space.newtuple([space.newbytes(res), w_end])
    elif space.isinstance_w(w_exc, space.w_UnicodeDecodeError):
        consumed = 0
        start = space.int_w(space.getattr(w_exc, space.newtext('start')))
        end = space.int_w(space.getattr(w_exc, space.newtext('end')))
        obj = space.bytes_w(space.getattr(w_exc, space.newtext('object')))
        replace = u''
        while consumed < 4 and consumed < end - start:
            c = ord(obj[start+consumed])
            if c < 128:
                # Refuse to escape ASCII bytes.
                break
            replace += unichr(0xdc00 + c)
            consumed += 1
        if not consumed:
            # codec complained about ASCII byte.
            raise OperationError(space.type(w_exc), w_exc)
        replace_utf8 = runicode.unicode_encode_utf_8(replace, len(replace),
                                         'strict', allow_surrogates=True)
        return space.newtuple([space.newtext(replace_utf8, len(replace)),
                               space.newint(start + consumed)])
=======
>>>>>>> dfdd7932
    else:
        raise oefmt(space.w_TypeError,
                    "don't know how to handle %T in error callback", w_exc)

@not_rpython
def register_builtin_error_handlers(space):
    state = space.fromcache(CodecState)
    for error in ("strict", "ignore", "replace", "xmlcharrefreplace",
                  "backslashreplace", "surrogateescape", "surrogatepass",
                  "namereplace"):
        name = error + "_errors"
        state.codec_error_registry[error] = interp2app(
                globals()[name]).spacebind(space)


def _wrap_codec_error(space, operr, action, encoding):
    # Note that UnicodeErrors are not wrapped and returned as is,
    # "thanks to" a limitation of try_set_from_cause.
    message = "%s with '%s' codec failed" % (action, encoding)
    return operr.try_set_from_cause(space, message)

def _call_codec(space, w_coder, w_obj, action, encoding, errors):
    try:
        w_res = space.call_function(w_coder, w_obj, space.newtext(errors))
    except OperationError as operr:
        raise _wrap_codec_error(space, operr, action, encoding)
    if (not space.isinstance_w(w_res, space.w_tuple) or space.len_w(w_res) != 2):
        if action[:2] == 'en':
            raise oefmt(space.w_TypeError,
                    "encoder must return a tuple (object, integer)")
        elif action[:2] == 'de':
            raise oefmt(space.w_TypeError,
                    "decoder must return a tuple (object, integer)")
        else:
            raise oefmt(space.w_TypeError,
                    "%s must return a tuple (object, integer)", action)
    return space.getitem(w_res, space.newint(0))

@unwrap_spec(errors='text')
def lookup_error(space, errors):
    """lookup_error(errors) -> handler

    Return the error handler for the specified error handling name
    or raise a LookupError, if no handler exists under this name.
    """

    state = space.fromcache(CodecState)
    try:
        w_err_handler = state.codec_error_registry[errors]
    except KeyError:
        raise oefmt(space.w_LookupError,
                    "unknown error handler name %s", errors)
    return w_err_handler


@unwrap_spec(errors='text')
def encode(space, w_obj, w_encoding=None, errors='strict'):
    """encode(obj, [encoding[,errors]]) -> object

    Encodes obj using the codec registered for encoding. encoding defaults
    to the default encoding. errors may be given to set a different error
    handling scheme. Default is 'strict' meaning that encoding errors raise
    a ValueError. Other possible values are 'ignore', 'replace' and
    'xmlcharrefreplace' as well as any other name registered with
    codecs.register_error that can handle ValueErrors.
    """
    if w_encoding is None:
        encoding = space.sys.defaultencoding
    else:
        encoding = space.text_w(w_encoding)
    w_encoder = space.getitem(lookup_codec(space, encoding), space.newint(0))
    return _call_codec(space, w_encoder, w_obj, "encoding", encoding, errors)

@unwrap_spec(errors='text_or_none')
def readbuffer_encode(space, w_data, errors='strict'):
    s = space.getarg_w('s#', w_data)
    return space.newtuple([space.newbytes(s), space.newint(len(s))])

@unwrap_spec(errors='text')
def decode(space, w_obj, w_encoding=None, errors='strict'):
    """decode(obj, [encoding[,errors]]) -> object

    Decodes obj using the codec registered for encoding. encoding defaults
    to the default encoding. errors may be given to set a different error
    handling scheme. Default is 'strict' meaning that encoding errors raise
    a ValueError. Other possible values are 'ignore' and 'replace'
    as well as any other name registered with codecs.register_error that is
    able to handle ValueErrors.
    """
    if w_encoding is None:
        encoding = space.sys.defaultencoding
    else:
        encoding = space.text_w(w_encoding)
    w_decoder = space.getitem(lookup_codec(space, encoding), space.newint(1))
    return _call_codec(space, w_decoder, w_obj, "decoding", encoding, errors)

@unwrap_spec(errors='text')
def register_error(space, errors, w_handler):
    """register_error(errors, handler)

    Register the specified error handler under the name
    errors. handler must be a callable object, that
    will be called with an exception instance containing
    information about the location of the encoding/decoding
    error and must return a (replacement, new position) tuple.
    """
    state = space.fromcache(CodecState)
    if space.is_true(space.callable(w_handler)):
        state.codec_error_registry[errors] = w_handler
    else:
        raise oefmt(space.w_TypeError, "handler must be callable")

# ____________________________________________________________
# Helpers for unicode.encode() and bytes.decode()
def lookup_text_codec(space, action, encoding):
    codec_info = lookup_codec(space, encoding)
    try:
        is_text_encoding = space.is_true(
                space.getattr(codec_info, space.newtext('_is_text_encoding')))
    except OperationError as e:
        if e.match(space, space.w_AttributeError):
            is_text_encoding = True
        else:
            raise
    if not is_text_encoding:
        raise oefmt(space.w_LookupError,
                    "'%s' is not a text encoding; "
                    "use %s to handle arbitrary codecs", encoding, action)
    return codec_info

def encode_text(space, w_obj, encoding, errors):
    if errors is None:
        errors = 'strict'
    w_encoder = space.getitem(
        lookup_text_codec(space, "codecs.encode()", encoding), space.newint(0))
    return _call_codec(space, w_encoder, w_obj, "encoding", encoding, errors)

def decode_text(space, w_obj, encoding, errors):
    if errors is None:
        errors = 'strict'
    w_decoder = space.getitem(
        lookup_text_codec(space, "codecs.decode()", encoding), space.newint(1))
    return _call_codec(space, w_decoder, w_obj, "decoding", encoding, errors)

# ____________________________________________________________
# delegation to runicode/unicodehelper

def _find_implementation(impl_name):
    func = getattr(unicodehelper, impl_name)
    return func

def make_encoder_wrapper(name):
    rname = "utf8_encode_%s" % (name.replace("_encode", ""), )
    func = _find_implementation(rname)
    @unwrap_spec(errors='text_or_none')
    def wrap_encoder(space, w_arg, errors="strict"):
<<<<<<< HEAD
        # w_arg is a W_Unicode or W_Bytes?
        w_arg = space.convert_arg_to_w_unicode(w_arg, errors)
=======
        from pypy.interpreter import unicodehelper

        w_arg = space.convert_arg_to_w_unicode(w_arg)
>>>>>>> dfdd7932
        if errors is None:
            errors = 'strict'
        allow_surrogates = False
        if errors in ('surrogatepass',):
            allow_surrogates = True
        state = space.fromcache(CodecState)
<<<<<<< HEAD
        ulen = w_arg._length
        result = func(w_arg._utf8, errors, state.encode_error_handler,
                      allow_surrogates=allow_surrogates)
        return space.newtuple([space.newbytes(result), space.newint(ulen)])
    wrap_encoder.__name__ = func.__name__
=======
        utf8len = w_arg._length
        # XXX deal with func() returning length or not
        result = func(w_arg._utf8, errors, state.encode_error_handler)
        return space.newtuple([space.newbytes(result), space.newint(utf8len)])
    wrap_encoder.func_name = rname
>>>>>>> dfdd7932
    globals()[name] = wrap_encoder

def make_decoder_wrapper(name):
    rname = "str_decode_%s" % (name.replace("_decode", ""), )
    func = _find_implementation(rname)
    @unwrap_spec(string='bufferstr', errors='text_or_none',
                 w_final=WrappedDefault(False))
    def wrap_decoder(space, string, errors="strict", w_final=None):
<<<<<<< HEAD
=======
        from pypy.interpreter import unicodehelper
>>>>>>> dfdd7932

        if errors is None:
            errors = 'strict'
        final = space.is_true(w_final)
        state = space.fromcache(CodecState)
<<<<<<< HEAD
        result, length, pos = func(string, errors, final, state.decode_error_handler)
        # must return bytes, len_of_original_string
        return space.newtuple([space.newutf8(result, length), space.newint(pos)])
    wrap_decoder.__name__ = func.__name__
=======
        result, consumed, length = func(string, errors,
                                              final, state.decode_error_handler)
        return space.newtuple([space.newutf8(result, length),
                               space.newint(consumed)])
    wrap_decoder.func_name = rname
>>>>>>> dfdd7932
    globals()[name] = wrap_decoder

for encoder in [
         "ascii_encode",
         "latin_1_encode",
         "utf_7_encode",
         "utf_16_encode",
         "utf_16_be_encode",
         "utf_16_le_encode",
         "utf_32_encode",
         "utf_32_be_encode",
         "utf_32_le_encode",
         "unicode_escape_encode",
         "raw_unicode_escape_encode",
         "unicode_internal_encode",
        ]:
    make_encoder_wrapper(encoder)

for decoder in [
         "ascii_decode",
         "latin_1_decode",
         "utf_7_decode",
         "utf_16_decode",
         "utf_16_be_decode",
         "utf_16_le_decode",
         "utf_32_decode",
         "utf_32_be_decode",
         "utf_32_le_decode",
         "raw_unicode_escape_decode",
         ]:
    make_decoder_wrapper(decoder)

if hasattr(unicodehelper, 'str_decode_mbcs'):
    make_encoder_wrapper('mbcs_encode')
    make_decoder_wrapper('mbcs_decode')

# utf-8 functions are not regular, because we have to pass
<<<<<<< HEAD
# "allow_surrogates=False"
@unwrap_spec(errors='text_or_none')
def utf_8_encode(space, w_obj, errors="strict"):
    utf8, lgt = space.utf8_len_w(w_obj)
    if errors is None:
        errors = 'strict'
    state = space.fromcache(CodecState)
    result = unicodehelper.utf8_encode_utf_8(utf8, errors,
                     state.encode_error_handler, allow_surrogates=False)
    return space.newtuple([space.newbytes(result), space.newint(lgt)])
=======
# "allow_surrogates=True"
@unwrap_spec(errors='text_or_none')
def utf_8_encode(space, w_obj, errors="strict"):
    utf8, lgt = space.utf8_len_w(w_obj)
    if rutf8.has_surrogates(utf8):
        utf8 = rutf8.reencode_utf8_with_surrogates(utf8)
    return space.newtuple([space.newbytes(utf8), space.newint(lgt)])
>>>>>>> dfdd7932

@unwrap_spec(string='bufferstr', errors='text_or_none',
             w_final = WrappedDefault(False))
def utf_8_decode(space, string, errors="strict", w_final=None):
<<<<<<< HEAD
=======
    from pypy.interpreter import unicodehelper
>>>>>>> dfdd7932

    if errors is None:
        errors = 'strict'
    final = space.is_true(w_final)
    state = space.fromcache(CodecState)
    # call the fast version for checking
    try:
<<<<<<< HEAD
        lgt = rutf8.check_utf8(string, allow_surrogates=False)
    except rutf8.CheckError:
        res, lgt, pos = unicodehelper.str_decode_utf8(string,
            errors, final, state.decode_error_handler)
        return space.newtuple([space.newutf8(res, lgt),
                               space.newint(pos)])
=======
        lgt = rutf8.check_utf8(string, allow_surrogates=True)
    except rutf8.CheckError:
        res, consumed, lgt = unicodehelper.str_decode_utf8(string,
            errors, final, state.decode_error_handler)
        return space.newtuple([space.newutf8(res, lgt),
                               space.newint(consumed)])
>>>>>>> dfdd7932
    else:
        return space.newtuple([space.newutf8(string, lgt),
                               space.newint(len(string))])

@unwrap_spec(data='bufferstr', errors='text_or_none', byteorder=int,
             w_final=WrappedDefault(False))
def utf_16_ex_decode(space, data, errors='strict', byteorder=0, w_final=None):
    from pypy.interpreter.unicodehelper import str_decode_utf_16_helper

    if errors is None:
        errors = 'strict'
    final = space.is_true(w_final)
    state = space.fromcache(CodecState)
    if byteorder == 0:
        _byteorder = 'native'
    elif byteorder == -1:
        _byteorder = 'little'
    else:
<<<<<<< HEAD
        _byteorder = 'big'
    res, lgt, pos, bo = str_decode_utf_16_helper(
        data, errors, final,
        state.decode_error_handler, _byteorder)
    # return result, consumed, byteorder for buffered incremental encoders
    return space.newtuple([space.newutf8(res, lgt),
                           space.newint(pos), space.newint(bo)])
=======
        byteorder = 'big'
    consumed = len(data)
    if final:
        consumed = 0
    res, consumed, lgt, byteorder = str_decode_utf_16_helper(
        data, errors, final,
        state.decode_error_handler, byteorder)
    return space.newtuple([space.newutf8(res, lgt),
                           space.newint(consumed),
                           space.newint(byteorder)])
>>>>>>> dfdd7932

@unwrap_spec(data='bufferstr', errors='text_or_none', byteorder=int,
             w_final=WrappedDefault(False))
def utf_32_ex_decode(space, data, errors='strict', byteorder=0, w_final=None):
    from pypy.interpreter.unicodehelper import str_decode_utf_32_helper

    final = space.is_true(w_final)
    state = space.fromcache(CodecState)
    if byteorder == 0:
        _byteorder = 'native'
    elif byteorder == -1:
        _byteorder = 'little'
    else:
<<<<<<< HEAD
        _byteorder = 'big'
    res, lgt, pos, bo = str_decode_utf_32_helper(
        data, errors, final,
        state.decode_error_handler, _byteorder)
    # return result, consumed, byteorder for buffered incremental encoders
    return space.newtuple([space.newutf8(res, lgt),
                           space.newint(pos), space.newint(bo)])
=======
        byteorder = 'big'
    consumed = len(data)
    if final:
        consumed = 0
    res, consumed, lgt, byteorder = str_decode_utf_32_helper(
        data, errors, final,
        state.decode_error_handler, byteorder)
    return space.newtuple([space.newutf8(res, lgt),
                           space.newint(consumed),
                           space.newint(byteorder)])
>>>>>>> dfdd7932

# ____________________________________________________________
# Charmap

class Charmap_Decode:
    def __init__(self, space, w_mapping):
        self.space = space
        self.w_mapping = w_mapping

        # fast path for all the stuff in the encodings module
        if space.isinstance_w(w_mapping, space.w_tuple):
            self.mapping_w = space.fixedview(w_mapping)
        else:
            self.mapping_w = None

    def get(self, ch, errorchar):
        space = self.space

        # get the character from the mapping
        if self.mapping_w is not None:
            w_ch = self.mapping_w[ch]
        else:
            try:
                w_ch = space.getitem(self.w_mapping, space.newint(ch))
            except OperationError as e:
                if not e.match(space, space.w_LookupError):
                    raise
                return errorchar

        if space.isinstance_w(w_ch, space.w_unicode):
            # Charmap may return a unicode string
            return space.utf8_w(w_ch)
        elif space.isinstance_w(w_ch, space.w_int):
            # Charmap may return a number
            x = space.int_w(w_ch)
            if not 0 <= x <= 0x10FFFF:
                raise oefmt(space.w_TypeError,
                    "character mapping must be in range(0x110000)")
            return rutf8.unichr_as_utf8(x)
        elif space.is_w(w_ch, space.w_None):
            # Charmap may return None
            return errorchar

        raise oefmt(space.w_TypeError,
            "character mapping must return integer, None or str")

class Charmap_Encode:
    def __init__(self, space, w_mapping):
        self.space = space
        self.w_mapping = w_mapping

    def get(self, ch, errorchar):
        space = self.space

        # get the character from the mapping
        try:
            w_ch = space.getitem(self.w_mapping, space.newint(ch))
        except OperationError as e:
            if not e.match(space, space.w_LookupError):
                raise
            return errorchar

        if space.isinstance_w(w_ch, space.w_bytes):
            # Charmap may return a string
            return space.bytes_w(w_ch)
        elif space.isinstance_w(w_ch, space.w_int):
            # Charmap may return a number
            x = space.int_w(w_ch)
            if not 0 <= x < 256:
                raise oefmt(space.w_TypeError,
                    "character mapping must be in range(256)")
            return chr(x)
        elif space.is_w(w_ch, space.w_None):
            # Charmap may return None
            return errorchar

        raise oefmt(space.w_TypeError,
            "character mapping must return integer, bytes or None, not str")


@unwrap_spec(string='bufferstr', errors='text_or_none')
def charmap_decode(space, string, errors="strict", w_mapping=None):
<<<<<<< HEAD
=======
    from pypy.interpreter import unicodehelper
>>>>>>> dfdd7932

    if errors is None:
        errors = 'strict'
    if len(string) == 0:
        return space.newtuple([space.newutf8('', 0),
                               space.newint(0)])

    if space.is_none(w_mapping):
        mapping = None
    else:
        mapping = Charmap_Decode(space, w_mapping)

    final = True
    state = space.fromcache(CodecState)
<<<<<<< HEAD
    result, lgt, pos = unicodehelper.str_decode_charmap(
        string, errors, final, state.decode_error_handler, mapping)
    return space.newtuple([space.newutf8(result, lgt),
                           space.newint(len(string))])

@unwrap_spec(errors='text_or_none')
def charmap_encode(space, w_unicode, errors="strict", w_mapping=None):
=======
    result, consumed, lgt = unicodehelper.str_decode_charmap(
        string, errors, final, state.decode_error_handler, mapping)
    return space.newtuple([space.newutf8(result, lgt),
                           space.newint(consumed)])

@unwrap_spec(errors='text_or_none')
def charmap_encode(space, w_unicode, errors="strict", w_mapping=None):
    from pypy.interpreter import unicodehelper
>>>>>>> dfdd7932

    if errors is None:
        errors = 'strict'
    if space.is_none(w_mapping):
        mapping = None
    else:
        mapping = Charmap_Encode(space, w_mapping)

    state = space.fromcache(CodecState)
    w_uni = space.convert_arg_to_w_unicode(w_unicode)
    result = unicodehelper.utf8_encode_charmap(
        space.utf8_w(w_uni), errors, state.encode_error_handler, mapping)
    return space.newtuple([space.newbytes(result), space.newint(w_uni._len())])


@unwrap_spec(chars='utf8')
def charmap_build(space, chars):
    # XXX CPython sometimes uses a three-level trie
    w_charmap = space.newdict()
    pos = 0
    num = 0
    while pos < len(chars):
        w_char = space.newint(rutf8.codepoint_at_pos(chars, pos))
        space.setitem(w_charmap, w_char, space.newint(num))
        pos = rutf8.next_codepoint_pos(chars, pos)
        num += 1
    return w_charmap

# ____________________________________________________________
# Unicode escape

class UnicodeData_Handler:
    def __init__(self, space, w_getcode):
        self.space = space
        self.w_getcode = w_getcode

    def call(self, name):
        space = self.space
        try:
            w_code = space.call_function(self.w_getcode, space.newtext(name))
        except OperationError as e:
            if not e.match(space, space.w_KeyError):
                raise
            return -1
        return space.int_w(w_code)

<<<<<<< HEAD
@unwrap_spec(errors='text_or_none', w_final=WrappedDefault(False))
def unicode_escape_decode(space, w_string, errors="strict", w_final=None):
    string = space.getarg_w('s*', w_string).as_str()
=======
@unwrap_spec(string='bufferstr', errors='text_or_none',
             w_final=WrappedDefault(False))
def unicode_escape_decode(space, string, errors="strict", w_final=None):
    from pypy.interpreter import unicodehelper
>>>>>>> dfdd7932

    if errors is None:
        errors = 'strict'
    final = space.is_true(w_final)
    state = space.fromcache(CodecState)

    unicode_name_handler = state.get_unicodedata_handler(space)

<<<<<<< HEAD
    result, lgt, u_len = unicodehelper.str_decode_unicode_escape(
=======
    result, consumed, lgt = unicodehelper.str_decode_unicode_escape(
>>>>>>> dfdd7932
        string, errors,
        final, state.decode_error_handler,
        unicode_name_handler)

<<<<<<< HEAD
    return space.newtuple([space.newutf8(result, lgt), space.newint(u_len)])

# ____________________________________________________________
# Raw Unicode escape (accepts bytes or str)

@unwrap_spec(errors='text_or_none', w_final=WrappedDefault(False))
def raw_unicode_escape_decode(space, w_string, errors="strict", w_final=None):
    string = space.getarg_w('s*', w_string).as_str()
    if errors is None:
        errors = 'strict'
    final = space.is_true(w_final)
    state = space.fromcache(CodecState)
    result, u_len, lgt = unicodehelper.str_decode_raw_unicode_escape(
        string, errors, final, state.decode_error_handler)
    return space.newtuple([space.newtext(result), space.newint(lgt)])
=======
    return space.newtuple([space.newutf8(result, lgt), space.newint(consumed)])
>>>>>>> dfdd7932

# ____________________________________________________________
# Unicode-internal

@unwrap_spec(errors='text_or_none')
def unicode_internal_decode(space, w_string, errors="strict"):
<<<<<<< HEAD
=======
    from pypy.interpreter import unicodehelper
>>>>>>> dfdd7932

    if errors is None:
        errors = 'strict'
    # special case for this codec: unicodes are returned as is
    if space.isinstance_w(w_string, space.w_unicode):
        return space.newtuple([w_string, space.len(w_string)])

    string = space.charbuf_w(w_string)
    space.warn(space.newtext("unicode_internal codec has been deprecated"),
               space.w_DeprecationWarning)

    if len(string) == 0:
        return space.newtuple([space.newutf8('', 0),
                               space.newint(0)])

    final = True
    state = space.fromcache(CodecState)
<<<<<<< HEAD
    result, lgt = unicodehelper.str_decode_unicode_internal(
        string, errors,
        final, state.decode_error_handler)
    return space.newtuple([space.newutf8(result, lgt),
                           space.newint(lgt)])

@unwrap_spec(errors='text_or_none')
def unicode_internal_encode(space, w_uni, errors="strict"):
    space.warn(space.newtext("unicode_internal codec has been deprecated"),
               space.w_DeprecationWarning)
    if errors is None:
        errors = 'strict'
    if space.isinstance_w(w_uni, space.w_unicode):
        utf8 = space.utf8_w(w_uni)
        state = space.fromcache(CodecState)
        result = unicodehelper.utf8_encode_unicode_internal(
            utf8, errors, state.encode_error_handler)
        w_lgt = space.newint(space.len_w(w_uni))
        return space.newtuple([space.newbytes(result), w_lgt])
    else:
        # special case for this codec: bytes are returned as is
        string = space.charbuf_w(w_uni)
        return space.newtuple([space.newbytes(string), space.newint(len(string))])
=======
    result, consumed, lgt = unicodehelper.str_decode_unicode_internal(
        string, errors,
        final, state.decode_error_handler)
    return space.newtuple([space.newutf8(result, lgt),
                           space.newint(consumed)])
>>>>>>> dfdd7932

# ____________________________________________________________
# support for the "string escape" translation
# This is a bytes-to bytes transformation

@unwrap_spec(data='bytes', errors='text_or_none')
def escape_encode(space, data, errors='strict'):
    from pypy.objspace.std.bytesobject import string_escape_encode
    result = string_escape_encode(data, False)
    return space.newtuple([space.newbytes(result), space.newint(len(data))])

@unwrap_spec(errors='text_or_none')
def escape_decode(space, w_data, errors='strict'):
    data = space.getarg_w('s#', w_data)
    from pypy.interpreter.pyparser.parsestring import PyString_DecodeEscape
    result = PyString_DecodeEscape(space, data, errors, None)
    return space.newtuple([space.newbytes(result), space.newint(len(data))])<|MERGE_RESOLUTION|>--- conflicted
+++ resolved
@@ -1,14 +1,9 @@
-<<<<<<< HEAD
 import sys
-from rpython.rlib import jit
-=======
 from rpython.rlib import jit, rutf8
->>>>>>> dfdd7932
 from rpython.rlib.objectmodel import we_are_translated, not_rpython
 from rpython.rlib.rstring import StringBuilder, UnicodeBuilder
 from rpython.rlib import runicode
 from rpython.rlib.runicode import raw_unicode_escape_helper
-from rpython.rlib import rutf8
 
 from pypy.interpreter.error import OperationError, oefmt
 from pypy.interpreter.gateway import interp2app, unwrap_spec, WrappedDefault
@@ -43,13 +38,8 @@
             the unicode characters, not into the position of utf8 bytes,
             so it needs to be converted by the codec
 
-<<<<<<< HEAD
             Returns (str_or_none, newpos) as error
             handlers used outside runicode return utf8
-=======
-            Returns (unicode_or_none, str_or_none, newpos) as error
-            handlers may return unicode or on Python 3, bytes.
->>>>>>> dfdd7932
             """
             w_errorhandler = lookup_error(space, errors)
             if decode:
@@ -59,14 +49,9 @@
                 length = len(input)
             else:
                 w_cls = space.w_UnicodeEncodeError
-<<<<<<< HEAD
                 assert isinstance(input, str)
                 length = rutf8.codepoints_in_utf8(input)
                 w_input = space.newtext(input, length)
-=======
-                length = rutf8.check_utf8(input, allow_surrogates=True)
-                w_input = space.newutf8(input, length)
->>>>>>> dfdd7932
             w_exc =  space.call_function(
                 w_cls,
                 space.newtext(encoding),
@@ -86,7 +71,6 @@
                 raise OperationError(space.w_TypeError, space.newtext(msg))
 
             w_replace, w_newpos = space.fixedview(w_res, 2)
-<<<<<<< HEAD
             if space.isinstance_w(w_replace, space.w_unicode):
                 rettype = 'u'
             elif not decode and space.isinstance_w(w_replace, space.w_bytes):
@@ -108,21 +92,11 @@
             else:
                 if newpos < 0:
                     newpos = length + newpos
-=======
-            newpos = space.int_w(w_newpos)
-            if newpos < 0:
-                newpos = length + newpos
->>>>>>> dfdd7932
             if newpos < 0 or newpos > length:
                 raise oefmt(space.w_IndexError,
                             "position %d from error handler out of bounds",
                             newpos)
-<<<<<<< HEAD
             return space.utf8_w(w_replace), newpos, rettype
-=======
-            w_replace = space.convert_to_w_unicode(w_replace)
-            return w_replace._utf8, newpos
->>>>>>> dfdd7932
         return call_errorhandler
 
     def make_decode_errorhandler(self, space):
@@ -272,19 +246,12 @@
                     "don't know how to handle %T in error callback", w_exc)
 
 def xmlcharrefreplace_errors(space, w_exc):
-<<<<<<< HEAD
-=======
-    from pypy.interpreter import unicodehelper
->>>>>>> dfdd7932
+
 
     check_exception(space, w_exc)
     if space.isinstance_w(w_exc, space.w_UnicodeEncodeError):
         w_obj = space.getattr(w_exc, space.newtext('object'))
-<<<<<<< HEAD
         space.realutf8_w(w_obj) # for errors
-=======
-        space.realutf8_w(w_obj) # weeoes
->>>>>>> dfdd7932
         w_obj = space.convert_arg_to_w_unicode(w_obj)
         start = space.int_w(space.getattr(w_exc, space.newtext('start')))
         w_end = space.getattr(w_exc, space.newtext('end'))
@@ -308,10 +275,7 @@
                     "don't know how to handle %T in error callback", w_exc)
 
 def backslashreplace_errors(space, w_exc):
-<<<<<<< HEAD
-=======
-    from pypy.interpreter import unicodehelper
->>>>>>> dfdd7932
+
 
     check_exception(space, w_exc)
     if (space.isinstance_w(w_exc, space.w_UnicodeEncodeError) or
@@ -319,7 +283,6 @@
         w_obj = space.getattr(w_exc, space.newtext('object'))
         space.realutf8_w(w_obj) # for errors
         w_obj = space.convert_arg_to_w_unicode(w_obj)
-<<<<<<< HEAD
         start = space.int_w(space.getattr(w_exc, space.newtext('start')))
         w_end = space.getattr(w_exc, space.newtext('end'))
         end = space.int_w(w_end)
@@ -341,9 +304,9 @@
         builder = StringBuilder()
         pos = start
         while pos < end:
-            oc = ord(obj[pos])
+            oc = rutf8.codepoint_at_pos(obj, pos)
             raw_unicode_escape_helper(builder, oc)
-            pos += 1
+            pos = rutf8.next_codepoint_pos(obj, pos)
         return space.newtuple([space.newtext(builder.build()), w_end])
     else:
         raise oefmt(space.w_TypeError,
@@ -373,38 +336,10 @@
                 builder.append('\\N{')
                 builder.append(name)
                 builder.append('}')
-=======
-        start = space.int_w(space.getattr(w_exc, space.newtext('start')))
-        w_end = space.getattr(w_exc, space.newtext('end'))
-        end = space.int_w(w_end)
-        start = w_obj._index_to_byte(start)
-        end = w_obj._index_to_byte(end)
-        builder = StringBuilder()
-        obj = w_obj._utf8
-        pos = start
-        while pos < end:
-            oc = rutf8.codepoint_at_pos(obj, pos)
-            num = hex(oc)
-            if (oc >= 0x10000):
-                builder.append("\\U")
-                zeros = 8
-            elif (oc >= 0x100):
-                builder.append("\\u")
-                zeros = 4
-            else:
-                builder.append("\\x")
-                zeros = 2
-            lnum = len(num)
-            nb = zeros + 2 - lnum # num starts with '0x'
-            if nb > 0:
-                builder.append_multiple_char('0', nb)
-            builder.append_slice(num, 2, lnum)
->>>>>>> dfdd7932
             pos = rutf8.next_codepoint_pos(obj, pos)
         r = builder.build()
         lgt = rutf8.check_utf8(r, True)
         return space.newtuple([space.newutf8(r, lgt), w_end])
-<<<<<<< HEAD
     else:
         raise oefmt(space.w_TypeError,
                     "don't know how to handle %T in error callback", w_exc)
@@ -571,8 +506,6 @@
                                          'strict', allow_surrogates=True)
         return space.newtuple([space.newtext(replace_utf8, len(replace)),
                                space.newint(start + consumed)])
-=======
->>>>>>> dfdd7932
     else:
         raise oefmt(space.w_TypeError,
                     "don't know how to handle %T in error callback", w_exc)
@@ -729,33 +662,20 @@
     func = _find_implementation(rname)
     @unwrap_spec(errors='text_or_none')
     def wrap_encoder(space, w_arg, errors="strict"):
-<<<<<<< HEAD
         # w_arg is a W_Unicode or W_Bytes?
         w_arg = space.convert_arg_to_w_unicode(w_arg, errors)
-=======
-        from pypy.interpreter import unicodehelper
-
         w_arg = space.convert_arg_to_w_unicode(w_arg)
->>>>>>> dfdd7932
         if errors is None:
             errors = 'strict'
         allow_surrogates = False
         if errors in ('surrogatepass',):
             allow_surrogates = True
         state = space.fromcache(CodecState)
-<<<<<<< HEAD
         ulen = w_arg._length
         result = func(w_arg._utf8, errors, state.encode_error_handler,
                       allow_surrogates=allow_surrogates)
         return space.newtuple([space.newbytes(result), space.newint(ulen)])
     wrap_encoder.__name__ = func.__name__
-=======
-        utf8len = w_arg._length
-        # XXX deal with func() returning length or not
-        result = func(w_arg._utf8, errors, state.encode_error_handler)
-        return space.newtuple([space.newbytes(result), space.newint(utf8len)])
-    wrap_encoder.func_name = rname
->>>>>>> dfdd7932
     globals()[name] = wrap_encoder
 
 def make_decoder_wrapper(name):
@@ -764,27 +684,16 @@
     @unwrap_spec(string='bufferstr', errors='text_or_none',
                  w_final=WrappedDefault(False))
     def wrap_decoder(space, string, errors="strict", w_final=None):
-<<<<<<< HEAD
-=======
-        from pypy.interpreter import unicodehelper
->>>>>>> dfdd7932
+
 
         if errors is None:
             errors = 'strict'
         final = space.is_true(w_final)
         state = space.fromcache(CodecState)
-<<<<<<< HEAD
         result, length, pos = func(string, errors, final, state.decode_error_handler)
         # must return bytes, len_of_original_string
         return space.newtuple([space.newutf8(result, length), space.newint(pos)])
     wrap_decoder.__name__ = func.__name__
-=======
-        result, consumed, length = func(string, errors,
-                                              final, state.decode_error_handler)
-        return space.newtuple([space.newutf8(result, length),
-                               space.newint(consumed)])
-    wrap_decoder.func_name = rname
->>>>>>> dfdd7932
     globals()[name] = wrap_decoder
 
 for encoder in [
@@ -822,7 +731,6 @@
     make_decoder_wrapper('mbcs_decode')
 
 # utf-8 functions are not regular, because we have to pass
-<<<<<<< HEAD
 # "allow_surrogates=False"
 @unwrap_spec(errors='text_or_none')
 def utf_8_encode(space, w_obj, errors="strict"):
@@ -833,23 +741,11 @@
     result = unicodehelper.utf8_encode_utf_8(utf8, errors,
                      state.encode_error_handler, allow_surrogates=False)
     return space.newtuple([space.newbytes(result), space.newint(lgt)])
-=======
-# "allow_surrogates=True"
-@unwrap_spec(errors='text_or_none')
-def utf_8_encode(space, w_obj, errors="strict"):
-    utf8, lgt = space.utf8_len_w(w_obj)
-    if rutf8.has_surrogates(utf8):
-        utf8 = rutf8.reencode_utf8_with_surrogates(utf8)
-    return space.newtuple([space.newbytes(utf8), space.newint(lgt)])
->>>>>>> dfdd7932
 
 @unwrap_spec(string='bufferstr', errors='text_or_none',
              w_final = WrappedDefault(False))
 def utf_8_decode(space, string, errors="strict", w_final=None):
-<<<<<<< HEAD
-=======
-    from pypy.interpreter import unicodehelper
->>>>>>> dfdd7932
+
 
     if errors is None:
         errors = 'strict'
@@ -857,21 +753,12 @@
     state = space.fromcache(CodecState)
     # call the fast version for checking
     try:
-<<<<<<< HEAD
         lgt = rutf8.check_utf8(string, allow_surrogates=False)
     except rutf8.CheckError:
         res, lgt, pos = unicodehelper.str_decode_utf8(string,
             errors, final, state.decode_error_handler)
         return space.newtuple([space.newutf8(res, lgt),
                                space.newint(pos)])
-=======
-        lgt = rutf8.check_utf8(string, allow_surrogates=True)
-    except rutf8.CheckError:
-        res, consumed, lgt = unicodehelper.str_decode_utf8(string,
-            errors, final, state.decode_error_handler)
-        return space.newtuple([space.newutf8(res, lgt),
-                               space.newint(consumed)])
->>>>>>> dfdd7932
     else:
         return space.newtuple([space.newutf8(string, lgt),
                                space.newint(len(string))])
@@ -890,7 +777,6 @@
     elif byteorder == -1:
         _byteorder = 'little'
     else:
-<<<<<<< HEAD
         _byteorder = 'big'
     res, lgt, pos, bo = str_decode_utf_16_helper(
         data, errors, final,
@@ -898,18 +784,6 @@
     # return result, consumed, byteorder for buffered incremental encoders
     return space.newtuple([space.newutf8(res, lgt),
                            space.newint(pos), space.newint(bo)])
-=======
-        byteorder = 'big'
-    consumed = len(data)
-    if final:
-        consumed = 0
-    res, consumed, lgt, byteorder = str_decode_utf_16_helper(
-        data, errors, final,
-        state.decode_error_handler, byteorder)
-    return space.newtuple([space.newutf8(res, lgt),
-                           space.newint(consumed),
-                           space.newint(byteorder)])
->>>>>>> dfdd7932
 
 @unwrap_spec(data='bufferstr', errors='text_or_none', byteorder=int,
              w_final=WrappedDefault(False))
@@ -923,7 +797,6 @@
     elif byteorder == -1:
         _byteorder = 'little'
     else:
-<<<<<<< HEAD
         _byteorder = 'big'
     res, lgt, pos, bo = str_decode_utf_32_helper(
         data, errors, final,
@@ -931,18 +804,6 @@
     # return result, consumed, byteorder for buffered incremental encoders
     return space.newtuple([space.newutf8(res, lgt),
                            space.newint(pos), space.newint(bo)])
-=======
-        byteorder = 'big'
-    consumed = len(data)
-    if final:
-        consumed = 0
-    res, consumed, lgt, byteorder = str_decode_utf_32_helper(
-        data, errors, final,
-        state.decode_error_handler, byteorder)
-    return space.newtuple([space.newutf8(res, lgt),
-                           space.newint(consumed),
-                           space.newint(byteorder)])
->>>>>>> dfdd7932
 
 # ____________________________________________________________
 # Charmap
@@ -1025,10 +886,7 @@
 
 @unwrap_spec(string='bufferstr', errors='text_or_none')
 def charmap_decode(space, string, errors="strict", w_mapping=None):
-<<<<<<< HEAD
-=======
-    from pypy.interpreter import unicodehelper
->>>>>>> dfdd7932
+
 
     if errors is None:
         errors = 'strict'
@@ -1043,7 +901,6 @@
 
     final = True
     state = space.fromcache(CodecState)
-<<<<<<< HEAD
     result, lgt, pos = unicodehelper.str_decode_charmap(
         string, errors, final, state.decode_error_handler, mapping)
     return space.newtuple([space.newutf8(result, lgt),
@@ -1051,16 +908,6 @@
 
 @unwrap_spec(errors='text_or_none')
 def charmap_encode(space, w_unicode, errors="strict", w_mapping=None):
-=======
-    result, consumed, lgt = unicodehelper.str_decode_charmap(
-        string, errors, final, state.decode_error_handler, mapping)
-    return space.newtuple([space.newutf8(result, lgt),
-                           space.newint(consumed)])
-
-@unwrap_spec(errors='text_or_none')
-def charmap_encode(space, w_unicode, errors="strict", w_mapping=None):
-    from pypy.interpreter import unicodehelper
->>>>>>> dfdd7932
 
     if errors is None:
         errors = 'strict'
@@ -1107,16 +954,10 @@
             return -1
         return space.int_w(w_code)
 
-<<<<<<< HEAD
 @unwrap_spec(errors='text_or_none', w_final=WrappedDefault(False))
 def unicode_escape_decode(space, w_string, errors="strict", w_final=None):
     string = space.getarg_w('s*', w_string).as_str()
-=======
-@unwrap_spec(string='bufferstr', errors='text_or_none',
-             w_final=WrappedDefault(False))
-def unicode_escape_decode(space, string, errors="strict", w_final=None):
-    from pypy.interpreter import unicodehelper
->>>>>>> dfdd7932
+
 
     if errors is None:
         errors = 'strict'
@@ -1125,16 +966,11 @@
 
     unicode_name_handler = state.get_unicodedata_handler(space)
 
-<<<<<<< HEAD
     result, lgt, u_len = unicodehelper.str_decode_unicode_escape(
-=======
-    result, consumed, lgt = unicodehelper.str_decode_unicode_escape(
->>>>>>> dfdd7932
         string, errors,
         final, state.decode_error_handler,
         unicode_name_handler)
 
-<<<<<<< HEAD
     return space.newtuple([space.newutf8(result, lgt), space.newint(u_len)])
 
 # ____________________________________________________________
@@ -1150,19 +986,13 @@
     result, u_len, lgt = unicodehelper.str_decode_raw_unicode_escape(
         string, errors, final, state.decode_error_handler)
     return space.newtuple([space.newtext(result), space.newint(lgt)])
-=======
-    return space.newtuple([space.newutf8(result, lgt), space.newint(consumed)])
->>>>>>> dfdd7932
 
 # ____________________________________________________________
 # Unicode-internal
 
 @unwrap_spec(errors='text_or_none')
 def unicode_internal_decode(space, w_string, errors="strict"):
-<<<<<<< HEAD
-=======
-    from pypy.interpreter import unicodehelper
->>>>>>> dfdd7932
+
 
     if errors is None:
         errors = 'strict'
@@ -1180,7 +1010,6 @@
 
     final = True
     state = space.fromcache(CodecState)
-<<<<<<< HEAD
     result, lgt = unicodehelper.str_decode_unicode_internal(
         string, errors,
         final, state.decode_error_handler)
@@ -1204,13 +1033,6 @@
         # special case for this codec: bytes are returned as is
         string = space.charbuf_w(w_uni)
         return space.newtuple([space.newbytes(string), space.newint(len(string))])
-=======
-    result, consumed, lgt = unicodehelper.str_decode_unicode_internal(
-        string, errors,
-        final, state.decode_error_handler)
-    return space.newtuple([space.newutf8(result, lgt),
-                           space.newint(consumed)])
->>>>>>> dfdd7932
 
 # ____________________________________________________________
 # support for the "string escape" translation
