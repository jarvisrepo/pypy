--- conflicted
+++ resolved
@@ -588,11 +588,7 @@
         allow_surrogates=False)
     return space.newtuple([space.wrap(result), space.wrap(consumed)])
 
-<<<<<<< HEAD
-@unwrap_spec(data="bufferstr", errors='str_or_None', byteorder=int,
-=======
 @unwrap_spec(data='bufferstr', errors='str_or_None', byteorder=int,
->>>>>>> 5de251f9
              w_final=WrappedDefault(False))
 def utf_16_ex_decode(space, data, errors='strict', byteorder=0, w_final=None):
     if errors is None:
@@ -613,11 +609,7 @@
     return space.newtuple([space.wrap(res), space.wrap(consumed),
                            space.wrap(byteorder)])
 
-<<<<<<< HEAD
-@unwrap_spec(data="bufferstr", errors='str_or_None', byteorder=int,
-=======
 @unwrap_spec(data='bufferstr', errors='str_or_None', byteorder=int,
->>>>>>> 5de251f9
              w_final=WrappedDefault(False))
 def utf_32_ex_decode(space, data, errors='strict', byteorder=0, w_final=None):
     final = space.is_true(w_final)
@@ -715,11 +707,7 @@
             "character mapping must return integer, None or str")
 
 
-<<<<<<< HEAD
-@unwrap_spec(string="bufferstr", errors='str_or_None')
-=======
 @unwrap_spec(string='bufferstr', errors='str_or_None')
->>>>>>> 5de251f9
 def charmap_decode(space, string, errors="strict", w_mapping=None):
     if errors is None:
         errors = 'strict'
