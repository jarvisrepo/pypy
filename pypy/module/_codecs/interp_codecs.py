--- conflicted
+++ resolved
@@ -54,7 +54,6 @@
             w_res = space.call_function(w_errorhandler, w_exc)
             if (not space.isinstance_w(w_res, space.w_tuple)
                 or space.len_w(w_res) != 2
-<<<<<<< HEAD
                 or not (space.isinstance_w(
                             space.getitem(w_res, space.newint(0)),
                             space.w_unicode) or
@@ -69,15 +68,6 @@
                            "(str/bytes, int) tuple")
                 raise OperationError(space.w_TypeError, space.newtext(msg))
 
-=======
-                or not space.isinstance_w(
-                                 space.getitem(w_res, space.newint(0)),
-                                 space.w_unicode)):
-                raise oefmt(space.w_TypeError,
-                            "%s error handler must return (unicode, int) "
-                            "tuple, not %R",
-                            "decoding" if decode else "encoding", w_res)
->>>>>>> ca3243bc
             w_replace, w_newpos = space.fixedview(w_res, 2)
             try:
                 newpos = space.int_w(w_newpos)
@@ -174,7 +164,6 @@
 def _lookup_codec_loop(space, encoding, normalized_encoding):
     state = space.fromcache(CodecState)
     if state.codec_need_encodings:
-<<<<<<< HEAD
         # registers new codecs.
         # This import uses the "builtin" import method, and is needed
         # to bootstrap the full importlib module.
@@ -185,11 +174,6 @@
         normalized_base = base_encoding.replace("-", "_").lower()
         space.call_function(w_import, space.newtext("encodings." +
                                                     normalized_base))
-=======
-        w_import = space.getattr(space.builtin, space.newtext("__import__"))
-        # registers new codecs
-        space.call_function(w_import, space.newtext("encodings"))
->>>>>>> ca3243bc
         state.codec_need_encodings = False
         if len(state.codec_search_path) == 0:
             raise oefmt(space.w_LookupError,
@@ -335,7 +319,6 @@
                 builder.append(u'}')
             pos += 1
         return space.newtuple([space.newunicode(builder.build()), w_end])
-<<<<<<< HEAD
     else:
         raise oefmt(space.w_TypeError,
                     "don't know how to handle %T in error callback", w_exc)
@@ -490,8 +473,6 @@
             raise OperationError(space.type(w_exc), w_exc)
         return space.newtuple([space.newunicode(replace),
                                space.newint(start + consumed)])
-=======
->>>>>>> ca3243bc
     else:
         raise oefmt(space.w_TypeError,
                     "don't know how to handle %T in error callback", w_exc)
@@ -505,7 +486,6 @@
         name = error + "_errors"
         state.codec_error_registry[error] = interp2app(
                 globals()[name]).spacebind(space)
-<<<<<<< HEAD
 
 
 def _wrap_codec_error(space, operr, action, encoding):
@@ -513,8 +493,6 @@
     # "thanks to" a limitation of try_set_from_cause.
     message = "%s with '%s' codec failed" % (action, encoding)
     return operr.try_set_from_cause(space, message)
-=======
->>>>>>> ca3243bc
 
 def _call_codec(space, w_decoder, w_obj, action, encoding, errors):
     try:
@@ -559,25 +537,12 @@
     else:
         encoding = space.text_w(w_encoding)
     w_encoder = space.getitem(lookup_codec(space, encoding), space.newint(0))
-<<<<<<< HEAD
     return _call_codec(space, w_encoder, w_obj, "encoding", encoding, errors)
-=======
-    w_res = space.call_function(w_encoder, w_obj, space.newtext(errors))
-    return space.getitem(w_res, space.newint(0))
->>>>>>> ca3243bc
 
 @unwrap_spec(errors='str_or_None')
 def readbuffer_encode(space, w_data, errors='strict'):
     s = space.getarg_w('s#', w_data)
     return space.newtuple([space.newbytes(s), space.newint(len(s))])
-<<<<<<< HEAD
-=======
-
-@unwrap_spec(errors='str_or_None')
-def charbuffer_encode(space, w_data, errors='strict'):
-    s = space.getarg_w('t#', w_data)
-    return space.newtuple([space.newbytes(s), space.newint(len(s))])
->>>>>>> ca3243bc
 
 @unwrap_spec(errors='text')
 def decode(space, w_obj, w_encoding=None, errors='strict'):
@@ -595,18 +560,7 @@
     else:
         encoding = space.text_w(w_encoding)
     w_decoder = space.getitem(lookup_codec(space, encoding), space.newint(1))
-<<<<<<< HEAD
     return _call_codec(space, w_decoder, w_obj, "decoding", encoding, errors)
-=======
-    if space.is_true(w_decoder):
-        w_res = space.call_function(w_decoder, w_obj, space.newtext(errors))
-        if (not space.isinstance_w(w_res, space.w_tuple) or space.len_w(w_res) != 2):
-            raise oefmt(space.w_TypeError,
-                        "encoder must return a tuple (object, integer)")
-        return space.getitem(w_res, space.newint(0))
-    else:
-        assert 0, "XXX, what to do here?"
->>>>>>> ca3243bc
 
 @unwrap_spec(errors='text')
 def register_error(space, errors, w_handler):
@@ -755,11 +709,7 @@
     state = space.fromcache(CodecState)
     result = runicode.unicode_encode_utf_8(
         uni, len(uni), errors, state.encode_error_handler,
-<<<<<<< HEAD
         allow_surrogates=False)
-=======
-        allow_surrogates=True)
->>>>>>> ca3243bc
     return space.newtuple([space.newbytes(result), space.newint(len(uni))])
 
 @unwrap_spec(string='bufferstr', errors='str_or_None',
@@ -772,11 +722,7 @@
     result, consumed = runicode.str_decode_utf_8(
         string, len(string), errors,
         final, state.decode_error_handler,
-<<<<<<< HEAD
         allow_surrogates=False)
-=======
-        allow_surrogates=True)
->>>>>>> ca3243bc
     return space.newtuple([space.newunicode(result), space.newint(consumed)])
 
 @unwrap_spec(data='bufferstr', errors='str_or_None', byteorder=int,
@@ -976,7 +922,6 @@
         unicode_name_handler)
 
     return space.newtuple([space.newunicode(result), space.newint(consumed)])
-<<<<<<< HEAD
 
 # ____________________________________________________________
 # Raw Unicode escape (accepts bytes or str)
@@ -992,8 +937,6 @@
         string, len(string), errors,
         final, state.decode_error_handler)
     return space.newtuple([space.newunicode(result), space.newint(consumed)])
-=======
->>>>>>> ca3243bc
 
 # ____________________________________________________________
 # Unicode-internal
@@ -1019,7 +962,6 @@
         string, len(string), errors,
         final, state.decode_error_handler)
     return space.newtuple([space.newunicode(result), space.newint(consumed)])
-<<<<<<< HEAD
 
 @unwrap_spec(errors='str_or_None')
 def unicode_internal_encode(space, w_uni, errors="strict"):
@@ -1037,17 +979,13 @@
         # special case for this codec: bytes are returned as is
         string = space.readbuf_w(w_uni).as_str()
         return space.newtuple([space.newbytes(string), space.newint(len(string))])
-=======
->>>>>>> ca3243bc
 
 # ____________________________________________________________
 # support for the "string escape" translation
 # This is a bytes-to bytes transformation
 
-<<<<<<< HEAD
-@unwrap_spec(errors='str_or_None')
-def escape_encode(space, w_data, errors='strict'):
-    data = space.bytes_w(w_data)
+@unwrap_spec(data='bytes', errors='str_or_None')
+def escape_encode(space, data, errors='strict'):
     from pypy.objspace.std.bytesobject import string_escape_encode
     result = string_escape_encode(data, False)
     return space.newtuple([space.newbytes(result), space.newint(len(data))])
@@ -1055,20 +993,6 @@
 @unwrap_spec(errors='str_or_None')
 def escape_decode(space, w_data, errors='strict'):
     data = space.getarg_w('s#', w_data)
-=======
-@unwrap_spec(data='bytes', errors='str_or_None')
-def escape_encode(space, data, errors='strict'):
-    from pypy.objspace.std.bytesobject import string_escape_encode
-    result = string_escape_encode(data, quote="'")
-    start = 1
-    end = len(result) - 1
-    assert end >= 0
-    w_result = space.newbytes(result[start:end])
-    return space.newtuple([w_result, space.newint(len(data))])
-
-@unwrap_spec(data='bytes', errors='str_or_None')
-def escape_decode(space, data, errors='strict'):
->>>>>>> ca3243bc
     from pypy.interpreter.pyparser.parsestring import PyString_DecodeEscape
     result = PyString_DecodeEscape(space, data, errors, None)
     return space.newtuple([space.newbytes(result), space.newint(len(data))])