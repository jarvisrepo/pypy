--- conflicted
+++ resolved
@@ -1,17 +1,12 @@
-<<<<<<< HEAD
 import sys
 from rpython.rlib import jit
 from rpython.rlib.objectmodel import we_are_translated, not_rpython
-from rpython.rlib.rstring import UnicodeBuilder, StringBuilder
-=======
-from rpython.rlib import jit, rutf8
-from rpython.rlib.objectmodel import we_are_translated, not_rpython
 from rpython.rlib.rstring import StringBuilder, UnicodeBuilder
->>>>>>> 572becf8
 from rpython.rlib import runicode
 from rpython.rlib.runicode import (
     code_to_unichr, MAXUNICODE,
     raw_unicode_escape_helper_unicode)
+from rpython.rlib.runicode import code_to_unichr, MAXUNICODE
 
 from pypy.interpreter.error import OperationError, oefmt
 from pypy.interpreter.gateway import interp2app, unwrap_spec, WrappedDefault
@@ -83,7 +78,6 @@
                 raise OperationError(space.w_TypeError, space.newtext(msg))
 
             w_replace, w_newpos = space.fixedview(w_res, 2)
-<<<<<<< HEAD
             try:
                 newpos = space.int_w(w_newpos)
             except OperationError as e:
@@ -92,15 +86,6 @@
                 newpos = -1
             else:
                 if newpos < 0:
-                    newpos = len(input) + newpos
-            if newpos < 0 or newpos > len(input):
-                raise oefmt(space.w_IndexError,
-                            "position %d from error handler out of bounds",
-                            newpos)
-            return w_replace, newpos
-=======
-            newpos = space.int_w(w_newpos)
-            if newpos < 0:
                 newpos = length + newpos
             if newpos < 0 or newpos > length:
                 raise oefmt(space.w_IndexError,
@@ -108,7 +93,6 @@
                             newpos)
             w_replace = space.convert_to_w_unicode(w_replace)
             return w_replace._utf8, newpos
->>>>>>> 572becf8
         return call_errorhandler
 
     def make_decode_errorhandler(self, space):
@@ -346,8 +330,7 @@
         obj = w_obj._utf8
         pos = start
         while pos < end:
-<<<<<<< HEAD
-            oc = ord(obj[pos])
+            oc = rutf8.codepoint_at_pos(obj, pos)
             try:
                 name = unicodedb.name(oc)
             except KeyError:
@@ -356,30 +339,10 @@
                 builder.append(u'\\N{')
                 builder.append(unicode(name))
                 builder.append(u'}')
-            pos += 1
-        return space.newtuple([space.newunicode(builder.build()), w_end])
-=======
-            oc = rutf8.codepoint_at_pos(obj, pos)
-            num = hex(oc)
-            if (oc >= 0x10000):
-                builder.append("\\U")
-                zeros = 8
-            elif (oc >= 0x100):
-                builder.append("\\u")
-                zeros = 4
-            else:
-                builder.append("\\x")
-                zeros = 2
-            lnum = len(num)
-            nb = zeros + 2 - lnum # num starts with '0x'
-            if nb > 0:
-                builder.append_multiple_char('0', nb)
-            builder.append_slice(num, 2, lnum)
             pos = rutf8.next_codepoint_pos(obj, pos)
         r = builder.build()
         lgt = rutf8.check_utf8(r, True)
         return space.newtuple([space.newutf8(r, lgt), w_end])
->>>>>>> 572becf8
     else:
         raise oefmt(space.w_TypeError,
                     "don't know how to handle %T in error callback", w_exc)
@@ -689,9 +652,10 @@
         if errors is None:
             errors = 'strict'
         state = space.fromcache(CodecState)
-<<<<<<< HEAD
-        result = func(uni, len(uni), errors, state.encode_error_handler)
-        return space.newtuple([space.newbytes(result), space.newint(len(uni))])
+        utf8len = w_arg._length
+        # XXX deal with func() returning length or not
+        result = func(w_arg._utf8, errors, state.encode_error_handler)
+        return space.newtuple([space.newbytes(result), space.newint(utf8len)])
     wrap_encoder.__name__ = func.__name__
     globals()[name] = wrap_encoder
 
@@ -707,13 +671,6 @@
                       allow_surrogates=False)
         return space.newtuple([space.newbytes(result), space.newint(len(uni))])
     wrap_encoder.__name__ = func.__name__
-=======
-        utf8len = w_arg._length
-        # XXX deal with func() returning length or not
-        result = func(w_arg._utf8, errors, state.encode_error_handler)
-        return space.newtuple([space.newbytes(result), space.newint(utf8len)])
-    wrap_encoder.func_name = rname
->>>>>>> 572becf8
     globals()[name] = wrap_encoder
 
 def make_decoder_wrapper(name):
@@ -728,38 +685,28 @@
             errors = 'strict'
         final = space.is_true(w_final)
         state = space.fromcache(CodecState)
-<<<<<<< HEAD
-        result, consumed = func(string, len(string), errors,
-                                final, state.decode_error_handler)
-        return space.newtuple([space.newunicode(result), space.newint(consumed)])
-    wrap_decoder.__name__ = func.__name__
-=======
         result, consumed, length = func(string, errors,
                                               final, state.decode_error_handler)
         return space.newtuple([space.newutf8(result, length),
                                space.newint(consumed)])
-    wrap_decoder.func_name = rname
->>>>>>> 572becf8
+    wrap_decoder.__name__ = func.__name__
     globals()[name] = wrap_decoder
 
 for encoder in [
          "ascii_encode",
          "latin_1_encode",
          "utf_7_encode",
-         "unicode_escape_encode",
-         "raw_unicode_escape_encode",
-        ]:
-    make_encoder_wrapper(encoder)
-
-for encoder in [
          "utf_16_encode",
          "utf_16_be_encode",
          "utf_16_le_encode",
          "utf_32_encode",
          "utf_32_be_encode",
          "utf_32_le_encode",
+         "unicode_escape_encode",
+         "raw_unicode_escape_encode",
+         "unicode_internal_encode",
         ]:
-    make_utf_encoder_wrapper(encoder)
+    make_encoder_wrapper(encoder)
 
 for decoder in [
          "ascii_decode",
@@ -771,6 +718,7 @@
          "utf_32_decode",
          "utf_32_be_decode",
          "utf_32_le_decode",
+         "raw_unicode_escape_decode",
          ]:
     make_decoder_wrapper(decoder)
 
@@ -801,7 +749,6 @@
         return space.newtuple([space.newunicode(result), space.newint(consumed)])
 
 # utf-8 functions are not regular, because we have to pass
-<<<<<<< HEAD
 # "allow_surrogates=False"
 @unwrap_spec(uni=unicode, errors='text_or_none')
 def utf_8_encode(space, uni, errors="strict"):
@@ -815,15 +762,6 @@
         uni, len(uni), errors, state.encode_error_handler,
         allow_surrogates=False)
     return space.newtuple([space.newbytes(result), space.newint(len(uni))])
-=======
-# "allow_surrogates=True"
-@unwrap_spec(errors='text_or_none')
-def utf_8_encode(space, w_obj, errors="strict"):
-    utf8, lgt = space.utf8_len_w(w_obj)
-    if rutf8.has_surrogates(utf8):
-        utf8 = rutf8.reencode_utf8_with_surrogates(utf8)
-    return space.newtuple([space.newbytes(utf8), space.newint(lgt)])
->>>>>>> 572becf8
 
 @unwrap_spec(string='bufferstr', errors='text_or_none',
              w_final = WrappedDefault(False))
@@ -834,16 +772,6 @@
         errors = 'strict'
     final = space.is_true(w_final)
     state = space.fromcache(CodecState)
-<<<<<<< HEAD
-    # NB. can't call str_decode_utf_8() directly because that's
-    # an @elidable function nowadays.  Instead, we need the _impl().
-    # (The problem is the errorhandler, which calls arbitrary Python.)
-    result, consumed = runicode.str_decode_utf_8_impl(
-        string, len(string), errors,
-        final, state.decode_error_handler,
-        allow_surrogates=False)
-    return space.newtuple([space.newunicode(result), space.newint(consumed)])
-=======
     # call the fast version for checking
     try:
         lgt = rutf8.check_utf8(string, allow_surrogates=True)
@@ -855,7 +783,6 @@
     else:
         return space.newtuple([space.newutf8(string, lgt),
                                space.newint(len(string))])
->>>>>>> 572becf8
 
 @unwrap_spec(data='bufferstr', errors='text_or_none', byteorder=int,
              w_final=WrappedDefault(False))
@@ -1055,17 +982,11 @@
             return -1
         return space.int_w(w_code)
 
-<<<<<<< HEAD
 @unwrap_spec(errors='text_or_none', w_final=WrappedDefault(False))
 def unicode_escape_decode(space, w_string, errors="strict", w_final=None):
     string = space.getarg_w('s*', w_string).as_str()
-=======
-@unwrap_spec(string='bufferstr', errors='text_or_none',
-             w_final=WrappedDefault(False))
-def unicode_escape_decode(space, string, errors="strict", w_final=None):
     from pypy.interpreter import unicodehelper
 
->>>>>>> 572becf8
     if errors is None:
         errors = 'strict'
     final = space.is_true(w_final)
