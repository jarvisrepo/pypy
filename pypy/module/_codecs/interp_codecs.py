import sys
from rpython.rlib import jit, rutf8
from rpython.rlib.objectmodel import we_are_translated, not_rpython
from rpython.rlib.rstring import StringBuilder, UnicodeBuilder
<<<<<<< HEAD
from rpython.rlib import runicode
from rpython.rlib.runicode import raw_unicode_escape_helper
=======
from rpython.rlib.rutf8 import MAXUNICODE
>>>>>>> 10b962d9

from pypy.interpreter.error import OperationError, oefmt
from pypy.interpreter.gateway import interp2app, unwrap_spec, WrappedDefault
from pypy.interpreter import unicodehelper
from pypy.module.unicodedata import unicodedb


class VersionTag(object):
    pass


class CodecState(object):
    _immutable_fields_ = ["version?"]

    def __init__(self, space):
        self.codec_search_path = []
        self.codec_search_cache = {}
        self.codec_error_registry = {}
        self.codec_need_encodings = True
        self.decode_error_handler = self.make_decode_errorhandler(space)
        self.encode_error_handler = self.make_encode_errorhandler(space)

        self.unicodedata_handler = None
        self.modified()

    def _make_errorhandler(self, space, decode):
        def call_errorhandler(errors, encoding, reason, input, startpos,
                              endpos):
            """Generic wrapper for calling into error handlers.

            Note that error handler receives and returns position into
            the unicode characters, not into the position of utf8 bytes,
            so it needs to be converted by the codec

            Returns (str_or_none, newpos) as error
            handlers used outside runicode return utf8
            """
            w_errorhandler = lookup_error(space, errors)
            if decode:
                w_cls = space.w_UnicodeDecodeError
                assert isinstance(input, str)
                w_input = space.newbytes(input)
                length = len(input)
            else:
                w_cls = space.w_UnicodeEncodeError
                assert isinstance(input, str)
                length = rutf8.codepoints_in_utf8(input)
                w_input = space.newtext(input, length)
            w_exc =  space.call_function(
                w_cls,
                space.newtext(encoding),
                w_input,
                space.newint(startpos),
                space.newint(endpos),
                space.newtext(reason))
            w_res = space.call_function(w_errorhandler, w_exc)
            if (not space.isinstance_w(w_res, space.w_tuple)
                or space.len_w(w_res) != 2):
                if decode:
                    msg = ("decoding error handler must return "
                           "(str, int) tuple")
                else:
                    msg = ("encoding error handler must return "
                           "(str/bytes, int) tuple")
                raise OperationError(space.w_TypeError, space.newtext(msg))

            w_replace, w_newpos = space.fixedview(w_res, 2)
            if space.isinstance_w(w_replace, space.w_unicode):
                rettype = 'u'
            elif not decode and space.isinstance_w(w_replace, space.w_bytes):
                rettype = 'b'
            else:
                if decode:
                    msg = ("decoding error handler must return "
                           "(str, int) tuple")
                else:
                    msg = ("encoding error handler must return "
                           "(str/bytes, int) tuple")
                raise OperationError(space.w_TypeError, space.newtext(msg))
            try:
                newpos = space.int_w(w_newpos)
            except OperationError as e:
                if not e.match(space, space.w_OverflowError):
                    raise
                newpos = -1
            else:
                if newpos < 0:
                    newpos = length + newpos
            if newpos < 0 or newpos > length:
                raise oefmt(space.w_IndexError,
                            "position %d from error handler out of bounds",
                            newpos)
            return space.utf8_w(w_replace), newpos, rettype
        return call_errorhandler

    def make_decode_errorhandler(self, space):
        return self._make_errorhandler(space, True)

    def make_encode_errorhandler(self, space):
        return self._make_errorhandler(space, False)

    def get_unicodedata_handler(self, space):
        if self.unicodedata_handler:
            return self.unicodedata_handler
        try:
            w_unicodedata = space.getbuiltinmodule("unicodedata")
            w_getcode = space.getattr(w_unicodedata, space.newtext("_get_code"))
        except OperationError:
            return None
        else:
            self.unicodedata_handler = UnicodeData_Handler(space, w_getcode)
            return self.unicodedata_handler

    def modified(self):
        self.version = VersionTag()

    def get_codec_from_cache(self, key):
        return self._get_codec_with_version(key, self.version)

    @jit.elidable
    def _get_codec_with_version(self, key, version):
        return self.codec_search_cache.get(key, None)

    def _cleanup_(self):
        assert not self.codec_search_path


def register_codec(space, w_search_function):
    """register(search_function)

    Register a codec search function. Search functions are expected to take
    one argument, the encoding name in all lower case letters, and return
    a tuple of functions (encoder, decoder, stream_reader, stream_writer).
    """
    state = space.fromcache(CodecState)
    if space.is_true(space.callable(w_search_function)):
        state.codec_search_path.append(w_search_function)
    else:
        raise oefmt(space.w_TypeError, "argument must be callable")


@unwrap_spec(encoding='text')
def lookup_codec(space, encoding):
    """lookup(encoding) -> (encoder, decoder, stream_reader, stream_writer)
    Looks up a codec tuple in the Python codec registry and returns
    a tuple of functions.
    """
    assert not (space.config.translating and not we_are_translated()), \
        "lookup_codec() should not be called during translation"
    state = space.fromcache(CodecState)
    normalized_encoding = encoding.replace(" ", "-").lower()
    w_result = state.get_codec_from_cache(normalized_encoding)
    if w_result is not None:
        return w_result
    return _lookup_codec_loop(space, encoding, normalized_encoding)


def _lookup_codec_loop(space, encoding, normalized_encoding):
    state = space.fromcache(CodecState)
    if state.codec_need_encodings:
        # registers new codecs.
        # This import uses the "builtin" import method, and is needed
        # to bootstrap the full importlib module.
        w_import = space.getattr(space.builtin, space.newtext("__import__"))
        space.call_function(w_import, space.newtext("encodings"))
        from pypy.module.sys.interp_encoding import base_encoding
        # May be 'utf-8'
        normalized_base = base_encoding.replace("-", "_").lower()
        space.call_function(w_import, space.newtext("encodings." +
                                                    normalized_base))
        state.codec_need_encodings = False
        if len(state.codec_search_path) == 0:
            raise oefmt(space.w_LookupError,
                        "no codec search functions registered: can't find "
                        "encoding")
    for w_search in state.codec_search_path:
        w_result = space.call_function(w_search,
                                       space.newtext(normalized_encoding))
        if not space.is_w(w_result, space.w_None):
            if not (space.isinstance_w(w_result, space.w_tuple) and
                    space.len_w(w_result) == 4):
                raise oefmt(space.w_TypeError,
                            "codec search functions must return 4-tuples")
            else:
                state.codec_search_cache[normalized_encoding] = w_result
                state.modified()
                return w_result
    raise oefmt(space.w_LookupError, "unknown encoding: %s", encoding)

# ____________________________________________________________
# Register standard error handlers

def check_exception(space, w_exc):
    try:
        w_start = space.getattr(w_exc, space.newtext('start'))
        w_end = space.getattr(w_exc, space.newtext('end'))
        w_obj = space.getattr(w_exc, space.newtext('object'))
    except OperationError as e:
        if not e.match(space, space.w_AttributeError):
            raise
        raise oefmt(space.w_TypeError, "wrong exception")

    delta = space.int_w(w_end) - space.int_w(w_start)
    if delta < 0 or not (space.isinstance_w(w_obj, space.w_bytes) or
                         space.isinstance_w(w_obj, space.w_unicode)):
        raise oefmt(space.w_TypeError, "wrong exception")

def strict_errors(space, w_exc):
    check_exception(space, w_exc)
    if space.isinstance_w(w_exc, space.w_BaseException):
        raise OperationError(space.type(w_exc), w_exc)
    else:
        raise oefmt(space.w_TypeError, "codec must pass exception instance")

def ignore_errors(space, w_exc):
    check_exception(space, w_exc)
    w_end = space.getattr(w_exc, space.newtext('end'))
    return space.newtuple([space.newutf8('', 0), w_end])

REPLACEMENT = u'\ufffd'.encode('utf8')

def replace_errors(space, w_exc):
    check_exception(space, w_exc)
    w_start = space.getattr(w_exc, space.newtext('start'))
    w_end = space.getattr(w_exc, space.newtext('end'))
    size = space.int_w(w_end) - space.int_w(w_start)
    if size < 0:
        size = 0
    if space.isinstance_w(w_exc, space.w_UnicodeEncodeError):
        text = '?' * size
        return space.newtuple([space.newutf8(text, size), w_end])
    elif space.isinstance_w(w_exc, space.w_UnicodeDecodeError):
        text = REPLACEMENT
        return space.newtuple([space.newutf8(text, 1), w_end])
    elif space.isinstance_w(w_exc, space.w_UnicodeTranslateError):
        text = REPLACEMENT * size
        return space.newtuple([space.newutf8(text, size), w_end])
    else:
        raise oefmt(space.w_TypeError,
                    "don't know how to handle %T in error callback", w_exc)

def xmlcharrefreplace_errors(space, w_exc):

    check_exception(space, w_exc)
    if space.isinstance_w(w_exc, space.w_UnicodeEncodeError):
        w_obj = space.getattr(w_exc, space.newtext('object'))
        space.realutf8_w(w_obj) # for errors
        w_obj = space.convert_arg_to_w_unicode(w_obj)
        start = space.int_w(space.getattr(w_exc, space.newtext('start')))
        w_end = space.getattr(w_exc, space.newtext('end'))
        end = space.int_w(w_end)
        start = w_obj._index_to_byte(start)
        end = w_obj._index_to_byte(end)
        builder = StringBuilder()
        pos = start
        obj = w_obj._utf8
        while pos < end:
            code = rutf8.codepoint_at_pos(obj, pos)
            builder.append("&#")
            builder.append(str(code))
            builder.append(";")
            pos = rutf8.next_codepoint_pos(obj, pos)
        r = builder.build()
        lgt = rutf8.check_utf8(r, True)
        return space.newtuple([space.newutf8(r, lgt), w_end])
    else:
        raise oefmt(space.w_TypeError,
                    "don't know how to handle %T in error callback", w_exc)

def backslashreplace_errors(space, w_exc):

    check_exception(space, w_exc)
    if (space.isinstance_w(w_exc, space.w_UnicodeEncodeError) or
            space.isinstance_w(w_exc, space.w_UnicodeTranslateError)):
        w_obj = space.getattr(w_exc, space.newtext('object'))
        space.realutf8_w(w_obj) # for errors
        w_obj = space.convert_arg_to_w_unicode(w_obj)
        start = space.int_w(space.getattr(w_exc, space.newtext('start')))
        w_end = space.getattr(w_exc, space.newtext('end'))
        end = space.int_w(w_end)
        start = w_obj._index_to_byte(start)
        end = w_obj._index_to_byte(end)
        builder = StringBuilder()
        pos = start
        obj = w_obj._utf8
        while pos < end:
            code = rutf8.codepoint_at_pos(obj, pos)
            raw_unicode_escape_helper(builder, code)
            pos = rutf8.next_codepoint_pos(obj, pos)
        return space.newtuple([space.newtext(builder.build()), w_end])
    elif space.isinstance_w(w_exc, space.w_UnicodeDecodeError):
        obj = space.bytes_w(space.getattr(w_exc, space.newtext('object')))
        start = space.int_w(space.getattr(w_exc, space.newtext('start')))
        w_end = space.getattr(w_exc, space.newtext('end'))
        end = space.int_w(w_end)
        builder = StringBuilder()
        pos = start
        while pos < end:
            oc = ord(obj[pos])
            raw_unicode_escape_helper(builder, oc)
            pos += 1 
        return space.newtuple([space.newtext(builder.build()), w_end])
    else:
        raise oefmt(space.w_TypeError,
                    "don't know how to handle %T in error callback", w_exc)

def namereplace_errors(space, w_exc):
    check_exception(space, w_exc)
    if space.isinstance_w(w_exc, space.w_UnicodeEncodeError):
        w_obj = space.getattr(w_exc, space.newtext('object'))
        space.realutf8_w(w_obj) # for errors
        w_obj = space.convert_arg_to_w_unicode(w_obj)
        start = space.int_w(space.getattr(w_exc, space.newtext('start')))
        w_end = space.getattr(w_exc, space.newtext('end'))
        end = space.int_w(w_end)
        start = w_obj._index_to_byte(start)
        end = w_obj._index_to_byte(end)
        builder = StringBuilder()
        obj = w_obj._utf8
        pos = start
        while pos < end:
            oc = rutf8.codepoint_at_pos(obj, pos)
            try:
                name = unicodedb.name(oc)
            except KeyError:
                unicodehelper.raw_unicode_escape_helper(builder, oc)
            else:
                builder.append('\\N{')
                builder.append(name)
                builder.append('}')
            pos = rutf8.next_codepoint_pos(obj, pos)
        r = builder.build()
        lgt = rutf8.check_utf8(r, True)
        return space.newtuple([space.newutf8(r, lgt), w_end])
    else:
        raise oefmt(space.w_TypeError,
                    "don't know how to handle %T in error callback", w_exc)


(ENC_UNKNOWN, ENC_UTF8,
 ENC_UTF16BE, ENC_UTF16LE,
 ENC_UTF32BE, ENC_UTF32LE) = range(-1, 5)
BIG_ENDIAN = sys.byteorder == 'big'

STANDARD_ENCODINGS = {
    'utf8':      (3, ENC_UTF8),
    'utf_8':     (3, ENC_UTF8),
    'cp_utf8':   (3, ENC_UTF8),
    'utf16':     (2, ENC_UTF16BE) if BIG_ENDIAN else (2, ENC_UTF16LE),
    'utf_16':    (2, ENC_UTF16BE) if BIG_ENDIAN else (2, ENC_UTF16LE),
    'utf16be':   (2, ENC_UTF16BE),
    'utf_16be':  (2, ENC_UTF16BE),
    'utf16_be':  (2, ENC_UTF16BE),
    'utf_16_be': (2, ENC_UTF16BE),
    'utf16le':   (2, ENC_UTF16LE),
    'utf_16le':  (2, ENC_UTF16LE),
    'utf16_le':  (2, ENC_UTF16LE),
    'utf_16_le': (2, ENC_UTF16LE),
    'utf32':     (4, ENC_UTF32BE) if BIG_ENDIAN else (4, ENC_UTF32LE),
    'utf_32':    (4, ENC_UTF32BE) if BIG_ENDIAN else (4, ENC_UTF32LE),
    'utf32be':   (4, ENC_UTF32BE),
    'utf_32be':  (4, ENC_UTF32BE),
    'utf32_be':  (4, ENC_UTF32BE),
    'utf_32_be': (4, ENC_UTF32BE),
    'utf32le':   (4, ENC_UTF32LE),
    'utf_32le':  (4, ENC_UTF32LE),
    'utf32_le':  (4, ENC_UTF32LE),
    'utf_32_le': (4, ENC_UTF32LE),
}

def get_standard_encoding(encoding):
    encoding = encoding.lower().replace('-', '_')
    return STANDARD_ENCODINGS.get(encoding, (0, ENC_UNKNOWN))

def surrogatepass_errors(space, w_exc):
    check_exception(space, w_exc)
    if space.isinstance_w(w_exc, space.w_UnicodeEncodeError):
        w_obj = space.getattr(w_exc, space.newtext('object'))
        w_obj = space.convert_arg_to_w_unicode(w_obj)
        start = space.int_w(space.getattr(w_exc, space.newtext('start')))
        w_end = space.getattr(w_exc, space.newtext('end'))
        encoding = space.text_w(space.getattr(w_exc, space.newtext('encoding')))
        bytelength, code = get_standard_encoding(encoding)
        if code == ENC_UNKNOWN:
            # Not supported, fail with original exception
            raise OperationError(space.type(w_exc), w_exc)
        end = space.int_w(w_end)
        builder = StringBuilder()
        start = w_obj._index_to_byte(start)
        end = w_obj._index_to_byte(end)
        obj = w_obj._utf8
        pos = start
        while pos < end:
            ch = rutf8.codepoint_at_pos(obj, pos)
            pos = rutf8.next_codepoint_pos(obj, pos)
            if ch < 0xd800 or ch > 0xdfff:
                # Not a surrogate, fail with original exception
                raise OperationError(space.type(w_exc), w_exc)
            if code == ENC_UTF8:
                builder.append(chr(0xe0 | (ch >> 12)))
                builder.append(chr(0x80 | ((ch >> 6) & 0x3f)))
                builder.append(chr(0x80 | (ch & 0x3f)))
            elif code == ENC_UTF16LE:
                builder.append(chr(ch & 0xff))
                builder.append(chr(ch >> 8))
            elif code == ENC_UTF16BE:
                builder.append(chr(ch >> 8))
                builder.append(chr(ch & 0xff))
            elif code == ENC_UTF32LE:
                builder.append(chr(ch & 0xff))
                builder.append(chr(ch >> 8))
                builder.append(chr(0))
                builder.append(chr(0))
            elif code == ENC_UTF32BE:
                builder.append(chr(0))
                builder.append(chr(0))
                builder.append(chr(ch >> 8))
                builder.append(chr(ch & 0xff))
        return space.newtuple([space.newbytes(builder.build()), w_end])
    elif space.isinstance_w(w_exc, space.w_UnicodeDecodeError):
        start = space.int_w(space.getattr(w_exc, space.newtext('start')))
        obj = space.bytes_w(space.getattr(w_exc, space.newtext('object')))
        encoding = space.text_w(space.getattr(w_exc, space.newtext('encoding')))
        bytelength, code = get_standard_encoding(encoding)
        ch = 0
        # Try decoding a single surrogate character. If there are more,
        # let the codec call us again
        ch0 = ord(obj[start + 0]) if len(obj) > start + 0 else -1
        ch1 = ord(obj[start + 1]) if len(obj) > start + 1 else -1
        ch2 = ord(obj[start + 2]) if len(obj) > start + 2 else -1
        ch3 = ord(obj[start + 3]) if len(obj) > start + 3 else -1
        if code == ENC_UTF8:
            if (ch1 != -1 and ch2 != -1 and
                ch0 & 0xf0 == 0xe0 and
                ch1 & 0xc0 == 0x80 and
                ch2 & 0xc0 == 0x80):
                # it's a three-byte code
                ch = ((ch0 & 0x0f) << 12) + ((ch1 & 0x3f) << 6) + (ch2 & 0x3f)
        elif code == ENC_UTF16LE:
            ch = (ch1 << 8) | ch0
        elif code == ENC_UTF16BE:
            ch = (ch0 << 8) | ch1
        elif code == ENC_UTF32LE:
            ch = (ch3 << 24) | (ch2 << 16) | (ch1 << 8) | ch0
        elif code == ENC_UTF32BE:
            ch = (ch0 << 24) | (ch1 << 16) | (ch2 << 8) | ch3
        if ch < 0xd800 or ch > 0xdfff:
            # it's not a surrogate - fail
            ch = 0
        if ch == 0:
            raise OperationError(space.type(w_exc), w_exc)
        ch_utf8 = runicode.unicode_encode_utf_8(unichr(ch), 1, 'strict',
                                                allow_surrogates=True)
        return space.newtuple([space.newtext(ch_utf8, 1),
                               space.newint(start + bytelength)])
    else:
        raise oefmt(space.w_TypeError,
                    "don't know how to handle %T in error callback", w_exc)

def surrogateescape_errors(space, w_exc):
    check_exception(space, w_exc)
    if space.isinstance_w(w_exc, space.w_UnicodeEncodeError):
        w_obj = space.getattr(w_exc, space.newtext('object'))
        w_obj = space.convert_arg_to_w_unicode(w_obj)
        start = space.int_w(space.getattr(w_exc, space.newtext('start')))
        w_end = space.getattr(w_exc, space.newtext('end'))
        end = space.int_w(w_end)
        res = ''
        start = w_obj._index_to_byte(start)
        end = w_obj._index_to_byte(end)
        obj = w_obj._utf8
        pos = start
        while pos < end:
            code = rutf8.codepoint_at_pos(obj, pos)
            if code < 0xdc80 or code > 0xdcff:
                # Not a UTF-8b surrogate, fail with original exception
                raise OperationError(space.type(w_exc), w_exc)
            res += chr(code - 0xdc00)
            pos = rutf8.next_codepoint_pos(obj, pos)
        return space.newtuple([space.newbytes(res), w_end])
    elif space.isinstance_w(w_exc, space.w_UnicodeDecodeError):
        consumed = 0
        start = space.int_w(space.getattr(w_exc, space.newtext('start')))
        end = space.int_w(space.getattr(w_exc, space.newtext('end')))
        obj = space.bytes_w(space.getattr(w_exc, space.newtext('object')))
        replace = u''
        while consumed < 4 and consumed < end - start:
            c = ord(obj[start+consumed])
            if c < 128:
                # Refuse to escape ASCII bytes.
                break
            replace += unichr(0xdc00 + c)
            consumed += 1
        if not consumed:
            # codec complained about ASCII byte.
            raise OperationError(space.type(w_exc), w_exc)
        replace_utf8 = runicode.unicode_encode_utf_8(replace, len(replace),
                                         'strict', allow_surrogates=True)
        return space.newtuple([space.newtext(replace_utf8, len(replace)),
                               space.newint(start + consumed)])
    else:
        raise oefmt(space.w_TypeError,
                    "don't know how to handle %T in error callback", w_exc)

@not_rpython
def register_builtin_error_handlers(space):
    state = space.fromcache(CodecState)
    for error in ("strict", "ignore", "replace", "xmlcharrefreplace",
                  "backslashreplace", "surrogateescape", "surrogatepass",
                  "namereplace"):
        name = error + "_errors"
        state.codec_error_registry[error] = interp2app(
                globals()[name]).spacebind(space)


def _wrap_codec_error(space, operr, action, encoding):
    # Note that UnicodeErrors are not wrapped and returned as is,
    # "thanks to" a limitation of try_set_from_cause.
    message = "%s with '%s' codec failed" % (action, encoding)
    return operr.try_set_from_cause(space, message)

def _call_codec(space, w_coder, w_obj, action, encoding, errors):
    try:
        w_res = space.call_function(w_coder, w_obj, space.newtext(errors))
    except OperationError as operr:
        raise _wrap_codec_error(space, operr, action, encoding)
    if (not space.isinstance_w(w_res, space.w_tuple) or space.len_w(w_res) != 2):
        if action[:2] == 'en':
            raise oefmt(space.w_TypeError,
                    "encoder must return a tuple (object, integer)")
        elif action[:2] == 'de':
            raise oefmt(space.w_TypeError,
                    "decoder must return a tuple (object, integer)")
        else:
            raise oefmt(space.w_TypeError,
                    "%s must return a tuple (object, integer)", action)
    return space.getitem(w_res, space.newint(0))

@unwrap_spec(errors='text')
def lookup_error(space, errors):
    """lookup_error(errors) -> handler

    Return the error handler for the specified error handling name
    or raise a LookupError, if no handler exists under this name.
    """

    state = space.fromcache(CodecState)
    try:
        w_err_handler = state.codec_error_registry[errors]
    except KeyError:
        raise oefmt(space.w_LookupError,
                    "unknown error handler name %s", errors)
    return w_err_handler


@unwrap_spec(errors='text')
def encode(space, w_obj, w_encoding=None, errors='strict'):
    """encode(obj, [encoding[,errors]]) -> object

    Encodes obj using the codec registered for encoding. encoding defaults
    to the default encoding. errors may be given to set a different error
    handling scheme. Default is 'strict' meaning that encoding errors raise
    a ValueError. Other possible values are 'ignore', 'replace' and
    'xmlcharrefreplace' as well as any other name registered with
    codecs.register_error that can handle ValueErrors.
    """
    if w_encoding is None:
        encoding = space.sys.defaultencoding
    else:
        encoding = space.text_w(w_encoding)
    w_encoder = space.getitem(lookup_codec(space, encoding), space.newint(0))
    return _call_codec(space, w_encoder, w_obj, "encoding", encoding, errors)

@unwrap_spec(errors='text_or_none')
def readbuffer_encode(space, w_data, errors='strict'):
    s = space.getarg_w('s#', w_data)
    return space.newtuple([space.newbytes(s), space.newint(len(s))])

@unwrap_spec(errors='text')
def decode(space, w_obj, w_encoding=None, errors='strict'):
    """decode(obj, [encoding[,errors]]) -> object

    Decodes obj using the codec registered for encoding. encoding defaults
    to the default encoding. errors may be given to set a different error
    handling scheme. Default is 'strict' meaning that encoding errors raise
    a ValueError. Other possible values are 'ignore' and 'replace'
    as well as any other name registered with codecs.register_error that is
    able to handle ValueErrors.
    """
    if w_encoding is None:
        encoding = space.sys.defaultencoding
    else:
        encoding = space.text_w(w_encoding)
    w_decoder = space.getitem(lookup_codec(space, encoding), space.newint(1))
    return _call_codec(space, w_decoder, w_obj, "decoding", encoding, errors)

@unwrap_spec(errors='text')
def register_error(space, errors, w_handler):
    """register_error(errors, handler)

    Register the specified error handler under the name
    errors. handler must be a callable object, that
    will be called with an exception instance containing
    information about the location of the encoding/decoding
    error and must return a (replacement, new position) tuple.
    """
    state = space.fromcache(CodecState)
    if space.is_true(space.callable(w_handler)):
        state.codec_error_registry[errors] = w_handler
    else:
        raise oefmt(space.w_TypeError, "handler must be callable")

# ____________________________________________________________
<<<<<<< HEAD
# Helpers for unicode.encode() and bytes.decode()
def lookup_text_codec(space, action, encoding):
    codec_info = lookup_codec(space, encoding)
    try:
        is_text_encoding = space.is_true(
                space.getattr(codec_info, space.newtext('_is_text_encoding')))
    except OperationError as e:
        if e.match(space, space.w_AttributeError):
            is_text_encoding = True
        else:
            raise
    if not is_text_encoding:
        raise oefmt(space.w_LookupError,
                    "'%s' is not a text encoding; "
                    "use %s to handle arbitrary codecs", encoding, action)
    return codec_info

def encode_text(space, w_obj, encoding, errors):
    if errors is None:
        errors = 'strict'
    w_encoder = space.getitem(
        lookup_text_codec(space, "codecs.encode()", encoding), space.newint(0))
    return _call_codec(space, w_encoder, w_obj, "encoding", encoding, errors)

def decode_text(space, w_obj, encoding, errors):
    if errors is None:
        errors = 'strict'
    w_decoder = space.getitem(
        lookup_text_codec(space, "codecs.decode()", encoding), space.newint(1))
    return _call_codec(space, w_decoder, w_obj, "decoding", encoding, errors)

# ____________________________________________________________
# delegation to runicode/unicodehelper
=======
# delegation to unicodehelper
>>>>>>> 10b962d9

def _find_implementation(impl_name):
    func = getattr(unicodehelper, impl_name)
    return func

def make_encoder_wrapper(name):
    rname = "utf8_encode_%s" % (name.replace("_encode", ""), )
    func = _find_implementation(rname)
    @unwrap_spec(errors='text_or_none')
    def wrap_encoder(space, w_arg, errors="strict"):
        # w_arg is a W_Unicode or W_Bytes?
        w_arg = space.convert_arg_to_w_unicode(w_arg, errors)
        if errors is None:
            errors = 'strict'
        allow_surrogates = False
        if errors in ('surrogatepass',):
            allow_surrogates = True
        state = space.fromcache(CodecState)
        ulen = w_arg._length
        result = func(w_arg._utf8, errors, state.encode_error_handler,
                      allow_surrogates=allow_surrogates)
        return space.newtuple([space.newbytes(result), space.newint(ulen)])
    wrap_encoder.__name__ = func.__name__
    globals()[name] = wrap_encoder

def make_decoder_wrapper(name):
    rname = "str_decode_%s" % (name.replace("_decode", ""), )
    func = _find_implementation(rname)
    @unwrap_spec(string='bufferstr', errors='text_or_none',
                 w_final=WrappedDefault(False))
    def wrap_decoder(space, string, errors="strict", w_final=None):
        if errors is None:
            errors = 'strict'
        final = space.is_true(w_final)
        state = space.fromcache(CodecState)
        result, length, pos = func(string, errors, final, state.decode_error_handler)
        # must return bytes, pos
        return space.newtuple([space.newutf8(result, length), space.newint(pos)])
    wrap_decoder.__name__ = func.__name__
    globals()[name] = wrap_decoder

for encoder in [
         "ascii_encode",
         "latin_1_encode",
         "utf_7_encode",
         "utf_16_encode",
         "utf_16_be_encode",
         "utf_16_le_encode",
         "utf_32_encode",
         "utf_32_be_encode",
         "utf_32_le_encode",
         "unicode_escape_encode",
         "raw_unicode_escape_encode",
         "unicode_internal_encode",
        ]:
    make_encoder_wrapper(encoder)

for decoder in [
         "ascii_decode",
         "latin_1_decode",
         "utf_7_decode",
         "utf_16_decode",
         "utf_16_be_decode",
         "utf_16_le_decode",
         "utf_32_decode",
         "utf_32_be_decode",
         "utf_32_le_decode",
         "raw_unicode_escape_decode",
         ]:
    make_decoder_wrapper(decoder)

<<<<<<< HEAD
if hasattr(unicodehelper, 'str_decode_mbcs'):
=======
from rpython.rlib import runicode
if hasattr(runicode, 'str_decode_mbcs'):
>>>>>>> 10b962d9
    make_encoder_wrapper('mbcs_encode')
    make_decoder_wrapper('mbcs_decode')

# utf-8 functions are not regular, because we have to pass
# "allow_surrogates=False"
@unwrap_spec(errors='text_or_none')
def utf_8_encode(space, w_obj, errors="strict"):
    utf8, lgt = space.utf8_len_w(w_obj)
    if errors is None:
        errors = 'strict'
    state = space.fromcache(CodecState)
    result = unicodehelper.utf8_encode_utf_8(utf8, errors,
                     state.encode_error_handler, allow_surrogates=False)
    return space.newtuple([space.newbytes(result), space.newint(lgt)])

@unwrap_spec(string='bufferstr', errors='text_or_none',
             w_final = WrappedDefault(False))
def utf_8_decode(space, string, errors="strict", w_final=None):


    if errors is None:
        errors = 'strict'
    final = space.is_true(w_final)
    state = space.fromcache(CodecState)
    # call the fast version for checking
    try:
        lgt = rutf8.check_utf8(string, allow_surrogates=False)
    except rutf8.CheckError:
        res, lgt, pos = unicodehelper.str_decode_utf8(string,
            errors, final, state.decode_error_handler)
        return space.newtuple([space.newutf8(res, lgt),
                               space.newint(pos)])
    else:
        return space.newtuple([space.newutf8(string, lgt),
                               space.newint(len(string))])

@unwrap_spec(data='bufferstr', errors='text_or_none', byteorder=int,
             w_final=WrappedDefault(False))
def utf_16_ex_decode(space, data, errors='strict', byteorder=0, w_final=None):
    from pypy.interpreter.unicodehelper import str_decode_utf_16_helper

    if errors is None:
        errors = 'strict'
    final = space.is_true(w_final)
    state = space.fromcache(CodecState)
    if byteorder == 0:
        _byteorder = 'native'
    elif byteorder == -1:
        _byteorder = 'little'
    else:
        _byteorder = 'big'
    res, lgt, pos, bo = str_decode_utf_16_helper(
        data, errors, final,
        state.decode_error_handler, _byteorder)
    # return result, consumed, byteorder for buffered incremental encoders
    return space.newtuple([space.newutf8(res, lgt),
                           space.newint(pos), space.newint(bo)])

@unwrap_spec(data='bufferstr', errors='text_or_none', byteorder=int,
             w_final=WrappedDefault(False))
def utf_32_ex_decode(space, data, errors='strict', byteorder=0, w_final=None):
    from pypy.interpreter.unicodehelper import str_decode_utf_32_helper

    final = space.is_true(w_final)
    state = space.fromcache(CodecState)
    if byteorder == 0:
        _byteorder = 'native'
    elif byteorder == -1:
        _byteorder = 'little'
    else:
        _byteorder = 'big'
    res, lgt, pos, bo = str_decode_utf_32_helper(
        data, errors, final,
        state.decode_error_handler, _byteorder)
    # return result, consumed, byteorder for buffered incremental encoders
    return space.newtuple([space.newutf8(res, lgt),
                           space.newint(pos), space.newint(bo)])

# ____________________________________________________________
# Charmap

class Charmap_Decode:
    def __init__(self, space, w_mapping):
        self.space = space
        self.w_mapping = w_mapping

        # fast path for all the stuff in the encodings module
        if space.isinstance_w(w_mapping, space.w_tuple):
            self.mapping_w = space.fixedview(w_mapping)
        else:
            self.mapping_w = None

    def get(self, ch, errorchar):
        space = self.space

        # get the character from the mapping
        if self.mapping_w is not None:
            w_ch = self.mapping_w[ch]
        else:
            try:
                w_ch = space.getitem(self.w_mapping, space.newint(ch))
            except OperationError as e:
                if not e.match(space, space.w_LookupError):
                    raise
                return errorchar

        if space.isinstance_w(w_ch, space.w_unicode):
            # Charmap may return a unicode string
            return space.utf8_w(w_ch)
        elif space.isinstance_w(w_ch, space.w_int):
            # Charmap may return a number
            x = space.int_w(w_ch)
            if not 0 <= x <= 0x10FFFF:
                raise oefmt(space.w_TypeError,
                    "character mapping must be in range(0x110000)")
            return rutf8.unichr_as_utf8(x)
        elif space.is_w(w_ch, space.w_None):
            # Charmap may return None
            return errorchar

        raise oefmt(space.w_TypeError,
            "character mapping must return integer, None or str")

class Charmap_Encode:
    def __init__(self, space, w_mapping):
        self.space = space
        self.w_mapping = w_mapping

    def get(self, ch, errorchar):
        space = self.space

        # get the character from the mapping
        try:
            w_ch = space.getitem(self.w_mapping, space.newint(ch))
        except OperationError as e:
            if not e.match(space, space.w_LookupError):
                raise
            return errorchar

        if space.isinstance_w(w_ch, space.w_bytes):
            # Charmap may return a string
            return space.bytes_w(w_ch)
        elif space.isinstance_w(w_ch, space.w_int):
            # Charmap may return a number
            x = space.int_w(w_ch)
            if not 0 <= x < 256:
                raise oefmt(space.w_TypeError,
                    "character mapping must be in range(256)")
            return chr(x)
        elif space.is_w(w_ch, space.w_None):
            # Charmap may return None
            return errorchar

        raise oefmt(space.w_TypeError,
            "character mapping must return integer, bytes or None, not str")


@unwrap_spec(string='bufferstr', errors='text_or_none')
def charmap_decode(space, string, errors="strict", w_mapping=None):


    if errors is None:
        errors = 'strict'
    if len(string) == 0:
        return space.newtuple([space.newutf8('', 0),
                               space.newint(0)])

    if space.is_none(w_mapping):
        mapping = None
    else:
        mapping = Charmap_Decode(space, w_mapping)

    final = True
    state = space.fromcache(CodecState)
    result, lgt, pos = unicodehelper.str_decode_charmap(
        string, errors, final, state.decode_error_handler, mapping)
    return space.newtuple([space.newutf8(result, lgt),
                           space.newint(len(string))])

@unwrap_spec(errors='text_or_none')
def charmap_encode(space, w_unicode, errors="strict", w_mapping=None):

    if errors is None:
        errors = 'strict'
    if space.is_none(w_mapping):
        mapping = None
    else:
        mapping = Charmap_Encode(space, w_mapping)

    state = space.fromcache(CodecState)
    w_uni = space.convert_arg_to_w_unicode(w_unicode)
    result = unicodehelper.utf8_encode_charmap(
        space.utf8_w(w_uni), errors, state.encode_error_handler, mapping)
    return space.newtuple([space.newbytes(result), space.newint(w_uni._len())])


@unwrap_spec(chars='utf8')
def charmap_build(space, chars):
    # XXX CPython sometimes uses a three-level trie
    w_charmap = space.newdict()
    pos = 0
    num = 0
    while pos < len(chars):
        w_char = space.newint(rutf8.codepoint_at_pos(chars, pos))
        space.setitem(w_charmap, w_char, space.newint(num))
        pos = rutf8.next_codepoint_pos(chars, pos)
        num += 1
    return w_charmap

# ____________________________________________________________
# Unicode escape

class UnicodeData_Handler:
    def __init__(self, space, w_getcode):
        self.space = space
        self.w_getcode = w_getcode

    def call(self, name):
        space = self.space
        try:
            w_code = space.call_function(self.w_getcode, space.newtext(name))
        except OperationError as e:
            if not e.match(space, space.w_KeyError):
                raise
            return -1
        return space.int_w(w_code)

@unwrap_spec(errors='text_or_none', w_final=WrappedDefault(False))
def unicode_escape_decode(space, w_string, errors="strict", w_final=None):
    string = space.getarg_w('s*', w_string).as_str()


    if errors is None:
        errors = 'strict'
    final = space.is_true(w_final)
    state = space.fromcache(CodecState)

    unicode_name_handler = state.get_unicodedata_handler(space)

    result, lgt, u_len = unicodehelper.str_decode_unicode_escape(
        string, errors,
        final, state.decode_error_handler,
        unicode_name_handler)

    return space.newtuple([space.newutf8(result, lgt), space.newint(u_len)])

# ____________________________________________________________
# Raw Unicode escape (accepts bytes or str)

@unwrap_spec(errors='text_or_none', w_final=WrappedDefault(False))
def raw_unicode_escape_decode(space, w_string, errors="strict", w_final=None):
    string = space.getarg_w('s*', w_string).as_str()
    if errors is None:
        errors = 'strict'
    final = space.is_true(w_final)
    state = space.fromcache(CodecState)
    result, u_len, lgt = unicodehelper.str_decode_raw_unicode_escape(
        string, errors, final, state.decode_error_handler)
    return space.newtuple([space.newtext(result), space.newint(lgt)])

# ____________________________________________________________
# Unicode-internal

@unwrap_spec(errors='text_or_none')
def unicode_internal_decode(space, w_string, errors="strict"):


    if errors is None:
        errors = 'strict'
    # special case for this codec: unicodes are returned as is
    if space.isinstance_w(w_string, space.w_unicode):
        return space.newtuple([w_string, space.len(w_string)])

    string = space.charbuf_w(w_string)
    space.warn(space.newtext("unicode_internal codec has been deprecated"),
               space.w_DeprecationWarning)

    if len(string) == 0:
        return space.newtuple([space.newutf8('', 0),
                               space.newint(0)])

    final = True
    state = space.fromcache(CodecState)
    result, lgt = unicodehelper.str_decode_unicode_internal(
        string, errors,
        final, state.decode_error_handler)
    return space.newtuple([space.newutf8(result, lgt),
                           space.newint(len(string))])

@unwrap_spec(errors='text_or_none')
def unicode_internal_encode(space, w_uni, errors="strict"):
    space.warn(space.newtext("unicode_internal codec has been deprecated"),
               space.w_DeprecationWarning)
    if errors is None:
        errors = 'strict'
    if space.isinstance_w(w_uni, space.w_unicode):
        utf8 = space.utf8_w(w_uni)
        state = space.fromcache(CodecState)
        result = unicodehelper.utf8_encode_unicode_internal(
            utf8, errors, state.encode_error_handler)
        w_lgt = space.newint(space.len_w(w_uni))
        return space.newtuple([space.newbytes(result), w_lgt])
    else:
        # special case for this codec: bytes are returned as is
        string = space.charbuf_w(w_uni)
        return space.newtuple([space.newbytes(string), space.newint(len(string))])

# ____________________________________________________________
# support for the "string escape" translation
# This is a bytes-to bytes transformation

@unwrap_spec(data='bytes', errors='text_or_none')
def escape_encode(space, data, errors='strict'):
    from pypy.objspace.std.bytesobject import string_escape_encode
    result = string_escape_encode(data, False)
    return space.newtuple([space.newbytes(result), space.newint(len(data))])

@unwrap_spec(errors='text_or_none')
def escape_decode(space, w_data, errors='strict'):
    data = space.getarg_w('s#', w_data)
    from pypy.interpreter.pyparser.parsestring import PyString_DecodeEscape
    result = PyString_DecodeEscape(space, data, errors, None)
    return space.newtuple([space.newbytes(result), space.newint(len(data))])<|MERGE_RESOLUTION|>--- conflicted
+++ resolved
@@ -2,12 +2,8 @@
 from rpython.rlib import jit, rutf8
 from rpython.rlib.objectmodel import we_are_translated, not_rpython
 from rpython.rlib.rstring import StringBuilder, UnicodeBuilder
-<<<<<<< HEAD
-from rpython.rlib import runicode
+from rpython.rlib.rutf8 import MAXUNICODE
 from rpython.rlib.runicode import raw_unicode_escape_helper
-=======
-from rpython.rlib.rutf8 import MAXUNICODE
->>>>>>> 10b962d9
 
 from pypy.interpreter.error import OperationError, oefmt
 from pypy.interpreter.gateway import interp2app, unwrap_spec, WrappedDefault
@@ -621,7 +617,6 @@
         raise oefmt(space.w_TypeError, "handler must be callable")
 
 # ____________________________________________________________
-<<<<<<< HEAD
 # Helpers for unicode.encode() and bytes.decode()
 def lookup_text_codec(space, action, encoding):
     codec_info = lookup_codec(space, encoding)
@@ -654,10 +649,6 @@
     return _call_codec(space, w_decoder, w_obj, "decoding", encoding, errors)
 
 # ____________________________________________________________
-# delegation to runicode/unicodehelper
-=======
-# delegation to unicodehelper
->>>>>>> 10b962d9
 
 def _find_implementation(impl_name):
     func = getattr(unicodehelper, impl_name)
@@ -729,12 +720,8 @@
          ]:
     make_decoder_wrapper(decoder)
 
-<<<<<<< HEAD
-if hasattr(unicodehelper, 'str_decode_mbcs'):
-=======
 from rpython.rlib import runicode
 if hasattr(runicode, 'str_decode_mbcs'):
->>>>>>> 10b962d9
     make_encoder_wrapper('mbcs_encode')
     make_decoder_wrapper('mbcs_decode')
 
