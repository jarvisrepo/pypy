--- conflicted
+++ resolved
@@ -246,11 +246,7 @@
                     "don't know how to handle %T in error callback", w_exc)
 
 def xmlcharrefreplace_errors(space, w_exc):
-<<<<<<< HEAD
-
-
-=======
->>>>>>> 2e0b0f75
+
     check_exception(space, w_exc)
     if space.isinstance_w(w_exc, space.w_UnicodeEncodeError):
         w_obj = space.getattr(w_exc, space.newtext('object'))
@@ -278,11 +274,7 @@
                     "don't know how to handle %T in error callback", w_exc)
 
 def backslashreplace_errors(space, w_exc):
-<<<<<<< HEAD
-
-
-=======
->>>>>>> 2e0b0f75
+
     check_exception(space, w_exc)
     if (space.isinstance_w(w_exc, space.w_UnicodeEncodeError) or
             space.isinstance_w(w_exc, space.w_UnicodeTranslateError)):
@@ -668,12 +660,8 @@
     func = _find_implementation(rname)
     @unwrap_spec(errors='text_or_none')
     def wrap_encoder(space, w_arg, errors="strict"):
-<<<<<<< HEAD
         # w_arg is a W_Unicode or W_Bytes?
         w_arg = space.convert_arg_to_w_unicode(w_arg, errors)
-=======
->>>>>>> 2e0b0f75
-        w_arg = space.convert_arg_to_w_unicode(w_arg)
         if errors is None:
             errors = 'strict'
         allow_surrogates = False
@@ -693,11 +681,6 @@
     @unwrap_spec(string='bufferstr', errors='text_or_none',
                  w_final=WrappedDefault(False))
     def wrap_decoder(space, string, errors="strict", w_final=None):
-<<<<<<< HEAD
-
-
-=======
->>>>>>> 2e0b0f75
         if errors is None:
             errors = 'strict'
         final = space.is_true(w_final)
