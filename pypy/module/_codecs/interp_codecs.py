from pypy.interpreter.error import OperationError, operationerrfmt
from pypy.interpreter.gateway import interp2app, unwrap_spec, WrappedDefault
from rpython.rlib.rstring import UnicodeBuilder
from rpython.rlib.objectmodel import we_are_translated


class CodecState(object):
    def __init__(self, space):
        self.codec_search_path = []
        self.codec_search_cache = {}
        self.codec_error_registry = {}
        self.codec_need_encodings = True
        self.decode_error_handler = self.make_decode_errorhandler(space)
        self.encode_error_handler = self.make_encode_errorhandler(space)

        self.unicodedata_handler = None

    def _make_errorhandler(self, space, decode):
        def call_errorhandler(errors, encoding, reason, input, startpos,
                              endpos):
            """Generic wrapper for calling into error handlers.

            Returns (unicode_or_none, str_or_none, newpos) as error
            handlers may return unicode or on Python 3, bytes.
            """
            w_errorhandler = lookup_error(space, errors)
            if decode:
                w_cls = space.w_UnicodeDecodeError
                w_input = space.wrapbytes(input)
            else:
                w_cls = space.w_UnicodeEncodeError
                w_input = space.wrap(input)
            w_exc =  space.call_function(
                w_cls,
                space.wrap(encoding),
                w_input,
                space.wrap(startpos),
                space.wrap(endpos),
                space.wrap(reason))
            w_res = space.call_function(w_errorhandler, w_exc)
            if (not space.isinstance_w(w_res, space.w_tuple)
                or space.len_w(w_res) != 2
<<<<<<< HEAD
                or not (space.isinstance_w(
                            space.getitem(w_res, space.wrap(0)),
                            space.w_unicode) or
                        (not decode and space.isinstance_w(
                            space.getitem(w_res, space.wrap(0)),
                            space.w_bytes)))):
=======
                or not space.isinstance_w(
                                 space.getitem(w_res, space.wrap(0)),
                                 space.w_unicode)):
>>>>>>> 9e00a47e
                if decode:
                    msg = ("decoding error handler must return "
                           "(str, int) tuple")
                else:
                    msg = ("encoding error handler must return "
                           "(str/bytes, int) tuple")
                raise OperationError(space.w_TypeError, space.wrap(msg))

            w_replace, w_newpos = space.fixedview(w_res, 2)
            try:
                newpos = space.int_w(w_newpos)
            except OperationError, e:
                if not e.match(space, space.w_OverflowError):
                    raise
                newpos = -1
            else:
                if newpos < 0:
                    newpos = len(input) + newpos
            if newpos < 0 or newpos > len(input):
                raise operationerrfmt(
                    space.w_IndexError,
                    "position %d from error handler out of bounds", newpos)
            return w_replace, newpos
        return call_errorhandler

    def make_decode_errorhandler(self, space):
        errorhandler = self._make_errorhandler(space, True)
        def decode_call_errorhandler(errors, encoding, reason, input,
                                     startpos, endpos):
            w_replace, newpos = errorhandler(errors, encoding, reason, input,
                                             startpos, endpos)
            return space.unicode_w(w_replace), newpos
        return decode_call_errorhandler

    def make_encode_errorhandler(self, space):
        errorhandler = self._make_errorhandler(space, False)
        def encode_call_errorhandler(errors, encoding, reason, input,
                                     startpos, endpos):
            w_replace, newpos = errorhandler(errors, encoding, reason, input,
                                             startpos, endpos)
            if space.isinstance_w(w_replace, space.w_unicode):
                return space.unicode_w(w_replace), None, newpos
            return None, space.bytes_w(w_replace), newpos
        return encode_call_errorhandler

    def get_unicodedata_handler(self, space):
        if self.unicodedata_handler:
            return self.unicodedata_handler
        try:
            w_unicodedata = space.getbuiltinmodule("unicodedata")
            w_getcode = space.getattr(w_unicodedata, space.wrap("_get_code"))
        except OperationError:
            return None
        else:
            self.unicodedata_handler = UnicodeData_Handler(space, w_getcode)
            return self.unicodedata_handler

    def _cleanup_(self):
        assert not self.codec_search_path

def register_codec(space, w_search_function):
    """register(search_function)

    Register a codec search function. Search functions are expected to take
    one argument, the encoding name in all lower case letters, and return
    a tuple of functions (encoder, decoder, stream_reader, stream_writer).
    """
    state = space.fromcache(CodecState)
    if space.is_true(space.callable(w_search_function)):
        state.codec_search_path.append(w_search_function)
    else:
        raise OperationError(
            space.w_TypeError,
            space.wrap("argument must be callable"))


@unwrap_spec(encoding=str)
def lookup_codec(space, encoding):
    """lookup(encoding) -> (encoder, decoder, stream_reader, stream_writer)
    Looks up a codec tuple in the Python codec registry and returns
    a tuple of functions.
    """
    assert not (space.config.translating and not we_are_translated()), \
        "lookup_codec() should not be called during translation"
    state = space.fromcache(CodecState)
    normalized_encoding = encoding.replace(" ", "-").lower()
    w_result = state.codec_search_cache.get(normalized_encoding, None)
    if w_result is not None:
        return w_result
    return _lookup_codec_loop(space, encoding, normalized_encoding)

def _lookup_codec_loop(space, encoding, normalized_encoding):
    state = space.fromcache(CodecState)
    if state.codec_need_encodings:
        w_import = space.getattr(space.builtin, space.wrap("__import__"))
        # registers new codecs
        space.call_function(w_import, space.wrap("encodings"))
        state.codec_need_encodings = False
        if len(state.codec_search_path) == 0:
            raise OperationError(
                space.w_LookupError,
                space.wrap("no codec search functions registered: "
                           "can't find encoding"))
    for w_search in state.codec_search_path:
        w_result = space.call_function(w_search,
                                       space.wrap(normalized_encoding))
        if not space.is_w(w_result, space.w_None):
            if not (space.isinstance_w(w_result, space.w_tuple) and
                    space.len_w(w_result) == 4):
                raise OperationError(
                    space.w_TypeError,
                    space.wrap("codec search functions must return 4-tuples"))
            else:
                state.codec_search_cache[normalized_encoding] = w_result
                return w_result
    raise operationerrfmt(
        space.w_LookupError,
        "unknown encoding: %s", encoding)

# ____________________________________________________________
# Register standard error handlers

def check_exception(space, w_exc):
    try:
        w_start = space.getattr(w_exc, space.wrap('start'))
        w_end = space.getattr(w_exc, space.wrap('end'))
        w_obj = space.getattr(w_exc, space.wrap('object'))
    except OperationError, e:
        if not e.match(space, space.w_AttributeError):
            raise
        raise OperationError(space.w_TypeError, space.wrap(
            "wrong exception"))

    delta = space.int_w(w_end) - space.int_w(w_start)
    if delta < 0 or not (space.isinstance_w(w_obj, space.w_str) or
                         space.isinstance_w(w_obj, space.w_unicode)):
        raise OperationError(space.w_TypeError, space.wrap(
            "wrong exception"))

def strict_errors(space, w_exc):
    check_exception(space, w_exc)
    if space.isinstance_w(w_exc, space.w_BaseException):
        raise OperationError(space.type(w_exc), w_exc)
    else:
        raise OperationError(space.w_TypeError, space.wrap(
            "codec must pass exception instance"))

def ignore_errors(space, w_exc):
    check_exception(space, w_exc)
    w_end = space.getattr(w_exc, space.wrap('end'))
    return space.newtuple([space.wrap(u''), w_end])

def replace_errors(space, w_exc):
    check_exception(space, w_exc)
    w_start = space.getattr(w_exc, space.wrap('start'))
    w_end = space.getattr(w_exc, space.wrap('end'))
    size = space.int_w(w_end) - space.int_w(w_start)
    if space.isinstance_w(w_exc, space.w_UnicodeEncodeError):
        text = u'?' * size
        return space.newtuple([space.wrap(text), w_end])
    elif space.isinstance_w(w_exc, space.w_UnicodeDecodeError):
        text = u'\ufffd'
        return space.newtuple([space.wrap(text), w_end])
    elif space.isinstance_w(w_exc, space.w_UnicodeTranslateError):
        text = u'\ufffd' * size
        return space.newtuple([space.wrap(text), w_end])
    else:
        typename = space.type(w_exc).getname(space)
        raise operationerrfmt(space.w_TypeError,
            "don't know how to handle %s in error callback", typename)

def xmlcharrefreplace_errors(space, w_exc):
    check_exception(space, w_exc)
    if space.isinstance_w(w_exc, space.w_UnicodeEncodeError):
        obj = space.realunicode_w(space.getattr(w_exc, space.wrap('object')))
        start = space.int_w(space.getattr(w_exc, space.wrap('start')))
        w_end = space.getattr(w_exc, space.wrap('end'))
        end = space.int_w(w_end)
        builder = UnicodeBuilder()
        pos = start
        while pos < end:
            ch = obj[pos]
            builder.append(u"&#")
            builder.append(unicode(str(ord(ch))))
            builder.append(u";")
            pos += 1
        return space.newtuple([space.wrap(builder.build()), w_end])
    else:
        typename = space.type(w_exc).getname(space)
        raise operationerrfmt(space.w_TypeError,
            "don't know how to handle %s in error callback", typename)

def backslashreplace_errors(space, w_exc):
    check_exception(space, w_exc)
    if space.isinstance_w(w_exc, space.w_UnicodeEncodeError):
        obj = space.realunicode_w(space.getattr(w_exc, space.wrap('object')))
        start = space.int_w(space.getattr(w_exc, space.wrap('start')))
        w_end = space.getattr(w_exc, space.wrap('end'))
        end = space.int_w(w_end)
        builder = UnicodeBuilder()
        pos = start
        while pos < end:
            oc = ord(obj[pos])
            num = hex(oc)
            if (oc >= 0x10000):
                builder.append(u"\\U")
                zeros = 8
            elif (oc >= 0x100):
                builder.append(u"\\u")
                zeros = 4
            else:
                builder.append(u"\\x")
                zeros = 2
            lnum = len(num)
            nb = zeros + 2 - lnum # num starts with '0x'
            if nb > 0:
                builder.append_multiple_char(u'0', nb)
            builder.append_slice(unicode(num), 2, lnum)
            pos += 1
        return space.newtuple([space.wrap(builder.build()), w_end])
    else:
        typename = space.type(w_exc).getname(space)
        raise operationerrfmt(space.w_TypeError,
            "don't know how to handle %s in error callback", typename)

def surrogatepass_errors(space, w_exc):
    check_exception(space, w_exc)
    if space.isinstance_w(w_exc, space.w_UnicodeEncodeError):
        obj = space.realunicode_w(space.getattr(w_exc, space.wrap('object')))
        start = space.int_w(space.getattr(w_exc, space.wrap('start')))
        w_end = space.getattr(w_exc, space.wrap('end'))
        end = space.int_w(w_end)
        res = ''
        pos = start
        while pos < end:
            ch = ord(obj[pos])
            pos += 1
            if ch < 0xd800 or ch > 0xdfff:
                # Not a surrogate, fail with original exception
                raise OperationError(space.type(w_exc), w_exc)
            res += chr(0xe0 | (ch >> 12))
            res += chr(0x80 | ((ch >> 6) & 0x3f))
            res += chr(0x80 | (ch & 0x3f))
        return space.newtuple([space.wrapbytes(res), w_end])
    elif space.isinstance_w(w_exc, space.w_UnicodeDecodeError):
        start = space.int_w(space.getattr(w_exc, space.wrap('start')))
        obj = space.bytes_w(space.getattr(w_exc, space.wrap('object')))
        ch = 0
        # Try decoding a single surrogate character. If there are more,
        # let the codec call us again
        ch0 = ord(obj[start + 0])
        ch1 = ord(obj[start + 1])
        ch2 = ord(obj[start + 2]) if len(obj) > start + 2 else -1
        if (ch2 != -1 and
            ch0 & 0xf0 == 0xe0 and
            ch1 & 0xc0 == 0x80 and
            ch2 & 0xc0 == 0x80):
            # it's a three-byte code
            ch = ((ch0 & 0x0f) << 12) + ((ch1 & 0x3f) << 6) + (ch2 & 0x3f)
            if ch < 0xd800 or ch > 0xdfff:
                # it's not a surrogate - fail
                ch = 0
        if ch == 0:
            raise OperationError(space.type(w_exc), w_exc)
        return space.newtuple([space.wrap(unichr(ch)), space.wrap(start + 3)])
    else:
        typename = space.type(w_exc).getname(space)
        raise operationerrfmt(space.w_TypeError,
            "don't know how to handle %s in error callback", typename)

def surrogateescape_errors(space, w_exc):
    check_exception(space, w_exc)
    if space.isinstance_w(w_exc, space.w_UnicodeEncodeError):
        obj = space.realunicode_w(space.getattr(w_exc, space.wrap('object')))
        start = space.int_w(space.getattr(w_exc, space.wrap('start')))
        w_end = space.getattr(w_exc, space.wrap('end'))
        end = space.int_w(w_end)
        res = ''
        pos = start
        while pos < end:
            ch = ord(obj[pos])
            pos += 1
            if ch < 0xdc80 or ch > 0xdcff:
                # Not a UTF-8b surrogate, fail with original exception
                raise OperationError(space.type(w_exc), w_exc)
            res += chr(ch - 0xdc00)
        return space.newtuple([space.wrapbytes(res), w_end])
    elif space.isinstance_w(w_exc, space.w_UnicodeDecodeError):
        consumed = 0
        start = space.int_w(space.getattr(w_exc, space.wrap('start')))
        end = space.int_w(space.getattr(w_exc, space.wrap('end')))
        obj = space.bytes_w(space.getattr(w_exc, space.wrap('object')))
        replace = u''
        while consumed < 4 and consumed < end - start:
            c = ord(obj[start+consumed])
            if c < 128:
                # Refuse to escape ASCII bytes.
                break
            replace += unichr(0xdc00 + c)
            consumed += 1
        if not consumed:
            # codec complained about ASCII byte.
            raise OperationError(space.type(w_exc), w_exc)
        return space.newtuple([space.wrap(replace),
                               space.wrap(start + consumed)])
    else:
        typename = space.type(w_exc).getname(space)
        raise operationerrfmt(space.w_TypeError,
            "don't know how to handle %s in error callback", typename)

def register_builtin_error_handlers(space):
    "NOT_RPYTHON"
    state = space.fromcache(CodecState)
    for error in ("strict", "ignore", "replace", "xmlcharrefreplace",
                  "backslashreplace", "surrogateescape", "surrogatepass"):
        name = error + "_errors"
        state.codec_error_registry[error] = space.wrap(interp2app(globals()[name]))


@unwrap_spec(errors=str)
def lookup_error(space, errors):
    """lookup_error(errors) -> handler

    Return the error handler for the specified error handling name
    or raise a LookupError, if no handler exists under this name.
    """

    state = space.fromcache(CodecState)
    try:
        w_err_handler = state.codec_error_registry[errors]
    except KeyError:
        raise operationerrfmt(
            space.w_LookupError,
            "unknown error handler name %s", errors)
    return w_err_handler


@unwrap_spec(errors=str)
def encode(space, w_obj, w_encoding=None, errors='strict'):
    """encode(obj, [encoding[,errors]]) -> object

    Encodes obj using the codec registered for encoding. encoding defaults
    to the default encoding. errors may be given to set a different error
    handling scheme. Default is 'strict' meaning that encoding errors raise
    a ValueError. Other possible values are 'ignore', 'replace' and
    'xmlcharrefreplace' as well as any other name registered with
    codecs.register_error that can handle ValueErrors.
    """
    if w_encoding is None:
        encoding = space.sys.defaultencoding
    else:
        encoding = space.str_w(w_encoding)
    w_encoder = space.getitem(lookup_codec(space, encoding), space.wrap(0))
    w_res = space.call_function(w_encoder, w_obj, space.wrap(errors))
    return space.getitem(w_res, space.wrap(0))

@unwrap_spec(s='bufferstr_or_u', errors='str_or_None')
def buffer_encode(space, s, errors='strict'):
    return space.newtuple([space.wrapbytes(s), space.wrap(len(s))])

@unwrap_spec(errors=str)
def decode(space, w_obj, w_encoding=None, errors='strict'):
    """decode(obj, [encoding[,errors]]) -> object

    Decodes obj using the codec registered for encoding. encoding defaults
    to the default encoding. errors may be given to set a different error
    handling scheme. Default is 'strict' meaning that encoding errors raise
    a ValueError. Other possible values are 'ignore' and 'replace'
    as well as any other name registerd with codecs.register_error that is
    able to handle ValueErrors.
    """
    if w_encoding is None:
        encoding = space.sys.defaultencoding
    else:
        encoding = space.str_w(w_encoding)
    w_decoder = space.getitem(lookup_codec(space, encoding), space.wrap(1))
    if space.is_true(w_decoder):
        w_res = space.call_function(w_decoder, w_obj, space.wrap(errors))
        if (not space.isinstance_w(w_res, space.w_tuple) or space.len_w(w_res) != 2):
            raise OperationError(
                space.w_TypeError,
                space.wrap("encoder must return a tuple (object, integer)"))
        return space.getitem(w_res, space.wrap(0))
    else:
        assert 0, "XXX, what to do here?"

@unwrap_spec(errors=str)
def register_error(space, errors, w_handler):
    """register_error(errors, handler)

    Register the specified error handler under the name
    errors. handler must be a callable object, that
    will be called with an exception instance containing
    information about the location of the encoding/decoding
    error and must return a (replacement, new position) tuple.
    """
    state = space.fromcache(CodecState)
    if space.is_true(space.callable(w_handler)):
        state.codec_error_registry[errors] = w_handler
    else:
        raise OperationError(
            space.w_TypeError,
            space.wrap("handler must be callable"))

# ____________________________________________________________
# delegation to runicode

from rpython.rlib import runicode

def make_encoder_wrapper(name):
    rname = "unicode_encode_%s" % (name.replace("_encode", ""), )
    assert hasattr(runicode, rname)
    @unwrap_spec(uni=unicode, errors='str_or_None')
    def wrap_encoder(space, uni, errors="strict"):
        if errors is None:
            errors = 'strict'
        state = space.fromcache(CodecState)
        func = getattr(runicode, rname)
        result = func(uni, len(uni), errors, state.encode_error_handler)
        return space.newtuple([space.wrapbytes(result), space.wrap(len(uni))])
    wrap_encoder.func_name = rname
    globals()[name] = wrap_encoder

def make_decoder_wrapper(name):
    rname = "str_decode_%s" % (name.replace("_decode", ""), )
    assert hasattr(runicode, rname)
    @unwrap_spec(string='bufferstr', errors='str_or_None',
                 w_final=WrappedDefault(False))
    def wrap_decoder(space, string, errors="strict", w_final=None):
        if errors is None:
            errors = 'strict'
        final = space.is_true(w_final)
        state = space.fromcache(CodecState)
        func = getattr(runicode, rname)
        result, consumed = func(string, len(string), errors,
                                final, state.decode_error_handler)
        return space.newtuple([space.wrap(result), space.wrap(consumed)])
    wrap_decoder.func_name = rname
    globals()[name] = wrap_decoder

for encoders in [
         "ascii_encode",
         "latin_1_encode",
         "utf_7_encode",
         "utf_16_encode",
         "utf_16_be_encode",
         "utf_16_le_encode",
         "utf_32_encode",
         "utf_32_be_encode",
         "utf_32_le_encode",
         "unicode_escape_encode",
         "raw_unicode_escape_encode",
         "unicode_internal_encode",
        ]:
    make_encoder_wrapper(encoders)

for decoders in [
         "ascii_decode",
         "latin_1_decode",
         "utf_7_decode",
         "utf_16_decode",
         "utf_16_be_decode",
         "utf_16_le_decode",
         "utf_32_decode",
         "utf_32_be_decode",
         "utf_32_le_decode",
         ]:
    make_decoder_wrapper(decoders)

if hasattr(runicode, 'str_decode_mbcs'):
    make_encoder_wrapper('mbcs_encode')
    make_decoder_wrapper('mbcs_decode')

# utf-8 functions are not regular, because we have to pass
# "allow_surrogates=False"
@unwrap_spec(uni=unicode, errors='str_or_None')
def utf_8_encode(space, uni, errors="strict"):
    if errors is None:
        errors = 'strict'
    state = space.fromcache(CodecState)
    result = runicode.unicode_encode_utf_8(
        uni, len(uni), errors, state.encode_error_handler,
        allow_surrogates=False)
    return space.newtuple([space.wrapbytes(result), space.wrap(len(uni))])

@unwrap_spec(string='bufferstr', errors='str_or_None',
             w_final = WrappedDefault(False))
def utf_8_decode(space, string, errors="strict", w_final=None):
    if errors is None:
        errors = 'strict'
    final = space.is_true(w_final)
    state = space.fromcache(CodecState)
    result, consumed = runicode.str_decode_utf_8(
        string, len(string), errors,
        final, state.decode_error_handler,
        allow_surrogates=False)
    return space.newtuple([space.wrap(result), space.wrap(consumed)])

@unwrap_spec(data="bufferstr", errors='str_or_None', byteorder=int,
             w_final=WrappedDefault(False))
def utf_16_ex_decode(space, data, errors='strict', byteorder=0, w_final=None):
    if errors is None:
        errors = 'strict'
    final = space.is_true(w_final)
    state = space.fromcache(CodecState)
    if byteorder == 0:
        byteorder = 'native'
    elif byteorder == -1:
        byteorder = 'little'
    else:
        byteorder = 'big'
    consumed = len(data)
    if final:
        consumed = 0
    res, consumed, byteorder = runicode.str_decode_utf_16_helper(
        data, len(data), errors, final, state.decode_error_handler, byteorder)
    return space.newtuple([space.wrap(res), space.wrap(consumed),
                           space.wrap(byteorder)])

@unwrap_spec(data="bufferstr", errors='str_or_None', byteorder=int,
             w_final=WrappedDefault(False))
def utf_32_ex_decode(space, data, errors='strict', byteorder=0, w_final=None):
    final = space.is_true(w_final)
    state = space.fromcache(CodecState)
    if byteorder == 0:
        byteorder = 'native'
    elif byteorder == -1:
        byteorder = 'little'
    else:
        byteorder = 'big'
    consumed = len(data)
    if final:
        consumed = 0
    res, consumed, byteorder = runicode.str_decode_utf_32_helper(
        data, len(data), errors, final, state.decode_error_handler, byteorder)
    return space.newtuple([space.wrap(res), space.wrap(consumed),
                           space.wrap(byteorder)])

# ____________________________________________________________
# Charmap

class Charmap_Decode:
    def __init__(self, space, w_mapping):
        self.space = space
        self.w_mapping = w_mapping

        # fast path for all the stuff in the encodings module
        if space.isinstance_w(w_mapping, space.w_tuple):
            self.mapping_w = space.fixedview(w_mapping)
        else:
            self.mapping_w = None

    def get(self, ch, errorchar):
        space = self.space

        # get the character from the mapping
        if self.mapping_w is not None:
            w_ch = self.mapping_w[ord(ch)]
        else:
            try:
                w_ch = space.getitem(self.w_mapping, space.newint(ord(ch)))
            except OperationError, e:
                if not e.match(space, space.w_LookupError):
                    raise
                return errorchar

        # Charmap may return a unicode string
        try:
            x = space.unicode_w(w_ch)
        except OperationError, e:
            if not e.match(space, space.w_TypeError):
                raise
        else:
            return x

        # Charmap may return a number
        try:
            x = space.int_w(w_ch)
        except OperationError:
            if not e.match(space, space.w_TypeError):
                raise
        else:
            if 0 <= x < 65536: # Even on wide unicode builds...
                return unichr(x)
            else:
                raise OperationError(space.w_TypeError, space.wrap(
                    "character mapping must be in range(65536)"))

        # Charmap may return None
        if space.is_w(w_ch, space.w_None):
            return errorchar

        raise OperationError(space.w_TypeError, space.wrap("invalid mapping"))

class Charmap_Encode:
    def __init__(self, space, w_mapping):
        self.space = space
        self.w_mapping = w_mapping

    def get(self, ch, errorchar):
        space = self.space

        # get the character from the mapping
        try:
            w_ch = space.getitem(self.w_mapping, space.newint(ord(ch)))
        except OperationError, e:
            if not e.match(space, space.w_LookupError):
                raise
            return errorchar

        # Charmap may return a string
        try:
            x = space.bytes_w(w_ch)
        except OperationError, e:
            if not e.match(space, space.w_TypeError):
                raise
        else:
            return x

        # Charmap may return a number
        try:
            x = space.int_w(w_ch)
        except OperationError:
            if not e.match(space, space.w_TypeError):
                raise
        else:
            if 0 <= x < 256:
                return chr(x)
            else:
                raise OperationError(space.w_TypeError, space.wrap(
                    "character mapping must be in range(256)"))

        # Charmap may return None
        if space.is_w(w_ch, space.w_None):
            return errorchar

        raise OperationError(space.w_TypeError, space.wrap("invalid mapping"))


@unwrap_spec(string="bufferstr", errors='str_or_None')
def charmap_decode(space, string, errors="strict", w_mapping=None):
    if errors is None:
        errors = 'strict'
    if len(string) == 0:
        return space.newtuple([space.wrap(u''), space.wrap(0)])

    if space.is_none(w_mapping):
        mapping = None
    else:
        mapping = Charmap_Decode(space, w_mapping)

    final = True
    state = space.fromcache(CodecState)
    result, consumed = runicode.str_decode_charmap(
        string, len(string), errors,
        final, state.decode_error_handler, mapping)
    return space.newtuple([space.wrap(result), space.wrap(consumed)])

@unwrap_spec(uni=unicode, errors='str_or_None')
def charmap_encode(space, uni, errors="strict", w_mapping=None):
    if errors is None:
        errors = 'strict'
    if space.is_none(w_mapping):
        mapping = None
    else:
        mapping = Charmap_Encode(space, w_mapping)

    state = space.fromcache(CodecState)
    result = runicode.unicode_encode_charmap(
        uni, len(uni), errors,
        state.encode_error_handler, mapping)
    return space.newtuple([space.wrapbytes(result), space.wrap(len(uni))])


@unwrap_spec(chars=unicode)
def charmap_build(space, chars):
    # XXX CPython sometimes uses a three-level trie
    w_charmap = space.newdict()
    for num in range(len(chars)):
        elem = chars[num]
        space.setitem(w_charmap, space.newint(ord(elem)), space.newint(num))
    return w_charmap

# ____________________________________________________________
# Unicode escape

class UnicodeData_Handler:
    def __init__(self, space, w_getcode):
        self.space = space
        self.w_getcode = w_getcode

    def call(self, name):
        space = self.space
        try:
            w_code = space.call_function(self.w_getcode, space.wrap(name))
        except OperationError, e:
            if not e.match(space, space.w_KeyError):
                raise
            return -1
        return space.int_w(w_code)

@unwrap_spec(string='bufferstr_or_u', errors='str_or_None',
             w_final=WrappedDefault(False))
def unicode_escape_decode(space, string, errors="strict", w_final=None):
    if errors is None:
        errors = 'strict'
    final = space.is_true(w_final)
    state = space.fromcache(CodecState)

    unicode_name_handler = state.get_unicodedata_handler(space)

    result, consumed = runicode.str_decode_unicode_escape(
        string, len(string), errors,
        final, state.decode_error_handler,
        unicode_name_handler)

    return space.newtuple([space.wrap(result), space.wrap(consumed)])

# ____________________________________________________________
# Raw Unicode escape (accepts bytes or str)

@unwrap_spec(string='bufferstr_or_u', errors='str_or_None',
             w_final=WrappedDefault(False))
def raw_unicode_escape_decode(space, string, errors="strict", w_final=None):
    if errors is None:
        errors = 'strict'
    final = space.is_true(w_final)
    state = space.fromcache(CodecState)
    result, consumed = runicode.str_decode_raw_unicode_escape(
        string, len(string), errors,
        final, state.decode_error_handler)
    return space.newtuple([space.wrap(result), space.wrap(consumed)])

# ____________________________________________________________
# Unicode-internal

@unwrap_spec(errors='str_or_None')
def unicode_internal_decode(space, w_string, errors="strict"):
    if errors is None:
        errors = 'strict'
    # special case for this codec: unicodes are returned as is
    if space.isinstance_w(w_string, space.w_unicode):
        return space.newtuple([w_string, space.len(w_string)])

    string = space.bytes_w(w_string)

    if len(string) == 0:
        return space.newtuple([space.wrap(u''), space.wrap(0)])

    final = True
    state = space.fromcache(CodecState)
    result, consumed = runicode.str_decode_unicode_internal(
        string, len(string), errors,
        final, state.decode_error_handler)
    return space.newtuple([space.wrap(result), space.wrap(consumed)])

# ____________________________________________________________
# support for the "string escape" translation
# This is a bytes-to bytes transformation

@unwrap_spec(data="bufferstr", errors='str_or_None')
def escape_encode(space, data, errors='strict'):
    from pypy.objspace.std.stringobject import string_escape_encode
    result = string_escape_encode(data, False)
    return space.newtuple([space.wrapbytes(result), space.wrap(len(data))])

@unwrap_spec(data='bufferstr_or_u', errors='str_or_None')
def escape_decode(space, data, errors='strict'):
    from pypy.interpreter.pyparser.parsestring import PyString_DecodeEscape
    result = PyString_DecodeEscape(space, data, None)
    return space.newtuple([space.wrapbytes(result), space.wrap(len(data))])<|MERGE_RESOLUTION|>--- conflicted
+++ resolved
@@ -40,18 +40,12 @@
             w_res = space.call_function(w_errorhandler, w_exc)
             if (not space.isinstance_w(w_res, space.w_tuple)
                 or space.len_w(w_res) != 2
-<<<<<<< HEAD
                 or not (space.isinstance_w(
                             space.getitem(w_res, space.wrap(0)),
                             space.w_unicode) or
                         (not decode and space.isinstance_w(
                             space.getitem(w_res, space.wrap(0)),
                             space.w_bytes)))):
-=======
-                or not space.isinstance_w(
-                                 space.getitem(w_res, space.wrap(0)),
-                                 space.w_unicode)):
->>>>>>> 9e00a47e
                 if decode:
                     msg = ("decoding error handler must return "
                            "(str, int) tuple")
