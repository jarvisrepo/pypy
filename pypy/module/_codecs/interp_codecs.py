--- conflicted
+++ resolved
@@ -715,7 +715,8 @@
 @unwrap_spec(errors='text_or_none')
 def utf_8_encode(space, w_obj, errors="strict"):
     utf8, lgt = space.utf8_len_w(w_obj)
-<<<<<<< HEAD
+    if lgt == len(utf8): # ascii
+        return space.newtuple([space.newbytes(utf8), space.newint(lgt)])
     if errors is None:
         errors = 'strict'
     state = space.fromcache(CodecState)
@@ -728,13 +729,6 @@
                     e.new,e.old)
 
     return space.newtuple([space.newbytes(result), space.newint(lgt)])
-=======
-    if lgt == len(utf8): # ascii
-        return space.newtuple([space.newbytes(utf8), space.newint(lgt)])
-    if rutf8.has_surrogates(utf8):
-        utf8 = rutf8.reencode_utf8_with_surrogates(utf8)
-    return space.newtuple([space.newbytes(utf8), space.newint(lgt)])
->>>>>>> c2c5dfa2
 
 @unwrap_spec(string='bufferstr', errors='text_or_none',
              w_final = WrappedDefault(False))
