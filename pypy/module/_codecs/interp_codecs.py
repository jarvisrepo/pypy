<<<<<<< HEAD
from rpython.rlib import jit, rutf8
from rpython.rlib.objectmodel import we_are_translated
=======
from rpython.rlib import jit
from rpython.rlib.objectmodel import we_are_translated, not_rpython
>>>>>>> 00a3cc7d
from rpython.rlib.rstring import UnicodeBuilder
from rpython.rlib.runicode import code_to_unichr, MAXUNICODE

from pypy.interpreter.error import OperationError, oefmt
from pypy.interpreter.gateway import interp2app, unwrap_spec, WrappedDefault


class VersionTag(object):
    pass


class CodecState(object):
    _immutable_fields_ = ["version?"]

    def __init__(self, space):
        self.codec_search_path = []
        self.codec_search_cache = {}
        self.codec_error_registry = {}
        self.codec_need_encodings = True
        self.decode_error_handler = self.make_decode_errorhandler(space)
        self.encode_error_handler = self.make_encode_errorhandler(space)

        self.unicodedata_handler = None
        self.modified()

    def _make_errorhandler(self, space, decode):
        def call_errorhandler(errors, encoding, reason, input, startpos,
                              endpos):
            """Generic wrapper for calling into error handlers.

            Returns (unicode_or_none, str_or_none, newpos) as error
            handlers may return unicode or on Python 3, bytes.
            """
            w_errorhandler = lookup_error(space, errors)
            if decode:
                w_cls = space.w_UnicodeDecodeError
                w_input = space.newbytes(input)
            else:
                w_cls = space.w_UnicodeEncodeError
                w_input = space.newutf8(input, -1)
            w_exc =  space.call_function(
                w_cls,
                space.newtext(encoding),
                w_input,
                space.newint(startpos),
                space.newint(endpos),
                space.newtext(reason))
            w_res = space.call_function(w_errorhandler, w_exc)
            if (not space.isinstance_w(w_res, space.w_tuple)
                or space.len_w(w_res) != 2
                or not space.isinstance_w(
                                 space.getitem(w_res, space.newint(0)),
                                 space.w_unicode)):
                raise oefmt(space.w_TypeError,
                            "%s error handler must return (unicode, int) "
                            "tuple, not %R",
                            "decoding" if decode else "encoding", w_res)
            w_replace, w_newpos = space.fixedview(w_res, 2)
            newpos = space.int_w(w_newpos)
            if newpos < 0:
                newpos = len(input) + newpos
            if newpos < 0 or newpos > len(input):
                raise oefmt(space.w_IndexError,
                            "position %d from error handler out of bounds",
                            newpos)
            w_replace = space.convert_to_w_unicode(w_replace)
            return w_replace._utf8, newpos, w_replace._length
        return call_errorhandler

    def make_decode_errorhandler(self, space):
        return self._make_errorhandler(space, True)

    def make_encode_errorhandler(self, space):
        errorhandler = self._make_errorhandler(space, False)
        def encode_call_errorhandler(errors, encoding, reason, input, startpos,
                                     endpos):
            replace, newpos, lgt = errorhandler(errors, encoding, reason, input,
                                           startpos, endpos)
            return replace, None, newpos, lgt
        return encode_call_errorhandler

    def get_unicodedata_handler(self, space):
        if self.unicodedata_handler:
            return self.unicodedata_handler
        try:
            w_unicodedata = space.getbuiltinmodule("unicodedata")
            w_getcode = space.getattr(w_unicodedata, space.newtext("_get_code"))
        except OperationError:
            return None
        else:
            self.unicodedata_handler = UnicodeData_Handler(space, w_getcode)
            return self.unicodedata_handler

    def modified(self):
        self.version = VersionTag()

    def get_codec_from_cache(self, key):
        return self._get_codec_with_version(key, self.version)

    @jit.elidable
    def _get_codec_with_version(self, key, version):
        return self.codec_search_cache.get(key, None)

    def _cleanup_(self):
        assert not self.codec_search_path


def register_codec(space, w_search_function):
    """register(search_function)

    Register a codec search function. Search functions are expected to take
    one argument, the encoding name in all lower case letters, and return
    a tuple of functions (encoder, decoder, stream_reader, stream_writer).
    """
    state = space.fromcache(CodecState)
    if space.is_true(space.callable(w_search_function)):
        state.codec_search_path.append(w_search_function)
    else:
        raise oefmt(space.w_TypeError, "argument must be callable")


@unwrap_spec(encoding='text')
def lookup_codec(space, encoding):
    """lookup(encoding) -> (encoder, decoder, stream_reader, stream_writer)
    Looks up a codec tuple in the Python codec registry and returns
    a tuple of functions.
    """
    assert not (space.config.translating and not we_are_translated()), \
        "lookup_codec() should not be called during translation"
    state = space.fromcache(CodecState)
    normalized_encoding = encoding.replace(" ", "-").lower()
    w_result = state.get_codec_from_cache(normalized_encoding)
    if w_result is not None:
        return w_result
    return _lookup_codec_loop(space, encoding, normalized_encoding)


def _lookup_codec_loop(space, encoding, normalized_encoding):
    state = space.fromcache(CodecState)
    if state.codec_need_encodings:
        w_import = space.getattr(space.builtin, space.newtext("__import__"))
        # registers new codecs
        space.call_function(w_import, space.newtext("encodings"))
        state.codec_need_encodings = False
        if len(state.codec_search_path) == 0:
            raise oefmt(space.w_LookupError,
                        "no codec search functions registered: can't find "
                        "encoding")
    for w_search in state.codec_search_path:
        w_result = space.call_function(w_search,
                                       space.newtext(normalized_encoding))
        if not space.is_w(w_result, space.w_None):
            if not (space.isinstance_w(w_result, space.w_tuple) and
                    space.len_w(w_result) == 4):
                raise oefmt(space.w_TypeError,
                            "codec search functions must return 4-tuples")
            else:
                state.codec_search_cache[normalized_encoding] = w_result
                state.modified()
                return w_result
    raise oefmt(space.w_LookupError, "unknown encoding: %s", encoding)

# ____________________________________________________________
# Register standard error handlers

def check_exception(space, w_exc):
    try:
        w_start = space.getattr(w_exc, space.newtext('start'))
        w_end = space.getattr(w_exc, space.newtext('end'))
        w_obj = space.getattr(w_exc, space.newtext('object'))
    except OperationError as e:
        if not e.match(space, space.w_AttributeError):
            raise
        raise oefmt(space.w_TypeError, "wrong exception")

    delta = space.int_w(w_end) - space.int_w(w_start)
    if delta < 0 or not (space.isinstance_w(w_obj, space.w_bytes) or
                         space.isinstance_w(w_obj, space.w_unicode)):
        raise oefmt(space.w_TypeError, "wrong exception")

def strict_errors(space, w_exc):
    check_exception(space, w_exc)
    if space.isinstance_w(w_exc, space.w_BaseException):
        raise OperationError(space.type(w_exc), w_exc)
    else:
        raise oefmt(space.w_TypeError, "codec must pass exception instance")

def ignore_errors(space, w_exc):
    check_exception(space, w_exc)
    w_end = space.getattr(w_exc, space.newtext('end'))
    return space.newtuple([space.newutf8('', 0), w_end])

REPLACEMENT = u'\ufffd'.encode('utf8')

def replace_errors(space, w_exc):
    check_exception(space, w_exc)
    w_start = space.getattr(w_exc, space.newtext('start'))
    w_end = space.getattr(w_exc, space.newtext('end'))
    size = space.int_w(w_end) - space.int_w(w_start)
    if space.isinstance_w(w_exc, space.w_UnicodeEncodeError):
        text = '?' * size
        return space.newtuple([space.newutf8(text, size), w_end])
    elif space.isinstance_w(w_exc, space.w_UnicodeDecodeError):
        text = REPLACEMENT
        return space.newtuple([space.newutf8(text, 1), w_end])
    elif space.isinstance_w(w_exc, space.w_UnicodeTranslateError):
        text = REPLACEMENT * size
        return space.newtuple([space.newutf8(text, size), w_end])
    else:
        raise oefmt(space.w_TypeError,
                    "don't know how to handle %T in error callback", w_exc)

def xmlcharrefreplace_errors(space, w_exc):
    check_exception(space, w_exc)
    if space.isinstance_w(w_exc, space.w_UnicodeEncodeError):
        obj = space.realunicode_w(space.getattr(w_exc, space.newtext('object')))
        start = space.int_w(space.getattr(w_exc, space.newtext('start')))
        w_end = space.getattr(w_exc, space.newtext('end'))
        end = space.int_w(w_end)
        builder = UnicodeBuilder()
        pos = start
        while pos < end:
            code = ord(obj[pos])
            if (MAXUNICODE == 0xffff and 0xD800 <= code <= 0xDBFF and
                       pos + 1 < end and 0xDC00 <= ord(obj[pos+1]) <= 0xDFFF):
                code = (code & 0x03FF) << 10
                code |= ord(obj[pos+1]) & 0x03FF
                code += 0x10000
                pos += 1
            builder.append(u"&#")
            builder.append(unicode(str(code)))
            builder.append(u";")
            pos += 1
        return space.newtuple([space.newunicode(builder.build()), w_end])
    else:
        raise oefmt(space.w_TypeError,
                    "don't know how to handle %T in error callback", w_exc)

def backslashreplace_errors(space, w_exc):
    check_exception(space, w_exc)
    if space.isinstance_w(w_exc, space.w_UnicodeEncodeError):
        obj = space.realunicode_w(space.getattr(w_exc, space.newtext('object')))
        start = space.int_w(space.getattr(w_exc, space.newtext('start')))
        w_end = space.getattr(w_exc, space.newtext('end'))
        end = space.int_w(w_end)
        builder = UnicodeBuilder()
        pos = start
        while pos < end:
            oc = ord(obj[pos])
            num = hex(oc)
            if (oc >= 0x10000):
                builder.append(u"\\U")
                zeros = 8
            elif (oc >= 0x100):
                builder.append(u"\\u")
                zeros = 4
            else:
                builder.append(u"\\x")
                zeros = 2
            lnum = len(num)
            nb = zeros + 2 - lnum # num starts with '0x'
            if nb > 0:
                builder.append_multiple_char(u'0', nb)
            builder.append_slice(unicode(num), 2, lnum)
            pos += 1
        return space.newtuple([space.newunicode(builder.build()), w_end])
    else:
        raise oefmt(space.w_TypeError,
                    "don't know how to handle %T in error callback", w_exc)

@not_rpython
def register_builtin_error_handlers(space):
    state = space.fromcache(CodecState)
    for error in ("strict", "ignore", "replace", "xmlcharrefreplace",
                  "backslashreplace"):
        name = error + "_errors"
        state.codec_error_registry[error] = interp2app(
                globals()[name]).spacebind(space)


@unwrap_spec(errors='text')
def lookup_error(space, errors):
    """lookup_error(errors) -> handler

    Return the error handler for the specified error handling name
    or raise a LookupError, if no handler exists under this name.
    """

    state = space.fromcache(CodecState)
    try:
        w_err_handler = state.codec_error_registry[errors]
    except KeyError:
        raise oefmt(space.w_LookupError,
                    "unknown error handler name %s", errors)
    return w_err_handler


@unwrap_spec(errors='text')
def encode(space, w_obj, w_encoding=None, errors='strict'):
    """encode(obj, [encoding[,errors]]) -> object

    Encodes obj using the codec registered for encoding. encoding defaults
    to the default encoding. errors may be given to set a different error
    handling scheme. Default is 'strict' meaning that encoding errors raise
    a ValueError. Other possible values are 'ignore', 'replace' and
    'xmlcharrefreplace' as well as any other name registered with
    codecs.register_error that can handle ValueErrors.
    """
    if w_encoding is None:
        encoding = space.sys.defaultencoding
    else:
        encoding = space.text_w(w_encoding)
    w_encoder = space.getitem(lookup_codec(space, encoding), space.newint(0))
    w_res = space.call_function(w_encoder, w_obj, space.newtext(errors))
    return space.getitem(w_res, space.newint(0))

@unwrap_spec(errors='text_or_none')
def readbuffer_encode(space, w_data, errors='strict'):
    s = space.getarg_w('s#', w_data)
    return space.newtuple([space.newbytes(s), space.newint(len(s))])

@unwrap_spec(errors='text_or_none')
def charbuffer_encode(space, w_data, errors='strict'):
    s = space.getarg_w('t#', w_data)
    return space.newtuple([space.newbytes(s), space.newint(len(s))])

@unwrap_spec(errors='text')
def decode(space, w_obj, w_encoding=None, errors='strict'):
    """decode(obj, [encoding[,errors]]) -> object

    Decodes obj using the codec registered for encoding. encoding defaults
    to the default encoding. errors may be given to set a different error
    handling scheme. Default is 'strict' meaning that encoding errors raise
    a ValueError. Other possible values are 'ignore' and 'replace'
    as well as any other name registerd with codecs.register_error that is
    able to handle ValueErrors.
    """
    if w_encoding is None:
        encoding = space.sys.defaultencoding
    else:
        encoding = space.text_w(w_encoding)
    w_decoder = space.getitem(lookup_codec(space, encoding), space.newint(1))
    if space.is_true(w_decoder):
        w_res = space.call_function(w_decoder, w_obj, space.newtext(errors))
        if (not space.isinstance_w(w_res, space.w_tuple) or space.len_w(w_res) != 2):
            raise oefmt(space.w_TypeError,
                        "encoder must return a tuple (object, integer)")
        return space.getitem(w_res, space.newint(0))
    else:
        assert 0, "XXX, what to do here?"

@unwrap_spec(errors='text')
def register_error(space, errors, w_handler):
    """register_error(errors, handler)

    Register the specified error handler under the name
    errors. handler must be a callable object, that
    will be called with an exception instance containing
    information about the location of the encoding/decoding
    error and must return a (replacement, new position) tuple.
    """
    state = space.fromcache(CodecState)
    if space.is_true(space.callable(w_handler)):
        state.codec_error_registry[errors] = w_handler
    else:
        raise oefmt(space.w_TypeError, "handler must be callable")

# ____________________________________________________________
# delegation to runicode

from rpython.rlib import runicode

def make_encoder_wrapper(name):
<<<<<<< HEAD
    rname = "utf8_encode_%s" % (name.replace("_encode", ""), )
    @unwrap_spec(utf8='utf8', errors='str_or_None')
    def wrap_encoder(space, utf8, utf8len, errors="strict"):
        from pypy.interpreter import unicodehelper

=======
    rname = "unicode_encode_%s" % (name.replace("_encode", ""), )
    assert hasattr(runicode, rname)
    @unwrap_spec(uni=unicode, errors='text_or_none')
    def wrap_encoder(space, uni, errors="strict"):
>>>>>>> 00a3cc7d
        if errors is None:
            errors = 'strict'
        state = space.fromcache(CodecState)
        func = getattr(unicodehelper, rname)
        result = func(utf8, utf8len,
            errors, state.encode_error_handler)
        return space.newtuple([space.newbytes(result), space.newint(utf8len)])
    wrap_encoder.func_name = rname
    globals()[name] = wrap_encoder

def make_decoder_wrapper(name):
    rname = "str_decode_%s" % (name.replace("_decode", ""), )
    assert hasattr(runicode, rname)
    @unwrap_spec(string='bufferstr', errors='text_or_none',
                 w_final=WrappedDefault(False))
    def wrap_decoder(space, string, errors="strict", w_final=None):
        from pypy.interpreter import unicodehelper

        if errors is None:
            errors = 'strict'
        final = space.is_true(w_final)
        state = space.fromcache(CodecState)
        func = getattr(unicodehelper, rname)
        result, consumed, length = func(string, len(string), errors,
                                final, state.decode_error_handler)
        return space.newtuple([space.newutf8(result, length),
                               space.newint(consumed)])
    wrap_decoder.func_name = rname
    globals()[name] = wrap_decoder

for encoder in [
         "ascii_encode",
         "latin_1_encode",
         "utf_7_encode",
         "utf_16_encode",
         "utf_16_be_encode",
         "utf_16_le_encode",
         "utf_32_encode",
         "utf_32_be_encode",
         "utf_32_le_encode",
         "unicode_escape_encode",
         "raw_unicode_escape_encode",
         "unicode_internal_encode",
        ]:
    make_encoder_wrapper(encoder)

for decoder in [
         "ascii_decode",
         "latin_1_decode",
         "utf_7_decode",
         "utf_16_decode",
         "utf_16_be_decode",
         "utf_16_le_decode",
         "utf_32_decode",
         "utf_32_be_decode",
         "utf_32_le_decode",
         "raw_unicode_escape_decode",
         ]:
    make_decoder_wrapper(decoder)

if hasattr(runicode, 'str_decode_mbcs'):
    make_encoder_wrapper('mbcs_encode')
    make_decoder_wrapper('mbcs_decode')

# utf-8 functions are not regular, because we have to pass
# "allow_surrogates=True"
<<<<<<< HEAD
@unwrap_spec(utf8='utf8', errors='str_or_None')
def utf_8_encode(space, utf8, utf8len, errors="strict"):
    return space.newtuple([space.newbytes(utf8), space.newint(utf8len)])
=======
@unwrap_spec(uni=unicode, errors='text_or_none')
def utf_8_encode(space, uni, errors="strict"):
    if errors is None:
        errors = 'strict'
    state = space.fromcache(CodecState)
    # NB. can't call unicode_encode_utf_8() directly because that's
    # an @elidable function nowadays.  Instead, we need the _impl().
    # (The problem is the errorhandler, which calls arbitrary Python.)
    result = runicode.unicode_encode_utf_8_impl(
        uni, len(uni), errors, state.encode_error_handler,
        allow_surrogates=True)
    return space.newtuple([space.newbytes(result), space.newint(len(uni))])
>>>>>>> 00a3cc7d

@unwrap_spec(string='bufferstr', errors='text_or_none',
             w_final = WrappedDefault(False))
def utf_8_decode(space, string, errors="strict", w_final=None):
    from pypy.interpreter import unicodehelper

    if errors is None:
        errors = 'strict'
    final = space.is_true(w_final)
    state = space.fromcache(CodecState)
    # call the fast version for checking
    try:
        consumed, lgt = rutf8.str_check_utf8(string, len(string), final)
    except rutf8.Utf8CheckError as e:
        if errors == 'strict':
            # just raise
            state.decode_error_handler(errors, 'utf8', e.msg, string,
                                       e.startpos, e.endpos)
            assert False, "raises"
        # XXX do the way aroun runicode - we can optimize it later if we
        # decide we care about obscure cases
        res, consumed, lgt = unicodehelper.str_decode_utf8(string, len(string),
            errors, final, state.decode_error_handler)
        return space.newtuple([space.newutf8(res, lgt),
                           space.newint(consumed)])
    #result, consumed = runicode.str_decode_utf_8_impl(
    #    string, len(string), errors,
    #    final, state.decode_error_handler,
    #    allow_surrogates=True)
    if final or consumed == len(string):
        return space.newtuple([space.newutf8(string, lgt),
                               space.newint(consumed)])

    return space.newtuple([space.newutf8(string[:consumed], lgt),
                           space.newint(consumed)])

@unwrap_spec(data='bufferstr', errors='text_or_none', byteorder=int,
             w_final=WrappedDefault(False))
def utf_16_ex_decode(space, data, errors='strict', byteorder=0, w_final=None):
    assert False, "fix in the future"
    if errors is None:
        errors = 'strict'
    final = space.is_true(w_final)
    state = space.fromcache(CodecState)
    if byteorder == 0:
        byteorder = 'native'
    elif byteorder == -1:
        byteorder = 'little'
    else:
        byteorder = 'big'
    consumed = len(data)
    if final:
        consumed = 0
    res, consumed, byteorder = runicode.str_decode_utf_16_helper(
        data, len(data), errors, final, state.decode_error_handler, byteorder)
    return space.newtuple([space.newunicode(res), space.newint(consumed),
                           space.newint(byteorder)])

@unwrap_spec(data='bufferstr', errors='text_or_none', byteorder=int,
             w_final=WrappedDefault(False))
def utf_32_ex_decode(space, data, errors='strict', byteorder=0, w_final=None):
    assert False, "fix in the future"
    final = space.is_true(w_final)
    state = space.fromcache(CodecState)
    if byteorder == 0:
        byteorder = 'native'
    elif byteorder == -1:
        byteorder = 'little'
    else:
        byteorder = 'big'
    consumed = len(data)
    if final:
        consumed = 0
    res, consumed, byteorder = runicode.str_decode_utf_32_helper(
        data, len(data), errors, final, state.decode_error_handler, byteorder)
    return space.newtuple([space.newunicode(res), space.newint(consumed),
                           space.newint(byteorder)])

# ____________________________________________________________
# Charmap

class Charmap_Decode:
    def __init__(self, space, w_mapping):
        self.space = space
        self.w_mapping = w_mapping

        # fast path for all the stuff in the encodings module
        if space.isinstance_w(w_mapping, space.w_tuple):
            self.mapping_w = space.fixedview(w_mapping)
        else:
            self.mapping_w = None

    def get(self, ch, errorchar):
        space = self.space

        # get the character from the mapping
        if self.mapping_w is not None:
            w_ch = self.mapping_w[ord(ch)]
        else:
            try:
                w_ch = space.getitem(self.w_mapping, space.newint(ord(ch)))
            except OperationError as e:
                if not e.match(space, space.w_LookupError):
                    raise
                return errorchar

        if space.isinstance_w(w_ch, space.w_unicode):
            # Charmap may return a unicode string
            return space.unicode_w(w_ch)
        elif space.isinstance_w(w_ch, space.w_int):
            # Charmap may return a number
            x = space.int_w(w_ch)
            if not 0 <= x <= 0x10FFFF:
                raise oefmt(space.w_TypeError,
                    "character mapping must be in range(0x110000)")
            return code_to_unichr(x)
        elif space.is_w(w_ch, space.w_None):
            # Charmap may return None
            return errorchar

        raise oefmt(space.w_TypeError,
            "character mapping must return integer, None or unicode")

class Charmap_Encode:
    def __init__(self, space, w_mapping):
        self.space = space
        self.w_mapping = w_mapping

    def get(self, ch, errorchar):
        space = self.space

        # get the character from the mapping
        try:
            w_ch = space.getitem(self.w_mapping, space.newint(ord(ch)))
        except OperationError as e:
            if not e.match(space, space.w_LookupError):
                raise
            return errorchar

        if space.isinstance_w(w_ch, space.w_bytes):
            # Charmap may return a string
            return space.bytes_w(w_ch)
        elif space.isinstance_w(w_ch, space.w_int):
            # Charmap may return a number
            x = space.int_w(w_ch)
            if not 0 <= x < 256:
                raise oefmt(space.w_TypeError,
                    "character mapping must be in range(256)")
            return chr(x)
        elif space.is_w(w_ch, space.w_None):
            # Charmap may return None
            return errorchar

        raise oefmt(space.w_TypeError,
            "character mapping must return integer, None or str")


@unwrap_spec(string='bufferstr', errors='text_or_none')
def charmap_decode(space, string, errors="strict", w_mapping=None):
    from pypy.interpreter.unicodehelper import DecodeWrapper

    if errors is None:
        errors = 'strict'
    if len(string) == 0:
        return space.newtuple([space.newunicode(u''), space.newint(0)])

    if space.is_none(w_mapping):
        mapping = None
    else:
        mapping = Charmap_Decode(space, w_mapping)

    final = True
    state = space.fromcache(CodecState)
    result, consumed = runicode.str_decode_charmap(
        string, len(string), errors,
        final, DecodeWrapper(state.decode_error_handler).handle, mapping)
    return space.newtuple([space.newunicode(result), space.newint(consumed)])

<<<<<<< HEAD
@unwrap_spec(utf8='utf8', errors='str_or_None')
def charmap_encode(space, utf8, utf8len, errors="strict", w_mapping=None):
    from pypy.interpreter.unicodehelper import EncodeWrapper

=======
@unwrap_spec(uni=unicode, errors='text_or_none')
def charmap_encode(space, uni, errors="strict", w_mapping=None):
>>>>>>> 00a3cc7d
    if errors is None:
        errors = 'strict'
    if space.is_none(w_mapping):
        mapping = None
    else:
        mapping = Charmap_Encode(space, w_mapping)

    state = space.fromcache(CodecState)
    uni = utf8.decode('utf8')
    result = runicode.unicode_encode_charmap(
        uni, len(uni), errors,
        EncodeWrapper(state.encode_error_handler).handle, mapping)
    return space.newtuple([space.newbytes(result), space.newint(len(uni))])


@unwrap_spec(chars='utf8')
def charmap_build(space, chars, charslen):
    # XXX CPython sometimes uses a three-level trie
    w_charmap = space.newdict()
    pos = 0
    num = 0
    while num < charslen:
        w_char = space.newint(rutf8.codepoint_at_pos(chars, pos))
        space.setitem(w_charmap, w_char, space.newint(num))
        pos = rutf8.next_codepoint_pos(chars, pos)
        num += 1
    return w_charmap

# ____________________________________________________________
# Unicode escape

class UnicodeData_Handler:
    def __init__(self, space, w_getcode):
        self.space = space
        self.w_getcode = w_getcode

    def call(self, name):
        space = self.space
        try:
            w_code = space.call_function(self.w_getcode, space.newtext(name))
        except OperationError as e:
            if not e.match(space, space.w_KeyError):
                raise
            return -1
        return space.int_w(w_code)

@unwrap_spec(string='bufferstr', errors='text_or_none',
             w_final=WrappedDefault(False))
def unicode_escape_decode(space, string, errors="strict", w_final=None):
    from pypy.interpreter import unicodehelper

    if errors is None:
        errors = 'strict'
    final = space.is_true(w_final)
    state = space.fromcache(CodecState)

    unicode_name_handler = state.get_unicodedata_handler(space)

    result, consumed, lgt = unicodehelper.str_decode_unicode_escape(
        string, len(string), errors,
        final, state.decode_error_handler,
        unicode_name_handler)

    return space.newtuple([space.newutf8(result, lgt), space.newint(consumed)])

# ____________________________________________________________
# Unicode-internal

@unwrap_spec(errors='text_or_none')
def unicode_internal_decode(space, w_string, errors="strict"):
    from pypy.interpreter.unicodehelper import DecodeWrapper

    if errors is None:
        errors = 'strict'
    # special case for this codec: unicodes are returned as is
    if space.isinstance_w(w_string, space.w_unicode):
        return space.newtuple([w_string, space.len(w_string)])

    string = space.readbuf_w(w_string).as_str()

    if len(string) == 0:
        return space.newtuple([space.newunicode(u''), space.newint(0)])

    final = True
    state = space.fromcache(CodecState)
    result, consumed = runicode.str_decode_unicode_internal(
        string, len(string), errors,
        final, DecodeWrapper(state.decode_error_handler).handle)
    return space.newtuple([space.newunicode(result), space.newint(consumed)])

# ____________________________________________________________
# support for the "string escape" codec
# This is a bytes-to bytes transformation

@unwrap_spec(data='bytes', errors='text_or_none')
def escape_encode(space, data, errors='strict'):
    from pypy.objspace.std.bytesobject import string_escape_encode
    result = string_escape_encode(data, quote="'")
    start = 1
    end = len(result) - 1
    assert end >= 0
    w_result = space.newbytes(result[start:end])
    return space.newtuple([w_result, space.newint(len(data))])

@unwrap_spec(data='bytes', errors='text_or_none')
def escape_decode(space, data, errors='strict'):
    from pypy.interpreter.pyparser.parsestring import PyString_DecodeEscape
    result = PyString_DecodeEscape(space, data, errors, None)
    return space.newtuple([space.newbytes(result), space.newint(len(data))])<|MERGE_RESOLUTION|>--- conflicted
+++ resolved
@@ -1,10 +1,5 @@
-<<<<<<< HEAD
 from rpython.rlib import jit, rutf8
-from rpython.rlib.objectmodel import we_are_translated
-=======
-from rpython.rlib import jit
 from rpython.rlib.objectmodel import we_are_translated, not_rpython
->>>>>>> 00a3cc7d
 from rpython.rlib.rstring import UnicodeBuilder
 from rpython.rlib.runicode import code_to_unichr, MAXUNICODE
 
@@ -378,18 +373,12 @@
 from rpython.rlib import runicode
 
 def make_encoder_wrapper(name):
-<<<<<<< HEAD
     rname = "utf8_encode_%s" % (name.replace("_encode", ""), )
-    @unwrap_spec(utf8='utf8', errors='str_or_None')
+    XXX
+    @unwrap_spec(utf8='utf8', errors='text_or_none')
     def wrap_encoder(space, utf8, utf8len, errors="strict"):
         from pypy.interpreter import unicodehelper
 
-=======
-    rname = "unicode_encode_%s" % (name.replace("_encode", ""), )
-    assert hasattr(runicode, rname)
-    @unwrap_spec(uni=unicode, errors='text_or_none')
-    def wrap_encoder(space, uni, errors="strict"):
->>>>>>> 00a3cc7d
         if errors is None:
             errors = 'strict'
         state = space.fromcache(CodecState)
@@ -456,24 +445,21 @@
 
 # utf-8 functions are not regular, because we have to pass
 # "allow_surrogates=True"
-<<<<<<< HEAD
-@unwrap_spec(utf8='utf8', errors='str_or_None')
+@unwrap_spec(utf8='utf8', errors='text_or_none')
 def utf_8_encode(space, utf8, utf8len, errors="strict"):
     return space.newtuple([space.newbytes(utf8), space.newint(utf8len)])
-=======
-@unwrap_spec(uni=unicode, errors='text_or_none')
-def utf_8_encode(space, uni, errors="strict"):
-    if errors is None:
-        errors = 'strict'
-    state = space.fromcache(CodecState)
-    # NB. can't call unicode_encode_utf_8() directly because that's
-    # an @elidable function nowadays.  Instead, we need the _impl().
-    # (The problem is the errorhandler, which calls arbitrary Python.)
-    result = runicode.unicode_encode_utf_8_impl(
-        uni, len(uni), errors, state.encode_error_handler,
-        allow_surrogates=True)
-    return space.newtuple([space.newbytes(result), space.newint(len(uni))])
->>>>>>> 00a3cc7d
+#@unwrap_spec(uni=unicode, errors='text_or_none')
+#def utf_8_encode(space, uni, errors="strict"):
+#    if errors is None:
+#        errors = 'strict'
+#    state = space.fromcache(CodecState)
+#    # NB. can't call unicode_encode_utf_8() directly because that's
+#    # an @elidable function nowadays.  Instead, we need the _impl().
+#    # (The problem is the errorhandler, which calls arbitrary Python.)
+#    result = runicode.unicode_encode_utf_8_impl(
+#        uni, len(uni), errors, state.encode_error_handler,
+#        allow_surrogates=True)
+#    return space.newtuple([space.newbytes(result), space.newint(len(uni))])
 
 @unwrap_spec(string='bufferstr', errors='text_or_none',
              w_final = WrappedDefault(False))
@@ -652,15 +638,10 @@
         final, DecodeWrapper(state.decode_error_handler).handle, mapping)
     return space.newtuple([space.newunicode(result), space.newint(consumed)])
 
-<<<<<<< HEAD
-@unwrap_spec(utf8='utf8', errors='str_or_None')
+@unwrap_spec(utf8='utf8', errors='text_or_none')
 def charmap_encode(space, utf8, utf8len, errors="strict", w_mapping=None):
     from pypy.interpreter.unicodehelper import EncodeWrapper
 
-=======
-@unwrap_spec(uni=unicode, errors='text_or_none')
-def charmap_encode(space, uni, errors="strict", w_mapping=None):
->>>>>>> 00a3cc7d
     if errors is None:
         errors = 'strict'
     if space.is_none(w_mapping):
