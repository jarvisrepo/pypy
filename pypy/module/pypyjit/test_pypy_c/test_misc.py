--- conflicted
+++ resolved
@@ -191,11 +191,6 @@
         assert log.result == 1000 * 999 / 2
         loop, = log.loops_by_filename(self.filepath)
         assert loop.match(self.RANGE_ITER_STEP_1)
-<<<<<<< HEAD
-            i94 = int_lt(0, i9)
-            guard_true(i94, descr=...)
-=======
->>>>>>> 6f745706
 
     def test_chain_of_guards(self):
         src = """
