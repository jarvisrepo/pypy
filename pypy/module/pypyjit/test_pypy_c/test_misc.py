--- conflicted
+++ resolved
@@ -128,43 +128,8 @@
             jump(..., descr=...)
             """)
 
-<<<<<<< HEAD
-=======
-    def test_xrange_iter(self):
-        def main(n):
-            def g(n):
-                return xrange(n)
-            s = 0
-            for i in xrange(n):  # ID: for
-                tmp = g(n)
-                s += tmp[i]     # ID: getitem
-                a = 0
-            return s
-        #
-        log = self.run(main, [1000])
-        assert log.result == 1000 * 999 / 2
-        loop, = log.loops_by_filename(self.filepath)
-        assert loop.match("""
-        i15 = int_lt(i10, i11)
-        guard_true(i15, descr=...)
-        i17 = int_add(i10, 1)
-        setfield_gc(p9, i17, descr=<.* .*W_XRangeIterator.inst_current .*>)
-        guard_not_invalidated(descr=...)
-        i18 = force_token()
         i83 = int_lt(0, i14)
         guard_true(i83, descr=...)
-        i84 = int_sub(i14, 1)
-        i21 = int_lt(i10, 0)
-        guard_false(i21, descr=...)
-        i22 = int_lt(i10, i14)
-        guard_true(i22, descr=...)
-        i23 = int_add_ovf(i6, i10)
-        guard_no_overflow(descr=...)
-        --TICK--
-        jump(..., descr=...)
-        """)
-
->>>>>>> 7af16b0c
     def test_range_iter_simple(self):
         def main(n):
             def g(n):
@@ -183,16 +148,11 @@
 
     RANGE_ITER_STEP_1 = """
             guard_not_invalidated?
-<<<<<<< HEAD
             # W_IntRangeStepOneIterator.next()
+            i80 = int_lt(i11, 0)
+            guard_false(i80, descr=...)
             i16 = int_lt(i11, i12)
             guard_true(i16, descr=...)
-=======
-            i80 = int_lt(i11, 0)
-            guard_false(i80, descr=...)
-            i16 = int_ge(i11, i12)
-            guard_false(i16, descr=...)
->>>>>>> 7af16b0c
             i20 = int_add(i11, 1)
             setfield_gc(p4, i20, descr=<.* .*W_IntRangeIterator.inst_current .*>)
             guard_not_invalidated?
@@ -232,32 +192,9 @@
         log = self.run(main, [1000])
         assert log.result == 1000 * 999 / 2
         loop, = log.loops_by_filename(self.filepath)
-<<<<<<< HEAD
         assert loop.match(self.RANGE_ITER_STEP_1)
-=======
-        assert loop.match("""
-            guard_not_invalidated?
-            i16 = int_ge(i11, i12)
-            guard_false(i16, descr=...)
-            i17 = int_mul(i11, i14)
-            i18 = int_add(i15, i17)
-            i20 = int_add(i11, 1)
-            setfield_gc(p4, i20, descr=<.* .*W_AbstractSeqIterObject.inst_index .*>)
-            guard_not_invalidated?
-            i21 = force_token()
             i94 = int_lt(0, i9)
             guard_true(i94, descr=...)
-            i95 = int_sub(i9, 1)
-            i23 = int_lt(i18, 0)
-            guard_false(i23, descr=...)
-            i25 = int_ge(i18, i9)
-            guard_false(i25, descr=...)
-            i27 = int_add_ovf(i7, i18)
-            guard_no_overflow(descr=...)
-            --TICK--
-            jump(..., descr=...)
-        """)
->>>>>>> 7af16b0c
 
     def test_chain_of_guards(self):
         src = """
