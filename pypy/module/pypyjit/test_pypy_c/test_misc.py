import py, sys
from pypy.module.pypyjit.test_pypy_c.test_00_model import BaseTestPyPyC


class TestMisc(BaseTestPyPyC):
    def test_f1(self):
        def f1(n):
            "Arbitrary test function."
            i = 0
            x = 1
            while i<n:
                j = 0
                while j<=i:
                    j = j + 1
                    x = x + (i&j)
                i = i + 1
            return x
        log = self.run(f1, [2117])
        assert log.result == 1083876708
        # we get two loops: in the initial one "i" is only read and thus is
        # not virtual, then "i" is written and thus we get a new loop where
        # "i" is virtual. However, in this specific case the two loops happen
        # to contain the very same operations
        loop0, loop1 = log.loops_by_filename(self.filepath)
        expected = """
            i9 = int_le(i7, i8)
            guard_true(i9, descr=...)
            i11 = int_add_ovf(i7, 1)
            guard_no_overflow(descr=...)
            i12 = int_and(i8, i11)
            i13 = int_add_ovf(i6, i12)
            guard_no_overflow(descr=...)
            --TICK--
            jump(..., descr=...)
        """
        assert loop0.match(expected)
        # XXX: The retracing fails to form a loop since j
        # becomes constant 0 after the bridge and constant 1 at the end of the
        # loop. A bridge back to the peramble is produced instead.
        #assert loop1.match(expected)

    def test_factorial(self):
        def fact(n):
            r = 1
            while n > 1:
                r *= n
                n -= 1
            return r
        log = self.run(fact, [7], threshold=4)
        assert log.result == 5040
        loop, = log.loops_by_filename(self.filepath)
        assert loop.match("""
            i7 = int_gt(i4, 1)
            guard_true(i7, descr=...)
            i8 = int_mul_ovf(i5, i4)
            guard_no_overflow(descr=...)
            i10 = int_sub(i4, 1)
            --TICK--
            jump(..., descr=...)
        """)
        #
        log = self.run(fact, [25], threshold=20)
        assert log.result == 15511210043330985984000000L
        loop, = log.loops_by_filename(self.filepath)
        assert loop.match("""
            i7 = int_gt(i4, 1)
            guard_true(i7, descr=...)
            p11 = call_r(ConstClass(rbigint.int_mul), p5, i4, descr=...)
            guard_no_exception(descr=...)
            i13 = int_sub(i4, 1)
            --TICK--
            jump(..., descr=...)
        """)

    def test_mixed_type_loop(self):
        def main(n):
            i = 0.0
            j = 2
            while i < n:
                i = j + i
            return i
        #
        log = self.run(main, [1000])
        assert log.result == 1000.0
        loop, = log.loops_by_filename(self.filepath)
        assert loop.match("""
            i9 = float_lt(f5, f7)
            guard_true(i9, descr=...)
            f10 = float_add(f8, f5)
            --TICK--
            jump(..., descr=...)
        """)

    def test_cached_pure_func_of_equal_fields(self):
        def main(n):
            class A(object):
                def __init__(self, val):
                    self.val1 = self.val2 = val
            A("x") # prevent field unboxing
            a = A(1)
            b = A(1)
            sa = 0
            while n:
                sa += 2*a.val1
                sa += 2*b.val2
                b.val2 = a.val1
                n -= 1
            return sa
        #
        log = self.run(main, [1000])
        assert log.result == 4000
        loop, = log.loops_by_filename(self.filepath)
        assert loop.match("""
            i12 = int_is_true(i4)
            guard_true(i12, descr=...)
            guard_not_invalidated(descr=...)
            guard_nonnull_class(p10, ConstClass(W_IntObject), descr=...)
            i10p = getfield_gc_i(p10, descr=...)
            i10 = int_mul_ovf(2, i10p)
            guard_no_overflow(descr=...)
            i14 = int_add_ovf(i13, i10)
            guard_no_overflow(descr=...)
            i13 = int_add_ovf(i14, i9)
            guard_no_overflow(descr=...)
            setfield_gc(p17, p10, descr=...)
            i17 = int_sub_ovf(i4, 1)
            guard_no_overflow(descr=...)
            --TICK--
            jump(..., descr=...)
            """)

    def test_range_iter_simple(self):
        def main(n):
            def g(n):
                return range(n)
            s = 0
            for i in range(n):  # ID: for
                tmp = g(n)
                s += tmp[i]     # ID: getitem
                a = 0
            return s
        #
        log = self.run(main, [1000])
        assert log.result == 1000 * 999 / 2
        loop, = log.loops_by_filename(self.filepath)
        assert loop.match(self.RANGE_ITER_STEP_1)

    RANGE_ITER_STEP_1 = """
            guard_not_invalidated?
            # W_IntRangeStepOneIterator.next()
            i16 = int_lt(i11, i12)
            guard_true(i16, descr=...)
            i20 = int_add(i11, 1)
            setfield_gc(p4, i20, descr=<.* .*W_IntRangeIterator.inst_current .*>)
            guard_not_invalidated?
            i21 = force_token()
            i89 = int_lt(0, i9)
            guard_true(i89, descr=...)
            i88 = int_sub(i9, 1)

            # Compared with pypy2, we get these two operations extra.
            # I think the reason is that W_IntRangeStepOneIterator is used
            # for any 'start' value, which might be negative.
            i89 = int_lt(i11, 0)
            guard_false(i89, descr=...)

            i25 = int_ge(i11, i9)
            guard_false(i25, descr=...)
            i27 = int_add_ovf(i7, i11)
            guard_no_overflow(descr=...)
            --TICK--
            jump(..., descr=...)
        """

    def test_range_iter_normal(self):
        # Difference: range(n) => range(1, n).
        # This difference doesn't really change anything in pypy3.5,
        # but it used to in pypy2.7.
        def main(n):
            def g(n):
                return range(n)
            s = 0
            for i in range(1, n):  # ID: for
                tmp = g(n)
                s += tmp[i]     # ID: getitem
                a = 0
            return s
        #
        log = self.run(main, [1000])
        assert log.result == 1000 * 999 / 2
        loop, = log.loops_by_filename(self.filepath)
        assert loop.match(self.RANGE_ITER_STEP_1)

    def test_chain_of_guards(self):
        src = """
        class A(object):
            def method_x(self):
                return 3

        l = ["x", "y"]

        def main(arg):
            sum = 0
            a = A()
            i = 0
            while i < 500:
                name = l[arg]
                sum += getattr(a, 'method_' + name)()
                i += 1
            return sum
        """
        log = self.run(src, [0])
        assert log.result == 500*3
        loops = log.loops_by_filename(self.filepath)
        assert len(loops) == 1

    def test_unpack_iterable_non_list_tuple(self):
        def main(n):
            import array

            items = [array.array("i", [1])] * n
            total = 0
            for a, in items:
                total += a
            return total

        log = self.run(main, [1000000])
        assert log.result == 1000000
        loop, = log.loops_by_filename(self.filepath)
        assert loop.match("""
            guard_not_invalidated?
            i16 = uint_ge(i12, i14)
            guard_false(i16, descr=...)
            p17 = getarrayitem_gc_r(p16, i12, descr=<ArrayP .>)
            i19 = int_add(i12, 1)
            setfield_gc(p9, i19, descr=<FieldS .*W_AbstractSeqIterObject.inst_index .*>)
            guard_nonnull_class(p17, ..., descr=...)
            guard_not_invalidated?
            i21 = getfield_gc_i(p17, descr=<FieldS .*W_Array.*.inst_len .*>)
            i23 = int_lt(0, i21)
            guard_true(i23, descr=...)
            i24 = getfield_gc_i(p17, descr=<FieldU .*W_ArrayBase.inst__buffer .*>)
            i25 = getarrayitem_raw_i(i24, 0, descr=<.*>)
            i27 = int_lt(1, i21)
            guard_false(i27, descr=...)
            i28 = int_add_ovf(i10, i25)
            guard_no_overflow(descr=...)
            --TICK--
            if00 = arraylen_gc(p16, descr=...)
            jump(..., descr=...)
        """)

    def test_dont_trace_every_iteration(self):
        def reference(a, b):
            i = sa = 0
            while i < 300:
                sa += a % b
                i += 1
            return sa
        #
        def main(a, b):
            i = sa = 0
            while i < 300:
                if a > 0:
                    pass
                if 1 < b < 2:
                    pass
                sa += a % b
                i += 1
            return sa
        #
        log_ref = self.run(reference, [10, 20])
        assert log_ref.result == 300 * (10 % 20)
        #
        log = self.run(main, [10, 20])
        assert log.result == 300 * (10 % 20)
        assert log.jit_summary.tracing_no == log_ref.jit_summary.tracing_no
        loop, = log.loops_by_filename(self.filepath)
        assert loop.match("""
            i11 = int_lt(i7, 300)
            guard_true(i11, descr=...)
            i12 = int_add_ovf(i8, i9)
            guard_no_overflow(descr=...)
            i14 = int_add(i7, 1)
            --TICK--
            jump(..., descr=...)
        """)
        #
        log = self.run(main, [-10, -20])
        assert log.result == 300 * (-10 % -20)
        assert log.jit_summary.tracing_no == log_ref.jit_summary.tracing_no

    def test_overflow_checking(self):
        """
        This test only checks that we get the expected result, not that any
        optimization has been applied.
        """
        def main():
            import sys
            def f(a,b):
                if a < 0:
                    return -1
                return a-b
            #
            total = sys.maxsize - 2147483647
            for i in range(100000):
                total += f(i, 5)
            #
            return total
        #
        self.run_and_check(main, [])

    def test_global(self):
        # check that the global read is removed even from the entry bridge
        log = self.run("""
        i = 0
        globalinc = 1
        def main(n):
            global i
            while i < n:
                l = globalinc # ID: globalread
                i += l
        """, [1000])

        loop, = log.loops_by_id("globalread", is_entry_bridge=True)
        assert loop.match_by_id("globalread", """
            # only a dead read
            dummy_get_utf8?
        """)

    def test_eval(self):
        def main():
            i = 1
            a = compile('x+x+x+x+x+x', 'eval', 'eval')
            b = {'x': 7}
            while i < 1000:
                y = eval(a, b, b)  # ID: eval
                i += 1
            return y

        log = self.run(main)
        assert log.result == 42
        # the following assertion fails if the loop was cancelled due
        # to "abort: vable escape"
        assert len(log.loops_by_id("eval")) == 1

    def test_sys_exc_info(self):
        def main():
            i = 1
            lst = [i]
            while i < 1000:
                try:
                    return lst[i]
                except:
                    e = sys.exc_info()[1]    # ID: exc_info
                    if not isinstance(e, IndexError):
                        raise
                i += 1
            return 42

        log = self.run(main)
        assert log.result == 42
        # the following assertion fails if the loop was cancelled due
        # to "abort: vable escape"
        assert len(log.loops_by_id("exc_info")) == 1

    def test_long_comparison(self):
        def main(n):
            while n:
                x = 12345678901234567890123456
                x > 1231231231231231231231231  # ID: long_op
                n -= 1

        log = self.run(main, [300])
        loop, = log.loops_by_id("long_op")
        assert len(loop.ops_by_id("long_op")) == 0

    def test_settrace(self):
        def main(n):
            import sys
            sys.settrace(lambda *args, **kwargs: None)

            def f():
                return 1

            while n:
                n -= f()

        log = self.run(main, [300])
        loops = log.loops_by_filename(self.filepath)
        # the following assertion fails if the loop was cancelled due
        # to "abort: vable escape"
        assert len(loops) == 1

<<<<<<< HEAD
    def test_forward_jump_absolute_doesnt_start_loops(self):
        def main():
            def f(x):
                for i in range(x):
                    break # jump_absolute, forward

            for i in range(1000000):
                f(i)

        log = self.run(main, [])
        loops = log.loops_by_filename(self.filepath)
        assert len(loops) == 1
=======
    def test_stat_result_virtual(self):
        def main(n):
            import os
            res = 0
            for i in range(n):
                res += os.path.islink(__file__) # ID: islink
            return res
        log = self.run(main, [3000])
        loop, = log.loops_by_id("islink")
        opnames = log.opnames(loop.allops())
        # one left (used to be 20+)
        assert opnames.count('new_with_vtable') == 1
        assert opnames.count('new') == 0
        assert opnames.count('new_array_clear') == 0
>>>>>>> 71933920
<|MERGE_RESOLUTION|>--- conflicted
+++ resolved
@@ -392,7 +392,6 @@
         # to "abort: vable escape"
         assert len(loops) == 1
 
-<<<<<<< HEAD
     def test_forward_jump_absolute_doesnt_start_loops(self):
         def main():
             def f(x):
@@ -405,7 +404,7 @@
         log = self.run(main, [])
         loops = log.loops_by_filename(self.filepath)
         assert len(loops) == 1
-=======
+
     def test_stat_result_virtual(self):
         def main(n):
             import os
@@ -419,5 +418,4 @@
         # one left (used to be 20+)
         assert opnames.count('new_with_vtable') == 1
         assert opnames.count('new') == 0
-        assert opnames.count('new_array_clear') == 0
->>>>>>> 71933920
+        assert opnames.count('new_array_clear') == 0