--- conflicted
+++ resolved
@@ -148,10 +148,6 @@
         setfield_gc(p9, i17, descr=<.* .*W_XRangeIterator.inst_current .*>)
         guard_not_invalidated(descr=...)
         i18 = force_token()
-<<<<<<< HEAD
-=======
-        i84 = int_sub(i14, 1)
->>>>>>> 3c537ebe
         i21 = int_lt(i10, 0)
         guard_false(i21, descr=...)
         i22 = int_lt(i10, i14)
@@ -216,11 +212,7 @@
             i20 = int_add(i11, 1)
             setfield_gc(p4, i20, descr=<.* .*W_AbstractSeqIterObject.inst_index .*>)
             guard_not_invalidated?
-<<<<<<< HEAD
-            i19 = force_token()
-=======
             i21 = force_token()
->>>>>>> 3c537ebe
             i95 = int_sub(i9, 1)
             i23 = int_lt(i18, 0)
             guard_false(i23, descr=...)
