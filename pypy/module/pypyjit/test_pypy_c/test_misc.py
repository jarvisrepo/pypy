--- conflicted
+++ resolved
@@ -152,11 +152,6 @@
         i17 = int_add(i10, 1)
         i18 = force_token()
         setfield_gc(p9, i17, descr=<.* .*W_XRangeIterator.inst_current .*>)
-<<<<<<< HEAD
-        guard_not_invalidated(descr=...)
-        i84 = int_sub(i14, 1)
-=======
->>>>>>> 71aa2ccc
         i21 = int_lt(i10, 0)
         guard_false(i21, descr=...)
         i22 = int_lt(i10, i14)
