--- conflicted
+++ resolved
@@ -87,7 +87,6 @@
         assert log.result == 1000.0
         loop, = log.loops_by_filename(self.filepath)
         assert loop.match("""
-            guard_not_invalidated(descr=...)
             i9 = float_lt(f5, f7)
             guard_true(i9, descr=...)
             f10 = float_add(f8, f5)
@@ -111,26 +110,21 @@
             return sa
         #
         log = self.run(main, [1000])
-        assert log.result == main(1000)
-        loop, = log.loops_by_filename(self.filepath)
-        assert loop.match("""
-            guard_not_invalidated?
+        assert log.result == 4000
+        loop, = log.loops_by_filename(self.filepath)
+        assert loop.match("""
             i12 = int_is_true(i4)
             guard_true(i12, descr=...)
-<<<<<<< HEAD
-            guard_not_invalidated?
-            i13 = int_add_ovf(i8, 2)
-=======
             guard_not_invalidated(descr=...)
             guard_nonnull_class(p10, ConstClass(W_IntObject), descr=...)
             i10p = getfield_gc_i(p10, descr=...)
             i10 = int_mul_ovf(2, i10p)
             guard_no_overflow(descr=...)
             i14 = int_add_ovf(i13, i10)
->>>>>>> c52f43cb
-            guard_no_overflow(descr=...)
-            i14 = int_add_ovf(i13, 2)
-            guard_no_overflow(descr=...)
+            guard_no_overflow(descr=...)
+            i13 = int_add_ovf(i14, i9)
+            guard_no_overflow(descr=...)
+            setfield_gc(p17, p10, descr=...)
             i17 = int_sub_ovf(i4, 1)
             guard_no_overflow(descr=...)
             --TICK--
@@ -158,16 +152,12 @@
         setfield_gc(p9, i17, descr=<.* .*W_XRangeIterator.inst_current .*>)
         guard_not_invalidated(descr=...)
         i18 = force_token()
-<<<<<<< HEAD
-        i75 = int_sub(i71, 1)
-=======
         i83 = int_lt(0, i14)
         guard_true(i83, descr=...)
         i84 = int_sub(i14, 1)
->>>>>>> c52f43cb
         i21 = int_lt(i10, 0)
         guard_false(i21, descr=...)
-        i22 = int_lt(i10, _)
+        i22 = int_lt(i10, i14)
         guard_true(i22, descr=...)
         i23 = int_add_ovf(i6, i10)
         guard_no_overflow(descr=...)
