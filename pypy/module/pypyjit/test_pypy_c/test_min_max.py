from pypy.module.pypyjit.test_pypy_c.test_00_model import BaseTestPyPyC


class TestMinMax(BaseTestPyPyC):
    def test_min_max(self):
        def main():
            i=0
            sa=0
            while i < 300:
                sa+=min(max(i, 3000), 4000)
                i+=1
            return sa
        log = self.run(main, [])
        assert log.result == 300*3000
        loop, = log.loops_by_filename(self.filepath)
        assert loop.match("""
            i7 = int_lt(i4, 300)
            guard_true(i7, descr=...)
            guard_not_invalidated(descr=...)
            i9 = int_add_ovf(i5, 3000)
            guard_no_overflow(descr=...)
            i11 = int_add(i4, 1)
            --TICK--
            jump(..., descr=...)
        """)

    def test_silly_max(self):
        def main():
            i = 13
            sa = 0
            while i < 30000:
                lst = range(i % 1000 + 2)
                sa += max(*lst)  # ID: callmax
                i += 1
            return sa
        log = self.run(main, [])
        assert log.result == main()
        loop, = log.loops_by_filename(self.filepath)
        assert loop.match_by_id('callmax', """
            ...
<<<<<<< HEAD
            p76 = call_assembler_r(..., descr=...)
=======
            p76 = call_may_force_r(_, _, _, _, descr=...)
>>>>>>> 1624bea3
            ...
        """)
        
        #----- the following logic used to check the content of the assembly
        #----- generated for the loop in max(), but now we no longer produce
        #----- any custom assembly in this case.  It used to say
        #----- 'call_assembler_r' above, and now it says 'call_may_force_r'.
        #loop2 = log.loops[0]
        #loop2.match('''
        #...
        #label(..., descr=...)
        #...
        #label(..., descr=...)
        #guard_not_invalidated?
        #i17 = int_ge(i11, i7)
        #guard_false(i17, descr=...)
        #p18 = getarrayitem_gc_r(p5, i11, descr=...)
        #i19 = int_add(i11, 1)
        #setfield_gc(p2, i19, descr=...)
        #guard_nonnull_class(p18, ConstClass(W_IntObject), descr=...)
        #i20 = getfield_gc_i(p18, descr=...)
        #i21 = int_gt(i20, i14)
        #guard_true(i21, descr=...)
        #jump(..., descr=...)
        #''')
        ## XXX could be "guard_class(p18)" instead; we lost somewhere
        ## the information that it cannot be null.

    def test_iter_max(self):
        def main():
            i = 2
            sa = 0
            while i < 300:
                lst = range(i)
                sa += max(lst) # ID: max
                i += 1
            return sa
        log = self.run(main, [])
        assert log.result == main()
        loop, = log.loops_by_filename(self.filepath)
        # We dont want too many guards, but a residual call to min_max_loop
        guards = [n for n in log.opnames(loop.ops_by_id("max")) if n.startswith('guard')]
        assert len(guards) < 20
        assert loop.match("""
            ...
            p76 = call_assembler_r(..., descr=...)
            ...
        """)<|MERGE_RESOLUTION|>--- conflicted
+++ resolved
@@ -38,11 +38,7 @@
         loop, = log.loops_by_filename(self.filepath)
         assert loop.match_by_id('callmax', """
             ...
-<<<<<<< HEAD
-            p76 = call_assembler_r(..., descr=...)
-=======
             p76 = call_may_force_r(_, _, _, _, descr=...)
->>>>>>> 1624bea3
             ...
         """)
         
