--- conflicted
+++ resolved
@@ -39,28 +39,6 @@
         assert log.result == 1000
         loop, = log.loops_by_filename(self.filepath)
         assert loop.match_by_id('unpack', """
-<<<<<<< HEAD
-            p90 = newstr(4)
-            call_n(ConstClass(copy_raw_to_string), i55, p90, 0, 4, descr=<Callv 0 irii EF=5>)
-            guard_no_exception(descr=...)
-            i91 = strgetitem(p90, 0)
-            i92 = strgetitem(p90, 1)
-            i93 = int_lshift(i92, 8)
-            i94 = int_or(i91, i93)
-            i95 = strgetitem(p90, 2)
-            i96 = int_lshift(i95, 16)
-            i97 = int_or(i94, i96)
-            i98 = strgetitem(p90, 3)
-            i99 = int_ge(i98, 128)
-            guard_false(i99, descr=...)
-            i100 = int_lshift(i98, 24)
-            i101 = int_or(i97, i100)
-            i102 = getfield_raw_i(#, descr=<FieldS pypysig_long_struct.c_value 0>)
-            i103 = int_lt(i102, 0)
-            guard_false(i103, descr=...)
-=======
-            guard_not_invalidated(descr=...)
             i66 = raw_load_i(i53, 0, descr=<ArrayS 4>)
             --TICK--
->>>>>>> c52f43cb
         """)