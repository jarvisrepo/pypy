--- conflicted
+++ resolved
@@ -189,81 +189,6 @@
 
         """)
 
-<<<<<<< HEAD
-=======
-    def test_oldstyle_methcall(self):
-        def main():
-            def g(): pass
-            class A:
-                def f(self):
-                    return self.x + 1
-            class I(A):
-                pass
-            class J(I):
-                pass
-
-
-            class B(J):
-                def __init__(self, x):
-                    self.x = x
-
-            i = 0
-            b = B(1)
-            while i < 1000:
-                g()
-                v = b.f() # ID: meth
-                i += v
-            return i
-
-        log = self.run(main, [], threshold=80)
-        loop, = log.loops_by_filename(self.filepath, is_entry_bridge=True)
-        assert loop.match_by_id('meth',
-        '''
-    guard_nonnull_class(p18, ..., descr=...)
-    p52 = getfield_gc_r(p18, descr=...) # read map
-    guard_value(p52, ConstPtr(ptr53), descr=...)
-    p54 = getfield_gc_r(p18, descr=...) # read class
-    guard_value(p54, ConstPtr(ptr55), descr=...)
-    p56 = force_token() # done
-        ''')
-
-
-    def test_oldstyle_newstyle_mix(self):
-        def main():
-            class A:
-                pass
-
-            class B(object, A):
-                def __init__(self, x):
-                    self.x = x
-
-            i = 0
-            B("abc") # prevent field unboxing
-            b = B(1)
-            while i < 100:
-                v = b.x # ID: loadattr1
-                v = b.x # ID: loadattr2
-                i += v
-            return i
-
-        log = self.run(main, [], threshold=80)
-        loop, = log.loops_by_filename(self.filepath)
-        assert loop.match_by_id('loadattr1',
-        '''
-        guard_not_invalidated(descr=...)
-        i19 = call_i(ConstClass(ll_call_lookup_function), _, _, _, 0, descr=...)
-        guard_no_exception(descr=...)
-        i22 = int_lt(i19, 0)
-        guard_true(i22, descr=...)
-        i26 = call_i(ConstClass(ll_call_lookup_function), _, _, _, 0, descr=...)
-        guard_no_exception(descr=...)
-        i29 = int_lt(i26, 0)
-        guard_true(i29, descr=...)
-        guard_nonnull_class(p58, ConstClass(W_IntObject), descr=...)
-        ''')
-        assert loop.match_by_id('loadattr2', "")   # completely folded away
-
->>>>>>> dd7373fc
     def test_python_contains(self):
         def main():
             class A(object):
@@ -328,7 +253,6 @@
             jump(..., descr=...)
         """)
 
-<<<<<<< HEAD
     def test_super_no_args(self):
         def main():
             class A(object):
@@ -361,7 +285,7 @@
 
             jump(..., descr=...)
         """)
-=======
+
     def test_float_instance_field_read(self):
         def main():
             class A(object):
@@ -414,4 +338,3 @@
             guard_false(i71, descr=...)
 """)
 
->>>>>>> dd7373fc
