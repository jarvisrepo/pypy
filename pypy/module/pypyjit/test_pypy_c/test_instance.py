--- conflicted
+++ resolved
@@ -119,13 +119,9 @@
             i9 = int_lt(i8, i7)
             guard_true(i9, descr=.*)
             guard_not_invalidated(descr=.*)
-<<<<<<< HEAD
-            i11 = int_add(i7, 1)
-=======
             i82 = getfield_gc_pure(p8, descr=...)
             i11 = int_add_ovf(i82, 1)
             guard_no_overflow(descr=...)
->>>>>>> fb0ed217
             i12 = force_token()
             --TICK--
             p20 = new_with_vtable(ConstClass(W_IntObject))
