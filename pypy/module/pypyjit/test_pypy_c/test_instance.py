import py
from pypy.module.pypyjit.test_pypy_c.test_00_model import BaseTestPyPyC

class TestInstance(BaseTestPyPyC):

    def test_virtual_instance(self):
        def main(n):
            class A(object):
                pass
            #
            i = 0
            while i < n:
                a = A()
                assert isinstance(a, A)
                assert not isinstance(a, int)
                a.x = 2
                i = i + a.x
            return i
        #
        log = self.run(main, [1000], threshold = 400)
        assert log.result == 1000
        loop, = log.loops_by_filename(self.filepath)
        assert loop.match("""
            i7 = int_lt(i5, i6)
            guard_true(i7, descr=...)
            guard_not_invalidated(descr=...)
            i9 = int_add_ovf(i5, 2)
            guard_no_overflow(descr=...)
            --TICK--
            jump(..., descr=...)
        """)

    def test_load_attr(self):
        src = '''
            class A(object):
                pass
            a = A()
            a.x = 1
            def main(n):
                i = 0
                while i < n:
                    i = i + a.x
                return i
        '''
        log = self.run(src, [1000])
        assert log.result == 1000
        loop, = log.loops_by_filename(self.filepath)
        assert loop.match("""
            i9 = int_lt(i5, i6)
            guard_true(i9, descr=...)
            guard_not_invalidated(descr=...)
            i10 = int_add(i5, 1)
            --TICK--
            jump(..., descr=...)
        """)

    def test_getattr_with_dynamic_attribute(self):
        src = """
        class A(object):
            pass

        l = ["x", "y"]

        def main():
            sum = 0
            a = A()
            a.a1 = 0
            a.a2 = 0
            a.a3 = 0
            a.a4 = 0
            a.a5 = 0 # workaround, because the first five attributes need a promotion
            a.x = 1
            a.y = 2
            i = 0
            while i < 500:
                name = l[i % 2]
                sum += getattr(a, name)
                i += 1
            return sum
        """
        log = self.run(src, [])
        assert log.result == 250 + 250*2
        loops = log.loops_by_filename(self.filepath)
        assert len(loops) == 1

    def test_mutate_class_int(self):
        def fn(n):
            class A(object):
                count = 1
                def __init__(self, a):
                    self.a = a
                def f(self):
                    return self.count
            i = 0
            a = A(1)
            while i < n:
                A.count += 1 # ID: mutate
                i = a.f()    # ID: meth1
            return i
        #
        log = self.run(fn, [1000], threshold=10)
        assert log.result == 1000
        #
        # first, we test the entry bridge
        # -------------------------------
        entry_bridge, = log.loops_by_filename(self.filepath, is_entry_bridge=True)
        ops = entry_bridge.ops_by_id('mutate', opcode='LOAD_ATTR')
        assert log.opnames(ops) == ['guard_value',
                                    'guard_not_invalidated',
                                    'getfield_gc_i']
        # the STORE_ATTR is folded away
        assert list(entry_bridge.ops_by_id('meth1', opcode='STORE_ATTR')) == []
        #
        # then, the actual loop
        # ----------------------
        loop, = log.loops_by_filename(self.filepath)
        assert loop.match("""
            i58 = int_lt(i38, i31)
            guard_true(i58, descr=...)
            guard_not_invalidated(descr=...)
            i59 = int_add_ovf(i57, 1)
            guard_no_overflow(descr=...)
            p60 = force_token()
            i61 = getfield_raw_i(..., descr=...)
            setfield_gc(ConstPtr(ptr39), i59, descr=...)
            i62 = int_lt(i61, 0)
            guard_false(i62, descr=...)
            jump(..., descr=...)
        """)

    def test_mutate_class(self):
        def fn(n):
            class LL(object):
                def __init__(self, n):
                    self.n = n
            class A(object):
                count = None
                def __init__(self, a):
                    self.a = a
                def f(self):
                    return self.count
            i = 0
            a = A(1)
            while i < n:
                A.count = LL(A.count) # ID: mutate
                a.f()    # ID: meth1
                i += 1
            return i
        #
        log = self.run(fn, [1000], threshold=10)
        assert log.result == 1000
        #
        # first, we test the entry bridge
        # -------------------------------
        entry_bridge, = log.loops_by_filename(self.filepath, is_entry_bridge=True)
        ops = entry_bridge.ops_by_id('mutate', opcode='LOAD_ATTR')
        assert log.opnames(ops) == ['guard_value',
                                    'guard_not_invalidated',
                                    'getfield_gc_r', 'guard_nonnull_class',
                                    'getfield_gc_r', 'guard_value', # type check on the attribute
                                    ]
        # the STORE_ATTR is folded away
        assert list(entry_bridge.ops_by_id('meth1', opcode='STORE_ATTR')) == []
        #
        # then, the actual loop
        # ----------------------
        loop, = log.loops_by_filename(self.filepath)
        assert loop.match("""
            i70 = int_lt(i58, i33)
            guard_true(i70, descr=...)
            guard_not_invalidated(descr=...)
            p71 = getfield_gc_r(p64, descr=...)
            guard_value(p71, ConstPtr(ptr42), descr=...)
            p72 = force_token()
            p73 = force_token()
            i74 = int_add(i58, 1)
            i75 = getfield_raw_i(..., descr=...)
            i76 = int_lt(i75, 0)
            guard_false(i76, descr=...)
            p77 = new_with_vtable(descr=...)
            setfield_gc(p77, p64, descr=...)
            setfield_gc(p77, ConstPtr(null), descr=...)
            setfield_gc(p77, ConstPtr(null), descr=...)
            setfield_gc(p77, ConstPtr(null), descr=...)
            setfield_gc(p77, ConstPtr(null), descr=...)
            setfield_gc(p77, ConstPtr(ptr42), descr=...)
            setfield_gc(ConstPtr(ptr69), p77, descr=...)
            jump(..., descr=...)

        """)

    def test_python_contains(self):
        def main():
            class A(object):
                def __contains__(self, v):
                    return True

            i = 0
            a = A()
            while i < 100:
                i += i in a # ID: contains
                b = 0       # to make sure that JUMP_ABSOLUTE is not part of the ID

        log = self.run(main, [], threshold=80)
        loop, = log.loops_by_filename(self.filepath)
        assert loop.match_by_id("contains", """
            guard_not_invalidated(descr=...)
            i11 = force_token()
            i12 = int_add(i5, 1)
        """)

    def test_id_compare_optimization(self):
        def main():
            class A(object):
                pass
            #
            i = 0
            a = A()
            while i < 300:
                new_a = A()
                if new_a != a:  # ID: compare
                    pass
                i += 1
            return i
        #
        log = self.run(main, [])
        loop, = log.loops_by_filename(self.filepath)
        assert loop.match_by_id("compare", "") # optimized away

    def test_super(self):
        def main():
            class A(object):
                def m(self, x):
                    return x + 1
            class B(A):
                def m(self, x):
                    return super(B, self).m(x)
            i = 0
            while i < 300:
                i = B().m(i)
            return i

        log = self.run(main, [])
        loop, = log.loops_by_filename(self.filepath)
        assert loop.match("""
            i78 = int_lt(i72, 300)
            guard_true(i78, descr=...)
            guard_not_invalidated(descr=...)
            i79 = force_token()
            i80 = force_token()
            i81 = int_add(i72, 1)
            --TICK--
            jump(..., descr=...)
        """)

    def test_super_no_args(self):
        def main():
            class A(object):
                def m(self, x):
                    return x + 1
            class B(A):
                def m(self, x):
                    return super().m(x)
            i = 0
            while i < 300:
                i = B().m(i)
            return i

        log = self.run(main, [])
        loop, = log.loops_by_filename(self.filepath)
        assert loop.match("""
            i78 = int_lt(i72, 300)
            guard_true(i78, descr=...)
            guard_not_invalidated(descr=...)
            p1 = force_token()
            p65 = force_token()
            p3 = force_token()
            i81 = int_add(i72, 1)

            # can't use TICK here, because of the extra setfield_gc
            ticker0 = getfield_raw_i(#, descr=<FieldS pypysig_long_struct.c_value .*>)
            setfield_gc(p0, p65, descr=<FieldP pypy.interpreter.pyframe.PyFrame.vable_token .>)
            ticker_cond0 = int_lt(ticker0, 0)
            guard_false(ticker_cond0, descr=...)

            jump(..., descr=...)
<<<<<<< HEAD
        """)
=======
        """)

    def test_float_instance_field_read(self):
        def main():
            class A(object):
                def __init__(self, x, y):
                    self.x = float(x)
                    self.y = float(y)

            l = [A(i, i * 5) for i in range(2000)]

            res = 0
            for x in l:
                res += x.x + x.y # ID: get
            return res
        log = self.run(main, [])
        listcomp, loop, = log.loops_by_filename(self.filepath)
        loop.match_by_id('get', """
            p67 = getfield_gc_r(p63, descr=...) # map
            guard_value(p67, ConstPtr(ptr68), descr=...) # promote map
            guard_not_invalidated(descr=...)
            p69 = getfield_gc_r(p63, descr=...) # value0
            f71 = getarrayitem_gc_f(p69, 0, descr=...) # x
            f73 = getarrayitem_gc_f(p69, 1, descr=...) # y
            f74 = float_add(f71, f73) # add them
            f75 = float_add(f57, f74)
            --TICK--
""")

    def test_float_instance_field_write(self):
        def main():
            class A(object):
                def __init__(self, x):
                    self.x = float(x)

            l = [A(i) for i in range(2000)]

            for a in l:
                a.x += 3.4 # ID: set
        log = self.run(main, [])
        listcomp, loop, = log.loops_by_filename(self.filepath)
        loop.match_by_id('set', """
            p60 = getfield_gc_r(p56, descr=...) # map
            guard_value(p60, ConstPtr(ptr61), descr=...)
            guard_not_invalidated(descr=...)
            p62 = getfield_gc_r(p56, descr=...) # value
            f64 = getarrayitem_gc_f(p62, 0, descr=...) # x
            f66 = float_add(f64, 3.400000) 
            i68 = getfield_raw_i(..., descr=...)
            setarrayitem_gc(p62, 0, f66, descr=...) # store x
            i71 = int_lt(i68, 0)
            guard_false(i71, descr=...)
""")

>>>>>>> c0861c0f
<|MERGE_RESOLUTION|>--- conflicted
+++ resolved
@@ -284,9 +284,6 @@
             guard_false(ticker_cond0, descr=...)
 
             jump(..., descr=...)
-<<<<<<< HEAD
-        """)
-=======
         """)
 
     def test_float_instance_field_read(self):
@@ -341,4 +338,3 @@
             guard_false(i71, descr=...)
 """)
 
->>>>>>> c0861c0f
