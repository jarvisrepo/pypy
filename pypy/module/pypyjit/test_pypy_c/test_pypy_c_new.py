import py, sys, re
import subprocess
from lib_pypy import disassembler
from pypy.tool.udir import udir
from pypy.tool import logparser
from pypy.module.pypyjit.test_pypy_c.model import Log
from pypy.module.pypyjit.test_pypy_c.test_model import BaseTestPyPyC


class TestPyPyCNew(BaseTestPyPyC):
    def test_f1(self):
        def f1(n):
            "Arbitrary test function."
            i = 0
            x = 1
            while i<n:
                j = 0
                while j<=i:
                    j = j + 1
                    x = x + (i&j)
                i = i + 1
            return x
        log = self.run(f1, [2117])
        assert log.result == 1083876708
        # we get two loops: in the initial one "i" is only read and thus is
        # not virtual, then "i" is written and thus we get a new loop where
        # "i" is virtual. However, in this specific case the two loops happen
        # to contain the very same operations
        loop0, loop1 = log.loops_by_filename(self.filepath)
        expected = """
            i9 = int_le(i7, i8)
            guard_true(i9, descr=...)
            i11 = int_add_ovf(i7, 1)
            guard_no_overflow(descr=...)
            i12 = int_and(i8, i11)
            i13 = int_add_ovf(i6, i12)
            guard_no_overflow(descr=...)
            --TICK--
            jump(p0, p1, p2, p3, p4, p5, i13, i11, i8, descr=...)
        """
        assert loop0.match(expected)
        assert loop1.match(expected)

    def test_factorial(self):
        def fact(n):
            r = 1
            while n > 1:
                r *= n
                n -= 1
            return r
        log = self.run(fact, [7], threshold=5)
        assert log.result == 5040
        loop, = log.loops_by_filename(self.filepath)
        assert loop.match("""
            i7 = int_gt(i4, 1)
            guard_true(i7, descr=...)
            i8 = int_mul_ovf(i5, i4)
            guard_no_overflow(descr=...)
            i10 = int_sub(i4, 1)
            --TICK--
            jump(p0, p1, p2, p3, i10, i8, descr=...)
        """)
        #
        log = self.run(fact, [25], threshold=20)
        assert log.result == 15511210043330985984000000L
        loop, = log.loops_by_filename(self.filepath)
        assert loop.match("""
            i7 = int_gt(i4, 1)
            guard_true(i7, descr=...)
            p9 = call(ConstClass(fromint), i4, descr=...)
            guard_no_exception(descr=...)
            p11 = call(ConstClass(rbigint.mul), p5, p9, descr=...)
            guard_no_exception(descr=...)
            i13 = int_sub(i4, 1)
            --TICK--
            jump(p0, p1, p2, p3, i13, p11, descr=...)
        """)


    def test_recursive_call(self):
        def fn():
            def rec(n):
                if n == 0:
                    return 0
                return 1 + rec(n-1)
            #
            # this loop is traced and then aborted, because the trace is too
            # long. But then "rec" is marked as "don't inline"
            i = 0
            j = 0
            while i < 20:
                i += 1
                j += rec(100)
            #
            # next time we try to trace "rec", instead of inlining we compile
            # it separately and generate a call_assembler
            i = 0
            j = 0
            while i < 20:
                i += 1
                j += rec(100) # ID: call_rec
                a = 0
            return j
        #
        log = self.run(fn, [], threshold=18)
        loop, = log.loops_by_filename(self.filepath)
        assert loop.match_by_id('call_rec', """
            ...
            p53 = call_assembler(p35, p7, ConstPtr(ptr21), ConstPtr(ptr49), 0, ConstPtr(ptr51), -1, ConstPtr(ptr52), ConstPtr(ptr52), ConstPtr(ptr52), ConstPtr(ptr52), ConstPtr(ptr48), descr=...)
            guard_not_forced(descr=...)
            guard_no_exception(descr=...)
            ...
        """)

    def test_cmp_exc(self):
        def f1(n):
            # So we don't get a LOAD_GLOBAL op
            KE = KeyError
            i = 0
            while i < n:
                try:
                    raise KE
                except KE: # ID: except
                    i += 1
            return i

        log = self.run(f1, [10000])
        assert log.result == 10000
        loop, = log.loops_by_id("except")
        ops = list(loop.ops_by_id("except", opcode="COMPARE_OP"))
        assert ops == []

    def test_simple_call(self):
        src = """
            OFFSET = 0
            def f(i):
                return i + 1 + OFFSET # ID: add
            def main(n):
                i = 0
                while i < n+OFFSET:   # ID: cond
                    i = f(f(i))       # ID: call
                    a = 0
                return i
        """
        log = self.run(src, [1000], threshold=400)
        assert log.result == 1000
        # first, we test what is inside the entry bridge
        # -----------------------------------------------
        entry_bridge, = log.loops_by_id('call', is_entry_bridge=True)
        # LOAD_GLOBAL of OFFSET
        ops = entry_bridge.ops_by_id('cond', opcode='LOAD_GLOBAL')
        assert log.opnames(ops) == ["guard_value",
                                    "getfield_gc", "guard_value",
                                    "getfield_gc", "guard_isnull",
                                    "getfield_gc", "guard_nonnull_class"]
        # LOAD_GLOBAL of OFFSET but in different function partially folded
        # away
        # XXX could be improved
        ops = entry_bridge.ops_by_id('add', opcode='LOAD_GLOBAL')
        assert log.opnames(ops) == ["guard_value", "getfield_gc", "guard_isnull"]
        #
        # two LOAD_GLOBAL of f, the second is folded away
        ops = entry_bridge.ops_by_id('call', opcode='LOAD_GLOBAL')
        assert log.opnames(ops) == ["getfield_gc", "guard_nonnull_class"]
        #
        assert entry_bridge.match_by_id('call', """
            p29 = getfield_gc(ConstPtr(ptr28), descr=<GcPtrFieldDescr pypy.objspace.std.celldict.ModuleCell.inst_w_value .*>)
            guard_nonnull_class(p29, ConstClass(Function), descr=<Guard17>)
            i32 = getfield_gc(p0, descr=<BoolFieldDescr pypy.interpreter.pyframe.PyFrame.inst_is_being_profiled .*>)
            guard_false(i32, descr=<Guard18>)
            p33 = getfield_gc(p29, descr=<GcPtrFieldDescr pypy.interpreter.function.Function.inst_code .*>)
            guard_value(p33, ConstPtr(ptr34), descr=<Guard19>)
            p35 = getfield_gc(p29, descr=<GcPtrFieldDescr pypy.interpreter.function.Function.inst_w_func_globals .*>)
            p36 = getfield_gc(p29, descr=<GcPtrFieldDescr pypy.interpreter.function.Function.inst_closure .*>)
            p38 = call(ConstClass(getexecutioncontext), descr=<GcPtrCallDescr>)
            p39 = getfield_gc(p38, descr=<GcPtrFieldDescr pypy.interpreter.executioncontext.ExecutionContext.inst_topframeref .*>)
            i40 = force_token()
            p41 = getfield_gc(p38, descr=<GcPtrFieldDescr pypy.interpreter.executioncontext.ExecutionContext.inst_w_tracefunc .*>)
            guard_isnull(p41, descr=<Guard20>)
            i42 = getfield_gc(p38, descr=<NonGcPtrFieldDescr pypy.interpreter.executioncontext.ExecutionContext.inst_profilefunc .*>)
            i43 = int_is_zero(i42)
            guard_true(i43, descr=<Guard21>)
            i50 = force_token()
        """)
        #
        # then, we test the actual loop
        # -----------------------------
        loop, = log.loops_by_id('call')
        assert loop.match("""
            i12 = int_lt(i5, i6)
            guard_true(i12, descr=<Guard3>)
            i13 = force_token()
            i15 = int_add(i5, 1)
            i16 = int_add_ovf(i15, i7)
            guard_no_overflow(descr=<Guard4>)
            i18 = force_token()
            i20 = int_add_ovf(i16, 1)
            guard_no_overflow(descr=<Guard5>)
            i21 = int_add_ovf(i20, i7)
            guard_no_overflow(descr=<Guard6>)
            --TICK--
            jump(p0, p1, p2, p3, p4, i21, i6, i7, p8, p9, p10, p11, descr=<Loop0>)
        """)

    def test_method_call(self):
        def fn(n):
            class A(object):
                def __init__(self, a):
                    self.a = a
                def f(self, i):
                    return self.a + i
            i = 0
            a = A(1)
            while i < n:
                x = a.f(i)    # ID: meth1
                i = a.f(x)    # ID: meth2
            return i
        #
        log = self.run(fn, [1000], threshold=400)
        assert log.result == 1000
        #
        # first, we test the entry bridge
        # -------------------------------
        entry_bridge, = log.loops_by_filename(self.filepath, is_entry_bridge=True)
        ops = entry_bridge.ops_by_id('meth1', opcode='LOOKUP_METHOD')
        assert log.opnames(ops) == ['guard_value', 'getfield_gc', 'guard_value',
                                    'getfield_gc', 'guard_value']
        # the second LOOKUP_METHOD is folded away
        assert list(entry_bridge.ops_by_id('meth2', opcode='LOOKUP_METHOD')) == []
        #
        # then, the actual loop
        # ----------------------
        loop, = log.loops_by_filename(self.filepath)
        assert loop.match("""
            i15 = int_lt(i6, i9)
            guard_true(i15, descr=<Guard3>)
            i16 = force_token()
            i17 = int_add_ovf(i10, i6)
            guard_no_overflow(descr=<Guard4>)
            i18 = force_token()
            i19 = int_add_ovf(i10, i17)
            guard_no_overflow(descr=<Guard5>)
            --TICK--
            jump(p0, p1, p2, p3, p4, p5, i19, p7, i17, i9, i10, p11, p12, p13, p14, descr=<Loop0>)
        """)

    def test_static_classmethod_call(self):
        def fn(n):
            class A(object):
                @classmethod
                def f(cls, i):
                    return i + (cls is A) + 1
                @staticmethod
                def g(i):
                    return i - 1
            #
            i = 0
            a = A()
            while i < n:
                x = a.f(i)
                i = a.g(x)
            return i
        #
        log = self.run(fn, [1000], threshold=400)
        assert log.result == 1000
        loop, = log.loops_by_filename(self.filepath)
        assert loop.match("""
            i14 = int_lt(i6, i9)
            guard_true(i14, descr=<Guard3>)
            i15 = force_token()
            i17 = int_add_ovf(i8, 1)
            guard_no_overflow(descr=<Guard4>)
            i18 = force_token()
            i20 = int_sub(i17, 1)
            --TICK--
            jump(p0, p1, p2, p3, p4, p5, i20, p7, i17, i9, p10, p11, p12, p13, descr=<Loop0>)
        """)

    def test_default_and_kw(self):
        py.test.skip("Wait until we have saner defaults strat")
        def main(n):
            def f(i, j=1):
                return i + j
            #
            i = 0
            while i < n:
                i = f(f(i), j=1) # ID: call
                a = 0
            return i
        #
        log = self.run(main, [1000], threshold=400)
        assert log.result == 1000
        loop, = log.loops_by_id('call')
        assert loop.match_by_id('call', """
            i14 = force_token()
            i16 = force_token()
        """)

    def test_kwargs(self):
        # this is not a very precise test, could be improved
        def main(x):
            def g(**args):
                return len(args)
            #
            s = 0
            d = {}
            for i in range(x):
                s += g(**d)       # ID: call
                d[str(i)] = i
                if i % 100 == 99:
                    d = {}
            return s
        #
        log = self.run(main, [1000], threshold=400)
        assert log.result == 49500
        loop, = log.loops_by_id('call')
        ops = log.opnames(loop.ops_by_id('call'))
        guards = [ops for ops in ops if ops.startswith('guard')]
        assert len(guards) <= 5

    def test_stararg_virtual(self):
        def main(x):
            def g(*args):
                return len(args)
            def h(a, b, c):
                return c
            #
            s = 0
            for i in range(x):
                l = [i, x, 2]
                s += g(*l)       # ID: g1
                s += h(*l)       # ID: h1
                s += g(i, x, 2)  # ID: g2
                a = 0
            for i in range(x):
                l = [x, 2]
                s += g(i, *l)    # ID: g3
                s += h(i, *l)    # ID: h2
                a = 0
            return s
        #
        log = self.run(main, [1000], threshold=400)
        assert log.result == 13000
        loop0, = log.loops_by_id('g1')
        assert loop0.match_by_id('g1', """
            i20 = force_token()
            setfield_gc(p4, i19, descr=<.*W_AbstractSeqIterObject.inst_index .*>)
            i22 = int_add_ovf(i8, 3)
            guard_no_overflow(descr=<Guard4>)
        """)
        assert loop0.match_by_id('h1', """
            i20 = force_token()
            i22 = int_add_ovf(i8, 2)
            guard_no_overflow(descr=<Guard5>)
        """)
        assert loop0.match_by_id('g2', """
            i27 = force_token()
            i29 = int_add_ovf(i26, 3)
            guard_no_overflow(descr=<Guard6>)
        """)
        #
        loop1, = log.loops_by_id('g3')
        assert loop1.match_by_id('g3', """
            i21 = force_token()
            setfield_gc(p4, i20, descr=<.* .*W_AbstractSeqIterObject.inst_index .*>)
            i23 = int_add_ovf(i9, 3)
            guard_no_overflow(descr=<Guard37>)
        """)
        assert loop1.match_by_id('h2', """
            i25 = force_token()
            i27 = int_add_ovf(i23, 2)
            guard_no_overflow(descr=<Guard38>)
        """)

    def test_stararg(self):
        def main(x):
            def g(*args):
                return args[-1]
            def h(*args):
                return len(args)
            #
            s = 0
            l = []
            i = 0
            while i < x:
                l.append(1)
                s += g(*l)     # ID: g
                i = h(*l)      # ID: h
                a = 0
            return s
        #
        log = self.run(main, [1000], threshold=400)
        assert log.result == 1000
        loop, = log.loops_by_id('g')
        ops_g = log.opnames(loop.ops_by_id('g'))
        ops_h = log.opnames(loop.ops_by_id('h'))
        ops = ops_g + ops_h
        assert 'new_with_vtable' not in ops
        assert 'call_may_force' not in ops

    def test_virtual_instance(self):
        def main(n):
            class A(object):
                pass
            #
            i = 0
            while i < n:
                a = A()
                assert isinstance(a, A)
                assert not isinstance(a, int)
                a.x = 2
                i = i + a.x
            return i
        #
        log = self.run(main, [1000], threshold = 400)
        assert log.result == 1000
        loop, = log.loops_by_filename(self.filepath)
        assert loop.match("""
            i7 = int_lt(i5, i6)
            guard_true(i7, descr=<Guard3>)
            i9 = int_add_ovf(i5, 2)
            guard_no_overflow(descr=<Guard4>)
            --TICK--
            jump(p0, p1, p2, p3, p4, i9, i6, descr=<Loop0>)
        """)

    def test_load_attr(self):
        src = '''
            class A(object):
                pass
            a = A()
            a.x = 2
            def main(n):
                i = 0
                while i < n:
                    i = i + a.x
                return i
        '''
        log = self.run(src, [1000], threshold=400)
        assert log.result == 1000
        loop, = log.loops_by_filename(self.filepath)
        assert loop.match("""
            i9 = int_lt(i5, i6)
            guard_true(i9, descr=<Guard3>)
            i10 = int_add_ovf(i5, i7)
            guard_no_overflow(descr=<Guard4>)
            --TICK--
            jump(p0, p1, p2, p3, p4, i10, i6, i7, p8, descr=<Loop0>)
        """)

    def test_mixed_type_loop(self):
        def main(n):
            i = 0.0
            j = 2
            while i < n:
                i = j + i
            return i
        #
        log = self.run(main, [1000], threshold=400)
        assert log.result == 1000.0
        loop, = log.loops_by_filename(self.filepath)
        assert loop.match("""
            i9 = float_lt(f5, f7)
            guard_true(i9, descr=<Guard3>)
            f10 = float_add(f8, f5)
            --TICK--
            jump(p0, p1, p2, p3, p4, f10, p6, f7, f8, descr=<Loop0>)
        """)

    def test_call_builtin_function(self):
        def main(n):
            i = 2
            l = []
            while i < n:
                i += 1
                l.append(i)    # ID: append
                a = 0
            return i, len(l)
        #
        log = self.run(main, [1000], threshold=400)
        assert log.result == (1000, 998)
        loop, = log.loops_by_filename(self.filepath)
        assert loop.match_by_id('append', """
            p14 = new_with_vtable(ConstClass(W_IntObject))
            setfield_gc(p14, i12, descr=<SignedFieldDescr .*W_IntObject.inst_intval .*>)
            call(ConstClass(ll_append__listPtr_objectPtr), p8, p14, descr=...)
            guard_no_exception(descr=<Guard4>)
        """)

    def test_range_iter(self):
        def main(n):
            def g(n):
                return range(n)
            s = 0
            for i in range(n):  # ID: for
                tmp = g(n)
                s += tmp[i]     # ID: getitem
                a = 0
            return s
        #
        log = self.run(main, [1000], threshold=400)
        assert log.result == 1000 * 999 / 2
        loop, = log.loops_by_filename(self.filepath)
        assert loop.match("""
            i16 = int_ge(i11, i12)
            guard_false(i16, descr=<Guard3>)
            i17 = int_mul(i11, i14)
            i18 = int_add(i15, i17)
            i20 = int_add(i11, 1)
            i21 = force_token()
            setfield_gc(p4, i20, descr=<.* .*W_AbstractSeqIterObject.inst_index .*>)
            i23 = int_lt(i18, 0)
            guard_false(i23, descr=<Guard4>)
            i25 = int_ge(i18, i9)
            guard_false(i25, descr=<Guard5>)
            i26 = int_mul(i18, i10)
            i27 = int_add_ovf(i7, i26)
            guard_no_overflow(descr=<Guard6>)
            --TICK--
            jump(p0, p1, p2, p3, p4, p5, p6, i27, i18, i9, i10, i20, i12, p13, i14, i15, descr=<Loop0>)
        """)

    def test_exception_inside_loop_1(self):
        def main(n):
            while n:
                try:
                    raise ValueError
                except ValueError:
                    pass
                n -= 1
            return n
        #
        log = self.run(main, [1000], threshold=400)
        assert log.result == 0
        loop, = log.loops_by_filename(self.filepath)
        assert loop.match("""
        i5 = int_is_true(i3)
        guard_true(i5, descr=<Guard3>)
        --EXC-TICK--
        i12 = int_sub_ovf(i3, 1)
        guard_no_overflow(descr=<Guard5>)
        --TICK--
        jump(p0, p1, p2, i12, descr=<Loop0>)
        """)

    def test_exception_inside_loop_2(self):
        def main(n):
            def g(n):
                raise ValueError(n)  # ID: raise
            def f(n):
                g(n)
            #
            while n:
                try:
                    f(n)
                except ValueError:
                    pass
                n -= 1
            return n
        #
        log = self.run(main, [1000], threshold=400)
        assert log.result == 0
        loop, = log.loops_by_filename(self.filepath)
        ops = log.opnames(loop.ops_by_id('raise'))
        assert 'new' not in ops

    def test_reraise(self):
        def f(n):
            i = 0
            while i < n:
                try:
                    try:
                        raise KeyError
                    except KeyError:
                        raise
                except KeyError:
                    i += 1
            return i

        log = self.run(f, [100000])
        assert log.result == 100000
        loop, = log.loops_by_filename(self.filepath)
        assert loop.match("""
            i7 = int_lt(i4, i5)
            guard_true(i7, descr=<Guard3>)
            --EXC-TICK--
            i14 = int_add(i4, 1)
            --TICK--
            jump(p0, p1, p2, p3, i14, i5, descr=<Loop0>)
        """)

    def test_chain_of_guards(self):
        src = """
        class A(object):
            def method_x(self):
                return 3

        l = ["x", "y"]

        def main(arg):
            sum = 0
            a = A()
            i = 0
            while i < 500:
                name = l[arg]
                sum += getattr(a, 'method_' + name)()
                i += 1
            return sum
        """
        log = self.run(src, [0], threshold=400)
        assert log.result == 500*3
        loops = log.loops_by_filename(self.filepath)
        assert len(loops) == 1

    def test_getattr_with_dynamic_attribute(self):
        src = """
        class A(object):
            pass

        l = ["x", "y"]

        def main():
            sum = 0
            a = A()
            a.a1 = 0
            a.a2 = 0
            a.a3 = 0
            a.a4 = 0
            a.a5 = 0 # workaround, because the first five attributes need a promotion
            a.x = 1
            a.y = 2
            i = 0
            while i < 500:
                name = l[i % 2]
                sum += getattr(a, name)
                i += 1
            return sum
        """
        log = self.run(src, [], threshold=400)
        assert log.result == 250 + 250*2
        loops = log.loops_by_filename(self.filepath)
        assert len(loops) == 1

    def test_blockstack_virtualizable(self):
        def main(n):
            from pypyjit import residual_call
            i = 0
            while i < n:
                try:
                    residual_call(len, [])   # ID: call
                except:
                    pass
                i += 1
            return i
        #
        log = self.run(main, [500], threshold=400)
        assert log.result == 500
        loop, = log.loops_by_id('call')
        assert loop.match_by_id('call', opcode='CALL_FUNCTION', expected_src="""
            # make sure that the "block" is not allocated
            ...
            i20 = force_token()
            setfield_gc(p0, i20, descr=<SignedFieldDescr .*PyFrame.vable_token .*>)
            p22 = new_with_vtable(19511408)
            p24 = new_array(1, descr=<GcPtrArrayDescr>)
            p26 = new_with_vtable(ConstClass(W_ListObject))
            p27 = new(descr=<SizeDescr .*>)
            p29 = new_array(0, descr=<GcPtrArrayDescr>)
            setfield_gc(p27, p29, descr=<GcPtrFieldDescr list.items .*>)
            setfield_gc(p26, p27, descr=<.* .*W_ListObject.inst_wrappeditems .*>)
            setarrayitem_gc(p24, 0, p26, descr=<GcPtrArrayDescr>)
            setfield_gc(p22, p24, descr=<GcPtrFieldDescr .*Arguments.inst_arguments_w .*>)
            p32 = call_may_force(11376960, p18, p22, descr=<GcPtrCallDescr>)
            ...
        """)

    def test_import_in_function(self):
        def main(n):
            i = 0
            while i < n:
                from sys import version  # ID: import
                i += 1
            return i
        #
        log = self.run(main, [500], threshold=400)
        assert log.result == 500
        loop, = log.loops_by_id('import')
        assert loop.match_by_id('import', """
            p14 = call(ConstClass(ll_split_chr), p8, 46, -1, descr=<GcPtrCallDescr>)
            guard_no_exception(descr=<Guard4>)
            guard_nonnull(p14, descr=<Guard5>)
            i15 = getfield_gc(p14, descr=<SignedFieldDescr list.length .*>)
            i16 = int_is_true(i15)
            guard_true(i16, descr=<Guard6>)
            p18 = call(ConstClass(ll_pop_default), p14, descr=<GcPtrCallDescr>)
            guard_no_exception(descr=<Guard7>)
            i19 = getfield_gc(p14, descr=<SignedFieldDescr list.length .*>)
            i20 = int_is_true(i19)
            guard_false(i20, descr=<Guard8>)
        """)

    def test_arraycopy_disappears(self):
        def main(n):
            i = 0
            while i < n:
                t = (1, 2, 3, i + 1)
                t2 = t[:]
                del t
                i = t2[3]
                del t2
            return i
        #
        log = self.run(main, [500], threshold=400)
        assert log.result == 500
        loop, = log.loops_by_filename(self.filepath)
        assert loop.match("""
            i7 = int_lt(i5, i6)
            guard_true(i7, descr=<Guard3>)
            i9 = int_add(i5, 1)
            --TICK--
            jump(p0, p1, p2, p3, p4, i9, i6, descr=<Loop0>)
        """)

    def test_boolrewrite_inverse(self):
        """
        Test for this case::
            guard(i < x)
            ...
            guard(i >= y)

        where x and y can be either constants or variables. There are cases in
        which the second guard is proven to be always true.
        """

        for a, b, res, opt_expected in (('2000', '2000', 20001000, True),
                                        ( '500',  '500', 15001500, True),
                                        ( '300',  '600', 16001700, False),
                                        (   'a',    'b', 16001700, False),
                                        (   'a',    'a', 13001700, True)):
            src = """
                def main():
                    sa = 0
                    a = 300
                    b = 600
                    for i in range(1000):
                        if i < %s:         # ID: lt
                            sa += 1
                        else:
                            sa += 2
                        #
                        if i >= %s:        # ID: ge
                            sa += 10000
                        else:
                            sa += 20000
                    return sa
            """ % (a, b)
            #
            log = self.run(src, [], threshold=400)
            assert log.result == res
            loop, = log.loops_by_filename(self.filepath)
            le_ops = log.opnames(loop.ops_by_id('lt'))
            ge_ops = log.opnames(loop.ops_by_id('ge'))
            assert le_ops.count('int_lt') == 1
            #
            if opt_expected:
                assert ge_ops.count('int_ge') == 0
            else:
                # if this assert fails it means that the optimization was
                # applied even if we don't expect to. Check whether the
                # optimization is valid, and either fix the code or fix the
                # test :-)
                assert ge_ops.count('int_ge') == 1

    def test_boolrewrite_reflex(self):
        """
        Test for this case::
            guard(i < x)
            ...
            guard(y > i)

        where x and y can be either constants or variables. There are cases in
        which the second guard is proven to be always true.
        """
        for a, b, res, opt_expected in (('2000', '2000', 10001000, True),
                                        ( '500',  '500', 15001500, True),
                                        ( '300',  '600', 14001700, False),
                                        (   'a',    'b', 14001700, False),
                                        (   'a',    'a', 17001700, True)):

            src = """
                def main():
                    sa = 0
                    a = 300
                    b = 600
                    for i in range(1000):
                        if i < %s:        # ID: lt
                            sa += 1
                        else:
                            sa += 2
                        if %s > i:        # ID: gt
                            sa += 10000
                        else:
                            sa += 20000
                    return sa
            """ % (a, b)
            log = self.run(src, [], threshold=400)
            assert log.result == res
            loop, = log.loops_by_filename(self.filepath)
            le_ops = log.opnames(loop.ops_by_id('lt'))
            gt_ops = log.opnames(loop.ops_by_id('gt'))
            assert le_ops.count('int_lt') == 1
            #
            if opt_expected:
                assert gt_ops.count('int_gt') == 0
            else:
                # if this assert fails it means that the optimization was
                # applied even if we don't expect to. Check whether the
                # optimization is valid, and either fix the code or fix the
                # test :-)
                assert gt_ops.count('int_gt') == 1


    def test_boolrewrite_allcases_inverse(self):
        """
        Test for this case::
            guard(i < x)
            ...
            guard(i > y)

        with all possible combination of binary comparison operators.  This
        test only checks that we get the expected result, not that any
        optimization has been applied.
        """
        ops = ('<', '>', '<=', '>=', '==', '!=')
        for op1 in ops:
            for op2 in ops:
                for a,b in ((500, 500), (300, 600)):
                    src = """
                        def main():
                            sa = 0
                            for i in range(300):
                                if i %s %d:
                                    sa += 1
                                else:
                                    sa += 2
                                if i %s %d:
                                    sa += 10000
                                else:
                                    sa += 20000
                            return sa
                    """ % (op1, a, op2, b)
                    self.run_and_check(src, threshold=200)

                    src = """
                        def main():
                            sa = 0
                            i = 0.0
                            while i < 250.0:
                                if i %s %f:
                                    sa += 1
                                else:
                                    sa += 2
                                if i %s %f:
                                    sa += 10000
                                else:
                                    sa += 20000
                                i += 0.25
                            return sa
                    """ % (op1, float(a)/4.0, op2, float(b)/4.0)
                    self.run_and_check(src, threshold=300)


    def test_boolrewrite_allcases_reflex(self):
        """
        Test for this case::
            guard(i < x)
            ...
            guard(x > i)

        with all possible combination of binary comparison operators.  This
        test only checks that we get the expected result, not that any
        optimization has been applied.
        """
        ops = ('<', '>', '<=', '>=', '==', '!=')
        for op1 in ops:
            for op2 in ops:
                for a,b in ((500, 500), (300, 600)):
                    src = """
                        def main():
                            sa = 0
                            for i in range(300):
                                if i %s %d:
                                    sa += 1
                                else:
                                    sa += 2
                                if %d %s i:
                                    sa += 10000
                                else:
                                    sa += 20000
                            return sa
                    """ % (op1, a, b, op2)
                    self.run_and_check(src, threshold=200)

                    src = """
                        def main():
                            sa = 0
                            i = 0.0
                            while i < 250.0:
                                if i %s %f:
                                    sa += 1
                                else:
                                    sa += 2
                                if %f %s i:
                                    sa += 10000
                                else:
                                    sa += 20000
                                i += 0.25
                            return sa
                    """ % (op1, float(a)/4.0, float(b)/4.0, op2)
                    self.run_and_check(src, threshold=300)

    def test_boolrewrite_ptr(self):
        """
        This test only checks that we get the expected result, not that any
        optimization has been applied.
        """
        compares = ('a == b', 'b == a', 'a != b', 'b != a', 'a == c', 'c != b')
        for e1 in compares:
            for e2 in compares:
                src = """
                    class tst(object):
                        pass
                    def main():
                        a = tst()
                        b = tst()
                        c = tst()
                        sa = 0
                        for i in range(300):
                            if %s:
                                sa += 1
                            else:
                                sa += 2
                            if %s:
                                sa += 10000
                            else:
                                sa += 20000
                            if i > 750:
                                a = b
                        return sa
                """ % (e1, e2)
                self.run_and_check(src, threshold=200)

    def test_array_sum(self):
        def main():
            from array import array
            img = array("i", range(128) * 5) * 480
            l, i = 0, 0
            while i < len(img):
                l += img[i]
                i += 1
            return l
        #
        log = self.run(main, [])
        assert log.result == 19507200
        loop, = log.loops_by_filename(self.filepath)
        assert loop.match("""
            i13 = int_lt(i7, i9)
            guard_true(i13, descr=<Guard3>)
            i15 = getarrayitem_raw(i10, i7, descr=<.*ArrayNoLengthDescr>)
            i16 = int_add_ovf(i8, i15)
            guard_no_overflow(descr=<Guard4>)
            i18 = int_add(i7, 1)
            --TICK--
            jump(p0, p1, p2, p3, p4, p5, p6, i18, i16, i9, i10, descr=<Loop0>)
        """)

    def test_array_intimg(self):
        def main():
            from array import array
            img = array('i', range(3)) * (350 * 480)
            intimg = array('i', (0,)) * (640 * 480)
            l, i = 0, 640
            while i < 640 * 480:
                assert len(img) == 3*350*480
                assert len(intimg) == 640*480
                l = l + img[i]
                intimg[i] = (intimg[i-640] + l)
                i += 1
            return intimg[i - 1]
        #
        log = self.run(main, [])
        assert log.result == 73574560
        loop, = log.loops_by_filename(self.filepath)
        assert loop.match("""
            i13 = int_lt(i8, 307200)
            guard_true(i13, descr=<Guard3>)
        # the bound check guard on img has been killed (thanks to the asserts)
            i14 = getarrayitem_raw(i10, i8, descr=<.*ArrayNoLengthDescr>)
            i15 = int_add_ovf(i9, i14)
            guard_no_overflow(descr=<Guard4>)
            i17 = int_sub(i8, 640)
        # the bound check guard on intimg has been killed (thanks to the asserts)
            i18 = getarrayitem_raw(i11, i17, descr=<.*ArrayNoLengthDescr>)
            i19 = int_add_ovf(i18, i15)
            guard_no_overflow(descr=<Guard5>)
        # on 64bit, there is a guard checking that i19 actually fits into 32bit
            ...
            setarrayitem_raw(i11, i8, _, descr=<.*ArrayNoLengthDescr>)
            i28 = int_add(i8, 1)
            --TICK--
            jump(p0, p1, p2, p3, p4, p5, p6, p7, i28, i15, i10, i11, descr=<Loop0>)
        """)

    def test_func_defaults(self):
        py.test.skip("until we fix defaults")
        def main(n):
            i = 1
            while i < n:
                i += len(xrange(i+1)) - i
            return i

        log = self.run(main, [10000])
        assert log.result == 10000
        loop, = log.loops_by_filename(self.filepath)
        assert loop.match("""
            i10 = int_lt(i5, i6)
            guard_true(i10, descr=<Guard3>)
            # This can be improved if the JIT realized the lookup of i5 produces
            # a constant and thus can be removed entirely
            i120 = int_add(i5, 1)
            i140 = int_lt(0, i120)
            guard_true(i140, descr=<Guard4>)
            i13 = uint_floordiv(i5, i7)
            i15 = int_add(i13, 1)
            i17 = int_lt(i15, 0)
            guard_false(i17, descr=<Guard5>)
            i20 = int_sub(i15, i5)
            i21 = int_add_ovf(i5, i20)
            guard_no_overflow(descr=<Guard6>)
            --TICK--
            jump(p0, p1, p2, p3, p4, i21, i6, i7, p8, p9, descr=<Loop0>)
        """)

    def test_unpack_iterable_non_list_tuple(self):
        def main(n):
            import array

            items = [array.array("i", [1])] * n
            total = 0
            for a, in items:
                total += a
            return total

        log = self.run(main, [1000000])
        assert log.result == 1000000
        loop, = log.loops_by_filename(self.filepath)
        assert loop.match("""
            i16 = int_ge(i12, i13)
            guard_false(i16, descr=<Guard3>)
            p17 = getarrayitem_gc(p15, i12, descr=<GcPtrArrayDescr>)
            i19 = int_add(i12, 1)
            setfield_gc(p4, i19, descr=<SignedFieldDescr .*W_AbstractSeqIterObject.inst_index .*>)
            guard_nonnull_class(p17, 146982464, descr=<Guard4>)
            i21 = getfield_gc(p17, descr=<SignedFieldDescr .*W_ArrayTypei.inst_len .*>)
            i23 = int_lt(0, i21)
            guard_true(i23, descr=<Guard5>)
            i24 = getfield_gc(p17, descr=<NonGcPtrFieldDescr .*W_ArrayTypei.inst_buffer .*>)
            i25 = getarrayitem_raw(i24, 0, descr=<.*>)
            i27 = int_lt(1, i21)
            guard_false(i27, descr=<Guard6>)
            i28 = int_add_ovf(i10, i25)
            guard_no_overflow(descr=<Guard7>)
            --TICK--
            jump(p0, p1, p2, p3, p4, p5, p6, p7, p8, p9, i28, i25, i19, i13, p14, p15, descr=<Loop0>)
        """)

<<<<<<< HEAD
    def test_mutate_class(self):
        def fn(n):
            class A(object):
                count = 1
                def __init__(self, a):
                    self.a = a
                def f(self):
                    return self.count
            i = 0
            a = A(1)
            while i < n:
                A.count += 1 # ID: mutate
                i = a.f()    # ID: meth1
            return i
        #
        log = self.run(fn, [1000], threshold=10)
        assert log.result == 1000
        #
        # first, we test the entry bridge
        # -------------------------------
        entry_bridge, = log.loops_by_filename(self.filepath, is_entry_bridge=True)
        ops = entry_bridge.ops_by_id('mutate', opcode='LOAD_ATTR')
        assert log.opnames(ops) == ['guard_value', 'getfield_gc', 'guard_value',
                                    'getfield_gc', 'guard_nonnull_class']
        # the STORE_ATTR is folded away
        assert list(entry_bridge.ops_by_id('meth1', opcode='STORE_ATTR')) == []
        #
        # then, the actual loop
        # ----------------------
        loop, = log.loops_by_filename(self.filepath)
        assert loop.match("""
            i8 = getfield_gc_pure(p5, descr=<SignedFieldDescr .*W_IntObject.inst_intval.*>)
            i9 = int_lt(i8, i7)
            guard_true(i9, descr=.*)
            i11 = int_add(i8, 1)
            i12 = force_token()
            --TICK--
            p20 = new_with_vtable(ConstClass(W_IntObject))
            setfield_gc(p20, i11, descr=<SignedFieldDescr.*W_IntObject.inst_intval .*>)
            setfield_gc(ConstPtr(ptr21), p20, descr=<GcPtrFieldDescr .*TypeCell.inst_w_value .*>)
            jump(p0, p1, p2, p3, p4, p20, p6, i7, descr=<Loop.>)
        """)
=======
    def test_intbound_simple(self):
        """
        This test only checks that we get the expected result, not that any
        optimization has been applied.
        """
        ops = ('<', '>', '<=', '>=', '==', '!=')
        nbr = (3, 7)
        for o1 in ops:
            for o2 in ops:
                for n1 in nbr:
                    for n2 in nbr:
                        src = '''
                        def f(i):
                            a, b = 3, 3
                            if i %s %d:
                                a = 0
                            else:
                                a = 1
                            if i %s %d:
                                b = 0
                            else:
                                b = 1
                            return a + b * 2

                        def main():
                            res = [0] * 4
                            idx = []
                            for i in range(15):
                                idx.extend([i] * 15)
                            for i in idx:
                                res[f(i)] += 1
                            return res

                        ''' % (o1, n1, o2, n2)
                        self.run_and_check(src, threshold=200)

    def test_intbound_addsub_mix(self):
        """
        This test only checks that we get the expected result, not that any
        optimization has been applied.
        """
        tests = ('i > 4', 'i > 2', 'i + 1 > 2', '1 + i > 4',
                 'i - 1 > 1', '1 - i > 1', '1 - i < -3',
                 'i == 1', 'i == 5', 'i != 1', '-2 * i < -4')
        for t1 in tests:
            for t2 in tests:
                src = '''
                def f(i):
                    a, b = 3, 3
                    if %s:
                        a = 0
                    else:
                        a = 1
                    if %s:
                        b = 0
                    else:
                        b = 1
                    return a + b * 2

                def main():
                    res = [0] * 4
                    idx = []
                    for i in range(15):
                        idx.extend([i] * 15)
                    for i in idx:
                        res[f(i)] += 1
                    return res

                ''' % (t1, t2)
                self.run_and_check(src, threshold=200)

    def test_intbound_gt(self):
        def main(n):
            i, a, b = 0, 0, 0
            while i < n:
                if i > -1:
                    a += 1
                if i > -2:
                    b += 1
                i += 1
            return (a, b)
        #
        log = self.run(main, [300], threshold=200)
        assert log.result == (300, 300)
        loop, = log.loops_by_filename(self.filepath)
        assert loop.match("""
            i10 = int_lt(i8, i9)
            guard_true(i10, descr=...)
            i12 = int_add_ovf(i7, 1)
            guard_no_overflow(descr=...)
            i14 = int_add_ovf(i6, 1)
            guard_no_overflow(descr=...)
            i17 = int_add(i8, 1)
            --TICK--
            jump(p0, p1, p2, p3, p4, p5, i14, i12, i17, i9, descr=<Loop0>)
        """)

    def test_intbound_sub_lt(self):
        def main():
            i, a = 0, 0
            while i < 300:
                if i - 10 < 295:
                    a += 1
                i += 1
            return a
        #
        log = self.run(main, [], threshold=200)
        assert log.result == 300
        loop, = log.loops_by_filename(self.filepath)
        assert loop.match("""
            i7 = int_lt(i5, 300)
            guard_true(i7, descr=...)
            i9 = int_sub_ovf(i5, 10)
            guard_no_overflow(descr=...)
            i11 = int_add_ovf(i4, 1)
            guard_no_overflow(descr=...)
            i13 = int_add(i5, 1)
            --TICK--
            jump(p0, p1, p2, p3, i11, i13, descr=<Loop0>)
        """)

    def test_intbound_addsub_ge(self):
        def main(n):
            i, a, b = 0, 0, 0
            while i < n:
                if i + 5 >= 5:
                    a += 1
                if i - 1 >= -1:
                    b += 1
                i += 1
            return (a, b)
        #
        log = self.run(main, [300], threshold=200)
        assert log.result == (300, 300)
        loop, = log.loops_by_filename(self.filepath)
        assert loop.match("""
            i10 = int_lt(i8, i9)
            guard_true(i10, descr=...)
            i12 = int_add_ovf(i8, 5)
            guard_no_overflow(descr=...)
            i14 = int_add_ovf(i7, 1)
            guard_no_overflow(descr=...)
            i16 = int_add_ovf(i6, 1)
            guard_no_overflow(descr=...)
            i19 = int_add(i8, 1)
            --TICK--
            jump(p0, p1, p2, p3, p4, p5, i16, i14, i19, i9, descr=<Loop0>)
        """)

    def test_intbound_addmul_ge(self):
        def main(n):
            i, a, b = 0, 0, 0
            while i < 300:
                if i + 5 >= 5:
                    a += 1
                if 2 * i >= 0:
                    b += 1
                i += 1
            return (a, b)
        #
        log = self.run(main, [300], threshold=200)
        assert log.result == (300, 300)
        loop, = log.loops_by_filename(self.filepath)
        assert loop.match("""
            i10 = int_lt(i8, 300)
            guard_true(i10, descr=...)
            i12 = int_add(i8, 5)
            i14 = int_add_ovf(i7, 1)
            guard_no_overflow(descr=...)
            i16 = int_lshift(i8, 1)
            i18 = int_add_ovf(i6, 1)
            guard_no_overflow(descr=...)
            i21 = int_add(i8, 1)
            --TICK--
            jump(p0, p1, p2, p3, p4, p5, i18, i14, i21, descr=<Loop0>)
        """)

    def test_intbound_eq(self):
        def main(a, n):
            i, s = 0, 0
            while i < 300:
                if a == 7:
                    s += a + 1
                elif i == 10:
                    s += i
                else:
                    s += 1
                i += 1
            return s
        #
        log = self.run(main, [7, 300], threshold=200)
        assert log.result == main(7, 300)
        log = self.run(main, [10, 300], threshold=200)
        assert log.result == main(10, 300)
        log = self.run(main, [42, 300], threshold=200)
        assert log.result == main(42, 300)
        loop, = log.loops_by_filename(self.filepath)
        assert loop.match("""
            i10 = int_lt(i8, 300)
            guard_true(i10, descr=...)
            i12 = int_eq(i8, 10)
            guard_false(i12, descr=...)
            i14 = int_add_ovf(i7, 1)
            guard_no_overflow(descr=...)
            i16 = int_add(i8, 1)
            --TICK--
            jump(p0, p1, p2, p3, p4, p5, p6, i14, i16, descr=<Loop0>)
        """)

    def test_intbound_mul(self):
        def main(a):
            i, s = 0, 0
            while i < 300:
                assert i >= 0
                if 2 * i < 30000:
                    s += 1
                else:
                    s += a
                i += 1
            return s
        #
        log = self.run(main, [7], threshold=200)
        assert log.result == 300
        loop, = log.loops_by_filename(self.filepath)
        assert loop.match("""
            i8 = int_lt(i6, 300)
            guard_true(i8, descr=...)
            i10 = int_lshift(i6, 1)
            i12 = int_add_ovf(i5, 1)
            guard_no_overflow(descr=...)
            i14 = int_add(i6, 1)
            --TICK--
            jump(p0, p1, p2, p3, p4, i12, i14, descr=<Loop0>)
        """)

    def test_assert(self):
        def main(a):
            i, s = 0, 0
            while i < 300:
                assert a == 7
                s += a + 1
                i += 1
            return s
        log = self.run(main, [7], threshold=200)
        assert log.result == 300*8
        loop, = log.loops_by_filename(self.filepath)
        assert loop.match("""
            i8 = int_lt(i6, 300)
            guard_true(i8, descr=...)
            i10 = int_add_ovf(i5, 8)
            guard_no_overflow(descr=...)
            i12 = int_add(i6, 1)
            --TICK--
            jump(p0, p1, p2, p3, p4, i10, i12, descr=<Loop0>)
        """)

    def test_zeropadded(self):
        def main():
            from array import array
            class ZeroPadded(array):
                def __new__(cls, l):
                    self = array.__new__(cls, 'd', range(l))
                    return self

                def __getitem__(self, i):
                    if i < 0 or i >= len(self):
                        return 0
                    return array.__getitem__(self, i) # ID: get
            #
            buf = ZeroPadded(2000)
            i = 10
            sa = 0
            while i < 2000 - 10:
                sa += buf[i-2] + buf[i-1] + buf[i] + buf[i+1] + buf[i+2]
                i += 1
            return sa

        log = self.run(main, [], threshold=200)
        assert log.result == 9895050.0
        loop, = log.loops_by_filename(self.filepath)
        #
        # check that the overloaded __getitem__ does not introduce double
        # array bound checks.
        #
        # The force_token()s are still there, but will be eliminated by the
        # backend regalloc, so they are harmless
        assert loop.match(ignore_ops=['force_token'],
                          expected_src="""
            ...
            i20 = int_ge(i18, i8)
            guard_false(i20, descr=...)
            f21 = getarrayitem_raw(i13, i18, descr=...)
            f23 = getarrayitem_raw(i13, i14, descr=...)
            f24 = float_add(f21, f23)
            f26 = getarrayitem_raw(i13, i6, descr=...)
            f27 = float_add(f24, f26)
            i29 = int_add(i6, 1)
            i31 = int_ge(i29, i8)
            guard_false(i31, descr=...)
            f33 = getarrayitem_raw(i13, i29, descr=...)
            f34 = float_add(f27, f33)
            i36 = int_add(i6, 2)
            i38 = int_ge(i36, i8)
            guard_false(i38, descr=...)
            f39 = getarrayitem_raw(i13, i36, descr=...)
            ...
        """)


    def test_circular(self):
        def main():
            from array import array
            class Circular(array):
                def __new__(cls):
                    self = array.__new__(cls, 'd', range(256))
                    return self
                def __getitem__(self, i):
                    assert len(self) == 256
                    return array.__getitem__(self, i & 255)
            #
            buf = Circular()
            i = 10
            sa = 0
            while i < 2000 - 10:
                sa += buf[i-2] + buf[i-1] + buf[i] + buf[i+1] + buf[i+2]
                i += 1
            return sa
        #
        log = self.run(main, [], threshold=200)
        assert log.result == 1239690.0
        loop, = log.loops_by_filename(self.filepath)
        #
        # check that the array bound checks are removed
        #
        # The force_token()s are still there, but will be eliminated by the
        # backend regalloc, so they are harmless
        assert loop.match(ignore_ops=['force_token'],
                          expected_src="""
            ...
            i17 = int_and(i14, 255)
            f18 = getarrayitem_raw(i8, i17, descr=...)
            f20 = getarrayitem_raw(i8, i9, descr=...)
            f21 = float_add(f18, f20)
            f23 = getarrayitem_raw(i8, i10, descr=...)
            f24 = float_add(f21, f23)
            i26 = int_add(i6, 1)
            i29 = int_and(i26, 255)
            f30 = getarrayitem_raw(i8, i29, descr=...)
            f31 = float_add(f24, f30)
            i33 = int_add(i6, 2)
            i36 = int_and(i33, 255)
            f37 = getarrayitem_raw(i8, i36, descr=...)
            ...
        """)

    def test_min_max(self):
        def main():
            i=0
            sa=0
            while i < 300: 
                sa+=min(max(i, 3000), 4000)
                i+=1
            return sa
        log = self.run(main, [], threshold=200)
        assert log.result == 300*3000
        loop, = log.loops_by_filename(self.filepath)
        assert loop.match("""
            i7 = int_lt(i4, 300)
            guard_true(i7, descr=...)
            i9 = int_add_ovf(i5, 3000)
            guard_no_overflow(descr=...)
            i11 = int_add(i4, 1)
            --TICK--
            jump(p0, p1, p2, p3, i11, i9, descr=<Loop0>)
        """)

    def test_silly_max(self):
        def main():
            i = 2
            sa = 0
            while i < 300:
                lst = range(i)
                sa += max(*lst) # ID: max
                i += 1
            return sa
        log = self.run(main, [], threshold=200)
        assert log.result == main()
        loop, = log.loops_by_filename(self.filepath)
        # We dont want too many guards, but a residual call to min_max_loop
        guards = [n for n in log.opnames(loop.ops_by_id("max")) if n.startswith('guard')]
        assert len(guards) < 20
        assert loop.match_by_id('max',"""
            ...
            p76 = call_may_force(ConstClass(min_max_loop__max), _, _, descr=...)
            ...
        """)
        
    def test_iter_max(self):
        def main():
            i = 2
            sa = 0
            while i < 300:
                lst = range(i)
                sa += max(lst) # ID: max
                i += 1
            return sa
        log = self.run(main, [], threshold=200)
        assert log.result == main()
        loop, = log.loops_by_filename(self.filepath)
        # We dont want too many guards, but a residual call to min_max_loop
        guards = [n for n in log.opnames(loop.ops_by_id("max")) if n.startswith('guard')]
        assert len(guards) < 20
        assert loop.match_by_id('max',"""
            ...
            p76 = call_may_force(ConstClass(min_max_loop__max), _, _, descr=...)            
            ...
        """)

    def test__ffi_call(self):
        from pypy.rlib.test.test_libffi import get_libm_name
        def main(libm_name):
            try:
                from _ffi import CDLL, types
            except ImportError:
                sys.stderr.write('SKIP: cannot import _ffi\n')
                return 0

            libm = CDLL(libm_name)
            pow = libm.getfunc('pow', [types.double, types.double],
                               types.double)
            i = 0
            res = 0
            while i < 300:
                res += pow(2, 3)
                i += 1
            return pow.getaddr(), res
        #
        libm_name = get_libm_name(sys.platform)
        log = self.run(main, [libm_name], threshold=200)
        pow_addr, res = log.result
        assert res == 8.0 * 300
        loop, = log.loops_by_filename(self.filepath)
        # XXX: write the actual test when we merge this to jitypes2
        ## ops = self.get_by_bytecode('CALL_FUNCTION')
        ## assert len(ops) == 2 # we get two loops, because of specialization
        ## call_function = ops[0]
        ## last_ops = [op.getopname() for op in call_function[-5:]]
        ## assert last_ops == ['force_token',
        ##                     'setfield_gc',
        ##                     'call_may_force',
        ##                     'guard_not_forced',
        ##                     'guard_no_exception']
        ## call = call_function[-3]
        ## assert call.getarg(0).value == pow_addr
        ## assert call.getarg(1).value == 2.0
        ## assert call.getarg(2).value == 3.0
>>>>>>> 0cf1c469
<|MERGE_RESOLUTION|>--- conflicted
+++ resolved
@@ -1073,8 +1073,7 @@
             --TICK--
             jump(p0, p1, p2, p3, p4, p5, p6, p7, p8, p9, i28, i25, i19, i13, p14, p15, descr=<Loop0>)
         """)
-
-<<<<<<< HEAD
+        
     def test_mutate_class(self):
         def fn(n):
             class A(object):
@@ -1117,7 +1116,8 @@
             setfield_gc(ConstPtr(ptr21), p20, descr=<GcPtrFieldDescr .*TypeCell.inst_w_value .*>)
             jump(p0, p1, p2, p3, p4, p20, p6, i7, descr=<Loop.>)
         """)
-=======
+
+
     def test_intbound_simple(self):
         """
         This test only checks that we get the expected result, not that any
@@ -1573,5 +1573,4 @@
         ## call = call_function[-3]
         ## assert call.getarg(0).value == pow_addr
         ## assert call.getarg(1).value == 2.0
-        ## assert call.getarg(2).value == 3.0
->>>>>>> 0cf1c469
+        ## assert call.getarg(2).value == 3.0