<<<<<<< HEAD
import sys, os
=======
from __future__ import with_statement
import sys
>>>>>>> bcc09ce7
import types
import subprocess
import py
from lib_pypy import disassembler
from pypy.tool.udir import udir
from pypy.tool import logparser
from pypy.jit.tool.jitoutput import parse_prof
from pypy.module.pypyjit.test_pypy_c.model import Log, find_ids_range, find_ids, \
    LoopWithIds, OpMatcher

class BaseTestPyPyC(object):
    def setup_class(cls):
        if '__pypy__' not in sys.builtin_module_names:
            py.test.skip("must run this test with pypy")
        if not sys.pypy_translation_info['translation.jit']:
            py.test.skip("must give a pypy-c with the jit enabled")
        cls.tmpdir = udir.join('test-pypy-jit')
        cls.tmpdir.ensure(dir=True)

    def setup_method(self, meth):
        self.filepath = self.tmpdir.join(meth.im_func.func_name + '.py')

    def run(self, func_or_src, args=[], import_site=False, **jitopts):
        jitopts.setdefault('threshold', 200)
        src = py.code.Source(func_or_src)
        if isinstance(func_or_src, types.FunctionType):
            funcname = func_or_src.func_name
        else:
            funcname = 'main'
        # write the snippet
        arglist = ', '.join(map(repr, args))
        with self.filepath.open("w") as f:
            # we don't want to see the small bridges created
            # by the checkinterval reaching the limit
            f.write("import sys\n")
            f.write("sys.setcheckinterval(10000000)\n")
            f.write(str(src) + "\n")
            f.write("print %s(%s)\n" % (funcname, arglist))
        #
        # run a child pypy-c with logging enabled
        logfile = self.filepath.new(ext='.log')
        #
        cmdline = [sys.executable]
        if not import_site:
            cmdline.append('-S')
        for key, value in jitopts.iteritems():
            cmdline += ['--jit', '%s=%s' % (key, value)]
        cmdline.append(str(self.filepath))
        #
        print cmdline, logfile
        env={'PYPYLOG': 'jit-log-opt,jit-summary:' + str(logfile)}
        #env={'PYPYLOG': ':' + str(logfile)}
        pipe = subprocess.Popen(cmdline,
                                env=env,
                                stdout=subprocess.PIPE,
                                stderr=subprocess.PIPE)
        stdout, stderr = pipe.communicate()
        if stderr.startswith('SKIP:'):
            py.test.skip(stderr)
        if stderr.startswith('debug_alloc.h:'):   # lldebug builds
            stderr = ''
        assert not stderr
        #
        # parse the JIT log
        rawlog = logparser.parse_log_file(str(logfile))
        rawtraces = logparser.extract_category(rawlog, 'jit-log-opt-')
        log = Log(rawtraces)
        log.result = eval(stdout)
        #
        summaries  = logparser.extract_category(rawlog, 'jit-summary')
        if len(summaries) > 0:
            log.jit_summary = parse_prof(summaries[-1])
        else:
            log.jit_summary = None
        #
        return log

    def run_and_check(self, src, args=[], **jitopts):
        log1 = self.run(src, args, threshold=-1)  # without the JIT
        log2 = self.run(src, args, **jitopts)     # with the JIT
        assert log1.result == log2.result
        # check that the JIT actually ran
        assert len(log2.loops_by_filename(self.filepath)) > 0


class TestLog(object):

    def test_find_ids_range(self):
        def f():
            a = 0 # ID: myline
            return a
        #
        start_lineno = f.func_code.co_firstlineno
        code = disassembler.dis(f)
        ids = find_ids_range(code)
        assert len(ids) == 1
        myline_range = ids['myline']
        assert list(myline_range) == range(start_lineno+1, start_lineno+2)

    def test_find_ids(self):
        def f():
            i = 0
            x = 0
            z = x + 3 # ID: myline
            return z
        #
        code = disassembler.dis(f)
        ids = find_ids(code)
        assert len(ids) == 1
        myline = ids['myline']
        opcodes_names = [opcode.__class__.__name__ for opcode in myline]
        assert opcodes_names == ['LOAD_FAST', 'LOAD_CONST', 'BINARY_ADD', 'STORE_FAST']


class TestOpMatcher(object):

    def match(self, src1, src2, **kwds):
        from pypy.tool.jitlogparser.parser import SimpleParser
        loop = SimpleParser.parse_from_input(src1)
        matcher = OpMatcher(loop.operations, src=src1)
        return matcher.match(src2, **kwds)

    def test_match_var(self):
        match_var = OpMatcher([]).match_var
        assert match_var('v0', 'V0')
        assert not match_var('v0', 'V1')
        assert match_var('v0', 'V0')
        #
        # for ConstPtr, we allow the same alpha-renaming as for variables
        assert match_var('ConstPtr(ptr0)', 'PTR0')
        assert not match_var('ConstPtr(ptr0)', 'PTR1')
        assert match_var('ConstPtr(ptr0)', 'PTR0')
        #
        # for ConstClass, we want the exact matching
        assert match_var('ConstClass(foo)', 'ConstClass(foo)')
        assert not match_var('ConstClass(bar)', 'v1')
        assert not match_var('v2', 'ConstClass(baz)')
        #
        # the var '_' matches everything (but only on the right, of course)
        assert match_var('v0', '_')
        assert match_var('v0', 'V0')
        assert match_var('ConstPtr(ptr0)', '_')
        py.test.raises(AssertionError, "match_var('_', 'v0')")

    def test_parse_op(self):
        res = OpMatcher.parse_op("  a =   int_add(  b,  3 ) # foo")
        assert res == ("int_add", "a", ["b", "3"], None)
        res = OpMatcher.parse_op("guard_true(a)")
        assert res == ("guard_true", None, ["a"], None)
        res = OpMatcher.parse_op("setfield_gc(p0, i0, descr=<foobar>)")
        assert res == ("setfield_gc", None, ["p0", "i0"], "<foobar>")
        res = OpMatcher.parse_op("i1 = getfield_gc(p0, descr=<foobar>)")
        assert res == ("getfield_gc", "i1", ["p0"], "<foobar>")
        res = OpMatcher.parse_op("p0 = force_token()")
        assert res == ("force_token", "p0", [], None)

    def test_exact_match(self):
        loop = """
            [i0]
            i2 = int_add(i0, 1)
            jump(i2)
        """
        expected = """
            i5 = int_add(i2, 1)
            jump(i5, descr=...)
        """
        assert self.match(loop, expected)
        #
        expected = """
            i5 = int_sub(i2, 1)
            jump(i5, descr=...)
        """
        assert not self.match(loop, expected)
        #
        expected = """
            i5 = int_add(i2, 1)
            jump(i5, descr=...)
            extra_stuff(i5)
        """
        assert not self.match(loop, expected)
        #
        expected = """
            i5 = int_add(i2, 1)
            # missing op at the end
        """
        assert not self.match(loop, expected)

    def test_match_descr(self):
        loop = """
            [p0]
            setfield_gc(p0, 1, descr=<foobar>)
        """
        assert self.match(loop, "setfield_gc(p0, 1, descr=<foobar>)")
        assert self.match(loop, "setfield_gc(p0, 1, descr=...)")
        assert self.match(loop, "setfield_gc(p0, 1, descr=<.*bar>)")
        assert not self.match(loop, "setfield_gc(p0, 1)")
        assert not self.match(loop, "setfield_gc(p0, 1, descr=<zzz>)")


    def test_partial_match(self):
        loop = """
            [i0]
            i1 = int_add(i0, 1)
            i2 = int_sub(i1, 10)
            i3 = int_floordiv(i2, 100)
            i4 = int_mul(i1, 1000)
            jump(i4)
        """
        expected = """
            i1 = int_add(0, 1)
            ...
            i4 = int_mul(i1, 1000)
            jump(i4, descr=...)
        """
        assert self.match(loop, expected)

    def test_partial_match_is_non_greedy(self):
        loop = """
            [i0]
            i1 = int_add(i0, 1)
            i2 = int_sub(i1, 10)
            i3 = int_mul(i2, 1000)
            i4 = int_mul(i1, 1000)
            jump(i4, descr=...)
        """
        expected = """
            i1 = int_add(0, 1)
            ...
            _ = int_mul(_, 1000)
            jump(i4, descr=...)
        """
        # this does not match, because the ... stops at the first int_mul, and
        # then the second one does not match
        assert not self.match(loop, expected)

    def test_partial_match_at_the_end(self):
        loop = """
            [i0]
            i1 = int_add(i0, 1)
            i2 = int_sub(i1, 10)
            i3 = int_floordiv(i2, 100)
            i4 = int_mul(i1, 1000)
            jump(i4)
        """
        expected = """
            i1 = int_add(0, 1)
            ...
        """
        assert self.match(loop, expected)

    def test_ignore_opcodes(self):
        loop = """
            [i0]
            i1 = int_add(i0, 1)
            i4 = force_token()
            i2 = int_sub(i1, 10)
            jump(i4)
        """
        expected = """
            i1 = int_add(i0, 1)
            i2 = int_sub(i1, 10)
            jump(i4, descr=...)
        """
        assert self.match(loop, expected, ignore_ops=['force_token'])

    def test_match_dots_in_arguments(self):
        loop = """
            [i0]
            i1 = int_add(0, 1)
            jump(i4, descr=...)
        """
        expected = """
            i1 = int_add(...)
            jump(i4, descr=...)
        """
        assert self.match(loop, expected)


class TestRunPyPyC(BaseTestPyPyC):

    def test_run_function(self):
        def f(a, b):
            return a+b
        log = self.run(f, [30, 12])
        assert log.result == 42

    def test_run_src(self):
        src = """
            def f(a, b):
                return a+b
            def main(a, b):
                return f(a, b)
        """
        log = self.run(src, [30, 12])
        assert log.result == 42

    def test_skip(self):
        import pytest
        def f():
            import sys
            print >> sys.stderr, 'SKIP: foobar'
        #
        raises(pytest.skip.Exception, "self.run(f, [])")

    def test_parse_jitlog(self):
        def f():
            i = 0
            while i < 1003:
                i += 1
            return i
        #
        log = self.run(f)
        assert log.result == 1003
        loops = log.loops_by_filename(self.filepath)
        assert len(loops) == 1
        assert loops[0].filename == self.filepath
        assert not loops[0].is_entry_bridge
        #
        loops = log.loops_by_filename(self.filepath, is_entry_bridge=True)
        assert len(loops) == 1
        assert loops[0].is_entry_bridge
        #
        loops = log.loops_by_filename(self.filepath, is_entry_bridge='*')
        assert len(loops) == 2

    def test_loops_by_id(self):
        def f():
            i = 0
            while i < 1003:
                i += 1 # ID: increment
            return i
        #
        log = self.run(f)
        loop, = log.loops_by_id('increment')
        assert loop.filename == self.filepath
        assert loop.code.co.co_name == 'f'
        #
        ops = loop.allops()
        assert log.opnames(ops) == [
            # this is the actual loop
            'int_lt', 'guard_true', 'int_add',
            # this is the signal checking stuff
            'getfield_raw', 'int_sub', 'setfield_raw', 'int_lt', 'guard_false',
            'jump'
            ]

    def test_ops_by_id(self):
        def f():
            i = 0
            while i < 1003: # ID: cond
                i += 1 # ID: increment
                a = 0  # to make sure that JUMP_ABSOLUTE is not part of the ID
            return i
        #
        log = self.run(f)
        loop, = log.loops_by_id('increment')
        #
        ops = loop.ops_by_id('increment')
        assert log.opnames(ops) == ['int_add']
        #
        ops = loop.ops_by_id('cond')
        # the 'jump' at the end is because the last opcode in the loop
        # coincides with the first, and so it thinks that 'jump' belongs to
        # the id
        assert log.opnames(ops) == ['int_lt', 'guard_true', 'jump']

    def test_ops_by_id_and_opcode(self):
        def f():
            i = 0
            j = 0
            while i < 1003:
                i += 1; j -= 1 # ID: foo
                a = 0  # to make sure that JUMP_ABSOLUTE is not part of the ID
            return i
        #
        log = self.run(f)
        loop, = log.loops_by_id('foo')
        #
        ops = loop.ops_by_id('foo', opcode='INPLACE_ADD')
        assert log.opnames(ops) == ['int_add']
        #
        ops = loop.ops_by_id('foo', opcode='INPLACE_SUBTRACT')
        assert log.opnames(ops) == ['int_sub_ovf', 'guard_no_overflow']
        

    def test_inlined_function(self):
        def f():
            def g(x):
                return x+1 # ID: add
            i = 0
            while i < 1003:
                i = g(i) # ID: call
                a = 0    # to make sure that JUMP_ABSOLUTE is not part of the ID
            return i
        #
        log = self.run(f)
        loop, = log.loops_by_filename(self.filepath)
        call_ops = log.opnames(loop.ops_by_id('call'))
        assert call_ops == ['force_token'] # it does not follow inlining
        #
        add_ops = log.opnames(loop.ops_by_id('add'))
        assert add_ops == ['int_add']
        #
        ops = log.opnames(loop.allops())
        assert ops == [
            # this is the actual loop
            'int_lt', 'guard_true', 'force_token', 'int_add',
            # this is the signal checking stuff
            'getfield_raw', 'int_sub', 'setfield_raw', 'int_lt', 'guard_false',
            'jump'
            ]

    def test_loop_match(self):
        def f():
            i = 0
            while i < 1003:
                i += 1 # ID: increment
            return i
        #
        log = self.run(f)
        loop, = log.loops_by_id('increment')
        assert loop.match("""
            i6 = int_lt(i4, 1003)
            guard_true(i6, descr=...)
            i8 = int_add(i4, 1)
            # signal checking stuff
            i10 = getfield_raw(37212896, descr=<.* pypysig_long_struct.c_value .*>)
            i12 = int_sub(i10, 1)
            setfield_raw(37212896, i12, descr=<.* pypysig_long_struct.c_value .*>)
            i14 = int_lt(i12, 0)
            guard_false(i14, descr=...)
            jump(p0, p1, p2, p3, i8, descr=...)
        """)
        #
        assert loop.match("""
            i6 = int_lt(i4, 1003)
            guard_true(i6, descr=...)
            i8 = int_add(i4, 1)
            --TICK--
            jump(p0, p1, p2, p3, i8, descr=...)
        """)
        #
        assert not loop.match("""
            i6 = int_lt(i4, 1003)
            guard_true(i6)
            i8 = int_add(i5, 1) # variable mismatch
            --TICK--
            jump(p0, p1, p2, p3, i8, descr=...)
        """)

    def test_match_by_id(self):
        def f():
            i = 0
            j = 2000
            while i < 1003:
                i += 1 # ID: increment
                j -= 1 # ID: product
                a = 0  # to make sure that JUMP_ABSOLUTE is not part of the ID
            return i
        #
        log = self.run(f)
        loop, = log.loops_by_id('increment')
        assert loop.match_by_id('increment', """
            i1 = int_add(i0, 1)
        """)
        assert loop.match_by_id('product', """
            i4 = int_sub_ovf(i3, 1)
            guard_no_overflow(descr=...)
        """)

    def test_match_constants(self):
        def f():
            from socket import ntohs
            i = 0
            while i < 1003:
                i += 1
                j = ntohs(1) # ID: ntohs
                a = 0
            return i
        log = self.run(f, import_site=True)
        loop, = log.loops_by_id('ntohs')
        assert loop.match_by_id('ntohs', """
            guard_not_invalidated(descr=...)
            p12 = call(ConstClass(ntohs), 1, descr=...)
            guard_no_exception(descr=...)
        """)
        #
        assert not loop.match_by_id('ntohs', """
            guard_not_invalidated(descr=...)
            p12 = call(ConstClass(foobar), 1, descr=...)
            guard_no_exception(descr=...)
        """)
        <|MERGE_RESOLUTION|>--- conflicted
+++ resolved
@@ -1,9 +1,5 @@
-<<<<<<< HEAD
+from __future__ import with_statement
 import sys, os
-=======
-from __future__ import with_statement
-import sys
->>>>>>> bcc09ce7
 import types
 import subprocess
 import py
