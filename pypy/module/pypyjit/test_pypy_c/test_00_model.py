--- conflicted
+++ resolved
@@ -543,13 +543,9 @@
         assert ops == [
             # this is the actual loop
             'int_lt', 'guard_true',
-            'guard_not_invalidated', 'force_token', 'int_add',
+            'guard_not_invalidated?', 'force_token', 'int_add',
             # this is the signal checking stuff
-<<<<<<< HEAD
             ] + SIGCHECK + [
-=======
-            'getfield_raw_i', 'int_lt', 'guard_false',
->>>>>>> 92c4c9e4
             'jump'
             ]
 
