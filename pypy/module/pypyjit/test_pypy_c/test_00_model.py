--- conflicted
+++ resolved
@@ -1,9 +1,5 @@
-<<<<<<< HEAD
+from __future__ import with_statement
 import sys, os
-=======
-from __future__ import with_statement
-import sys
->>>>>>> 26a8e81a
 import types
 import subprocess
 import py
