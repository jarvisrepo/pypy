--- conflicted
+++ resolved
@@ -115,11 +115,7 @@
             i35 = int_add_ovf(i5, i34)
             guard_no_overflow(descr=...)
             --TICK--
-<<<<<<< HEAD
             jump(p0, p1, p2, p3, p4, i35, p13, i7, descr=...)
-        """)
-=======
-            jump(p0, p1, p2, p3, p4, i35, p13, i7, descr=<Loop0>)
         """)
 
     def test_floatlist_unpack_without_calls(self):
@@ -131,5 +127,4 @@
         log = self.run(fn, [1000])
         loop, = log.loops_by_filename(self.filepath)
         ops = loop.ops_by_id('look')
-        assert 'call' not in log.opnames(ops)
->>>>>>> dfc84f34
+        assert 'call' not in log.opnames(ops)