--- conflicted
+++ resolved
@@ -41,17 +41,13 @@
         assert round(log.result, 6) == round(main(500), 6)
         loop, = log.loops_by_filename(self.filepath)
         assert loop.match("""
-            guard_not_invalidated(descr=...)
             i53 = int_lt(i48, i27)
             guard_true(i53, descr=...)
-<<<<<<< HEAD
-            i54 = int_add(i48, 1)
-=======
             guard_not_invalidated(descr=...)
             i54 = int_add_ovf(i48, i47)
             guard_no_overflow(descr=...)
->>>>>>> 6fbe5091
             --TICK--
+            i58 = arraylen_gc(p43, descr=...)
             jump(..., descr=...)
         """)
 
