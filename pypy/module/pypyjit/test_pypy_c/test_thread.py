from pypy.module.pypyjit.test_pypy_c.test_00_model import BaseTestPyPyC


class TestThread(BaseTestPyPyC):
    def test_simple(self):
        def main(n):
            try:
                import _thread as thread
            except ImportError:
                import thread
            def f():
                i = 0
                while i < n:
                    i += 1
                done.release()

            done = thread.allocate_lock()
            done.acquire()
            thread.start_new_thread(f, ())
            done.acquire()
            return 0
        log = self.run(main, [500])
        assert round(log.result, 6) == round(main(500), 6)
        loop, = log.loops_by_filename(self.filepath)
        assert loop.match("""
            i2 = int_lt(i0, i1)
            guard_true(i2, descr=...)
            i3 = int_add(i0, 1)
            --THREAD-TICK--
            jump(..., descr=...)
        """)

    def test_tls(self):
        def main(n):
            try:
                from _thread import _local
            except ImportError:
                from thread import _local
            local = _local()
            local.x = 1
            i = 0
            while i < n:
                i += local.x
            return 0
        log = self.run(main, [500])
        assert round(log.result, 6) == round(main(500), 6)
        loop, = log.loops_by_filename(self.filepath)
        assert loop.match("""
            i53 = int_lt(i48, i27)
            guard_true(i53, descr=...)
            i54 = int_add_ovf(i48, i47)
            guard_no_overflow(descr=...)
            --TICK--
            i58 = arraylen_gc(p43, descr=...)
            jump(..., descr=...)
        """)

    def test_lock_acquire_release(self):
        def main(n):
            import threading
            lock = threading.Lock()
            while n > 0:
                with lock:
                    n -= 1
        log = self.run(main, [500])
        assert log.result == main(500)
        loop, = log.loops_by_filename(self.filepath)
        assert loop.match("""
        i56 = int_gt(i44, 0)
        guard_true(i56, descr=...)
        p57 = force_token()
        setfield_gc(p0, p57, descr=<FieldP pypy.interpreter.pyframe.PyFrame.vable_token 8>)
<<<<<<< HEAD
        i58 = call_may_force_i(ConstClass(acquire_timed), p31, -1, descr=<Calli . ri EF=7>)
        guard_not_forced(descr=...)
        guard_no_exception(descr=...)
        i99 = int_eq(i58, 1)
        guard_true(i99, descr=...)
=======
        i54 = call_release_gil_i(0, _, i37, 1, descr=<Calli 4 ii EF=7>)
        guard_not_forced(descr=...)
        guard_no_exception(descr=...)
        i55 = int_ne(i54, 1)              # sanity-check added in 90c5a06b0923
        guard_false(i55, descr=...)
>>>>>>> d87a6d8b
        i58 = int_sub(i44, 1)
        p98 = getfield_gc_r(p97, descr=.*inst_sys_exc_operror.*)
        i59 = call_i(ConstClass(RPyThreadReleaseLock), i37, descr=<Calli . i EF=2>)
        i60 = int_is_true(i59)
        guard_false(i60, descr=...)
        guard_not_invalidated(descr=...)
        --TICK--
        jump(..., descr=...)
        """)<|MERGE_RESOLUTION|>--- conflicted
+++ resolved
@@ -70,19 +70,11 @@
         guard_true(i56, descr=...)
         p57 = force_token()
         setfield_gc(p0, p57, descr=<FieldP pypy.interpreter.pyframe.PyFrame.vable_token 8>)
-<<<<<<< HEAD
-        i58 = call_may_force_i(ConstClass(acquire_timed), p31, -1, descr=<Calli . ri EF=7>)
-        guard_not_forced(descr=...)
-        guard_no_exception(descr=...)
-        i99 = int_eq(i58, 1)
-        guard_true(i99, descr=...)
-=======
         i54 = call_release_gil_i(0, _, i37, 1, descr=<Calli 4 ii EF=7>)
         guard_not_forced(descr=...)
         guard_no_exception(descr=...)
         i55 = int_ne(i54, 1)              # sanity-check added in 90c5a06b0923
         guard_false(i55, descr=...)
->>>>>>> d87a6d8b
         i58 = int_sub(i44, 1)
         p98 = getfield_gc_r(p97, descr=.*inst_sys_exc_operror.*)
         i59 = call_i(ConstClass(RPyThreadReleaseLock), i37, descr=<Calli . i EF=2>)
