# -*- coding: utf-8 -*-
import sys
import pytest
from pypy.module.pypyjit.test_pypy_c.test_00_model import BaseTestPyPyC

# XXX review the <Call> descrs to replace some EF=5 with EF=4 (elidable)


class TestString(BaseTestPyPyC):

    def test_python3_missing_bchr(self):
        # Check that 'bytes([i])' is special-cased into something
        # efficient, as Python 3.5 doesn't have a bchr() function or
        # anything more direct.
        def main(n):
            i = 0
            result = b''
            while i < n:
                c = bytes([i])
                result += c
                i += 1
            return i
        log = self.run(main, [255])
        assert log.result == 255
        loop, = log.loops_by_filename(self.filepath)
        assert loop.match("""
            # nothing left like allocating a list object or doing any
            # residual call
            i49 = int_lt(i38, i26)
            guard_true(i49, descr=...)
            guard_not_invalidated(descr=...)
            i51 = int_lt(i38, 256)
            guard_true(i51, descr=...)
            i53 = int_add(i38, 1)
            --TICK--
            i58 = strlen(p46)
            i60 = int_add(i58, 1)
            p61 = newstr(i60)
            copystrcontent(p46, p61, 0, 0, i58)
            strsetitem(p61, i58, i38)
            p62 = newstr(1)
            strsetitem(p62, 0, i38)
            jump(..., descr=...)
        """)

    def test_lookup_default_encoding(self):
        def main(n):
            i = 0
            letters = b'abcdefghijklmnopqrstuvwxyzABCDEFGHIJKLMNOPQRSTUVWXYZ'
            uletters = u'abcdefghijklmnopqrstuvwxyzABCDEFGHIJKLMNOPQRSTUVWXYZ'
            while i < n:
                c = bytes([letters[i % len(uletters)]])
                i += (c.decode() == uletters[i % len(uletters)])
            return i

        log = self.run(main, [300], import_site=True)
        assert log.result == 300
        loop, = log.loops_by_filename(self.filepath)
        assert loop.match("""
            i88 = int_lt(i83, i36)
            guard_true(i88, descr=...)
            guard_not_invalidated(descr=...)
            i92 = int_eq(i83, %d)
            i94 = call_i(ConstClass(ll_int_py_mod__Signed_Signed), i83, i46, descr=<Calli . ii EF=0 OS=14>)
            i96 = int_lt(i94, 0)
            guard_false(i96, descr=...)
            i97 = int_ge(i94, i53)
            guard_false(i97, descr=...)
            i98 = strgetitem(p52, i94)
            p103 = newstr(1)
            strsetitem(p103, 0, i98)
            i95 = call_i(ConstClass(_check_utf8), p103, 0, 0, -1, descr=<Calli 8 riii EF=4>)
            guard_no_exception(descr=...)
            i98 = int_ge(i95, 0)
            guard_true(i98, descr=...)
            i99 = int_ge(i94, i46)
            guard_false(i99, descr=...)
            i115 = int_add(i94, 1)
            i116 = int_gt(i115, i71)
            guard_false(i116, descr=...)

            i104 = call_i(ConstClass(_ll_4_str_eq_slice_char__rpy_stringPtr_Signed_Signed_Char), p65, i94, 1, i98, descr=<Calli 8 riii EF=0 OS=27>)
            guard_true(i104, descr=...)
            i124 = int_add(i83, 1)
            --TICK--
            jump(..., descr=...)
        """ % (-sys.maxint-1,))

    def test_int_base_16(self):
        def main(n):
            i = 1
            while i < n:
                digits = '0123456789'
                i += int(digits[i % len(digits)], 16)
            return i

        log = self.run(main, [1100], import_site=True)
        assert log.result == main(1100)
        loop, = log.loops_by_filename(self.filepath)
        if sys.maxint > 2**32:
            args = (63, -3689348814741910323, 3)
        else:
            args = (31, -858993459, 3)
        assert loop.match("""
            i11 = int_lt(i6, i7)
            guard_true(i11, descr=...)
            guard_not_invalidated(descr=...)
            i13 = int_eq(i6, %d)         # value provided below

            # "mod 10" block:
            i79 = int_rshift(i6, %d)
            i80 = int_xor(i6, i79)
            i82 = uint_mul_high(i80, %d)
            i84 = uint_rshift(i82, %d)
            i85 = int_xor(i84, i79)
            i87 = int_mul(i85, 10)
            i19 = int_sub(i6, i87)

            i85 = int_add(i19, 1)   # not used
            p25 = newstr(1)
            i23 = strgetitem(ConstPtr(ptr92), i19)
            strsetitem(p25, 0, i23)
            i107 = call_i(ConstClass(string_to_int), p25, 16, 1, 1, descr=<Calli . riii EF=4>)
            guard_no_exception(descr=...)
            i95 = int_add_ovf(i6, i107)
            guard_no_overflow(descr=...)
            --TICK--
            jump(..., descr=...)
        """ % ((-sys.maxint-1,)+args))

    def test_str_mod(self):
        def main(n):
            s = 0
            while n > 0:
                s += len('%d %d' % (n, n))
                n -= 1
            return s

        log = self.run(main, [1000])
        assert log.result == main(1000)
        loop, = log.loops_by_filename(self.filepath)
        assert loop.match("""
            i79 = int_gt(i74, 0)
            guard_true(i79, descr=...)
            guard_not_invalidated(descr=...)
            p80 = call_r(ConstClass(ll_int2dec__Signed), i74, descr=<Callr . i EF=3>)
            guard_no_exception(descr=...)
            i85 = strlen(p80)
            p86 = new(descr=<SizeDescr .+>)
            p88 = newstr(23)
            {{{
            setfield_gc(p86, 0, descr=<FieldS stringbuilder.current_pos .+>)
            setfield_gc(p86, p88, descr=<FieldP stringbuilder.current_buf .+>)
            setfield_gc(p86, 23, descr=<FieldS stringbuilder.current_end .+>)
            setfield_gc(p86, 23, descr=<FieldS stringbuilder.total_size .+>)
            }}}
            call_n(ConstClass(ll_append_res0__stringbuilderPtr_rpy_stringPtr), p86, p80, descr=<Callv 0 rr EF=5>)
            guard_no_exception(descr=...)
            i89 = getfield_gc_i(p86, descr=<FieldS stringbuilder.current_pos .+>)
            i90 = getfield_gc_i(p86, descr=<FieldS stringbuilder.current_end .+>)
            i91 = int_eq(i89, i90)
            cond_call(i91, ConstClass(ll_grow_by__stringbuilderPtr_Signed), p86, 1, descr=<Callv 0 ri EF=5>)
            guard_no_exception(descr=...)
            i92 = getfield_gc_i(p86, descr=<FieldS stringbuilder.current_pos .+>)
            i93 = int_add(i92, 1)
            p94 = getfield_gc_r(p86, descr=<FieldP stringbuilder.current_buf .+>)
            strsetitem(p94, i92, 32)
            setfield_gc(p86, i93, descr=<FieldS stringbuilder.current_pos .+>)
            call_n(ConstClass(ll_append_res0__stringbuilderPtr_rpy_stringPtr), p86, p80, descr=<Callv 0 rr EF=5>)
            guard_no_exception(descr=...)
            p95 = call_r(..., descr=<Callr . r EF=5>)     # ll_build
            guard_no_exception(descr=...)
            i96 = call_i(ConstClass(codepoints_in_utf8), p95, 0, _, descr=<Calli . rii EF=4>)
            guard_no_exception(descr=...)
            i969 = int_lt(i96, 0)
            guard_false(i969, descr=...)
            i97 = int_add_ovf(i71, i96)
            guard_no_overflow(descr=...)
            i98 = int_sub(i74, 1)
            --TICK--
            jump(..., descr=...)
        """)

    def test_remove_duplicate_method_calls_bytes(self):
        def main(n):
            lst = []
            for i in range(n):
                s = b'Hello %d' % i
                t = s.lower()   # ID: callone
                u = s.lower()   # ID: calltwo
                lst.append(t)
                lst.append(u)
            return len(','.join(lst))
        log = self.run(main, [1000])
        assert log.result == main(1000)
        loops = log.loops_by_filename(self.filepath)
        loop, = loops
        assert loop.match_by_id('callone', '''
            p114 = call_r(ConstClass(_lower_unicode), p113, descr=<Callr . r EF=4>)
            guard_no_exception(descr=...)
            guard_nonnull_class(p114, ConstClass(W_UnicodeObject), descr=...)
            ''')
        assert loop.match_by_id('calltwo', '')    # nothing

<<<<<<< HEAD
    @pytest.mark.xfail
=======
    def test_remove_duplicate_method_calls_unicode(self):
        def main(n):
            lst = []
            for i in range(n):
                s = u'H\xe4llo %d' % i
                t = s.lower()   # ID: callone
                u = s.lower()   # ID: calltwo
                lst.append(t)
                lst.append(u)
            return len(','.join(lst))
        log = self.run(main, [1000])
        assert log.result == main(1000)
        loops = log.loops_by_filename(self.filepath)
        loop, = loops
        assert loop.match_by_id('callone', '''
            i136 = strlen(p131)
            i137 = int_eq(i135, i136)
            guard_false(i137, descr=...)
            p139 = call_r(ConstClass(_lower_unicode), p131, descr=...)
            guard_no_exception(descr=...)
            guard_nonnull(p139, descr=...)
            ''')
        assert loop.match_by_id('calltwo', '')    # nothing

>>>>>>> 653fa34f
    def test_move_method_call_out_of_loop(self):
        # XXX this does not work: _lower_unicode() is found to be elidable,
        # but it can raise (because of 'raise StopIteration' in
        # Utf8StringIterator.next()---we don't detect that such an exception
        # is always caught in the caller).  Raising elidable calls are not
        # unroll-removed: see issue #2015.
        def main(n):
            lst = []
            s = 'Hello %d' % n
            for i in range(n):
                t = s.lower()   # ID: callone
                lst.append(t)
            return len(','.join(lst))
        log = self.run(main, [1000])
        assert log.result == main(1000)
        loops = log.loops_by_filename(self.filepath)
        loop, = loops
        assert loop.match_by_id('callone', '')    # nothing

    def test_lookup_codec(self):
        log = self.run("""
        import codecs

        def main(n):
            for i in range(n):
                codecs.lookup('utf8')
            return i
        """, [1000])
        loop, = log.loops_by_filename(self.filepath)
        assert loop.match("""
        i45 = int_lt(i43, i26)
        guard_true(i45, descr=...)
        i46 = int_add(i43, 1)
        setfield_gc(p15, i46, descr=<FieldS pypy.module.__builtin__.functional.W_IntRangeIterator.inst_current 8>)
        guard_not_invalidated(descr=...)
        --TICK--
        jump(..., descr=...)
        """)

    def test_decode_ascii(self):
        log = self.run("""
        def main(n):
            for i in range(n):
                (b"x" * (i & 15)).decode('ascii')
            return i
        """, [1000])
        loop, = log.loops_by_filename(self.filepath)
        assert loop.match("""
        i49 = int_lt(i47, i24)
        guard_true(i49, descr=...)
        i50 = int_add(i47, 1)
        i53 = int_and(i47, 15)
        setfield_gc(p15, i50, descr=<FieldS pypy.module.__builtin__.functional.W_IntRangeIterator.inst_current 8>)
        i55 = int_le(i53, 0)
        guard_false(i55, descr=...)
        p80 = call_r(ConstClass(ll_char_mul__Char_Signed), 120, i53, descr=<Callr . ii EF=3>)
        guard_no_exception(descr=...)
        guard_not_invalidated(descr=...)
        i59 = call_i(ConstClass(first_non_ascii_char), p80, descr=<Calli . r EF=4>)
        guard_no_exception(descr=...)
        i61 = int_lt(i59, 0)
        guard_true(i61, descr=...)
        i62 = strlen(p80)
        --TICK--
        jump(..., descr=...)
        """)

    def test_unicode_indexing_makes_no_bridges(self):
        log = self.run(r"""
        u = 'abä👨‍👩‍👧‍👦 ' * 1000
        def main():
            for j in range(10):
                for i in range(len(u)):
                    u[i] # ID: index0
        """, [])
        ops = log.loops[1].ops_by_id("index0")
        for op in ops:
            assert op.bridge is None

    def test_unicode_indexing_small_constant_indices(self):
        log = self.run("""
        l = [u"abä", u"cdä", u"äü", u"éé", u"–—¿"] * 1000
        def main(n):
            global s
            for u in l:
                s = u[0] + u[1] + u[-1] # ID: index
                len(u)
            return len(s)
        """, [1000])
        loop, = log.loops_by_filename(self.filepath)
        assert loop.match_by_id('index', '''
            i77 = getfield_gc_i(p73, descr=<FieldS pypy.objspace.std.unicodeobject.W_UnicodeObject.inst__length .*>)
            p78 = getfield_gc_r(p73, descr=<FieldP pypy.objspace.std.unicodeobject.W_UnicodeObject.inst__utf8 .* pure>)
            i79 = strlen(p78)
            i80 = int_eq(i77, i79)
            guard_false(i80, descr=...) # check not ascii
            i82 = int_ge(0, i77)
            guard_false(i82, descr=...)
            i85 = call_i(ConstClass(next_codepoint_pos_dont_look_inside), p78, 0, descr=...)
            i86 = int_gt(i85, i79)
            guard_false(i86, descr=...)
            i88 = int_ge(1, i77)
            guard_false(i88, descr=...)
            i90 = call_i(ConstClass(next_codepoint_pos_dont_look_inside), p78, i85, descr=...)
            i91 = int_gt(i90, i79)
            guard_false(i91, descr=...)
            i92 = int_sub(i90, i85)
            i94 = int_add(-1, i77)
            i96 = call_i(ConstClass(prev_codepoint_pos_dont_look_inside), p78, i79, descr=...)
            i97 = int_sub(i79, i96)
            guard_not_invalidated(descr=...)
        ''')

    def test_unicode_slicing_small_constant_indices(self):
        log = self.run("""
        def main(n):
            u = 'abä👨‍👩‍👧‍👦 ' * 1000
            global s
            count = 0
            while u:
                u = u[1:] # ID: index
                count += 1
            return count
        """, [1000])
        loop, = log.loops_by_filename(self.filepath)
        assert loop.match_by_id('index', '''
            i51 = int_ge(1, i38)
            guard_false(i51, descr=...)
            i59 = int_sub(i38, 1)
            i52 = strlen(p47)
            i53 = int_eq(i38, i52)
            guard_false(i53, descr=...)
            i56 = call_i(ConstClass(next_codepoint_pos_dont_look_inside), p47, 0, descr=...)
            i57 = int_sub(i52, i56)
        ''')<|MERGE_RESOLUTION|>--- conflicted
+++ resolved
@@ -198,38 +198,10 @@
         assert loop.match_by_id('callone', '''
             p114 = call_r(ConstClass(_lower_unicode), p113, descr=<Callr . r EF=4>)
             guard_no_exception(descr=...)
-            guard_nonnull_class(p114, ConstClass(W_UnicodeObject), descr=...)
             ''')
         assert loop.match_by_id('calltwo', '')    # nothing
 
-<<<<<<< HEAD
     @pytest.mark.xfail
-=======
-    def test_remove_duplicate_method_calls_unicode(self):
-        def main(n):
-            lst = []
-            for i in range(n):
-                s = u'H\xe4llo %d' % i
-                t = s.lower()   # ID: callone
-                u = s.lower()   # ID: calltwo
-                lst.append(t)
-                lst.append(u)
-            return len(','.join(lst))
-        log = self.run(main, [1000])
-        assert log.result == main(1000)
-        loops = log.loops_by_filename(self.filepath)
-        loop, = loops
-        assert loop.match_by_id('callone', '''
-            i136 = strlen(p131)
-            i137 = int_eq(i135, i136)
-            guard_false(i137, descr=...)
-            p139 = call_r(ConstClass(_lower_unicode), p131, descr=...)
-            guard_no_exception(descr=...)
-            guard_nonnull(p139, descr=...)
-            ''')
-        assert loop.match_by_id('calltwo', '')    # nothing
-
->>>>>>> 653fa34f
     def test_move_method_call_out_of_loop(self):
         # XXX this does not work: _lower_unicode() is found to be elidable,
         # but it can raise (because of 'raise StopIteration' in
