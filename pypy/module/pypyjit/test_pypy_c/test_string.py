from pypy.module.pypyjit.test_pypy_c.test_00_model import BaseTestPyPyC

class TestString(BaseTestPyPyC):
    def test_lookup_default_encoding(self):
        def main(n):
            import string
            i = 0
            letters = string.letters
            uletters = unicode(string.letters)
            while i < n:
                i += letters[i % len(letters)] == uletters[i % len(letters)]
            return i

        log = self.run(main, [300])
        assert log.result == 300
        loop, = log.loops_by_filename(self.filepath)
        assert loop.match("""
            i14 = int_lt(i6, i9)
            guard_true(i14, descr=...)
            guard_not_invalidated(descr=...)
<<<<<<< HEAD
=======
            i16 = int_eq(i6, -9223372036854775808)
            guard_false(i16, descr=...)
>>>>>>> fb0ed217
            i15 = int_mod(i6, i10)
            i17 = int_rshift(i15, 63)
            i18 = int_and(i10, i17)
            i19 = int_add(i15, i18)
            i21 = int_lt(i19, 0)
            guard_false(i21, descr=...)
            i22 = int_ge(i19, i10)
            guard_false(i22, descr=...)
            i23 = strgetitem(p11, i19)
            i24 = int_ge(i19, i12)
            guard_false(i24, descr=...)
            i25 = unicodegetitem(p13, i19)
            p27 = newstr(1)
            strsetitem(p27, 0, i23)
<<<<<<< HEAD
            p30 = call(ConstClass(ll_str2unicode__rpy_stringPtr), p27, descr=...)
            guard_no_exception(descr=...)
            i32 = call(ConstClass(_ll_2_str_eq_checknull_char__rpy_unicodePtr_UniChar), p30, i25, descr=...)
=======
            p30 = call(ConstClass(ll_str2unicode__rpy_stringPtr), p27, descr=<GcPtrCallDescr>)
            guard_no_exception(descr=...)
            i32 = call(ConstClass(_ll_2_str_eq_checknull_char__rpy_unicodePtr_UniChar), p30, i25, descr=<SignedCallDescr>)
>>>>>>> fb0ed217
            guard_true(i32, descr=...)
            i34 = int_add(i6, 1)
            --TICK--
            jump(p0, p1, p2, p3, p4, p5, i34, p7, p8, i9, i10, p11, i12, p13, descr=<Loop4>)
        """)

    def test_long(self):
        def main(n):
            import string
            i = 1
            while i < n:
                i += int(long(string.digits[i % len(string.digits)], 16))
            return i

        log = self.run(main, [1000])
        assert log.result == main(1000)
        loop, = log.loops_by_filename(self.filepath)
        assert loop.match("""
            i11 = int_lt(i6, i7)
            guard_true(i11, descr=...)
            guard_not_invalidated(descr=...)
            i13 = int_eq(i6, -9223372036854775808)
            guard_false(i13, descr=...)
            i15 = int_mod(i6, i8)
            i17 = int_rshift(i15, 63)
            i18 = int_and(i8, i17)
            i19 = int_add(i15, i18)
            i21 = int_lt(i19, 0)
            guard_false(i21, descr=...)
            i22 = int_ge(i19, i8)
            guard_false(i22, descr=...)
            i23 = strgetitem(p10, i19)
            p25 = newstr(1)
            strsetitem(p25, 0, i23)
            p28 = call(ConstClass(strip_spaces), p25, descr=<GcPtrCallDescr>)
            guard_no_exception(descr=...)
            i29 = strlen(p28)
            i30 = int_is_true(i29)
            guard_true(i30, descr=...)
            i32 = int_sub(i29, 1)
            i33 = strgetitem(p28, i32)
            i35 = int_eq(i33, 108)
            guard_false(i35, descr=...)
            i37 = int_eq(i33, 76)
            guard_false(i37, descr=...)
            i39 = strgetitem(p28, 0)
            i41 = int_eq(i39, 45)
            guard_false(i41, descr=...)
            i43 = int_eq(i39, 43)
            guard_false(i43, descr=...)
            i43 = call(ConstClass(ll_startswith__rpy_stringPtr_rpy_stringPtr), p28, ConstPtr(ptr42), descr=<BoolCallDescr>)
            guard_false(i43, descr=...)
            i46 = call(ConstClass(ll_startswith__rpy_stringPtr_rpy_stringPtr), p28, ConstPtr(ptr45), descr=<BoolCallDescr>)
            guard_false(i46, descr=...)
            p51 = new_with_vtable(21136408)
            setfield_gc(p51, _, descr=...)    # 6 setfields, but the order is dict-order-dependent
            setfield_gc(p51, _, descr=...)
            setfield_gc(p51, _, descr=...)
            setfield_gc(p51, _, descr=...)
            setfield_gc(p51, _, descr=...)
            setfield_gc(p51, _, descr=...)
            p55 = call(ConstClass(parse_digit_string), p51, descr=<GcPtrCallDescr>)
            guard_no_exception(descr=...)
            i57 = call(ConstClass(rbigint.toint), p55, descr=<SignedCallDescr>)
            guard_no_exception(descr=...)
            i58 = int_add_ovf(i6, i57)
            guard_no_overflow(descr=...)
            --TICK--
            jump(p0, p1, p2, p3, p4, p5, i58, i7, i8, p9, p10, descr=<Loop4>)
        """)<|MERGE_RESOLUTION|>--- conflicted
+++ resolved
@@ -18,11 +18,8 @@
             i14 = int_lt(i6, i9)
             guard_true(i14, descr=...)
             guard_not_invalidated(descr=...)
-<<<<<<< HEAD
-=======
             i16 = int_eq(i6, -9223372036854775808)
             guard_false(i16, descr=...)
->>>>>>> fb0ed217
             i15 = int_mod(i6, i10)
             i17 = int_rshift(i15, 63)
             i18 = int_and(i10, i17)
@@ -37,15 +34,9 @@
             i25 = unicodegetitem(p13, i19)
             p27 = newstr(1)
             strsetitem(p27, 0, i23)
-<<<<<<< HEAD
             p30 = call(ConstClass(ll_str2unicode__rpy_stringPtr), p27, descr=...)
             guard_no_exception(descr=...)
             i32 = call(ConstClass(_ll_2_str_eq_checknull_char__rpy_unicodePtr_UniChar), p30, i25, descr=...)
-=======
-            p30 = call(ConstClass(ll_str2unicode__rpy_stringPtr), p27, descr=<GcPtrCallDescr>)
-            guard_no_exception(descr=...)
-            i32 = call(ConstClass(_ll_2_str_eq_checknull_char__rpy_unicodePtr_UniChar), p30, i25, descr=<SignedCallDescr>)
->>>>>>> fb0ed217
             guard_true(i32, descr=...)
             i34 = int_add(i6, 1)
             --TICK--
