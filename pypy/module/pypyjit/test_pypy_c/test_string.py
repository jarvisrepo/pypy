--- conflicted
+++ resolved
@@ -58,7 +58,6 @@
             i88 = int_lt(i83, i36)
             guard_true(i88, descr=...)
             guard_not_invalidated(descr=...)
-<<<<<<< HEAD
             i92 = int_eq(i83, %d)
             i94 = call_i(ConstClass(ll_int_py_mod__Signed_Signed), i83, i46, descr=<Calli . ii EF=0 OS=14>)
             i96 = int_lt(i94, 0)
@@ -72,23 +71,6 @@
             setfield_gc(p0, p1, descr=<FieldP pypy.interpreter.pyframe.PyFrame.vable_token .>)
             p296 = call_may_force_r(ConstClass(str_decode_utf8), p103, ConstPtr(null), 1, _, 0, descr=<Callr . rriii EF=7>)
             guard_not_forced(descr=...)
-=======
-            i16 = int_eq(i6, %d)
-            i83 = call_i(ConstClass(ll_int_py_mod__Signed_Signed), i6, i10, descr=<Calli . ii EF=0 OS=14>)
-            i21 = int_lt(i83, 0)
-            guard_false(i21, descr=...)
-            i22 = int_ge(i83, i10)
-            guard_false(i22, descr=...)
-            i89 = strgetitem(p55, i83)
-            i24 = int_ge(i83, i12)
-            guard_false(i24, descr=...)
-            i93 = int_add(i83, 1)
-            i94 = int_gt(i93, i56)
-            guard_false(i94, descr=...)
-            p96 = newstr(1)
-            strsetitem(p96, 0, i89)
-            i98 = call_i(ConstClass(first_non_ascii_char), p96, descr=<Calli . r EF=4>)
->>>>>>> 85dc12f0
             guard_no_exception(descr=...)
             p116 = getfield_gc_r(p296, descr=<FieldP tuple3.item0 .+ pure>)
             i107 = getfield_gc_i(p296, descr=<FieldS tuple3.item1 .+ pure>)
@@ -294,9 +276,7 @@
         --TICK--
         jump(..., descr=...)
         """)
-<<<<<<< HEAD
         # XXX remove the guard_nonnull above?
-=======
 
     def test_unicode_indexing_makes_no_bridges(self):
         log = self.run("""
@@ -365,5 +345,4 @@
             i56 = call_i(ConstClass(next_codepoint_pos_dont_look_inside), p47, 0, descr=...)
             i57 = int_sub(i52, i56)
             i59 = int_sub(i38, 1)
-        ''')
->>>>>>> 85dc12f0
+        ''')