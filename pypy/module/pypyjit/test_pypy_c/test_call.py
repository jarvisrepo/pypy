--- conflicted
+++ resolved
@@ -644,9 +644,6 @@
             res += (9999 in map(g, range(200000)))
             return res
         """, [])
-<<<<<<< HEAD
-        assert len([l for l in log.loops if l.chunks[1].bytecode_name.startswith("DescrOperation.contains")]) == 2
-=======
         assert len([l for l in log.loops if l.chunks[1].bytecode_name.startswith("DescrOperation.contains")]) == 2
 
     def test_methodcall_kwargs_regression(self):
@@ -671,4 +668,3 @@
             guard_no_overflow(descr=...)
             p69 = force_token()
         """)
->>>>>>> 9a44f9ff
