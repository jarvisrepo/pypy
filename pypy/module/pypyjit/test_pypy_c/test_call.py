--- conflicted
+++ resolved
@@ -74,31 +74,15 @@
         assert log.opnames(ops) == ["guard_not_invalidated"]
         #
         assert entry_bridge.match_by_id('call', """
-<<<<<<< HEAD
-            guard_not_invalidated(descr=<Guard16>)
-=======
-            p29 = getfield_gc(ConstPtr(ptr28), descr=<GcPtrFieldDescr pypy.objspace.std.celldict.ModuleCell.inst_w_value .*>)
-            guard_nonnull_class(p29, ConstClass(Function), descr=...)
-            p33 = getfield_gc(p29, descr=<GcPtrFieldDescr pypy.interpreter.function.Function.inst_code .*>)
-            guard_value(p33, ConstPtr(ptr34), descr=...)
-            p35 = getfield_gc(p29, descr=<GcPtrFieldDescr pypy.interpreter.function.Function.inst_w_func_globals .*>)
-            p36 = getfield_gc(p29, descr=<GcPtrFieldDescr pypy.interpreter.function.Function.inst_closure .*>)
->>>>>>> fb0ed217
+            guard_not_invalidated(descr=...)
             p38 = call(ConstClass(getexecutioncontext), descr=<GcPtrCallDescr>)
             p39 = getfield_gc(p38, descr=<GcPtrFieldDescr pypy.interpreter.executioncontext.ExecutionContext.inst_topframeref .*>)
             i40 = force_token()
             p41 = getfield_gc(p38, descr=<GcPtrFieldDescr pypy.interpreter.executioncontext.ExecutionContext.inst_w_tracefunc .*>)
-<<<<<<< HEAD
             guard_isnull(p41, descr=<Guard17>)
             i42 = getfield_gc(p38, descr=<NonGcPtrFieldDescr pypy.interpreter.executioncontext.ExecutionContext.inst_profilefunc .*>)
             i43 = int_is_zero(i42)
             guard_true(i43, descr=<Guard18>)
-=======
-            guard_isnull(p41, descr=...)
-            i42 = getfield_gc(p38, descr=<NonGcPtrFieldDescr pypy.interpreter.executioncontext.ExecutionContext.inst_profilefunc .*>)
-            i43 = int_is_zero(i42)
-            guard_true(i43, descr=...)
->>>>>>> fb0ed217
             i50 = force_token()
         """)
         #
@@ -106,28 +90,14 @@
         # -----------------------------
         loop, = log.loops_by_id('call')
         assert loop.match("""
-<<<<<<< HEAD
-            guard_not_invalidated(descr=<Guard3>)
+            guard_not_invalidated(descr=...)
             i9 = int_lt(i5, i6)
-            guard_true(i9, descr=<Guard4>)
+            guard_true(i9, descr=...)
             i10 = force_token()
             i12 = int_add(i5, 1)
             i13 = force_token()
             i15 = int_add_ovf(i12, 1)
-            guard_no_overflow(descr=<Guard5>)
-=======
-            i12 = int_lt(i5, i6)
-            guard_true(i12, descr=...)
-            i13 = force_token()
-            i15 = int_add(i5, 1)
-            i16 = int_add_ovf(i15, i7)
-            guard_no_overflow(descr=...)
-            i18 = force_token()
-            i20 = int_add_ovf(i16, 1)
-            guard_no_overflow(descr=...)
-            i21 = int_add_ovf(i20, i7)
-            guard_no_overflow(descr=...)
->>>>>>> fb0ed217
+            guard_no_overflow(descr=...)
             --TICK--
             jump(p0, p1, p2, p3, p4, i15, i6, p7, p8, descr=<Loop0>)
         """)
@@ -300,49 +270,29 @@
         assert loop0.match_by_id('g1', """
             i20 = force_token()
             i22 = int_add_ovf(i8, 3)
-<<<<<<< HEAD
-            guard_no_overflow(descr=<Guard5>)
-=======
-            guard_no_overflow(descr=...)
->>>>>>> fb0ed217
+            guard_no_overflow(descr=...)
         """)
         assert loop0.match_by_id('h1', """
             i20 = force_token()
             i22 = int_add_ovf(i8, 2)
-<<<<<<< HEAD
-            guard_no_overflow(descr=<Guard6>)
-=======
-            guard_no_overflow(descr=...)
->>>>>>> fb0ed217
+            guard_no_overflow(descr=...)
         """)
         assert loop0.match_by_id('g2', """
             i27 = force_token()
             i29 = int_add_ovf(i26, 3)
-<<<<<<< HEAD
-            guard_no_overflow(descr=<Guard7>)
-=======
-            guard_no_overflow(descr=...)
->>>>>>> fb0ed217
+            guard_no_overflow(descr=...)
         """)
         #
         loop1, = log.loops_by_id('g3')
         assert loop1.match_by_id('g3', """
             i21 = force_token()
             i23 = int_add_ovf(i9, 3)
-<<<<<<< HEAD
-            guard_no_overflow(descr=<Guard41>)
-=======
-            guard_no_overflow(descr=...)
->>>>>>> fb0ed217
+            guard_no_overflow(descr=...)
         """)
         assert loop1.match_by_id('h2', """
             i25 = force_token()
             i27 = int_add_ovf(i23, 2)
-<<<<<<< HEAD
-            guard_no_overflow(descr=<Guard42>)
-=======
-            guard_no_overflow(descr=...)
->>>>>>> fb0ed217
+            guard_no_overflow(descr=...)
         """)
 
     def test_stararg(self):
@@ -440,13 +390,8 @@
         loop, = log.loops_by_filename(self.filepath)
         assert loop.match("""
             i10 = int_lt(i5, i6)
-<<<<<<< HEAD
-            guard_true(i10, descr=<Guard3>)
-            guard_not_invalidated(descr=<Guard4>)
-=======
             guard_true(i10, descr=...)
             guard_not_invalidated(descr=...)
->>>>>>> fb0ed217
             i120 = int_add(i5, 1)
             --TICK--
             jump(..., descr=<Loop0>)
