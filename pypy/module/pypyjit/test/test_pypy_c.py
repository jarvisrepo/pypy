--- conflicted
+++ resolved
@@ -1497,7 +1497,22 @@
                          ([a3, b3], 2000 * res3),
                          count_debug_merge_point=False)
         
-<<<<<<< HEAD
+    def test_id_compare_optimization(self):
+        # XXX: lower the instruction count, 35 is the old value.
+        self.run_source("""
+        class A(object):
+            pass
+        def main():
+            i = 0
+            a = A()
+            while i < 5:
+                if A() != a:
+                    pass
+                i += 1
+        """, 35, ([], None))
+        _, compare = self.get_by_bytecode("COMPARE_OP")
+        assert "call" not in compare.get_opnames()
+
     def test_ctypes_call(self):
         py.test.skip('fixme')
         from pypy.rlib.test.test_libffi import get_libm_name
@@ -1547,25 +1562,6 @@
         for op in loop.operations:
             assert op.getopname() != 'new_with_vtable'
             
-    # test_circular
-=======
-    def test_id_compare_optimization(self):
-        # XXX: lower the instruction count, 35 is the old value.
-        self.run_source("""
-        class A(object):
-            pass
-        def main():
-            i = 0
-            a = A()
-            while i < 5:
-                if A() != a:
-                    pass
-                i += 1
-        """, 35, ([], None))
-        _, compare = self.get_by_bytecode("COMPARE_OP")
-        assert "call" not in compare.get_opnames()
->>>>>>> 99b7128f
-
 class AppTestJIT(PyPyCJITTests):
     def setup_class(cls):
         if not option.runappdirect:
