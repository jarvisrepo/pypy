--- conflicted
+++ resolved
@@ -82,12 +82,9 @@
     def run_source(self, source, expected_max_ops, *testcases, **kwds):
         assert isinstance(expected_max_ops, int)
         threshold = kwds.pop('threshold', 3)
-<<<<<<< HEAD
-        filter_loops = kwds.pop('filter_loops', False) # keep only the loops beginning from case%d.py
-=======
         self.count_debug_merge_point = \
                                      kwds.pop('count_debug_merge_point', True)
->>>>>>> e43b7269
+        filter_loops = kwds.pop('filter_loops', False) # keep only the loops beginning from case%d.py
         if kwds:
             raise TypeError, 'Unsupported keyword arguments: %s' % kwds.keys()
         source = py.code.Source(source)
@@ -140,25 +137,25 @@
                 self.total_ops, expected_max_ops)
         return result
 
-<<<<<<< HEAD
     def parse_loops(self, opslogfile, filepath, filter_loops):
-=======
-    def parse_loops(self, opslogfile):
->>>>>>> e43b7269
         from pypy.tool import logparser
         assert opslogfile.check()
         log = logparser.parse_log_file(str(opslogfile))
         parts = logparser.extract_category(log, 'jit-log-opt-')
         self.rawloops = [part for part in parts
                          if not from_entry_bridge(part, parts)]
-<<<<<<< HEAD
         self.loops, self.all_bytecodes, self.bytecode_by_loop, self.total_ops = \
                                    self.parse_rawloops(self.rawloops, filter_loops)
         self.check_0_op_bytecodes()
+        self.rawentrybridges = [part for part in parts
+                                if from_entry_bridge(part, parts)]
+        _, self.all_bytecodes_entrybridges, _, _ = \
+                                    self.parse_rawloops(self.rawentrybridges, filter_loops)
+
 
     def parse_rawloops(self, rawloops, filter_loops):
         from pypy.jit.tool.oparser import parse
-        loops = [parse(part, no_namespace=True) for part in self.rawloops]
+        loops = [parse(part, no_namespace=True) for part in rawloops]
         if filter_loops:
             self.loops = self.filter_loops(filepath, self.loops)
         all_bytecodes = []    # contains all bytecodes of all loops
@@ -167,7 +164,7 @@
         for loop in loops:
             loop_bytecodes = []
             bytecode_by_loop[loop] = loop_bytecodes
-            total_ops += len(loop.operations)
+            total_ops = 0
             for op in loop.operations:
                 if op.getopname() == "debug_merge_point":
                     bytecode = BytecodeTrace()
@@ -175,8 +172,11 @@
                     bytecode.debug_merge_point = op
                     loop_bytecodes.append(bytecode)
                     all_bytecodes.append(bytecode)
+                    if self.count_debug_merge_point:
+                        total_ops += 1
                 else:
                     bytecode.append(op)
+                    total_ops += 1
         return loops, all_bytecodes, bytecode_by_loop, total_ops
         
 
@@ -190,33 +190,6 @@
                 str(filepath) in str(op.getarg(0))):
                 newloops.append(loop)
         return newloops
-=======
-        self.loops, self.sliced_loops, self.total_ops = \
-                                           self.parse_rawloops(self.rawloops)
-        self.check_0_op_bytecodes()
-        self.rawentrybridges = [part for part in parts
-                                if from_entry_bridge(part, parts)]
-        _, self.sliced_entrybridge, _ = \
-                                    self.parse_rawloops(self.rawentrybridges)
-
-    def parse_rawloops(self, rawloops):
-        from pypy.jit.tool.oparser import parse
-        loops = [parse(part, no_namespace=True) for part in rawloops]
-        sliced_loops = [] # contains all bytecodes of all loops
-        total_ops = 0
-        for loop in loops:
-            for op in loop.operations:
-                if op.getopname() == "debug_merge_point":
-                    sliced_loop = BytecodeTrace()
-                    sliced_loop.bytecode = op.getarg(0)._get_str().rsplit(" ", 1)[1]
-                    sliced_loops.append(sliced_loop)
-                    if self.count_debug_merge_point:
-                        total_ops += 1
-                else:
-                    sliced_loop.append(op)
-                    total_ops += 1
-        return loops, sliced_loops, total_ops
->>>>>>> e43b7269
 
     def check_0_op_bytecodes(self):
         for bytecodetrace in self.all_bytecodes:
@@ -224,21 +197,15 @@
                 continue
             assert not bytecodetrace
 
-<<<<<<< HEAD
-    def get_by_bytecode(self, name, loop=None):
-        if loop:
+    def get_by_bytecode(self, name, from_entry_bridge=False, loop=None):
+        if from_entry_bridge:
+            assert loop is None
+            bytecodes = self.all_bytecodes_entrybridges
+        elif loop:
             bytecodes = self.bytecode_by_loop[loop]
         else:
             bytecodes = self.all_bytecodes
         return [ops for ops in bytecodes if ops.opcode == name]
-=======
-    def get_by_bytecode(self, name, from_entry_bridge=False):
-        if from_entry_bridge:
-            sliced_loops = self.sliced_entrybridge
-        else:
-            sliced_loops = self.sliced_loops
-        return [ops for ops in sliced_loops if ops.bytecode == name]
->>>>>>> e43b7269
 
     def print_loops(self):
         for rawloop in self.rawloops:
@@ -1383,58 +1350,6 @@
         assert call.getarg(1).value == 2.0
         assert call.getarg(2).value == 3.0
 
-<<<<<<< HEAD
-    def test_ctypes_call(self):
-        py.test.skip('fixme')
-        from pypy.rlib.test.test_libffi import get_libm_name
-        libm_name = get_libm_name(sys.platform)
-        out = self.run_source('''
-        def main():
-            import ctypes
-            libm = ctypes.CDLL('%(libm_name)s')
-            fabs = libm.fabs
-            fabs.argtypes = [ctypes.c_double]
-            fabs.restype = ctypes.c_double
-            x = -4
-            for i in range(2000):
-                x = x + 0      # convince the perfect spec. to make x virtual
-                x = fabs(x)
-                x = x - 100
-            print fabs._ptr.getaddr()
-            return x
-        ''' % locals(),
-                              10000, ([], -4.0),
-                              threshold=1000,
-                              filter_loops=True)
-        fabs_addr = int(out.splitlines()[0])
-        assert len(self.loops) == 2 # the first is the loop, the second is a bridge
-        loop = self.loops[0]
-        call_functions = self.get_by_bytecode('CALL_FUNCTION', loop)
-        assert len(call_functions) == 2
-        #
-        # this is the call "fabs(x)"
-        call_main = call_functions[0]
-        assert 'code object main' in str(call_main.debug_merge_point)
-        assert call_main.get_opnames('call') == ['call'] # this is call(getexecutioncontext)
-        #
-        # this is the ffi call inside ctypes
-        call_ffi = call_functions[1]
-        last_ops = [op.getopname() for op in call_ffi[-6:]]
-        assert last_ops == ['force_token',
-                            'setfield_gc',         # framestackdepth
-                            'setfield_gc',         # vable_token
-                            'call_may_force',
-                            'guard_not_forced',
-                            'guard_no_exception']
-        call = call_ffi[-3]
-        assert call.getarg(0).value == fabs_addr
-        #
-        # finally, check that we don't force anything
-        for op in loop.operations:
-            assert op.getopname() != 'new_with_vtable'
-            
-    # test_circular
-=======
     def test_xor(self):
         values = (-4, -3, -2, -1, 0, 1, 2, 3, 4)
         for a in values:
@@ -1490,7 +1405,56 @@
                     return sa
                 ''', ops, ([a, b], r), count_debug_merge_point=False)
         
->>>>>>> e43b7269
+    def test_ctypes_call(self):
+        py.test.skip('fixme')
+        from pypy.rlib.test.test_libffi import get_libm_name
+        libm_name = get_libm_name(sys.platform)
+        out = self.run_source('''
+        def main():
+            import ctypes
+            libm = ctypes.CDLL('%(libm_name)s')
+            fabs = libm.fabs
+            fabs.argtypes = [ctypes.c_double]
+            fabs.restype = ctypes.c_double
+            x = -4
+            for i in range(2000):
+                x = x + 0      # convince the perfect spec. to make x virtual
+                x = fabs(x)
+                x = x - 100
+            print fabs._ptr.getaddr()
+            return x
+        ''' % locals(),
+                              10000, ([], -4.0),
+                              threshold=1000,
+                              filter_loops=True)
+        fabs_addr = int(out.splitlines()[0])
+        assert len(self.loops) == 2 # the first is the loop, the second is a bridge
+        loop = self.loops[0]
+        call_functions = self.get_by_bytecode('CALL_FUNCTION', loop=loop)
+        assert len(call_functions) == 2
+        #
+        # this is the call "fabs(x)"
+        call_main = call_functions[0]
+        assert 'code object main' in str(call_main.debug_merge_point)
+        assert call_main.get_opnames('call') == ['call'] # this is call(getexecutioncontext)
+        #
+        # this is the ffi call inside ctypes
+        call_ffi = call_functions[1]
+        last_ops = [op.getopname() for op in call_ffi[-6:]]
+        assert last_ops == ['force_token',
+                            'setfield_gc',         # framestackdepth
+                            'setfield_gc',         # vable_token
+                            'call_may_force',
+                            'guard_not_forced',
+                            'guard_no_exception']
+        call = call_ffi[-3]
+        assert call.getarg(0).value == fabs_addr
+        #
+        # finally, check that we don't force anything
+        for op in loop.operations:
+            assert op.getopname() != 'new_with_vtable'
+            
+    # test_circular
 
 class AppTestJIT(PyPyCJITTests):
     def setup_class(cls):
