from pypy.conftest import gettestobjspace, option
from pypy.tool.udir import udir
import py
from py.test import skip
import sys, os, re

class BytecodeTrace(list):
    def get_opnames(self, prefix=""):
        return [op.getopname() for op in self
                    if op.getopname().startswith(prefix)]

    def __repr__(self):
        return "%s%s" % (self.opcode, list.__repr__(self))

ZERO_OP_OPCODES = [
    'POP_TOP',
    'ROT_TWO',
    'ROT_THREE',
    'DUP_TOP',
    'ROT_FOUR',
    'NOP',
    'DUP_TOPX',
    'LOAD_CONST',
    'JUMP_FORWARD',
    #'JUMP_ABSOLUTE' in theory, but contains signals stuff
    #'LOAD_FAST' should be here, but currently needs a guard for nonzeroness
    'STORE_FAST',
    ]


r_bridge = re.compile(r"bridge out of Guard (\d+)")

def from_entry_bridge(text, allparts):
    firstline = text.splitlines()[0]
    if 'entry bridge' in firstline:
        return True
    match = r_bridge.search(firstline)
    if match:
        search = '<Guard' + match.group(1) + '>'
        for part in allparts:
            if search in part:
                break
        else:
            raise AssertionError, "%s not found??" % (search,)
        return from_entry_bridge(part, allparts)
    return False

def test_from_entry_bridge():
    assert from_entry_bridge(
        "# Loop 4 : entry bridge with 31 ops\n[p0, etc", [])
    assert not from_entry_bridge(
        "# Loop 1 : loop with 31 ops\n[p0, p1, etc", [])
    assert not from_entry_bridge(
        "# bridge out of Guard 5 with 24 ops\n[p0, p1, etc",
        ["# Loop 1 : loop with 31 ops\n"
             "[p0, p1]\n"
             "guard_stuff(descr=<Guard5>)\n"])
    assert from_entry_bridge(
        "# bridge out of Guard 5 with 24 ops\n[p0, p1, etc",
        ["# Loop 1 : entry bridge with 31 ops\n"
             "[p0, p1]\n"
             "guard_stuff(descr=<Guard5>)\n"])
    assert not from_entry_bridge(
        "# bridge out of Guard 51 with 24 ops\n[p0, p1, etc",
        ["# Loop 1 : loop with 31 ops\n"
             "[p0, p1]\n"
             "guard_stuff(descr=<Guard5>)\n",
         "# bridge out of Guard 5 with 13 ops\n"
             "[p0, p1]\n"
             "guard_other(p1, descr=<Guard51>)\n"])
    assert from_entry_bridge(
        "# bridge out of Guard 51 with 24 ops\n[p0, p1, etc",
        ["# Loop 1 : entry bridge with 31 ops\n"
             "[p0, p1]\n"
             "guard_stuff(descr=<Guard5>)\n",
         "# bridge out of Guard 5 with 13 ops\n"
             "[p0, p1]\n"
             "guard_other(p1, descr=<Guard51>)\n"])


class PyPyCJITTests(object):
    def run_source(self, source, expected_max_ops, *testcases, **kwds):
        assert isinstance(expected_max_ops, int)
        threshold = kwds.pop('threshold', 3)
        self.count_debug_merge_point = \
                                     kwds.pop('count_debug_merge_point', True)
        filter_loops = kwds.pop('filter_loops', False) # keep only the loops beginning from case%d.py
        if kwds:
            raise TypeError, 'Unsupported keyword arguments: %s' % kwds.keys()
        source = py.code.Source(source)
        filepath = self.tmpdir.join('case%d.py' % self.counter)
        logfilepath = filepath.new(ext='.log')
        self.logfilepath = logfilepath
        self.__class__.counter += 1
        f = filepath.open('w')
        print >> f, source
        # some support code...
        print >> f, py.code.Source("""
            import sys
            # we don't want to see the small bridges created
            # by the checkinterval reaching the limit
            sys.setcheckinterval(10000000)
            try: # make the file runnable by CPython
                import pypyjit
                pypyjit.set_param(threshold=%d)
            except ImportError:
                pass

            def check(args, expected):
                print >> sys.stderr, 'trying:', args
                result = main(*args)
                print >> sys.stderr, 'got:', repr(result)
                assert result == expected
                assert type(result) is type(expected)
        """ % threshold)
        for testcase in testcases * 2:
            print >> f, "check(%r, %r)" % testcase
        print >> f, "print 'OK :-)'"
        f.close()

        if sys.platform.startswith('win'):
            py.test.skip("XXX this is not Windows-friendly")
        print logfilepath
        child_stdout = os.popen('PYPYLOG=":%s" "%s" "%s"' % (
            logfilepath, self.pypy_c, filepath), 'r')
        result = child_stdout.read()
        child_stdout.close()
        assert result
        if result.strip().startswith('SKIP:'):
            py.test.skip(result.strip())
        assert result.splitlines()[-1].strip() == 'OK :-)'
        self.parse_loops(logfilepath, filepath, filter_loops)
        self.print_loops()
        print logfilepath
        if self.total_ops > expected_max_ops:
            assert 0, "too many operations: got %d, expected maximum %d" % (
                self.total_ops, expected_max_ops)
        return result

    def parse_loops(self, opslogfile, filepath, filter_loops):
        from pypy.tool import logparser
        assert opslogfile.check()
        log = logparser.parse_log_file(str(opslogfile))
        parts = logparser.extract_category(log, 'jit-log-opt-')
        self.rawloops = [part for part in parts
                         if not from_entry_bridge(part, parts)]
        self.loops, self.all_bytecodes, self.bytecode_by_loop, self.total_ops = \
                                   self.parse_rawloops(self.rawloops, filter_loops)
        self.check_0_op_bytecodes()
        self.rawentrybridges = [part for part in parts
                                if from_entry_bridge(part, parts)]
        _, self.all_bytecodes_entrybridges, _, _ = \
                                    self.parse_rawloops(self.rawentrybridges, filter_loops)

<<<<<<< HEAD

    def parse_rawloops(self, rawloops, filter_loops):
=======
        from pypy.jit.tool.jitoutput import parse_prof
        summaries  = logparser.extract_category(log, 'jit-summary')
        if len(summaries) > 0:
            self.jit_summary = parse_prof(summaries[-1])
        else:
            self.jit_summary = None
        

    def parse_rawloops(self, rawloops):
>>>>>>> 5263f84a
        from pypy.jit.tool.oparser import parse
        loops = [parse(part, no_namespace=True) for part in rawloops]
        if filter_loops:
            self.loops = self.filter_loops(filepath, self.loops)
        all_bytecodes = []    # contains all bytecodes of all loops
        bytecode_by_loop = {} # contains all bytecodes divided by loops
        total_ops = 0
        for loop in loops:
            loop_bytecodes = []
            bytecode_by_loop[loop] = loop_bytecodes
            total_ops = 0
            for op in loop.operations:
                if op.getopname() == "debug_merge_point":
                    bytecode = BytecodeTrace()
                    bytecode.opcode = op.getarg(0)._get_str().rsplit(" ", 1)[1]
                    bytecode.debug_merge_point = op
                    loop_bytecodes.append(bytecode)
                    all_bytecodes.append(bytecode)
                    if self.count_debug_merge_point:
                        total_ops += 1
                else:
                    bytecode.append(op)
                    total_ops += 1
        return loops, all_bytecodes, bytecode_by_loop, total_ops
        

    def filter_loops(self, filepath, loops):
        newloops = []
        for loop in loops:
            op = loop.operations[0]
            # if the first op is not debug_merge_point, it's a bridge: for
            # now, we always include them
            if (op.getopname() != 'debug_merge_point' or 
                str(filepath) in str(op.getarg(0))):
                newloops.append(loop)
        return newloops

    def check_0_op_bytecodes(self):
        for bytecodetrace in self.all_bytecodes:
            if bytecodetrace.opcode not in ZERO_OP_OPCODES:
                continue
            assert not bytecodetrace

    def get_by_bytecode(self, name, from_entry_bridge=False, loop=None):
        if from_entry_bridge:
            assert loop is None
            bytecodes = self.all_bytecodes_entrybridges
        elif loop:
            bytecodes = self.bytecode_by_loop[loop]
        else:
            bytecodes = self.all_bytecodes
        return [ops for ops in bytecodes if ops.opcode == name]

    def print_loops(self):
        for rawloop in self.rawloops:
            print
            print '@' * 79
            print
            print rawloop.rstrip()
        print
        print '@' * 79

    def test_f1(self):
        self.run_source('''
            def main(n):
                "Arbitrary test function."
                i = 0
                x = 1
                while i<n:
                    j = 0   #ZERO
                    while j<=i:
                        j = j + 1
                        x = x + (i&j)
                    i = i + 1
                return x
        ''', 220,
                   ([2117], 1083876708))

    def test_factorial(self):
        self.run_source('''
            def main(n):
                r = 1
                while n > 1:
                    r *= n
                    n -= 1
                return r
        ''', 28,
                   ([5], 120),
                    ([25], 15511210043330985984000000L))

    def test_factorialrec(self):
        self.run_source('''
            def main(n):
                if n > 1:
                    return n * main(n-1)
                else:
                    return 1
        ''', 0,
                   ([5], 120),
                    ([25], 15511210043330985984000000L))

    def test_richards(self):
        self.run_source('''
            import sys; sys.path[:] = %r
            from pypy.translator.goal import richards

            def main():
                return richards.main(iterations = 1)
        ''' % (sys.path,), 7200,
                   ([], 42))

    def test_simple_call(self):
        self.run_source('''
            OFFSET = 0
            def f(i):
                return i + 1 + OFFSET
            def main(n):
                i = 0
                while i < n+OFFSET:
                    i = f(f(i))
                return i
        ''', 98,
                   ([20], 20),
                    ([31], 32))
        ops = self.get_by_bytecode("LOAD_GLOBAL", True)
        assert len(ops) == 5
        assert ops[0].get_opnames() == ["guard_value",
                                        "getfield_gc", "guard_value",
                                        "getfield_gc", "guard_isnull",
                                        "getfield_gc", "guard_nonnull_class"]
        # the second getfield on the same globals is quicker
        assert ops[1].get_opnames() == ["getfield_gc", "guard_nonnull_class"]
        assert not ops[2] # second LOAD_GLOBAL of the same name folded away
        # LOAD_GLOBAL of the same name but in different function partially
        # folded away
        # XXX could be improved
        assert ops[3].get_opnames() == ["guard_value",
                                        "getfield_gc", "guard_isnull"]
        assert not ops[4]
        ops = self.get_by_bytecode("CALL_FUNCTION", True)
        assert len(ops) == 2
        for i, bytecode in enumerate(ops):
            if i == 0:
                assert "call(getexecutioncontext)" in str(bytecode)
            else:
                assert not bytecode.get_opnames("call")
            assert not bytecode.get_opnames("new")
            assert len(bytecode.get_opnames("guard")) <= 10

        ops = self.get_by_bytecode("LOAD_GLOBAL")
        assert len(ops) == 5
        for bytecode in ops:
            assert not bytecode

        ops = self.get_by_bytecode("CALL_FUNCTION")
        assert len(ops) == 2
        for bytecode in ops:
            assert len(bytecode) <= 1
        

    def test_method_call(self):
        self.run_source('''
            class A(object):
                def __init__(self, a):
                    self.a = a
                def f(self, i):
                    return self.a + i
            def main(n):
                i = 0
                a = A(1)
                while i < n:
                    x = a.f(i)
                    i = a.f(x)
                return i
        ''', 93,
                   ([20], 20),
                    ([31], 32))
        ops = self.get_by_bytecode("LOOKUP_METHOD", True)
        assert len(ops) == 2
        assert not ops[0].get_opnames("call")
        assert not ops[0].get_opnames("new")
        assert len(ops[0].get_opnames("guard")) <= 3
        assert not ops[1] # second LOOKUP_METHOD folded away

        ops = self.get_by_bytecode("LOOKUP_METHOD")
        assert not ops[0] # first LOOKUP_METHOD folded away
        assert not ops[1] # second LOOKUP_METHOD folded away

        ops = self.get_by_bytecode("CALL_METHOD", True)
        assert len(ops) == 2
        for i, bytecode in enumerate(ops):
            if i == 0:
                assert "call(getexecutioncontext)" in str(bytecode)
            else:
                assert not bytecode.get_opnames("call")
            assert not bytecode.get_opnames("new")
            assert len(bytecode.get_opnames("guard")) <= 6
        assert len(ops[1]) < len(ops[0])

        ops = self.get_by_bytecode("CALL_METHOD")
        assert len(ops) == 2
        assert len(ops[0]) <= 1
        assert len(ops[1]) <= 1
        
        ops = self.get_by_bytecode("LOAD_ATTR", True)
        assert len(ops) == 2
        # With mapdict, we get fast access to (so far) the 5 first
        # attributes, which means it is done with only the following
        # operations.  (For the other attributes there is additionally
        # a getarrayitem_gc.)
        assert ops[0].get_opnames() == ["getfield_gc",
                                        "guard_nonnull_class"]
        assert not ops[1] # second LOAD_ATTR folded away

        ops = self.get_by_bytecode("LOAD_ATTR")
        assert not ops[0] # first LOAD_ATTR folded away
        assert not ops[1] # second LOAD_ATTR folded away

    def test_static_classmethod_call(self):
        self.run_source('''
            class A(object):
                @classmethod
                def f(cls, i):
                    return i + (cls is A) + 1

                @staticmethod
                def g(i):
                    return i - 1

            def main(n):
                i = 0
                a = A()
                while i < n:
                    x = a.f(i)
                    i = a.g(x)
                return i
        ''', 106,
                   ([20], 20),
                   ([31], 31))
        ops = self.get_by_bytecode("LOOKUP_METHOD")
        assert len(ops) == 2
        assert not ops[0].get_opnames("call")
        assert not ops[0].get_opnames("new")
        assert len(ops[0].get_opnames("guard")) <= 2
        assert len(ops[0].get_opnames("getfield")) <= 4
        assert not ops[1] # second LOOKUP_METHOD folded away

    def test_default_and_kw(self):
        self.run_source('''
            def f(i, j=1):
                return i + j
            def main(n):
                i = 0
                while i < n:
                    i = f(f(i), j=1)
                return i
        ''', 100,
                   ([20], 20),
                   ([31], 32))
        ops = self.get_by_bytecode("CALL_FUNCTION")
        assert len(ops) == 2
        for i, bytecode in enumerate(ops):
            assert not bytecode.get_opnames("call")
            assert not bytecode.get_opnames("new")
        assert len(ops[0].get_opnames("guard")) <= 14
        assert len(ops[1].get_opnames("guard")) <= 3

        ops = self.get_by_bytecode("CALL_FUNCTION", True)
        assert len(ops) == 2
        for i, bytecode in enumerate(ops):
            if i == 0:
                assert "call(getexecutioncontext)" in str(bytecode)
            else:
                assert not bytecode.get_opnames("call")
            assert not bytecode.get_opnames("new")
        assert len(ops[0].get_opnames("guard")) <= 14
        assert len(ops[1].get_opnames("guard")) <= 3

    def test_kwargs(self):
        self.run_source('''
            d = {}

            def g(**args):
                return len(args)

            def main(x):
                s = 0
                d = {}
                for i in range(x):
                    s += g(**d)
                    d[str(i)] = i
                    if i % 100 == 99:
                        d = {}
                return s
        ''', 100000, ([100], 4950),
                    ([1000], 49500),
                    ([10000], 495000),
                    ([100000], 4950000))
        assert len(self.rawloops)  + len(self.rawentrybridges) == 4
        op, = self.get_by_bytecode("CALL_FUNCTION_KW")
        # XXX a bit too many guards, but better than before
        assert len(op.get_opnames("guard")) <= 12

    def test_stararg_virtual(self):
        self.run_source('''
            d = {}

            def g(*args):
                return len(args)
            def h(a, b, c):
                return c

            def main(x):
                s = 0
                for i in range(x):
                    l = [i, x, 2]
                    s += g(*l)
                    s += h(*l)
                    s += g(i, x, 2)
                for i in range(x):
                    l = [x, 2]
                    s += g(i, *l)
                    s += h(i, *l)
                return s
        ''', 100000, ([100], 1300),
                    ([1000], 13000),
                    ([10000], 130000),
                    ([100000], 1300000))
        assert len(self.loops) == 2
        ops = self.get_by_bytecode("CALL_FUNCTION_VAR")
        assert len(ops) == 4
        for op in ops:
            assert len(op.get_opnames("new")) == 0
            assert len(op.get_opnames("call_may_force")) == 0

        ops = self.get_by_bytecode("CALL_FUNCTION")
        for op in ops:
            assert len(op.get_opnames("new")) == 0
            assert len(op.get_opnames("call_may_force")) == 0

    def test_stararg(self):
        self.run_source('''
            d = {}

            def g(*args):
                return args[-1]
            def h(*args):
                return len(args)

            def main(x):
                s = 0
                l = []
                i = 0
                while i < x:
                    l.append(1)
                    s += g(*l)
                    i = h(*l)
                return s
        ''', 100000, ([100], 100),
                     ([1000], 1000),
                     ([2000], 2000),
                     ([4000], 4000))
        assert len(self.loops) == 1
        ops = self.get_by_bytecode("CALL_FUNCTION_VAR")
        for op in ops:
            assert len(op.get_opnames("new_with_vtable")) == 0
            assert len(op.get_opnames("call_may_force")) == 0

    def test_virtual_instance(self):
        self.run_source('''
            class A(object):
                pass
            def main(n):
                i = 0
                while i < n:
                    a = A()
                    assert isinstance(a, A)
                    assert not isinstance(a, int)
                    a.x = 2
                    i = i + a.x
                return i
        ''', 69,
                   ([20], 20),
                   ([31], 32))

        callA, callisinstance1, callisinstance2 = (
                self.get_by_bytecode("CALL_FUNCTION"))
        assert not callA.get_opnames("call")
        assert not callA.get_opnames("new")
        assert len(callA.get_opnames("guard")) <= 2
        assert not callisinstance1.get_opnames("call")
        assert not callisinstance1.get_opnames("new")
        assert len(callisinstance1.get_opnames("guard")) <= 2
        # calling isinstance on a builtin type gives zero guards
        # because the version_tag of a builtin type is immutable
        assert not len(callisinstance1.get_opnames("guard"))


        bytecode, = self.get_by_bytecode("STORE_ATTR")
        assert bytecode.get_opnames() == []

    def test_load_attr(self):
        self.run_source('''
            class A(object):
                pass
            a = A()
            a.x = 2
            def main(n):
                i = 0
                while i < n:
                    i = i + a.x
                return i
        ''', 41,
                   ([20], 20),
                   ([31], 32))

        load, = self.get_by_bytecode("LOAD_ATTR")
        # 1 guard_value for the class
        # 1 guard_value for the version_tag
        # 1 guard_value for the structure
        # 1 guard_nonnull_class for the result since it is used later
        assert len(load.get_opnames("guard")) <= 4

    def test_mixed_type_loop(self):
        self.run_source('''
            class A(object):
                pass
            def main(n):
                i = 0.0
                j = 2
                while i < n:
                    i = j + i
                return i, type(i) is float
        ''', 35,
                   ([20], (20, True)),
                   ([31], (32, True)))

        bytecode, = self.get_by_bytecode("BINARY_ADD")
        assert not bytecode.get_opnames("call")
        assert not bytecode.get_opnames("new")
        assert len(bytecode.get_opnames("guard")) <= 2

    def test_call_builtin_function(self):
        self.run_source('''
            class A(object):
                pass
            def main(n):
                i = 2
                l = []
                while i < n:
                    i += 1
                    l.append(i)
                return i, len(l)
        ''', 39,
                   ([20], (20, 18)),
                   ([31], (31, 29)))

        bytecode, = self.get_by_bytecode("CALL_METHOD")
        assert len(bytecode.get_opnames("new_with_vtable")) == 1 # the forcing of the int
        assert len(bytecode.get_opnames("call")) == 1 # the call to append
        assert len(bytecode.get_opnames("guard")) == 1 # guard for guard_no_exception after the call
        bytecode, = self.get_by_bytecode("CALL_METHOD", True)
        assert len(bytecode.get_opnames("guard")) == 2 # guard for profiling disabledness + guard_no_exception after the call

    def test_range_iter(self):
        self.run_source('''
            def g(n):
                return range(n)

            def main(n):
                s = 0
                for i in range(n):
                    s += g(n)[i]
                return s
        ''', 143, ([1000], 1000 * 999 / 2))
        bytecode, = self.get_by_bytecode("BINARY_SUBSCR", True)
        assert bytecode.get_opnames("guard") == [
            "guard_false",   # check that the index is >= 0
            "guard_false",   # check that the index is lower than the current length
            ]
        bytecode, _ = self.get_by_bytecode("FOR_ITER", True) # second bytecode is the end of the loop
        assert bytecode.get_opnames("guard") == [
            "guard_value",
            "guard_class",   # check the class of the iterator
            "guard_nonnull", # check that the iterator is not finished
            "guard_isnull",  # check that the range list is not forced
            "guard_false",   # check that the index is lower than the current length
            ]

        bytecode, = self.get_by_bytecode("BINARY_SUBSCR")
        assert bytecode.get_opnames("guard") == [
            "guard_false",   # check that the index is >= 0
            "guard_false",   # check that the index is lower than the current length
            ]
        bytecode, _ = self.get_by_bytecode("FOR_ITER") # second bytecode is the end of the loop
        assert bytecode.get_opnames("guard") == [
            "guard_false",   # check that the index is lower than the current length
            ]

    def test_exception_inside_loop_1(self):
        py.test.skip("exceptions: in-progress")
        self.run_source('''
            def main(n):
                while n:
                    try:
                        raise ValueError
                    except ValueError:
                        pass
                    n -= 1
                return n
        ''',
                  ([30], 0))

        bytecode, = self.get_by_bytecode("SETUP_EXCEPT")
        #assert not bytecode.get_opnames("new")   -- currently, we have
        #               new_with_vtable(pypy.interpreter.pyopcode.ExceptBlock)
        bytecode, = self.get_by_bytecode("RAISE_VARARGS")
        assert not bytecode.get_opnames("new")
        bytecode, = self.get_by_bytecode("COMPARE_OP")
        assert not bytecode.get_opnames()

    def test_exception_inside_loop_2(self):
        py.test.skip("exceptions: in-progress")
        self.run_source('''
            def g(n):
                raise ValueError(n)
            def f(n):
                g(n)
            def main(n):
                while n:
                    try:
                        f(n)
                    except ValueError:
                        pass
                    n -= 1
                return n
        ''',
                  ([30], 0))

        bytecode, = self.get_by_bytecode("RAISE_VARARGS")
        assert not bytecode.get_opnames("new")
        bytecode, = self.get_by_bytecode("COMPARE_OP")
        assert len(bytecode.get_opnames()) <= 2    # oois, guard_true

    def test_chain_of_guards(self):
        self.run_source('''
        class A(object):
            def method_x(self):
                return 3

        l = ["x", "y"]

        def main(arg):
            sum = 0
            a = A()
            i = 0
            while i < 2000:
                name = l[arg]
                sum += getattr(a, 'method_' + name)()
                i += 1
            return sum
        ''', 3000, ([0], 2000*3))
        assert len(self.loops) == 1

    def test_getattr_with_dynamic_attribute(self):
        self.run_source('''
        class A(object):
            pass

        l = ["x", "y"]

        def main(arg):
            sum = 0
            a = A()
            a.a1 = 0
            a.a2 = 0
            a.a3 = 0
            a.a4 = 0
            a.a5 = 0 # workaround, because the first five attributes need a promotion
            a.x = 1
            a.y = 2
            i = 0
            while i < 2000:
                name = l[i % 2]
                sum += getattr(a, name)
                i += 1
            return sum
        ''', 3000, ([0], 3000))
        assert len(self.loops) == 1

    def test_blockstack_virtualizable(self):
        self.run_source('''
        from pypyjit import residual_call

        def main():
            i = 0
            while i < 100:
                try:
                    residual_call(len, [])
                except:
                    pass
                i += 1
            return i
        ''', 1000, ([], 100))
        bytecode, = self.get_by_bytecode("CALL_FUNCTION")
        # we allocate virtual ref and frame, we don't want block
        assert len(bytecode.get_opnames('new_with_vtable')) == 2

    def test_import_in_function(self):
        self.run_source('''
        def main():
            i = 0
            while i < 100:
                from sys import version
                i += 1
            return i
        ''', 100, ([], 100))
        bytecode, = self.get_by_bytecode('IMPORT_NAME')
        bytecode2, = self.get_by_bytecode('IMPORT_FROM')
        assert len(bytecode.get_opnames('call')) == 2 # split_chr and list_pop
        assert len(bytecode2.get_opnames('call')) == 0

    def test_arraycopy_disappears(self):
        self.run_source('''
        def main():
            i = 0
            while i < 100:
                t = (1, 2, 3, i + 1)
                t2 = t[:]
                del t
                i = t2[3]
                del t2
            return i
        ''', 40, ([], 100))
        bytecode, = self.get_by_bytecode('BINARY_SUBSCR')
        assert len(bytecode.get_opnames('new_array')) == 0

    def test_overflow_checking(self):
        startvalue = sys.maxint - 2147483647
        self.run_source('''
        def main():
            def f(a,b):
                if a < 0: return -1
                return a-b
            total = %d
            for i in range(100000):
                total += f(i, 5)
            return total
        ''' % startvalue, 170, ([], startvalue + 4999450000L))

    def test_boolrewrite_invers(self):
        for a, b, res, ops in (('2000', '2000', 20001000, 51),
                               ( '500',  '500', 15001500, 81),
                               ( '300',  '600', 16001700, 83),
                               (   'a',    'b', 16001700, 89),
                               (   'a',    'a', 13001700, 85)):

            self.run_source('''
            def main():
                sa = 0
                a = 300
                b = 600
                for i in range(1000):
                    if i < %s: sa += 1
                    else: sa += 2
                    if i >= %s: sa += 10000
                    else: sa += 20000
                return sa
            '''%(a, b), ops, ([], res))

    def test_boolrewrite_reflex(self):
        for a, b, res, ops in (('2000', '2000', 10001000, 51),
                               ( '500',  '500', 15001500, 81),
                               ( '300',  '600', 14001700, 83),
                               (   'a',    'b', 14001700, 89),
                               (   'a',    'a', 17001700, 85)):

            self.run_source('''
            def main():
                sa = 0
                a = 300
                b = 600
                for i in range(1000):
                    if i < %s: sa += 1
                    else: sa += 2
                    if %s > i: sa += 10000
                    else: sa += 20000
                return sa
            '''%(a, b), ops, ([], res))


    def test_boolrewrite_correct_invers(self):
        def opval(i, op, a):
            if eval('%d %s %d' % (i, op, a)): return 1
            return 2

        ops = ('<', '>', '<=', '>=', '==', '!=')        
        for op1 in ops:
            for op2 in ops:
                for a,b in ((500, 500), (300, 600)):
                    res = 0
                    res += opval(a-1, op1, a) * (a)
                    res += opval(  a, op1, a) 
                    res += opval(a+1, op1, a) * (1000 - a - 1)
                    res += opval(b-1, op2, b) * 10000 * (b)
                    res += opval(  b, op2, b) * 10000 
                    res += opval(b+1, op2, b) * 10000 * (1000 - b - 1)

                    self.run_source('''
                    def main():
                        sa = 0
                        for i in range(1000):
                            if i %s %d: sa += 1
                            else: sa += 2
                            if i %s %d: sa += 10000
                            else: sa += 20000
                        return sa
                    '''%(op1, a, op2, b), 83, ([], res))

                    self.run_source('''
                    def main():
                        sa = 0
                        i = 0.0
                        while i < 250.0:
                            if i %s %f: sa += 1
                            else: sa += 2
                            if i %s %f: sa += 10000
                            else: sa += 20000
                            i += 0.25
                        return sa
                    '''%(op1, float(a)/4.0, op2, float(b)/4.0), 156, ([], res))
                    

    def test_boolrewrite_correct_reflex(self):
        def opval(i, op, a):
            if eval('%d %s %d' % (i, op, a)): return 1
            return 2

        ops = ('<', '>', '<=', '>=', '==', '!=')        
        for op1 in ops:
            for op2 in ops:
                for a,b in ((500, 500), (300, 600)):
                    res = 0
                    res += opval(a-1, op1, a) * (a)
                    res += opval(  a, op1, a) 
                    res += opval(a+1, op1, a) * (1000 - a - 1)
                    res += opval(b, op2, b-1) * 10000 * (b)
                    res += opval(b, op2,   b) * 10000
                    res += opval(b, op2, b+1) * 10000 * (1000 - b - 1)

                    self.run_source('''
                    def main():
                        sa = 0
                        for i in range(1000):
                            if i %s %d: sa += 1
                            else: sa += 2
                            if %d %s i: sa += 10000
                            else: sa += 20000
                        return sa
                    '''%(op1, a, b, op2), 83, ([], res))

                    self.run_source('''
                    def main():
                        sa = 0
                        i = 0.0
                        while i < 250.0:
                            if i %s %f: sa += 1
                            else: sa += 2
                            if %f %s i: sa += 10000
                            else: sa += 20000
                            i += 0.25
                        return sa
                    '''%(op1, float(a)/4.0, float(b)/4.0, op2), 156, ([], res))

    def test_boolrewrite_ptr(self):
        # XXX this test is way too imprecise in what it is actually testing
        # it should count the number of guards instead
        compares = ('a == b', 'b == a', 'a != b', 'b != a', 'a == c', 'c != b')
        for e1 in compares:
            for e2 in compares:
                a, b, c = 1, 2, 3
                if eval(e1): res = 752 * 1 
                else: res = 752 * 2 
                if eval(e2): res += 752 * 10000 
                else: res += 752 * 20000 
                a = b
                if eval(e1): res += 248 * 1
                else: res += 248 * 2
                if eval(e2): res += 248 * 10000
                else: res += 248 * 20000


                if 'c' in e1 or 'c' in e2:
                    n = 337
                else:
                    n = 215

                print
                print 'Test:', e1, e2, n, res
                self.run_source('''
                class tst(object):
                    pass
                def main():
                    a = tst()
                    b = tst()
                    c = tst()
                    sa = 0
                    for i in range(1000):
                        if %s: sa += 1
                        else: sa += 2
                        if %s: sa += 10000
                        else: sa += 20000
                        if i > 750: a = b
                    return sa
                '''%(e1, e2), n, ([], res))

    def test_array_sum(self):
        for tc, maxops in zip('bhilBHILfd', (38,) * 6 + (40, 40, 41, 38)):
            res = 19352859
            if tc == 'L':
                res = long(res)
            elif tc in 'fd':
                res = float(res)
            elif tc == 'I' and sys.maxint == 2147483647:
                res = long(res)
                # note: in CPython we always get longs here, even on 64-bits

            self.run_source('''
            from array import array

            def main():
                img = array("%s", range(127) * 5) * 484
                l, i = 0, 0
                while i < 640 * 480:
                    l += img[i]
                    i += 1
                return l
            ''' % tc, maxops, ([], res))

    def test_array_sum_char(self):
        self.run_source('''
            from array import array

            def main():
                img = array("c", "Hello") * 130 * 480
                l, i = 0, 0
                while i < 640 * 480:
                    l += ord(img[i])
                    i += 1
                return l
            ''', 60, ([], 30720000))

    def test_array_sum_unicode(self):
        self.run_source('''
            from array import array

            def main():
                img = array("u", u"Hello") * 130 * 480
                l, i = 0, 0
                while i < 640 * 480:
                    if img[i] == u"l":
                        l += 1
                    i += 1
                return l
            ''', 65, ([], 122880))

    def test_array_intimg(self):
        # XXX this test is way too imprecise in what it is actually testing
        # it should count the number of guards instead
        for tc, maxops in zip('ilILd', (67, 67, 70, 70, 61)):
            print
            print '='*65
            print '='*20, 'running test for tc=%r' % (tc,), '='*20
            res = 73574560
            if tc == 'L':
                res = long(res)
            elif tc in 'fd':
                res = float(res)
            elif tc == 'I' and sys.maxint == 2147483647:
                res = long(res)
                # note: in CPython we always get longs here, even on 64-bits

            self.run_source('''
            from array import array

            def main(tc):
                img = array(tc, range(3)) * (350 * 480)
                intimg = array(tc, (0,)) * (640 * 480)
                l, i = 0, 640
                while i < 640 * 480:
                    l = l + img[i]
                    intimg[i] = (intimg[i-640] + l) 
                    i += 1
                return intimg[i - 1]
            ''', maxops, ([tc], res))

    def test_unpackiterable(self):
        self.run_source('''
        from array import array

        def main():
            i = 0
            t = array('l', (1, 2))
            while i < 2000:
                a, b = t
                i += 1
            return 3

        ''', 100, ([], 3))
        bytecode, = self.get_by_bytecode("UNPACK_SEQUENCE")
        # we allocate virtual ref and frame, we don't want block
        assert len(bytecode.get_opnames('call_may_force')) == 0
        

    def test_intbound_simple(self):
        ops = ('<', '>', '<=', '>=', '==', '!=')
        nbr = (3, 7)
        for o1 in ops:
            for o2 in ops:
                for n1 in nbr:
                    for n2 in nbr:
                        src = '''
                        def f(i):
                            a, b = 3, 3
                            if i %s %d:
                                a = 0
                            else:
                                a = 1
                            if i %s %d:
                                b = 0
                            else:
                                b = 1
                            return a + b * 2

                        def main():
                            res = [0] * 4
                            idx = []
                            for i in range(15):
                                idx.extend([i] * 1500)
                            for i in idx:
                                res[f(i)] += 1
                            return res

                        ''' % (o1, n1, o2, n2)

                        exec(str(py.code.Source(src)))
                        res = [0] * 4
                        for i in range(15):
                            res[f(i)] += 1500
                        self.run_source(src, 268, ([], res))

    def test_intbound_addsub_mix(self):
        tests = ('i > 4', 'i > 2', 'i + 1 > 2', '1 + i > 4',
                 'i - 1 > 1', '1 - i > 1', '1 - i < -3',
                 'i == 1', 'i == 5', 'i != 1', '-2 * i < -4')
        for t1 in tests:
            for t2 in tests:
                print t1, t2
                src = '''
                def f(i):
                    a, b = 3, 3
                    if %s:
                        a = 0
                    else:
                        a = 1
                    if %s:
                        b = 0
                    else:
                        b = 1
                    return a + b * 2

                def main():
                    res = [0] * 4
                    idx = []
                    for i in range(15):
                        idx.extend([i] * 1500)
                    for i in idx:
                        res[f(i)] += 1
                    return res

                ''' % (t1, t2)

                exec(str(py.code.Source(src)))
                res = [0] * 4
                for i in range(15):
                    res[f(i)] += 1500
                self.run_source(src, 280, ([], res))

    def test_intbound_gt(self):
        self.run_source('''
        def main():
            i, a, b = 0, 0, 0
            while i < 2000:
                if i > -1:
                    a += 1
                if i > -2:
                    b += 1
                i += 1
            return (a, b)
        ''', 48, ([], (2000, 2000)))

    def test_intbound_sub_lt(self):
        self.run_source('''
        def main():
            i, a, b = 0, 0, 0
            while i < 2000:
                if i - 10 < 1995:
                    a += 1
                i += 1
            return (a, b)
        ''', 38, ([], (2000, 0)))

    def test_intbound_addsub_ge(self):
        self.run_source('''
        def main():
            i, a, b = 0, 0, 0
            while i < 2000:
                if i + 5 >= 5:
                    a += 1
                if i - 1 >= -1:
                    b += 1
                i += 1
            return (a, b)
        ''', 56, ([], (2000, 2000)))

    def test_intbound_addmul_ge(self):
        self.run_source('''
        def main():
            i, a, b = 0, 0, 0
            while i < 2000:
                if i + 5 >= 5:
                    a += 1
                if 2 * i >= 0:
                    b += 1
                i += 1
            return (a, b)
        ''', 53, ([], (2000, 2000)))

    def test_intbound_eq(self):
        self.run_source('''
        def main(a):
            i, s = 0, 0
            while i < 1500:
                if a == 7:
                    s += a + 1
                elif i == 10:
                    s += i
                else:
                    s += 1
                i += 1
            return s
        ''', 69, ([7], 12000), ([42], 1509), ([10], 1509))
        
    def test_intbound_mul(self):
        self.run_source('''
        def main(a):
            i, s = 0, 0
            while i < 1500:
                assert i >= 0
                if 2 * i < 30000:
                    s += 1
                else:
                    s += a
                i += 1
            return s
        ''', 43, ([7], 1500))
        
    def test_assert(self):
        self.run_source('''
        def main(a):
            i, s = 0, 0
            while i < 1500:
                assert a == 7
                s += a + 1
                i += 1
            return s
        ''', 38, ([7], 8*1500))
        
    def test_zeropadded(self):
        self.run_source('''
        from array import array
        class ZeroPadded(array):
            def __new__(cls, l):
                self = array.__new__(cls, 'd', range(l))
                return self

            def __getitem__(self, i):
                if i < 0 or i >= self.__len__():
                    return 0
                return array.__getitem__(self, i)


        def main():
            buf = ZeroPadded(2000)
            i = 10
            sa = 0
            while i < 2000 - 10:
                sa += buf[i-2] + buf[i-1] + buf[i] + buf[i+1] + buf[i+2]
                i += 1
            return sa

        ''', 232, ([], 9895050.0))

    def test_circular(self):
        self.run_source('''
        from array import array
        class Circular(array):
            def __new__(cls):
                self = array.__new__(cls, 'd', range(256))
                return self
            def __getitem__(self, i):
                # assert self.__len__() == 256 (FIXME: does not improve)
                return array.__getitem__(self, i & 255)

        def main():
            buf = Circular()
            i = 10
            sa = 0
            while i < 2000 - 10:
                sa += buf[i-2] + buf[i-1] + buf[i] + buf[i+1] + buf[i+2]
                i += 1
            return sa

        ''', 170, ([], 1239690.0))

    def test_min_max(self):
        self.run_source('''
        def main():
            i=0
            sa=0
            while i < 2000: 
                sa+=min(max(i, 3000), 4000)
                i+=1
            return sa
        ''', 51, ([], 2000*3000))

    def test_silly_max(self):
        self.run_source('''
        def main():
            i=2
            sa=0
            while i < 2000: 
                sa+=max(*range(i))
                i+=1
            return sa
        ''', 125, ([], 1997001))

    def test_iter_max(self):
        self.run_source('''
        def main():
            i=2
            sa=0
            while i < 2000: 
                sa+=max(range(i))
                i+=1
            return sa
        ''', 88, ([], 1997001))

    def test__ffi_call(self):
        from pypy.rlib.test.test_libffi import get_libm_name
        libm_name = get_libm_name(sys.platform)
        out = self.run_source('''
        def main():
            try:
                from _ffi import CDLL, types
            except ImportError:
                sys.stdout.write('SKIP: cannot import _ffi')
                return 0

            libm = CDLL('%(libm_name)s')
            pow = libm.getfunc('pow', [types.double, types.double],
                               types.double)
            print pow.getaddr()
            i = 0
            res = 0
            while i < 2000:
                res += pow(2, 3)
                i += 1
            return res
        ''' % locals(),
                              76, ([], 8.0*2000), threshold=1000)
        pow_addr = int(out.splitlines()[0])
        ops = self.get_by_bytecode('CALL_FUNCTION')
        assert len(ops) == 1
        call_function = ops[0]
        last_ops = [op.getopname() for op in call_function[-5:]]
        assert last_ops == ['force_token',
                            'setfield_gc',
                            'call_may_force',
                            'guard_not_forced',
                            'guard_no_exception']
        call = call_function[-3]
        assert call.getarg(0).value == pow_addr
        assert call.getarg(1).value == 2.0
        assert call.getarg(2).value == 3.0

    def test_xor(self):
        values = (-4, -3, -2, -1, 0, 1, 2, 3, 4)
        for a in values:
            for b in values:
                if a^b >= 0:
                    r = 2000
                else:
                    r = 0
                ops = 46
                
                self.run_source('''
                def main(a, b):
                    i = sa = 0
                    while i < 2000:
                        if a > 0: # Specialises the loop
                            pass
                        if b > 1:
                            pass
                        if a^b >= 0:
                            sa += 1
                        i += 1
                    return sa
                ''', ops, ([a, b], r))
        
    def test_shift(self):
        from sys import maxint
        maxvals = (-maxint-1, -maxint, maxint-1, maxint)
        for a in (-4, -3, -2, -1, 0, 1, 2, 3, 4) + maxvals:
            for b in (0, 1, 2, 31, 32, 33, 61, 62, 63):
                r = 0
                if (a >> b) >= 0:
                    r += 2000
                if (a << b) > 2:
                    r += 20000000
                if abs(a) < 10 and b < 5:
                    ops = 13
                else:
                    ops = 29

                self.run_source('''
                def main(a, b):
                    i = sa = 0
                    while i < 2000:
                        if a > 0: # Specialises the loop
                            pass
                        if b < 2 and b > 0:
                            pass
                        if (a >> b) >= 0:
                            sa += 1
                        if (a << b) > 2:
                            sa += 10000
                        i += 1
                    return sa
                ''', ops, ([a, b], r), count_debug_merge_point=False)

    def test_revert_shift(self):
        from sys import maxint
        tests = []
        for a in (1, 4, 8, 100):
            for b in (-10, 10, -201, 201, -maxint/3, maxint/3):
                for c in (-10, 10, -maxint/3, maxint/3):
                    tests.append(([a, b, c], long(4000*(a+b+c))))
        self.run_source('''
        def main(a, b, c):
            from sys import maxint
            i = sa = 0
            while i < 2000:
                if 0 < a < 10: pass
                if -100 < b < 100: pass
                if -maxint/2 < c < maxint/2: pass
                sa += (a<<a)>>a
                sa += (b<<a)>>a
                sa += (c<<a)>>a
                sa += (a<<100)>>100
                sa += (b<<100)>>100
                sa += (c<<100)>>100
                i += 1
            return long(sa)
        ''', 93, count_debug_merge_point=False, *tests)
        
    def test_division_to_rshift(self):
        avalues = ('a', 'b', 7, -42, 8)
        bvalues = ['b'] + range(-10, 0) + range(1,10)
        code = ''
        a1, b1, res1 = 10, 20, 0
        a2, b2, res2 = 10, -20, 0
        a3, b3, res3 = -10, -20, 0
        def dd(a, b, aval, bval):
            m = {'a': aval, 'b': bval}
            if not isinstance(a, int):
                a=m[a]
            if not isinstance(b, int):
                b=m[b]
            return a/b
        for a in avalues:
            for b in bvalues:
                code += '                sa += %s / %s\n' % (a, b)
                res1 += dd(a, b, a1, b1)
                res2 += dd(a, b, a2, b2)
                res3 += dd(a, b, a3, b3)
        self.run_source('''
        def main(a, b):
            i = sa = 0
            while i < 2000:
%s                
                i += 1
            return sa
        ''' % code, 179, ([a1, b1], 2000 * res1),
                         ([a2, b2], 2000 * res2),
                         ([a3, b3], 2000 * res3),
                         count_debug_merge_point=False)
        
    def test_mod(self):
        avalues = ('a', 'b', 7, -42, 8)
        bvalues = ['b'] + range(-10, 0) + range(1,10)
        code = ''
        a1, b1, res1 = 10, 20, 0
        a2, b2, res2 = 10, -20, 0
        a3, b3, res3 = -10, -20, 0
        def dd(a, b, aval, bval):
            m = {'a': aval, 'b': bval}
            if not isinstance(a, int):
                a=m[a]
            if not isinstance(b, int):
                b=m[b]
            return a % b
        for a in avalues:
            for b in bvalues:
                code += '                sa += %s %% %s\n' % (a, b)
                res1 += dd(a, b, a1, b1)
                res2 += dd(a, b, a2, b2)
                res3 += dd(a, b, a3, b3)
        self.run_source('''
        def main(a, b):
            i = sa = 0
            while i < 2000:
                if a > 0: pass
                if 1 < b < 2: pass
%s
                i += 1
            return sa
        ''' % code, 150, ([a1, b1], 2000 * res1),
                         ([a2, b2], 2000 * res2),
                         ([a3, b3], 2000 * res3),
                         count_debug_merge_point=False)
        
    def test_dont_trace_every_iteration(self):
        self.run_source('''
        def main(a, b):
            i = sa = 0
            while i < 200:
                if a > 0: pass
                if 1 < b < 2: pass
                sa += a % b
                i += 1
            return sa
        ''', 11,  ([10, 20], 200 * (10 % 20)),
                 ([-10, -20], 200 * (-10 % -20)),
                        count_debug_merge_point=False)
        assert self.jit_summary.tracing_no == 2
    def test_id_compare_optimization(self):
        # XXX: lower the instruction count, 35 is the old value.
        self.run_source("""
        class A(object):
            pass
        def main():
            i = 0
            a = A()
            while i < 5:
                if A() != a:
                    pass
                i += 1
        """, 35, ([], None))
        _, compare = self.get_by_bytecode("COMPARE_OP")
        assert "call" not in compare.get_opnames()

    def test_ctypes_call(self):
        py.test.skip('fixme')
        from pypy.rlib.test.test_libffi import get_libm_name
        libm_name = get_libm_name(sys.platform)
        out = self.run_source('''
        def main():
            import ctypes
            libm = ctypes.CDLL('%(libm_name)s')
            fabs = libm.fabs
            fabs.argtypes = [ctypes.c_double]
            fabs.restype = ctypes.c_double
            x = -4
            for i in range(2000):
                x = x + 0      # convince the perfect spec. to make x virtual
                x = fabs(x)
                x = x - 100
            print fabs._ptr.getaddr()
            return x
        ''' % locals(),
                              10000, ([], -4.0),
                              threshold=1000,
                              filter_loops=True)
        fabs_addr = int(out.splitlines()[0])
        assert len(self.loops) == 2 # the first is the loop, the second is a bridge
        loop = self.loops[0]
        call_functions = self.get_by_bytecode('CALL_FUNCTION', loop=loop)
        assert len(call_functions) == 2
        #
        # this is the call "fabs(x)"
        call_main = call_functions[0]
        assert 'code object main' in str(call_main.debug_merge_point)
        assert call_main.get_opnames('call') == ['call'] # this is call(getexecutioncontext)
        #
        # this is the ffi call inside ctypes
        call_ffi = call_functions[1]
        last_ops = [op.getopname() for op in call_ffi[-6:]]
        assert last_ops == ['force_token',
                            'setfield_gc',         # framestackdepth
                            'setfield_gc',         # vable_token
                            'call_may_force',
                            'guard_not_forced',
                            'guard_no_exception']
        call = call_ffi[-3]
        assert call.getarg(0).value == fabs_addr
        #
        # finally, check that we don't force anything
        for op in loop.operations:
            assert op.getopname() != 'new_with_vtable'
            
class AppTestJIT(PyPyCJITTests):
    def setup_class(cls):
        if not option.runappdirect:
            py.test.skip("meant only for pypy-c")
        # the next line skips stuff if the pypy-c is not a jit build
        cls.space = gettestobjspace(usemodules=['pypyjit'])
        cls.tmpdir = udir.join('pypy-jit')
        cls.tmpdir.ensure(dir=1)
        cls.counter = 0
        cls.pypy_c = sys.executable

class TestJIT(PyPyCJITTests):
    def setup_class(cls):
        if option.pypy_c is None:
            py.test.skip("pass --pypy!")
        if not has_info(option.pypy_c, 'translation.jit'):
            py.test.skip("must give a pypy-c with the jit enabled")
        cls.tmpdir = udir.join('pypy-jit')
        cls.tmpdir.ensure(dir=1)
        cls.counter = 0
        cls.pypy_c = option.pypy_c


def test_interface_residual_call():
    space = gettestobjspace(usemodules=['pypyjit'])
    space.appexec([], """():
        import pypyjit
        def f(*args, **kwds):
            return (args, kwds)
        res = pypyjit.residual_call(f, 4, x=6)
        assert res == ((4,), {'x': 6})
    """)


def has_info(pypy_c, option):
    g = os.popen('"%s" --info' % pypy_c, 'r')
    lines = g.readlines()
    g.close()
    if not lines:
        raise ValueError("cannot execute %r" % pypy_c)
    for line in lines:
        line = line.strip()
        if line.startswith(option + ':'):
            line = line[len(option)+1:].strip()
            if line == 'True':
                return True
            elif line == 'False':
                return False
            else:
                return line
    raise ValueError(option + ' not found in ' + pypy_c)<|MERGE_RESOLUTION|>--- conflicted
+++ resolved
@@ -151,11 +151,7 @@
                                 if from_entry_bridge(part, parts)]
         _, self.all_bytecodes_entrybridges, _, _ = \
                                     self.parse_rawloops(self.rawentrybridges, filter_loops)
-
-<<<<<<< HEAD
-
-    def parse_rawloops(self, rawloops, filter_loops):
-=======
+        #
         from pypy.jit.tool.jitoutput import parse_prof
         summaries  = logparser.extract_category(log, 'jit-summary')
         if len(summaries) > 0:
@@ -163,9 +159,7 @@
         else:
             self.jit_summary = None
         
-
-    def parse_rawloops(self, rawloops):
->>>>>>> 5263f84a
+    def parse_rawloops(self, rawloops, filter_loops):
         from pypy.jit.tool.oparser import parse
         loops = [parse(part, no_namespace=True) for part in rawloops]
         if filter_loops:
