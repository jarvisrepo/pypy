
import py
from pypy.interpreter.gateway import interp2app
from pypy.interpreter.pycode import PyCode
from rpython.jit.metainterp.history import JitCellToken, ConstInt, ConstPtr,\
     BasicFailDescr
from rpython.jit.metainterp.resoperation import rop
from rpython.jit.metainterp.logger import Logger
from rpython.rtyper.annlowlevel import (cast_instance_to_base_ptr,
                                      cast_base_ptr_to_instance)
from rpython.rtyper.lltypesystem import lltype, llmemory
from rpython.rtyper.rclass import OBJECT
from pypy.module.pypyjit.interp_jit import pypyjitdriver
from pypy.module.pypyjit.hooks import pypy_hooks
from rpython.jit.tool.oparser import parse
from rpython.jit.metainterp.typesystem import llhelper
from rpython.rlib.jit import JitDebugInfo, AsmInfo, Counters


class MockJitDriverSD(object):
    class warmstate(object):
        @staticmethod
        def get_location_str(boxes):
            ll_code = lltype.cast_opaque_ptr(lltype.Ptr(OBJECT),
                                             boxes[2].getref_base())
            pycode = cast_base_ptr_to_instance(PyCode, ll_code)
            return pycode.co_name

    jitdriver = pypyjitdriver


class MockSD(object):
    class cpu(object):
        ts = llhelper

    jitdrivers_sd = [MockJitDriverSD]


class AppTestJitHook(object):
    spaceconfig = dict(usemodules=('pypyjit',))

    def setup_class(cls):
        if cls.runappdirect:
            py.test.skip("Can't run this test with -A")
        w_f = cls.space.appexec([], """():
        def function():
            pass
        return function
        """)
        cls.w_f = w_f
        ll_code = cast_instance_to_base_ptr(w_f.code)
        code_gcref = lltype.cast_opaque_ptr(llmemory.GCREF, ll_code)
        logger = Logger(MockSD())

        oplist = parse("""
        [i1, i2, p2]
        i3 = int_add(i1, i2)
        debug_merge_point(0, 0, 0, 0, 0, ConstPtr(ptr0))
        guard_nonnull(p2) []
        guard_true(i3) []
        """, namespace={'ptr0': code_gcref}).operations
        greenkey = [ConstInt(0), ConstInt(0), ConstPtr(code_gcref)]
        offset = {}
        for i, op in enumerate(oplist):
            if i != 1:
                offset[op] = i

        token = JitCellToken()
        token.number = 0
        di_loop = JitDebugInfo(MockJitDriverSD, logger, token, oplist, 'loop',
                   greenkey)
        di_loop_optimize = JitDebugInfo(MockJitDriverSD, logger, JitCellToken(),
                                        oplist, 'loop', greenkey)
        di_loop.asminfo = AsmInfo(offset, 0x42, 12)
        di_bridge = JitDebugInfo(MockJitDriverSD, logger, JitCellToken(),
                                 oplist, 'bridge', fail_descr=BasicFailDescr())
        di_bridge.asminfo = AsmInfo(offset, 0, 0)

        def interp_on_compile():
            di_loop.oplist = cls.oplist
            pypy_hooks.after_compile(di_loop)

        def interp_on_compile_bridge():
            pypy_hooks.after_compile_bridge(di_bridge)

        def interp_on_optimize():
            di_loop_optimize.oplist = cls.oplist
            pypy_hooks.before_compile(di_loop_optimize)

        def interp_on_abort():
            pypy_hooks.on_abort(Counters.ABORT_TOO_LONG, pypyjitdriver,
                                greenkey, 'blah', Logger(MockSD), [])

        space = cls.space
        cls.w_on_compile = space.wrap(interp2app(interp_on_compile))
        cls.w_on_compile_bridge = space.wrap(interp2app(interp_on_compile_bridge))
        cls.w_on_abort = space.wrap(interp2app(interp_on_abort))
        cls.w_int_add_num = space.wrap(rop.INT_ADD)
        cls.w_dmp_num = space.wrap(rop.DEBUG_MERGE_POINT)
        cls.w_on_optimize = space.wrap(interp2app(interp_on_optimize))
        cls.orig_oplist = oplist
        cls.w_sorted_keys = space.wrap(sorted(Counters.counter_names))

    def setup_method(self, meth):
        self.__class__.oplist = self.orig_oplist[:]

    def test_on_compile(self):
        import pypyjit
        all = []

        def hook(info):
            all.append(info)

        self.on_compile()
        pypyjit.set_compile_hook(hook)
        assert not all
        self.on_compile()
        assert len(all) == 1
        info = all[0]
        assert info.jitdriver_name == 'pypyjit'
        assert info.greenkey[0].co_name == 'function'
        assert info.greenkey[1] == 0
        assert info.greenkey[2] == False
        assert info.loop_no == 0
        assert info.type == 'loop'
        assert info.asmaddr == 0x42
        assert info.asmlen == 12
        raises(TypeError, 'info.bridge_no')
        assert len(info.operations) == 4
        int_add = info.operations[0]
        dmp = info.operations[1]
        assert isinstance(dmp, pypyjit.DebugMergePoint)
        assert dmp.pycode is self.f.__code__
        assert dmp.greenkey == (self.f.__code__, 0, False)
        assert dmp.call_depth == 0
        assert dmp.call_id == 0
        assert dmp.offset == -1
        assert int_add.name == 'int_add'
        assert int_add.offset == 0
        self.on_compile_bridge()
        expected = ('<JitLoopInfo pypyjit, 4 operations, starting at '
                    '<(%s, 0, False)>>' % repr(self.f.__code__))
        assert repr(all[0]) == expected
        assert len(all) == 2
        pypyjit.set_compile_hook(None)
        self.on_compile()
        assert len(all) == 2

    def test_on_compile_exception(self):
        import pypyjit, sys
        from io import StringIO

        def hook(*args):
            1/0

        pypyjit.set_compile_hook(hook)
        s = StringIO()
        prev = sys.stderr
        sys.stderr = s
        try:
            self.on_compile()
        finally:
            sys.stderr = prev
        assert 'jit hook' in s.getvalue()
        assert 'ZeroDivisionError' in s.getvalue()

    def test_on_compile_crashes(self):
        import pypyjit
        loops = []
        def hook(loop):
            loops.append(loop)
        pypyjit.set_compile_hook(hook)
        self.on_compile()
        loop = loops[0]
        op = loop.operations[2]
        assert op.name == 'guard_nonnull'

    def test_non_reentrant(self):
        import pypyjit
        l = []

        def hook(*args):
            l.append(None)
            self.on_compile()
            self.on_compile_bridge()

        pypyjit.set_compile_hook(hook)
        self.on_compile()
        assert len(l) == 1 # and did not crash
        self.on_compile_bridge()
        assert len(l) == 2 # and did not crash

    def test_on_compile_types(self):
        import pypyjit
        l = []

        def hook(info):
            l.append(info)

        pypyjit.set_compile_hook(hook)
        self.on_compile()
        op = l[0].operations[1]
        assert isinstance(op, pypyjit.ResOperation)
        assert 'function' in repr(op)

    def test_on_abort(self):
        import pypyjit
        l = []

        def hook(jitdriver_name, greenkey, reason, operations):
            l.append((jitdriver_name, reason, operations))

        pypyjit.set_abort_hook(hook)
        self.on_abort()
        assert l == [('pypyjit', 'ABORT_TOO_LONG', [])]

    def test_creation(self):
        from pypyjit import ResOperation

        op = ResOperation("int_add", -1, "int_add(1, 2)")
        assert op.name == 'int_add'
        assert repr(op) == "int_add(1, 2)"

    def test_creation_dmp(self):
        from pypyjit import DebugMergePoint

        def f():
            pass

<<<<<<< HEAD
        op = DebugMergePoint([Box(0)], 'repr', 'pypyjit', 2, 3, (f.__code__, 0, 0))
=======
        op = DebugMergePoint("debug_merge_point", 'repr', 'pypyjit', 2, 3, (f.func_code, 0, 0))
>>>>>>> dcbf722f
        assert op.bytecode_no == 0
        assert op.pycode is f.__code__
        assert repr(op) == 'repr'
        assert op.jitdriver_name == 'pypyjit'
        assert op.name == 'debug_merge_point'
        assert op.call_depth == 2
        assert op.call_id == 3
        op = DebugMergePoint('debug_merge_point', 'repr', 'notmain',
                             5, 4, ('str',))
        raises(AttributeError, 'op.pycode')
        assert op.call_depth == 5

    def test_get_stats_snapshot(self):
        skip("a bit no idea how to test it")
        from pypyjit import get_stats_snapshot

        stats = get_stats_snapshot() # we can't do much here, unfortunately
        assert stats.w_loop_run_times == []
        assert isinstance(stats.w_counters, dict)
        assert sorted(stats.w_counters.keys()) == self.sorted_keys
<|MERGE_RESOLUTION|>--- conflicted
+++ resolved
@@ -227,11 +227,7 @@
         def f():
             pass
 
-<<<<<<< HEAD
-        op = DebugMergePoint([Box(0)], 'repr', 'pypyjit', 2, 3, (f.__code__, 0, 0))
-=======
-        op = DebugMergePoint("debug_merge_point", 'repr', 'pypyjit', 2, 3, (f.func_code, 0, 0))
->>>>>>> dcbf722f
+        op = DebugMergePoint("debug_merge_point", 'repr', 'pypyjit', 2, 3, (f.__code__, 0, 0))
         assert op.bytecode_no == 0
         assert op.pycode is f.__code__
         assert repr(op) == 'repr'
