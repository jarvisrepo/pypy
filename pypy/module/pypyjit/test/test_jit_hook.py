
import py
from pypy.conftest import gettestobjspace, option
from pypy.interpreter.gateway import interp2app
from pypy.interpreter.pycode import PyCode
from pypy.jit.metainterp.history import JitCellToken, ConstInt, ConstPtr
from pypy.jit.metainterp.resoperation import rop
from pypy.jit.metainterp.logger import Logger
from pypy.rpython.annlowlevel import (cast_instance_to_base_ptr,
                                      cast_base_ptr_to_instance)
from pypy.rpython.lltypesystem import lltype, llmemory
from pypy.rpython.lltypesystem.rclass import OBJECT
from pypy.module.pypyjit.interp_jit import pypyjitdriver
from pypy.module.pypyjit.policy import pypy_hooks
from pypy.jit.tool.oparser import parse
from pypy.jit.metainterp.typesystem import llhelper
from pypy.jit.metainterp.jitprof import ABORT_TOO_LONG
from pypy.rlib.jit import JitDebugInfo, AsmInfo

class MockJitDriverSD(object):
    class warmstate(object):
        @staticmethod
        def get_location_str(boxes):
            ll_code = lltype.cast_opaque_ptr(lltype.Ptr(OBJECT),
                                             boxes[2].getref_base())
            pycode = cast_base_ptr_to_instance(PyCode, ll_code)
            return pycode.co_name

    jitdriver = pypyjitdriver


class MockSD(object):
    class cpu(object):
        ts = llhelper

    jitdrivers_sd = [MockJitDriverSD]

class AppTestJitHook(object):
    def setup_class(cls):
        if option.runappdirect:
            py.test.skip("Can't run this test with -A")
        space = gettestobjspace(usemodules=('pypyjit',))
        cls.space = space
        w_f = space.appexec([], """():
        def function():
            pass
        return function
        """)
        cls.w_f = w_f
        ll_code = cast_instance_to_base_ptr(w_f.code)
        code_gcref = lltype.cast_opaque_ptr(llmemory.GCREF, ll_code)
        logger = Logger(MockSD())

        oplist = parse("""
        [i1, i2, p2]
        i3 = int_add(i1, i2)
        debug_merge_point(0, 0, 0, 0, 0, ConstPtr(ptr0))
        guard_nonnull(p2) []
        guard_true(i3) []
        """, namespace={'ptr0': code_gcref}).operations
        greenkey = [ConstInt(0), ConstInt(0), ConstPtr(code_gcref)]
        offset = {}
        for i, op in enumerate(oplist):
            if i != 1:
               offset[op] = i

        di_loop = JitDebugInfo(MockJitDriverSD, logger, JitCellToken(),
                               oplist, 'loop', greenkey)
        di_loop_optimize = JitDebugInfo(MockJitDriverSD, logger, JitCellToken(),
                                        oplist, 'loop', greenkey)
        di_loop.asminfo = AsmInfo(offset, 0, 0)
        di_bridge = JitDebugInfo(MockJitDriverSD, logger, JitCellToken(),
                                 oplist, 'bridge', fail_descr_no=0)
        di_bridge.asminfo = AsmInfo(offset, 0, 0)

        def interp_on_compile():
            di_loop.oplist = cls.oplist
            pypy_hooks.after_compile(di_loop)

        def interp_on_compile_bridge():
            pypy_hooks.after_compile_bridge(di_bridge)

        def interp_on_optimize():
            di_loop_optimize.oplist = cls.oplist
            pypy_hooks.before_compile(di_loop_optimize)

        def interp_on_abort():
            pypy_hooks.on_abort(ABORT_TOO_LONG, pypyjitdriver, greenkey,
                                'blah')

        cls.w_on_compile = space.wrap(interp2app(interp_on_compile))
        cls.w_on_compile_bridge = space.wrap(interp2app(interp_on_compile_bridge))
        cls.w_on_abort = space.wrap(interp2app(interp_on_abort))
        cls.w_int_add_num = space.wrap(rop.INT_ADD)
        cls.w_dmp_num = space.wrap(rop.DEBUG_MERGE_POINT)
        cls.w_on_optimize = space.wrap(interp2app(interp_on_optimize))
        cls.orig_oplist = oplist

    def setup_method(self, meth):
        self.__class__.oplist = self.orig_oplist[:]

    def test_on_compile(self):
        import pypyjit
        all = []

        def hook(name, looptype, tuple_or_guard_no, ops, asmstart, asmlen):
            all.append((name, looptype, tuple_or_guard_no, ops))

        self.on_compile()
        pypyjit.set_compile_hook(hook)
        assert not all
        self.on_compile()
        assert len(all) == 1
        elem = all[0]
        assert elem[0] == 'pypyjit'
        assert elem[2][0].co_name == 'function'
        assert elem[2][1] == 0
        assert elem[2][2] == False
        assert len(elem[3]) == 4
        int_add = elem[3][0]
        dmp = elem[3][1]
        assert isinstance(dmp, pypyjit.DebugMergePoint)
        assert dmp.pycode is self.f.__code__
        assert dmp.greenkey == (self.f.__code__, 0, False)
        assert dmp.call_depth == 0
        assert dmp.call_id == 0
        assert int_add.name == 'int_add'
        assert int_add.num == self.int_add_num
        self.on_compile_bridge()
        assert len(all) == 2
        pypyjit.set_compile_hook(None)
        self.on_compile()
        assert len(all) == 2

    def test_on_compile_exception(self):
        import pypyjit, sys
        from io import StringIO

        def hook(*args):
            1/0

        pypyjit.set_compile_hook(hook)
        s = StringIO()
        prev = sys.stderr
        sys.stderr = s
        try:
            self.on_compile()
        finally:
            sys.stderr = prev
        assert 'jit hook' in s.getvalue()
        assert 'ZeroDivisionError' in s.getvalue()

    def test_non_reentrant(self):
        import pypyjit
        l = []

        def hook(*args):
            l.append(None)
            self.on_compile()
            self.on_compile_bridge()

        pypyjit.set_compile_hook(hook)
        self.on_compile()
        assert len(l) == 1 # and did not crash
        self.on_compile_bridge()
        assert len(l) == 2 # and did not crash

    def test_on_compile_types(self):
        import pypyjit
        l = []

        def hook(*args):
            l.append(args)

        pypyjit.set_compile_hook(hook)
        self.on_compile()
        op = l[0][3][1]
        assert isinstance(op, pypyjit.ResOperation)
        assert 'function' in repr(op)

    def test_on_abort(self):
        import pypyjit
        l = []

        def hook(jitdriver_name, greenkey, reason):
            l.append((jitdriver_name, reason))

        pypyjit.set_abort_hook(hook)
        self.on_abort()
        assert l == [('pypyjit', 'ABORT_TOO_LONG')]

    def test_on_optimize(self):
        import pypyjit
        l = []

        def hook(name, looptype, tuple_or_guard_no, ops, *args):
            l.append(ops)

        def optimize_hook(name, looptype, tuple_or_guard_no, ops):
            return []

        pypyjit.set_compile_hook(hook)
        pypyjit.set_optimize_hook(optimize_hook)
        self.on_optimize()
        self.on_compile()
        assert l == [[]]

    def test_creation(self):
        from pypyjit import Box, ResOperation

        op = ResOperation(self.int_add_num, [Box(1), Box(3)], Box(4))
        assert op.num == self.int_add_num
        assert op.name == 'int_add'
        box = op.getarg(0)
        assert box.getint() == 1
        box2 = op.result
        assert box2.getint() == 4
        op.setarg(0, box2)
        assert op.getarg(0).getint() == 4
        op.result = box
        assert op.result.getint() == 1

    def test_creation_dmp(self):
        from pypyjit import DebugMergePoint, Box

        def f():
            pass

<<<<<<< HEAD
        op = DebugMergePoint([Box(0)], 'repr', 'pypyjit', 2, (f.__code__, 0, 0))
=======
        op = DebugMergePoint([Box(0)], 'repr', 'pypyjit', 2, 3, (f.func_code, 0, 0))
>>>>>>> 978faece
        assert op.bytecode_no == 0
        assert op.pycode is f.__code__
        assert repr(op) == 'repr'
        assert op.jitdriver_name == 'pypyjit'
        assert op.num == self.dmp_num
        assert op.call_depth == 2
        assert op.call_id == 3
        op = DebugMergePoint([Box(0)], 'repr', 'notmain', 5, 4, ('str',))
        raises(AttributeError, 'op.pycode')
        assert op.call_depth == 5<|MERGE_RESOLUTION|>--- conflicted
+++ resolved
@@ -226,11 +226,7 @@
         def f():
             pass
 
-<<<<<<< HEAD
-        op = DebugMergePoint([Box(0)], 'repr', 'pypyjit', 2, (f.__code__, 0, 0))
-=======
-        op = DebugMergePoint([Box(0)], 'repr', 'pypyjit', 2, 3, (f.func_code, 0, 0))
->>>>>>> 978faece
+        op = DebugMergePoint([Box(0)], 'repr', 'pypyjit', 2, 3, (f.__code__, 0, 0))
         assert op.bytecode_no == 0
         assert op.pycode is f.__code__
         assert repr(op) == 'repr'
