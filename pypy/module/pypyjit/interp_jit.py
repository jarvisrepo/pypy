--- conflicted
+++ resolved
@@ -3,19 +3,11 @@
 This is transformed to become a JIT by code elsewhere: pypy/jit/*
 """
 
-<<<<<<< HEAD
 from rpython.tool.pairtype import extendabletype
 from rpython.rlib.rarithmetic import r_uint, intmask
 from rpython.rlib.jit import JitDriver, hint, we_are_jitted, dont_look_inside
-from rpython.rlib import jit
+from rpython.rlib import jit, objectmodel
 from rpython.rlib.jit import current_trace_length, unroll_parameters
-=======
-from pypy.tool.pairtype import extendabletype
-from pypy.rlib.rarithmetic import r_uint, intmask
-from pypy.rlib.jit import JitDriver, hint, we_are_jitted, dont_look_inside
-from pypy.rlib import jit, objectmodel
-from pypy.rlib.jit import current_trace_length, unroll_parameters
->>>>>>> f0d892f7
 import pypy.interpreter.pyopcode   # for side-effects
 from pypy.interpreter.error import OperationError, operationerrfmt
 from pypy.interpreter.pycode import PyCode, CO_GENERATOR
