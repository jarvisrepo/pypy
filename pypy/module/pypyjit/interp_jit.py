"""This is not the JIT :-)

This is transformed to become a JIT by code elsewhere: rpython/jit/*
"""

from rpython.rlib.rarithmetic import r_uint, intmask
from rpython.rlib.jit import JitDriver, hint, we_are_jitted, dont_look_inside
from rpython.rlib import jit, rstm
from rpython.rlib.jit import current_trace_length, unroll_parameters
import pypy.interpreter.pyopcode   # for side-effects
from pypy.interpreter.error import OperationError, oefmt
from pypy.interpreter.pycode import CO_GENERATOR
from pypy.interpreter.pyframe import PyFrame
from pypy.interpreter.pyopcode import ExitFrame, Yield
from pypy.interpreter.baseobjspace import W_Root
from pypy.interpreter.typedef import TypeDef
from pypy.interpreter.gateway import interp2app
from opcode import opmap


PyFrame._virtualizable_ = ['last_instr', 'pycode',
                           'valuestackdepth',
                           'locals_cells_stack_w[*]',
                           'debugdata',
                           'last_exception',
                           'lastblock',
                           'w_globals',
                           ]

JUMP_ABSOLUTE = opmap['JUMP_ABSOLUTE']

def get_printable_location(next_instr, is_being_profiled, bytecode):
    from pypy.tool.stdlib_opcode import opcode_method_names
    name = opcode_method_names[ord(bytecode.co_code[next_instr])]
    return '%s #%d %s' % (bytecode.get_repr(), next_instr, name)

def get_unique_id(next_instr, is_being_profiled, bytecode):
    return bytecode._unique_id


def should_unroll_one_iteration(next_instr, is_being_profiled, bytecode):
    return (bytecode.co_flags & CO_GENERATOR) != 0

class PyPyJitDriver(JitDriver):
    reds = ['frame', 'ec']
    greens = ['next_instr', 'is_being_profiled', 'pycode']
    virtualizables = ['frame']
    stm_report_location = [0, 2]   # 'next_instr', 'pycode'

pypyjitdriver = PyPyJitDriver(get_printable_location = get_printable_location,
                              get_unique_id = get_unique_id,
                              should_unroll_one_iteration =
                              should_unroll_one_iteration,
                              name='pypyjit')

class __extend__(PyFrame):

    def dispatch(self, pycode, next_instr, ec):
        self = hint(self, access_directly=True)
        next_instr = r_uint(next_instr)
<<<<<<< HEAD
        while True:
            pypyjitdriver.jit_merge_point(ec=ec,
                frame=self, next_instr=next_instr, pycode=pycode,
                is_being_profiled=self.is_being_profiled)

            co_code = pycode.co_code
            self.valuestackdepth = hint(self.valuestackdepth, promote=True)
            rstm.push_marker(intmask(next_instr) * 2 + 1, self.pycode)
            try:
                next_instr = self.handle_bytecode(co_code, next_instr, ec)
            except Yield:
                self.last_exception = None
                w_result = self.popvalue()
                jit.hint(self, force_virtualizable=True)
                return w_result
            except ExitFrame:
                self.last_exception = None
                return self.popvalue()
            finally:
                rstm.pop_marker()
=======
        is_being_profiled = self.get_is_being_profiled()
        try:
            while True:
                pypyjitdriver.jit_merge_point(ec=ec,
                    frame=self, next_instr=next_instr, pycode=pycode,
                    is_being_profiled=is_being_profiled)
                co_code = pycode.co_code
                self.valuestackdepth = hint(self.valuestackdepth, promote=True)
                next_instr = self.handle_bytecode(co_code, next_instr, ec)
                is_being_profiled = self.get_is_being_profiled()
        except Yield:
            self.last_exception = None
            w_result = self.popvalue()
            jit.hint(self, force_virtualizable=True)
            return w_result
        except ExitFrame:
            self.last_exception = None
            return self.popvalue()
>>>>>>> 4c9ab4cc

    def jump_absolute(self, jumpto, ec):
        if we_are_jitted():
            #
            # assume that only threads are using the bytecode counter
            decr_by = 0
            if self.space.actionflag.has_bytecode_counter:   # constant-folded
                if self.space.threadlocals.gil_ready:   # quasi-immutable field
                    decr_by = _get_adapted_tick_counter()
            #
            self.last_instr = intmask(jumpto)
            ec.bytecode_trace(self, decr_by)
            jumpto = r_uint(self.last_instr)
            if self.space.threadlocals.threads_running: # quasi-immutable field
                rstm.possible_transaction_break(1)
        #
        pypyjitdriver.can_enter_jit(frame=self, ec=ec, next_instr=jumpto,
                                 pycode=self.getcode(),
                                 is_being_profiled=self.get_is_being_profiled())
        return jumpto

def _get_adapted_tick_counter():
    # Normally, the tick counter is decremented by 100 for every
    # Python opcode.  Here, to better support JIT compilation of
    # small loops, we decrement it by a possibly smaller constant.
    # We get the maximum 100 when the (unoptimized) trace length
    # is at least 3200 (a bit randomly).
    trace_length = r_uint(current_trace_length())
    decr_by = trace_length // 32
    if decr_by < 1:
        decr_by = 1
    elif decr_by > 100:    # also if current_trace_length() returned -1
        decr_by = 100
    return intmask(decr_by)


# ____________________________________________________________
#
# Public interface

def set_param(space, __args__):
    '''Configure the tunable JIT parameters.
        * set_param(name=value, ...)            # as keyword arguments
        * set_param("name=value,name=value")    # as a user-supplied string
        * set_param("off")                      # disable the jit
        * set_param("default")                  # restore all defaults
    '''
    # XXXXXXXXX
    args_w, kwds_w = __args__.unpack()
    if len(args_w) > 1:
        raise oefmt(space.w_TypeError,
                    "set_param() takes at most 1 non-keyword argument, %d "
                    "given", len(args_w))
    if len(args_w) == 1:
        text = space.str_w(args_w[0])
        try:
            jit.set_user_param(None, text)
        except ValueError:
            raise OperationError(space.w_ValueError,
                                 space.wrap("error in JIT parameters string"))
    for key, w_value in kwds_w.items():
        if key == 'enable_opts':
            jit.set_param(None, 'enable_opts', space.str_w(w_value))
        else:
            intval = space.int_w(w_value)
            for name, _ in unroll_parameters:
                if name == key and name != 'enable_opts':
                    jit.set_param(None, name, intval)
                    break
            else:
                raise oefmt(space.w_TypeError, "no JIT parameter '%s'", key)

@dont_look_inside
def residual_call(space, w_callable, __args__):
    '''For testing.  Invokes callable(...), but without letting
    the JIT follow the call.'''
    return space.call_args(w_callable, __args__)


class W_NotFromAssembler(W_Root):
    def __init__(self, space, w_callable):
        self.space = space
        self.w_callable = w_callable
    def descr_call(self, __args__):
        _call_not_in_trace(self.space, self.w_callable, __args__)
        return self

@jit.not_in_trace
def _call_not_in_trace(space, w_callable, __args__):
    # this _call_not_in_trace() must return None
    space.call_args(w_callable, __args__)

def not_from_assembler_new(space, w_subtype, w_callable):
    return W_NotFromAssembler(space, w_callable)

W_NotFromAssembler.typedef = TypeDef("not_from_assembler",
    __doc__ = """\
A decorator that returns a callable that invokes the original
callable, but not from the JIT-produced assembler.  It is called
from the interpreted mode, and from the JIT creation (pyjitpl) or
exiting (blackhole) steps, but just not from the final assembler.

Note that the return value of the callable is ignored, because
there is no reasonable way to guess what it should be in case the
function is not called.

This is meant to be used notably in sys.settrace() for coverage-
like tools.  For that purpose, if g = not_from_assembler(f), then
'g(*args)' may call 'f(*args)' but it always return g itself.
""",
    __new__ = interp2app(not_from_assembler_new),
    __call__ = interp2app(W_NotFromAssembler.descr_call),
)
W_NotFromAssembler.typedef.acceptable_as_base_class = False<|MERGE_RESOLUTION|>--- conflicted
+++ resolved
@@ -58,11 +58,10 @@
     def dispatch(self, pycode, next_instr, ec):
         self = hint(self, access_directly=True)
         next_instr = r_uint(next_instr)
-<<<<<<< HEAD
         while True:
             pypyjitdriver.jit_merge_point(ec=ec,
                 frame=self, next_instr=next_instr, pycode=pycode,
-                is_being_profiled=self.is_being_profiled)
+                is_being_profiled=self.get_is_being_profiled())
 
             co_code = pycode.co_code
             self.valuestackdepth = hint(self.valuestackdepth, promote=True)
@@ -79,26 +78,6 @@
                 return self.popvalue()
             finally:
                 rstm.pop_marker()
-=======
-        is_being_profiled = self.get_is_being_profiled()
-        try:
-            while True:
-                pypyjitdriver.jit_merge_point(ec=ec,
-                    frame=self, next_instr=next_instr, pycode=pycode,
-                    is_being_profiled=is_being_profiled)
-                co_code = pycode.co_code
-                self.valuestackdepth = hint(self.valuestackdepth, promote=True)
-                next_instr = self.handle_bytecode(co_code, next_instr, ec)
-                is_being_profiled = self.get_is_being_profiled()
-        except Yield:
-            self.last_exception = None
-            w_result = self.popvalue()
-            jit.hint(self, force_virtualizable=True)
-            return w_result
-        except ExitFrame:
-            self.last_exception = None
-            return self.popvalue()
->>>>>>> 4c9ab4cc
 
     def jump_absolute(self, jumpto, ec):
         if we_are_jitted():
