--- conflicted
+++ resolved
@@ -14,13 +14,8 @@
             modname, _ = modname.split('.', 1)
         if modname in ['pypyjit', 'signal', 'micronumpy', 'math', 'exceptions',
                        'imp', 'sys', 'array', '_ffi', 'itertools', 'operator',
-<<<<<<< HEAD
-                       'posix', '_socket', '_sre', '_lsprof', 'cppyy', '_weakref',
-                       '__pypy__']:
-=======
                        'posix', '_socket', '_sre', '_lsprof', '_weakref',
-                       '__pypy__', 'cStringIO']:
->>>>>>> 8115a54b
+                       '__pypy__', 'cStringIO', 'cppyy']:
             return True
         return False
 
