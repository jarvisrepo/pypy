--- conflicted
+++ resolved
@@ -14,11 +14,7 @@
             modname, _ = modname.split('.', 1)
         if modname in ['pypyjit', 'signal', 'micronumpy', 'math', 'exceptions',
                        'imp', 'sys', 'array', '_ffi', 'itertools', 'operator',
-<<<<<<< HEAD
-                       '_socket', '_sre', '_lsprof', '_file']:
-=======
-                       '_socket', '_sre']:
->>>>>>> ccb5a8d5
+                       '_socket', '_sre', '_lsprof']:
             return True
         return False
 
