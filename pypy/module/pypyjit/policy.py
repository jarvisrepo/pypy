from pypy.jit.codewriter.policy import JitPolicy
from pypy.rlib.jit import JitHookInterface
from pypy.rlib import jit_hooks
from pypy.interpreter.error import OperationError
from pypy.jit.metainterp.jitprof import counter_names
from pypy.module.pypyjit.interp_resop import wrap_oplist, Cache, wrap_greenkey,\
     WrappedOp

class PyPyJitIface(JitHookInterface):
    def on_abort(self, reason, jitdriver, greenkey, greenkey_repr):
        space = self.space
        cache = space.fromcache(Cache)
        if cache.in_recursion:
            return
        if space.is_true(cache.w_abort_hook):
            cache.in_recursion = True
            try:
                try:
                    space.call_function(cache.w_abort_hook,
                                        space.wrap(jitdriver.name),
                                        wrap_greenkey(space, jitdriver,
                                                      greenkey, greenkey_repr),
                                        space.wrap(counter_names[reason]))
                except OperationError, e:
                    e.write_unraisable(space, "jit hook ", cache.w_abort_hook)
            finally:
                cache.in_recursion = False

    def after_compile(self, debug_info):
        w_greenkey = wrap_greenkey(self.space, debug_info.get_jitdriver(),
                                   debug_info.greenkey,
                                   debug_info.get_greenkey_repr())
        self._compile_hook(debug_info, w_greenkey)

    def after_compile_bridge(self, debug_info):
        self._compile_hook(debug_info,
                           self.space.wrap(debug_info.fail_descr_no))

    def before_compile(self, debug_info):
        w_greenkey = wrap_greenkey(self.space, debug_info.get_jitdriver(),
                                   debug_info.greenkey,
                                   debug_info.get_greenkey_repr())
        self._optimize_hook(debug_info, w_greenkey)

    def before_compile_bridge(self, debug_info):
        self._optimize_hook(debug_info,
                            self.space.wrap(debug_info.fail_descr_no))

    def _compile_hook(self, debug_info, w_arg):
        space = self.space
        cache = space.fromcache(Cache)
        if cache.in_recursion:
            return
        if space.is_true(cache.w_compile_hook):
            logops = debug_info.logger._make_log_operations()
            list_w = wrap_oplist(space, logops, debug_info.operations,
                                 debug_info.asminfo.ops_offset)
            cache.in_recursion = True
            try:
                try:
                    jd_name = debug_info.get_jitdriver().name
                    asminfo = debug_info.asminfo
                    space.call_function(cache.w_compile_hook,
                                        space.wrap(jd_name),
                                        space.wrap(debug_info.type),
                                        w_arg,
                                        space.newlist(list_w),
                                        space.wrap(asminfo.asmaddr),
                                        space.wrap(asminfo.asmlen))
                except OperationError, e:
                    e.write_unraisable(space, "jit hook ", cache.w_compile_hook)
            finally:
                cache.in_recursion = False

    def _optimize_hook(self, debug_info, w_arg):
        space = self.space
        cache = space.fromcache(Cache)
        if cache.in_recursion:
            return
        if space.is_true(cache.w_optimize_hook):
            logops = debug_info.logger._make_log_operations()
            list_w = wrap_oplist(space, logops, debug_info.operations)
            cache.in_recursion = True
            try:
                try:
                    jd_name = debug_info.get_jitdriver().name
                    w_res = space.call_function(cache.w_optimize_hook,
                                                space.wrap(jd_name),
                                                space.wrap(debug_info.type),
                                                w_arg,
                                                space.newlist(list_w))
                    if space.is_w(w_res, space.w_None):
                        return
                    l = []
                    for w_item in space.listview(w_res):
                        item = space.interp_w(WrappedOp, w_item)
                        l.append(jit_hooks._cast_to_resop(item.op))
                    del debug_info.operations[:] # modifying operations above is
                    # probably not a great idea since types may not work
                    # and we'll end up with half-working list and
                    # a segfault/fatal RPython error
                    for elem in l:
                        debug_info.operations.append(elem)
                except OperationError, e:
                    e.write_unraisable(space, "jit hook ", cache.w_compile_hook)
            finally:
                cache.in_recursion = False

pypy_hooks = PyPyJitIface()

class PyPyJitPolicy(JitPolicy):

    def look_inside_pypy_module(self, modname):
        if (modname == '__builtin__.operation' or
                modname == '__builtin__.abstractinst' or
                modname == '__builtin__.interp_classobj' or
                modname == '__builtin__.functional' or
                modname == '__builtin__.descriptor' or
                modname == 'thread.os_local' or
                modname == 'thread.os_thread'):
            return True
        if '.' in modname:
            modname, rest = modname.split('.', 1)
        else:
            rest = ''
        if modname in ['pypyjit', 'signal', 'micronumpy', 'math', 'exceptions',
                       'imp', 'sys', 'array', '_ffi', 'itertools', 'operator',
                       'posix', '_socket', '_sre', '_lsprof', '_weakref',
                       '__pypy__', 'cStringIO', '_collections', 'struct',
<<<<<<< HEAD
                       'mmap', 'marshal', 'cppyy']:
=======
                       'mmap', 'marshal', '_codecs']:
            if modname == 'pypyjit' and 'interp_resop' in rest:
                return False
>>>>>>> 2128f190
            return True
        return False

    def look_inside_function(self, func):
        mod = func.__module__ or '?'

        if mod == 'pypy.rlib.rbigint' or mod == 'pypy.rlib.rlocale' or mod == 'pypy.rlib.rsocket':
            return False
        if '_geninterp_' in func.func_globals: # skip all geninterped stuff
            return False
        if mod.startswith('pypy.interpreter.astcompiler.'):
            return False
        if mod.startswith('pypy.interpreter.pyparser.'):
            return False
        if mod.startswith('pypy.module.'):
            modname = mod[len('pypy.module.'):]
            if not self.look_inside_pypy_module(modname):
                return False

        return True<|MERGE_RESOLUTION|>--- conflicted
+++ resolved
@@ -127,13 +127,9 @@
                        'imp', 'sys', 'array', '_ffi', 'itertools', 'operator',
                        'posix', '_socket', '_sre', '_lsprof', '_weakref',
                        '__pypy__', 'cStringIO', '_collections', 'struct',
-<<<<<<< HEAD
-                       'mmap', 'marshal', 'cppyy']:
-=======
-                       'mmap', 'marshal', '_codecs']:
+                       'mmap', 'marshal', '_codecs', 'cppyy']:
             if modname == 'pypyjit' and 'interp_resop' in rest:
                 return False
->>>>>>> 2128f190
             return True
         return False
 
