--- conflicted
+++ resolved
@@ -280,11 +280,7 @@
         if self.type == "bridge":
             code_repr = 'bridge no %d' % self.bridge_no
         else:
-<<<<<<< HEAD
-            code_repr = space.str_w(space.repr(self.w_green_key))
-=======
             code_repr = space.text_w(space.repr(self.w_green_key))
->>>>>>> ca3243bc
         return space.newtext('<JitLoopInfo %s, %d operations, starting at <%s>>' %
                              (self.jd_name, lgt, code_repr))
 
