--- conflicted
+++ resolved
@@ -332,11 +332,7 @@
                                     imm=descr.jit_wb_if_flag_byteofs)
             mc.TST_ri(r.ip.value, imm=0x80)
         #
-<<<<<<< HEAD
-	mc.MOV_rr(r.pc.value, r.lr.value)
-=======
         mc.MOV_rr(r.pc.value, r.lr.value)
->>>>>>> 14941224
         #
         rawstart = mc.materialize(self.cpu.asmmemmgr, [])
         self.wb_slowpath[withcards + 2 * withfloats] = rawstart
