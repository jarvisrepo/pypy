--- conflicted
+++ resolved
@@ -372,14 +372,6 @@
                                             fcond, resloc, (size, signed))
         return cond
 
-<<<<<<< HEAD
-    def _emit_call(self, force_index, adr, arglocs, fcond=c.AL, 
-                                                 resloc=None, result_info=(-1,-1)):
-        if self.cpu.use_hf_abi:
-            stack_args, adr = self._setup_call_hf(force_index, adr, arglocs, fcond, resloc, result_info)
-        else:
-            stack_args, adr = self._setup_call_sf(force_index, adr, arglocs, fcond, resloc, result_info)
-=======
     def _emit_call(self, force_index, adr, arglocs, fcond=c.AL,
                                          resloc=None, result_info=(-1, -1)):
         if self.cpu.use_hf_abi:
@@ -388,7 +380,6 @@
         else:
             stack_args, adr = self._setup_call_sf(force_index, adr,
                                         arglocs, fcond, resloc, result_info)
->>>>>>> 14941224
 
         #the actual call
         #self.mc.BKPT()
@@ -424,11 +415,7 @@
                 else:
                     n += DOUBLE_WORD
             self._adjust_sp(-n, fcond=fcond)
-<<<<<<< HEAD
-            assert n % 8 == 0 # sanity check
-=======
             assert n % 8 == 0  # sanity check
->>>>>>> 14941224
 
     def _collect_stack_args_sf(self, arglocs):
         n_args = len(arglocs)
@@ -460,14 +447,8 @@
                 else:
                     self.regalloc_push(arg)
 
-<<<<<<< HEAD
-    def _setup_call_sf(self, force_index, adr, arglocs, fcond=c.AL, 
-                                                 resloc=None, result_info=(-1,-1)):
-        n_args = len(arglocs)
-=======
     def _setup_call_sf(self, force_index, adr, arglocs, fcond=c.AL,
                                          resloc=None, result_info=(-1, -1)):
->>>>>>> 14941224
         reg_args = count_reg_args(arglocs)
         stack_args = self._collect_stack_args_sf(arglocs)
         self._push_stack_args(stack_args)
@@ -511,15 +492,8 @@
             self.mov_from_vfp_loc(loc, reg, r.all_regs[reg.value + 1])
         return stack_args, adr
 
-<<<<<<< HEAD
-
-    def _setup_call_hf(self, force_index, adr, arglocs, fcond=c.AL, 
-                                                 resloc=None, result_info=(-1,-1)):
-        n_reg_args = n_vfp_args = 0
-=======
     def _setup_call_hf(self, force_index, adr, arglocs, fcond=c.AL,
                                          resloc=None, result_info=(-1, -1)):
->>>>>>> 14941224
         non_float_locs = []
         non_float_regs = []
         float_locs = []
@@ -529,26 +503,6 @@
         for arg in arglocs:
             if arg.type != FLOAT:
                 if len(non_float_regs) < len(r.argument_regs):
-<<<<<<< HEAD
-		    reg = r.argument_regs[len(non_float_regs)]
-                    non_float_locs.append(arg)
-                    non_float_regs.append(reg)
-                else: # non-float argument that needs to go on the stack 
-                    count += 1
-                    stack_args.append(arg)
-            else:
-                if len(float_regs) < len(r.vfp_argument_regs): 
-		    reg = r.vfp_argument_regs[len(float_regs)]
-                    float_locs.append(arg)
-                    float_regs.append(reg)
-                else: # float argument that needs to go on the stack
-                    if count % 2 != 0:
-                        stack_args.append(None)
-			count = 0
-                    stack_args.append(arg)
-        # align the stack
-	if count % 2 != 0:
-=======
                     reg = r.argument_regs[len(non_float_regs)]
                     non_float_locs.append(arg)
                     non_float_regs.append(reg)
@@ -567,7 +521,6 @@
                     stack_args.append(arg)
         # align the stack
         if count % 2 != 0:
->>>>>>> 14941224
             stack_args.append(None)
         self._push_stack_args(stack_args)
         # Check that the address of the function we want to call is not
@@ -658,11 +611,7 @@
             # GCFLAG_CARDS_SET is in this byte at 0x80
             self.mc.TST_ri(r.ip.value, imm=0x80)
 
-<<<<<<< HEAD
-            js_location = self.mc.currpos() # 
-=======
             js_location = self.mc.currpos()
->>>>>>> 14941224
             self.mc.BKPT()
         else:
             js_location = 0
@@ -682,18 +631,6 @@
         #
         if loc_base is not r.r0:
             # push two registers to keep stack aligned
-<<<<<<< HEAD
-	    self.mc.PUSH([r.r0.value, loc_base.value])
-            remap_frame_layout(self, [loc_base], [r.r0], r.ip)
-        self.mc.BL(self.wb_slowpath[helper_num])
-        if loc_base is not r.r0:
-	    self.mc.POP([r.r0.value, loc_base.value])
-
-        if card_marking:
-	    # The helper ends again with a check of the flag in the object.  So
-	    # here, we can simply write again a conditional jump, which will be
-	    # taken if GCFLAG_CARDS_SET is still not set.
-=======
             self.mc.PUSH([r.r0.value, loc_base.value])
             remap_frame_layout(self, [loc_base], [r.r0], r.ip)
         self.mc.BL(self.wb_slowpath[helper_num])
@@ -704,48 +641,18 @@
             # The helper ends again with a check of the flag in the object.  So
             # here, we can simply write again a conditional jump, which will be
             # taken if GCFLAG_CARDS_SET is still not set.
->>>>>>> 14941224
             jns_location = self.mc.currpos()
             self.mc.BKPT()
             #
             # patch the JS above
             offset = self.mc.currpos()
             pmc = OverwritingBuilder(self.mc, js_location, WORD)
-<<<<<<< HEAD
-	    pmc.B_offs(offset, c.NE) # We want to jump if the z flag is not set
-=======
             pmc.B_offs(offset, c.NE)  # We want to jump if the z flag isn't set
->>>>>>> 14941224
             #
             # case GCFLAG_CARDS_SET: emit a few instructions to do
             # directly the card flag setting
             loc_index = arglocs[1]
             assert loc_index.is_reg()
-<<<<<<< HEAD
-	    # must save the register loc_index before it is mutated
-	    self.mc.PUSH([loc_index.value])
-	    tmp1 = loc_index
-	    tmp2 = arglocs[2] 
-	    # lr = byteofs
-	    s = 3 + descr.jit_wb_card_page_shift
-	    self.mc.MVN_rr(r.lr.value, loc_index.value,
-	    		imm=s, shifttype=shift.LSR)
-	    
-	    # tmp1 = byte_index
-	    self.mc.MOV_ri(r.ip.value, imm=7)
-	    self.mc.AND_rr(tmp1.value, r.ip.value, loc_index.value,
-	        imm=descr.jit_wb_card_page_shift, shifttype=shift.LSR)
-	    
-	    # set the bit
-	    self.mc.MOV_ri(tmp2.value, imm=1)
-	    self.mc.LDRB_rr(r.ip.value, loc_base.value, r.lr.value)
-	    self.mc.ORR_rr_sr(r.ip.value, r.ip.value, tmp2.value,
-	    			tmp1.value, shifttype=shift.LSL)
-	    self.mc.STRB_rr(r.ip.value, loc_base.value, r.lr.value)
-	    # done
-	    self.mc.POP([loc_index.value])
-	    #
-=======
             # must save the register loc_index before it is mutated
             self.mc.PUSH([loc_index.value])
             tmp1 = loc_index
@@ -769,16 +676,11 @@
             # done
             self.mc.POP([loc_index.value])
             #
->>>>>>> 14941224
             #
             # patch the JNS above
             offset = self.mc.currpos()
             pmc = OverwritingBuilder(self.mc, jns_location, WORD)
-<<<<<<< HEAD
-	    pmc.B_offs(offset, c.EQ) # We want to jump if the z flag is set
-=======
             pmc.B_offs(offset, c.EQ)  # We want to jump if the z flag is set
->>>>>>> 14941224
 
         offset = self.mc.currpos()
         pmc = OverwritingBuilder(self.mc, jz_location, WORD)
