from __future__ import with_statement
from pypy.jit.backend.arm import conditions as c
from pypy.jit.backend.arm import locations
from pypy.jit.backend.arm import registers as r
from pypy.jit.backend.arm import shift
from pypy.jit.backend.arm.arch import (WORD, FUNC_ALIGN, arm_int_div,
                                        arm_int_div_sign, arm_int_mod_sign,
                                        arm_int_mod, PC_OFFSET)

from pypy.jit.backend.arm.helper.assembler import (gen_emit_op_by_helper_call,
                                                    gen_emit_op_unary_cmp,
                                                    gen_emit_op_ri,
                                                    gen_emit_cmp_op,
                                                    gen_emit_float_op,
                                                    gen_emit_float_cmp_op,
                                                    gen_emit_unary_float_op, 
                                                    saved_registers,
                                                    count_reg_args)
from pypy.jit.backend.arm.codebuilder import ARMv7Builder, OverwritingBuilder
from pypy.jit.backend.arm.jump import remap_frame_layout
from pypy.jit.backend.arm.regalloc import Regalloc, TempInt, TempPtr
from pypy.jit.backend.arm.locations import imm
from pypy.jit.backend.llsupport import symbolic
from pypy.jit.backend.llsupport.descr import BaseFieldDescr, BaseArrayDescr
from pypy.jit.backend.llsupport.regalloc import compute_vars_longevity
from pypy.jit.metainterp.history import (Const, ConstInt, BoxInt, Box,
                                        AbstractFailDescr, LoopToken, INT, FLOAT, REF)
from pypy.jit.metainterp.resoperation import rop
from pypy.rlib import rgc
from pypy.rlib.objectmodel import we_are_translated
from pypy.rpython.annlowlevel import llhelper
from pypy.rpython.lltypesystem import lltype, rffi, rstr, llmemory

NO_FORCE_INDEX = -1

class GuardToken(object):
    def __init__(self, descr, failargs, faillocs, offset, fcond=c.AL,
                                        save_exc=False, is_invalidate=False):
        self.descr = descr
        self.offset = offset
        self.is_invalidate = is_invalidate
        self.failargs = failargs
        self.faillocs = faillocs
        self.save_exc = save_exc
        self.fcond=fcond

class IntOpAsslember(object):

    _mixin_ = True

    def emit_op_int_add(self, op, arglocs, regalloc, fcond, flags=False):
        l0, l1, res = arglocs
        if flags:
            s = 1
        else:
            s = 0
        if l0.is_imm():
            self.mc.ADD_ri(res.value, l1.value, imm=l0.value, s=s)
        elif l1.is_imm():
            self.mc.ADD_ri(res.value, l0.value, imm=l1.value, s=s)
        else:
            self.mc.ADD_rr(res.value, l0.value, l1.value, s=1)

        return fcond

    def emit_op_int_sub(self, op, arglocs, regalloc, fcond, flags=False):
        l0, l1, res = arglocs
        if flags:
            s = 1
        else:
            s = 0
        if l0.is_imm():
            value = l0.getint()
            assert value >= 0
            # reverse substract ftw
            self.mc.RSB_ri(res.value, l1.value, value, s=s)
        elif l1.is_imm():
            value = l1.getint()
            assert value >= 0
            self.mc.SUB_ri(res.value, l0.value, value, s=s)
        else:
            self.mc.SUB_rr(res.value, l0.value, l1.value, s=s)

        return fcond

    def emit_op_int_mul(self, op, arglocs, regalloc, fcond):
        reg1, reg2, res = arglocs
        self.mc.MUL(res.value, reg1.value, reg2.value)
        return fcond

    #ref: http://blogs.arm.com/software-enablement/detecting-overflow-from-mul/
    def emit_guard_int_mul_ovf(self, op, guard, arglocs, regalloc, fcond):
        reg1 = arglocs[0]
        reg2 = arglocs[1]
        res =  arglocs[2]
        failargs = arglocs[3:]
        self.mc.SMULL(res.value, r.ip.value, reg1.value, reg2.value, cond=fcond)
        self.mc.CMP_rr(r.ip.value, res.value, shifttype=shift.ASR, imm=31, cond=fcond)

        if guard.getopnum() == rop.GUARD_OVERFLOW:
            fcond = self._emit_guard(guard, failargs, c.NE)
        elif guard.getopnum() == rop.GUARD_NO_OVERFLOW:
            fcond = self._emit_guard(guard, failargs, c.EQ)
        else:
            assert 0
        return fcond

    def emit_guard_int_add_ovf(self, op, guard, arglocs, regalloc, fcond):
        self.emit_op_int_add(op, arglocs[0:3], regalloc, fcond, flags=True)
        self._emit_guard_overflow(guard, arglocs[3:], fcond)
        return fcond
    
    def emit_guard_int_sub_ovf(self, op, guard, arglocs, regalloc, fcond):
        self.emit_op_int_sub(op, arglocs[0:3], regalloc, fcond, flags=True)
        self._emit_guard_overflow(guard, arglocs[3:], fcond)
        return fcond

    emit_op_int_floordiv = gen_emit_op_by_helper_call('DIV')
    emit_op_int_mod = gen_emit_op_by_helper_call('MOD')
    emit_op_uint_floordiv = gen_emit_op_by_helper_call('UDIV')

    emit_op_int_and = gen_emit_op_ri('AND')
    emit_op_int_or = gen_emit_op_ri('ORR')
    emit_op_int_xor = gen_emit_op_ri('EOR')
    emit_op_int_lshift = gen_emit_op_ri('LSL')
    emit_op_int_rshift = gen_emit_op_ri('ASR')
    emit_op_uint_rshift = gen_emit_op_ri('LSR')

    emit_op_int_lt = gen_emit_cmp_op(c.LT)
    emit_op_int_le = gen_emit_cmp_op(c.LE)
    emit_op_int_eq = gen_emit_cmp_op(c.EQ)
    emit_op_int_ne = gen_emit_cmp_op(c.NE)
    emit_op_int_gt = gen_emit_cmp_op(c.GT)
    emit_op_int_ge = gen_emit_cmp_op(c.GE)

    emit_op_uint_le = gen_emit_cmp_op(c.LS)
    emit_op_uint_gt = gen_emit_cmp_op(c.HI)

    emit_op_uint_lt = gen_emit_cmp_op(c.HI)
    emit_op_uint_ge = gen_emit_cmp_op(c.LS)

    emit_op_int_add_ovf = emit_op_int_add
    emit_op_int_sub_ovf = emit_op_int_sub

    emit_op_ptr_eq = emit_op_int_eq
    emit_op_ptr_ne = emit_op_int_ne


class UnaryIntOpAssembler(object):

    _mixin_ = True

    emit_op_int_is_true = gen_emit_op_unary_cmp(c.NE, c.EQ)
    emit_op_int_is_zero = gen_emit_op_unary_cmp(c.EQ, c.NE)

    def emit_op_int_invert(self, op, arglocs, regalloc, fcond):
        reg, res = arglocs

        self.mc.MVN_rr(res.value, reg.value)
        return fcond

    def emit_op_int_neg(self, op, arglocs, regalloc, fcond):
        l0, resloc = arglocs
        self.mc.RSB_ri(resloc.value, l0.value, imm=0)
        return fcond

class GuardOpAssembler(object):

    _mixin_ = True

    guard_size = 5*WORD
    def _emit_guard(self, op, arglocs, fcond, save_exc=False, is_guard_not_ivalidated=False):
        descr = op.getdescr()
        assert isinstance(descr, AbstractFailDescr)


        if not we_are_translated() and hasattr(op, 'getfailargs'):
           print 'Failargs: ', op.getfailargs()

        pos = self.mc.currpos()
        self.mc.NOP()
        self.pending_guards.append(GuardToken(descr,
                                    failargs=op.getfailargs(),
                                    faillocs=arglocs,
                                    offset=pos,
                                    fcond=fcond,
                                    is_invalidate=is_guard_not_ivalidated,
                                    save_exc=save_exc))
        return c.AL

    def _emit_guard_overflow(self, guard, failargs, fcond):
        if guard.getopnum() == rop.GUARD_OVERFLOW:
            fcond = self._emit_guard(guard, failargs, c.VS)
        elif guard.getopnum() == rop.GUARD_NO_OVERFLOW:
            fcond = self._emit_guard(guard, failargs, c.VC)
        else:
            assert 0
        return fcond

    def emit_op_guard_true(self, op, arglocs, regalloc, fcond):
        l0 = arglocs[0]
        failargs = arglocs[1:]
        self.mc.CMP_ri(l0.value, 0)
        fcond = self._emit_guard(op, failargs, c.NE)
        return fcond

    def emit_op_guard_false(self, op, arglocs, regalloc, fcond):
        l0 = arglocs[0]
        failargs = arglocs[1:]
        self.mc.CMP_ri(l0.value, 0)
        fcond = self._emit_guard(op, failargs, c.EQ)
        return fcond

    def emit_op_guard_value(self, op, arglocs, regalloc, fcond):
        l0 = arglocs[0]
        l1 = arglocs[1]
        failargs = arglocs[2:]

        if l0.is_reg():
            if l1.is_imm():
                self.mc.CMP_ri(l0.value, l1.getint())
            else:
                self.mc.CMP_rr(l0.value, l1.value)
        elif l0.is_vfp_reg():
            assert l1.is_vfp_reg()
            self.mc.VCMP(l0.value, l1.value)
            self.mc.VMRS(cond=fcond)
        fcond = self._emit_guard(op, failargs, c.EQ)
        return fcond

    emit_op_guard_nonnull = emit_op_guard_true
    emit_op_guard_isnull = emit_op_guard_false

    def emit_op_guard_no_overflow(self, op, arglocs, regalloc, fcond):
        return self._emit_guard(op, arglocs, c.VC)

    def emit_op_guard_overflow(self, op, arglocs, regalloc, fcond):
        return self._emit_guard(op, arglocs, c.VS)

    # from ../x86/assembler.py:1265
    def emit_op_guard_class(self, op, arglocs, regalloc, fcond):
        self._cmp_guard_class(op, arglocs, regalloc, fcond)
        return fcond

    def emit_op_guard_nonnull_class(self, op, arglocs, regalloc, fcond):
        offset = self.cpu.vtable_offset

        self.mc.CMP_ri(arglocs[0].value, 0)
        if offset is not None:
            self._emit_guard(op, arglocs[3:], c.NE)
        else:
            raise NotImplementedError
        self._cmp_guard_class(op, arglocs, regalloc, fcond)
        return fcond

    def emit_op_guard_not_invalidated(self, op, locs, regalloc, fcond):
        return self._emit_guard(op, locs, fcond, is_guard_not_ivalidated=True)

    def _cmp_guard_class(self, op, locs, regalloc, fcond):
        offset = locs[2]
        if offset is not None:
            if offset.is_imm():
                self.mc.LDR_ri(r.ip.value, locs[0].value, offset.value)
            else:
                assert offset.is_reg()
                self.mc.LDR_rr(r.ip.value, locs[0].value, offset.value)
            self.mc.CMP_rr(r.ip.value, locs[1].value)
        else:
            raise NotImplementedError
            # XXX port from x86 backend once gc support is in place

        return self._emit_guard(op, locs[3:], c.EQ)


class OpAssembler(object):

    _mixin_ = True

    def emit_op_jump(self, op, arglocs, regalloc, fcond):
        descr = op.getdescr()
        assert isinstance(descr, LoopToken)
        assert fcond == c.AL

        self._insert_checks()
        if descr._arm_bootstrap_code == 0:
            self.mc.B_offs(descr._arm_loop_code, fcond)
        else:
            target = descr._arm_bootstrap_code + descr._arm_loop_code
            self.mc.B(target, fcond)
            new_fd = max(regalloc.frame_manager.frame_depth, descr._arm_frame_depth)
            regalloc.frame_manager.frame_depth = new_fd
        return fcond

    def emit_op_finish(self, op, arglocs, regalloc, fcond):
        self._gen_path_to_exit_path(op.getdescr(), op.getarglist(), arglocs, c.AL)
        return fcond

    def emit_op_call(self, op, args, regalloc, fcond, force_index=-1):
        adr = args[0].value
        arglist = op.getarglist()[1:]
        if force_index == -1:
            force_index = self.write_new_force_index()
        cond =  self._emit_call(force_index, adr, arglist, 
                                    regalloc, fcond, op.result)
        descr = op.getdescr()
        #XXX Hack, Hack, Hack
        if op.result and not we_are_translated() and not isinstance(descr, LoopToken):
            #XXX check result type
            loc = regalloc.rm.call_result_location(op.result)
            size = descr.get_result_size(False)
            signed = descr.is_result_signed()
            self._ensure_result_bit_extension(loc, size, signed)
        return cond

    # XXX improve this interface
    # emit_op_call_may_force
    # XXX improve freeing of stuff here
    def _emit_call(self, force_index, adr, args, regalloc, fcond=c.AL, result=None):
        n_args = len(args)
        reg_args = count_reg_args(args)


        # all arguments past the 4th go on the stack
        n = 0   # used to count the number of words pushed on the stack, so we
                #can later modify the SP back to its original value
        if n_args > reg_args:
            # first we need to prepare the list so it stays aligned
            stack_args = []
            count = 0
            for i in range(reg_args, n_args):
                arg = args[i]
                if arg.type != FLOAT:
                    count += 1
                    n += WORD
                else:
                    n += 2 * WORD
                    if count % 2 != 0:
                        stack_args.append(None)
                        n += WORD
                        count = 0
                stack_args.append(arg)
            if count % 2 != 0:
                n += WORD
                stack_args.append(None)

            #then we push every thing on the stack
            for i in range(len(stack_args) -1, -1, -1):
                arg = stack_args[i]
                if arg is None:
                    self.mc.PUSH([r.ip.value])
                else:
                    self.regalloc_push(regalloc.loc(arg))

        # collect variables that need to go in registers
        # and the registers they will be stored in 
        num = 0
        count = 0
        non_float_locs = []
        non_float_regs = []
        float_locs = []
        for i in range(reg_args):
            arg = args[i]
            if arg.type == FLOAT and count % 2 != 0:
                    num += 1
                    count = 0
            reg = r.caller_resp[num]

            if arg.type == FLOAT:
                float_locs.append((regalloc.loc(arg), reg))
            else:
                non_float_locs.append(regalloc.loc(arg))
                non_float_regs.append(reg)

            if arg.type == FLOAT:
                num += 2
            else:
                num += 1
                count += 1

        # spill variables that need to be saved around calls
        regalloc.before_call(save_all_regs=2)

        # remap values stored in core registers
        remap_frame_layout(self, non_float_locs, non_float_regs, r.ip)

        for loc, reg in float_locs:
            self.mov_from_vfp_loc(loc, reg, r.all_regs[reg.value+1])

        #the actual call
        self.mc.BL(adr)
        self.mark_gc_roots(force_index)
        regalloc.possibly_free_vars(args)
        # readjust the sp in case we passed some args on the stack
        if n > 0:
            self._adjust_sp(-n, fcond=fcond)

        # restore the argumets stored on the stack
        if result is not None:
            resloc = regalloc.after_call(result)
            if resloc.is_vfp_reg():
                # move result to the allocated register
                self.mov_to_vfp_loc(r.r0, r.r1, resloc)

        return fcond

    def emit_op_same_as(self, op, arglocs, regalloc, fcond):
        argloc, resloc = arglocs
        self.mov_loc_loc(argloc, resloc)
        return fcond

    def emit_op_guard_no_exception(self, op, arglocs, regalloc, fcond):
        loc = arglocs[0]
        failargs = arglocs[1:]
        self.mc.LDR_ri(loc.value, loc.value)
        self.mc.CMP_ri(loc.value, 0)
        cond = self._emit_guard(op, failargs, c.EQ, save_exc=True)
        return cond

    def emit_op_guard_exception(self, op, arglocs, regalloc, fcond):
        loc, loc1, resloc, pos_exc_value, pos_exception = arglocs[:5]
        failargs = arglocs[5:]
        self.mc.gen_load_int(loc1.value, pos_exception.value)
        self.mc.LDR_ri(r.ip.value, loc1.value)

        self.mc.CMP_rr(r.ip.value, loc.value)
        self._emit_guard(op, failargs, c.EQ, save_exc=True)
        self.mc.gen_load_int(loc.value, pos_exc_value.value, fcond)
        if resloc:
            self.mc.LDR_ri(resloc.value, loc.value)
        self.mc.MOV_ri(r.ip.value, 0)
        self.mc.STR_ri(r.ip.value, loc.value)
        self.mc.STR_ri(r.ip.value, loc1.value)
        return fcond

    def emit_op_debug_merge_point(self, op, arglocs, regalloc, fcond):
        return fcond
    emit_op_jit_debug = emit_op_debug_merge_point

    def emit_op_cond_call_gc_wb(self, op, arglocs, regalloc, fcond):
        # Write code equivalent to write_barrier() in the GC: it checks
        # a flag in the object at arglocs[0], and if set, it calls the
        # function remember_young_pointer() from the GC.  The two arguments
        # to the call are in arglocs[:2].  The rest, arglocs[2:], contains
        # registers that need to be saved and restored across the call.
        descr = op.getdescr()
        if we_are_translated():
            cls = self.cpu.gc_ll_descr.has_write_barrier_class()
            assert cls is not None and isinstance(descr, cls)

        opnum = op.getopnum()
        if opnum == rop.COND_CALL_GC_WB:
            N = 2
            addr = descr.get_write_barrier_fn(self.cpu)
        elif opnum == rop.COND_CALL_GC_WB_ARRAY:
            N = 3
            addr = descr.get_write_barrier_from_array_fn(self.cpu)
            assert addr != 0
        else:
            raise AssertionError(opnum)
        loc_base = arglocs[0]
        self.mc.LDR_ri(r.ip.value, loc_base.value)
        # calculate the shift value to rotate the ofs according to the ARM
        # shifted imm values
        # (4 - 0) * 4 & 0xF = 0
        # (4 - 1) * 4 & 0xF = 12
        # (4 - 2) * 4 & 0xF = 8
        # (4 - 3) * 4 & 0xF = 4
        ofs = (((4 - descr.jit_wb_if_flag_byteofs) * 4) & 0xF) << 8
        ofs |= descr.jit_wb_if_flag_singlebyte
        self.mc.TST_ri(r.ip.value, imm=ofs)

        jz_location = self.mc.currpos()
        self.mc.NOP()

        # the following is supposed to be the slow path, so whenever possible
        # we choose the most compact encoding over the most efficient one.
<<<<<<< HEAD
        with saved_registers(self.mc, r.caller_resp):
            remap_frame_layout(self, arglocs, [r.r0, r.r1], r.ip)
            self.mc.BL(descr.get_write_barrier_fn(self.cpu))
=======
        with saved_registers(self.mc, r.caller_resp, regalloc=regalloc):
            if N == 2:
                callargs = [r.r0, r.r1]
            else:
                callargs = [r.r0, r.r1, r.r2]
            remap_frame_layout(self, arglocs, callargs, r.ip)
            func = self.cpu.cast_adr_to_int(addr)
            #
            # misaligned stack in the call, but it's ok because the write barrier
            # is not going to call anything more.  
            self.mc.BL(func)
>>>>>>> c6ca246c

        # patch the JZ above
        offset = self.mc.currpos() - jz_location
        pmc = OverwritingBuilder(self.mc, jz_location, WORD)
        pmc.ADD_ri(r.pc.value, r.pc.value, offset - PC_OFFSET, cond=c.EQ)
        return fcond

    emit_op_cond_call_gc_wb_array = emit_op_cond_call_gc_wb

class FieldOpAssembler(object):

    _mixin_ = True

    def emit_op_setfield_gc(self, op, arglocs, regalloc, fcond):
        value_loc, base_loc, ofs, size = arglocs
        if size.value == 8:
            assert value_loc.is_vfp_reg()
            if ofs.is_reg():
                base_loc = r.ip
                ofs = imm(0)
                self.mc.ADD_rr(r.ip.value, base_loc.value, ofs.value)
            self.mc.VSTR(value_loc.value, base_loc.value, ofs.value)
        elif size.value == 4:
            if ofs.is_imm():
                self.mc.STR_ri(value_loc.value, base_loc.value, ofs.value)
            else:
                self.mc.STR_rr(value_loc.value, base_loc.value, ofs.value)
        elif size.value == 2:
            if ofs.is_imm():
                self.mc.STRH_ri(value_loc.value, base_loc.value, ofs.value)
            else:
                self.mc.STRH_rr(value_loc.value, base_loc.value, ofs.value)
        elif size.value == 1:
            if ofs.is_imm():
                self.mc.STRB_ri(value_loc.value, base_loc.value, ofs.value)
            else:
                self.mc.STRB_rr(value_loc.value, base_loc.value, ofs.value)
        else:
            assert 0
        return fcond

    emit_op_setfield_raw = emit_op_setfield_gc

    def emit_op_getfield_gc(self, op, arglocs, regalloc, fcond):
        base_loc, ofs, res, size = arglocs
        if size.value == 8:
            assert res.is_vfp_reg()
            if ofs.is_reg():
                base_loc = r.ip
                ofs = imm(0)
                self.mc.ADD_rr(r.ip.value, base_loc.value, ofs.value)
            self.mc.VLDR(res.value, base_loc.value, ofs.value)
        elif size.value == 4:
            if ofs.is_imm():
                self.mc.LDR_ri(res.value, base_loc.value, ofs.value)
            else:
                self.mc.LDR_rr(res.value, base_loc.value, ofs.value)
        elif size.value == 2:
            if ofs.is_imm():
                self.mc.LDRH_ri(res.value, base_loc.value, ofs.value)
            else:
                self.mc.LDRH_rr(res.value, base_loc.value, ofs.value)
        elif size.value == 1:
            if ofs.is_imm():
                self.mc.LDRB_ri(res.value, base_loc.value, ofs.value)
            else:
                self.mc.LDRB_rr(res.value, base_loc.value, ofs.value)
        else:
            assert 0

        #XXX Hack, Hack, Hack
        if not we_are_translated():
            signed = op.getdescr().is_field_signed()
            self._ensure_result_bit_extension(res, size.value, signed)
        return fcond

    emit_op_getfield_raw = emit_op_getfield_gc
    emit_op_getfield_raw_pure = emit_op_getfield_gc
    emit_op_getfield_gc_pure = emit_op_getfield_gc




class ArrayOpAssember(object):

    _mixin_ = True

    def emit_op_arraylen_gc(self, op, arglocs, regalloc, fcond):
        res, base_loc, ofs = arglocs
        self.mc.LDR_ri(res.value, base_loc.value, ofs.value)
        return fcond

    def emit_op_setarrayitem_gc(self, op, arglocs, regalloc, fcond):
        value_loc, base_loc, ofs_loc, scale, ofs = arglocs

        if scale.value > 0:
            scale_loc = r.ip
            self.mc.LSL_ri(r.ip.value, ofs_loc.value, scale.value)
        else:
            scale_loc = ofs_loc

        if ofs.value > 0:
            self.mc.ADD_ri(r.ip.value, scale_loc.value, ofs.value)
            scale_loc = r.ip

        if scale.value == 3:
            assert value_loc.is_vfp_reg()
            assert scale_loc.is_reg()
            self.mc.ADD_rr(r.ip.value, base_loc.value, scale_loc.value)
            self.mc.VSTR(value_loc.value, r.ip.value, cond=fcond)
        elif scale.value == 2:
            self.mc.STR_rr(value_loc.value, base_loc.value, scale_loc.value, cond=fcond)
        elif scale.value == 1:
            self.mc.STRH_rr(value_loc.value, base_loc.value, scale_loc.value, cond=fcond)
        elif scale.value == 0:
            self.mc.STRB_rr(value_loc.value, base_loc.value, scale_loc.value, cond=fcond)
        else:
            assert 0
        return fcond

    emit_op_setarrayitem_raw = emit_op_setarrayitem_gc

    def emit_op_getarrayitem_gc(self, op, arglocs, regalloc, fcond):
        res, base_loc, ofs_loc, scale, ofs = arglocs
        if scale.value > 0:
            scale_loc = r.ip
            self.mc.LSL_ri(r.ip.value, ofs_loc.value, scale.value)
        else:
            scale_loc = ofs_loc
        if ofs.value > 0:
            self.mc.ADD_ri(r.ip.value, scale_loc.value, imm=ofs.value)
            scale_loc = r.ip

        if scale.value == 3:
            assert res.is_vfp_reg()
            assert scale_loc.is_reg()
            self.mc.ADD_rr(r.ip.value, base_loc.value, scale_loc.value)
            self.mc.VLDR(res.value, r.ip.value, cond=fcond)
        elif scale.value == 2:
            self.mc.LDR_rr(res.value, base_loc.value, scale_loc.value, cond=fcond)
        elif scale.value == 1:
            self.mc.LDRH_rr(res.value, base_loc.value, scale_loc.value, cond=fcond)
        elif scale.value == 0:
            self.mc.LDRB_rr(res.value, base_loc.value, scale_loc.value, cond=fcond)
        else:
            assert 0

        #XXX Hack, Hack, Hack
        if not we_are_translated():
            descr = op.getdescr()
            size =  descr.get_item_size(False)
            signed = descr.is_item_signed()
            self._ensure_result_bit_extension(res, size, signed)
        return fcond

    emit_op_getarrayitem_raw = emit_op_getarrayitem_gc
    emit_op_getarrayitem_gc_pure = emit_op_getarrayitem_gc


class StrOpAssembler(object):

    _mixin_ = True

    def emit_op_strlen(self, op, arglocs, regalloc, fcond):
        l0, l1, res = arglocs
        if l1.is_imm():
            self.mc.LDR_ri(res.value, l0.value, l1.getint(), cond=fcond)
        else:
            self.mc.LDR_rr(res.value, l0.value, l1.value, cond=fcond)
        return fcond

    def emit_op_strgetitem(self, op, arglocs, regalloc, fcond):
        res, base_loc, ofs_loc, basesize = arglocs
        if ofs_loc.is_imm():
            self.mc.ADD_ri(r.ip.value, base_loc.value, ofs_loc.getint(), cond=fcond)
        else:
            self.mc.ADD_rr(r.ip.value, base_loc.value, ofs_loc.value, cond=fcond)

        self.mc.LDRB_ri(res.value, r.ip.value, basesize.value, cond=fcond)
        return fcond

    def emit_op_strsetitem(self, op, arglocs, regalloc, fcond):
        value_loc, base_loc, ofs_loc, basesize = arglocs
        if ofs_loc.is_imm():
            self.mc.ADD_ri(r.ip.value, base_loc.value, ofs_loc.getint(), cond=fcond)
        else:
            self.mc.ADD_rr(r.ip.value, base_loc.value, ofs_loc.value, cond=fcond)

        self.mc.STRB_ri(value_loc.value, r.ip.value, basesize.value, cond=fcond)
        return fcond

    #from ../x86/regalloc.py:928 ff.
    def emit_op_copystrcontent(self, op, arglocs, regalloc, fcond):
        assert len(arglocs) == 0
        self._emit_copystrcontent(op, regalloc, fcond, is_unicode=False)
        return fcond

    def emit_op_copyunicodecontent(self, op, arglocs, regalloc, fcond):
        assert len(arglocs) == 0
        self._emit_copystrcontent(op, regalloc, fcond, is_unicode=True)
        return fcond

    def _emit_copystrcontent(self, op, regalloc, fcond, is_unicode):
        # compute the source address
        args = list(op.getarglist())
        base_loc, box = regalloc._ensure_value_is_boxed(args[0], args)
        args.append(box)
        ofs_loc, box = regalloc._ensure_value_is_boxed(args[2], args)
        args.append(box)
        assert args[0] is not args[1]    # forbidden case of aliasing
        regalloc.possibly_free_var(args[0])
        if args[3] is not args[2] is not args[4]:  # MESS MESS MESS: don't free
            regalloc.possibly_free_var(args[2])     # it if ==args[3] or args[4]
        srcaddr_box = TempPtr()
        forbidden_vars = [args[1], args[3], args[4], srcaddr_box]
        srcaddr_loc = regalloc.force_allocate_reg(srcaddr_box, selected_reg=r.r1)
        self._gen_address_inside_string(base_loc, ofs_loc, srcaddr_loc,
                                        is_unicode=is_unicode)

        # compute the destination address
        forbidden_vars = [args[4], args[3], srcaddr_box]
        dstaddr_box = TempPtr()
        dstaddr_loc = regalloc.force_allocate_reg(dstaddr_box, selected_reg=r.r0)
        forbidden_vars.append(dstaddr_box)
        base_loc, box = regalloc._ensure_value_is_boxed(args[1], forbidden_vars)
        args.append(box)
        forbidden_vars.append(box)
        ofs_loc, box = regalloc._ensure_value_is_boxed(args[3], forbidden_vars)
        args.append(box)
        assert base_loc.is_reg()
        assert ofs_loc.is_reg()
        regalloc.possibly_free_var(args[1])
        if args[3] is not args[4]:     # more of the MESS described above
            regalloc.possibly_free_var(args[3])
        self._gen_address_inside_string(base_loc, ofs_loc, dstaddr_loc,
                                        is_unicode=is_unicode)

        # compute the length in bytes
        forbidden_vars = [srcaddr_box, dstaddr_box]
        length_loc, length_box = regalloc._ensure_value_is_boxed(args[4], forbidden_vars)
        args.append(length_box)
        if is_unicode:
            forbidden_vars = [srcaddr_box, dstaddr_box]
            bytes_box = TempPtr()
            bytes_loc = regalloc.force_allocate_reg(bytes_box, forbidden_vars)
            scale = self._get_unicode_item_scale()
            assert length_loc.is_reg()
            self.mc.MOV_ri(r.ip.value, 1<<scale)
            self.mc.MUL(bytes_loc.value, r.ip.value, length_loc.value)
            length_box = bytes_box
            length_loc = bytes_loc
        # call memcpy()
        self._emit_call(NO_FORCE_INDEX, self.memcpy_addr, [dstaddr_box, srcaddr_box, length_box], regalloc)

        regalloc.possibly_free_vars(args)
        regalloc.possibly_free_var(length_box)
        regalloc.possibly_free_var(dstaddr_box)
        regalloc.possibly_free_var(srcaddr_box)


    def _gen_address_inside_string(self, baseloc, ofsloc, resloc, is_unicode):
        cpu = self.cpu
        if is_unicode:
            ofs_items, _, _ = symbolic.get_array_token(rstr.UNICODE,
                                                  self.cpu.translate_support_code)
            scale = self._get_unicode_item_scale()
        else:
            ofs_items, itemsize, _ = symbolic.get_array_token(rstr.STR,
                                                  self.cpu.translate_support_code)
            assert itemsize == 1
            scale = 0
        self._gen_address(ofsloc, ofs_items, scale, resloc, baseloc)

    def _gen_address(self, sizereg, baseofs, scale, result, baseloc=None):
        assert sizereg.is_reg()
        if scale > 0:
            scaled_loc = r.ip
            self.mc.LSL_ri(r.ip.value, sizereg.value, scale)
        else:
            scaled_loc = sizereg
        if baseloc is not None:
            assert baseloc.is_reg()
            self.mc.ADD_rr(result.value, baseloc.value, scaled_loc.value)
            self.mc.ADD_ri(result.value, result.value, baseofs)
        else:
            self.mc.ADD_ri(result.value, scaled_loc.value, baseofs)

    def _get_unicode_item_scale(self):
        _, itemsize, _ = symbolic.get_array_token(rstr.UNICODE,
                                                  self.cpu.translate_support_code)
        if itemsize == 4:
            return 2
        elif itemsize == 2:
            return 1
        else:
            raise AssertionError("bad unicode item size")

class UnicodeOpAssembler(object):

    _mixin_ = True

    emit_op_unicodelen = StrOpAssembler.emit_op_strlen

    def emit_op_unicodegetitem(self, op, arglocs, regalloc, fcond):
        res, base_loc, ofs_loc, scale, basesize, itemsize = arglocs
        self.mc.ADD_rr(r.ip.value, base_loc.value, ofs_loc.value, cond=fcond,
                                            imm=scale.value, shifttype=shift.LSL)
        if scale.value == 2:
            self.mc.LDR_ri(res.value, r.ip.value, basesize.value, cond=fcond)
        elif scale.value == 1:
            self.mc.LDRH_ri(res.value, r.ip.value, basesize.value, cond=fcond)
        else:
            assert 0, itemsize.value
        return fcond

    def emit_op_unicodesetitem(self, op, arglocs, regalloc, fcond):
        value_loc, base_loc, ofs_loc, scale, basesize, itemsize = arglocs
        self.mc.ADD_rr(r.ip.value, base_loc.value, ofs_loc.value, cond=fcond,
                                        imm=scale.value, shifttype=shift.LSL)
        if scale.value == 2:
            self.mc.STR_ri(value_loc.value, r.ip.value, basesize.value, cond=fcond)
        elif scale.value == 1:
            self.mc.STRH_ri(value_loc.value, r.ip.value, basesize.value, cond=fcond)
        else:
            assert 0, itemsize.value

        return fcond

class ForceOpAssembler(object):

    _mixin_ = True

    def emit_op_force_token(self, op, arglocs, regalloc, fcond):
        res_loc = arglocs[0]
        self.mc.MOV_rr(res_loc.value, r.fp.value)
        return fcond

    # from: ../x86/assembler.py:1668
    # XXX Split into some helper methods
    def emit_guard_call_assembler(self, op, guard_op, arglocs, regalloc, fcond):
        faildescr = guard_op.getdescr()
        fail_index = self.cpu.get_fail_descr_number(faildescr)
        self._write_fail_index(fail_index)

        descr = op.getdescr()
        assert isinstance(descr, LoopToken)
        # XXX check this
        assert op.numargs() == len(descr._arm_arglocs[0])
        resbox = TempInt()
        self._emit_call(fail_index, descr._arm_direct_bootstrap_code, op.getarglist(),
                                regalloc, fcond, result=resbox)
        if op.result is None:
            value = self.cpu.done_with_this_frame_void_v
        else:
            kind = op.result.type
            if kind == INT:
                value = self.cpu.done_with_this_frame_int_v
            elif kind == REF:
                value = self.cpu.done_with_this_frame_ref_v
            elif kind == FLOAT:
                value = self.cpu.done_with_this_frame_float_v
            else:
                raise AssertionError(kind)
        # check value
        resloc = regalloc.try_allocate_reg(resbox)
        assert resloc is r.r0
        self.mc.gen_load_int(r.ip.value, value)
        self.mc.CMP_rr(resloc.value, r.ip.value)
        regalloc.possibly_free_var(resbox)

        fast_jmp_pos = self.mc.currpos()
        self.mc.NOP()

        # Path A: use assembler helper
        #if values are equal we take the fast path
        # Slow path, calling helper
        # jump to merge point
        jd = descr.outermost_jitdriver_sd
        assert jd is not None
        asm_helper_adr = self.cpu.cast_adr_to_int(jd.assembler_helper_adr)
        with saved_registers(self.mc, r.caller_resp[1:]+[r.ip], 
                                    r.caller_vfp_resp):
            # resbox is allready in r0
            self.mov_loc_loc(arglocs[1], r.r1)
            self.mc.BL(asm_helper_adr)
            if op.result:
                resloc = regalloc.after_call(op.result)
                if resloc.is_vfp_reg():
                    # move result to the allocated register
                    self.mov_to_vfp_loc(r.r0, r.r1, resloc)

        # jump to merge point
        jmp_pos = self.mc.currpos()
        #jmp_location = self.mc.curraddr()
        self.mc.NOP()

        # Path B: load return value and reset token
        # Fast Path using result boxes
        # patch the jump to the fast path
        offset = self.mc.currpos() - fast_jmp_pos
        pmc = OverwritingBuilder(self.mc, fast_jmp_pos, WORD)
        pmc.ADD_ri(r.pc.value, r.pc.value, offset - PC_OFFSET, cond=c.EQ)

        # Reset the vable token --- XXX really too much special logic here:-(
        if jd.index_of_virtualizable >= 0:
            from pypy.jit.backend.llsupport.descr import BaseFieldDescr
            fielddescr = jd.vable_token_descr
            assert isinstance(fielddescr, BaseFieldDescr)
            ofs = fielddescr.offset
            resloc = regalloc.force_allocate_reg(resbox)
            self.mov_loc_loc(arglocs[1], r.ip)
            self.mc.MOV_ri(resloc.value, 0)
            self.mc.STR_ri(resloc.value, r.ip.value, ofs)
            regalloc.possibly_free_var(resbox)

        if op.result is not None:
            # load the return value from fail_boxes_xxx[0]
            kind = op.result.type
            if kind == INT:
                adr = self.fail_boxes_int.get_addr_for_num(0)
            elif kind == REF:
                adr = self.fail_boxes_ptr.get_addr_for_num(0)
            elif kind == FLOAT:
                adr = self.fail_boxes_float.get_addr_for_num(0)
            else:
                raise AssertionError(kind)
            resloc = regalloc.force_allocate_reg(op.result)
            regalloc.possibly_free_var(resbox)
            self.mc.gen_load_int(r.ip.value, adr)
            if op.result.type == FLOAT:
                self.mc.VLDR(resloc.value, r.ip.value)
            else:
                self.mc.LDR_ri(resloc.value, r.ip.value)

        # merge point
        offset = self.mc.currpos() - jmp_pos
        if offset - PC_OFFSET >= 0:
            pmc = OverwritingBuilder(self.mc, jmp_pos, WORD)
            pmc.ADD_ri(r.pc.value, r.pc.value, offset - PC_OFFSET)

        self.mc.LDR_ri(r.ip.value, r.fp.value)
        self.mc.CMP_ri(r.ip.value, 0)

        self._emit_guard(guard_op, regalloc._prepare_guard(guard_op), c.GE)
        return fcond


    # ../x86/assembler.py:668
    def redirect_call_assembler(self, oldlooptoken, newlooptoken):
        # we overwrite the instructions at the old _x86_direct_bootstrap_code
        # to start with a JMP to the new _x86_direct_bootstrap_code.
        # Ideally we should rather patch all existing CALLs, but well.
        oldadr = oldlooptoken._arm_direct_bootstrap_code
        target = newlooptoken._arm_direct_bootstrap_code
        mc = ARMv7Builder()
        mc.B(target)
        mc.copy_to_raw_memory(oldadr)

    def emit_guard_call_may_force(self, op, guard_op, arglocs, regalloc, fcond):
        self.mc.LDR_ri(r.ip.value, r.fp.value)
        self.mc.CMP_ri(r.ip.value, 0)

        self._emit_guard(guard_op, arglocs, c.GE)
        return fcond

    def write_new_force_index(self):
        # for shadowstack only: get a new, unused force_index number and
        # write it to FORCE_INDEX_OFS.  Used to record the call shape
        # (i.e. where the GC pointers are in the stack) around a CALL
        # instruction that doesn't already have a force_index.
        gcrootmap = self.cpu.gc_ll_descr.gcrootmap
        if gcrootmap and gcrootmap.is_shadow_stack:
            clt = self.current_clt
            force_index = clt.reserve_and_record_some_faildescr_index()
            self._write_fail_index(force_index)
            return force_index
        else:
            return 0

    def _write_fail_index(self, fail_index):
        self.mc.gen_load_int(r.ip.value, fail_index)
        self.mc.STR_ri(r.ip.value, r.fp.value)

class AllocOpAssembler(object):

    _mixin_ = True


    # from: ../x86/regalloc.py:750
    # called from regalloc
    # XXX kill this function at some point
    def _regalloc_malloc_varsize(self, size, size_box, vloc, vbox, ofs_items_loc, regalloc, result):
        self.mc.MUL(size.value, size.value, vloc.value)
        if ofs_items_loc.is_imm():
            self.mc.ADD_ri(size.value, size.value, ofs_items_loc.value)
        else:
            self.mc.ADD_rr(size.value, size.value, ofs_items_loc.value)
        force_index = self.write_new_force_index()
        regalloc.force_spill_var(vbox)
        self._emit_call(force_index, self.malloc_func_addr, [size_box], regalloc,
                                    result=result)

    def emit_op_new(self, op, arglocs, regalloc, fcond):
        return fcond

    def emit_op_new_with_vtable(self, op, arglocs, regalloc, fcond):
        classint = arglocs[0].value
        self.set_vtable(op.result, classint)
        return fcond

    def set_vtable(self, box, vtable):
        if self.cpu.vtable_offset is not None:
            adr = rffi.cast(lltype.Signed, vtable)
            self.mc.gen_load_int(r.ip.value, adr)
            self.mc.STR_ri(r.ip.value, r.r0.value, self.cpu.vtable_offset)

    def set_new_array_length(self, loc, ofs_length, loc_num_elem):
        assert loc.is_reg()
        self.mc.gen_load_int(r.ip.value, loc_num_elem)
        self.mc.STR_ri(r.ip.value, loc.value, imm=ofs_length)

    def emit_op_new_array(self, op, arglocs, regalloc, fcond):
        if len(arglocs) > 0:
            value_loc, base_loc, ofs_length = arglocs
            self.mc.STR_ri(value_loc.value, base_loc.value, ofs_length.value)
        return fcond

    emit_op_newstr = emit_op_new_array
    emit_op_newunicode = emit_op_new_array

class FloatOpAssemlber(object):
    _mixin_ = True

    emit_op_float_add = gen_emit_float_op('VADD')
    emit_op_float_sub = gen_emit_float_op('VSUB')
    emit_op_float_mul = gen_emit_float_op('VMUL')
    emit_op_float_truediv = gen_emit_float_op('VDIV')

    emit_op_float_neg = gen_emit_unary_float_op('VNEG')
    emit_op_float_abs = gen_emit_unary_float_op('VABS')
    emit_op_math_sqrt = gen_emit_unary_float_op('VSQRT')

    emit_op_float_lt = gen_emit_float_cmp_op(c.VFP_LT)
    emit_op_float_le = gen_emit_float_cmp_op(c.VFP_LE)
    emit_op_float_eq = gen_emit_float_cmp_op(c.EQ)
    emit_op_float_ne = gen_emit_float_cmp_op(c.NE)
    emit_op_float_gt = gen_emit_float_cmp_op(c.GT)
    emit_op_float_ge = gen_emit_float_cmp_op(c.GE)

    def emit_op_cast_float_to_int(self, op, arglocs, regalloc, fcond):
        arg, temp, res = arglocs
        self.mc.VCVT_float_to_int(temp.value, arg.value)
        self.mc.VPUSH([temp.value])
        # res is lower register than r.ip
        self.mc.POP([res.value, r.ip.value])
        return fcond

    def emit_op_cast_int_to_float(self, op, arglocs, regalloc, fcond):
        arg, temp, res = arglocs
        self.mc.PUSH([arg.value, r.ip.value])
        self.mc.VPOP([temp.value])
        self.mc.VCVT_int_to_float(res.value, temp.value)
        return fcond

class ResOpAssembler(GuardOpAssembler, IntOpAsslember,
                    OpAssembler, UnaryIntOpAssembler,
                    FieldOpAssembler, ArrayOpAssember,
                    StrOpAssembler, UnicodeOpAssembler,
                    ForceOpAssembler, AllocOpAssembler,
                    FloatOpAssemlber):
    pass
<|MERGE_RESOLUTION|>--- conflicted
+++ resolved
@@ -474,11 +474,6 @@
 
         # the following is supposed to be the slow path, so whenever possible
         # we choose the most compact encoding over the most efficient one.
-<<<<<<< HEAD
-        with saved_registers(self.mc, r.caller_resp):
-            remap_frame_layout(self, arglocs, [r.r0, r.r1], r.ip)
-            self.mc.BL(descr.get_write_barrier_fn(self.cpu))
-=======
         with saved_registers(self.mc, r.caller_resp, regalloc=regalloc):
             if N == 2:
                 callargs = [r.r0, r.r1]
@@ -490,7 +485,6 @@
             # misaligned stack in the call, but it's ok because the write barrier
             # is not going to call anything more.  
             self.mc.BL(func)
->>>>>>> c6ca246c
 
         # patch the JZ above
         offset = self.mc.currpos() - jz_location
