--- conflicted
+++ resolved
@@ -549,24 +549,14 @@
             type_id = llop.extract_ushort(llgroup.HALFWORD, tid)
             has_finalizer = bool(tid & (1<<llgroup.HALFSHIFT))
             check_typeid(type_id)
-<<<<<<< HEAD
-            try:
-                res = llop1.do_malloc_fixedsize_clear(llmemory.GCREF,
-                                                      type_id, size,
-                                                      has_finalizer, False)
-            except MemoryError:
-                fatalerror("out of memory (from JITted code)")
-                res = lltype.nullptr(llmemory.GCREF.TO)
-=======
             res = llop1.do_malloc_fixedsize_clear(llmemory.GCREF,
-                                                  type_id, size, True,
+                                                  type_id, size,
                                                   has_finalizer, False)
             # In case the operation above failed, we are returning NULL
             # from this function to assembler.  There is also an RPython
             # exception set, typically MemoryError; but it's easier and
             # faster to check for the NULL return value, as done by
             # translator/exceptiontransform.py.
->>>>>>> 17e58c3e
             #llop.debug_print(lltype.Void, "\tmalloc_basic", size, type_id,
             #                 "-->", res)
             return res
@@ -582,21 +572,10 @@
         def malloc_array(itemsize, tid, num_elem):
             type_id = llop.extract_ushort(llgroup.HALFWORD, tid)
             check_typeid(type_id)
-<<<<<<< HEAD
-            try:
-                return llop1.do_malloc_varsize_clear(
-                    llmemory.GCREF,
-                    type_id, num_elem, self.array_basesize, itemsize,
-                    self.array_length_ofs)
-            except MemoryError:
-                fatalerror("out of memory (from JITted code)")
-                return lltype.nullptr(llmemory.GCREF.TO)
-=======
             return llop1.do_malloc_varsize_clear(
                 llmemory.GCREF,
                 type_id, num_elem, self.array_basesize, itemsize,
-                self.array_length_ofs, True)
->>>>>>> 17e58c3e
+                self.array_length_ofs)
         self.malloc_array = malloc_array
         self.GC_MALLOC_ARRAY = lltype.Ptr(lltype.FuncType(
             [lltype.Signed] * 3, llmemory.GCREF))
@@ -609,35 +588,15 @@
         unicode_type_id = self.layoutbuilder.get_type_id(rstr.UNICODE)
         #
         def malloc_str(length):
-<<<<<<< HEAD
-            try:
-                return llop1.do_malloc_varsize_clear(
-                    llmemory.GCREF,
-                    str_type_id, length, str_basesize, str_itemsize,
-                    str_ofs_length)
-            except MemoryError:
-                fatalerror("out of memory (from JITted code)")
-                return lltype.nullptr(llmemory.GCREF.TO)
-        def malloc_unicode(length):
-            try:
-                return llop1.do_malloc_varsize_clear(
-                    llmemory.GCREF,
-                    unicode_type_id, length, unicode_basesize,unicode_itemsize,
-                    unicode_ofs_length)
-            except MemoryError:
-                fatalerror("out of memory (from JITted code)")
-                return lltype.nullptr(llmemory.GCREF.TO)
-=======
             return llop1.do_malloc_varsize_clear(
                 llmemory.GCREF,
                 str_type_id, length, str_basesize, str_itemsize,
-                str_ofs_length, True)
+                str_ofs_length)
         def malloc_unicode(length):
             return llop1.do_malloc_varsize_clear(
                 llmemory.GCREF,
                 unicode_type_id, length, unicode_basesize,unicode_itemsize,
-                unicode_ofs_length, True)
->>>>>>> 17e58c3e
+                unicode_ofs_length)
         self.malloc_str = malloc_str
         self.malloc_unicode = malloc_unicode
         self.GC_MALLOC_STR_UNICODE = lltype.Ptr(lltype.FuncType(
@@ -658,25 +617,12 @@
             if self.DEBUG:
                 random_usage_of_xmm_registers()
             assert size >= self.minimal_size_in_nursery
-<<<<<<< HEAD
-            try:
-                # NB. although we call do_malloc_fixedsize_clear() here,
-                # it's a bit of a hack because we set tid to 0 and may
-                # also use it to allocate varsized objects.  The tid
-                # and possibly the length are both set afterward.
-                gcref = llop1.do_malloc_fixedsize_clear(llmemory.GCREF,
-                                            0, size, False, False)
-            except MemoryError:
-                fatalerror("out of memory (from JITted code)")
-                return 0
-=======
             # NB. although we call do_malloc_fixedsize_clear() here,
             # it's a bit of a hack because we set tid to 0 and may
             # also use it to allocate varsized objects.  The tid
             # and possibly the length are both set afterward.
             gcref = llop1.do_malloc_fixedsize_clear(llmemory.GCREF,
-                                        0, size, True, False, False)
->>>>>>> 17e58c3e
+                                        0, size, False, False)
             return rffi.cast(lltype.Signed, gcref)
         self.malloc_slowpath = malloc_slowpath
         self.MALLOC_SLOWPATH = lltype.FuncType([lltype.Signed], lltype.Signed)
