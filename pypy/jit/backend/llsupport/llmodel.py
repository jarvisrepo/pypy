from pypy.rpython.lltypesystem import lltype, llmemory, rffi, rclass, rstr
from pypy.rpython.lltypesystem.lloperation import llop
from pypy.rpython.llinterp import LLInterpreter
from pypy.rpython.annlowlevel import llhelper, cast_instance_to_base_ptr
from pypy.rlib.objectmodel import we_are_translated, specialize
from pypy.jit.metainterp import history
from pypy.jit.codewriter import heaptracker, longlong
from pypy.jit.backend.model import AbstractCPU
from pypy.jit.backend.llsupport import symbolic, jitframe
from pypy.jit.backend.llsupport.symbolic import WORD, unroll_basic_sizes
from pypy.jit.backend.llsupport.descr import (
    get_size_descr, get_field_descr, get_array_descr,
    get_call_descr, get_interiorfield_descr,
    FieldDescr, ArrayDescr, CallDescr, InteriorFieldDescr)
from pypy.jit.backend.llsupport.asmmemmgr import AsmMemoryManager


class AbstractLLCPU(AbstractCPU):
    from pypy.jit.metainterp.typesystem import llhelper as ts

    def __init__(self, rtyper, stats, opts, translate_support_code=False,
                 gcdescr=None):
        assert type(opts) is not bool
        self.opts = opts

        from pypy.jit.backend.llsupport.gc import get_ll_description
        AbstractCPU.__init__(self)
        self.rtyper = rtyper
        self.stats = stats
        self.translate_support_code = translate_support_code
        if translate_support_code and rtyper is not None:
            translator = rtyper.annotator.translator
        else:
            translator = None
        self.gc_ll_descr = get_ll_description(gcdescr, translator, rtyper)
        if translator and translator.config.translation.gcremovetypeptr:
            self.vtable_offset = None
        else:
            self.vtable_offset, _ = symbolic.get_field_token(rclass.OBJECT,
                                                             'typeptr',
                                                        translate_support_code)
        if translate_support_code:
            self._setup_exception_handling_translated()
        else:
            self._setup_exception_handling_untranslated()
        self.asmmemmgr = AsmMemoryManager()
        self.setup()

    def setup(self):
        pass


    def _setup_exception_handling_untranslated(self):
        # for running un-translated only, all exceptions occurring in the
        # llinterpreter are stored in '_exception_emulator', which is then
        # read back by the machine code reading at the address given by
        # pos_exception() and pos_exc_value().
        _exception_emulator = lltype.malloc(rffi.CArray(lltype.Signed), 2,
                                            zero=True, flavor='raw',
                                            immortal=True)
        self._exception_emulator = _exception_emulator

        def _store_exception(lle):
            self._last_exception = lle       # keepalive
            tp_i = rffi.cast(lltype.Signed, lle.args[0])
            v_i = rffi.cast(lltype.Signed, lle.args[1])
            _exception_emulator[0] = tp_i
            _exception_emulator[1] = v_i

        self.debug_ll_interpreter = LLInterpreter(self.rtyper)
        self.debug_ll_interpreter._store_exception = _store_exception

        def pos_exception():
            return rffi.cast(lltype.Signed, _exception_emulator)

        def pos_exc_value():
            return (rffi.cast(lltype.Signed, _exception_emulator) +
                    rffi.sizeof(lltype.Signed))

        self._memoryerror_emulated = rffi.cast(llmemory.GCREF, -123)
        self.deadframe_memoryerror = lltype.malloc(jitframe.DEADFRAME, 0)
        self.deadframe_memoryerror.jf_guard_exc = self._memoryerror_emulated

        def propagate_exception():
            exc = _exception_emulator[1]
            _exception_emulator[0] = 0
            _exception_emulator[1] = 0
            assert self.propagate_exception_v >= 0
            faildescr = self.get_fail_descr_from_number(
                self.propagate_exception_v)
            faildescr = faildescr.hide(self)
            if not exc:
                deadframe = self.deadframe_memoryerror
                if not deadframe.jf_descr:
                    deadframe.jf_descr = faildescr
                else:
                    assert deadframe.jf_descr == faildescr
            else:
                deadframe = lltype.malloc(jitframe.DEADFRAME, 0)
                deadframe.jf_guard_exc = rffi.cast(llmemory.GCREF, exc)
                deadframe.jf_descr = faildescr
            return lltype.cast_opaque_ptr(llmemory.GCREF, deadframe)

        self.pos_exception = pos_exception
        self.pos_exc_value = pos_exc_value
        self.insert_stack_check = lambda: (0, 0, 0)
        self._propagate_exception = propagate_exception

    def _setup_exception_handling_translated(self):

        def pos_exception():
            addr = llop.get_exception_addr(llmemory.Address)
            return heaptracker.adr2int(addr)

        def pos_exc_value():
            addr = llop.get_exc_value_addr(llmemory.Address)
            return heaptracker.adr2int(addr)

        from pypy.rlib import rstack
        STACK_CHECK_SLOWPATH = lltype.Ptr(lltype.FuncType([lltype.Signed],
                                                          lltype.Void))
        def insert_stack_check():
            endaddr = rstack._stack_get_end_adr()
            lengthaddr = rstack._stack_get_length_adr()
            f = llhelper(STACK_CHECK_SLOWPATH, rstack.stack_check_slowpath)
            slowpathaddr = rffi.cast(lltype.Signed, f)
            return endaddr, lengthaddr, slowpathaddr

        self.deadframe_memoryerror = lltype.malloc(jitframe.DEADFRAME, 0)

        def propagate_exception():
            addr = llop.get_exception_addr(llmemory.Address)
            addr.address[0] = llmemory.NULL
            addr = llop.get_exc_value_addr(llmemory.Address)
            exc = rffi.cast(llmemory.GCREF, addr.address[0])
            addr.address[0] = llmemory.NULL
            assert self.propagate_exception_v >= 0
            faildescr = self.get_fail_descr_from_number(
                self.propagate_exception_v)
            faildescr = faildescr.hide(self)
            deadframe = lltype.nullptr(jitframe.DEADFRAME)
            if exc:
                try:
                    deadframe = lltype.malloc(jitframe.DEADFRAME, 0)
                    deadframe.jf_guard_exc = rffi.cast(llmemory.GCREF, exc)
                    deadframe.jf_descr = faildescr
                except MemoryError:
                    deadframe = lltype.nullptr(jitframe.DEADFRAME)
            if not deadframe:
                deadframe = self.deadframe_memoryerror
                if not deadframe.jf_descr:
                    exc = MemoryError()
                    exc = cast_instance_to_base_ptr(exc)
                    exc = lltype.cast_opaque_ptr(llmemory.GCREF, exc)
                    deadframe.jf_guard_exc = exc
                    deadframe.jf_descr = faildescr
                else:
                    assert deadframe.jf_descr == faildescr
            return lltype.cast_opaque_ptr(llmemory.GCREF, deadframe)

        self.pos_exception = pos_exception
        self.pos_exc_value = pos_exc_value
        self.insert_stack_check = insert_stack_check
        self._propagate_exception = propagate_exception

    PROPAGATE_EXCEPTION = lltype.Ptr(lltype.FuncType([], llmemory.GCREF))

    def get_propagate_exception(self):
        return llhelper(self.PROPAGATE_EXCEPTION, self._propagate_exception)

    def grab_exc_value(self, deadframe):
        deadframe = lltype.cast_opaque_ptr(jitframe.DEADFRAMEPTR, deadframe)
        if not we_are_translated() and deadframe == self.deadframe_memoryerror:
            return "memoryerror!"       # for tests
        return deadframe.jf_guard_exc
<<<<<<< HEAD

    def set_savedata_ref(self, deadframe, data):
        deadframe = lltype.cast_opaque_ptr(jitframe.DEADFRAMEPTR, deadframe)
        deadframe.jf_savedata = data

=======

    def set_savedata_ref(self, deadframe, data):
        deadframe = lltype.cast_opaque_ptr(jitframe.DEADFRAMEPTR, deadframe)
        deadframe.jf_savedata = data

>>>>>>> 64a21fac
    def get_savedata_ref(self, deadframe):
        deadframe = lltype.cast_opaque_ptr(jitframe.DEADFRAMEPTR, deadframe)
        return deadframe.jf_savedata

    def free_loop_and_bridges(self, compiled_loop_token):
        AbstractCPU.free_loop_and_bridges(self, compiled_loop_token)
        blocks = compiled_loop_token.asmmemmgr_blocks
        if blocks is not None:
            compiled_loop_token.asmmemmgr_blocks = None
            for rawstart, rawstop in blocks:
                self.gc_ll_descr.freeing_block(rawstart, rawstop)
                self.asmmemmgr.free(rawstart, rawstop)

    # ------------------- helpers and descriptions --------------------

    def gc_set_extra_threshold(self):
        llop.gc_set_extra_threshold(lltype.Void, self.deadframe_size_max)

    def gc_clear_extra_threshold(self):
        llop.gc_set_extra_threshold(lltype.Void, 0)

    @staticmethod
    def _cast_int_to_gcref(x):
        # dangerous!  only use if you are sure no collection could occur
        # between reading the integer and casting it to a pointer
        return rffi.cast(llmemory.GCREF, x)

    @staticmethod
    def cast_gcref_to_int(x):
        return rffi.cast(lltype.Signed, x)

    @staticmethod
    def cast_int_to_adr(x):
        return rffi.cast(llmemory.Address, x)

    @staticmethod
    def cast_adr_to_int(x):
        return rffi.cast(lltype.Signed, x)

    def sizeof(self, S):
        return get_size_descr(self.gc_ll_descr, S)

    def fielddescrof(self, STRUCT, fieldname):
        return get_field_descr(self.gc_ll_descr, STRUCT, fieldname)

    def unpack_fielddescr(self, fielddescr):
        assert isinstance(fielddescr, FieldDescr)
        return fielddescr.offset
    unpack_fielddescr._always_inline_ = True

    def unpack_fielddescr_size(self, fielddescr):
        assert isinstance(fielddescr, FieldDescr)
        ofs = fielddescr.offset
        size = fielddescr.field_size
        sign = fielddescr.is_field_signed()
        return ofs, size, sign
    unpack_fielddescr_size._always_inline_ = True

    def arraydescrof(self, A):
        return get_array_descr(self.gc_ll_descr, A)

    def interiorfielddescrof(self, A, fieldname, arrayfieldname=None):
        return get_interiorfield_descr(self.gc_ll_descr, A, fieldname,
                                       arrayfieldname)

    def unpack_arraydescr(self, arraydescr):
        assert isinstance(arraydescr, ArrayDescr)
        return arraydescr.basesize
    unpack_arraydescr._always_inline_ = True

    def unpack_arraydescr_size(self, arraydescr):
        assert isinstance(arraydescr, ArrayDescr)
        ofs = arraydescr.basesize
        size = arraydescr.itemsize
        sign = arraydescr.is_item_signed()
        return ofs, size, sign
    unpack_arraydescr_size._always_inline_ = True

    def calldescrof(self, FUNC, ARGS, RESULT, extrainfo):
        return get_call_descr(self.gc_ll_descr, ARGS, RESULT, extrainfo)

    def calldescrof_dynamic(self, cif_description, extrainfo):
        from pypy.jit.backend.llsupport import ffisupport
        return ffisupport.get_call_descr_dynamic(self, cif_description,
                                                 extrainfo)

    def _calldescr_dynamic_for_tests(self, atypes, rtype,
                                     abiname='FFI_DEFAULT_ABI'):
        from pypy.jit.backend.llsupport import ffisupport
        return ffisupport.calldescr_dynamic_for_tests(self, atypes, rtype,
                                                      abiname)

    def get_latest_descr(self, deadframe):
        deadframe = lltype.cast_opaque_ptr(jitframe.DEADFRAMEPTR, deadframe)
        descr = deadframe.jf_descr
        return history.AbstractDescr.show(self, descr)

    def get_latest_value_int(self, deadframe, index):
        deadframe = lltype.cast_opaque_ptr(jitframe.DEADFRAMEPTR, deadframe)
        return deadframe.jf_values[index].int

    def get_latest_value_ref(self, deadframe, index):
        deadframe = lltype.cast_opaque_ptr(jitframe.DEADFRAMEPTR, deadframe)
        return deadframe.jf_values[index].ref

    def get_latest_value_float(self, deadframe, index):
        deadframe = lltype.cast_opaque_ptr(jitframe.DEADFRAMEPTR, deadframe)
        return deadframe.jf_values[index].float

    def get_latest_value_count(self, deadframe):
        deadframe = lltype.cast_opaque_ptr(jitframe.DEADFRAMEPTR, deadframe)
        return len(deadframe.jf_values)

    # ____________________________________________________________

    def bh_arraylen_gc(self, array, arraydescr):
        assert isinstance(arraydescr, ArrayDescr)
        ofs = arraydescr.lendescr.offset
        return rffi.cast(rffi.CArrayPtr(lltype.Signed), array)[ofs/WORD]

    @specialize.argtype(1)
    def bh_getarrayitem_gc_i(self, gcref, itemindex, arraydescr):
        ofs, size, sign = self.unpack_arraydescr_size(arraydescr)
        gcref = self.gc_ll_descr.do_stm_barrier(gcref, 'R')
        # --- start of GC unsafe code (no GC operation!) ---
        items = rffi.ptradd(rffi.cast(rffi.CCHARP, gcref), ofs)
        for STYPE, UTYPE, itemsize in unroll_basic_sizes:
            if size == itemsize:
                if sign:
                    items = rffi.cast(rffi.CArrayPtr(STYPE), items)
                    val = items[itemindex]
                    val = rffi.cast(lltype.Signed, val)
                else:
                    items = rffi.cast(rffi.CArrayPtr(UTYPE), items)
                    val = items[itemindex]
                    val = rffi.cast(lltype.Signed, val)
                # --- end of GC unsafe code ---
                return val
        else:
            raise NotImplementedError("size = %d" % size)

    def bh_getarrayitem_gc_r(self, gcref, itemindex, arraydescr):
        ofs = self.unpack_arraydescr(arraydescr)
        gcref = self.gc_ll_descr.do_stm_barrier(gcref, 'R')
        # --- start of GC unsafe code (no GC operation!) ---
        items = rffi.ptradd(rffi.cast(rffi.CCHARP, gcref), ofs)
        items = rffi.cast(rffi.CArrayPtr(lltype.Signed), items)
        pval = self._cast_int_to_gcref(items[itemindex])
        # --- end of GC unsafe code ---
        return pval

    @specialize.argtype(1)
    def bh_getarrayitem_gc_f(self, gcref, itemindex, arraydescr):
        ofs = self.unpack_arraydescr(arraydescr)
        gcref = self.gc_ll_descr.do_stm_barrier(gcref, 'R')
        # --- start of GC unsafe code (no GC operation!) ---
        items = rffi.ptradd(rffi.cast(rffi.CCHARP, gcref), ofs)
        items = rffi.cast(rffi.CArrayPtr(longlong.FLOATSTORAGE), items)
        fval = items[itemindex]
        # --- end of GC unsafe code ---
        return fval

    @specialize.argtype(1)
    def bh_setarrayitem_gc_i(self, gcref, itemindex, newvalue, arraydescr):
        ofs, size, sign = self.unpack_arraydescr_size(arraydescr)
        gcref = self.gc_ll_descr.do_stm_barrier(gcref, 'W')
        # --- start of GC unsafe code (no GC operation!) ---
        items = rffi.ptradd(rffi.cast(rffi.CCHARP, gcref), ofs)
        for TYPE, _, itemsize in unroll_basic_sizes:
            if size == itemsize:
                items = rffi.cast(rffi.CArrayPtr(TYPE), items)
                items[itemindex] = rffi.cast(TYPE, newvalue)
                # --- end of GC unsafe code ---
                return
        else:
            raise NotImplementedError("size = %d" % size)

    def bh_setarrayitem_gc_r(self, gcref, itemindex, newvalue, arraydescr):
        ofs = self.unpack_arraydescr(arraydescr)
        gcref = self.gc_ll_descr.do_stm_barrier(gcref, 'W')
        self.gc_ll_descr.do_write_barrier(gcref, newvalue)
        # --- start of GC unsafe code (no GC operation!) ---
        items = rffi.ptradd(rffi.cast(rffi.CCHARP, gcref), ofs)
        items = rffi.cast(rffi.CArrayPtr(lltype.Signed), items)
        items[itemindex] = self.cast_gcref_to_int(newvalue)
        # --- end of GC unsafe code ---

    @specialize.argtype(1)
    def bh_setarrayitem_gc_f(self, gcref, itemindex, newvalue, arraydescr):
        ofs = self.unpack_arraydescr(arraydescr)
        gcref = self.gc_ll_descr.do_stm_barrier(gcref, 'W')
        # --- start of GC unsafe code (no GC operation!) ---
        items = rffi.ptradd(rffi.cast(rffi.CCHARP, gcref), ofs)
        items = rffi.cast(rffi.CArrayPtr(longlong.FLOATSTORAGE), items)
        items[itemindex] = newvalue
        # --- end of GC unsafe code ---

    bh_setarrayitem_raw_i = bh_setarrayitem_gc_i
    bh_setarrayitem_raw_f = bh_setarrayitem_gc_f

    bh_getarrayitem_raw_i = bh_getarrayitem_gc_i
    bh_getarrayitem_raw_f = bh_getarrayitem_gc_f

    def bh_getinteriorfield_gc_i(self, gcref, itemindex, descr):
        assert isinstance(descr, InteriorFieldDescr)
        arraydescr = descr.arraydescr
        ofs, size, _ = self.unpack_arraydescr_size(arraydescr)
        ofs += descr.fielddescr.offset
        fieldsize = descr.fielddescr.field_size
        sign = descr.fielddescr.is_field_signed()
        fullofs = itemindex * size + ofs
        gcref = self.gc_ll_descr.do_stm_barrier(gcref, 'R')
        # --- start of GC unsafe code (no GC operation!) ---
        items = rffi.ptradd(rffi.cast(rffi.CCHARP, gcref), fullofs)
        for STYPE, UTYPE, itemsize in unroll_basic_sizes:
            if fieldsize == itemsize:
                if sign:
                    item = rffi.cast(rffi.CArrayPtr(STYPE), items)
                    val = item[0]
                    val = rffi.cast(lltype.Signed, val)
                else:
                    item = rffi.cast(rffi.CArrayPtr(UTYPE), items)
                    val = item[0]
                    val = rffi.cast(lltype.Signed, val)
                # --- end of GC unsafe code ---
                return val
        else:
            raise NotImplementedError("size = %d" % fieldsize)

    def bh_getinteriorfield_gc_r(self, gcref, itemindex, descr):
        assert isinstance(descr, InteriorFieldDescr)
        arraydescr = descr.arraydescr
        ofs, size, _ = self.unpack_arraydescr_size(arraydescr)
        ofs += descr.fielddescr.offset
        gcref = self.gc_ll_descr.do_stm_barrier(gcref, 'R')
        # --- start of GC unsafe code (no GC operation!) ---
        items = rffi.ptradd(rffi.cast(rffi.CCHARP, gcref), ofs +
                            size * itemindex)
        items = rffi.cast(rffi.CArrayPtr(lltype.Signed), items)
        pval = self._cast_int_to_gcref(items[0])
        # --- end of GC unsafe code ---
        return pval

    def bh_getinteriorfield_gc_f(self, gcref, itemindex, descr):
        assert isinstance(descr, InteriorFieldDescr)
        arraydescr = descr.arraydescr
        ofs, size, _ = self.unpack_arraydescr_size(arraydescr)
        ofs += descr.fielddescr.offset
        gcref = self.gc_ll_descr.do_stm_barrier(gcref, 'R')
        # --- start of GC unsafe code (no GC operation!) ---
        items = rffi.ptradd(rffi.cast(rffi.CCHARP, gcref), ofs +
                            size * itemindex)
        items = rffi.cast(rffi.CArrayPtr(longlong.FLOATSTORAGE), items)
        fval = items[0]
        # --- end of GC unsafe code ---
        return fval

    def bh_setinteriorfield_gc_i(self, gcref, itemindex, value, descr):
        assert isinstance(descr, InteriorFieldDescr)
        arraydescr = descr.arraydescr
        ofs, size, _ = self.unpack_arraydescr_size(arraydescr)
        ofs += descr.fielddescr.offset
        fieldsize = descr.fielddescr.field_size
        ofs = itemindex * size + ofs
        gcref = self.gc_ll_descr.do_stm_barrier(gcref, 'W')
        # --- start of GC unsafe code (no GC operation!) ---
        items = rffi.ptradd(rffi.cast(rffi.CCHARP, gcref), ofs)
        for TYPE, _, itemsize in unroll_basic_sizes:
            if fieldsize == itemsize:
                items = rffi.cast(rffi.CArrayPtr(TYPE), items)
                items[0] = rffi.cast(TYPE, value)
                # --- end of GC unsafe code ---
                return
        else:
            raise NotImplementedError("size = %d" % fieldsize)

    def bh_setinteriorfield_gc_r(self, gcref, itemindex, newvalue, descr):
        assert isinstance(descr, InteriorFieldDescr)
        arraydescr = descr.arraydescr
        ofs, size, _ = self.unpack_arraydescr_size(arraydescr)
        ofs += descr.fielddescr.offset
        gcref = self.gc_ll_descr.do_stm_barrier(gcref, 'W')
        self.gc_ll_descr.do_write_barrier(gcref, newvalue)
        # --- start of GC unsafe code (no GC operation!) ---
        items = rffi.ptradd(rffi.cast(rffi.CCHARP, gcref),
                            ofs + size * itemindex)
        items = rffi.cast(rffi.CArrayPtr(lltype.Signed), items)
        items[0] = self.cast_gcref_to_int(newvalue)
        # --- end of GC unsafe code ---

    def bh_setinteriorfield_gc_f(self, gcref, itemindex, newvalue, descr):
        assert isinstance(descr, InteriorFieldDescr)
        arraydescr = descr.arraydescr
        ofs, size, _ = self.unpack_arraydescr_size(arraydescr)
        ofs += descr.fielddescr.offset
        gcref = self.gc_ll_descr.do_stm_barrier(gcref, 'W')
        # --- start of GC unsafe code (no GC operation!) ---
        items = rffi.ptradd(rffi.cast(rffi.CCHARP, gcref),
                            ofs + size * itemindex)
        items = rffi.cast(rffi.CArrayPtr(longlong.FLOATSTORAGE), items)
        items[0] = newvalue
        # --- end of GC unsafe code ---

    def bh_strlen(self, string):
        s = lltype.cast_opaque_ptr(lltype.Ptr(rstr.STR), string)
        return len(s.chars)

    def bh_unicodelen(self, string):
        u = lltype.cast_opaque_ptr(lltype.Ptr(rstr.UNICODE), string)
        return len(u.chars)

    def bh_strgetitem(self, string, index):
        s = lltype.cast_opaque_ptr(lltype.Ptr(rstr.STR), string)
        return ord(s.chars[index])

    def bh_unicodegetitem(self, string, index):
        u = lltype.cast_opaque_ptr(lltype.Ptr(rstr.UNICODE), string)
        return ord(u.chars[index])

    @specialize.argtype(1)
    def _base_do_getfield_i(self, struct, fielddescr):
        ofs, size, sign = self.unpack_fielddescr_size(fielddescr)
        struct = self.gc_ll_descr.do_stm_barrier(struct, 'R')
        # --- start of GC unsafe code (no GC operation!) ---
        fieldptr = rffi.ptradd(rffi.cast(rffi.CCHARP, struct), ofs)
        for STYPE, UTYPE, itemsize in unroll_basic_sizes:
            if size == itemsize:
                # Note that in the common case where size==sizeof(Signed),
                # both cases of what follows are doing the same thing.
                # But gcc is clever enough to figure this out :-)
                if sign:
                    val = rffi.cast(rffi.CArrayPtr(STYPE), fieldptr)[0]
                    val = rffi.cast(lltype.Signed, val)
                else:
                    val = rffi.cast(rffi.CArrayPtr(UTYPE), fieldptr)[0]
                    val = rffi.cast(lltype.Signed, val)
                # --- end of GC unsafe code ---
                return val
        else:
            raise NotImplementedError("size = %d" % size)

    @specialize.argtype(1)
    def _base_do_getfield_r(self, struct, fielddescr):
        ofs = self.unpack_fielddescr(fielddescr)
        struct = self.gc_ll_descr.do_stm_barrier(struct, 'R')
        # --- start of GC unsafe code (no GC operation!) ---
        fieldptr = rffi.ptradd(rffi.cast(rffi.CCHARP, struct), ofs)
        pval = rffi.cast(rffi.CArrayPtr(lltype.Signed), fieldptr)[0]
        pval = self._cast_int_to_gcref(pval)
        # --- end of GC unsafe code ---
        return pval

    @specialize.argtype(1)
    def _base_do_getfield_f(self, struct, fielddescr):
        ofs = self.unpack_fielddescr(fielddescr)
        struct = self.gc_ll_descr.do_stm_barrier(struct, 'R')
        # --- start of GC unsafe code (no GC operation!) ---
        fieldptr = rffi.ptradd(rffi.cast(rffi.CCHARP, struct), ofs)
        fval = rffi.cast(rffi.CArrayPtr(longlong.FLOATSTORAGE), fieldptr)[0]
        # --- end of GC unsafe code ---
        return fval

    bh_getfield_gc_i = _base_do_getfield_i
    bh_getfield_gc_r = _base_do_getfield_r
    bh_getfield_gc_f = _base_do_getfield_f
    bh_getfield_raw_i = _base_do_getfield_i
    bh_getfield_raw_r = _base_do_getfield_r
    bh_getfield_raw_f = _base_do_getfield_f

    @specialize.argtype(1)
    def _base_do_setfield_i(self, struct, newvalue, fielddescr):
        ofs, size, sign = self.unpack_fielddescr_size(fielddescr)
        struct = self.gc_ll_descr.do_stm_barrier(struct, 'W')
        # --- start of GC unsafe code (no GC operation!) ---
        fieldptr = rffi.ptradd(rffi.cast(rffi.CCHARP, struct), ofs)
        for TYPE, _, itemsize in unroll_basic_sizes:
            if size == itemsize:
                fieldptr = rffi.cast(rffi.CArrayPtr(TYPE), fieldptr)
                fieldptr[0] = rffi.cast(TYPE, newvalue)
                # --- end of GC unsafe code ---
                return
        else:
            raise NotImplementedError("size = %d" % size)

    @specialize.argtype(1)
    def _base_do_setfield_r(self, struct, newvalue, fielddescr):
        ofs = self.unpack_fielddescr(fielddescr)
        assert lltype.typeOf(struct) is not lltype.Signed, (
            "can't handle write barriers for setfield_raw")
        struct = self.gc_ll_descr.do_stm_barrier(struct, 'W')
        self.gc_ll_descr.do_write_barrier(struct, newvalue)
        # --- start of GC unsafe code (no GC operation!) ---
        fieldptr = rffi.ptradd(rffi.cast(rffi.CCHARP, struct), ofs)
        fieldptr = rffi.cast(rffi.CArrayPtr(lltype.Signed), fieldptr)
        fieldptr[0] = self.cast_gcref_to_int(newvalue)
        # --- end of GC unsafe code ---

    @specialize.argtype(1)
    def _base_do_setfield_f(self, struct, newvalue, fielddescr):
        ofs = self.unpack_fielddescr(fielddescr)
        struct = self.gc_ll_descr.do_stm_barrier(struct, 'W')
        # --- start of GC unsafe code (no GC operation!) ---
        fieldptr = rffi.ptradd(rffi.cast(rffi.CCHARP, struct), ofs)
        fieldptr = rffi.cast(rffi.CArrayPtr(longlong.FLOATSTORAGE), fieldptr)
        fieldptr[0] = newvalue
        # --- end of GC unsafe code ---

    bh_setfield_gc_i = _base_do_setfield_i
    bh_setfield_gc_r = _base_do_setfield_r
    bh_setfield_gc_f = _base_do_setfield_f
    bh_setfield_raw_i = _base_do_setfield_i
    bh_setfield_raw_r = _base_do_setfield_r
    bh_setfield_raw_f = _base_do_setfield_f

    def bh_raw_store_i(self, addr, offset, newvalue, descr):
        ofs, size, sign = self.unpack_arraydescr_size(descr)
        items = addr + offset
        for TYPE, _, itemsize in unroll_basic_sizes:
            if size == itemsize:
                items = rffi.cast(rffi.CArrayPtr(TYPE), items)
                items[0] = rffi.cast(TYPE, newvalue)
                break

    def bh_raw_store_f(self, addr, offset, newvalue, descr):
        items = rffi.cast(rffi.CArrayPtr(longlong.FLOATSTORAGE), addr + offset)
        items[0] = newvalue

    def bh_raw_load_i(self, addr, offset, descr):
        ofs, size, sign = self.unpack_arraydescr_size(descr)
        items = addr + offset
        for TYPE, _, itemsize in unroll_basic_sizes:
            if size == itemsize:
                items = rffi.cast(rffi.CArrayPtr(TYPE), items)
                return rffi.cast(lltype.Signed, items[0])
        assert False # unreachable code

    def bh_raw_load_f(self, addr, offset, descr):
        items = rffi.cast(rffi.CArrayPtr(longlong.FLOATSTORAGE), addr + offset)
        return items[0]

    def bh_new(self, sizedescr):
        return self.gc_ll_descr.gc_malloc(sizedescr)

    def bh_new_with_vtable(self, vtable, sizedescr):
        res = self.gc_ll_descr.gc_malloc(sizedescr)
        if self.vtable_offset is not None:
            as_array = rffi.cast(rffi.CArrayPtr(lltype.Signed), res)
            as_array[self.vtable_offset/WORD] = vtable
        return res

    def bh_classof(self, struct):
        struct = lltype.cast_opaque_ptr(rclass.OBJECTPTR, struct)
        result_adr = llmemory.cast_ptr_to_adr(struct.typeptr)
        return heaptracker.adr2int(result_adr)

    def bh_new_array(self, length, arraydescr):
        return self.gc_ll_descr.gc_malloc_array(length, arraydescr)

    def bh_newstr(self, length):
        return self.gc_ll_descr.gc_malloc_str(length)

    def bh_newunicode(self, length):
        return self.gc_ll_descr.gc_malloc_unicode(length)

    def bh_strsetitem(self, string, index, newvalue):
        s = lltype.cast_opaque_ptr(lltype.Ptr(rstr.STR), string)
        s.chars[index] = chr(newvalue)

    def bh_unicodesetitem(self, string, index, newvalue):
        u = lltype.cast_opaque_ptr(lltype.Ptr(rstr.UNICODE), string)
        u.chars[index] = unichr(newvalue)

    def bh_copystrcontent(self, src, dst, srcstart, dststart, length):
        src = lltype.cast_opaque_ptr(lltype.Ptr(rstr.STR), src)
        dst = lltype.cast_opaque_ptr(lltype.Ptr(rstr.STR), dst)
        rstr.copy_string_contents(src, dst, srcstart, dststart, length)

    def bh_copyunicodecontent(self, src, dst, srcstart, dststart, length):
        src = lltype.cast_opaque_ptr(lltype.Ptr(rstr.UNICODE), src)
        dst = lltype.cast_opaque_ptr(lltype.Ptr(rstr.UNICODE), dst)
        rstr.copy_unicode_contents(src, dst, srcstart, dststart, length)

    def bh_call_i(self, func, args_i, args_r, args_f, calldescr):
        assert isinstance(calldescr, CallDescr)
        if not we_are_translated():
            calldescr.verify_types(args_i, args_r, args_f, history.INT + 'S')
        return calldescr.call_stub_i(func, args_i, args_r, args_f)

    def bh_call_r(self, func, args_i, args_r, args_f, calldescr):
        assert isinstance(calldescr, CallDescr)
        if not we_are_translated():
            calldescr.verify_types(args_i, args_r, args_f, history.REF)
        return calldescr.call_stub_r(func, args_i, args_r, args_f)

    def bh_call_f(self, func, args_i, args_r, args_f, calldescr):
        assert isinstance(calldescr, CallDescr)
        if not we_are_translated():
            calldescr.verify_types(args_i, args_r, args_f, history.FLOAT + 'L')
        return calldescr.call_stub_f(func, args_i, args_r, args_f)

    def bh_call_v(self, func, args_i, args_r, args_f, calldescr):
        assert isinstance(calldescr, CallDescr)
        if not we_are_translated():
            calldescr.verify_types(args_i, args_r, args_f, history.VOID)
        # the 'i' return value is ignored (and nonsense anyway)
        calldescr.call_stub_i(func, args_i, args_r, args_f)<|MERGE_RESOLUTION|>--- conflicted
+++ resolved
@@ -173,19 +173,11 @@
         if not we_are_translated() and deadframe == self.deadframe_memoryerror:
             return "memoryerror!"       # for tests
         return deadframe.jf_guard_exc
-<<<<<<< HEAD
 
     def set_savedata_ref(self, deadframe, data):
         deadframe = lltype.cast_opaque_ptr(jitframe.DEADFRAMEPTR, deadframe)
         deadframe.jf_savedata = data
 
-=======
-
-    def set_savedata_ref(self, deadframe, data):
-        deadframe = lltype.cast_opaque_ptr(jitframe.DEADFRAMEPTR, deadframe)
-        deadframe.jf_savedata = data
-
->>>>>>> 64a21fac
     def get_savedata_ref(self, deadframe):
         deadframe = lltype.cast_opaque_ptr(jitframe.DEADFRAMEPTR, deadframe)
         return deadframe.jf_savedata
