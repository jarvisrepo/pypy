
from pypy.jit.metainterp.history import Const, Box, REF
from pypy.rlib.objectmodel import we_are_translated

class TempBox(Box):
    def __init__(self):
        pass

    def __repr__(self):
        return "<TempVar at %s>" % (id(self),)

class NoVariableToSpill(Exception):
    pass

class FrameManager(object):
    """ Manage frame positions
    """
    def __init__(self):
        self.bindings = {}
        self.used = []      # list of bools
        self.hint_frame_locations = {}

    frame_depth = property(lambda:xxx, lambda:xxx)   # XXX kill me

    def get_frame_depth(self):
        return len(self.used)

    def get(self, box):
        return self.bindings.get(box, None)

    def loc(self, box):
        """Return or create the frame location associated with 'box'."""
        # first check if it's already in the frame_manager
        try:
            return self.bindings[box]
        except KeyError:
            pass
        # check if we have a hint for this box
        if box in self.hint_frame_locations:
            # if we do, try to reuse the location for this box
            loc = self.hint_frame_locations[box]
            if self.try_to_reuse_location(box, loc):
                return loc
        # no valid hint.  make up a new free location
        return self.get_new_loc(box)

    def get_new_loc(self, box):
        size = self.frame_size(box.type)
        # frame_depth is rounded up to a multiple of 'size', assuming
        # that 'size' is a power of two.  The reason for doing so is to
        # avoid obscure issues in jump.py with stack locations that try
        # to move from position (6,7) to position (7,8).
        while self.get_frame_depth() & (size - 1):
            self.used.append(False)
        #
        index = self.get_frame_depth()
        newloc = self.frame_pos(index, box.type)
        for i in range(size):
            self.used.append(True)
        #
        if not we_are_translated():    # extra testing
            testindex = self.get_loc_index(newloc)
            assert testindex == index
        #
        self.bindings[box] = newloc
        return newloc

<<<<<<< HEAD
    def forget_frame_allocation(self, box):
        try:
            del self.frame_bindings[box]
        except KeyError:
            pass
=======
    def set_binding(self, box, loc):
        self.bindings[box] = loc
        #
        index = self.get_loc_index(loc)
        endindex = index + self.frame_size(box.type)
        while len(self.used) < endindex:
            self.used.append(False)
        while index < endindex:
            self.used[index] = True
            index += 1
>>>>>>> 85e94a8e

    def reserve_location_in_frame(self, size):
        frame_depth = self.get_frame_depth()
        for i in range(size):
            self.used.append(True)
        return frame_depth

    def mark_as_free(self, box):
        try:
            loc = self.bindings[box]
        except KeyError:
            return    # already gone
        del self.bindings[box]
        #
        size = self.frame_size(box.type)
        baseindex = self.get_loc_index(loc)
        for i in range(size):
            index = baseindex + i
            assert 0 <= index < len(self.used)
            self.used[index] = False

    def try_to_reuse_location(self, box, loc):
        index = self.get_loc_index(loc)
        assert index >= 0
        size = self.frame_size(box.type)
        for i in range(size):
            while (index + i) >= len(self.used):
                self.used.append(False)
            if self.used[index + i]:
                return False    # already in use
        # good, we can reuse the location
        for i in range(size):
            self.used[index + i] = True
        self.bindings[box] = loc
        return True

    # abstract methods that need to be overwritten for specific assemblers
    @staticmethod
    def frame_pos(loc, type):
        raise NotImplementedError("Purely abstract")
    @staticmethod
    def frame_size(type):
        return 1
    @staticmethod
    def get_loc_index(loc):
        raise NotImplementedError("Purely abstract")


class RegisterManager(object):
    """ Class that keeps track of register allocations
    """
    box_types             = None       # or a list of acceptable types
    all_regs              = []
    no_lower_byte_regs    = []
    save_around_call_regs = []
    frame_reg             = None

    def __init__(self, longevity, frame_manager=None, assembler=None):
        self.free_regs = self.all_regs[:]
        self.longevity = longevity
        self.reg_bindings = {}
        self.bindings_to_frame_reg = {}
        self.position = -1
        self.frame_manager = frame_manager
        self.assembler = assembler

    def is_still_alive(self, v):
        # Check if 'v' is alive at the current position.
        # Return False if the last usage is strictly before.
        return self.longevity[v][1] >= self.position

    def stays_alive(self, v):
        # Check if 'v' stays alive after the current position.
        # Return False if the last usage is before or at position.
        return self.longevity[v][1] > self.position

    def next_instruction(self, incr=1):
        self.position += incr

    def _check_type(self, v):
        if not we_are_translated() and self.box_types is not None:
            assert isinstance(v, TempBox) or v.type in self.box_types

    def possibly_free_var(self, v):
        """ If v is stored in a register and v is not used beyond the
            current position, then free it.  Must be called at some
            point for all variables that might be in registers.
        """
        self._check_type(v)
        if isinstance(v, Const):
            return
        if v not in self.longevity or self.longevity[v][1] <= self.position:
            if v in self.reg_bindings:
                self.free_regs.append(self.reg_bindings[v])
                del self.reg_bindings[v]
            if self.frame_manager is not None:
                self.frame_manager.mark_as_free(v)

    def possibly_free_vars(self, vars):
        """ Same as 'possibly_free_var', but for all v in vars.
        """
        for v in vars:
            self.possibly_free_var(v)

    def possibly_free_vars_for_op(self, op):
        for i in range(op.numargs()):
            self.possibly_free_var(op.getarg(i))

    def _check_invariants(self):
        if not we_are_translated():
            # make sure no duplicates
            assert len(dict.fromkeys(self.reg_bindings.values())) == len(self.reg_bindings)
            rev_regs = dict.fromkeys(self.reg_bindings.values())
            for reg in self.free_regs:
                assert reg not in rev_regs
            assert len(rev_regs) + len(self.free_regs) == len(self.all_regs)
        else:
            assert len(self.reg_bindings) + len(self.free_regs) == len(self.all_regs)
        if self.longevity:
            for v in self.reg_bindings:
                assert self.longevity[v][1] > self.position

    def try_allocate_reg(self, v, selected_reg=None, need_lower_byte=False):
        """ Try to allocate a register, if we have one free.
        need_lower_byte - if True, allocate one that has a lower byte reg
                          (e.g. eax has al)
        selected_reg    - if not None, force a specific register

        returns allocated register or None, if not possible.
        """
        self._check_type(v)
        assert not isinstance(v, Const)
        if selected_reg is not None:
            res = self.reg_bindings.get(v, None)
            if res is not None:
                if res is selected_reg:
                    return res
                else:
                    del self.reg_bindings[v]
                    self.free_regs.append(res)
            if selected_reg in self.free_regs:
                self.free_regs = [reg for reg in self.free_regs
                                  if reg is not selected_reg]
                self.reg_bindings[v] = selected_reg
                return selected_reg
            return None
        if need_lower_byte:
            loc = self.reg_bindings.get(v, None)
            if loc is not None and loc not in self.no_lower_byte_regs:
                return loc
            for i in range(len(self.free_regs)):
                reg = self.free_regs[i]
                if reg not in self.no_lower_byte_regs:
                    if loc is not None:
                        self.free_regs[i] = loc
                    else:
                        del self.free_regs[i]
                    self.reg_bindings[v] = reg
                    return reg
            return None
        try:
            return self.reg_bindings[v]
        except KeyError:
            if self.free_regs:
                loc = self.free_regs.pop()
                self.reg_bindings[v] = loc
                return loc

    def _spill_var(self, v, forbidden_vars, selected_reg,
                   need_lower_byte=False):
        v_to_spill = self._pick_variable_to_spill(v, forbidden_vars,
                               selected_reg, need_lower_byte=need_lower_byte)
        loc = self.reg_bindings[v_to_spill]
        del self.reg_bindings[v_to_spill]
        if self.frame_manager.get(v_to_spill) is None:
            newloc = self.frame_manager.loc(v_to_spill)
            self.assembler.regalloc_mov(loc, newloc)
        return loc

    def _pick_variable_to_spill(self, v, forbidden_vars, selected_reg=None,
                                need_lower_byte=False):
        """ Slightly less silly algorithm.
        """
        cur_max_age = -1
        candidate = None
        for next in self.reg_bindings:
            reg = self.reg_bindings[next]
            if next in forbidden_vars:
                continue
            if selected_reg is not None:
                if reg is selected_reg:
                    return next
                else:
                    continue
            if need_lower_byte and reg in self.no_lower_byte_regs:
                continue
            max_age = self.longevity[next][1]
            if cur_max_age < max_age:
                cur_max_age = max_age
                candidate = next
        if candidate is None:
            raise NoVariableToSpill
        return candidate

    def force_allocate_reg(self, v, forbidden_vars=[], selected_reg=None,
                           need_lower_byte=False):
        """ Forcibly allocate a register for the new variable v.
        It must not be used so far.  If we don't have a free register,
        spill some other variable, according to algorithm described in
        '_pick_variable_to_spill'.

        Will not spill a variable from 'forbidden_vars'.
        """
        self._check_type(v)
        if isinstance(v, TempBox):
            self.longevity[v] = (self.position, self.position)
        loc = self.try_allocate_reg(v, selected_reg,
                                    need_lower_byte=need_lower_byte)
        if loc:
            return loc
        loc = self._spill_var(v, forbidden_vars, selected_reg,
                              need_lower_byte=need_lower_byte)
        prev_loc = self.reg_bindings.get(v, None)
        if prev_loc is not None:
            self.free_regs.append(prev_loc)
        self.reg_bindings[v] = loc
        return loc

    def force_allocate_frame_reg(self, v):
        """ Allocate the new variable v in the frame register."""
        self.bindings_to_frame_reg[v] = None

    def force_spill_var(self, var):
        self._sync_var(var)
        try:
            loc = self.reg_bindings[var]
            del self.reg_bindings[var]
            self.free_regs.append(loc)
        except KeyError:
            pass   # 'var' is already not in a register

    def loc(self, box):
        """ Return the location of 'box'.
        """
        self._check_type(box)
        if isinstance(box, Const):
            return self.convert_to_imm(box)
        try:
            return self.reg_bindings[box]
        except KeyError:
            if box in self.bindings_to_frame_reg:
                return self.frame_reg
            return self.frame_manager.loc(box)

    def return_constant(self, v, forbidden_vars=[], selected_reg=None):
        """ Return the location of the constant v.  If 'selected_reg' is
        not None, it will first load its value into this register.
        """
        self._check_type(v)
        assert isinstance(v, Const)
        immloc = self.convert_to_imm(v)
        if selected_reg:
            if selected_reg in self.free_regs:
                self.assembler.regalloc_mov(immloc, selected_reg)
                return selected_reg
            loc = self._spill_var(v, forbidden_vars, selected_reg)
            self.free_regs.append(loc)
            self.assembler.regalloc_mov(immloc, loc)
            return loc
        return immloc

    def make_sure_var_in_reg(self, v, forbidden_vars=[], selected_reg=None,
                             need_lower_byte=False):
        """ Make sure that an already-allocated variable v is in some
        register.  Return the register.  See 'force_allocate_reg' for
        the meaning of the optional arguments.
        """
        self._check_type(v)
        if isinstance(v, Const):
            return self.return_constant(v, forbidden_vars, selected_reg)
        prev_loc = self.loc(v)
        if prev_loc is self.frame_reg and selected_reg is None:
            return prev_loc
        loc = self.force_allocate_reg(v, forbidden_vars, selected_reg,
                                      need_lower_byte=need_lower_byte)
        if prev_loc is not loc:
            self.assembler.regalloc_mov(prev_loc, loc)
        return loc

    def _reallocate_from_to(self, from_v, to_v):
        reg = self.reg_bindings[from_v]
        del self.reg_bindings[from_v]
        self.reg_bindings[to_v] = reg

    def _move_variable_away(self, v, prev_loc):
        if self.free_regs:
            loc = self.free_regs.pop()
            self.reg_bindings[v] = loc
            self.assembler.regalloc_mov(prev_loc, loc)
        else:
            loc = self.frame_manager.loc(v)
            self.assembler.regalloc_mov(prev_loc, loc)

    def force_result_in_reg(self, result_v, v, forbidden_vars=[]):
        """ Make sure that result is in the same register as v.
        The variable v is copied away if it's further used.  The meaning
        of 'forbidden_vars' is the same as in 'force_allocate_reg'.
        """
        self._check_type(result_v)
        self._check_type(v)
        if isinstance(v, Const):
            if self.free_regs:
                loc = self.free_regs.pop()
            else:
                loc = self._spill_var(v, forbidden_vars, None)
            self.assembler.regalloc_mov(self.convert_to_imm(v), loc)
            self.reg_bindings[result_v] = loc
            return loc
        if v not in self.reg_bindings:
            prev_loc = self.frame_manager.loc(v)
            loc = self.force_allocate_reg(v, forbidden_vars)
            self.assembler.regalloc_mov(prev_loc, loc)
        assert v in self.reg_bindings
        if self.longevity[v][1] > self.position:
            # we need to find a new place for variable v and
            # store result in the same place
            loc = self.reg_bindings[v]
            del self.reg_bindings[v]
            if self.frame_manager.get(v) is None:
                self._move_variable_away(v, loc)
            self.reg_bindings[result_v] = loc
        else:
            self._reallocate_from_to(v, result_v)
            loc = self.reg_bindings[result_v]
        return loc

    def _sync_var(self, v):
        if not self.frame_manager.get(v):
            reg = self.reg_bindings[v]
            to = self.frame_manager.loc(v)
            self.assembler.regalloc_mov(reg, to)
        # otherwise it's clean

    def before_call(self, force_store=[], save_all_regs=0):
        """ Spill registers before a call, as described by
        'self.save_around_call_regs'.  Registers are not spilled if
        they don't survive past the current operation, unless they
        are listed in 'force_store'.  'save_all_regs' can be 0 (default),
        1 (save all), or 2 (save default+PTRs).
        """
        for v, reg in self.reg_bindings.items():
            if v not in force_store and self.longevity[v][1] <= self.position:
                # variable dies
                del self.reg_bindings[v]
                self.free_regs.append(reg)
                continue
            if save_all_regs != 1 and reg not in self.save_around_call_regs:
                if save_all_regs == 0:
                    continue    # we don't have to
                if v.type != REF:
                    continue    # only save GC pointers
            self._sync_var(v)
            del self.reg_bindings[v]
            self.free_regs.append(reg)

    def after_call(self, v):
        """ Adjust registers according to the result of the call,
        which is in variable v.
        """
        self._check_type(v)
        r = self.call_result_location(v)
        self.reg_bindings[v] = r
        self.free_regs = [fr for fr in self.free_regs if fr is not r]
        return r

    # abstract methods, override

    def convert_to_imm(self, c):
        """ Platform specific - convert a constant to imm
        """
        raise NotImplementedError("Abstract")

    def call_result_location(self, v):
        """ Platform specific - tell where the result of a call will
        be stored by the cpu, according to the variable type
        """
        raise NotImplementedError("Abstract")<|MERGE_RESOLUTION|>--- conflicted
+++ resolved
@@ -65,13 +65,12 @@
         self.bindings[box] = newloc
         return newloc
 
-<<<<<<< HEAD
     def forget_frame_allocation(self, box):
         try:
             del self.frame_bindings[box]
         except KeyError:
             pass
-=======
+
     def set_binding(self, box, loc):
         self.bindings[box] = loc
         #
@@ -82,7 +81,6 @@
         while index < endindex:
             self.used[index] = True
             index += 1
->>>>>>> 85e94a8e
 
     def reserve_location_in_frame(self, size):
         frame_depth = self.get_frame_depth()
