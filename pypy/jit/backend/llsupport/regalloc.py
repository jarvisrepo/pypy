import os
from pypy.jit.metainterp.history import Const, Box
from pypy.rlib.objectmodel import we_are_translated

class TempBox(Box):
    def __init__(self):
        pass

    def __repr__(self):
        return "<TempVar at %s>" % (id(self),)

class NoVariableToSpill(Exception):
    pass

class FrameManager(object):
    """ Manage frame positions
    """
    def __init__(self):
        self.frame_bindings = {}
        self.frame_depth    = 0

    def get(self, box):
        return self.frame_bindings.get(box, None)

    def loc(self, box):
        res = self.get(box)
        if res is not None:
            return res
        newloc = self.frame_pos(self.frame_depth, box.type)
        self.frame_bindings[box] = newloc
        # Objects returned by frame_pos must support frame_size()
        self.frame_depth += newloc.frame_size()
        return newloc

    # abstract methods that need to be overwritten for specific assemblers
    @staticmethod
    def frame_pos(loc, type):
        raise NotImplementedError("Purely abstract")

class RegisterManager(object):
    """ Class that keeps track of register allocations
    """
    box_types             = None       # or a list of acceptable types
    all_regs              = []
    no_lower_byte_regs    = []
    save_around_call_regs = []

    def __init__(self, longevity, frame_manager=None, assembler=None):
        self.free_regs = self.all_regs[:]
        self.longevity = longevity
        self.reg_bindings = {}
        self.position = -1
        self.frame_manager = frame_manager
        self.assembler = assembler

    def stays_alive(self, v):
        return self.longevity[v][1] > self.position

    def next_instruction(self, incr=1):
        self.position += incr

    def _check_type(self, v):
        if not we_are_translated() and self.box_types is not None:
            assert isinstance(v, TempBox) or v.type in self.box_types

    def possibly_free_var(self, v):
        """ If v is stored in a register and v is not used beyond the
            current position, then free it.  Must be called at some
            point for all variables that might be in registers.
        """
        self._check_type(v)
        if isinstance(v, Const) or v not in self.reg_bindings:
            return
        if v not in self.longevity or self.longevity[v][1] <= self.position:
            self.free_regs.append(self.reg_bindings[v])
            del self.reg_bindings[v]

    def possibly_free_vars(self, vars):
        """ Same as 'possibly_free_var', but for all v in vars.
        """
        for v in vars:
            self.possibly_free_var(v)

    def possibly_free_vars_for_op(self, op):
        for i in range(op.numargs()):
            self.possibly_free_var(op.getarg(i))

    def _check_invariants(self):
        if not we_are_translated():
            # make sure no duplicates
            assert len(dict.fromkeys(self.reg_bindings.values())) == len(self.reg_bindings)
            rev_regs = dict.fromkeys(self.reg_bindings.values())
            for reg in self.free_regs:
                assert reg not in rev_regs
            assert len(rev_regs) + len(self.free_regs) == len(self.all_regs)
        else:
            assert len(self.reg_bindings) + len(self.free_regs) == len(self.all_regs)
        if self.longevity:
            for v in self.reg_bindings:
                assert self.longevity[v][1] > self.position

    def try_allocate_reg(self, v, selected_reg=None, need_lower_byte=False):
        """ Try to allocate a register, if we have one free.
        need_lower_byte - if True, allocate one that has a lower byte reg
                          (e.g. eax has al)
        selected_reg    - if not None, force a specific register

        returns allocated register or None, if not possible.
        """
        self._check_type(v)
        assert not isinstance(v, Const)
        if selected_reg is not None:
            res = self.reg_bindings.get(v, None)
            if res is not None:
                if res is selected_reg:
                    return res
                else:
                    del self.reg_bindings[v]
                    self.free_regs.append(res)
            if selected_reg in self.free_regs:
                self.free_regs = [reg for reg in self.free_regs
                                  if reg is not selected_reg]
                self.reg_bindings[v] = selected_reg
                return selected_reg
            return None
        if need_lower_byte:
            loc = self.reg_bindings.get(v, None)
            if loc is not None and loc not in self.no_lower_byte_regs:
                return loc
            for i in range(len(self.free_regs)):
                reg = self.free_regs[i]
                if reg not in self.no_lower_byte_regs:
                    if loc is not None:
                        self.free_regs[i] = loc
                    else:
                        del self.free_regs[i]
                    self.reg_bindings[v] = reg
                    return reg
            return None
        try:
            return self.reg_bindings[v]
        except KeyError:
            if self.free_regs:
                loc = self.free_regs.pop()
                self.reg_bindings[v] = loc
                return loc

    def _spill_var(self, v, forbidden_vars, selected_reg,
                   need_lower_byte=False):
        v_to_spill = self._pick_variable_to_spill(v, forbidden_vars,
                               selected_reg, need_lower_byte=need_lower_byte)
        loc = self.reg_bindings[v_to_spill]
        del self.reg_bindings[v_to_spill]
        if self.frame_manager.get(v_to_spill) is None:
            newloc = self.frame_manager.loc(v_to_spill)
            self.assembler.regalloc_mov(loc, newloc)
        return loc

    def _pick_variable_to_spill(self, v, forbidden_vars, selected_reg=None,
                                need_lower_byte=False):
        """ Silly algorithm.
        """
        candidates = []
        for next in self.reg_bindings:
            reg = self.reg_bindings[next]
            if next in forbidden_vars:
                continue
            if selected_reg is not None:
                if reg is selected_reg:
                    return next
                else:
                    continue
            if need_lower_byte and reg in self.no_lower_byte_regs:
                continue
            return next
        raise NoVariableToSpill

    def force_allocate_reg(self, v, forbidden_vars=[], selected_reg=None,
                           need_lower_byte=False):
        """ Forcibly allocate a register for the new variable v.
        It must not be used so far.  If we don't have a free register,
        spill some other variable, according to algorithm described in
        '_pick_variable_to_spill'.

        Will not spill a variable from 'forbidden_vars'.
        """
        self._check_type(v)
        if isinstance(v, TempBox):
            self.longevity[v] = (self.position, self.position)
        loc = self.try_allocate_reg(v, selected_reg,
                                    need_lower_byte=need_lower_byte)
        if loc:
            return loc
        loc = self._spill_var(v, forbidden_vars, selected_reg,
                              need_lower_byte=need_lower_byte)
        prev_loc = self.reg_bindings.get(v, None)
        if prev_loc is not None:
            self.free_regs.append(prev_loc)
        self.reg_bindings[v] = loc
        return loc

    def loc(self, box):
        """ Return the location of 'box'.
        """
        self._check_type(box)
        if isinstance(box, Const):
            return self.convert_to_imm(box)
        try:
            return self.reg_bindings[box]
        except KeyError:
            return self.frame_manager.loc(box)

    def return_constant(self, v, forbidden_vars=[], selected_reg=None):
        """ Return the location of the constant v.  If 'selected_reg' is
        not None, it will first load its value into this register.
        """
        self._check_type(v)
        assert isinstance(v, Const)
        immloc = self.convert_to_imm(v)
        if selected_reg:
            if selected_reg in self.free_regs:
                self.assembler.regalloc_mov(immloc, selected_reg)
                return selected_reg
            loc = self._spill_var(v, forbidden_vars, selected_reg)
            self.free_regs.append(loc)
            self.assembler.regalloc_mov(immloc, loc)
            return loc
        return immloc

    def make_sure_var_in_reg(self, v, forbidden_vars=[], selected_reg=None,
                             need_lower_byte=False):
        """ Make sure that an already-allocated variable v is in some
        register.  Return the register.  See 'force_allocate_reg' for
        the meaning of the optional arguments.
        """
        self._check_type(v)
        if isinstance(v, Const):
<<<<<<< HEAD
            return self.return_constant(v, forbidden_vars, selected_reg,
                                        imm_fine)

=======
            return self.return_constant(v, forbidden_vars, selected_reg)
        
>>>>>>> ea158e64
        prev_loc = self.loc(v)
        loc = self.force_allocate_reg(v, forbidden_vars, selected_reg,
                                      need_lower_byte=need_lower_byte)
        if prev_loc is not loc:
            self.assembler.regalloc_mov(prev_loc, loc)
        return loc

    def _reallocate_from_to(self, from_v, to_v):
        reg = self.reg_bindings[from_v]
        del self.reg_bindings[from_v]
        self.reg_bindings[to_v] = reg

    def _move_variable_away(self, v, prev_loc):
        reg = None
        if self.free_regs:
            loc = self.free_regs.pop()
            self.reg_bindings[v] = loc
            self.assembler.regalloc_mov(prev_loc, loc)
        else:
            loc = self.frame_manager.loc(v)
            self.assembler.regalloc_mov(prev_loc, loc)

    def force_result_in_reg(self, result_v, v, forbidden_vars=[]):
        """ Make sure that result is in the same register as v.
        The variable v is copied away if it's further used.  The meaning
        of 'forbidden_vars' is the same as in 'force_allocate_reg'.
        """
        self._check_type(result_v)
        self._check_type(v)
        if isinstance(v, Const):
            if self.free_regs:
                loc = self.free_regs.pop()
            else:
                loc = self._spill_var(v, forbidden_vars, None)
            self.assembler.regalloc_mov(self.convert_to_imm(v), loc)
            self.reg_bindings[result_v] = loc
            return loc
        if v not in self.reg_bindings:
            prev_loc = self.frame_manager.loc(v)
            loc = self.force_allocate_reg(v, forbidden_vars)
            self.assembler.regalloc_mov(prev_loc, loc)
        assert v in self.reg_bindings
        if self.longevity[v][1] > self.position:
            # we need to find a new place for variable v and
            # store result in the same place
            loc = self.reg_bindings[v]
            del self.reg_bindings[v]
            if self.frame_manager.get(v) is None:
                self._move_variable_away(v, loc)
            self.reg_bindings[result_v] = loc
        else:
            self._reallocate_from_to(v, result_v)
            loc = self.reg_bindings[result_v]
        return loc

    def _sync_var(self, v):
        if not self.frame_manager.get(v):
            reg = self.reg_bindings[v]
            to = self.frame_manager.loc(v)
            self.assembler.regalloc_mov(reg, to)
        # otherwise it's clean

    def before_call(self, force_store=[], save_all_regs=False):
        """ Spill registers before a call, as described by
        'self.save_around_call_regs'.  Registers are not spilled if
        they don't survive past the current operation, unless they
        are listed in 'force_store'.
        """
        for v, reg in self.reg_bindings.items():
            if v not in force_store and self.longevity[v][1] <= self.position:
                # variable dies
                del self.reg_bindings[v]
                self.free_regs.append(reg)
                continue
            if not save_all_regs and reg not in self.save_around_call_regs:
                # we don't have to
                continue
            self._sync_var(v)
            del self.reg_bindings[v]
            self.free_regs.append(reg)

    def after_call(self, v):
        """ Adjust registers according to the result of the call,
        which is in variable v.
        """
        self._check_type(v)
        r = self.call_result_location(v)
        self.reg_bindings[v] = r
        self.free_regs = [fr for fr in self.free_regs if fr is not r]
        return r

    # abstract methods, override

    def convert_to_imm(self, c):
        """ Platform specific - convert a constant to imm
        """
        raise NotImplementedError("Abstract")

    def call_result_location(self, v):
        """ Platform specific - tell where the result of a call will
        be stored by the cpu, according to the variable type
        """
        raise NotImplementedError("Abstract")

def compute_vars_longevity(inputargs, operations):
    # compute a dictionary that maps variables to index in
    # operations that is a "last-time-seen"
    produced = {}
    last_used = {}
    for i in range(len(operations)-1, -1, -1):
        op = operations[i]
        for j in range(op.numargs()):
            arg = op.getarg(j)
            if isinstance(arg, Box) and arg not in last_used:
                last_used[arg] = i
        if op.is_guard():
            for arg in op.getfailargs():
                if arg is None: # hole
                    continue
                assert isinstance(arg, Box)
                if arg not in last_used:
                    last_used[arg] = i
        if op.result:
            if op.result not in last_used and op.has_no_side_effect():
                continue
            assert op.result not in produced
            produced[op.result] = i

    longevity = {}
    for arg in produced:
        if arg in last_used:
            assert isinstance(arg, Box)
            assert produced[arg] < last_used[arg]
            longevity[arg] = (produced[arg], last_used[arg])
            del last_used[arg]
    for arg in inputargs:
        assert isinstance(arg, Box)
        if arg not in last_used:
            longevity[arg] = (-1, -1)
        else:
            longevity[arg] = (0, last_used[arg])
            del last_used[arg]
    assert len(last_used) == 0
    return longevity


def compute_loop_consts(inputargs, jump, looptoken):
    if jump.getopnum() != rop.JUMP or jump.getdescr() is not looptoken:
        loop_consts = {}
    else:
        loop_consts = {}
        for i in range(len(inputargs)):
            if inputargs[i] is jump.getarg(i):
                loop_consts[inputargs[i]] = i
    return loop_consts


def not_implemented(msg):
    os.write(2, '[llsupport/regalloc] %s\n' % msg)
    raise NotImplementedError(msg)<|MERGE_RESOLUTION|>--- conflicted
+++ resolved
@@ -1,4 +1,4 @@
-import os
+
 from pypy.jit.metainterp.history import Const, Box
 from pypy.rlib.objectmodel import we_are_translated
 
@@ -44,7 +44,7 @@
     all_regs              = []
     no_lower_byte_regs    = []
     save_around_call_regs = []
-
+    
     def __init__(self, longevity, frame_manager=None, assembler=None):
         self.free_regs = self.all_regs[:]
         self.longevity = longevity
@@ -235,14 +235,8 @@
         """
         self._check_type(v)
         if isinstance(v, Const):
-<<<<<<< HEAD
-            return self.return_constant(v, forbidden_vars, selected_reg,
-                                        imm_fine)
-
-=======
             return self.return_constant(v, forbidden_vars, selected_reg)
         
->>>>>>> ea158e64
         prev_loc = self.loc(v)
         loc = self.force_allocate_reg(v, forbidden_vars, selected_reg,
                                       need_lower_byte=need_lower_byte)
