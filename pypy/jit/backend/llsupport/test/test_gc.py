import random
from pypy.rpython.lltypesystem import lltype, llmemory, rffi, rstr
from pypy.rpython.lltypesystem.lloperation import llop
from pypy.rpython.annlowlevel import llhelper
from pypy.jit.backend.llsupport.descr import *
from pypy.jit.backend.llsupport.gc import *
from pypy.jit.backend.llsupport import symbolic
from pypy.jit.metainterp.gc import get_description
from pypy.jit.metainterp.history import BoxPtr, BoxInt, ConstPtr
from pypy.jit.metainterp.resoperation import get_deep_immutable_oplist
from pypy.jit.tool.oparser import parse
from pypy.rpython.lltypesystem.rclass import OBJECT, OBJECT_VTABLE
from pypy.jit.metainterp.optimizeopt.util import equaloplists

def test_boehm():
    gc_ll_descr = GcLLDescr_boehm(None, None, None)
    #
    record = []
    prev_malloc_fn_ptr = gc_ll_descr.malloc_fn_ptr
    def my_malloc_fn_ptr(size):
        p = prev_malloc_fn_ptr(size)
        record.append((size, p))
        return p
    gc_ll_descr.malloc_fn_ptr = my_malloc_fn_ptr
    #
    # ---------- gc_malloc ----------
    S = lltype.GcStruct('S', ('x', lltype.Signed))
    sizedescr = get_size_descr(gc_ll_descr, S)
    p = gc_ll_descr.gc_malloc(sizedescr)
    assert record == [(sizedescr.size, p)]
    del record[:]
    # ---------- gc_malloc_array ----------
    A = lltype.GcArray(lltype.Signed)
    arraydescr = get_array_descr(gc_ll_descr, A)
    p = gc_ll_descr.gc_malloc_array(arraydescr, 10)
    assert record == [(arraydescr.basesize +
                       10 * arraydescr.itemsize, p)]
    del record[:]
    # ---------- gc_malloc_str ----------
    p = gc_ll_descr.gc_malloc_str(10)
    basesize, itemsize, ofs_length = symbolic.get_array_token(rstr.STR, False)
    assert record == [(basesize + 10 * itemsize, p)]
    del record[:]
    # ---------- gc_malloc_unicode ----------
    p = gc_ll_descr.gc_malloc_unicode(10)
    basesize, itemsize, ofs_length = symbolic.get_array_token(rstr.UNICODE,
                                                              False)
    assert record == [(basesize + 10 * itemsize, p)]
    del record[:]

# ____________________________________________________________


class TestGcRootMapAsmGcc:

    def test_make_shapes(self):
        def frame_pos(n):
            return -4*(4+n)
        gcrootmap = GcRootMap_asmgcc()
        num1 = frame_pos(-5)
        num1a = num1|2
        num2 = frame_pos(55)
        num2a = ((-num2|3) >> 7) | 128
        num2b = (-num2|3) & 127
        shape = gcrootmap.get_basic_shape()
        gcrootmap.add_frame_offset(shape, num1)
        gcrootmap.add_frame_offset(shape, num2)
        assert shape == map(chr, [6, 7, 11, 15, 2, 0, num1a, num2b, num2a])
        gcrootmap.add_callee_save_reg(shape, 1)
        assert shape == map(chr, [6, 7, 11, 15, 2, 0, num1a, num2b, num2a,
                                  4])
        gcrootmap.add_callee_save_reg(shape, 2)
        assert shape == map(chr, [6, 7, 11, 15, 2, 0, num1a, num2b, num2a,
                                  4, 8])
        gcrootmap.add_callee_save_reg(shape, 3)
        assert shape == map(chr, [6, 7, 11, 15, 2, 0, num1a, num2b, num2a,
                                  4, 8, 12])
        gcrootmap.add_callee_save_reg(shape, 4)
        assert shape == map(chr, [6, 7, 11, 15, 2, 0, num1a, num2b, num2a,
                                  4, 8, 12, 16])

    def test_compress_callshape(self):
        class FakeDataBlockWrapper:
            def malloc_aligned(self, size, alignment):
                assert alignment == 1    # here
                assert size == 4
                return rffi.cast(lltype.Signed, p)
        datablockwrapper = FakeDataBlockWrapper()
        p = lltype.malloc(rffi.CArray(lltype.Char), 4, immortal=True)
        gcrootmap = GcRootMap_asmgcc()
        shape = ['a', 'b', 'c', 'd']
        gcrootmap.compress_callshape(shape, datablockwrapper)
        assert p[0] == 'd'
        assert p[1] == 'c'
        assert p[2] == 'b'
        assert p[3] == 'a'

    def test_put_basic(self):
        gcrootmap = GcRootMap_asmgcc()
        retaddr = 1234567890
        shapeaddr = 51627384
        gcrootmap.put(retaddr, shapeaddr)
        assert gcrootmap._gcmap[0] == retaddr
        assert gcrootmap._gcmap[1] == shapeaddr
        p = rffi.cast(rffi.LONGP, gcrootmap.gcmapstart())
        assert p[0] == retaddr
        assert (gcrootmap.gcmapend() ==
                gcrootmap.gcmapstart() + rffi.sizeof(lltype.Signed) * 2)

    def test_put_resize(self):
        # the same as before, but enough times to trigger a few resizes
        gcrootmap = GcRootMap_asmgcc()
        for i in range(700):
            shapeaddr = i * 100 + 1
            retaddr = 123456789 + i
            gcrootmap.put(retaddr, shapeaddr)
        for i in range(700):
            assert gcrootmap._gcmap[i*2+0] == 123456789 + i
            assert gcrootmap._gcmap[i*2+1] == i * 100 + 1

    def test_remove_nulls(self):
        expected = []
        def check():
            assert gcrootmap._gcmap_curlength == len(expected) * 2
            for i, (a, b) in enumerate(expected):
                assert gcrootmap._gcmap[i*2] == a
                assert gcrootmap._gcmap[i*2+1] == b
        #
        gcrootmap = GcRootMap_asmgcc()
        for i in range(700):
            shapeaddr = i * 100       # 0 if i == 0
            retaddr = 123456789 + i
            gcrootmap.put(retaddr, shapeaddr)
            if shapeaddr != 0:
                expected.append((retaddr, shapeaddr))
        # at the first resize, the 0 should be removed
        check()
        for repeat in range(10):
            # now clear up half the entries
            assert len(expected) == 699
            for i in range(0, len(expected), 2):
                gcrootmap._gcmap[i*2+1] = 0
                gcrootmap._gcmap_deadentries += 1
            expected = expected[1::2]
            assert gcrootmap._gcmap_deadentries*6 > gcrootmap._gcmap_maxlength
            # check that we can again insert 350 entries without a resize
            oldgcmap = gcrootmap._gcmap
            for i in range(0, 699, 2):
                gcrootmap.put(515151 + i + repeat, 626262 + i)
                expected.append((515151 + i + repeat, 626262 + i))
            assert gcrootmap._gcmap == oldgcmap
            check()

    def test_freeing_block(self):
        from pypy.jit.backend.llsupport import gc
        class Asmgcroot:
            arrayitemsize = 2 * llmemory.sizeof(llmemory.Address)
            sort_count = 0
            def sort_gcmap(self, gcmapstart, gcmapend):
                self.sort_count += 1
            def binary_search(self, gcmapstart, gcmapend, startaddr):
                i = 0
                while (i < gcrootmap._gcmap_curlength//2 and
                       gcrootmap._gcmap[i*2] < startaddr):
                    i += 1
                if i > 0:
                    i -= 1
                assert 0 <= i < gcrootmap._gcmap_curlength//2
                p = rffi.cast(rffi.CArrayPtr(llmemory.Address), gcmapstart)
                p = rffi.ptradd(p, 2*i)
                return llmemory.cast_ptr_to_adr(p)
        saved = gc.asmgcroot
        try:
            gc.asmgcroot = Asmgcroot()
            #
            gcrootmap = GcRootMap_asmgcc()
            gcrootmap._gcmap = lltype.malloc(gcrootmap.GCMAP_ARRAY,
                                             1400, flavor='raw',
                                             immortal=True)
            for i in range(700):
                gcrootmap._gcmap[i*2] = 1200000 + i
                gcrootmap._gcmap[i*2+1] = i * 100 + 1
            assert gcrootmap._gcmap_deadentries == 0
            assert gc.asmgcroot.sort_count == 0
            gcrootmap._gcmap_maxlength = 1400
            gcrootmap._gcmap_curlength = 1400
            gcrootmap._gcmap_sorted = False
            #
            gcrootmap.freeing_block(1200000 - 100, 1200000)
            assert gcrootmap._gcmap_deadentries == 0
            assert gc.asmgcroot.sort_count == 1
            #
            gcrootmap.freeing_block(1200000 + 100, 1200000 + 200)
            assert gcrootmap._gcmap_deadentries == 100
            assert gc.asmgcroot.sort_count == 1
            for i in range(700):
                if 100 <= i < 200:
                    expected = 0
                else:
                    expected = i * 100 + 1
                assert gcrootmap._gcmap[i*2] == 1200000 + i
                assert gcrootmap._gcmap[i*2+1] == expected
            #
            gcrootmap.freeing_block(1200000 + 650, 1200000 + 750)
            assert gcrootmap._gcmap_deadentries == 150
            assert gc.asmgcroot.sort_count == 1
            for i in range(700):
                if 100 <= i < 200 or 650 <= i:
                    expected = 0
                else:
                    expected = i * 100 + 1
                assert gcrootmap._gcmap[i*2] == 1200000 + i
                assert gcrootmap._gcmap[i*2+1] == expected
        #
        finally:
            gc.asmgcroot = saved


class TestGcRootMapShadowStack:
    class FakeGcDescr:
        force_index_ofs = 92

    def test_make_shapes(self):
        gcrootmap = GcRootMap_shadowstack(self.FakeGcDescr())
        shape = gcrootmap.get_basic_shape()
        gcrootmap.add_frame_offset(shape, 16)
        gcrootmap.add_frame_offset(shape, -24)
        assert shape == [16, -24]

    def test_compress_callshape(self):
        class FakeDataBlockWrapper:
            def malloc_aligned(self, size, alignment):
                assert alignment == 4    # even on 64-bits
                assert size == 12        # 4*3, even on 64-bits
                return rffi.cast(lltype.Signed, p)
        datablockwrapper = FakeDataBlockWrapper()
        p = lltype.malloc(rffi.CArray(rffi.INT), 3, immortal=True)
        gcrootmap = GcRootMap_shadowstack(self.FakeGcDescr())
        shape = [16, -24]
        gcrootmap.compress_callshape(shape, datablockwrapper)
        assert rffi.cast(lltype.Signed, p[0]) == 16
        assert rffi.cast(lltype.Signed, p[1]) == -24
        assert rffi.cast(lltype.Signed, p[2]) == 0


class FakeLLOp(object):
    def __init__(self):
        self.record = []

    def _malloc(self, type_id, size):
        tid = llop.combine_ushort(lltype.Signed, type_id, 0)
        x = llmemory.raw_malloc(self.gcheaderbuilder.size_gc_header + size)
        x += self.gcheaderbuilder.size_gc_header
        return x, tid

    def do_malloc_fixedsize_clear(self, RESTYPE, type_id, size,
                                  has_finalizer, has_light_finalizer,
                                  contains_weakptr):
        assert not contains_weakptr
        assert not has_finalizer
        assert not has_light_finalizer
        p, tid = self._malloc(type_id, size)
        p = llmemory.cast_adr_to_ptr(p, RESTYPE)
        self.record.append(("fixedsize", repr(size), tid, p))
        return p

    def do_malloc_varsize_clear(self, RESTYPE, type_id, length, size,
                                itemsize, offset_to_length):
        p, tid = self._malloc(type_id, size + itemsize * length)
        (p + offset_to_length).signed[0] = length
        p = llmemory.cast_adr_to_ptr(p, RESTYPE)
        self.record.append(("varsize", tid, length,
                            repr(size), repr(itemsize),
                            repr(offset_to_length), p))
        return p

    def _write_barrier_failing_case(self, adr_struct, adr_newptr):
        self.record.append(('barrier', adr_struct, adr_newptr))

    def get_write_barrier_failing_case(self, FPTRTYPE):
        return llhelper(FPTRTYPE, self._write_barrier_failing_case)

    _have_wb_from_array = False

    def _write_barrier_from_array_failing_case(self, adr_struct, v_index):
        self.record.append(('barrier_from_array', adr_struct, v_index))

    def get_write_barrier_from_array_failing_case(self, FPTRTYPE):
        if self._have_wb_from_array:
            return llhelper(FPTRTYPE,
                            self._write_barrier_from_array_failing_case)
        else:
            return lltype.nullptr(FPTRTYPE.TO)


class TestFramework(object):
    gc = 'hybrid'

    def setup_method(self, meth):
        class config_(object):
            class translation(object):
                gc = self.gc
                gcrootfinder = 'asmgcc'
                gctransformer = 'framework'
                gcremovetypeptr = False
                compressptr = True
        class FakeTranslator(object):
            config = config_
        class FakeCPU(object):
            def cast_adr_to_int(self, adr):
<<<<<<< HEAD
                ptr = llmemory.cast_adr_to_ptr(adr, gc_ll_descr.WB_FUNCPTR)
                assert ptr._obj._callable == llop1._write_barrier_failing_case
                return 42
        class FakeWriteBarrierDescr(AbstractDescr):
            def __eq__(self, other):
                return 'WriteBarrierDescr' in repr(other)
=======
                if not adr:
                    return 0
                try:
                    ptr = llmemory.cast_adr_to_ptr(adr, gc_ll_descr.WB_FUNCPTR)
                    assert ptr._obj._callable == \
                           llop1._write_barrier_failing_case
                    return 42
                except lltype.InvalidCast:
                    ptr = llmemory.cast_adr_to_ptr(
                        adr, gc_ll_descr.WB_ARRAY_FUNCPTR)
                    assert ptr._obj._callable == \
                           llop1._write_barrier_from_array_failing_case
                    return 43

>>>>>>> 933e8c01
        gcdescr = get_description(config_)
        translator = FakeTranslator()
        llop1 = FakeLLOp()
        gc_ll_descr = GcLLDescr_framework(gcdescr, FakeTranslator(), None,
                                          llop1)
        gc_ll_descr.initialize()
        llop1.gcheaderbuilder = gc_ll_descr.gcheaderbuilder
        self.llop1 = llop1
        self.gc_ll_descr = gc_ll_descr
        self.fake_cpu = FakeCPU()
        self.writebarrierdescr = FakeWriteBarrierDescr()

##    def test_args_for_new(self):
##        S = lltype.GcStruct('S', ('x', lltype.Signed))
##        sizedescr = get_size_descr(self.gc_ll_descr, S)
##        args = self.gc_ll_descr.args_for_new(sizedescr)
##        for x in args:
##            assert lltype.typeOf(x) == lltype.Signed
##        A = lltype.GcArray(lltype.Signed)
##        arraydescr = get_array_descr(self.gc_ll_descr, A)
##        args = self.gc_ll_descr.args_for_new(sizedescr)
##        for x in args:
##            assert lltype.typeOf(x) == lltype.Signed

    def test_gc_malloc(self):
        S = lltype.GcStruct('S', ('x', lltype.Signed))
        sizedescr = get_size_descr(self.gc_ll_descr, S)
        p = self.gc_ll_descr.gc_malloc(sizedescr)
        assert lltype.typeOf(p) == llmemory.GCREF
        assert self.llop1.record == [("fixedsize", repr(sizedescr.size),
                                      sizedescr.tid, p)]

    def test_gc_malloc_array(self):
        A = lltype.GcArray(lltype.Signed)
        arraydescr = get_array_descr(self.gc_ll_descr, A)
        p = self.gc_ll_descr.gc_malloc_array(arraydescr, 10)
        assert self.llop1.record == [("varsize", arraydescr.tid, 10,
                                      repr(arraydescr.basesize),
                                      repr(arraydescr.itemsize),
                                      repr(arraydescr.lendescr.offset),
                                      p)]

    def test_gc_malloc_str(self):
        p = self.gc_ll_descr.gc_malloc_str(10)
        type_id = self.gc_ll_descr.layoutbuilder.get_type_id(rstr.STR)
        tid = llop.combine_ushort(lltype.Signed, type_id, 0)
        basesize, itemsize, ofs_length = symbolic.get_array_token(rstr.STR,
                                                                  True)
        assert self.llop1.record == [("varsize", tid, 10,
                                      repr(basesize), repr(itemsize),
                                      repr(ofs_length), p)]

    def test_gc_malloc_unicode(self):
        p = self.gc_ll_descr.gc_malloc_unicode(10)
        type_id = self.gc_ll_descr.layoutbuilder.get_type_id(rstr.UNICODE)
        tid = llop.combine_ushort(lltype.Signed, type_id, 0)
        basesize, itemsize, ofs_length = symbolic.get_array_token(rstr.UNICODE,
                                                                  True)
        assert self.llop1.record == [("varsize", tid, 10,
                                      repr(basesize), repr(itemsize),
                                      repr(ofs_length), p)]

    def test_do_write_barrier(self):
        gc_ll_descr = self.gc_ll_descr
        R = lltype.GcStruct('R')
        S = lltype.GcStruct('S', ('r', lltype.Ptr(R)))
        s = lltype.malloc(S)
        r = lltype.malloc(R)
        s_hdr = gc_ll_descr.gcheaderbuilder.new_header(s)
        s_gcref = lltype.cast_opaque_ptr(llmemory.GCREF, s)
        r_gcref = lltype.cast_opaque_ptr(llmemory.GCREF, r)
        s_adr = llmemory.cast_ptr_to_adr(s)
        r_adr = llmemory.cast_ptr_to_adr(r)
        #
        s_hdr.tid &= ~gc_ll_descr.GCClass.JIT_WB_IF_FLAG
        gc_ll_descr.do_write_barrier(s_gcref, r_gcref)
        assert self.llop1.record == []    # not called
        #
        s_hdr.tid |= gc_ll_descr.GCClass.JIT_WB_IF_FLAG
        gc_ll_descr.do_write_barrier(s_gcref, r_gcref)
        assert self.llop1.record == [('barrier', s_adr, r_adr)]

    def test_gen_write_barrier(self):
        gc_ll_descr = self.gc_ll_descr
        llop1 = self.llop1
        #
        rewriter = GcRewriterAssembler(gc_ll_descr, None)
        newops = rewriter.newops
        v_base = BoxPtr()
        v_value = BoxPtr()
        rewriter.gen_write_barrier(v_base, v_value)
        assert llop1.record == []
        assert len(newops) == 1
        assert newops[0].getopnum() == rop.COND_CALL_GC_WB
        assert newops[0].getarg(0) == v_base
        assert newops[0].getarg(1) == v_value
        assert newops[0].result is None
        wbdescr = newops[0].getdescr()
        assert isinstance(wbdescr.jit_wb_if_flag, int)
        assert isinstance(wbdescr.jit_wb_if_flag_byteofs, int)
        assert isinstance(wbdescr.jit_wb_if_flag_singlebyte, int)

    def test_get_rid_of_debug_merge_point(self):
        operations = [
            ResOperation(rop.DEBUG_MERGE_POINT, ['dummy', 2], None),
            ]
        gc_ll_descr = self.gc_ll_descr
        operations = gc_ll_descr.rewrite_assembler(None, operations, [])
        assert len(operations) == 0

    def test_record_constptrs(self):
        class MyFakeCPU(object):
            def cast_adr_to_int(self, adr):
                assert adr == "some fake address"
                return 43
        class MyFakeGCRefList(object):
            def get_address_of_gcref(self, s_gcref1):
                assert s_gcref1 == s_gcref
                return "some fake address"
        S = lltype.GcStruct('S')
        s = lltype.malloc(S)
        s_gcref = lltype.cast_opaque_ptr(llmemory.GCREF, s)
        v_random_box = BoxPtr()
        v_result = BoxInt()
        operations = [
            ResOperation(rop.PTR_EQ, [v_random_box, ConstPtr(s_gcref)],
                         v_result),
            ]
        gc_ll_descr = self.gc_ll_descr
        gc_ll_descr.gcrefs = MyFakeGCRefList()
        gcrefs = []
        operations = get_deep_immutable_oplist(operations)
        operations2 = gc_ll_descr.rewrite_assembler(MyFakeCPU(), operations,
                                                   gcrefs)
        assert operations2 == operations
        assert gcrefs == [s_gcref]


    def test_rewrite_assembler_hidden_getfield_gc(self):
        S = lltype.GcStruct('S', ('x', llmemory.HiddenGcRef32))
        xdescr = get_field_descr(self.gc_ll_descr, S, 'x')
        ops = parse("""
        [p0]
        p1 = getfield_gc(p0, descr=xdescr)
        jump()
        """, namespace=locals())
        expected = parse("""
        [p0]
        i1 = getfield_gc(p0, descr=xdescr)
        p1 = show_from_ptr32(i1)
        jump()
        """, namespace=locals())
        self.gc_ll_descr.rewrite_assembler(self.fake_cpu, ops.operations)
        equaloplists(ops.operations, expected.operations)

    def test_rewrite_assembler_hidden_getfield_gc_pure(self):
        S = lltype.GcStruct('S', ('x', llmemory.HiddenGcRef32))
        xdescr = get_field_descr(self.gc_ll_descr, S, 'x')
        ops = parse("""
        [p0]
        p1 = getfield_gc_pure(p0, descr=xdescr)
        jump()
        """, namespace=locals())
        expected = parse("""
        [p0]
        i1 = getfield_gc_pure(p0, descr=xdescr)
        p1 = show_from_ptr32(i1)
        jump()
        """, namespace=locals())
        self.gc_ll_descr.rewrite_assembler(self.fake_cpu, ops.operations)
        equaloplists(ops.operations, expected.operations)

    def test_rewrite_assembler_hidden_setfield_gc(self):
        S = lltype.GcStruct('S', ('x', llmemory.HiddenGcRef32))
        xdescr = get_field_descr(self.gc_ll_descr, S, 'x')
        writebarrierdescr = self.writebarrierdescr
        ops = parse("""
        [p0, p1]
        setfield_gc(p0, p1, descr=xdescr)
        jump()
        """, namespace=locals())
        expected = parse("""
        [p0, p1]
        cond_call_gc_wb(p0, p1, descr=writebarrierdescr)
        i1 = hide_into_ptr32(p1)
        setfield_raw(p0, i1, descr=xdescr)
        jump()
        """, namespace=locals())
        self.gc_ll_descr.rewrite_assembler(self.fake_cpu, ops.operations)
        equaloplists(ops.operations, expected.operations)

    def test_rewrite_assembler_hidden_getarrayitem_gc(self):
        A = lltype.GcArray(llmemory.HiddenGcRef32)
        xdescr = get_array_descr(self.gc_ll_descr, A)
        ops = parse("""
        [p0, i2]
        p1 = getarrayitem_gc(p0, i2, descr=xdescr)
        jump()
        """, namespace=locals())
        expected = parse("""
        [p0, i2]
        i1 = getarrayitem_gc(p0, i2, descr=xdescr)
        p1 = show_from_ptr32(i1)
        jump()
        """, namespace=locals())
        self.gc_ll_descr.rewrite_assembler(self.fake_cpu, ops.operations)
        equaloplists(ops.operations, expected.operations)

    def test_rewrite_assembler_hidden_getarrayitem_gc_pure(self):
        A = lltype.GcArray(llmemory.HiddenGcRef32)
        xdescr = get_array_descr(self.gc_ll_descr, A)
        ops = parse("""
        [p0, i2]
        p1 = getarrayitem_gc_pure(p0, i2, descr=xdescr)
        jump()
        """, namespace=locals())
        expected = parse("""
        [p0, i2]
        i1 = getarrayitem_gc_pure(p0, i2, descr=xdescr)
        p1 = show_from_ptr32(i1)
        jump()
        """, namespace=locals())
        self.gc_ll_descr.rewrite_assembler(self.fake_cpu, ops.operations)
        equaloplists(ops.operations, expected.operations)

    def test_rewrite_assembler_hidden_setarrayitem_gc(self):
        A = lltype.GcArray(llmemory.HiddenGcRef32)
        xdescr = get_array_descr(self.gc_ll_descr, A)
        writebarrierdescr = self.writebarrierdescr
        ops = parse("""
        [p0, p1, i2]
        setarrayitem_gc(p0, i2, p1, descr=xdescr)
        jump()
        """, namespace=locals())
        expected = parse("""
        [p0, p1, i2]
        cond_call_gc_wb(p0, p1, descr=writebarrierdescr)
        i1 = hide_into_ptr32(p1)
        setarrayitem_raw(p0, i2, i1, descr=xdescr)
        jump()
        """, namespace=locals())
        self.gc_ll_descr.rewrite_assembler(self.fake_cpu, ops.operations)
        equaloplists(ops.operations, expected.operations)

    def test_rewrite_assembler_hidden_callarg(self):
        cdescr = get_call_descr(self.gc_ll_descr, [llmemory.HiddenGcRef32],
                                lltype.Void)
        ops = parse("""
        [p0]
        call(100, p0, descr=cdescr)
        call_assembler(101, p0, descr=cdescr)
        call_may_force(102, p0, descr=cdescr)
        jump()
        """, namespace=locals())
        expected = parse("""
        [p0]
        i0 = hide_into_ptr32(p0)
        call(100, i0, descr=cdescr)
        i1 = hide_into_ptr32(p0)
        call_assembler(101, i1, descr=cdescr)
        i2 = hide_into_ptr32(p0)
        call_may_force(102, i2, descr=cdescr)
        jump()
        """, namespace=locals())
        self.gc_ll_descr.rewrite_assembler(self.fake_cpu, ops.operations)
        equaloplists(ops.operations, expected.operations)

    def test_rewrite_assembler_hidden_callresult(self):
        cdescr = get_call_descr(self.gc_ll_descr, [], llmemory.HiddenGcRef32)
        ops = parse("""
        []
        p0 = call(100, descr=cdescr)
        p1 = call_assembler(101, descr=cdescr)
        p2 = call_may_force(102, descr=cdescr)
        jump()
        """, namespace=locals())
        expected = parse("""
        []
        i0 = call(100, descr=cdescr)
        p0 = show_from_ptr32(i0)
        i1 = call_assembler(101, descr=cdescr)
        p1 = show_from_ptr32(i1)
        i2 = call_may_force(102, descr=cdescr)
        p2 = show_from_ptr32(i2)
        jump()
        """, namespace=locals())
        self.gc_ll_descr.rewrite_assembler(self.fake_cpu, ops.operations)
        equaloplists(ops.operations, expected.operations)

class TestFrameworkMiniMark(TestFramework):
    gc = 'minimark'<|MERGE_RESOLUTION|>--- conflicted
+++ resolved
@@ -308,14 +308,6 @@
             config = config_
         class FakeCPU(object):
             def cast_adr_to_int(self, adr):
-<<<<<<< HEAD
-                ptr = llmemory.cast_adr_to_ptr(adr, gc_ll_descr.WB_FUNCPTR)
-                assert ptr._obj._callable == llop1._write_barrier_failing_case
-                return 42
-        class FakeWriteBarrierDescr(AbstractDescr):
-            def __eq__(self, other):
-                return 'WriteBarrierDescr' in repr(other)
-=======
                 if not adr:
                     return 0
                 try:
@@ -330,7 +322,10 @@
                            llop1._write_barrier_from_array_failing_case
                     return 43
 
->>>>>>> 933e8c01
+        class FakeWriteBarrierDescr(AbstractDescr):
+            def __eq__(self, other):
+                return 'WriteBarrierDescr' in repr(other)
+
         gcdescr = get_description(config_)
         translator = FakeTranslator()
         llop1 = FakeLLOp()
