from pypy.rpython.lltypesystem import lltype, rffi, rstr
from pypy.jit.backend.llsupport.descr import *
from pypy.jit.backend.llsupport import symbolic
from pypy.rlib.objectmodel import Symbolic
from pypy.rpython.annlowlevel import llhelper
from pypy.jit.metainterp import history
from pypy.jit.codewriter import longlong
import sys, struct, py

def test_get_size_descr():
    c0 = GcCache(False)
    c1 = GcCache(True)
    T = lltype.GcStruct('T')
    S = lltype.GcStruct('S', ('x', lltype.Char),
                             ('y', lltype.Ptr(T)))
    descr_s = get_size_descr(c0, S)
    descr_t = get_size_descr(c0, T)
    assert descr_s.size == symbolic.get_size(S, False)
    assert descr_t.size == symbolic.get_size(T, False)
    assert descr_s.count_fields_if_immutable() == -1
    assert descr_t.count_fields_if_immutable() == -1
    assert descr_s == get_size_descr(c0, S)
    assert descr_s != get_size_descr(c1, S)
    #
    descr_s = get_size_descr(c1, S)
    assert isinstance(descr_s.size, Symbolic)
    assert descr_s.count_fields_if_immutable() == -1

def test_get_size_descr_immut():
    S = lltype.GcStruct('S', hints={'immutable': True})
    T = lltype.GcStruct('T', ('parent', S),
                        ('x', lltype.Char),
                        hints={'immutable': True})
    U = lltype.GcStruct('U', ('parent', T),
                        ('u', lltype.Ptr(T)),
                        ('v', lltype.Signed),
                        hints={'immutable': True})
    V = lltype.GcStruct('V', ('parent', U),
                        ('miss1', lltype.Void),
                        ('miss2', lltype.Void),
                        hints={'immutable': True})
    for STRUCT, expected in [(S, 0), (T, 1), (U, 3), (V, 3)]:
        for translated in [False, True]:
            c0 = GcCache(translated)
            descr_s = get_size_descr(c0, STRUCT)
            assert descr_s.count_fields_if_immutable() == expected

def test_get_field_descr():
    U = lltype.Struct('U')
    T = lltype.GcStruct('T')
    S = lltype.GcStruct('S', ('x', lltype.Char),
                             ('y', lltype.Ptr(T)),
                             ('z', lltype.Ptr(U)),
                             ('f', lltype.Float),
                             ('s', lltype.SingleFloat))
    #
    c0 = GcCache(False)
    c1 = GcCache(True)
    assert get_field_descr(c0, S, 'y') == get_field_descr(c0, S, 'y')
    assert get_field_descr(c0, S, 'y') != get_field_descr(c1, S, 'y')
    for tsc in [False, True]:
        c2 = GcCache(tsc)
        descr_x = get_field_descr(c2, S, 'x')
        descr_y = get_field_descr(c2, S, 'y')
        descr_z = get_field_descr(c2, S, 'z')
        descr_f = get_field_descr(c2, S, 'f')
        descr_s = get_field_descr(c2, S, 's')
        assert isinstance(descr_x, FieldDescr)
        assert descr_x.name == 'S.x'
        assert descr_y.name == 'S.y'
        assert descr_z.name == 'S.z'
        assert descr_f.name == 'S.f'
        assert descr_s.name == 'S.s'
        if not tsc:
            assert descr_x.offset < descr_y.offset < descr_z.offset
            assert descr_x.sort_key() < descr_y.sort_key() < descr_z.sort_key()
            assert descr_x.field_size == rffi.sizeof(lltype.Char)
            assert descr_y.field_size == rffi.sizeof(lltype.Ptr(T))
            assert descr_z.field_size == rffi.sizeof(lltype.Ptr(U))
            assert descr_f.field_size == rffi.sizeof(lltype.Float)
            assert descr_s.field_size == rffi.sizeof(lltype.SingleFloat)
        else:
            assert isinstance(descr_x.offset, Symbolic)
            assert isinstance(descr_y.offset, Symbolic)
            assert isinstance(descr_z.offset, Symbolic)
            assert isinstance(descr_f.offset, Symbolic)
            assert isinstance(descr_s.offset, Symbolic)
            assert isinstance(descr_x.field_size, Symbolic)
            assert isinstance(descr_y.field_size, Symbolic)
            assert isinstance(descr_z.field_size, Symbolic)
            assert isinstance(descr_f.field_size, Symbolic)
            assert isinstance(descr_s.field_size, Symbolic)
        assert descr_x.flag == FLAG_UNSIGNED
        assert descr_y.flag == FLAG_POINTER
        assert descr_z.flag == FLAG_UNSIGNED
        assert descr_f.flag == FLAG_FLOAT
        assert descr_s.flag == FLAG_UNSIGNED


def test_get_field_descr_sign():
    for RESTYPE, signed in [(rffi.SIGNEDCHAR, True), (rffi.UCHAR,  False),
                            (rffi.SHORT,      True), (rffi.USHORT, False),
                            (rffi.INT,        True), (rffi.UINT,   False),
                            (rffi.LONG,       True), (rffi.ULONG,  False)]:
        S = lltype.GcStruct('S', ('x', RESTYPE))
        for tsc in [False, True]:
            c2 = GcCache(tsc)
            descr_x = get_field_descr(c2, S, 'x')
            assert descr_x.flag == {False: FLAG_UNSIGNED,
                                    True:  FLAG_SIGNED  }[signed]

def test_get_field_descr_longlong():
    if sys.maxint > 2147483647:
        py.test.skip("long long: for 32-bit only")
    c0 = GcCache(False)
    S = lltype.GcStruct('S', ('y', lltype.UnsignedLongLong))
    descr = get_field_descr(c0, S, 'y')
    assert descr.flag == FLAG_FLOAT
    assert descr.field_size == 8


def test_get_array_descr():
    U = lltype.Struct('U')
    T = lltype.GcStruct('T')
    A1 = lltype.GcArray(lltype.Char)
    A2 = lltype.GcArray(lltype.Ptr(T))
    A3 = lltype.GcArray(lltype.Ptr(U))
    A4 = lltype.GcArray(lltype.Float)
    A5 = lltype.GcArray(lltype.Struct('x', ('v', lltype.Signed),
                                           ('k', lltype.Signed)))
    A6 = lltype.GcArray(lltype.SingleFloat)
    #
    c0 = GcCache(False)
    descr1 = get_array_descr(c0, A1)
    descr2 = get_array_descr(c0, A2)
    descr3 = get_array_descr(c0, A3)
    descr4 = get_array_descr(c0, A4)
    descr5 = get_array_descr(c0, A5)
    descr6 = get_array_descr(c0, A6)
    assert isinstance(descr1, ArrayDescr)
    assert descr1 == get_array_descr(c0, lltype.GcArray(lltype.Char))
    assert descr1.flag == FLAG_UNSIGNED
    assert descr2.flag == FLAG_POINTER
    assert descr3.flag == FLAG_UNSIGNED
    assert descr4.flag == FLAG_FLOAT
    assert descr5.flag == FLAG_STRUCT
    assert descr6.flag == FLAG_UNSIGNED
    #
    def get_alignment(code):
        # Retrieve default alignment for the compiler/platform
<<<<<<< HEAD
        return struct.calcsize(lltype.SignedFmt + code) - struct.calcsize(code)
    assert descr1.get_base_size(False) == get_alignment('c')
    assert descr2.get_base_size(False) == get_alignment('p')
    assert descr3.get_base_size(False) == get_alignment('p')
    assert descr4.get_base_size(False) == get_alignment('d')
    assert descr5.get_base_size(False) == get_alignment('f')
    assert descr1.get_ofs_length(False) == 0
    assert descr2.get_ofs_length(False) == 0
    assert descr3.get_ofs_length(False) == 0
    assert descr4.get_ofs_length(False) == 0
    assert descr5.get_ofs_length(False) == 0
    assert descr1.get_item_size(False) == rffi.sizeof(lltype.Char)
    assert descr2.get_item_size(False) == rffi.sizeof(lltype.Ptr(T))
    assert descr3.get_item_size(False) == rffi.sizeof(lltype.Ptr(U))
    assert descr4.get_item_size(False) == rffi.sizeof(lltype.Float)
    assert descr5.get_item_size(False) == rffi.sizeof(lltype.Signed) * 2
    assert descr6.get_item_size(False) == rffi.sizeof(lltype.SingleFloat)
=======
        return struct.calcsize('l' + code) - struct.calcsize(code)
    assert descr1.basesize == get_alignment('c')
    assert descr2.basesize == get_alignment('p')
    assert descr3.basesize == get_alignment('p')
    assert descr4.basesize == get_alignment('d')
    assert descr5.basesize == get_alignment('f')
    assert descr1.lendescr.offset == 0
    assert descr2.lendescr.offset == 0
    assert descr3.lendescr.offset == 0
    assert descr4.lendescr.offset == 0
    assert descr5.lendescr.offset == 0
    assert descr1.itemsize == rffi.sizeof(lltype.Char)
    assert descr2.itemsize == rffi.sizeof(lltype.Ptr(T))
    assert descr3.itemsize == rffi.sizeof(lltype.Ptr(U))
    assert descr4.itemsize == rffi.sizeof(lltype.Float)
    assert descr5.itemsize == rffi.sizeof(lltype.Signed) * 2
    assert descr6.itemsize == rffi.sizeof(lltype.SingleFloat)
>>>>>>> 128c958f
    #
    CA = rffi.CArray(lltype.Signed)
    descr = get_array_descr(c0, CA)
    assert descr.flag == FLAG_SIGNED
    assert descr.basesize == 0
    assert descr.lendescr is None
    CA = rffi.CArray(lltype.Ptr(lltype.GcStruct('S')))
    descr = get_array_descr(c0, CA)
    assert descr.flag == FLAG_POINTER
    assert descr.basesize == 0
    assert descr.lendescr is None
    CA = rffi.CArray(lltype.Ptr(lltype.Struct('S')))
    descr = get_array_descr(c0, CA)
    assert descr.flag == FLAG_UNSIGNED
    assert descr.basesize == 0
    assert descr.lendescr is None
    CA = rffi.CArray(lltype.Float)
    descr = get_array_descr(c0, CA)
    assert descr.flag == FLAG_FLOAT
    assert descr.basesize == 0
    assert descr.lendescr is None
    CA = rffi.CArray(rffi.FLOAT)
    descr = get_array_descr(c0, CA)
    assert descr.flag == FLAG_UNSIGNED
    assert descr.basesize == 0
    assert descr.itemsize == rffi.sizeof(lltype.SingleFloat)
    assert descr.lendescr is None


def test_get_array_descr_sign():
    for RESTYPE, signed in [(rffi.SIGNEDCHAR, True), (rffi.UCHAR,  False),
                            (rffi.SHORT,      True), (rffi.USHORT, False),
                            (rffi.INT,        True), (rffi.UINT,   False),
                            (rffi.LONG,       True), (rffi.ULONG,  False)]:
        A = lltype.GcArray(RESTYPE)
        for tsc in [False, True]:
            c2 = GcCache(tsc)
            arraydescr = get_array_descr(c2, A)
            assert arraydescr.flag == {False: FLAG_UNSIGNED,
                                       True:  FLAG_SIGNED  }[signed]
        #
        RA = rffi.CArray(RESTYPE)
        for tsc in [False, True]:
            c2 = GcCache(tsc)
            arraydescr = get_array_descr(c2, RA)
            assert arraydescr.flag == {False: FLAG_UNSIGNED,
                                       True:  FLAG_SIGNED  }[signed]


def test_get_array_descr_str():
    c0 = GcCache(False)
    descr1 = get_array_descr(c0, rstr.STR)
    assert descr1.itemsize == rffi.sizeof(lltype.Char)
    assert descr1.flag == FLAG_UNSIGNED


def test_get_call_descr_not_translated():
    c0 = GcCache(False)
    descr1 = get_call_descr(c0, [lltype.Char, lltype.Signed], lltype.Char)
    assert descr1.get_result_size() == rffi.sizeof(lltype.Char)
    assert descr1.get_result_type() == history.INT
    assert descr1.arg_classes == "ii"
    #
    T = lltype.GcStruct('T')
    descr2 = get_call_descr(c0, [lltype.Ptr(T)], lltype.Ptr(T))
    assert descr2.get_result_size() == rffi.sizeof(lltype.Ptr(T))
    assert descr2.get_result_type() == history.REF
    assert descr2.arg_classes == "r"
    #
    U = lltype.GcStruct('U', ('x', lltype.Signed))
    assert descr2 == get_call_descr(c0, [lltype.Ptr(U)], lltype.Ptr(U))
    #
    V = lltype.Struct('V', ('x', lltype.Signed))
    assert (get_call_descr(c0, [], lltype.Ptr(V)).get_result_type() ==
            history.INT)
    #
    assert (get_call_descr(c0, [], lltype.Void).get_result_type() ==
            history.VOID)
    #
    descr4 = get_call_descr(c0, [lltype.Float, lltype.Float], lltype.Float)
    assert descr4.get_result_size() == rffi.sizeof(lltype.Float)
    assert descr4.get_result_type() == history.FLOAT
    assert descr4.arg_classes == "ff"
    #
    descr5 = get_call_descr(c0, [lltype.SingleFloat], lltype.SingleFloat)
    assert descr5.get_result_size() == rffi.sizeof(lltype.SingleFloat)
    assert descr5.get_result_type() == "S"
    assert descr5.arg_classes == "S"

def test_get_call_descr_not_translated_longlong():
    if sys.maxint > 2147483647:
        py.test.skip("long long: for 32-bit only")
    c0 = GcCache(False)
    #
    descr5 = get_call_descr(c0, [lltype.SignedLongLong], lltype.Signed)
    assert descr5.get_result_size() == 4
    assert descr5.get_result_type() == history.INT
    assert descr5.arg_classes == "L"
    #
    descr6 = get_call_descr(c0, [lltype.Signed], lltype.SignedLongLong)
    assert descr6.get_result_size() == 8
    assert descr6.get_result_type() == "L"
    assert descr6.arg_classes == "i"

def test_get_call_descr_translated():
    c1 = GcCache(True)
    T = lltype.GcStruct('T')
    U = lltype.GcStruct('U', ('x', lltype.Signed))
    descr3 = get_call_descr(c1, [lltype.Ptr(T)], lltype.Ptr(U))
    assert isinstance(descr3.get_result_size(), Symbolic)
    assert descr3.get_result_type() == history.REF
    assert descr3.arg_classes == "r"
    #
    descr4 = get_call_descr(c1, [lltype.Float, lltype.Float], lltype.Float)
    assert isinstance(descr4.get_result_size(), Symbolic)
    assert descr4.get_result_type() == history.FLOAT
    assert descr4.arg_classes == "ff"
    #
    descr5 = get_call_descr(c1, [lltype.SingleFloat], lltype.SingleFloat)
    assert isinstance(descr5.get_result_size(), Symbolic)
    assert descr5.get_result_type() == "S"
    assert descr5.arg_classes == "S"

def test_call_descr_extra_info():
    c1 = GcCache(True)
    T = lltype.GcStruct('T')
    U = lltype.GcStruct('U', ('x', lltype.Signed))
    descr1 = get_call_descr(c1, [lltype.Ptr(T)], lltype.Ptr(U), "hello")
    extrainfo = descr1.get_extra_info()
    assert extrainfo == "hello"
    descr2 = get_call_descr(c1, [lltype.Ptr(T)], lltype.Ptr(U), "hello")
    assert descr1 is descr2
    descr3 = get_call_descr(c1, [lltype.Ptr(T)], lltype.Ptr(U))
    extrainfo = descr3.get_extra_info()
    assert extrainfo is None

def test_get_call_descr_sign():
    for RESTYPE, signed in [(rffi.SIGNEDCHAR, True), (rffi.UCHAR,  False),
                            (rffi.SHORT,      True), (rffi.USHORT, False),
                            (rffi.INT,        True), (rffi.UINT,   False),
                            (rffi.LONG,       True), (rffi.ULONG,  False)]:
        for tsc in [False, True]:
            c2 = GcCache(tsc)
            descr1 = get_call_descr(c2, [], RESTYPE)
            assert descr1.is_result_signed() == signed


def test_repr_of_descr():
    c0 = GcCache(False)
    T = lltype.GcStruct('T')
    S = lltype.GcStruct('S', ('x', lltype.Char),
                             ('y', lltype.Ptr(T)),
                             ('z', lltype.Ptr(T)))
    descr1 = get_size_descr(c0, S)
    s = symbolic.get_size(S, False)
    assert descr1.repr_of_descr() == '<SizeDescr %d>' % s
    #
    descr2 = get_field_descr(c0, S, 'y')
    o, _ = symbolic.get_field_token(S, 'y', False)
    assert descr2.repr_of_descr() == '<FieldP S.y %d>' % o
    #
    descr2i = get_field_descr(c0, S, 'x')
    o, _ = symbolic.get_field_token(S, 'x', False)
    assert descr2i.repr_of_descr() == '<FieldU S.x %d>' % o
    #
    descr3 = get_array_descr(c0, lltype.GcArray(lltype.Ptr(S)))
    o = symbolic.get_size(lltype.Ptr(S), False)
    assert descr3.repr_of_descr() == '<ArrayP %d>' % o
    #
    descr3i = get_array_descr(c0, lltype.GcArray(lltype.Char))
    assert descr3i.repr_of_descr() == '<ArrayU 1>'
    #
    descr4 = get_call_descr(c0, [lltype.Char, lltype.Ptr(S)], lltype.Ptr(S))
    assert descr4.repr_of_descr() == '<CallDescr(ir,r)>'
    #
    descr4i = get_call_descr(c0, [lltype.Char, lltype.Ptr(S)], lltype.Char)
    assert descr4i.repr_of_descr() == '<CallDescr(ir,i)>'
    #
    descr4f = get_call_descr(c0, [lltype.Char, lltype.Ptr(S)], lltype.Float)
    assert descr4f.repr_of_descr() == '<CallDescr(ir,f)>'
    #
    descr5f = get_call_descr(c0, [lltype.Char], lltype.SingleFloat)
    assert descr5f.repr_of_descr() == '<CallDescr(i,S)>'

def test_call_stubs_1():
    c0 = GcCache(False)
    ARGS = [lltype.Char, lltype.Signed]
    RES = lltype.Char
    descr1 = get_call_descr(c0, ARGS, RES)
    def f(a, b):
        return 'c'

    fnptr = llhelper(lltype.Ptr(lltype.FuncType(ARGS, RES)), f)

    res = descr1.call_stub_i(rffi.cast(lltype.Signed, fnptr),
                             [1, 2], None, None)
    assert res == ord('c')

def test_call_stubs_2():
    c0 = GcCache(False)
    ARRAY = lltype.GcArray(lltype.Signed)
    ARGS = [lltype.Float, lltype.Ptr(ARRAY)]
    RES = lltype.Float

    def f2(a, b):
        return float(b[0]) + a

    fnptr = llhelper(lltype.Ptr(lltype.FuncType(ARGS, RES)), f2)
    descr2 = get_call_descr(c0, ARGS, RES)
    a = lltype.malloc(ARRAY, 3)
    opaquea = lltype.cast_opaque_ptr(llmemory.GCREF, a)
    a[0] = 1
    res = descr2.call_stub_f(rffi.cast(lltype.Signed, fnptr),
                             [], [opaquea], [longlong.getfloatstorage(3.5)])
    assert longlong.getrealfloat(res) == 4.5

def test_call_stubs_single_float():
    from pypy.rlib.longlong2float import uint2singlefloat, singlefloat2uint
    from pypy.rlib.rarithmetic import r_singlefloat, intmask
    #
    c0 = GcCache(False)
    ARGS = [lltype.SingleFloat, lltype.SingleFloat, lltype.SingleFloat]
    RES = lltype.SingleFloat

    def f(a, b, c):
        a = float(a)
        b = float(b)
        c = float(c)
        x = a - (b / c)
        return r_singlefloat(x)

    fnptr = llhelper(lltype.Ptr(lltype.FuncType(ARGS, RES)), f)
    descr2 = get_call_descr(c0, ARGS, RES)
    a = intmask(singlefloat2uint(r_singlefloat(-10.0)))
    b = intmask(singlefloat2uint(r_singlefloat(3.0)))
    c = intmask(singlefloat2uint(r_singlefloat(2.0)))
    res = descr2.call_stub_i(rffi.cast(lltype.Signed, fnptr),
                             [a, b, c], [], [])
    assert float(uint2singlefloat(rffi.r_uint(res))) == -11.5

def test_field_arraylen_descr():
    c0 = GcCache(True)
    A1 = lltype.GcArray(lltype.Signed)
    fielddescr = get_field_arraylen_descr(c0, A1)
    assert isinstance(fielddescr, FieldDescr)
    ofs = fielddescr.offset
    assert repr(ofs) == '< ArrayLengthOffset <GcArray of Signed > >'
    #
    fielddescr = get_field_arraylen_descr(c0, rstr.STR)
    ofs = fielddescr.offset
    assert repr(ofs) == ("< <FieldOffset <GcStruct rpy_string { hash, chars }>"
                         " 'chars'> + < ArrayLengthOffset"
                         " <Array of Char > > >")
    # caching:
    assert fielddescr is get_field_arraylen_descr(c0, rstr.STR)<|MERGE_RESOLUTION|>--- conflicted
+++ resolved
@@ -148,26 +148,7 @@
     #
     def get_alignment(code):
         # Retrieve default alignment for the compiler/platform
-<<<<<<< HEAD
         return struct.calcsize(lltype.SignedFmt + code) - struct.calcsize(code)
-    assert descr1.get_base_size(False) == get_alignment('c')
-    assert descr2.get_base_size(False) == get_alignment('p')
-    assert descr3.get_base_size(False) == get_alignment('p')
-    assert descr4.get_base_size(False) == get_alignment('d')
-    assert descr5.get_base_size(False) == get_alignment('f')
-    assert descr1.get_ofs_length(False) == 0
-    assert descr2.get_ofs_length(False) == 0
-    assert descr3.get_ofs_length(False) == 0
-    assert descr4.get_ofs_length(False) == 0
-    assert descr5.get_ofs_length(False) == 0
-    assert descr1.get_item_size(False) == rffi.sizeof(lltype.Char)
-    assert descr2.get_item_size(False) == rffi.sizeof(lltype.Ptr(T))
-    assert descr3.get_item_size(False) == rffi.sizeof(lltype.Ptr(U))
-    assert descr4.get_item_size(False) == rffi.sizeof(lltype.Float)
-    assert descr5.get_item_size(False) == rffi.sizeof(lltype.Signed) * 2
-    assert descr6.get_item_size(False) == rffi.sizeof(lltype.SingleFloat)
-=======
-        return struct.calcsize('l' + code) - struct.calcsize(code)
     assert descr1.basesize == get_alignment('c')
     assert descr2.basesize == get_alignment('p')
     assert descr3.basesize == get_alignment('p')
@@ -184,7 +165,6 @@
     assert descr4.itemsize == rffi.sizeof(lltype.Float)
     assert descr5.itemsize == rffi.sizeof(lltype.Signed) * 2
     assert descr6.itemsize == rffi.sizeof(lltype.SingleFloat)
->>>>>>> 128c958f
     #
     CA = rffi.CArray(lltype.Signed)
     descr = get_array_descr(c0, CA)
