--- conflicted
+++ resolved
@@ -9,14 +9,11 @@
 class MyLLCPU(AbstractLLCPU):
     supports_floats = True
 
-<<<<<<< HEAD
-=======
     class assembler(object):
         @staticmethod
         def set_debug(flag):
             pass
     
->>>>>>> 933e8c01
     def compile_loop(self, inputargs, operations, looptoken):
         py.test.skip("llsupport test: cannot compile operations")
 
