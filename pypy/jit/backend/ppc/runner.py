import py
from pypy.rpython.lltypesystem import lltype, llmemory, rffi
from pypy.rpython.lltypesystem.lloperation import llop
from pypy.rpython.llinterp import LLInterpreter
from pypy.rlib.objectmodel import we_are_translated
from pypy.jit.metainterp import history, compile
from pypy.jit.metainterp.history import BoxPtr
from pypy.jit.backend.x86.assembler import Assembler386
from pypy.jit.backend.x86.arch import FORCE_INDEX_OFS
from pypy.jit.backend.x86.profagent import ProfileAgent
from pypy.jit.backend.llsupport.llmodel import AbstractLLCPU
from pypy.jit.backend.x86 import regloc
from pypy.jit.backend.x86.support import values_array
from pypy.jit.backend.ppc.ppcgen.ppc_assembler import PPCBuilder
<<<<<<< HEAD
from pypy.jit.backend.ppc.ppcgen.arch import NONVOLATILES, GPR_SAVE_AREA, WORD
from pypy.jit.backend.ppc.ppcgen.regalloc import PPCRegisterManager, PPCFrameManager
=======
from pypy.jit.backend.ppc.ppcgen.arch import IS_PPC_32, WORD, NONVOLATILES
>>>>>>> 2c46e626
import sys

from pypy.tool.ansi_print import ansi_log
log = py.log.Producer('jitbackend')
py.log.setconsumer('jitbackend', ansi_log)

class PPC_64_CPU(AbstractLLCPU):

    def __init__(self, rtyper, stats, opts=None, translate_support_code=False,
                 gcdescr=None):
        if gcdescr is not None:
            gcdescr.force_index_ofs = FORCE_INDEX_OFS
        AbstractLLCPU.__init__(self, rtyper, stats, opts,
                               translate_support_code, gcdescr)

        # floats are not supported yet
        self.supports_floats = False
        self.total_compiled_loops = 0
        self.total_compiled_bridges = 0
        self.asm = PPCBuilder(self)

    def compile_loop(self, inputargs, operations, looptoken, log=False):
        self.saved_descr = {}
        self.asm.assemble_loop(inputargs, operations, looptoken, log)

    def compile_bridge(self, descr, inputargs, operations, looptoken):
        self.saved_descr = {}
        self.patch_list = []
        self.reg_map = {}
        self.fail_box_count = 0

        codebuilder = looptoken.codebuilder
        # jump to the bridge
        current_pos = codebuilder.get_relative_pos()
        offset = current_pos - descr.patch_pos
        codebuilder.b(offset)
        codebuilder.patch_op(descr.patch_op)

        # initialize registers from memory
        self.next_free_register = 3
        use_index = 0
        for index, arg in enumerate(inputargs):
            self.reg_map[arg] = self.next_free_register
            addr = self.fail_boxes_int.get_addr_for_num(
                    descr.used_mem_indices[use_index])
            codebuilder.load_from(self.next_free_register, addr)
            self.next_free_register += 1
            use_index += 1
            
        self._walk_trace_ops(codebuilder, operations)
        self._make_epilogue(codebuilder)

        f = codebuilder.assemble()
        looptoken.ppc_code = f
        looptoken.codebuilder = codebuilder

        self.total_compiled_bridges += 1
        self.teardown()

    def get_next_register(self):
        reg = self.next_free_register
        self.next_free_register += 1
        return reg

    # XXX not used by now, move to ppc_assembler
    def _make_epilogue(self, codebuilder):
        for op_index, fail_index, guard, reglist in self.patch_list:
            curpos = codebuilder.get_relative_pos()
            offset = curpos - (4 * op_index)
            assert (1 << 15) > offset
            codebuilder.beq(offset)
            codebuilder.patch_op(op_index)

            # store return parameters in memory
            used_mem_indices = []
            for index, reg in enumerate(reglist):
                self.fail_box_count += 1
                # if reg is None, then there is a hole in the failargs
                if reg is not None:
                    addr = self.fail_boxes_int.get_addr_for_num(index)
                    codebuilder.store_reg(reg, addr)
                    used_mem_indices.append(index)

            patch_op = codebuilder.get_number_of_ops()
            patch_pos = codebuilder.get_relative_pos()
            descr = self.saved_descr[fail_index]
            descr.patch_op = patch_op
            descr.patch_pos = patch_pos
            descr.used_mem_indices = used_mem_indices

            codebuilder.restore_nonvolatiles(self.framesize)

            codebuilder.lwz(0, 1, self.framesize + 4)
            codebuilder.mtlr(0)
            codebuilder.addi(1, 1, self.framesize)
            codebuilder.li(3, fail_index)            
            codebuilder.blr()

    # set value in fail_boxes_int
    def set_future_value_int(self, index, value_int):
        self.asm.fail_boxes_int.setitem(index, value_int)

    def set_future_value_ref(self, index, pointer):
        sign_ptr = rffi.cast(lltype.Signed, pointer)
        self.fail_boxes_int.setitem(index, sign_ptr)

    def clear_latest_values(self, count):
        for index in range(count):
            self.fail_boxes_int.setitem(index, 0)

    # executes the stored machine code in the token
    def execute_token(self, looptoken):   
        addr = looptoken.ppc_code
        fail_index = addr()
        return self.saved_descr[fail_index]

    # return the number of values that can be returned
    def get_latest_value_count(self):
        return self.fail_box_count

    # fetch the result of the computation and return it
    def get_latest_value_int(self, index):
        value = self.asm.fail_boxes_int.getitem(index)
        return value

    def get_latest_value_ref(self, index):
        value = self.fail_boxes_int.getitem(index)
        return rffi.cast(llmemory.GCREF, value)
    
    # walk through the given trace and generate machine code
    def _walk_trace_ops(self, codebuilder, operations):
        for op in operations:
            codebuilder.build_op(op, self)
                
    def get_box_index(self, box):
        return self.arg_to_box[box]

    def teardown(self):
        self.patch_list = None
        self.reg_map = None<|MERGE_RESOLUTION|>--- conflicted
+++ resolved
@@ -12,12 +12,8 @@
 from pypy.jit.backend.x86 import regloc
 from pypy.jit.backend.x86.support import values_array
 from pypy.jit.backend.ppc.ppcgen.ppc_assembler import PPCBuilder
-<<<<<<< HEAD
 from pypy.jit.backend.ppc.ppcgen.arch import NONVOLATILES, GPR_SAVE_AREA, WORD
 from pypy.jit.backend.ppc.ppcgen.regalloc import PPCRegisterManager, PPCFrameManager
-=======
-from pypy.jit.backend.ppc.ppcgen.arch import IS_PPC_32, WORD, NONVOLATILES
->>>>>>> 2c46e626
 import sys
 
 from pypy.tool.ansi_print import ansi_log
@@ -111,6 +107,10 @@
             codebuilder.restore_nonvolatiles(self.framesize)
 
             codebuilder.lwz(0, 1, self.framesize + 4)
+            if IS_PPC_32:
+                codebuilder.lwz(0, 1, framesize + WORD) # 36
+            else:
+                codebuilder.ld(0, 1, framesize + WORD) # 36
             codebuilder.mtlr(0)
             codebuilder.addi(1, 1, self.framesize)
             codebuilder.li(3, fail_index)            
