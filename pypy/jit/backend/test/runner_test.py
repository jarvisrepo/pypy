import py, sys, random, os, struct, operator
from pypy.jit.metainterp.history import (AbstractFailDescr,
                                         AbstractDescr,
                                         BasicFailDescr,
                                         BoxInt, Box, BoxPtr,
                                         JitCellToken, TargetToken,
                                         ConstInt, ConstPtr,
                                         BoxObj, Const,
                                         ConstObj, BoxFloat, ConstFloat)
from pypy.jit.metainterp.resoperation import ResOperation, rop
from pypy.jit.metainterp.typesystem import deref
from pypy.jit.codewriter.effectinfo import EffectInfo
from pypy.jit.tool.oparser import parse
from pypy.rpython.lltypesystem import lltype, llmemory, rstr, rffi, rclass
from pypy.rpython.ootypesystem import ootype
from pypy.rpython.annlowlevel import llhelper
from pypy.rpython.llinterp import LLException
from pypy.jit.codewriter import heaptracker, longlong
from pypy.rlib import longlong2float
from pypy.rlib.rarithmetic import intmask, is_valid_int
from pypy.jit.backend.detect_cpu import autodetect_main_model_and_size


def boxfloat(x):
    return BoxFloat(longlong.getfloatstorage(x))

def constfloat(x):
    return ConstFloat(longlong.getfloatstorage(x))


class Runner(object):

    add_loop_instruction = ['overload for a specific cpu']
    bridge_loop_instruction = ['overload for a specific cpu']

    def execute_operation(self, opname, valueboxes, result_type, descr=None):
        inputargs, operations = self._get_single_operation_list(opname,
                                                                result_type,
                                                                valueboxes,
                                                                descr)
        looptoken = JitCellToken()
        self.cpu.compile_loop(inputargs, operations, looptoken)
        args = []
        for box in inputargs:
            if isinstance(box, BoxInt):
                args.append(box.getint())
            elif isinstance(box, (BoxPtr, BoxObj)):
                args.append(box.getref_base())
            elif isinstance(box, BoxFloat):
                args.append(box.getfloatstorage())
            else:
                raise NotImplementedError(box)
        res = self.cpu.execute_token(looptoken, *args)
        if res is operations[-1].getdescr():
            self.guard_failed = False
        else:
            self.guard_failed = True
        if result_type == 'int':
            return BoxInt(self.cpu.get_latest_value_int(0))
        elif result_type == 'ref':
            return BoxPtr(self.cpu.get_latest_value_ref(0))
        elif result_type == 'float':
            return BoxFloat(self.cpu.get_latest_value_float(0))
        elif result_type == 'void':
            return None
        else:
            assert False

    def _get_single_operation_list(self, opnum, result_type, valueboxes,
                                   descr):
        if result_type == 'void':
            result = None
        elif result_type == 'int':
            result = BoxInt()
        elif result_type == 'ref':
            result = BoxPtr()
        elif result_type == 'float':
            result = BoxFloat()
        else:
            raise ValueError(result_type)
        if result is None:
            results = []
        else:
            results = [result]
        operations = [ResOperation(opnum, valueboxes, result),
                      ResOperation(rop.FINISH, results, None,
                                   descr=BasicFailDescr(0))]
        if operations[0].is_guard():
            operations[0].setfailargs([])
            if not descr:
                descr = BasicFailDescr(1)
        if descr is not None:
            operations[0].setdescr(descr)
        inputargs = []
        for box in valueboxes:
            if isinstance(box, Box) and box not in inputargs:
                inputargs.append(box)
        return inputargs, operations

class BaseBackendTest(Runner):

    avoid_instances = False

    def test_compile_linear_loop(self):
        i0 = BoxInt()
        i1 = BoxInt()
        operations = [
            ResOperation(rop.INT_ADD, [i0, ConstInt(1)], i1),
            ResOperation(rop.FINISH, [i1], None, descr=BasicFailDescr(1))
            ]
        inputargs = [i0]
        looptoken = JitCellToken()
        self.cpu.compile_loop(inputargs, operations, looptoken)
        fail = self.cpu.execute_token(looptoken, 2)
        res = self.cpu.get_latest_value_int(0)
        assert res == 3
        assert fail.identifier == 1

    def test_compile_linear_float_loop(self):
        i0 = BoxFloat()
        i1 = BoxFloat()
        operations = [
            ResOperation(rop.FLOAT_ADD, [i0, constfloat(2.3)], i1),
            ResOperation(rop.FINISH, [i1], None, descr=BasicFailDescr(1))
            ]
        inputargs = [i0]
        looptoken = JitCellToken()
        self.cpu.compile_loop(inputargs, operations, looptoken)
        fail = self.cpu.execute_token(looptoken, longlong.getfloatstorage(2.8))
        res = self.cpu.get_latest_value_float(0)
        assert longlong.getrealfloat(res) == 5.1
        assert fail.identifier == 1

    def test_compile_loop(self):
        i0 = BoxInt()
        i1 = BoxInt()
        i2 = BoxInt()
        looptoken = JitCellToken()
        targettoken = TargetToken()
        operations = [
            ResOperation(rop.LABEL, [i0], None, descr=targettoken),
            ResOperation(rop.INT_ADD, [i0, ConstInt(1)], i1),
            ResOperation(rop.INT_LE, [i1, ConstInt(9)], i2),
            ResOperation(rop.GUARD_TRUE, [i2], None, descr=BasicFailDescr(2)),
            ResOperation(rop.JUMP, [i1], None, descr=targettoken),
            ]
        inputargs = [i0]
        operations[3].setfailargs([i1])

        self.cpu.compile_loop(inputargs, operations, looptoken)
        fail = self.cpu.execute_token(looptoken, 2)
        assert fail.identifier == 2
        res = self.cpu.get_latest_value_int(0)
        assert res == 10

    def test_compile_with_holes_in_fail_args(self):
        i0 = BoxInt()
        i1 = BoxInt()
        i2 = BoxInt()
        i3 = BoxInt()
        looptoken = JitCellToken()
        targettoken = TargetToken()
        operations = [
            ResOperation(rop.INT_SUB, [i3, ConstInt(42)], i0),
            ResOperation(rop.LABEL, [i0], None, descr=targettoken),
            ResOperation(rop.INT_ADD, [i0, ConstInt(1)], i1),
            ResOperation(rop.INT_LE, [i1, ConstInt(9)], i2),
            ResOperation(rop.GUARD_TRUE, [i2], None, descr=BasicFailDescr(2)),
            ResOperation(rop.JUMP, [i1], None, descr=targettoken),
            ]
        inputargs = [i3]
        operations[4].setfailargs([None, None, i1, None])

        self.cpu.compile_loop(inputargs, operations, looptoken)
        fail = self.cpu.execute_token(looptoken, 44)
        assert fail.identifier == 2
        res = self.cpu.get_latest_value_int(2)
        assert res == 10

    def test_backends_dont_keep_loops_alive(self):
        import weakref, gc
        self.cpu.dont_keepalive_stuff = True
        i0 = BoxInt()
        i1 = BoxInt()
        i2 = BoxInt()
        looptoken = JitCellToken()
        targettoken = TargetToken()
        operations = [
            ResOperation(rop.LABEL, [i0], None, descr=targettoken),
            ResOperation(rop.INT_ADD, [i0, ConstInt(1)], i1),
            ResOperation(rop.INT_LE, [i1, ConstInt(9)], i2),
            ResOperation(rop.GUARD_TRUE, [i2], None, descr=BasicFailDescr()),
            ResOperation(rop.JUMP, [i1], None, descr=targettoken),
            ]
        inputargs = [i0]
        operations[3].setfailargs([i1])
        wr_i1 = weakref.ref(i1)
        wr_guard = weakref.ref(operations[2])
        self.cpu.compile_loop(inputargs, operations, looptoken)
        if hasattr(looptoken, '_x86_ops_offset'):
            del looptoken._x86_ops_offset # else it's kept alive
        del i0, i1, i2
        del inputargs
        del operations
        gc.collect()
        assert not wr_i1() and not wr_guard()

    def test_compile_bridge(self):
        self.cpu.total_compiled_loops = 0
        self.cpu.total_compiled_bridges = 0
        i0 = BoxInt()
        i1 = BoxInt()
        i2 = BoxInt()
        faildescr1 = BasicFailDescr(1)
        faildescr2 = BasicFailDescr(2)
        looptoken = JitCellToken()
        targettoken = TargetToken()
        operations = [
            ResOperation(rop.LABEL, [i0], None, descr=targettoken),
            ResOperation(rop.INT_ADD, [i0, ConstInt(1)], i1),
            ResOperation(rop.INT_LE, [i1, ConstInt(9)], i2),
            ResOperation(rop.GUARD_TRUE, [i2], None, descr=faildescr1),
            ResOperation(rop.JUMP, [i1], None, descr=targettoken),
            ]
        inputargs = [i0]
        operations[3].setfailargs([i1])
        self.cpu.compile_loop(inputargs, operations, looptoken)

        i1b = BoxInt()
        i3 = BoxInt()
        bridge = [
            ResOperation(rop.INT_LE, [i1b, ConstInt(19)], i3),
            ResOperation(rop.GUARD_TRUE, [i3], None, descr=faildescr2),
            ResOperation(rop.JUMP, [i1b], None, descr=targettoken),
        ]
        bridge[1].setfailargs([i1b])

        self.cpu.compile_bridge(faildescr1, [i1b], bridge, looptoken)

        fail = self.cpu.execute_token(looptoken, 2)
        assert fail.identifier == 2
        res = self.cpu.get_latest_value_int(0)
        assert res == 20

        assert self.cpu.total_compiled_loops == 1
        assert self.cpu.total_compiled_bridges == 1
        return looptoken

    def test_compile_bridge_with_holes(self):
        i0 = BoxInt()
        i1 = BoxInt()
        i2 = BoxInt()
        i3 = BoxInt()
        faildescr1 = BasicFailDescr(1)
        faildescr2 = BasicFailDescr(2)
        looptoken = JitCellToken()
        targettoken = TargetToken()
        operations = [
            ResOperation(rop.INT_SUB, [i3, ConstInt(42)], i0),
            ResOperation(rop.LABEL, [i0], None, descr=targettoken),
            ResOperation(rop.INT_ADD, [i0, ConstInt(1)], i1),
            ResOperation(rop.INT_LE, [i1, ConstInt(9)], i2),
            ResOperation(rop.GUARD_TRUE, [i2], None, descr=faildescr1),
            ResOperation(rop.JUMP, [i1], None, descr=targettoken),
            ]
        inputargs = [i3]
        operations[4].setfailargs([None, i1, None])
        self.cpu.compile_loop(inputargs, operations, looptoken)

        i1b = BoxInt()
        i3 = BoxInt()
        bridge = [
            ResOperation(rop.INT_LE, [i1b, ConstInt(19)], i3),
            ResOperation(rop.GUARD_TRUE, [i3], None, descr=faildescr2),
            ResOperation(rop.JUMP, [i1b], None, descr=targettoken),
        ]
        bridge[1].setfailargs([i1b])

        self.cpu.compile_bridge(faildescr1, [i1b], bridge, looptoken)

        fail = self.cpu.execute_token(looptoken, 2)
        assert fail.identifier == 2
        res = self.cpu.get_latest_value_int(0)
        assert res == 20

    def test_compile_big_bridge_out_of_small_loop(self):
        i0 = BoxInt()
        faildescr1 = BasicFailDescr(1)
        looptoken = JitCellToken()
        operations = [
            ResOperation(rop.GUARD_FALSE, [i0], None, descr=faildescr1),
            ResOperation(rop.FINISH, [], None, descr=BasicFailDescr(2)),
            ]
        inputargs = [i0]
        operations[0].setfailargs([i0])
        self.cpu.compile_loop(inputargs, operations, looptoken)

        i1list = [BoxInt() for i in range(1000)]
        bridge = []
        iprev = i0
        for i1 in i1list:
            bridge.append(ResOperation(rop.INT_ADD, [iprev, ConstInt(1)], i1))
            iprev = i1
        bridge.append(ResOperation(rop.GUARD_FALSE, [i0], None,
                                   descr=BasicFailDescr(3)))
        bridge.append(ResOperation(rop.FINISH, [], None,
                                   descr=BasicFailDescr(4)))
        bridge[-2].setfailargs(i1list)

        self.cpu.compile_bridge(faildescr1, [i0], bridge, looptoken)

        fail = self.cpu.execute_token(looptoken, 1)
        assert fail.identifier == 3
        for i in range(1000):
            res = self.cpu.get_latest_value_int(i)
            assert res == 2 + i

    def test_get_latest_value_count(self):
        i0 = BoxInt()
        i1 = BoxInt()
        i2 = BoxInt()
        faildescr1 = BasicFailDescr(1)
        looptoken = JitCellToken()
        targettoken = TargetToken()
        operations = [
            ResOperation(rop.LABEL, [i0], None, descr=targettoken),
            ResOperation(rop.INT_ADD, [i0, ConstInt(1)], i1),
            ResOperation(rop.INT_LE, [i1, ConstInt(9)], i2),
            ResOperation(rop.GUARD_TRUE, [i2], None, descr=faildescr1),
            ResOperation(rop.JUMP, [i1], None, descr=targettoken),
            ]
        inputargs = [i0]
        operations[3].setfailargs([None, i1, None])
        self.cpu.compile_loop(inputargs, operations, looptoken)

        fail = self.cpu.execute_token(looptoken, 2)
        assert fail is faildescr1

        count = self.cpu.get_latest_value_count()
        assert count == 3
        assert self.cpu.get_latest_value_int(1) == 10
        assert self.cpu.get_latest_value_int(1) == 10   # multiple reads ok
        self.cpu.clear_latest_values(3)

    def test_finish(self):
        i0 = BoxInt()
        class UntouchableFailDescr(AbstractFailDescr):
            def __setattr__(self, name, value):
                if name == 'index':
                    return AbstractFailDescr.__setattr__(self, name, value)
                py.test.fail("finish descrs should not be touched")
        faildescr = UntouchableFailDescr() # to check that is not touched
        looptoken = JitCellToken()
        operations = [
            ResOperation(rop.FINISH, [i0], None, descr=faildescr)
            ]
        self.cpu.compile_loop([i0], operations, looptoken)
        fail = self.cpu.execute_token(looptoken, 99)
        assert fail is faildescr
        res = self.cpu.get_latest_value_int(0)
        assert res == 99

        looptoken = JitCellToken()
        operations = [
            ResOperation(rop.FINISH, [ConstInt(42)], None, descr=faildescr)
            ]
        self.cpu.compile_loop([], operations, looptoken)
        fail = self.cpu.execute_token(looptoken)
        assert fail is faildescr
        res = self.cpu.get_latest_value_int(0)
        assert res == 42

        looptoken = JitCellToken()
        operations = [
            ResOperation(rop.FINISH, [], None, descr=faildescr)
            ]
        self.cpu.compile_loop([], operations, looptoken)
        fail = self.cpu.execute_token(looptoken)
        assert fail is faildescr

        if self.cpu.supports_floats:
            looptoken = JitCellToken()
            f0 = BoxFloat()
            operations = [
                ResOperation(rop.FINISH, [f0], None, descr=faildescr)
                ]
            self.cpu.compile_loop([f0], operations, looptoken)
            value = longlong.getfloatstorage(-61.25)
            fail = self.cpu.execute_token(looptoken, value)
            assert fail is faildescr
            res = self.cpu.get_latest_value_float(0)
            assert longlong.getrealfloat(res) == -61.25

            looptoken = JitCellToken()
            operations = [
                ResOperation(rop.FINISH, [constfloat(42.5)], None, descr=faildescr)
                ]
            self.cpu.compile_loop([], operations, looptoken)
            fail = self.cpu.execute_token(looptoken)
            assert fail is faildescr
            res = self.cpu.get_latest_value_float(0)
            assert longlong.getrealfloat(res) == 42.5

    def test_execute_operations_in_env(self):
        cpu = self.cpu
        x = BoxInt(123)
        y = BoxInt(456)
        z = BoxInt(579)
        t = BoxInt(455)
        u = BoxInt(0)    # False
        looptoken = JitCellToken()
        targettoken = TargetToken()
        operations = [
            ResOperation(rop.LABEL, [y, x], None, descr=targettoken),
            ResOperation(rop.INT_ADD, [x, y], z),
            ResOperation(rop.INT_SUB, [y, ConstInt(1)], t),
            ResOperation(rop.INT_EQ, [t, ConstInt(0)], u),
            ResOperation(rop.GUARD_FALSE, [u], None,
                         descr=BasicFailDescr()),
            ResOperation(rop.JUMP, [t, z], None, descr=targettoken),
            ]
        operations[-2].setfailargs([t, z])
        cpu.compile_loop([x, y], operations, looptoken)
        res = self.cpu.execute_token(looptoken, 0, 10)
        assert self.cpu.get_latest_value_int(0) == 0
        assert self.cpu.get_latest_value_int(1) == 55

    def test_int_operations(self):
        from pypy.jit.metainterp.test.test_executor import get_int_tests
        for opnum, boxargs, retvalue in get_int_tests():
            res = self.execute_operation(opnum, boxargs, 'int')
            assert res.value == retvalue

    def test_float_operations(self):
        from pypy.jit.metainterp.test.test_executor import get_float_tests
        for opnum, boxargs, rettype, retvalue in get_float_tests(self.cpu):
            res = self.execute_operation(opnum, boxargs, rettype)
            if isinstance(res, BoxFloat):
                assert res.getfloat() == retvalue
            else:
                assert res.value == retvalue

    def test_ovf_operations(self, reversed=False):
        minint = -sys.maxint-1
        boom = 'boom'
        for opnum, testcases in [
            (rop.INT_ADD_OVF, [(10, -2, 8),
                               (-1, minint, boom),
                               (sys.maxint//2, sys.maxint//2+2, boom)]),
            (rop.INT_SUB_OVF, [(-20, -23, 3),
                               (-2, sys.maxint, boom),
                               (sys.maxint//2, -(sys.maxint//2+2), boom)]),
            (rop.INT_MUL_OVF, [(minint/2, 2, minint),
                               (-2, -(minint/2), minint),
                               (minint/2, -2, boom)]),
            ]:
            v1 = BoxInt(testcases[0][0])
            v2 = BoxInt(testcases[0][1])
            v_res = BoxInt()
            #
            if not reversed:
                ops = [
                    ResOperation(opnum, [v1, v2], v_res),
                    ResOperation(rop.GUARD_NO_OVERFLOW, [], None,
                                 descr=BasicFailDescr(1)),
                    ResOperation(rop.FINISH, [v_res], None,
                                 descr=BasicFailDescr(2)),
                    ]
                ops[1].setfailargs([])
            else:
                v_exc = self.cpu.ts.BoxRef()
                ops = [
                    ResOperation(opnum, [v1, v2], v_res),
                    ResOperation(rop.GUARD_OVERFLOW, [], None,
                                 descr=BasicFailDescr(1)),
                    ResOperation(rop.FINISH, [], None, descr=BasicFailDescr(2)),
                    ]
                ops[1].setfailargs([v_res])
            #
            looptoken = JitCellToken()
            self.cpu.compile_loop([v1, v2], ops, looptoken)
            for x, y, z in testcases:
                excvalue = self.cpu.grab_exc_value()
                assert not excvalue
                fail = self.cpu.execute_token(looptoken, x, y)
                if (z == boom) ^ reversed:
                    assert fail.identifier == 1
                else:
                    assert fail.identifier == 2
                if z != boom:
                    assert self.cpu.get_latest_value_int(0) == z
                excvalue = self.cpu.grab_exc_value()
                assert not excvalue

    def test_ovf_operations_reversed(self):
        self.test_ovf_operations(reversed=True)

    def test_bh_call(self):
        cpu = self.cpu
        #
        def func(c):
            return chr(ord(c) + 1)
        FPTR = self.Ptr(self.FuncType([lltype.Char], lltype.Char))
        func_ptr = llhelper(FPTR, func)
        calldescr = cpu.calldescrof(deref(FPTR), (lltype.Char,), lltype.Char,
                                    EffectInfo.MOST_GENERAL)
        x = cpu.bh_call_i(self.get_funcbox(cpu, func_ptr).value,
                          calldescr, [ord('A')], None, None)
        assert x == ord('B')
        if cpu.supports_floats:
            def func(f, i):
                assert isinstance(f, float)
                assert is_valid_int(i)
                return f - float(i)
            FPTR = self.Ptr(self.FuncType([lltype.Float, lltype.Signed],
                                          lltype.Float))
            func_ptr = llhelper(FPTR, func)
            FTP = deref(FPTR)
            calldescr = cpu.calldescrof(FTP, FTP.ARGS, FTP.RESULT,
                                        EffectInfo.MOST_GENERAL)
            x = cpu.bh_call_f(self.get_funcbox(cpu, func_ptr).value,
                              calldescr,
                              [42], None, [longlong.getfloatstorage(3.5)])
            assert longlong.getrealfloat(x) == 3.5 - 42

    def test_call(self):
        from pypy.rlib.libffi import types, FUNCFLAG_CDECL

        def func_int(a, b):
            return a + b
        def func_char(c, c1):
            return chr(ord(c) + ord(c1))

        functions = [
            (func_int, lltype.Signed, types.sint, 655360),
            (func_int, rffi.SHORT, types.sint16, 1213),
            (func_char, lltype.Char, types.uchar, 12)
            ]

        cpu = self.cpu
        for func, TP, ffi_type, num in functions:
            #
            FPTR = self.Ptr(self.FuncType([TP, TP], TP))
            func_ptr = llhelper(FPTR, func)
            FUNC = deref(FPTR)
            funcbox = self.get_funcbox(cpu, func_ptr)
            # first, try it with the "normal" calldescr
            calldescr = cpu.calldescrof(FUNC, FUNC.ARGS, FUNC.RESULT,
                                        EffectInfo.MOST_GENERAL)
            res = self.execute_operation(rop.CALL,
                                         [funcbox, BoxInt(num), BoxInt(num)],
                                         'int', descr=calldescr)
            assert res.value == 2 * num
            # then, try it with the dynamic calldescr
            dyn_calldescr = cpu.calldescrof_dynamic([ffi_type, ffi_type], ffi_type,
                                                    EffectInfo.MOST_GENERAL,
                                                    ffi_flags=FUNCFLAG_CDECL)
            res = self.execute_operation(rop.CALL,
                                         [funcbox, BoxInt(num), BoxInt(num)],
                                         'int', descr=dyn_calldescr)
            assert res.value == 2 * num

            # last, try it with one constant argument
            calldescr = cpu.calldescrof(FUNC, FUNC.ARGS, FUNC.RESULT, EffectInfo.MOST_GENERAL)
            res = self.execute_operation(rop.CALL,
                                         [funcbox, ConstInt(num), BoxInt(num)],
                                         'int', descr=calldescr)
            assert res.value == 2 * num
            

        if cpu.supports_floats:
            def func(f0, f1, f2, f3, f4, f5, f6, i0, f7, i1, f8, f9):
                return f0 + f1 + f2 + f3 + f4 + f5 + f6 + float(i0 + i1) + f7 + f8 + f9
            F = lltype.Float
            I = lltype.Signed
            FUNC = self.FuncType([F] * 7 + [I] + [F] + [I] + [F]* 2, F)
            FPTR = self.Ptr(FUNC)
            func_ptr = llhelper(FPTR, func)
            calldescr = cpu.calldescrof(FUNC, FUNC.ARGS, FUNC.RESULT,
                                        EffectInfo.MOST_GENERAL)
            funcbox = self.get_funcbox(cpu, func_ptr)
            args = ([boxfloat(.1) for i in range(7)] +
                    [BoxInt(1), boxfloat(.2), BoxInt(2), boxfloat(.3),
                     boxfloat(.4)])
            res = self.execute_operation(rop.CALL,
                                         [funcbox] + args,
                                         'float', descr=calldescr)
            assert abs(res.getfloat() - 4.6) < 0.0001

    def test_call_many_arguments(self):
        # Test calling a function with a large number of arguments (more than
        # 6, which will force passing some arguments on the stack on 64-bit)

        def func(*args):
            assert len(args) == 16
            # Try to sum up args in a way that would probably detect a
            # transposed argument
            return sum(arg * (2**i) for i, arg in enumerate(args))

        FUNC = self.FuncType([lltype.Signed]*16, lltype.Signed)
        FPTR = self.Ptr(FUNC)
        calldescr = self.cpu.calldescrof(FUNC, FUNC.ARGS, FUNC.RESULT,
                                         EffectInfo.MOST_GENERAL)
        func_ptr = llhelper(FPTR, func)
        args = range(16)
        funcbox = self.get_funcbox(self.cpu, func_ptr)
        res = self.execute_operation(rop.CALL, [funcbox] + map(BoxInt, args), 'int', descr=calldescr)
        assert res.value == func(*args)

    def test_call_box_func(self):
        def a(a1, a2):
            return a1 + a2
        def b(b1, b2):
            return b1 * b2

        arg1 = 40
        arg2 = 2
        for f in [a, b]:
            TP = lltype.Signed
            FPTR = self.Ptr(self.FuncType([TP, TP], TP))
            func_ptr = llhelper(FPTR, f)
            FUNC = deref(FPTR)
            funcconst = self.get_funcbox(self.cpu, func_ptr)
            funcbox = funcconst.clonebox()
            calldescr = self.cpu.calldescrof(FUNC, FUNC.ARGS, FUNC.RESULT,
                                        EffectInfo.MOST_GENERAL)
            res = self.execute_operation(rop.CALL,
                                         [funcbox, BoxInt(arg1), BoxInt(arg2)],
                                         'int', descr=calldescr)
            assert res.getint() == f(arg1, arg2)

    def test_call_stack_alignment(self):
        # test stack alignment issues, notably for Mac OS/X.
        # also test the ordering of the arguments.

        def func_ints(*ints):
            s = str(ints) + '\n'
            os.write(1, s)   # don't remove -- crash if the stack is misaligned
            return sum([(10+i)*(5+j) for i, j in enumerate(ints)])

        for nb_args in range(0, 35):
            cpu = self.cpu
            TP = lltype.Signed
            #
            FPTR = self.Ptr(self.FuncType([TP] * nb_args, TP))
            func_ptr = llhelper(FPTR, func_ints)
            FUNC = deref(FPTR)
            calldescr = cpu.calldescrof(FUNC, FUNC.ARGS, FUNC.RESULT,
                                        EffectInfo.MOST_GENERAL)
            funcbox = self.get_funcbox(cpu, func_ptr)
            args = [280-24*i for i in range(nb_args)]
            res = self.execute_operation(rop.CALL,
                                         [funcbox] + map(BoxInt, args),
                                         'int', descr=calldescr)
            assert res.value == func_ints(*args)

    def test_call_with_const_floats(self):
        if not self.cpu.supports_floats:
            py.test.skip("requires floats")
        def func(f1, f2):
            return f1 + f2

        FUNC = self.FuncType([lltype.Float, lltype.Float], lltype.Float)
        FPTR = self.Ptr(FUNC)
        calldescr = self.cpu.calldescrof(FUNC, FUNC.ARGS, FUNC.RESULT,
                                         EffectInfo.MOST_GENERAL)
        func_ptr = llhelper(FPTR, func)
        funcbox = self.get_funcbox(self.cpu, func_ptr)
        res = self.execute_operation(rop.CALL, [funcbox, constfloat(1.5),
                                                constfloat(2.5)], 'float',
                                     descr=calldescr)
        assert res.getfloat() == 4.0


    def test_field_basic(self):
        t_box, T_box = self.alloc_instance(self.T)
        fielddescr = self.cpu.fielddescrof(self.S, 'value')
        assert not fielddescr.is_pointer_field()
        #
        res = self.execute_operation(rop.SETFIELD_GC, [t_box, BoxInt(39082)],
                                     'void', descr=fielddescr)
        assert res is None
        res = self.execute_operation(rop.GETFIELD_GC, [t_box],
                                     'int', descr=fielddescr)
        assert res.value == 39082
        #
        fielddescr1 = self.cpu.fielddescrof(self.S, 'chr1')
        fielddescr2 = self.cpu.fielddescrof(self.S, 'chr2')
        shortdescr = self.cpu.fielddescrof(self.S, 'short')
        self.execute_operation(rop.SETFIELD_GC, [t_box, BoxInt(250)],
                               'void', descr=fielddescr2)
        self.execute_operation(rop.SETFIELD_GC, [t_box, BoxInt(133)],
                               'void', descr=fielddescr1)
        self.execute_operation(rop.SETFIELD_GC, [t_box, BoxInt(1331)],
                               'void', descr=shortdescr)
        res = self.execute_operation(rop.GETFIELD_GC, [t_box],
                                     'int', descr=fielddescr2)
        assert res.value == 250
        res = self.execute_operation(rop.GETFIELD_GC, [t_box],
                                     'int', descr=fielddescr1)
        assert res.value == 133
        res = self.execute_operation(rop.GETFIELD_GC, [t_box],
                                     'int', descr=shortdescr)
        assert res.value == 1331

        #
        u_box, U_box = self.alloc_instance(self.U)
        fielddescr2 = self.cpu.fielddescrof(self.S, 'next')
        assert fielddescr2.is_pointer_field()
        res = self.execute_operation(rop.SETFIELD_GC, [t_box, u_box],
                                     'void', descr=fielddescr2)
        assert res is None
        res = self.execute_operation(rop.GETFIELD_GC, [t_box],
                                     'ref', descr=fielddescr2)
        assert res.value == u_box.value
        #
        null_const = self.null_instance().constbox()
        res = self.execute_operation(rop.SETFIELD_GC, [t_box, null_const],
                                     'void', descr=fielddescr2)
        assert res is None
        res = self.execute_operation(rop.GETFIELD_GC, [t_box],
                                     'ref', descr=fielddescr2)
        assert res.value == null_const.value
        if self.cpu.supports_floats:
            floatdescr = self.cpu.fielddescrof(self.S, 'float')
            self.execute_operation(rop.SETFIELD_GC, [t_box, boxfloat(3.4)],
                                   'void', descr=floatdescr)
            res = self.execute_operation(rop.GETFIELD_GC, [t_box],
                                         'float', descr=floatdescr)
            assert res.getfloat() == 3.4
            #
            self.execute_operation(rop.SETFIELD_GC, [t_box, constfloat(-3.6)],
                                   'void', descr=floatdescr)
            res = self.execute_operation(rop.GETFIELD_GC, [t_box],
                                         'float', descr=floatdescr)
            assert res.getfloat() == -3.6


    def test_passing_guards(self):
        t_box, T_box = self.alloc_instance(self.T)
        nullbox = self.null_instance()
        all = [(rop.GUARD_TRUE, [BoxInt(1)]),
               (rop.GUARD_FALSE, [BoxInt(0)]),
               (rop.GUARD_VALUE, [BoxInt(42), ConstInt(42)]),
               ]
        if not self.avoid_instances:
            all.extend([
               (rop.GUARD_NONNULL, [t_box]),
               (rop.GUARD_ISNULL, [nullbox])
               ])
        if self.cpu.supports_floats:
            all.append((rop.GUARD_VALUE, [boxfloat(3.5), constfloat(3.5)]))
        for (opname, args) in all:
            assert self.execute_operation(opname, args, 'void') == None
            assert not self.guard_failed


    def test_passing_guard_class(self):
        t_box, T_box = self.alloc_instance(self.T)
        #null_box = ConstPtr(lltype.cast_opaque_ptr(llmemory.GCREF, lltype.nullptr(T)))
        self.execute_operation(rop.GUARD_CLASS, [t_box, T_box], 'void')
        assert not self.guard_failed
        self.execute_operation(rop.GUARD_NONNULL_CLASS, [t_box, T_box], 'void')
        assert not self.guard_failed

    def test_failing_guards(self):
        t_box, T_box = self.alloc_instance(self.T)
        nullbox = self.null_instance()
        all = [(rop.GUARD_TRUE, [BoxInt(0)]),
               (rop.GUARD_FALSE, [BoxInt(1)]),
               (rop.GUARD_VALUE, [BoxInt(42), ConstInt(41)]),
               ]
        if not self.avoid_instances:
            all.extend([
               (rop.GUARD_NONNULL, [nullbox]),
               (rop.GUARD_ISNULL, [t_box])])
        if self.cpu.supports_floats:
            all.append((rop.GUARD_VALUE, [boxfloat(-1.0), constfloat(1.0)]))
        for opname, args in all:
            assert self.execute_operation(opname, args, 'void') == None
            assert self.guard_failed

    def test_failing_guard_class(self):
        t_box, T_box = self.alloc_instance(self.T)
        u_box, U_box = self.alloc_instance(self.U)
        null_box = self.null_instance()
        for opname, args in [(rop.GUARD_CLASS, [t_box, U_box]),
                             (rop.GUARD_CLASS, [u_box, T_box]),
                             (rop.GUARD_NONNULL_CLASS, [t_box, U_box]),
                             (rop.GUARD_NONNULL_CLASS, [u_box, T_box]),
                             (rop.GUARD_NONNULL_CLASS, [null_box, T_box]),
                             ]:
            assert self.execute_operation(opname, args, 'void') == None
            assert self.guard_failed

    def test_ooops(self):
        u1_box, U_box = self.alloc_instance(self.U)
        u2_box, U_box = self.alloc_instance(self.U)
        r = self.execute_operation(rop.PTR_EQ, [u1_box,
                                                u1_box.clonebox()], 'int')
        assert r.value == 1
        r = self.execute_operation(rop.PTR_NE, [u2_box,
                                                u2_box.clonebox()], 'int')
        assert r.value == 0
        r = self.execute_operation(rop.PTR_EQ, [u1_box, u2_box], 'int')
        assert r.value == 0
        r = self.execute_operation(rop.PTR_NE, [u2_box, u1_box], 'int')
        assert r.value == 1
        #
        null_box = self.null_instance()
        r = self.execute_operation(rop.PTR_EQ, [null_box,
                                                null_box.clonebox()], 'int')
        assert r.value == 1
        r = self.execute_operation(rop.PTR_EQ, [u1_box, null_box], 'int')
        assert r.value == 0
        r = self.execute_operation(rop.PTR_EQ, [null_box, u2_box], 'int')
        assert r.value == 0
        r = self.execute_operation(rop.PTR_NE, [null_box,
                                                null_box.clonebox()], 'int')
        assert r.value == 0
        r = self.execute_operation(rop.PTR_NE, [u2_box, null_box], 'int')
        assert r.value == 1
        r = self.execute_operation(rop.PTR_NE, [null_box, u1_box], 'int')
        assert r.value == 1

        # These operations are supposed to be the same as PTR_EQ/PTR_NE
        # just checking that the operations are defined in the backend.
        r = self.execute_operation(rop.INSTANCE_PTR_EQ, [u1_box, u2_box], 'int')
        assert r.value == 0
        r = self.execute_operation(rop.INSTANCE_PTR_NE, [u2_box, u1_box], 'int')
        assert r.value == 1

    def test_array_basic(self):
        a_box, A = self.alloc_array_of(rffi.SHORT, 342)
        arraydescr = self.cpu.arraydescrof(A)
        assert not arraydescr.is_array_of_pointers()
        #
        r = self.execute_operation(rop.ARRAYLEN_GC, [a_box],
                                   'int', descr=arraydescr)
        assert r.value == 342
        r = self.execute_operation(rop.SETARRAYITEM_GC, [a_box, BoxInt(310),
                                                         BoxInt(744)],
                                   'void', descr=arraydescr)
        assert r is None
        r = self.execute_operation(rop.GETARRAYITEM_GC, [a_box, BoxInt(310)],
                                   'int', descr=arraydescr)
        assert r.value == 744

        a_box, A = self.alloc_array_of(lltype.Signed, 342)
        arraydescr = self.cpu.arraydescrof(A)
        assert not arraydescr.is_array_of_pointers()
        #
        r = self.execute_operation(rop.ARRAYLEN_GC, [a_box],
                                   'int', descr=arraydescr)
        assert r.value == 342
        r = self.execute_operation(rop.SETARRAYITEM_GC, [a_box, BoxInt(310),
                                                         BoxInt(7441)],
                                   'void', descr=arraydescr)
        assert r is None
        r = self.execute_operation(rop.GETARRAYITEM_GC, [a_box, BoxInt(310)],
                                   'int', descr=arraydescr)
        assert r.value == 7441
        #
        a_box, A = self.alloc_array_of(lltype.Char, 11)
        arraydescr = self.cpu.arraydescrof(A)
        assert not arraydescr.is_array_of_pointers()
        r = self.execute_operation(rop.ARRAYLEN_GC, [a_box],
                                   'int', descr=arraydescr)
        assert r.value == 11
        r = self.execute_operation(rop.SETARRAYITEM_GC, [a_box, BoxInt(4),
                                                         BoxInt(150)],
                                   'void', descr=arraydescr)
        assert r is None
        r = self.execute_operation(rop.SETARRAYITEM_GC, [a_box, BoxInt(3),
                                                         BoxInt(160)],
                                   'void', descr=arraydescr)
        assert r is None
        r = self.execute_operation(rop.GETARRAYITEM_GC, [a_box, BoxInt(4)],
                                   'int', descr=arraydescr)
        assert r.value == 150
        r = self.execute_operation(rop.GETARRAYITEM_GC, [a_box, BoxInt(3)],
                                   'int', descr=arraydescr)
        assert r.value == 160

        #
        if isinstance(A, lltype.GcArray):
            A = lltype.Ptr(A)
        b_box, B = self.alloc_array_of(A, 3)
        arraydescr = self.cpu.arraydescrof(B)
        assert arraydescr.is_array_of_pointers()
        r = self.execute_operation(rop.ARRAYLEN_GC, [b_box],
                                   'int', descr=arraydescr)
        assert r.value == 3
        r = self.execute_operation(rop.SETARRAYITEM_GC, [b_box, BoxInt(1),
                                                         a_box],
                                   'void', descr=arraydescr)
        assert r is None
        r = self.execute_operation(rop.GETARRAYITEM_GC, [b_box, BoxInt(1)],
                                   'ref', descr=arraydescr)
        assert r.value == a_box.value
        #
        # Unsigned should work the same as Signed
        a_box, A = self.alloc_array_of(lltype.Unsigned, 342)
        arraydescr = self.cpu.arraydescrof(A)
        assert not arraydescr.is_array_of_pointers()
        r = self.execute_operation(rop.ARRAYLEN_GC, [a_box],
                                   'int', descr=arraydescr)
        assert r.value == 342
        r = self.execute_operation(rop.SETARRAYITEM_GC, [a_box, BoxInt(310),
                                                         BoxInt(7441)],
                                   'void', descr=arraydescr)
        assert r is None
        r = self.execute_operation(rop.GETARRAYITEM_GC, [a_box, BoxInt(310)],
                                   'int', descr=arraydescr)
        assert r.value == 7441
        #
        # Bool should work the same as Char
        a_box, A = self.alloc_array_of(lltype.Bool, 311)
        arraydescr = self.cpu.arraydescrof(A)
        assert not arraydescr.is_array_of_pointers()
        r = self.execute_operation(rop.ARRAYLEN_GC, [a_box],
                                   'int', descr=arraydescr)
        assert r.value == 311
        r = self.execute_operation(rop.SETARRAYITEM_GC, [a_box, BoxInt(304),
                                                         BoxInt(1)],
                                   'void', descr=arraydescr)
        assert r is None
        r = self.execute_operation(rop.SETARRAYITEM_GC, [a_box, BoxInt(303),
                                                         BoxInt(0)],
                                   'void', descr=arraydescr)
        assert r is None
        r = self.execute_operation(rop.SETARRAYITEM_GC, [a_box, BoxInt(302),
                                                         BoxInt(1)],
                                   'void', descr=arraydescr)
        assert r is None
        r = self.execute_operation(rop.GETARRAYITEM_GC, [a_box, BoxInt(304)],
                                   'int', descr=arraydescr)
        assert r.value == 1
        r = self.execute_operation(rop.GETARRAYITEM_GC, [a_box, BoxInt(303)],
                                   'int', descr=arraydescr)
        assert r.value == 0
        r = self.execute_operation(rop.GETARRAYITEM_GC, [a_box, BoxInt(302)],
                                   'int', descr=arraydescr)
        assert r.value == 1

        if self.cpu.supports_floats:
            a_box, A = self.alloc_array_of(lltype.Float, 31)
            arraydescr = self.cpu.arraydescrof(A)
            self.execute_operation(rop.SETARRAYITEM_GC, [a_box, BoxInt(1),
                                                         boxfloat(3.5)],
                                   'void', descr=arraydescr)
            self.execute_operation(rop.SETARRAYITEM_GC, [a_box, BoxInt(2),
                                                         constfloat(4.5)],
                                   'void', descr=arraydescr)
            r = self.execute_operation(rop.GETARRAYITEM_GC, [a_box, BoxInt(1)],
                                       'float', descr=arraydescr)
            assert r.getfloat() == 3.5
            r = self.execute_operation(rop.GETARRAYITEM_GC, [a_box, BoxInt(2)],
                                       'float', descr=arraydescr)
            assert r.getfloat() == 4.5

        # For platforms where sizeof(INT) != sizeof(Signed) (ie, x86-64)
        a_box, A = self.alloc_array_of(rffi.INT, 342)
        arraydescr = self.cpu.arraydescrof(A)
        assert not arraydescr.is_array_of_pointers()
        r = self.execute_operation(rop.ARRAYLEN_GC, [a_box],
                                   'int', descr=arraydescr)
        assert r.value == 342
        r = self.execute_operation(rop.SETARRAYITEM_GC, [a_box, BoxInt(310),
                                                         BoxInt(7441)],
                                   'void', descr=arraydescr)
        assert r is None
        r = self.execute_operation(rop.GETARRAYITEM_GC, [a_box, BoxInt(310)],
                                   'int', descr=arraydescr)
        assert r.value == 7441

    def test_array_of_structs(self):
        TP = lltype.GcStruct('x')
        ITEM = lltype.Struct('x',
                             ('vs', lltype.Signed),
                             ('vu', lltype.Unsigned),
                             ('vsc', rffi.SIGNEDCHAR),
                             ('vuc', rffi.UCHAR),
                             ('vss', rffi.SHORT),
                             ('vus', rffi.USHORT),
                             ('vsi', rffi.INT),
                             ('vui', rffi.UINT),
                             ('k', lltype.Float),
                             ('p', lltype.Ptr(TP)))
        a_box, A = self.alloc_array_of(ITEM, 15)
        s_box, S = self.alloc_instance(TP)
        kdescr = self.cpu.interiorfielddescrof(A, 'k')
        pdescr = self.cpu.interiorfielddescrof(A, 'p')
        self.execute_operation(rop.SETINTERIORFIELD_GC, [a_box, BoxInt(3),
                                                         boxfloat(1.5)],
                               'void', descr=kdescr)
        f = self.cpu.bh_getinteriorfield_gc_f(a_box.getref_base(), 3, kdescr)
        assert longlong.getrealfloat(f) == 1.5
        self.cpu.bh_setinteriorfield_gc_f(a_box.getref_base(), 3, kdescr, longlong.getfloatstorage(2.5))
        r = self.execute_operation(rop.GETINTERIORFIELD_GC, [a_box, BoxInt(3)],
                                   'float', descr=kdescr)
        assert r.getfloat() == 2.5
        #
        NUMBER_FIELDS = [('vs', lltype.Signed),
                         ('vu', lltype.Unsigned),
                         ('vsc', rffi.SIGNEDCHAR),
                         ('vuc', rffi.UCHAR),
                         ('vss', rffi.SHORT),
                         ('vus', rffi.USHORT),
                         ('vsi', rffi.INT),
                         ('vui', rffi.UINT)]
        for name, TYPE in NUMBER_FIELDS[::-1]:
            vdescr = self.cpu.interiorfielddescrof(A, name)
            self.execute_operation(rop.SETINTERIORFIELD_GC, [a_box, BoxInt(3),
                                                             BoxInt(-15)],
                                   'void', descr=vdescr)
        for name, TYPE in NUMBER_FIELDS:
            vdescr = self.cpu.interiorfielddescrof(A, name)
            i = self.cpu.bh_getinteriorfield_gc_i(a_box.getref_base(), 3,
                                                  vdescr)
            assert i == rffi.cast(lltype.Signed, rffi.cast(TYPE, -15))
        for name, TYPE in NUMBER_FIELDS[::-1]:
            vdescr = self.cpu.interiorfielddescrof(A, name)
            self.cpu.bh_setinteriorfield_gc_i(a_box.getref_base(), 3,
                                              vdescr, -25)
        for name, TYPE in NUMBER_FIELDS:
            vdescr = self.cpu.interiorfielddescrof(A, name)
            r = self.execute_operation(rop.GETINTERIORFIELD_GC,
                                       [a_box, BoxInt(3)],
                                       'int', descr=vdescr)
            assert r.getint() == rffi.cast(lltype.Signed, rffi.cast(TYPE, -25))
        #
        self.execute_operation(rop.SETINTERIORFIELD_GC, [a_box, BoxInt(4),
                                                         s_box],
                               'void', descr=pdescr)
        r = self.cpu.bh_getinteriorfield_gc_r(a_box.getref_base(), 4, pdescr)
        assert r == s_box.getref_base()
        self.cpu.bh_setinteriorfield_gc_r(a_box.getref_base(), 3, pdescr,
                                          s_box.getref_base())
        r = self.execute_operation(rop.GETINTERIORFIELD_GC, [a_box, BoxInt(3)],
                                   'ref', descr=pdescr)
        assert r.getref_base() == s_box.getref_base()

    def test_string_basic(self):
        s_box = self.alloc_string("hello\xfe")
        r = self.execute_operation(rop.STRLEN, [s_box], 'int')
        assert r.value == 6
        r = self.execute_operation(rop.STRGETITEM, [s_box, BoxInt(5)], 'int')
        assert r.value == 254
        r = self.execute_operation(rop.STRSETITEM, [s_box, BoxInt(4),
                                                    BoxInt(153)], 'void')
        assert r is None
        r = self.execute_operation(rop.STRGETITEM, [s_box, BoxInt(5)], 'int')
        assert r.value == 254
        r = self.execute_operation(rop.STRGETITEM, [s_box, BoxInt(4)], 'int')
        assert r.value == 153

    def test_copystrcontent(self):
        s_box = self.alloc_string("abcdef")
        for s_box in [s_box, s_box.constbox()]:
            for srcstart_box in [BoxInt(2), ConstInt(2)]:
                for dststart_box in [BoxInt(3), ConstInt(3)]:
                    for length_box in [BoxInt(4), ConstInt(4)]:
                        for r_box_is_const in [False, True]:
                            r_box = self.alloc_string("!???????!")
                            if r_box_is_const:
                                r_box = r_box.constbox()
                                self.execute_operation(rop.COPYSTRCONTENT,
                                                       [s_box, r_box,
                                                        srcstart_box,
                                                        dststart_box,
                                                        length_box], 'void')
                                assert self.look_string(r_box) == "!??cdef?!"

    def test_copyunicodecontent(self):
        s_box = self.alloc_unicode(u"abcdef")
        for s_box in [s_box, s_box.constbox()]:
            for srcstart_box in [BoxInt(2), ConstInt(2)]:
                for dststart_box in [BoxInt(3), ConstInt(3)]:
                    for length_box in [BoxInt(4), ConstInt(4)]:
                        for r_box_is_const in [False, True]:
                            r_box = self.alloc_unicode(u"!???????!")
                            if r_box_is_const:
                                r_box = r_box.constbox()
                                self.execute_operation(rop.COPYUNICODECONTENT,
                                                       [s_box, r_box,
                                                        srcstart_box,
                                                        dststart_box,
                                                        length_box], 'void')
                                assert self.look_unicode(r_box) == u"!??cdef?!"

    def test_do_unicode_basic(self):
        u = self.cpu.bh_newunicode(5)
        self.cpu.bh_unicodesetitem(u, 4, 123)
        r = self.cpu.bh_unicodegetitem(u, 4)
        assert r == 123

    def test_unicode_basic(self):
        u_box = self.alloc_unicode(u"hello\u1234")
        r = self.execute_operation(rop.UNICODELEN, [u_box], 'int')
        assert r.value == 6
        r = self.execute_operation(rop.UNICODEGETITEM, [u_box, BoxInt(5)],
                                   'int')
        assert r.value == 0x1234
        r = self.execute_operation(rop.UNICODESETITEM, [u_box, BoxInt(4),
                                                        BoxInt(31313)], 'void')
        assert r is None
        r = self.execute_operation(rop.UNICODEGETITEM, [u_box, BoxInt(5)],
                                   'int')
        assert r.value == 0x1234
        r = self.execute_operation(rop.UNICODEGETITEM, [u_box, BoxInt(4)],
                                   'int')
        assert r.value == 31313

    def test_same_as(self):
        r = self.execute_operation(rop.SAME_AS, [ConstInt(5)], 'int')
        assert r.value == 5
        r = self.execute_operation(rop.SAME_AS, [BoxInt(5)], 'int')
        assert r.value == 5
        u_box = self.alloc_unicode(u"hello\u1234")
        r = self.execute_operation(rop.SAME_AS, [u_box.constbox()], 'ref')
        assert r.value == u_box.value
        r = self.execute_operation(rop.SAME_AS, [u_box], 'ref')
        assert r.value == u_box.value

        if self.cpu.supports_floats:
            r = self.execute_operation(rop.SAME_AS, [constfloat(5.5)], 'float')
            assert r.getfloat() == 5.5
            r = self.execute_operation(rop.SAME_AS, [boxfloat(5.5)], 'float')
            assert r.getfloat() == 5.5

    def test_virtual_ref(self):
        pass   # VIRTUAL_REF must not reach the backend nowadays

    def test_virtual_ref_finish(self):
        pass   # VIRTUAL_REF_FINISH must not reach the backend nowadays

    def test_jump(self):
        # this test generates small loops where the JUMP passes many
        # arguments of various types, shuffling them around.
        if self.cpu.supports_floats:
            numkinds = 3
        else:
            numkinds = 2
        seed = random.randrange(0, 10000)
        print 'Seed is', seed    # or choose it by changing the previous line
        r = random.Random()
        r.seed(seed)
        for nb_args in range(50):
            print 'Passing %d arguments around...' % nb_args
            #
            inputargs = []
            for k in range(nb_args):
                kind = r.randrange(0, numkinds)
                if kind == 0:
                    inputargs.append(BoxInt())
                elif kind == 1:
                    inputargs.append(BoxPtr())
                else:
                    inputargs.append(BoxFloat())
            jumpargs = []
            remixing = []
            for srcbox in inputargs:
                n = r.randrange(0, len(inputargs))
                otherbox = inputargs[n]
                if otherbox.type == srcbox.type:
                    remixing.append((srcbox, otherbox))
                else:
                    otherbox = srcbox
                jumpargs.append(otherbox)
            #
            index_counter = r.randrange(0, len(inputargs)+1)
            i0 = BoxInt()
            i1 = BoxInt()
            i2 = BoxInt()
            inputargs.insert(index_counter, i0)
            jumpargs.insert(index_counter, i1)
            #
            looptoken = JitCellToken()
            targettoken = TargetToken()
            faildescr = BasicFailDescr(15)
            operations = [
                ResOperation(rop.LABEL, inputargs, None, descr=targettoken),
                ResOperation(rop.INT_SUB, [i0, ConstInt(1)], i1),
                ResOperation(rop.INT_GE, [i1, ConstInt(0)], i2),
                ResOperation(rop.GUARD_TRUE, [i2], None),
                ResOperation(rop.JUMP, jumpargs, None, descr=targettoken),
                ]
            operations[3].setfailargs(inputargs[:])
            operations[3].setdescr(faildescr)
            #
            self.cpu.compile_loop(inputargs, operations, looptoken)
            #
            values = []
            S = lltype.GcStruct('S')
            for box in inputargs:
                if isinstance(box, BoxInt):
                    values.append(r.randrange(-10000, 10000))
                elif isinstance(box, BoxPtr):
                    p = lltype.malloc(S)
                    values.append(lltype.cast_opaque_ptr(llmemory.GCREF, p))
                elif isinstance(box, BoxFloat):
                    values.append(longlong.getfloatstorage(r.random()))
                else:
                    assert 0
            values[index_counter] = 11
            #
            fail = self.cpu.execute_token(looptoken, *values)
            assert fail.identifier == 15
            #
            dstvalues = values[:]
            for _ in range(11):
                expected = dstvalues[:]
                for tgtbox, srcbox in remixing:
                    v = dstvalues[inputargs.index(srcbox)]
                    expected[inputargs.index(tgtbox)] = v
                dstvalues = expected
            #
            assert dstvalues[index_counter] == 11
            dstvalues[index_counter] = 0
            for i, (box, val) in enumerate(zip(inputargs, dstvalues)):
                if isinstance(box, BoxInt):
                    got = self.cpu.get_latest_value_int(i)
                elif isinstance(box, BoxPtr):
                    got = self.cpu.get_latest_value_ref(i)
                elif isinstance(box, BoxFloat):
                    got = self.cpu.get_latest_value_float(i)
                else:
                    assert 0
                assert type(got) == type(val)
                assert got == val

    def test_compile_bridge_float(self):
        if not self.cpu.supports_floats:
            py.test.skip("requires floats")
        fboxes = [BoxFloat() for i in range(12)]
        i2 = BoxInt()
        targettoken = TargetToken()
        faildescr1 = BasicFailDescr(1)
        faildescr2 = BasicFailDescr(2)
        operations = [
            ResOperation(rop.LABEL, fboxes, None, descr=targettoken),
            ResOperation(rop.FLOAT_LE, [fboxes[0], constfloat(9.2)], i2),
            ResOperation(rop.GUARD_TRUE, [i2], None, descr=faildescr1),
            ResOperation(rop.FINISH, fboxes, None, descr=faildescr2),
            ]
        operations[-2].setfailargs(fboxes)
        looptoken = JitCellToken()
        self.cpu.compile_loop(fboxes, operations, looptoken)

        fboxes2 = [BoxFloat() for i in range(12)]
        f3 = BoxFloat()
        bridge = [
            ResOperation(rop.FLOAT_SUB, [fboxes2[0], constfloat(1.0)], f3),
            ResOperation(rop.JUMP, [f3]+fboxes2[1:], None, descr=targettoken),
        ]

        self.cpu.compile_bridge(faildescr1, fboxes2, bridge, looptoken)

        args = []
        for i in range(len(fboxes)):
            x = 13.5 + 6.73 * i
            args.append(longlong.getfloatstorage(x))
        fail = self.cpu.execute_token(looptoken, *args)
        assert fail.identifier == 2
        res = self.cpu.get_latest_value_float(0)
        assert longlong.getrealfloat(res) == 8.5
        for i in range(1, len(fboxes)):
            got = longlong.getrealfloat(self.cpu.get_latest_value_float(i))
            assert got == 13.5 + 6.73 * i

    def test_compile_bridge_spilled_float(self):
        if not self.cpu.supports_floats:
            py.test.skip("requires floats")
        fboxes = [BoxFloat() for i in range(3)]
        faildescr1 = BasicFailDescr(100)
        loopops = """
        [i0,f1, f2]
        f3 = float_add(f1, f2)
        force_spill(f3)
        force_spill(f1)
        force_spill(f2)
        guard_false(i0) [f1, f2, f3]
        finish()"""
        loop = parse(loopops)
        looptoken = JitCellToken()
        self.cpu.compile_loop(loop.inputargs, loop.operations, looptoken)
        args = [1]
        args.append(longlong.getfloatstorage(132.25))
        args.append(longlong.getfloatstorage(0.75))
        fail = self.cpu.execute_token(looptoken, *args)  #xxx check
        assert loop.operations[-2].getdescr() == fail
        f1 = self.cpu.get_latest_value_float(0)
        f2 = self.cpu.get_latest_value_float(1)
        f3 = self.cpu.get_latest_value_float(2)
        assert longlong.getrealfloat(f1) == 132.25
        assert longlong.getrealfloat(f2) == 0.75
        assert longlong.getrealfloat(f3) == 133.0

        bridgeops = [
            ResOperation(rop.FINISH, fboxes, None, descr=faildescr1),
            ]
        self.cpu.compile_bridge(loop.operations[-2].getdescr(), fboxes,
                                                        bridgeops, looptoken)
        args = [1,
                longlong.getfloatstorage(132.25),
                longlong.getfloatstorage(0.75)]
        fail = self.cpu.execute_token(looptoken, *args)
        assert fail.identifier == 100
        f1 = self.cpu.get_latest_value_float(0)
        f2 = self.cpu.get_latest_value_float(1)
        f3 = self.cpu.get_latest_value_float(2)
        assert longlong.getrealfloat(f1) == 132.25
        assert longlong.getrealfloat(f2) == 0.75
        assert longlong.getrealfloat(f3) == 133.0

    def test_integers_and_guards2(self):
        for opname, compare in [
            (rop.INT_IS_TRUE, lambda x: bool(x)),
            (rop.INT_IS_ZERO, lambda x: not bool(x))]:
            for opguard, guard_case in [
                (rop.GUARD_FALSE, False),
                (rop.GUARD_TRUE,  True),
                ]:
                box = BoxInt()
                res = BoxInt()
                faildescr1 = BasicFailDescr(1)
                faildescr2 = BasicFailDescr(2)
                inputargs = [box]
                operations = [
                    ResOperation(opname, [box], res),
                    ResOperation(opguard, [res], None, descr=faildescr1),
                    ResOperation(rop.FINISH, [], None, descr=faildescr2),
                    ]
                operations[1].setfailargs([])
                looptoken = JitCellToken()
                self.cpu.compile_loop(inputargs, operations, looptoken)
                #
                cpu = self.cpu
                for value in [-42, 0, 1, 10]:
                    fail = cpu.execute_token(looptoken, value)
                    #
                    expected = compare(value)
                    expected ^= guard_case
                    assert fail.identifier == 2 - expected

    def test_integers_and_guards(self):
        for opname, compare in [
            (rop.INT_LT, lambda x, y: x < y),
            (rop.INT_LE, lambda x, y: x <= y),
            (rop.INT_EQ, lambda x, y: x == y),
            (rop.INT_NE, lambda x, y: x != y),
            (rop.INT_GT, lambda x, y: x > y),
            (rop.INT_GE, lambda x, y: x >= y),
            ]:
            for opguard, guard_case in [
                (rop.GUARD_FALSE, False),
                (rop.GUARD_TRUE,  True),
                ]:
                for combinaison in ["bb", "bc", "cb"]:
                    #
                    if combinaison[0] == 'b':
                        ibox1 = BoxInt()
                    else:
                        ibox1 = ConstInt(-42)
                    if combinaison[1] == 'b':
                        ibox2 = BoxInt()
                    else:
                        ibox2 = ConstInt(-42)
                    b1 = BoxInt()
                    faildescr1 = BasicFailDescr(1)
                    faildescr2 = BasicFailDescr(2)
                    inputargs = [ib for ib in [ibox1, ibox2]
                                    if isinstance(ib, BoxInt)]
                    operations = [
                        ResOperation(opname, [ibox1, ibox2], b1),
                        ResOperation(opguard, [b1], None, descr=faildescr1),
                        ResOperation(rop.FINISH, [], None, descr=faildescr2),
                        ]
                    operations[-2].setfailargs([])
                    looptoken = JitCellToken()
                    self.cpu.compile_loop(inputargs, operations, looptoken)
                    #
                    cpu = self.cpu
                    for test1 in [-65, -42, -11, 0, 1, 10]:
                        if test1 == -42 or combinaison[0] == 'b':
                            for test2 in [-65, -42, -11, 0, 1, 10]:
                                if test2 == -42 or combinaison[1] == 'b':
                                    args = []
                                    if combinaison[0] == 'b':
                                        args.append(test1)
                                    if combinaison[1] == 'b':
                                        args.append(test2)
                                    fail = cpu.execute_token(looptoken, *args)
                                    #
                                    expected = compare(test1, test2)
                                    expected ^= guard_case
                                    assert fail.identifier == 2 - expected

    def test_integers_and_guards_uint(self):
        for opname, compare in [
            (rop.UINT_LE, lambda x, y: (x) <= (y)),
            (rop.UINT_GT, lambda x, y: (x) >  (y)),
            (rop.UINT_LT, lambda x, y: (x) <  (y)),
            (rop.UINT_GE, lambda x, y: (x) >= (y)),
            ]:
            for opguard, guard_case in [
                (rop.GUARD_FALSE, False),
                (rop.GUARD_TRUE,  True),
                ]:
                for combinaison in ["bb", "bc", "cb"]:
                    #
                    if combinaison[0] == 'b':
                        ibox1 = BoxInt()
                    else:
                        ibox1 = ConstInt(42)
                    if combinaison[1] == 'b':
                        ibox2 = BoxInt()
                    else:
                        ibox2 = ConstInt(42)
                    b1 = BoxInt()
                    faildescr1 = BasicFailDescr(1)
                    faildescr2 = BasicFailDescr(2)
                    inputargs = [ib for ib in [ibox1, ibox2]
                                    if isinstance(ib, BoxInt)]
                    operations = [
                        ResOperation(opname, [ibox1, ibox2], b1),
                        ResOperation(opguard, [b1], None, descr=faildescr1),
                        ResOperation(rop.FINISH, [], None, descr=faildescr2),
                        ]
                    operations[-2].setfailargs([])
                    looptoken = JitCellToken()
                    self.cpu.compile_loop(inputargs, operations, looptoken)
                    #
                    cpu = self.cpu
                    for test1 in [65, 42, 11, 0, 1]:
                        if test1 == 42 or combinaison[0] == 'b':
                            for test2 in [65, 42, 11, 0, 1]:
                                if test2 == 42 or combinaison[1] == 'b':
                                    args = []
                                    if combinaison[0] == 'b':
                                        args.append(test1)
                                    if combinaison[1] == 'b':
                                        args.append(test2)
                                    fail = cpu.execute_token(looptoken, *args)
                                    #
                                    expected = compare(test1, test2)
                                    expected ^= guard_case
                                    assert fail.identifier == 2 - expected

    def test_floats_and_guards(self):
        if not self.cpu.supports_floats:
            py.test.skip("requires floats")
        for opname, compare in [
            (rop.FLOAT_LT, lambda x, y: x < y),
            (rop.FLOAT_LE, lambda x, y: x <= y),
            (rop.FLOAT_EQ, lambda x, y: x == y),
            (rop.FLOAT_NE, lambda x, y: x != y),
            (rop.FLOAT_GT, lambda x, y: x > y),
            (rop.FLOAT_GE, lambda x, y: x >= y),
            ]:
            for opguard, guard_case in [
                (rop.GUARD_FALSE, False),
                (rop.GUARD_TRUE,  True),
                ]:
                for combinaison in ["bb", "bc", "cb"]:
                    #
                    if combinaison[0] == 'b':
                        fbox1 = BoxFloat()
                    else:
                        fbox1 = constfloat(-4.5)
                    if combinaison[1] == 'b':
                        fbox2 = BoxFloat()
                    else:
                        fbox2 = constfloat(-4.5)
                    b1 = BoxInt()
                    faildescr1 = BasicFailDescr(1)
                    faildescr2 = BasicFailDescr(2)
                    inputargs = [fb for fb in [fbox1, fbox2]
                                    if isinstance(fb, BoxFloat)]
                    operations = [
                        ResOperation(opname, [fbox1, fbox2], b1),
                        ResOperation(opguard, [b1], None, descr=faildescr1),
                        ResOperation(rop.FINISH, [], None, descr=faildescr2),
                        ]
                    operations[-2].setfailargs([])
                    looptoken = JitCellToken()
                    self.cpu.compile_loop(inputargs, operations, looptoken)
                    #
                    cpu = self.cpu
                    nan = 1e200 * 1e200
                    nan /= nan
                    for test1 in [-6.5, -4.5, -2.5, nan]:
                        if test1 == -4.5 or combinaison[0] == 'b':
                            for test2 in [-6.5, -4.5, -2.5, nan]:
                                if test2 == -4.5 or combinaison[1] == 'b':
                                    args = []
                                    if combinaison[0] == 'b':
                                        args.append(
                                            longlong.getfloatstorage(test1))
                                    if combinaison[1] == 'b':
                                        args.append(
                                            longlong.getfloatstorage(test2))
                                    fail = cpu.execute_token(looptoken, *args)
                                    #
                                    expected = compare(test1, test2)
                                    expected ^= guard_case
                                    assert fail.identifier == 2 - expected

    def test_unused_result_int(self):
        # test pure operations on integers whose result is not used
        from pypy.jit.metainterp.test.test_executor import get_int_tests
        int_tests = list(get_int_tests())
        int_tests = [(opnum, boxargs, 'int', retvalue)
                     for opnum, boxargs, retvalue in int_tests]
        self._test_unused_result(int_tests)

    def test_unused_result_float(self):
        # same as test_unused_result_int, for float operations
        from pypy.jit.metainterp.test.test_executor import get_float_tests
        float_tests = list(get_float_tests(self.cpu))
        self._test_unused_result(float_tests)

    def _test_unused_result(self, tests):
        while len(tests) > 50:     # only up to 50 tests at once
            self._test_unused_result(tests[:50])
            tests = tests[50:]
        inputargs = []
        operations = []
        for opnum, boxargs, rettype, retvalue in tests:
            inputargs += [box for box in boxargs if isinstance(box, Box)]
            if rettype == 'int':
                boxres = BoxInt()
            elif rettype == 'float':
                boxres = BoxFloat()
            else:
                assert 0
            operations.append(ResOperation(opnum, boxargs, boxres))
        # Unique-ify inputargs
        inputargs = list(set(inputargs))
        faildescr = BasicFailDescr(1)
        operations.append(ResOperation(rop.FINISH, [], None,
                                       descr=faildescr))
        looptoken = JitCellToken()
        #
        self.cpu.compile_loop(inputargs, operations, looptoken)
        #
        args = []
        for box in inputargs:
            if isinstance(box, BoxInt):
                args.append(box.getint())
            elif isinstance(box, BoxFloat):
                args.append(box.getfloatstorage())
            else:
                assert 0
        #
        fail = self.cpu.execute_token(looptoken, *args)
        assert fail.identifier == 1

    def test_nan_and_infinity(self):
        if not self.cpu.supports_floats:
            py.test.skip("requires floats")

        from pypy.rlib.rfloat import INFINITY, NAN, isinf, isnan
        from pypy.jit.metainterp.resoperation import opname

        fzer = boxfloat(0.0)
        fone = boxfloat(1.0)
        fmqr = boxfloat(-0.25)
        finf = boxfloat(INFINITY)
        fmnf = boxfloat(-INFINITY)
        fnan = boxfloat(NAN)

        all_cases_unary =  [(a,)   for a in [fzer,fone,fmqr,finf,fmnf,fnan]]
        all_cases_binary = [(a, b) for a in [fzer,fone,fmqr,finf,fmnf,fnan]
                                   for b in [fzer,fone,fmqr,finf,fmnf,fnan]]
        no_zero_divison  = [(a, b) for a in [fzer,fone,fmqr,finf,fmnf,fnan]
                                   for b in [     fone,fmqr,finf,fmnf,fnan]]

        def nan_and_infinity(opnum, realoperation, testcases):
            for testcase in testcases:
                realvalues = [b.getfloat() for b in testcase]
                expected = realoperation(*realvalues)
                if isinstance(expected, float):
                    expectedtype = 'float'
                else:
                    expectedtype = 'int'
                got = self.execute_operation(opnum, list(testcase),
                                             expectedtype)
                if isnan(expected):
                    ok = isnan(got.getfloat())
                elif isinf(expected):
                    ok = isinf(got.getfloat())
                elif isinstance(got, BoxFloat):
                    ok = (got.getfloat() == expected)
                else:
                    ok = got.value == expected
                if not ok:
                    raise AssertionError("%s(%s): got %r, expected %r" % (
                        opname[opnum], ', '.join(map(repr, realvalues)),
                        got.getfloat(), expected))
                # if we expect a boolean, also check the combination with
                # a GUARD_TRUE or GUARD_FALSE
                if isinstance(expected, bool):
                    for guard_opnum, expected_id in [(rop.GUARD_TRUE, 1),
                                                     (rop.GUARD_FALSE, 0)]:
                        box = BoxInt()
                        operations = [
                            ResOperation(opnum, list(testcase), box),
                            ResOperation(guard_opnum, [box], None,
                                         descr=BasicFailDescr(4)),
                            ResOperation(rop.FINISH, [], None,
                                         descr=BasicFailDescr(5))]
                        operations[1].setfailargs([])
                        looptoken = JitCellToken()
                        # Use "set" to unique-ify inputargs
                        unique_testcase_list = list(set(testcase))
                        self.cpu.compile_loop(unique_testcase_list, operations,
                                              looptoken)
                        args = [box.getfloatstorage()
                                for box in unique_testcase_list]
                        fail = self.cpu.execute_token(looptoken, *args)
                        if fail.identifier != 5 - (expected_id^expected):
                            if fail.identifier == 4:
                                msg = "was taken"
                            else:
                                msg = "was not taken"
                            raise AssertionError(
                                "%s(%s)/%s took the wrong path: "
                                "the failure path of the guard %s" % (
                                    opname[opnum],
                                    ', '.join(map(repr, realvalues)),
                                    opname[guard_opnum], msg))

        yield nan_and_infinity, rop.FLOAT_ADD, operator.add, all_cases_binary
        yield nan_and_infinity, rop.FLOAT_SUB, operator.sub, all_cases_binary
        yield nan_and_infinity, rop.FLOAT_MUL, operator.mul, all_cases_binary
        yield nan_and_infinity, rop.FLOAT_TRUEDIV, \
                                           operator.truediv, no_zero_divison
        yield nan_and_infinity, rop.FLOAT_NEG, operator.neg, all_cases_unary
        yield nan_and_infinity, rop.FLOAT_ABS, abs,          all_cases_unary
        yield nan_and_infinity, rop.FLOAT_LT,  operator.lt,  all_cases_binary
        yield nan_and_infinity, rop.FLOAT_LE,  operator.le,  all_cases_binary
        yield nan_and_infinity, rop.FLOAT_EQ,  operator.eq,  all_cases_binary
        yield nan_and_infinity, rop.FLOAT_NE,  operator.ne,  all_cases_binary
        yield nan_and_infinity, rop.FLOAT_GT,  operator.gt,  all_cases_binary
        yield nan_and_infinity, rop.FLOAT_GE,  operator.ge,  all_cases_binary

    def test_noops(self):
        c_box = self.alloc_string("hi there").constbox()
        c_nest = ConstInt(0)
        c_id = ConstInt(0)
        self.execute_operation(rop.DEBUG_MERGE_POINT, [c_box, c_nest, c_id], 'void')
        self.execute_operation(rop.JIT_DEBUG, [c_box, c_nest, c_nest,
                                               c_nest, c_nest], 'void')

    def test_read_timestamp(self):
<<<<<<< HEAD
        if not self.cpu.supports_longlong:
            py.test.skip("longlong test")
=======
        if sys.platform == 'win32':
            # windows quite often is very inexact (like the old Intel 8259 PIC),
            # so we stretch the time a little bit.
            # On my virtual Parallels machine in a 2GHz Core i7 Mac Mini,
            # the test starts working at delay == 21670 and stops at 20600000.
            # We take the geometric mean value.
            from math import log, exp
            delay_min = 21670
            delay_max = 20600000
            delay = int(exp((log(delay_min)+log(delay_max))/2))
            def wait_a_bit():
                for i in xrange(delay): pass
        else:
            def wait_a_bit():
                pass
>>>>>>> 3a2ec808
        if longlong.is_64_bit:
            got1 = self.execute_operation(rop.READ_TIMESTAMP, [], 'int')
            wait_a_bit()
            got2 = self.execute_operation(rop.READ_TIMESTAMP, [], 'int')
            res1 = got1.getint()
            res2 = got2.getint()
        else:
            got1 = self.execute_operation(rop.READ_TIMESTAMP, [], 'float')
            wait_a_bit()
            got2 = self.execute_operation(rop.READ_TIMESTAMP, [], 'float')
            res1 = got1.getlonglong()
            res2 = got2.getlonglong()
        assert res1 < res2 < res1 + 2**32


class LLtypeBackendTest(BaseBackendTest):

    type_system = 'lltype'
    Ptr = lltype.Ptr
    FuncType = lltype.FuncType
    malloc = staticmethod(lltype.malloc)
    nullptr = staticmethod(lltype.nullptr)

    @classmethod
    def get_funcbox(cls, cpu, func_ptr):
        addr = llmemory.cast_ptr_to_adr(func_ptr)
        return ConstInt(heaptracker.adr2int(addr))


    MY_VTABLE = rclass.OBJECT_VTABLE    # for tests only

    S = lltype.GcForwardReference()
    S.become(lltype.GcStruct('S', ('parent', rclass.OBJECT),
                                  ('value', lltype.Signed),
                                  ('chr1', lltype.Char),
                                  ('chr2', lltype.Char),
                                  ('short', rffi.SHORT),
                                  ('next', lltype.Ptr(S)),
                                  ('float', lltype.Float)))
    T = lltype.GcStruct('T', ('parent', S),
                             ('next', lltype.Ptr(S)))
    U = lltype.GcStruct('U', ('parent', T),
                             ('next', lltype.Ptr(S)))


    def alloc_instance(self, T):
        vtable_for_T = lltype.malloc(self.MY_VTABLE, immortal=True)
        vtable_for_T_addr = llmemory.cast_ptr_to_adr(vtable_for_T)
        cpu = self.cpu
        if not hasattr(cpu, '_cache_gcstruct2vtable'):
            cpu._cache_gcstruct2vtable = {}
        cpu._cache_gcstruct2vtable.update({T: vtable_for_T})
        t = lltype.malloc(T)
        if T == self.T:
            t.parent.parent.typeptr = vtable_for_T
        elif T == self.U:
            t.parent.parent.parent.typeptr = vtable_for_T
        t_box = BoxPtr(lltype.cast_opaque_ptr(llmemory.GCREF, t))
        T_box = ConstInt(heaptracker.adr2int(vtable_for_T_addr))
        return t_box, T_box

    def null_instance(self):
        return BoxPtr(lltype.nullptr(llmemory.GCREF.TO))

    def alloc_array_of(self, ITEM, length):
        cpu = self.cpu
        A = lltype.GcArray(ITEM)
        a = lltype.malloc(A, length)
        a_box = BoxPtr(lltype.cast_opaque_ptr(llmemory.GCREF, a))
        return a_box, A

    def alloc_string(self, string):
        s = rstr.mallocstr(len(string))
        for i in range(len(string)):
            s.chars[i] = string[i]
        s_box = BoxPtr(lltype.cast_opaque_ptr(llmemory.GCREF, s))
        return s_box

    def look_string(self, string_box):
        s = string_box.getref(lltype.Ptr(rstr.STR))
        return ''.join(s.chars)

    def alloc_unicode(self, unicode):
        u = rstr.mallocunicode(len(unicode))
        for i in range(len(unicode)):
            u.chars[i] = unicode[i]
        u_box = BoxPtr(lltype.cast_opaque_ptr(llmemory.GCREF, u))
        return u_box

    def look_unicode(self, unicode_box):
        u = unicode_box.getref(lltype.Ptr(rstr.UNICODE))
        return u''.join(u.chars)


    def test_cast_int_to_ptr(self):
        res = self.execute_operation(rop.CAST_INT_TO_PTR,
                                     [BoxInt(-17)],  'ref').value
        assert lltype.cast_ptr_to_int(res) == -17

    def test_cast_ptr_to_int(self):
        x = lltype.cast_int_to_ptr(llmemory.GCREF, -19)
        res = self.execute_operation(rop.CAST_PTR_TO_INT,
                                     [BoxPtr(x)], 'int').value
        assert res == -19

    def test_convert_float_bytes(self):
        t = 'int' if longlong.is_64_bit else 'float'
        res = self.execute_operation(rop.CONVERT_FLOAT_BYTES_TO_LONGLONG,
                                     [boxfloat(2.5)], t).value
        assert res == longlong2float.float2longlong(2.5)

    def test_ooops_non_gc(self):
        x = lltype.malloc(lltype.Struct('x'), flavor='raw')
        v = heaptracker.adr2int(llmemory.cast_ptr_to_adr(x))
        r = self.execute_operation(rop.PTR_EQ, [BoxInt(v), BoxInt(v)], 'int')
        assert r.value == 1
        r = self.execute_operation(rop.PTR_NE, [BoxInt(v), BoxInt(v)], 'int')
        assert r.value == 0
        lltype.free(x, flavor='raw')

    def test_new_plain_struct(self):
        cpu = self.cpu
        S = lltype.GcStruct('S', ('x', lltype.Char), ('y', lltype.Char))
        sizedescr = cpu.sizeof(S)
        r1 = self.execute_operation(rop.NEW, [], 'ref', descr=sizedescr)
        r2 = self.execute_operation(rop.NEW, [], 'ref', descr=sizedescr)
        assert r1.value != r2.value
        xdescr = cpu.fielddescrof(S, 'x')
        ydescr = cpu.fielddescrof(S, 'y')
        self.execute_operation(rop.SETFIELD_GC, [r1, BoxInt(150)],
                               'void', descr=ydescr)
        self.execute_operation(rop.SETFIELD_GC, [r1, BoxInt(190)],
                               'void', descr=xdescr)
        s = lltype.cast_opaque_ptr(lltype.Ptr(S), r1.value)
        assert s.x == chr(190)
        assert s.y == chr(150)

    def test_field_raw_pure(self):
        # This is really testing the same thing as test_field_basic but can't
        # hurt...
        S = lltype.Struct('S', ('x', lltype.Signed))
        s = lltype.malloc(S, flavor='raw')
        sa = llmemory.cast_ptr_to_adr(s)
        s_box = BoxInt(heaptracker.adr2int(sa))
        for get_op, set_op in ((rop.GETFIELD_RAW, rop.SETFIELD_RAW),
                               (rop.GETFIELD_RAW_PURE, rop.SETFIELD_RAW)):
            fd = self.cpu.fielddescrof(S, 'x')
            self.execute_operation(set_op, [s_box, BoxInt(32)], 'void',
                                   descr=fd)
            res = self.execute_operation(get_op, [s_box], 'int', descr=fd)
            assert res.getint()  == 32
        lltype.free(s, flavor='raw')

    def test_new_with_vtable(self):
        cpu = self.cpu
        t_box, T_box = self.alloc_instance(self.T)
        vtable = llmemory.cast_adr_to_ptr(
            llmemory.cast_int_to_adr(T_box.value), heaptracker.VTABLETYPE)
        heaptracker.register_known_gctype(cpu, vtable, self.T)
        r1 = self.execute_operation(rop.NEW_WITH_VTABLE, [T_box], 'ref')
        r2 = self.execute_operation(rop.NEW_WITH_VTABLE, [T_box], 'ref')
        assert r1.value != r2.value
        descr1 = cpu.fielddescrof(self.S, 'chr1')
        descr2 = cpu.fielddescrof(self.S, 'chr2')
        descrshort = cpu.fielddescrof(self.S, 'short')
        self.execute_operation(rop.SETFIELD_GC, [r1, BoxInt(150)],
                               'void', descr=descr2)
        self.execute_operation(rop.SETFIELD_GC, [r1, BoxInt(190)],
                               'void', descr=descr1)
        self.execute_operation(rop.SETFIELD_GC, [r1, BoxInt(1313)],
                               'void', descr=descrshort)
        s = lltype.cast_opaque_ptr(lltype.Ptr(self.T), r1.value)
        assert s.parent.chr1 == chr(190)
        assert s.parent.chr2 == chr(150)
        r = self.cpu.bh_getfield_gc_i(r1.value, descrshort)
        assert r == 1313
        self.cpu.bh_setfield_gc_i(r1.value, descrshort, 1333)
        r = self.cpu.bh_getfield_gc_i(r1.value, descrshort)
        assert r == 1333
        r = self.execute_operation(rop.GETFIELD_GC, [r1], 'int',
                                   descr=descrshort)
        assert r.value == 1333
        t = lltype.cast_opaque_ptr(lltype.Ptr(self.T), t_box.value)
        assert s.parent.parent.typeptr == t.parent.parent.typeptr

    def test_new_array(self):
        A = lltype.GcArray(lltype.Signed)
        arraydescr = self.cpu.arraydescrof(A)
        r1 = self.execute_operation(rop.NEW_ARRAY, [BoxInt(342)],
                                    'ref', descr=arraydescr)
        r2 = self.execute_operation(rop.NEW_ARRAY, [BoxInt(342)],
                                    'ref', descr=arraydescr)
        assert r1.value != r2.value
        a = lltype.cast_opaque_ptr(lltype.Ptr(A), r1.value)
        assert a[0] == 0
        assert len(a) == 342

    def test_new_string(self):
        r1 = self.execute_operation(rop.NEWSTR, [BoxInt(342)], 'ref')
        r2 = self.execute_operation(rop.NEWSTR, [BoxInt(342)], 'ref')
        assert r1.value != r2.value
        a = lltype.cast_opaque_ptr(lltype.Ptr(rstr.STR), r1.value)
        assert len(a.chars) == 342

    def test_new_unicode(self):
        r1 = self.execute_operation(rop.NEWUNICODE, [BoxInt(342)], 'ref')
        r2 = self.execute_operation(rop.NEWUNICODE, [BoxInt(342)], 'ref')
        assert r1.value != r2.value
        a = lltype.cast_opaque_ptr(lltype.Ptr(rstr.UNICODE), r1.value)
        assert len(a.chars) == 342

    def test_exceptions(self):
        exc_tp = None
        exc_ptr = None
        def func(i):
            if i:
                raise LLException(exc_tp, exc_ptr)

        ops = '''
        [i0]
        i1 = same_as(1)
        call(ConstClass(fptr), i0, descr=calldescr)
        p0 = guard_exception(ConstClass(xtp)) [i1]
        finish(0, p0)
        '''
        FPTR = lltype.Ptr(lltype.FuncType([lltype.Signed], lltype.Void))
        fptr = llhelper(FPTR, func)
        calldescr = self.cpu.calldescrof(FPTR.TO, FPTR.TO.ARGS, FPTR.TO.RESULT,
                                         EffectInfo.MOST_GENERAL)

        xtp = lltype.malloc(rclass.OBJECT_VTABLE, immortal=True)
        xtp.subclassrange_min = 1
        xtp.subclassrange_max = 3
        X = lltype.GcStruct('X', ('parent', rclass.OBJECT),
                            hints={'vtable':  xtp._obj})
        xptr = lltype.cast_opaque_ptr(llmemory.GCREF, lltype.malloc(X))


        exc_tp = xtp
        exc_ptr = xptr
        loop = parse(ops, self.cpu, namespace=locals())
        looptoken = JitCellToken()
        self.cpu.compile_loop(loop.inputargs, loop.operations, looptoken)
        self.cpu.execute_token(looptoken, 1)
        assert self.cpu.get_latest_value_int(0) == 0
        assert self.cpu.get_latest_value_ref(1) == xptr
        excvalue = self.cpu.grab_exc_value()
        assert not excvalue
        self.cpu.execute_token(looptoken, 0)
        assert self.cpu.get_latest_value_int(0) == 1
        excvalue = self.cpu.grab_exc_value()
        assert not excvalue

        ytp = lltype.malloc(rclass.OBJECT_VTABLE, immortal=True)
        ytp.subclassrange_min = 2
        ytp.subclassrange_max = 2
        assert rclass.ll_issubclass(ytp, xtp)
        Y = lltype.GcStruct('Y', ('parent', rclass.OBJECT),
                            hints={'vtable':  ytp._obj})
        yptr = lltype.cast_opaque_ptr(llmemory.GCREF, lltype.malloc(Y))

        # guard_exception uses an exact match
        exc_tp = ytp
        exc_ptr = yptr
        loop = parse(ops, self.cpu, namespace=locals())
        looptoken = JitCellToken()
        self.cpu.compile_loop(loop.inputargs, loop.operations, looptoken)
        self.cpu.execute_token(looptoken, 1)
        assert self.cpu.get_latest_value_int(0) == 1
        excvalue = self.cpu.grab_exc_value()
        assert excvalue == yptr
        assert not self.cpu.grab_exc_value()   # cleared

        exc_tp = xtp
        exc_ptr = xptr
        ops = '''
        [i0]
        i1 = same_as(1)
        call(ConstClass(fptr), i0, descr=calldescr)
        guard_no_exception() [i1]
        finish(0)
        '''
        loop = parse(ops, self.cpu, namespace=locals())
        looptoken = JitCellToken()
        self.cpu.compile_loop(loop.inputargs, loop.operations, looptoken)
        self.cpu.execute_token(looptoken, 1)
        assert self.cpu.get_latest_value_int(0) == 1
        excvalue = self.cpu.grab_exc_value()
        assert excvalue == xptr
        self.cpu.execute_token(looptoken, 0)
        assert self.cpu.get_latest_value_int(0) == 0
        excvalue = self.cpu.grab_exc_value()
        assert not excvalue

    def test_cond_call_gc_wb(self):
        def func_void(a, b):
            record.append((a, b))
        record = []
        #
        S = lltype.GcStruct('S', ('tid', lltype.Signed))
        FUNC = self.FuncType([lltype.Ptr(S), lltype.Ptr(S)], lltype.Void)
        func_ptr = llhelper(lltype.Ptr(FUNC), func_void)
        funcbox = self.get_funcbox(self.cpu, func_ptr)
        class WriteBarrierDescr(AbstractDescr):
            jit_wb_if_flag = 4096
            jit_wb_if_flag_byteofs = struct.pack("i", 4096).index('\x10')
            jit_wb_if_flag_singlebyte = 0x10
            def get_write_barrier_fn(self, cpu):
                return funcbox.getint()
        #
        for cond in [False, True]:
            value = random.randrange(-sys.maxint, sys.maxint)
            if cond:
                value |= 4096
            else:
                value &= ~4096
            s = lltype.malloc(S)
            s.tid = value
            sgcref = lltype.cast_opaque_ptr(llmemory.GCREF, s)
            t = lltype.malloc(S)
            tgcref = lltype.cast_opaque_ptr(llmemory.GCREF, t)
            del record[:]
            self.execute_operation(rop.COND_CALL_GC_WB,
                                   [BoxPtr(sgcref), ConstPtr(tgcref)],
                                   'void', descr=WriteBarrierDescr())
            if cond:
                assert record == [(s, t)]
            else:
                assert record == []

    def test_cond_call_gc_wb_array(self):
        def func_void(a, b, c):
            record.append((a, b, c))
        record = []
        #
        S = lltype.GcStruct('S', ('tid', lltype.Signed))
        FUNC = self.FuncType([lltype.Ptr(S), lltype.Signed, lltype.Ptr(S)],
                             lltype.Void)
        func_ptr = llhelper(lltype.Ptr(FUNC), func_void)
        funcbox = self.get_funcbox(self.cpu, func_ptr)
        class WriteBarrierDescr(AbstractDescr):
            jit_wb_if_flag = 4096
            jit_wb_if_flag_byteofs = struct.pack("i", 4096).index('\x10')
            jit_wb_if_flag_singlebyte = 0x10
            jit_wb_cards_set = 0
            def get_write_barrier_from_array_fn(self, cpu):
                return funcbox.getint()
        #
        for cond in [False, True]:
            value = random.randrange(-sys.maxint, sys.maxint)
            if cond:
                value |= 4096
            else:
                value &= ~4096
            s = lltype.malloc(S)
            s.tid = value
            sgcref = lltype.cast_opaque_ptr(llmemory.GCREF, s)
            del record[:]
            self.execute_operation(rop.COND_CALL_GC_WB_ARRAY,
                       [BoxPtr(sgcref), ConstInt(123), BoxPtr(sgcref)],
                       'void', descr=WriteBarrierDescr())
            if cond:
                assert record == [(s, 123, s)]
            else:
                assert record == []

    def test_cond_call_gc_wb_array_card_marking_fast_path(self):
        def func_void(a, b, c):
            record.append((a, b, c))
        record = []
        #
        S = lltype.Struct('S', ('tid', lltype.Signed))
        S_WITH_CARDS = lltype.Struct('S_WITH_CARDS',
                                     ('card0', lltype.Char),
                                     ('card1', lltype.Char),
                                     ('card2', lltype.Char),
                                     ('card3', lltype.Char),
                                     ('card4', lltype.Char),
                                     ('card5', lltype.Char),
                                     ('card6', lltype.Char),
                                     ('card7', lltype.Char),
                                     ('data',  S))
        FUNC = self.FuncType([lltype.Ptr(S), lltype.Signed, lltype.Ptr(S)],
                             lltype.Void)
        func_ptr = llhelper(lltype.Ptr(FUNC), func_void)
        funcbox = self.get_funcbox(self.cpu, func_ptr)
        class WriteBarrierDescr(AbstractDescr):
            jit_wb_if_flag = 4096
            jit_wb_if_flag_byteofs = struct.pack("i", 4096).index('\x10')
            jit_wb_if_flag_singlebyte = 0x10
            jit_wb_cards_set = 8192
            jit_wb_cards_set_byteofs = struct.pack("i", 8192).index('\x20')
            jit_wb_cards_set_singlebyte = 0x20
            jit_wb_card_page_shift = 7
            def get_write_barrier_from_array_fn(self, cpu):
                return funcbox.getint()
        #
        for BoxIndexCls in [BoxInt, ConstInt]:
            for cond in [False, True]:
                print
                print '_'*79
                print 'BoxIndexCls =', BoxIndexCls
                print 'JIT_WB_CARDS_SET =', cond
                print
                value = random.randrange(-sys.maxint, sys.maxint)
                value |= 4096
                if cond:
                    value |= 8192
                else:
                    value &= ~8192
                s = lltype.malloc(S_WITH_CARDS, immortal=True, zero=True)
                s.data.tid = value
                sgcref = rffi.cast(llmemory.GCREF, s.data)
                del record[:]
                box_index = BoxIndexCls((9<<7) + 17)
                self.execute_operation(rop.COND_CALL_GC_WB_ARRAY,
                           [BoxPtr(sgcref), box_index, BoxPtr(sgcref)],
                           'void', descr=WriteBarrierDescr())
                if cond:
                    assert record == []
                    assert s.card6 == '\x02'
                else:
                    assert record == [(s.data, (9<<7) + 17, s.data)]
                    assert s.card6 == '\x00'
                assert s.card0 == '\x00'
                assert s.card1 == '\x00'
                assert s.card2 == '\x00'
                assert s.card3 == '\x00'
                assert s.card4 == '\x00'
                assert s.card5 == '\x00'
                assert s.card7 == '\x00'

    def test_force_operations_returning_void(self):
        values = []
        def maybe_force(token, flag):
            if flag:
                descr = self.cpu.force(token)
                values.append(descr)
                values.append(self.cpu.get_latest_value_int(0))
                values.append(self.cpu.get_latest_value_int(1))
                values.append(token)

        FUNC = self.FuncType([lltype.Signed, lltype.Signed], lltype.Void)
        func_ptr = llhelper(lltype.Ptr(FUNC), maybe_force)
        funcbox = self.get_funcbox(self.cpu, func_ptr).constbox()
        calldescr = self.cpu.calldescrof(FUNC, FUNC.ARGS, FUNC.RESULT,
                                         EffectInfo.MOST_GENERAL)
        cpu = self.cpu
        i0 = BoxInt()
        i1 = BoxInt()
        tok = BoxInt()
        faildescr = BasicFailDescr(1)
        ops = [
        ResOperation(rop.FORCE_TOKEN, [], tok),
        ResOperation(rop.CALL_MAY_FORCE, [funcbox, tok, i1], None,
                     descr=calldescr),
        ResOperation(rop.GUARD_NOT_FORCED, [], None, descr=faildescr),
        ResOperation(rop.FINISH, [i0], None, descr=BasicFailDescr(0))
        ]
        ops[2].setfailargs([i1, i0])
        looptoken = JitCellToken()
        self.cpu.compile_loop([i0, i1], ops, looptoken)
        fail = self.cpu.execute_token(looptoken, 20, 0)
        assert fail.identifier == 0
        assert self.cpu.get_latest_value_int(0) == 20
        assert values == []

        fail = self.cpu.execute_token(looptoken, 10, 1)
        assert fail.identifier == 1
        assert self.cpu.get_latest_value_int(0) == 1
        assert self.cpu.get_latest_value_int(1) == 10
        token = self.cpu.get_latest_force_token()
        assert values == [faildescr, 1, 10, token]

    def test_force_operations_returning_int(self):
        values = []
        def maybe_force(token, flag):
            if flag:
               self.cpu.force(token)
               values.append(self.cpu.get_latest_value_int(0))
               values.append(self.cpu.get_latest_value_int(2))
               values.append(token)
            return 42

        FUNC = self.FuncType([lltype.Signed, lltype.Signed], lltype.Signed)
        func_ptr = llhelper(lltype.Ptr(FUNC), maybe_force)
        funcbox = self.get_funcbox(self.cpu, func_ptr).constbox()
        calldescr = self.cpu.calldescrof(FUNC, FUNC.ARGS, FUNC.RESULT,
                                         EffectInfo.MOST_GENERAL)
        cpu = self.cpu
        i0 = BoxInt()
        i1 = BoxInt()
        i2 = BoxInt()
        tok = BoxInt()
        faildescr = BasicFailDescr(1)
        ops = [
        ResOperation(rop.FORCE_TOKEN, [], tok),
        ResOperation(rop.CALL_MAY_FORCE, [funcbox, tok, i1], i2,
                     descr=calldescr),
        ResOperation(rop.GUARD_NOT_FORCED, [], None, descr=faildescr),
        ResOperation(rop.FINISH, [i2], None, descr=BasicFailDescr(0))
        ]
        ops[2].setfailargs([i1, i2, i0])
        looptoken = JitCellToken()
        self.cpu.compile_loop([i0, i1], ops, looptoken)
        fail = self.cpu.execute_token(looptoken, 20, 0)
        assert fail.identifier == 0
        assert self.cpu.get_latest_value_int(0) == 42
        assert values == []

        fail = self.cpu.execute_token(looptoken, 10, 1)
        assert fail.identifier == 1
        assert self.cpu.get_latest_value_int(0) == 1
        assert self.cpu.get_latest_value_int(1) == 42
        assert self.cpu.get_latest_value_int(2) == 10
        token = self.cpu.get_latest_force_token()
        assert values == [1, 10, token]

    def test_force_operations_returning_float(self):
        if not self.cpu.supports_floats:
            py.test.skip("requires floats")
        values = []
        def maybe_force(token, flag):
            if flag:
               self.cpu.force(token)
               values.append(self.cpu.get_latest_value_int(0))
               values.append(self.cpu.get_latest_value_int(2))
               values.append(token)
            return 42.5

        FUNC = self.FuncType([lltype.Signed, lltype.Signed], lltype.Float)
        func_ptr = llhelper(lltype.Ptr(FUNC), maybe_force)
        funcbox = self.get_funcbox(self.cpu, func_ptr).constbox()
        calldescr = self.cpu.calldescrof(FUNC, FUNC.ARGS, FUNC.RESULT,
                                         EffectInfo.MOST_GENERAL)
        cpu = self.cpu
        i0 = BoxInt()
        i1 = BoxInt()
        f2 = BoxFloat()
        tok = BoxInt()
        faildescr = BasicFailDescr(1)
        ops = [
        ResOperation(rop.FORCE_TOKEN, [], tok),
        ResOperation(rop.CALL_MAY_FORCE, [funcbox, tok, i1], f2,
                     descr=calldescr),
        ResOperation(rop.GUARD_NOT_FORCED, [], None, descr=faildescr),
        ResOperation(rop.FINISH, [f2], None, descr=BasicFailDescr(0))
        ]
        ops[2].setfailargs([i1, f2, i0])
        looptoken = JitCellToken()
        self.cpu.compile_loop([i0, i1], ops, looptoken)
        fail = self.cpu.execute_token(looptoken, 20, 0)
        assert fail.identifier == 0
        x = self.cpu.get_latest_value_float(0)
        assert longlong.getrealfloat(x) == 42.5
        assert values == []

        fail = self.cpu.execute_token(looptoken, 10, 1)
        assert fail.identifier == 1
        assert self.cpu.get_latest_value_int(0) == 1
        x = self.cpu.get_latest_value_float(1)
        assert longlong.getrealfloat(x) == 42.5
        assert self.cpu.get_latest_value_int(2) == 10
        token = self.cpu.get_latest_force_token()
        assert values == [1, 10, token]

    def test_call_to_c_function(self):
        from pypy.rlib.libffi import CDLL, types, ArgChain, FUNCFLAG_CDECL
        from pypy.rpython.lltypesystem.ll2ctypes import libc_name
        libc = CDLL(libc_name)
        c_tolower = libc.getpointer('tolower', [types.uchar], types.sint)
        argchain = ArgChain().arg(ord('A'))
        assert c_tolower.call(argchain, rffi.INT) == ord('a')

        cpu = self.cpu
        func_adr = llmemory.cast_ptr_to_adr(c_tolower.funcsym)
        funcbox = ConstInt(heaptracker.adr2int(func_adr))
        calldescr = cpu.calldescrof_dynamic([types.uchar], types.sint,
                                            EffectInfo.MOST_GENERAL,
                                            ffi_flags=FUNCFLAG_CDECL)
        i1 = BoxInt()
        i2 = BoxInt()
        tok = BoxInt()
        faildescr = BasicFailDescr(1)
        ops = [
        ResOperation(rop.CALL_RELEASE_GIL, [funcbox, i1], i2,
                     descr=calldescr),
        ResOperation(rop.GUARD_NOT_FORCED, [], None, descr=faildescr),
        ResOperation(rop.FINISH, [i2], None, descr=BasicFailDescr(0))
        ]
        ops[1].setfailargs([i1, i2])
        looptoken = JitCellToken()
        self.cpu.compile_loop([i1], ops, looptoken)
        fail = self.cpu.execute_token(looptoken, ord('G'))
        assert fail.identifier == 0
        assert self.cpu.get_latest_value_int(0) == ord('g')

    def test_call_to_c_function_with_callback(self):
        from pypy.rlib.libffi import CDLL, types, ArgChain, clibffi
        from pypy.rpython.lltypesystem.ll2ctypes import libc_name
        libc = CDLL(libc_name)
        types_size_t = clibffi.cast_type_to_ffitype(rffi.SIZE_T)
        c_qsort = libc.getpointer('qsort', [types.pointer, types_size_t,
                                            types_size_t, types.pointer],
                                  types.void)
        class Glob(object):
            pass
        glob = Glob()
        class X(object):
            pass
        #
        def callback(p1, p2):
            glob.lst.append(X())
            return rffi.cast(rffi.INT, 1)
        CALLBACK = lltype.Ptr(lltype.FuncType([lltype.Signed,
                                               lltype.Signed], rffi.INT))
        fn = llhelper(CALLBACK, callback)
        S = lltype.Struct('S', ('x', rffi.INT), ('y', rffi.INT))
        raw = lltype.malloc(S, flavor='raw')
        argchain = ArgChain()
        argchain = argchain.arg(rffi.cast(lltype.Signed, raw))
        argchain = argchain.arg(rffi.cast(rffi.SIZE_T, 2))
        argchain = argchain.arg(rffi.cast(rffi.SIZE_T, 4))
        argchain = argchain.arg(rffi.cast(lltype.Signed, fn))
        glob.lst = []
        c_qsort.call(argchain, lltype.Void)
        assert len(glob.lst) > 0
        del glob.lst[:]

        cpu = self.cpu
        func_adr = llmemory.cast_ptr_to_adr(c_qsort.funcsym)
        funcbox = ConstInt(heaptracker.adr2int(func_adr))
        calldescr = cpu.calldescrof_dynamic([types.pointer, types_size_t,
                                             types_size_t, types.pointer],
                                            types.void,
                                            EffectInfo.MOST_GENERAL,
                                            ffi_flags=clibffi.FUNCFLAG_CDECL)
        i0 = BoxInt()
        i1 = BoxInt()
        i2 = BoxInt()
        i3 = BoxInt()
        tok = BoxInt()
        faildescr = BasicFailDescr(1)
        ops = [
        ResOperation(rop.CALL_RELEASE_GIL, [funcbox, i0, i1, i2, i3], None,
                     descr=calldescr),
        ResOperation(rop.GUARD_NOT_FORCED, [], None, descr=faildescr),
        ResOperation(rop.FINISH, [], None, descr=BasicFailDescr(0))
        ]
        ops[1].setfailargs([])
        looptoken = JitCellToken()
        self.cpu.compile_loop([i0, i1, i2, i3], ops, looptoken)
        args = [rffi.cast(lltype.Signed, raw),
                2,
                4,
                rffi.cast(lltype.Signed, fn)]
        assert glob.lst == []
        fail = self.cpu.execute_token(looptoken, *args)
        assert fail.identifier == 0
        assert len(glob.lst) > 0
        lltype.free(raw, flavor='raw')

    def test_call_to_winapi_function(self):
        from pypy.rlib.clibffi import _WIN32, FUNCFLAG_STDCALL
        if not _WIN32:
            py.test.skip("Windows test only")
        from pypy.rlib.libffi import CDLL, types, ArgChain
        from pypy.rlib.rwin32 import DWORD
        libc = CDLL('KERNEL32')
        c_GetCurrentDir = libc.getpointer('GetCurrentDirectoryA',
                                          [types.ulong, types.pointer],
                                          types.ulong)

        cwd = os.getcwd()
        buflen = len(cwd) + 10
        buffer = lltype.malloc(rffi.CCHARP.TO, buflen, flavor='raw')
        argchain = ArgChain().arg(rffi.cast(DWORD, buflen)).arg(buffer)
        res = c_GetCurrentDir.call(argchain, DWORD)
        assert rffi.cast(lltype.Signed, res) == len(cwd)
        assert rffi.charp2strn(buffer, buflen) == cwd
        lltype.free(buffer, flavor='raw')

        cpu = self.cpu
        func_adr = llmemory.cast_ptr_to_adr(c_GetCurrentDir.funcsym)
        funcbox = ConstInt(heaptracker.adr2int(func_adr))
        calldescr = cpu.calldescrof_dynamic([types.ulong, types.pointer],
                                            types.ulong,
                                            EffectInfo.MOST_GENERAL,
                                            ffi_flags=FUNCFLAG_STDCALL)
        i1 = BoxInt()
        i2 = BoxInt()
        faildescr = BasicFailDescr(1)
        # if the stdcall convention is ignored, then ESP is wrong after the
        # call: 8 bytes too much.  If we repeat the call often enough, crash.
        ops = []
        for i in range(50):
            i3 = BoxInt()
            ops += [
                ResOperation(rop.CALL_RELEASE_GIL, [funcbox, i1, i2], i3,
                             descr=calldescr),
                ResOperation(rop.GUARD_NOT_FORCED, [], None, descr=faildescr),
                ]
            ops[-1].setfailargs([])
        ops += [
            ResOperation(rop.FINISH, [i3], None, descr=BasicFailDescr(0))
        ]
        looptoken = JitCellToken()
        self.cpu.compile_loop([i1, i2], ops, looptoken)

        buffer = lltype.malloc(rffi.CCHARP.TO, buflen, flavor='raw')
        args = [buflen, rffi.cast(lltype.Signed, buffer)]
        fail = self.cpu.execute_token(looptoken, *args)
        assert fail.identifier == 0
        assert self.cpu.get_latest_value_int(0) == len(cwd)
        assert rffi.charp2strn(buffer, buflen) == cwd
        lltype.free(buffer, flavor='raw')

    def test_guard_not_invalidated(self):
        cpu = self.cpu
        i0 = BoxInt()
        i1 = BoxInt()
        faildescr = BasicFailDescr(1)
        ops = [
            ResOperation(rop.GUARD_NOT_INVALIDATED, [], None, descr=faildescr),
            ResOperation(rop.FINISH, [i0], None, descr=BasicFailDescr(0))
        ]
        ops[0].setfailargs([i1])
        looptoken = JitCellToken()
        self.cpu.compile_loop([i0, i1], ops, looptoken)

        fail = self.cpu.execute_token(looptoken, -42, 9)
        assert fail.identifier == 0
        assert self.cpu.get_latest_value_int(0) == -42
        print 'step 1 ok'
        print '-'*79

        # mark as failing
        self.cpu.invalidate_loop(looptoken)

        fail = self.cpu.execute_token(looptoken, -42, 9)
        assert fail is faildescr
        assert self.cpu.get_latest_value_int(0) == 9
        print 'step 2 ok'
        print '-'*79

        # attach a bridge
        i2 = BoxInt()
        faildescr2 = BasicFailDescr(2)
        ops = [
            ResOperation(rop.GUARD_NOT_INVALIDATED, [],None, descr=faildescr2),
            ResOperation(rop.FINISH, [i2], None, descr=BasicFailDescr(3))
        ]
        ops[0].setfailargs([])
        self.cpu.compile_bridge(faildescr, [i2], ops, looptoken)

        fail = self.cpu.execute_token(looptoken, -42, 9)
        assert fail.identifier == 3
        assert self.cpu.get_latest_value_int(0) == 9
        print 'step 3 ok'
        print '-'*79

        # mark as failing again
        self.cpu.invalidate_loop(looptoken)

        fail = self.cpu.execute_token(looptoken, -42, 9)
        assert fail is faildescr2
        print 'step 4 ok'
        print '-'*79

    def test_guard_not_invalidated_and_label(self):
        # test that the guard_not_invalidated reserves enough room before
        # the label.  If it doesn't, then in this example after we invalidate
        # the guard, jumping to the label will hit the invalidation code too
        cpu = self.cpu
        i0 = BoxInt()
        faildescr = BasicFailDescr(1)
        labeldescr = TargetToken()
        ops = [
            ResOperation(rop.GUARD_NOT_INVALIDATED, [], None, descr=faildescr),
            ResOperation(rop.LABEL, [i0], None, descr=labeldescr),
            ResOperation(rop.FINISH, [i0], None, descr=BasicFailDescr(3)),
        ]
        ops[0].setfailargs([])
        looptoken = JitCellToken()
        self.cpu.compile_loop([i0], ops, looptoken)
        # mark as failing
        self.cpu.invalidate_loop(looptoken)
        # attach a bridge
        i2 = BoxInt()
        ops = [
            ResOperation(rop.JUMP, [ConstInt(333)], None, descr=labeldescr),
        ]
        self.cpu.compile_bridge(faildescr, [], ops, looptoken)
        # run: must not be caught in an infinite loop
        fail = self.cpu.execute_token(looptoken, 16)
        assert fail.identifier == 3
        assert self.cpu.get_latest_value_int(0) == 333

    # pure do_ / descr features

    def test_do_operations(self):
        cpu = self.cpu
        #
        A = lltype.GcArray(lltype.Char)
        descr_A = cpu.arraydescrof(A)
        a = lltype.malloc(A, 5)
        x = cpu.bh_arraylen_gc(descr_A,
                               lltype.cast_opaque_ptr(llmemory.GCREF, a))
        assert x == 5
        #
        a[2] = 'Y'
        x = cpu.bh_getarrayitem_gc_i(
            descr_A, lltype.cast_opaque_ptr(llmemory.GCREF, a), 2)
        assert x == ord('Y')
        #
        B = lltype.GcArray(lltype.Ptr(A))
        descr_B = cpu.arraydescrof(B)
        b = lltype.malloc(B, 4)
        b[3] = a
        x = cpu.bh_getarrayitem_gc_r(
            descr_B, lltype.cast_opaque_ptr(llmemory.GCREF, b), 3)
        assert lltype.cast_opaque_ptr(lltype.Ptr(A), x) == a
        if self.cpu.supports_floats:
            C = lltype.GcArray(lltype.Float)
            c = lltype.malloc(C, 6)
            c[3] = 3.5
            descr_C = cpu.arraydescrof(C)
            x = cpu.bh_getarrayitem_gc_f(
                descr_C, lltype.cast_opaque_ptr(llmemory.GCREF, c), 3)
            assert longlong.getrealfloat(x) == 3.5
            cpu.bh_setarrayitem_gc_f(
                descr_C, lltype.cast_opaque_ptr(llmemory.GCREF, c), 4,
                longlong.getfloatstorage(4.5))
            assert c[4] == 4.5
        s = rstr.mallocstr(6)
        x = cpu.bh_strlen(lltype.cast_opaque_ptr(llmemory.GCREF, s))
        assert x == 6
        #
        s.chars[3] = 'X'
        x = cpu.bh_strgetitem(lltype.cast_opaque_ptr(llmemory.GCREF, s), 3)
        assert x == ord('X')
        #
        S = lltype.GcStruct('S', ('x', lltype.Char), ('y', lltype.Ptr(A)),
                            ('z', lltype.Float))
        descrfld_x = cpu.fielddescrof(S, 'x')
        s = lltype.malloc(S)
        s.x = 'Z'
        x = cpu.bh_getfield_gc_i(lltype.cast_opaque_ptr(llmemory.GCREF, s),
                                 descrfld_x)
        assert x == ord('Z')
        #
        cpu.bh_setfield_gc_i(lltype.cast_opaque_ptr(llmemory.GCREF, s),
                             descrfld_x,
                             ord('4'))
        assert s.x == '4'
        #
        descrfld_y = cpu.fielddescrof(S, 'y')
        s.y = a
        x = cpu.bh_getfield_gc_r(lltype.cast_opaque_ptr(llmemory.GCREF, s),
                                 descrfld_y)
        assert lltype.cast_opaque_ptr(lltype.Ptr(A), x) == a
        #
        s.y = lltype.nullptr(A)
        cpu.bh_setfield_gc_r(lltype.cast_opaque_ptr(llmemory.GCREF, s),
                             descrfld_y, x)
        assert s.y == a
        #
        RS = lltype.Struct('S', ('x', lltype.Char))  #, ('y', lltype.Ptr(A)))
        descrfld_rx = cpu.fielddescrof(RS, 'x')
        rs = lltype.malloc(RS, immortal=True)
        rs.x = '?'
        x = cpu.bh_getfield_raw_i(
            heaptracker.adr2int(llmemory.cast_ptr_to_adr(rs)),
            descrfld_rx)
        assert x == ord('?')
        #
        cpu.bh_setfield_raw_i(
            heaptracker.adr2int(llmemory.cast_ptr_to_adr(rs)),
            descrfld_rx, ord('!'))
        assert rs.x == '!'
        #

        if self.cpu.supports_floats:
            descrfld_z = cpu.fielddescrof(S, 'z')
            cpu.bh_setfield_gc_f(
                lltype.cast_opaque_ptr(llmemory.GCREF, s),
                descrfld_z, longlong.getfloatstorage(3.5))
            assert s.z == 3.5
            s.z = 3.2
            x = cpu.bh_getfield_gc_f(
                lltype.cast_opaque_ptr(llmemory.GCREF, s),
                descrfld_z)
            assert longlong.getrealfloat(x) == 3.2
        ### we don't support in the JIT for now GC pointers
        ### stored inside non-GC structs.
        #descrfld_ry = cpu.fielddescrof(RS, 'y')
        #rs.y = a
        #x = cpu.do_getfield_raw(
        #    BoxInt(cpu.cast_adr_to_int(llmemory.cast_ptr_to_adr(rs))),
        #    descrfld_ry)
        #assert isinstance(x, BoxPtr)
        #assert x.getref(lltype.Ptr(A)) == a
        #
        #rs.y = lltype.nullptr(A)
        #cpu.do_setfield_raw(
        #    BoxInt(cpu.cast_adr_to_int(llmemory.cast_ptr_to_adr(rs))), x,
        #    descrfld_ry)
        #assert rs.y == a
        #
        descrsize = cpu.sizeof(S)
        x = cpu.bh_new(descrsize)
        lltype.cast_opaque_ptr(lltype.Ptr(S), x)    # type check
        #
        descrsize2 = cpu.sizeof(rclass.OBJECT)
        vtable2 = lltype.malloc(rclass.OBJECT_VTABLE, immortal=True)
        vtable2_int = heaptracker.adr2int(llmemory.cast_ptr_to_adr(vtable2))
        heaptracker.register_known_gctype(cpu, vtable2, rclass.OBJECT)
        x = cpu.bh_new_with_vtable(descrsize2, vtable2_int)
        lltype.cast_opaque_ptr(lltype.Ptr(rclass.OBJECT), x)    # type check
        # well...
        #assert x.getref(rclass.OBJECTPTR).typeptr == vtable2
        #
        arraydescr = cpu.arraydescrof(A)
        x = cpu.bh_new_array(arraydescr, 7)
        array = lltype.cast_opaque_ptr(lltype.Ptr(A), x)
        assert len(array) == 7
        #
        cpu.bh_setarrayitem_gc_i(descr_A, x, 5, ord('*'))
        assert array[5] == '*'
        #
        cpu.bh_setarrayitem_gc_r(
            descr_B, lltype.cast_opaque_ptr(llmemory.GCREF, b), 1, x)
        assert b[1] == array
        #
        x = cpu.bh_newstr(5)
        str = lltype.cast_opaque_ptr(lltype.Ptr(rstr.STR), x)
        assert len(str.chars) == 5
        #
        cpu.bh_strsetitem(x, 4, ord('/'))
        assert str.chars[4] == '/'

    def test_sorting_of_fields(self):
        S = self.S
        value = self.cpu.fielddescrof(S, 'value').sort_key()
        chr1 = self.cpu.fielddescrof(S, 'chr1').sort_key()
        chr2 = self.cpu.fielddescrof(S, 'chr2').sort_key()
        assert (sorted([chr2, chr1, value]) ==
                [value, chr1, chr2])
        assert len(dict.fromkeys([value, chr1, chr2]).keys()) == 3

    def test_guards_nongc(self):
        x = lltype.malloc(lltype.Struct('x'), flavor='raw')
        v = heaptracker.adr2int(llmemory.cast_ptr_to_adr(x))
        vbox = BoxInt(v)
        ops = [
            (rop.GUARD_NONNULL, vbox, False),
            (rop.GUARD_ISNULL, vbox, True),
            (rop.GUARD_NONNULL, BoxInt(0), True),
            (rop.GUARD_ISNULL, BoxInt(0), False),
            ]
        for opname, arg, res in ops:
            self.execute_operation(opname, [arg], 'void')
            assert self.guard_failed == res

        lltype.free(x, flavor='raw')

    def test_assembler_call(self):
        called = []
        def assembler_helper(failindex, virtualizable):
            assert self.cpu.get_latest_value_int(0) == 97
            called.append(failindex)
            return 4 + 9

        FUNCPTR = lltype.Ptr(lltype.FuncType([lltype.Signed, llmemory.GCREF],
                                             lltype.Signed))
        class FakeJitDriverSD:
            index_of_virtualizable = -1
            _assembler_helper_ptr = llhelper(FUNCPTR, assembler_helper)
            assembler_helper_adr = llmemory.cast_ptr_to_adr(
                _assembler_helper_ptr)

        # ensure the fail_descr_number is not zero
        for _ in range(10):
            self.cpu.reserve_some_free_fail_descr_number()
        ops = '''
        [i0, i1, i2, i3, i4, i5, i6, i7, i8, i9]
        i10 = int_add(i0, i1)
        i11 = int_add(i10, i2)
        i12 = int_add(i11, i3)
        i13 = int_add(i12, i4)
        i14 = int_add(i13, i5)
        i15 = int_add(i14, i6)
        i16 = int_add(i15, i7)
        i17 = int_add(i16, i8)
        i18 = int_add(i17, i9)
        finish(i18)'''
        loop = parse(ops)
        looptoken = JitCellToken()
        looptoken.outermost_jitdriver_sd = FakeJitDriverSD()
        done_number = self.cpu.get_fail_descr_number(loop.operations[-1].getdescr())
        self.cpu.compile_loop(loop.inputargs, loop.operations, looptoken)
        ARGS = [lltype.Signed] * 10
        RES = lltype.Signed
        FakeJitDriverSD.portal_calldescr = self.cpu.calldescrof(
            lltype.Ptr(lltype.FuncType(ARGS, RES)), ARGS, RES,
            EffectInfo.MOST_GENERAL)
        args = [i+1 for i in range(10)]
        res = self.cpu.execute_token(looptoken, *args)
        assert self.cpu.get_latest_value_int(0) == 55
        ops = '''
        [i0, i1, i2, i3, i4, i5, i6, i7, i8, i9]
        i10 = int_add(i0, 42)
        i11 = call_assembler(i10, i1, i2, i3, i4, i5, i6, i7, i8, i9, descr=looptoken)
        guard_not_forced()[]
        finish(i11)
        '''
        loop = parse(ops, namespace=locals())
        othertoken = JitCellToken()
        self.cpu.compile_loop(loop.inputargs, loop.operations, othertoken)
        args = [i+1 for i in range(10)]
        res = self.cpu.execute_token(othertoken, *args)
        assert self.cpu.get_latest_value_int(0) == 13
        assert called == [done_number]

        # test the fast path, which should not call assembler_helper()
        del called[:]
        self.cpu.done_with_this_frame_int_v = done_number
        try:
            othertoken = JitCellToken()
            self.cpu.compile_loop(loop.inputargs, loop.operations, othertoken)
            args = [i+1 for i in range(10)]
            res = self.cpu.execute_token(othertoken, *args)
            assert self.cpu.get_latest_value_int(0) == 97
            assert not called
        finally:
            del self.cpu.done_with_this_frame_int_v

    def test_assembler_call_float(self):
        if not self.cpu.supports_floats:
            py.test.skip("requires floats")
        called = []
        def assembler_helper(failindex, virtualizable):
            x = self.cpu.get_latest_value_float(0)
            assert longlong.getrealfloat(x) == 1.2 + 3.2
            called.append(failindex)
            return 13.5

        FUNCPTR = lltype.Ptr(lltype.FuncType([lltype.Signed, llmemory.GCREF],
                                             lltype.Float))
        class FakeJitDriverSD:
            index_of_virtualizable = -1
            _assembler_helper_ptr = llhelper(FUNCPTR, assembler_helper)
            assembler_helper_adr = llmemory.cast_ptr_to_adr(
                _assembler_helper_ptr)

        ARGS = [lltype.Float, lltype.Float]
        RES = lltype.Float
        FakeJitDriverSD.portal_calldescr = self.cpu.calldescrof(
            lltype.Ptr(lltype.FuncType(ARGS, RES)), ARGS, RES,
            EffectInfo.MOST_GENERAL)
        for _ in range(10):
            self.cpu.reserve_some_free_fail_descr_number()
        ops = '''
        [f0, f1]
        f2 = float_add(f0, f1)
        finish(f2)'''
        loop = parse(ops)
        done_number = self.cpu.get_fail_descr_number(loop.operations[-1].getdescr())
        looptoken = JitCellToken()
        looptoken.outermost_jitdriver_sd = FakeJitDriverSD()
        self.cpu.compile_loop(loop.inputargs, loop.operations, looptoken)
        args = [longlong.getfloatstorage(1.2),
                longlong.getfloatstorage(2.3)]
        res = self.cpu.execute_token(looptoken, *args)
        x = self.cpu.get_latest_value_float(0)
        assert longlong.getrealfloat(x) == 1.2 + 2.3
        ops = '''
        [f4, f5]
        f3 = call_assembler(f4, f5, descr=looptoken)
        guard_not_forced()[]
        finish(f3)
        '''
        loop = parse(ops, namespace=locals())
        othertoken = JitCellToken()
        self.cpu.compile_loop(loop.inputargs, loop.operations, othertoken)
        args = [longlong.getfloatstorage(1.2),
                longlong.getfloatstorage(3.2)]
        res = self.cpu.execute_token(othertoken, *args)
        x = self.cpu.get_latest_value_float(0)
        assert longlong.getrealfloat(x) == 13.5
        assert called == [done_number]

        # test the fast path, which should not call assembler_helper()
        del called[:]
        self.cpu.done_with_this_frame_float_v = done_number
        try:
            othertoken = JitCellToken()
            self.cpu.compile_loop(loop.inputargs, loop.operations, othertoken)
            args = [longlong.getfloatstorage(1.2),
                    longlong.getfloatstorage(3.2)]
            res = self.cpu.execute_token(othertoken, *args)
            x = self.cpu.get_latest_value_float(0)
            assert longlong.getrealfloat(x) == 1.2 + 3.2
            assert not called
        finally:
            del self.cpu.done_with_this_frame_float_v

    def test_raw_malloced_getarrayitem(self):
        ARRAY = rffi.CArray(lltype.Signed)
        descr = self.cpu.arraydescrof(ARRAY)
        a = lltype.malloc(ARRAY, 10, flavor='raw')
        a[7] = -4242
        addr = llmemory.cast_ptr_to_adr(a)
        abox = BoxInt(heaptracker.adr2int(addr))
        r1 = self.execute_operation(rop.GETARRAYITEM_RAW, [abox, BoxInt(7)],
                                    'int', descr=descr)
        assert r1.getint() == -4242
        lltype.free(a, flavor='raw')

    def test_raw_malloced_setarrayitem(self):
        ARRAY = rffi.CArray(lltype.Signed)
        descr = self.cpu.arraydescrof(ARRAY)
        a = lltype.malloc(ARRAY, 10, flavor='raw')
        addr = llmemory.cast_ptr_to_adr(a)
        abox = BoxInt(heaptracker.adr2int(addr))
        self.execute_operation(rop.SETARRAYITEM_RAW, [abox, BoxInt(5),
                                                      BoxInt(12345)],
                               'void', descr=descr)
        assert a[5] == 12345
        lltype.free(a, flavor='raw')

    def test_redirect_call_assembler(self):
        if not self.cpu.supports_floats:
            py.test.skip("requires floats")
        called = []
        def assembler_helper(failindex, virtualizable):
            x = self.cpu.get_latest_value_float(0)
            assert longlong.getrealfloat(x) == 1.25 + 3.25
            called.append(failindex)
            return 13.5

        FUNCPTR = lltype.Ptr(lltype.FuncType([lltype.Signed, llmemory.GCREF],
                                             lltype.Float))
        class FakeJitDriverSD:
            index_of_virtualizable = -1
            _assembler_helper_ptr = llhelper(FUNCPTR, assembler_helper)
            assembler_helper_adr = llmemory.cast_ptr_to_adr(
                _assembler_helper_ptr)

        ARGS = [lltype.Float, lltype.Float]
        RES = lltype.Float
        FakeJitDriverSD.portal_calldescr = self.cpu.calldescrof(
            lltype.Ptr(lltype.FuncType(ARGS, RES)), ARGS, RES,
            EffectInfo.MOST_GENERAL)
        for _ in range(10):
            self.cpu.reserve_some_free_fail_descr_number()
        ops = '''
        [f0, f1]
        f2 = float_add(f0, f1)
        finish(f2)'''
        loop = parse(ops)
        looptoken = JitCellToken()
        looptoken.outermost_jitdriver_sd = FakeJitDriverSD()
        self.cpu.compile_loop(loop.inputargs, loop.operations, looptoken)
        done_number = self.cpu.get_fail_descr_number(loop.operations[-1].getdescr())
        args = [longlong.getfloatstorage(1.25),
                longlong.getfloatstorage(2.35)]
        res = self.cpu.execute_token(looptoken, *args)
        x = self.cpu.get_latest_value_float(0)
        assert longlong.getrealfloat(x) == 1.25 + 2.35
        assert not called

        ops = '''
        [f4, f5]
        f3 = call_assembler(f4, f5, descr=looptoken)
        guard_not_forced()[]
        finish(f3)
        '''
        loop = parse(ops, namespace=locals())
        othertoken = JitCellToken()
        self.cpu.compile_loop(loop.inputargs, loop.operations, othertoken)

        # normal call_assembler: goes to looptoken
        args = [longlong.getfloatstorage(1.25),
                longlong.getfloatstorage(3.25)]
        res = self.cpu.execute_token(othertoken, *args)
        x = self.cpu.get_latest_value_float(0)
        assert longlong.getrealfloat(x) == 13.5
        assert called == [done_number]
        del called[:]

        # compile a replacement
        ops = '''
        [f0, f1]
        f2 = float_sub(f0, f1)
        finish(f2)'''
        loop = parse(ops)
        looptoken2 = JitCellToken()
        looptoken2.outermost_jitdriver_sd = FakeJitDriverSD()
        self.cpu.compile_loop(loop.inputargs, loop.operations, looptoken2)
        done_number = self.cpu.get_fail_descr_number(loop.operations[-1].getdescr())

        # install it
        self.cpu.redirect_call_assembler(looptoken, looptoken2)

        # now, our call_assembler should go to looptoken2
        args = [longlong.getfloatstorage(6.0),
                longlong.getfloatstorage(1.5)]         # 6.0-1.5 == 1.25+3.25
        res = self.cpu.execute_token(othertoken, *args)
        x = self.cpu.get_latest_value_float(0)
        assert longlong.getrealfloat(x) == 13.5
        assert called == [done_number]

    def test_short_result_of_getfield_direct(self):
        # Test that a getfield that returns a CHAR, SHORT or INT, signed
        # or unsigned, properly gets zero-extended or sign-extended.
        # Direct bh_xxx test.
        cpu = self.cpu
        for RESTYPE in [rffi.SIGNEDCHAR, rffi.UCHAR,
                        rffi.SHORT, rffi.USHORT,
                        rffi.INT, rffi.UINT,
                        rffi.LONG, rffi.ULONG]:
            S = lltype.GcStruct('S', ('x', RESTYPE))
            descrfld_x = cpu.fielddescrof(S, 'x')
            s = lltype.malloc(S)
            value = intmask(0xFFEEDDCCBBAA9988)
            expected = rffi.cast(lltype.Signed, rffi.cast(RESTYPE, value))
            s.x = rffi.cast(RESTYPE, value)
            x = cpu.bh_getfield_gc_i(lltype.cast_opaque_ptr(llmemory.GCREF, s),
                                     descrfld_x)
            assert x == expected, (
                "%r: got %r, expected %r" % (RESTYPE, x, expected))

    def test_short_result_of_getfield_compiled(self):
        # Test that a getfield that returns a CHAR, SHORT or INT, signed
        # or unsigned, properly gets zero-extended or sign-extended.
        # Machine code compilation test.
        cpu = self.cpu
        for RESTYPE in [rffi.SIGNEDCHAR, rffi.UCHAR,
                        rffi.SHORT, rffi.USHORT,
                        rffi.INT, rffi.UINT,
                        rffi.LONG, rffi.ULONG]:
            S = lltype.GcStruct('S', ('x', RESTYPE))
            descrfld_x = cpu.fielddescrof(S, 'x')
            s = lltype.malloc(S)
            value = intmask(0xFFEEDDCCBBAA9988)
            expected = rffi.cast(lltype.Signed, rffi.cast(RESTYPE, value))
            s.x = rffi.cast(RESTYPE, value)
            s_gcref = lltype.cast_opaque_ptr(llmemory.GCREF, s)
            res = self.execute_operation(rop.GETFIELD_GC, [BoxPtr(s_gcref)],
                                         'int', descr=descrfld_x)
            assert res.value == expected, (
                "%r: got %r, expected %r" % (RESTYPE, res.value, expected))

    def test_short_result_of_getarrayitem_direct(self):
        # Test that a getarrayitem that returns a CHAR, SHORT or INT, signed
        # or unsigned, properly gets zero-extended or sign-extended.
        # Direct bh_xxx test.
        cpu = self.cpu
        for RESTYPE in [rffi.SIGNEDCHAR, rffi.UCHAR,
                        rffi.SHORT, rffi.USHORT,
                        rffi.INT, rffi.UINT,
                        rffi.LONG, rffi.ULONG]:
            A = lltype.GcArray(RESTYPE)
            descrarray = cpu.arraydescrof(A)
            a = lltype.malloc(A, 5)
            value = intmask(0xFFEEDDCCBBAA9988)
            expected = rffi.cast(lltype.Signed, rffi.cast(RESTYPE, value))
            a[3] = rffi.cast(RESTYPE, value)
            x = cpu.bh_getarrayitem_gc_i(
                descrarray, lltype.cast_opaque_ptr(llmemory.GCREF, a), 3)
            assert x == expected, (
                "%r: got %r, expected %r" % (RESTYPE, x, expected))

    def test_short_result_of_getarrayitem_compiled(self):
        # Test that a getarrayitem that returns a CHAR, SHORT or INT, signed
        # or unsigned, properly gets zero-extended or sign-extended.
        # Machine code compilation test.
        cpu = self.cpu
        for RESTYPE in [rffi.SIGNEDCHAR, rffi.UCHAR,
                        rffi.SHORT, rffi.USHORT,
                        rffi.INT, rffi.UINT,
                        rffi.LONG, rffi.ULONG]:
            A = lltype.GcArray(RESTYPE)
            descrarray = cpu.arraydescrof(A)
            a = lltype.malloc(A, 5)
            value = intmask(0xFFEEDDCCBBAA9988)
            expected = rffi.cast(lltype.Signed, rffi.cast(RESTYPE, value))
            a[3] = rffi.cast(RESTYPE, value)
            a_gcref = lltype.cast_opaque_ptr(llmemory.GCREF, a)
            res = self.execute_operation(rop.GETARRAYITEM_GC,
                                         [BoxPtr(a_gcref), BoxInt(3)],
                                         'int', descr=descrarray)
            assert res.value == expected, (
                "%r: got %r, expected %r" % (RESTYPE, res.value, expected))

    def test_short_result_of_getarrayitem_raw_direct(self):
        # Test that a getarrayitem that returns a CHAR, SHORT or INT, signed
        # or unsigned, properly gets zero-extended or sign-extended.
        # Direct bh_xxx test.
        cpu = self.cpu
        for RESTYPE in [rffi.SIGNEDCHAR, rffi.UCHAR,
                        rffi.SHORT, rffi.USHORT,
                        rffi.INT, rffi.UINT,
                        rffi.LONG, rffi.ULONG]:
            A = rffi.CArray(RESTYPE)
            descrarray = cpu.arraydescrof(A)
            a = lltype.malloc(A, 5, flavor='raw')
            value = intmask(0xFFEEDDCCBBAA9988)
            expected = rffi.cast(lltype.Signed, rffi.cast(RESTYPE, value))
            a[3] = rffi.cast(RESTYPE, value)
            a_rawint = heaptracker.adr2int(llmemory.cast_ptr_to_adr(a))
            x = cpu.bh_getarrayitem_raw_i(descrarray, a_rawint, 3)
            assert x == expected, (
                "%r: got %r, expected %r" % (RESTYPE, x, expected))
            lltype.free(a, flavor='raw')

    def test_short_result_of_getarrayitem_raw_compiled(self):
        # Test that a getarrayitem that returns a CHAR, SHORT or INT, signed
        # or unsigned, properly gets zero-extended or sign-extended.
        # Machine code compilation test.
        cpu = self.cpu
        for RESTYPE in [rffi.SIGNEDCHAR, rffi.UCHAR,
                        rffi.SHORT, rffi.USHORT,
                        rffi.INT, rffi.UINT,
                        rffi.LONG, rffi.ULONG]:
            A = rffi.CArray(RESTYPE)
            descrarray = cpu.arraydescrof(A)
            a = lltype.malloc(A, 5, flavor='raw')
            value = intmask(0xFFEEDDCCBBAA9988)
            expected = rffi.cast(lltype.Signed, rffi.cast(RESTYPE, value))
            a[3] = rffi.cast(RESTYPE, value)
            a_rawint = heaptracker.adr2int(llmemory.cast_ptr_to_adr(a))
            res = self.execute_operation(rop.GETARRAYITEM_RAW,
                                         [BoxInt(a_rawint), BoxInt(3)],
                                         'int', descr=descrarray)
            assert res.value == expected, (
                "%r: got %r, expected %r" % (RESTYPE, res.value, expected))
            lltype.free(a, flavor='raw')

    def test_short_result_of_call_direct(self):
        # Test that calling a function that returns a CHAR, SHORT or INT,
        # signed or unsigned, properly gets zero-extended or sign-extended.
        from pypy.translator.tool.cbuild import ExternalCompilationInfo
        for RESTYPE in [rffi.SIGNEDCHAR, rffi.UCHAR,
                        rffi.SHORT, rffi.USHORT,
                        rffi.INT, rffi.UINT,
                        rffi.LONG, rffi.ULONG]:
            # Tested with a function that intentionally does not cast the
            # result to RESTYPE, but makes sure that we return the whole
            # value in eax or rax.
            eci = ExternalCompilationInfo(
                separate_module_sources=["""
                long fn_test_result_of_call(long x)
                {
                    return x + 1;
                }
                """],
                export_symbols=['fn_test_result_of_call'])
            f = rffi.llexternal('fn_test_result_of_call', [lltype.Signed],
                                RESTYPE, compilation_info=eci, _nowrapper=True)
            value = intmask(0xFFEEDDCCBBAA9988)
            expected = rffi.cast(lltype.Signed, rffi.cast(RESTYPE, value + 1))
            assert intmask(f(value)) == expected
            #
            FUNC = self.FuncType([lltype.Signed], RESTYPE)
            FPTR = self.Ptr(FUNC)
            calldescr = self.cpu.calldescrof(FUNC, FUNC.ARGS, FUNC.RESULT,
                                             EffectInfo.MOST_GENERAL)
            x = self.cpu.bh_call_i(self.get_funcbox(self.cpu, f).value,
                                   calldescr, [value], None, None)
            assert x == expected, (
                "%r: got %r, expected %r" % (RESTYPE, x, expected))

    def test_short_result_of_call_compiled(self):
        # Test that calling a function that returns a CHAR, SHORT or INT,
        # signed or unsigned, properly gets zero-extended or sign-extended.
        from pypy.translator.tool.cbuild import ExternalCompilationInfo
        for RESTYPE in [rffi.SIGNEDCHAR, rffi.UCHAR,
                        rffi.SHORT, rffi.USHORT,
                        rffi.INT, rffi.UINT,
                        rffi.LONG, rffi.ULONG]:
            # Tested with a function that intentionally does not cast the
            # result to RESTYPE, but makes sure that we return the whole
            # value in eax or rax.
            eci = ExternalCompilationInfo(
                separate_module_sources=["""
                long fn_test_result_of_call(long x)
                {
                    return x + 1;
                }
                """],
                export_symbols=['fn_test_result_of_call'])
            f = rffi.llexternal('fn_test_result_of_call', [lltype.Signed],
                                RESTYPE, compilation_info=eci, _nowrapper=True)
            value = intmask(0xFFEEDDCCBBAA9988)
            expected = rffi.cast(lltype.Signed, rffi.cast(RESTYPE, value + 1))
            assert intmask(f(value)) == expected
            #
            FUNC = self.FuncType([lltype.Signed], RESTYPE)
            FPTR = self.Ptr(FUNC)
            calldescr = self.cpu.calldescrof(FUNC, FUNC.ARGS, FUNC.RESULT,
                                             EffectInfo.MOST_GENERAL)
            funcbox = self.get_funcbox(self.cpu, f)
            res = self.execute_operation(rop.CALL, [funcbox, BoxInt(value)],
                                         'int', descr=calldescr)
            assert res.value == expected, (
                "%r: got %r, expected %r" % (RESTYPE, res.value, expected))

    def test_supports_longlong(self):
        if sys.maxint > 2147483647:
            assert not self.cpu.supports_longlong, (
                "supports_longlong should be False on 64-bit platforms")

    def test_longlong_result_of_call_direct(self):
        if not self.cpu.supports_longlong:
            py.test.skip("longlong test")
        from pypy.translator.tool.cbuild import ExternalCompilationInfo
        from pypy.rlib.rarithmetic import r_longlong
        eci = ExternalCompilationInfo(
            separate_module_sources=["""
            long long fn_test_result_of_call(long long x)
            {
                return x - 100000000000000;
            }
            """],
            export_symbols=['fn_test_result_of_call'])
        f = rffi.llexternal('fn_test_result_of_call', [lltype.SignedLongLong],
                            lltype.SignedLongLong,
                            compilation_info=eci, _nowrapper=True)
        value = r_longlong(0x7ff05af3307a3fff)
        expected = r_longlong(0x7ff000001fffffff)
        assert f(value) == expected
        #
        FUNC = self.FuncType([lltype.SignedLongLong], lltype.SignedLongLong)
        FPTR = self.Ptr(FUNC)
        calldescr = self.cpu.calldescrof(FUNC, FUNC.ARGS, FUNC.RESULT,
                                         EffectInfo.MOST_GENERAL)
        x = self.cpu.bh_call_f(self.get_funcbox(self.cpu, f).value,
                               calldescr, None, None, [value])
        assert x == expected

    def test_longlong_result_of_call_compiled(self):
        if not self.cpu.supports_longlong:
            py.test.skip("test of longlong result")
        from pypy.translator.tool.cbuild import ExternalCompilationInfo
        from pypy.rlib.rarithmetic import r_longlong
        eci = ExternalCompilationInfo(
            separate_module_sources=["""
            long long fn_test_result_of_call(long long x)
            {
                return x - 100000000000000;
            }
            """],
            export_symbols=['fn_test_result_of_call'])
        f = rffi.llexternal('fn_test_result_of_call', [lltype.SignedLongLong],
                            lltype.SignedLongLong,
                            compilation_info=eci, _nowrapper=True)
        value = r_longlong(0x7ff05af3307a3fff)
        expected = r_longlong(0x7ff000001fffffff)
        assert f(value) == expected
        #
        FUNC = self.FuncType([lltype.SignedLongLong], lltype.SignedLongLong)
        FPTR = self.Ptr(FUNC)
        calldescr = self.cpu.calldescrof(FUNC, FUNC.ARGS, FUNC.RESULT,
                                         EffectInfo.MOST_GENERAL)
        funcbox = self.get_funcbox(self.cpu, f)
        res = self.execute_operation(rop.CALL, [funcbox, BoxFloat(value)],
                                     'float', descr=calldescr)
        assert res.getfloatstorage() == expected

    def test_singlefloat_result_of_call_direct(self):
        if not self.cpu.supports_singlefloats:
            py.test.skip("singlefloat test")
        from pypy.translator.tool.cbuild import ExternalCompilationInfo
        from pypy.rlib.rarithmetic import r_singlefloat
        eci = ExternalCompilationInfo(
            separate_module_sources=["""
            float fn_test_result_of_call(float x)
            {
                return x / 2.0f;
            }
            """],
            export_symbols=['fn_test_result_of_call'])
        f = rffi.llexternal('fn_test_result_of_call', [lltype.SingleFloat],
                            lltype.SingleFloat,
                            compilation_info=eci, _nowrapper=True)
        value = r_singlefloat(-42.5)
        expected = r_singlefloat(-21.25)
        assert f(value) == expected
        #
        FUNC = self.FuncType([lltype.SingleFloat], lltype.SingleFloat)
        FPTR = self.Ptr(FUNC)
        calldescr = self.cpu.calldescrof(FUNC, FUNC.ARGS, FUNC.RESULT,
                                         EffectInfo.MOST_GENERAL)
        ivalue = longlong.singlefloat2int(value)
        iexpected = longlong.singlefloat2int(expected)
        x = self.cpu.bh_call_i(self.get_funcbox(self.cpu, f).value,
                               calldescr, [ivalue], None, None)
        assert x == iexpected

    def test_singlefloat_result_of_call_compiled(self):
        if not self.cpu.supports_singlefloats:
            py.test.skip("test of singlefloat result")
        from pypy.translator.tool.cbuild import ExternalCompilationInfo
        from pypy.rlib.rarithmetic import r_singlefloat
        eci = ExternalCompilationInfo(
            separate_module_sources=["""
            float fn_test_result_of_call(float x)
            {
                return x / 2.0f;
            }
            """],
            export_symbols=['fn_test_result_of_call'])
        f = rffi.llexternal('fn_test_result_of_call', [lltype.SingleFloat],
                            lltype.SingleFloat,
                            compilation_info=eci, _nowrapper=True)
        value = r_singlefloat(-42.5)
        expected = r_singlefloat(-21.25)
        assert f(value) == expected
        #
        FUNC = self.FuncType([lltype.SingleFloat], lltype.SingleFloat)
        FPTR = self.Ptr(FUNC)
        calldescr = self.cpu.calldescrof(FUNC, FUNC.ARGS, FUNC.RESULT,
                                         EffectInfo.MOST_GENERAL)
        funcbox = self.get_funcbox(self.cpu, f)
        ivalue = longlong.singlefloat2int(value)
        iexpected = longlong.singlefloat2int(expected)
        res = self.execute_operation(rop.CALL, [funcbox, BoxInt(ivalue)],
                                     'int', descr=calldescr)
        assert res.value == iexpected

    def test_free_loop_and_bridges(self):
        from pypy.jit.backend.llsupport.llmodel import AbstractLLCPU
        if not isinstance(self.cpu, AbstractLLCPU):
            py.test.skip("not a subclass of llmodel.AbstractLLCPU")
        if hasattr(self.cpu, 'setup_once'):
            self.cpu.setup_once()
        mem0 = self.cpu.asmmemmgr.total_mallocs
        looptoken = self.test_compile_bridge()
        mem1 = self.cpu.asmmemmgr.total_mallocs
        self.cpu.free_loop_and_bridges(looptoken.compiled_loop_token)
        mem2 = self.cpu.asmmemmgr.total_mallocs
        assert mem2 < mem1
        assert mem2 == mem0

    def test_memoryerror(self):
        excdescr = BasicFailDescr(666)
        self.cpu.propagate_exception_v = self.cpu.get_fail_descr_number(
            excdescr)
        self.cpu.setup_once()    # xxx redo it, because we added
                                 # propagate_exception_v
        i0 = BoxInt()
        p0 = BoxPtr()
        operations = [
            ResOperation(rop.NEWUNICODE, [i0], p0),
            ResOperation(rop.FINISH, [p0], None, descr=BasicFailDescr(1))
            ]
        inputargs = [i0]
        looptoken = JitCellToken()
        self.cpu.compile_loop(inputargs, operations, looptoken)
        # overflowing value:
        fail = self.cpu.execute_token(looptoken, sys.maxint // 4 + 1)
        assert fail.identifier == excdescr.identifier
        exc = self.cpu.grab_exc_value()
        assert exc == "memoryerror!"

    def test_math_sqrt(self):
        if not self.cpu.supports_floats:
            py.test.skip("requires floats")

        def math_sqrt(a):
            assert False, 'should not be called'
        from pypy.jit.codewriter.effectinfo import EffectInfo

        effectinfo = EffectInfo([], [], [], [], EffectInfo.EF_CANNOT_RAISE, EffectInfo.OS_MATH_SQRT)
        FPTR = self.Ptr(self.FuncType([lltype.Float], lltype.Float))
        func_ptr = llhelper(FPTR, math_sqrt)
        FUNC = deref(FPTR)
        funcbox = self.get_funcbox(self.cpu, func_ptr)

        calldescr = self.cpu.calldescrof(FUNC, FUNC.ARGS, FUNC.RESULT, effectinfo)
        testcases = [(4.0, 2.0), (6.25, 2.5)]
        for arg, expected in testcases:
            res = self.execute_operation(rop.CALL, 
                        [funcbox, boxfloat(arg)],
                         'float', descr=calldescr)
            assert res.getfloat() == expected

    def test_compile_loop_with_target(self):
        i0 = BoxInt()
        i1 = BoxInt()
        i2 = BoxInt()
        i3 = BoxInt()
        looptoken = JitCellToken()
        targettoken1 = TargetToken()
        targettoken2 = TargetToken()
        faildescr = BasicFailDescr(2)
        operations = [
            ResOperation(rop.LABEL, [i0], None, descr=targettoken1),
            ResOperation(rop.INT_ADD, [i0, ConstInt(1)], i1),
            ResOperation(rop.INT_LE, [i1, ConstInt(9)], i2),
            ResOperation(rop.GUARD_TRUE, [i2], None, descr=faildescr),
            ResOperation(rop.LABEL, [i1], None, descr=targettoken2),
            ResOperation(rop.INT_GE, [i1, ConstInt(0)], i3),
            ResOperation(rop.GUARD_TRUE, [i3], None, descr=BasicFailDescr(3)),
            ResOperation(rop.JUMP, [i1], None, descr=targettoken1),
            ]
        inputargs = [i0]
        operations[3].setfailargs([i1])
        operations[6].setfailargs([i1])

        self.cpu.compile_loop(inputargs, operations, looptoken)
        fail = self.cpu.execute_token(looptoken, 2)
        assert fail.identifier == 2
        res = self.cpu.get_latest_value_int(0)
        assert res == 10

        inputargs = [i0]
        operations = [
            ResOperation(rop.INT_SUB, [i0, ConstInt(20)], i2),
            ResOperation(rop.JUMP, [i2], None, descr=targettoken2),
            ]
        self.cpu.compile_bridge(faildescr, inputargs, operations, looptoken)

        fail = self.cpu.execute_token(looptoken, 2)
        assert fail.identifier == 3
        res = self.cpu.get_latest_value_int(0)
        assert res == -10

    def test_compile_asmlen(self):
        from pypy.jit.backend.llsupport.llmodel import AbstractLLCPU
        if not isinstance(self.cpu, AbstractLLCPU):
            py.test.skip("pointless test on non-asm")
        from pypy.jit.backend.tool.viewcode import machine_code_dump
        import ctypes
        ops = """
        [i3, i2]
        i0 = same_as(i2)    # but forced to be in a register
        label(i0, descr=1)
        i1 = int_add(i0, i0)
        guard_true(i1, descr=faildesr) [i1]
        jump(i1, descr=1)
        """
        faildescr = BasicFailDescr(2)
        loop = parse(ops, self.cpu, namespace=locals())
        faildescr = loop.operations[-2].getdescr()
        jumpdescr = loop.operations[-1].getdescr()
        bridge_ops = """
        [i0]
        jump(i0, descr=jumpdescr)
        """
        bridge = parse(bridge_ops, self.cpu, namespace=locals())
        looptoken = JitCellToken()
        self.cpu.assembler.set_debug(False)
        info = self.cpu.compile_loop(loop.inputargs, loop.operations, looptoken)
        bridge_info = self.cpu.compile_bridge(faildescr, bridge.inputargs,
                                              bridge.operations,
                                              looptoken)
        self.cpu.assembler.set_debug(True) # always on untranslated
        assert info.asmlen != 0
        cpuname = autodetect_main_model_and_size()
        # XXX we have to check the precise assembler, otherwise
        # we don't quite know if borders are correct

        def checkops(mc, ops):
            assert len(mc) == len(ops)
            for i in range(len(mc)):
                assert mc[i].split("\t")[2].startswith(ops[i])

        data = ctypes.string_at(info.asmaddr, info.asmlen)
        mc = list(machine_code_dump(data, info.asmaddr, cpuname))
        lines = [line for line in mc if line.count('\t') >= 2]
        checkops(lines, self.add_loop_instructions)
        data = ctypes.string_at(bridge_info.asmaddr, bridge_info.asmlen)
        mc = list(machine_code_dump(data, bridge_info.asmaddr, cpuname))
        lines = [line for line in mc if line.count('\t') >= 2]
        checkops(lines, self.bridge_loop_instructions)

    def test_compile_bridge_with_target(self):
        # This test creates a loopy piece of code in a bridge, and builds another
        # unrelated loop that ends in a jump directly to this loopy bit of code.
        # It catches a case in which we underestimate the needed frame_depth across
        # the cross-loop JUMP, because we estimate it based on the frame_depth stored
        # in the original loop.
        i0 = BoxInt()
        i1 = BoxInt()
        looptoken1 = JitCellToken()
        targettoken1 = TargetToken()
        faildescr1 = BasicFailDescr(2)
        inputargs = [i0]
        operations = [
            ResOperation(rop.INT_LE, [i0, ConstInt(1)], i1),
            ResOperation(rop.GUARD_TRUE, [i1], None, descr=faildescr1),
            ResOperation(rop.FINISH, [i0], None, descr=BasicFailDescr(1234)),
            ]
        operations[1].setfailargs([i0])
        self.cpu.compile_loop(inputargs, operations, looptoken1)

        def func(a, b, c, d, e, f, g, h, i):
            assert a + 2 == b
            assert a + 4 == c
            assert a + 6 == d
            assert a + 8 == e
            assert a + 10 == f
            assert a + 12 == g
            assert a + 14 == h
            assert a + 16 == i
        FPTR = self.Ptr(self.FuncType([lltype.Signed]*9, lltype.Void))
        func_ptr = llhelper(FPTR, func)
        cpu = self.cpu
        calldescr = cpu.calldescrof(deref(FPTR), (lltype.Signed,)*9, lltype.Void,
                                    EffectInfo.MOST_GENERAL)
        funcbox = self.get_funcbox(cpu, func_ptr)

        i0 = BoxInt(); i1 = BoxInt(); i2 = BoxInt(); i3 = BoxInt(); i4 = BoxInt()
        i5 = BoxInt(); i6 = BoxInt(); i7 = BoxInt(); i8 = BoxInt(); i9 = BoxInt()
        i10 = BoxInt(); i11 = BoxInt(); i12 = BoxInt(); i13 = BoxInt(); i14 = BoxInt()
        i15 = BoxInt(); i16 = BoxInt(); i17 = BoxInt(); i18 = BoxInt(); i19 = BoxInt()
        i20 = BoxInt()
        inputargs = [i0]
        operations = [
            ResOperation(rop.LABEL, [i0], None, descr=targettoken1),
            ResOperation(rop.INT_ADD, [i0, ConstInt(1)], i1),
            ResOperation(rop.INT_ADD, [i1, ConstInt(1)], i2),
            ResOperation(rop.INT_ADD, [i2, ConstInt(1)], i3),
            ResOperation(rop.INT_ADD, [i3, ConstInt(1)], i4),
            ResOperation(rop.INT_ADD, [i4, ConstInt(1)], i5),
            ResOperation(rop.INT_ADD, [i5, ConstInt(1)], i6),
            ResOperation(rop.INT_ADD, [i6, ConstInt(1)], i7),
            ResOperation(rop.INT_ADD, [i7, ConstInt(1)], i8),
            ResOperation(rop.INT_ADD, [i8, ConstInt(1)], i9),
            ResOperation(rop.INT_ADD, [i9, ConstInt(1)], i10),
            ResOperation(rop.INT_ADD, [i10, ConstInt(1)], i11),
            ResOperation(rop.INT_ADD, [i11, ConstInt(1)], i12),
            ResOperation(rop.INT_ADD, [i12, ConstInt(1)], i13),
            ResOperation(rop.INT_ADD, [i13, ConstInt(1)], i14),
            ResOperation(rop.INT_ADD, [i14, ConstInt(1)], i15),
            ResOperation(rop.INT_ADD, [i15, ConstInt(1)], i16),
            ResOperation(rop.INT_ADD, [i16, ConstInt(1)], i17),
            ResOperation(rop.INT_ADD, [i17, ConstInt(1)], i18),
            ResOperation(rop.INT_ADD, [i18, ConstInt(1)], i19),
            ResOperation(rop.CALL, [funcbox, i2, i4, i6, i8, i10, i12, i14, i16, i18],
                         None, descr=calldescr),
            ResOperation(rop.CALL, [funcbox, i2, i4, i6, i8, i10, i12, i14, i16, i18],
                         None, descr=calldescr),
            ResOperation(rop.INT_LT, [i19, ConstInt(100)], i20),
            ResOperation(rop.GUARD_TRUE, [i20], None, descr=BasicFailDescr(42)),
            ResOperation(rop.JUMP, [i19], None, descr=targettoken1),
            ]
        operations[-2].setfailargs([])
        self.cpu.compile_bridge(faildescr1, inputargs, operations, looptoken1)

        looptoken2 = JitCellToken()
        inputargs = [BoxInt()]
        operations = [
            ResOperation(rop.JUMP, [ConstInt(0)], None, descr=targettoken1),
            ]
        self.cpu.compile_loop(inputargs, operations, looptoken2)

        fail = self.cpu.execute_token(looptoken2, -9)
        assert fail.identifier == 42

    def test_wrong_guard_nonnull_class(self):
        t_box, T_box = self.alloc_instance(self.T)
        null_box = self.null_instance()
        faildescr = BasicFailDescr(42)
        operations = [
            ResOperation(rop.GUARD_NONNULL_CLASS, [t_box, T_box], None,
                                                        descr=faildescr),
            ResOperation(rop.FINISH, [], None, descr=BasicFailDescr(1))]
        operations[0].setfailargs([])
        looptoken = JitCellToken()
        inputargs = [t_box]
        self.cpu.compile_loop(inputargs, operations, looptoken)
        operations = [
            ResOperation(rop.FINISH, [], None, descr=BasicFailDescr(99))
        ]
        self.cpu.compile_bridge(faildescr, [], operations, looptoken)
        fail = self.cpu.execute_token(looptoken, null_box.getref_base())
        assert fail.identifier == 99

    def test_forcing_op_with_fail_arg_in_reg(self):
        values = []
        def maybe_force(token, flag):
            self.cpu.force(token)
            values.append(self.cpu.get_latest_value_int(0))
            values.append(token)
            return 42

        FUNC = self.FuncType([lltype.Signed, lltype.Signed], lltype.Signed)
        func_ptr = llhelper(lltype.Ptr(FUNC), maybe_force)
        funcbox = self.get_funcbox(self.cpu, func_ptr).constbox()
        calldescr = self.cpu.calldescrof(FUNC, FUNC.ARGS, FUNC.RESULT,
                                         EffectInfo.MOST_GENERAL)
        i0 = BoxInt()
        i1 = BoxInt()
        i2 = BoxInt()
        tok = BoxInt()
        faildescr = BasicFailDescr(23)
        ops = [
        ResOperation(rop.FORCE_TOKEN, [], tok),
        ResOperation(rop.CALL_MAY_FORCE, [funcbox, tok, i1], i2,
                     descr=calldescr),
        ResOperation(rop.GUARD_NOT_FORCED, [], None, descr=faildescr),
        ResOperation(rop.FINISH, [i2], None, descr=BasicFailDescr(0))
        ]
        ops[2].setfailargs([i2])
        looptoken = JitCellToken()
        self.cpu.compile_loop([i0, i1], ops, looptoken)
        fail = self.cpu.execute_token(looptoken, 20, 0)
        assert fail.identifier == 23
        assert self.cpu.get_latest_value_int(0) == 42
        # make sure that force reads the registers from a zeroed piece of
        # memory
        assert values[0] == 0
        token = self.cpu.get_latest_force_token()
        assert values[1] == token

class OOtypeBackendTest(BaseBackendTest):

    type_system = 'ootype'
    Ptr = staticmethod(lambda x: x)
    FuncType = ootype.StaticMethod
    malloc = staticmethod(ootype.new)
    nullptr = staticmethod(ootype.null)

    def setup_class(cls):
        py.test.skip("ootype tests skipped")

    @classmethod
    def get_funcbox(cls, cpu, func_ptr):
        return BoxObj(ootype.cast_to_object(func_ptr))

    S = ootype.Instance('S', ootype.ROOT, {'value': ootype.Signed,
                                           'chr1': ootype.Char,
                                           'chr2': ootype.Char})
    S._add_fields({'next': S})
    T = ootype.Instance('T', S)
    U = ootype.Instance('U', T)

    def alloc_instance(self, T):
        t = ootype.new(T)
        cls = ootype.classof(t)
        t_box = BoxObj(ootype.cast_to_object(t))
        T_box = ConstObj(ootype.cast_to_object(cls))
        return t_box, T_box

    def null_instance(self):
        return BoxObj(ootype.NULL)

    def alloc_array_of(self, ITEM, length):
        py.test.skip("implement me")

    def alloc_string(self, string):
        py.test.skip("implement me")

    def alloc_unicode(self, unicode):
        py.test.skip("implement me")
<|MERGE_RESOLUTION|>--- conflicted
+++ resolved
@@ -5,7 +5,7 @@
                                          BoxInt, Box, BoxPtr,
                                          JitCellToken, TargetToken,
                                          ConstInt, ConstPtr,
-                                         BoxObj, Const,
+                                         BoxObj,
                                          ConstObj, BoxFloat, ConstFloat)
 from pypy.jit.metainterp.resoperation import ResOperation, rop
 from pypy.jit.metainterp.typesystem import deref
@@ -1655,12 +1655,8 @@
                                                c_nest, c_nest], 'void')
 
     def test_read_timestamp(self):
-<<<<<<< HEAD
         if not self.cpu.supports_longlong:
             py.test.skip("longlong test")
-=======
-        if sys.platform == 'win32':
-            # windows quite often is very inexact (like the old Intel 8259 PIC),
             # so we stretch the time a little bit.
             # On my virtual Parallels machine in a 2GHz Core i7 Mac Mini,
             # the test starts working at delay == 21670 and stops at 20600000.
@@ -1674,7 +1670,6 @@
         else:
             def wait_a_bit():
                 pass
->>>>>>> 3a2ec808
         if longlong.is_64_bit:
             got1 = self.execute_operation(rop.READ_TIMESTAMP, [], 'int')
             wait_a_bit()
@@ -3354,6 +3349,7 @@
         lines = [line for line in mc if line.count('\t') >= 2]
         checkops(lines, self.bridge_loop_instructions)
 
+
     def test_compile_bridge_with_target(self):
         # This test creates a loopy piece of code in a bridge, and builds another
         # unrelated loop that ends in a jump directly to this loopy bit of code.
