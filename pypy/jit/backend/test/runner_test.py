--- conflicted
+++ resolved
@@ -3315,11 +3315,7 @@
         def checkops(mc, ops):
             assert len(mc) == len(ops)
             for i in range(len(mc)):
-<<<<<<< HEAD
-                assert mc[i].split("\t")[2].startswith(ops[i])
-=======
                 assert mc[i].split("\t")[-1].startswith(ops[i])
->>>>>>> 4b3e2899
 
         data = ctypes.string_at(info.asmaddr, info.asmlen)
         mc = list(machine_code_dump(data, info.asmaddr, cpuname))
