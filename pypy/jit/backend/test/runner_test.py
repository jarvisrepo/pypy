--- conflicted
+++ resolved
@@ -1168,12 +1168,8 @@
                     values.append(longlong.getfloatstorage(r.random()))
             #
             looptoken = JitCellToken()
-<<<<<<< HEAD
-            faildescr = BasicFinalDescr(42)
-=======
             guarddescr = BasicFailDescr(42)
-            faildescr = BasicFailDescr(43)
->>>>>>> 8ea2dd49
+            faildescr = BasicFinalDescr(43)
             operations = []
             retboxes = []
             retvalues = []
@@ -1328,12 +1324,8 @@
         i2 = BoxInt()
         targettoken = TargetToken()
         faildescr1 = BasicFailDescr(1)
-<<<<<<< HEAD
-        faildescr2 = BasicFinalDescr(2)
-=======
         faildescr2 = BasicFailDescr(2)
-        faildescr3 = BasicFailDescr(3)
->>>>>>> 8ea2dd49
+        faildescr3 = BasicFinalDescr(3)
         operations = [
             ResOperation(rop.LABEL, fboxes, None, descr=targettoken),
             ResOperation(rop.FLOAT_LE, [fboxes[0], constfloat(9.2)], i2),
@@ -1373,12 +1365,8 @@
         if not self.cpu.supports_floats:
             py.test.skip("requires floats")
         fboxes = [BoxFloat() for i in range(3)]
-<<<<<<< HEAD
-        faildescr1 = BasicFinalDescr(100)
-=======
         faildescr1 = BasicFailDescr(100)
-        faildescr2 = BasicFailDescr(102)
->>>>>>> 8ea2dd49
+        faildescr2 = BasicFinalDescr(102)
         loopops = """
         [i0,f1, f2]
         f3 = float_add(f1, f2)
@@ -2024,12 +2012,7 @@
         looptoken = JitCellToken()
         self.cpu.compile_loop(loop.inputargs, loop.operations, looptoken)
         deadframe = self.cpu.execute_token(looptoken, 1)
-<<<<<<< HEAD
-        assert self.cpu.get_int_value(deadframe, 0) == 0
-        assert self.cpu.get_ref_value(deadframe, 1) == xptr
-=======
-        assert self.cpu.get_latest_value_ref(deadframe, 0) == xptr
->>>>>>> 8ea2dd49
+        assert self.cpu.get_ref_value(deadframe, 0) == xptr
         excvalue = self.cpu.grab_exc_value(deadframe)
         assert not excvalue
         deadframe = self.cpu.execute_token(looptoken, 0)
