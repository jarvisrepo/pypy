--- conflicted
+++ resolved
@@ -120,8 +120,7 @@
         inputargs = [i0]
         looptoken = JitCellToken()
         self.cpu.compile_loop(inputargs, operations, looptoken)
-        self.cpu.set_future_value_float(0, longlong.getfloatstorage(2.8))
-        fail = self.cpu.execute_token(looptoken)
+        fail = self.cpu.execute_token(looptoken, longlong.getfloatstorage(2.8))
         res = self.cpu.get_latest_value_float(0)
         assert longlong.getrealfloat(res) == 5.1
         assert fail.identifier == 1
@@ -1226,10 +1225,10 @@
         loop = parse(loopops)
         looptoken = JitCellToken()
         self.cpu.compile_loop(loop.inputargs, loop.operations, looptoken)
-        self.cpu.set_future_value_int(0, 1)
-        self.cpu.set_future_value_float(1, longlong.getfloatstorage(132.25))
-        self.cpu.set_future_value_float(2, longlong.getfloatstorage(0.75))
-        fail = self.cpu.execute_token(looptoken)
+		args = [1]
+        args.append(longlong.getfloatstorage(132.25))
+        args.append(longlong.getfloatstorage(0.75))
+        fail = self.cpu.execute_token(looptoken, *args)  #xxx check
         assert loop.operations[-2].getdescr() == fail
         f1 = self.cpu.get_latest_value_float(0)
         f2 = self.cpu.get_latest_value_float(1)
@@ -1379,14 +1378,12 @@
                         if test1 == 42 or combinaison[0] == 'b':
                             for test2 in [65, 42, 11, 0, 1]:
                                 if test2 == 42 or combinaison[1] == 'b':
-                                    n = 0
+                                    args = []
                                     if combinaison[0] == 'b':
-                                        cpu.set_future_value_int(n, test1)
-                                        n += 1
+										args.append(test1)
                                     if combinaison[1] == 'b':
-                                        cpu.set_future_value_int(n, test2)
-                                        n += 1
-                                    fail = cpu.execute_token(looptoken)
+										args.append(test2)
+                                    fail = cpu.execute_token(looptoken, *args)
                                     #
                                     expected = compare(test1, test2)
                                     expected ^= guard_case
@@ -2587,9 +2584,8 @@
         try:
             othertoken = JitCellToken()
             self.cpu.compile_loop(loop.inputargs, loop.operations, othertoken)
-            for i in range(10):
-                self.cpu.set_future_value_int(i, i+1)
-            res = self.cpu.execute_token(othertoken)
+            args = [i+1 for i in range(10)]
+            res = self.cpu.execute_token(othertoken, *args)
             assert self.cpu.get_latest_value_int(0) == 97
             assert not called
         finally:
@@ -2722,16 +2718,10 @@
         looptoken = JitCellToken()
         looptoken.outermost_jitdriver_sd = FakeJitDriverSD()
         self.cpu.compile_loop(loop.inputargs, loop.operations, looptoken)
-<<<<<<< HEAD
         done_number = self.cpu.get_fail_descr_number(loop.operations[-1].getdescr())
-        self.cpu.set_future_value_float(0, longlong.getfloatstorage(1.25))
-        self.cpu.set_future_value_float(1, longlong.getfloatstorage(2.35))
-        res = self.cpu.execute_token(looptoken)
-=======
         args = [longlong.getfloatstorage(1.25),
                 longlong.getfloatstorage(2.35)]
         res = self.cpu.execute_token(looptoken, *args)
->>>>>>> f8a7948a
         x = self.cpu.get_latest_value_float(0)
         assert longlong.getrealfloat(x) == 1.25 + 2.35
         assert not called
@@ -3128,7 +3118,9 @@
         # overflowing value:
         fail = self.cpu.execute_token(looptoken, sys.maxint // 4 + 1)
         assert fail.identifier == excdescr.identifier
-<<<<<<< HEAD
+        exc = self.cpu.grab_exc_value()
+        assert exc == "memoryerror!"
+
     def test_math_sqrt(self):
         if not self.cpu.supports_floats:
             py.test.skip("requires floats")
@@ -3151,10 +3143,6 @@
                          'float', descr=calldescr)
             assert res.getfloat() == expected
 
-=======
-        exc = self.cpu.grab_exc_value()
-        assert exc == "memoryerror!"
->>>>>>> f8a7948a
 
     def test_compile_loop_with_target(self):
         i0 = BoxInt()
