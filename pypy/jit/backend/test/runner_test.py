import py, sys, random, os, struct, operator
from pypy.jit.metainterp.history import (AbstractFailDescr,
                                         AbstractDescr,
                                         BasicFailDescr,
                                         BoxInt, Box, BoxPtr,
                                         LoopToken,
                                         ConstInt, ConstPtr,
                                         BoxObj,
                                         ConstObj, BoxFloat, ConstFloat)
from pypy.jit.metainterp.resoperation import ResOperation, rop
from pypy.jit.metainterp.typesystem import deref
from pypy.jit.codewriter.effectinfo import EffectInfo
from pypy.jit.tool.oparser import parse
from pypy.rpython.lltypesystem import lltype, llmemory, rstr, rffi, rclass
from pypy.rpython.ootypesystem import ootype
from pypy.rpython.annlowlevel import llhelper
from pypy.rpython.llinterp import LLException
from pypy.jit.codewriter import heaptracker, longlong
from pypy.rlib.rarithmetic import intmask

def boxfloat(x):
    return BoxFloat(longlong.getfloatstorage(x))

def constfloat(x):
    return ConstFloat(longlong.getfloatstorage(x))


class Runner(object):

    def execute_operation(self, opname, valueboxes, result_type, descr=None):
        inputargs, operations = self._get_single_operation_list(opname,
                                                                result_type,
                                                                valueboxes,
                                                                descr)
        looptoken = LoopToken()
        self.cpu.compile_loop(inputargs, operations, looptoken)
        j = 0
        for box in inputargs:
            if isinstance(box, BoxInt):
                self.cpu.set_future_value_int(j, box.getint())
                j += 1
            elif isinstance(box, (BoxPtr, BoxObj)):
                self.cpu.set_future_value_ref(j, box.getref_base())
                j += 1
            elif isinstance(box, BoxFloat):
                self.cpu.set_future_value_float(j, box.getfloatstorage())
                j += 1
            else:
                raise NotImplementedError(box)
        res = self.cpu.execute_token(looptoken)
        if res is operations[-1].getdescr():
            self.guard_failed = False
        else:
            self.guard_failed = True
        if result_type == 'int':
            return BoxInt(self.cpu.get_latest_value_int(0))
        elif result_type == 'ref':
            return BoxPtr(self.cpu.get_latest_value_ref(0))
        elif result_type == 'float':
            return BoxFloat(self.cpu.get_latest_value_float(0))
        elif result_type == 'void':
            return None
        else:
            assert False

    def _get_single_operation_list(self, opnum, result_type, valueboxes,
                                   descr):
        if result_type == 'void':
            result = None
        elif result_type == 'int':
            result = BoxInt()
        elif result_type == 'ref':
            result = BoxPtr()
        elif result_type == 'float':
            result = BoxFloat()
        else:
            raise ValueError(result_type)
        if result is None:
            results = []
        else:
            results = [result]
        operations = [ResOperation(opnum, valueboxes, result),
                      ResOperation(rop.FINISH, results, None,
                                   descr=BasicFailDescr(0))]
        if operations[0].is_guard():
            operations[0].setfailargs([])
            if not descr:
                descr = BasicFailDescr(1)
        if descr is not None:
            operations[0].setdescr(descr)
        inputargs = []
        for box in valueboxes:
            if isinstance(box, Box) and box not in inputargs:
                inputargs.append(box)
        return inputargs, operations

class BaseBackendTest(Runner):

    avoid_instances = False

    def test_compile_linear_loop(self):
        i0 = BoxInt()
        i1 = BoxInt()
        operations = [
            ResOperation(rop.INT_ADD, [i0, ConstInt(1)], i1),
            ResOperation(rop.FINISH, [i1], None, descr=BasicFailDescr(1))
            ]
        inputargs = [i0]
        looptoken = LoopToken()
        self.cpu.compile_loop(inputargs, operations, looptoken)
        self.cpu.set_future_value_int(0, 2)
        fail = self.cpu.execute_token(looptoken)
        res = self.cpu.get_latest_value_int(0)
        assert res == 3
<<<<<<< HEAD
        assert fail.identifier == 1

    def test_compile_linear_float_loop(self):
        i0 = BoxFloat()
        i1 = BoxFloat()
        operations = [
            ResOperation(rop.FLOAT_ADD, [i0, constfloat(2.3)], i1),
            ResOperation(rop.FINISH, [i1], None, descr=BasicFailDescr(1))
            ]
        inputargs = [i0]
        looptoken = LoopToken()
        self.cpu.compile_loop(inputargs, operations, looptoken)
        self.cpu.set_future_value_float(0, longlong.getfloatstorage(2.8))
        fail = self.cpu.execute_token(looptoken)
        res = self.cpu.get_latest_value_float(0)
        assert longlong.getrealfloat(res) == 5.1
=======
>>>>>>> c49f1c6a
        assert fail.identifier == 1

    def test_compile_loop(self):
        i0 = BoxInt()
        i1 = BoxInt()
        i2 = BoxInt()
        looptoken = LoopToken()
        operations = [
            ResOperation(rop.INT_ADD, [i0, ConstInt(1)], i1),
            ResOperation(rop.INT_LE, [i1, ConstInt(9)], i2),
            ResOperation(rop.GUARD_TRUE, [i2], None, descr=BasicFailDescr(2)),
            ResOperation(rop.JUMP, [i1], None, descr=looptoken),
            ]
        inputargs = [i0]
        operations[2].setfailargs([i1])

        self.cpu.compile_loop(inputargs, operations, looptoken)
        self.cpu.set_future_value_int(0, 2)
        fail = self.cpu.execute_token(looptoken)
        assert fail.identifier == 2
        res = self.cpu.get_latest_value_int(0)
        assert res == 10

    def test_compile_with_holes_in_fail_args(self):
        i0 = BoxInt()
        i1 = BoxInt()
        i2 = BoxInt()
        looptoken = LoopToken()
        operations = [
            ResOperation(rop.INT_ADD, [i0, ConstInt(1)], i1),
            ResOperation(rop.INT_LE, [i1, ConstInt(9)], i2),
            ResOperation(rop.GUARD_TRUE, [i2], None, descr=BasicFailDescr(2)),
            ResOperation(rop.JUMP, [i1], None, descr=looptoken),
            ]
        inputargs = [i0]
        operations[2].setfailargs([None, None, i1, None])

        self.cpu.compile_loop(inputargs, operations, looptoken)
        self.cpu.set_future_value_int(0, 2)
        fail = self.cpu.execute_token(looptoken)
        assert fail.identifier == 2
        res = self.cpu.get_latest_value_int(2)
        assert res == 10

    def test_backends_dont_keep_loops_alive(self):
        import weakref, gc
        self.cpu.dont_keepalive_stuff = True
        i0 = BoxInt()
        i1 = BoxInt()
        i2 = BoxInt()
        looptoken = LoopToken()
        operations = [
            ResOperation(rop.INT_ADD, [i0, ConstInt(1)], i1),
            ResOperation(rop.INT_LE, [i1, ConstInt(9)], i2),
            ResOperation(rop.GUARD_TRUE, [i2], None, descr=BasicFailDescr()),
            ResOperation(rop.JUMP, [i1], None, descr=looptoken),
            ]
        inputargs = [i0]
        operations[2].setfailargs([i1])
        wr_i1 = weakref.ref(i1)
        wr_guard = weakref.ref(operations[2])
        self.cpu.compile_loop(inputargs, operations, looptoken)
        if hasattr(looptoken, '_x86_ops_offset'):
            del looptoken._x86_ops_offset # else it's kept alive
        del i0, i1, i2
        del inputargs
        del operations
        gc.collect()
        assert not wr_i1() and not wr_guard()

    def test_compile_bridge(self):
        self.cpu.total_compiled_loops = 0
        self.cpu.total_compiled_bridges = 0
        i0 = BoxInt()
        i1 = BoxInt()
        i2 = BoxInt()
        faildescr1 = BasicFailDescr(1)
        faildescr2 = BasicFailDescr(2)
        looptoken = LoopToken()
        operations = [
            ResOperation(rop.INT_ADD, [i0, ConstInt(1)], i1),
            ResOperation(rop.INT_LE, [i1, ConstInt(9)], i2),
            ResOperation(rop.GUARD_TRUE, [i2], None, descr=faildescr1),
            ResOperation(rop.JUMP, [i1], None, descr=looptoken),
            ]
        inputargs = [i0]
        operations[2].setfailargs([i1])
        self.cpu.compile_loop(inputargs, operations, looptoken)

        i1b = BoxInt()
        i3 = BoxInt()
        bridge = [
            ResOperation(rop.INT_LE, [i1b, ConstInt(19)], i3),
            ResOperation(rop.GUARD_TRUE, [i3], None, descr=faildescr2),
            ResOperation(rop.JUMP, [i1b], None, descr=looptoken),
        ]
        bridge[1].setfailargs([i1b])

        self.cpu.compile_bridge(faildescr1, [i1b], bridge, looptoken)

        self.cpu.set_future_value_int(0, 2)
        fail = self.cpu.execute_token(looptoken)
        assert fail.identifier == 2
        res = self.cpu.get_latest_value_int(0)
        assert res == 20

        assert self.cpu.total_compiled_loops == 1
        assert self.cpu.total_compiled_bridges == 1
        return looptoken

    def test_compile_bridge_with_holes(self):
        i0 = BoxInt()
        i1 = BoxInt()
        i2 = BoxInt()
        faildescr1 = BasicFailDescr(1)
        faildescr2 = BasicFailDescr(2)
        looptoken = LoopToken()
        operations = [
            ResOperation(rop.INT_ADD, [i0, ConstInt(1)], i1),
            ResOperation(rop.INT_LE, [i1, ConstInt(9)], i2),
            ResOperation(rop.GUARD_TRUE, [i2], None, descr=faildescr1),
            ResOperation(rop.JUMP, [i1], None, descr=looptoken),
            ]
        inputargs = [i0]
        operations[2].setfailargs([None, i1, None])
        self.cpu.compile_loop(inputargs, operations, looptoken)

        i1b = BoxInt()
        i3 = BoxInt()
        bridge = [
            ResOperation(rop.INT_LE, [i1b, ConstInt(19)], i3),
            ResOperation(rop.GUARD_TRUE, [i3], None, descr=faildescr2),
            ResOperation(rop.JUMP, [i1b], None, descr=looptoken),
        ]
        bridge[1].setfailargs([i1b])

        self.cpu.compile_bridge(faildescr1, [i1b], bridge, looptoken)

        self.cpu.set_future_value_int(0, 2)
        fail = self.cpu.execute_token(looptoken)
        assert fail.identifier == 2
        res = self.cpu.get_latest_value_int(0)
        assert res == 20

    def test_get_latest_value_count(self):
        i0 = BoxInt()
        i1 = BoxInt()
        i2 = BoxInt()
        faildescr1 = BasicFailDescr(1)
        looptoken = LoopToken()
        operations = [
            ResOperation(rop.INT_ADD, [i0, ConstInt(1)], i1),
            ResOperation(rop.INT_LE, [i1, ConstInt(9)], i2),
            ResOperation(rop.GUARD_TRUE, [i2], None, descr=faildescr1),
            ResOperation(rop.JUMP, [i1], None, descr=looptoken),
            ]
        inputargs = [i0]
        operations[2].setfailargs([None, i1, None])
        self.cpu.compile_loop(inputargs, operations, looptoken)

        self.cpu.set_future_value_int(0, 2)
        fail = self.cpu.execute_token(looptoken)
        assert fail is faildescr1

        count = self.cpu.get_latest_value_count()
        assert count == 3
        assert self.cpu.get_latest_value_int(1) == 10
        assert self.cpu.get_latest_value_int(1) == 10   # multiple reads ok
        self.cpu.clear_latest_values(3)

    def test_finish(self):
        i0 = BoxInt()
        class UntouchableFailDescr(AbstractFailDescr):
            def __setattr__(self, name, value):
                if name == 'index':
                    return AbstractFailDescr.__setattr__(self, name, value)
                py.test.fail("finish descrs should not be touched")
        faildescr = UntouchableFailDescr() # to check that is not touched
        looptoken = LoopToken()
        operations = [
            ResOperation(rop.FINISH, [i0], None, descr=faildescr)
            ]
        self.cpu.compile_loop([i0], operations, looptoken)
        self.cpu.set_future_value_int(0, 99)
        fail = self.cpu.execute_token(looptoken)
        assert fail is faildescr
        res = self.cpu.get_latest_value_int(0)
        assert res == 99

        looptoken = LoopToken()
        operations = [
            ResOperation(rop.FINISH, [ConstInt(42)], None, descr=faildescr)
            ]
        self.cpu.compile_loop([], operations, looptoken)
        fail = self.cpu.execute_token(looptoken)
        assert fail is faildescr
        res = self.cpu.get_latest_value_int(0)
        assert res == 42

        looptoken = LoopToken()
        operations = [
            ResOperation(rop.FINISH, [], None, descr=faildescr)
            ]
        self.cpu.compile_loop([], operations, looptoken)
        fail = self.cpu.execute_token(looptoken)
        assert fail is faildescr

        if self.cpu.supports_floats:
            looptoken = LoopToken()
            f0 = BoxFloat()
            operations = [
                ResOperation(rop.FINISH, [f0], None, descr=faildescr)
                ]
            self.cpu.compile_loop([f0], operations, looptoken)
            value = longlong.getfloatstorage(-61.25)
            self.cpu.set_future_value_float(0, value)
            fail = self.cpu.execute_token(looptoken)
            assert fail is faildescr
            res = self.cpu.get_latest_value_float(0)
            assert longlong.getrealfloat(res) == -61.25

            looptoken = LoopToken()
            operations = [
                ResOperation(rop.FINISH, [constfloat(42.5)], None, descr=faildescr)
                ]
            self.cpu.compile_loop([], operations, looptoken)
            fail = self.cpu.execute_token(looptoken)
            assert fail is faildescr
            res = self.cpu.get_latest_value_float(0)
            assert longlong.getrealfloat(res) == 42.5

    def test_execute_operations_in_env(self):
        cpu = self.cpu
        x = BoxInt(123)
        y = BoxInt(456)
        z = BoxInt(579)
        t = BoxInt(455)
        u = BoxInt(0)    # False
        looptoken = LoopToken()
        operations = [
            ResOperation(rop.INT_ADD, [x, y], z),
            ResOperation(rop.INT_SUB, [y, ConstInt(1)], t),
            ResOperation(rop.INT_EQ, [t, ConstInt(0)], u),
            ResOperation(rop.GUARD_FALSE, [u], None,
                         descr=BasicFailDescr()),
            ResOperation(rop.JUMP, [z, t], None, descr=looptoken),
            ]
        operations[-2].setfailargs([t, z])
        cpu.compile_loop([x, y], operations, looptoken)
        self.cpu.set_future_value_int(0, 0)
        self.cpu.set_future_value_int(1, 10)
        res = self.cpu.execute_token(looptoken)
        assert self.cpu.get_latest_value_int(0) == 0
        assert self.cpu.get_latest_value_int(1) == 55

    def test_int_operations(self):
        from pypy.jit.metainterp.test.test_executor import get_int_tests
        for opnum, boxargs, retvalue in get_int_tests():
            res = self.execute_operation(opnum, boxargs, 'int')
            assert res.value == retvalue

    def test_float_operations(self):
        from pypy.jit.metainterp.test.test_executor import get_float_tests
        for opnum, boxargs, rettype, retvalue in get_float_tests(self.cpu):
            res = self.execute_operation(opnum, boxargs, rettype)
            if isinstance(res, BoxFloat):
                assert res.getfloat() == retvalue
            else:
                assert res.value == retvalue

    def test_ovf_operations(self, reversed=False):
        minint = -sys.maxint-1
        boom = 'boom'
        for opnum, testcases in [
            (rop.INT_ADD_OVF, [(10, -2, 8),
                               (-1, minint, boom),
                               (sys.maxint//2, sys.maxint//2+2, boom)]),
            (rop.INT_SUB_OVF, [(-20, -23, 3),
                               (-2, sys.maxint, boom),
                               (sys.maxint//2, -(sys.maxint//2+2), boom)]),
            (rop.INT_MUL_OVF, [(minint/2, 2, minint),
                               (-2, -(minint/2), minint),
                               (minint/2, -2, boom)]),
            ]:
            v1 = BoxInt(testcases[0][0])
            v2 = BoxInt(testcases[0][1])
            v_res = BoxInt()
            #
            if not reversed:
                ops = [
                    ResOperation(opnum, [v1, v2], v_res),
                    ResOperation(rop.GUARD_NO_OVERFLOW, [], None,
                                 descr=BasicFailDescr(1)),
                    ResOperation(rop.FINISH, [v_res], None,
                                 descr=BasicFailDescr(2)),
                    ]
                ops[1].setfailargs([])
            else:
                v_exc = self.cpu.ts.BoxRef()
                ops = [
                    ResOperation(opnum, [v1, v2], v_res),
                    ResOperation(rop.GUARD_OVERFLOW, [], None,
                                 descr=BasicFailDescr(1)),
                    ResOperation(rop.FINISH, [], None, descr=BasicFailDescr(2)),
                    ]
                ops[1].setfailargs([v_res])
            #
            looptoken = LoopToken()
            self.cpu.compile_loop([v1, v2], ops, looptoken)
            for x, y, z in testcases:
                excvalue = self.cpu.grab_exc_value()
                assert not excvalue
                self.cpu.set_future_value_int(0, x)
                self.cpu.set_future_value_int(1, y)
                fail = self.cpu.execute_token(looptoken)
                if (z == boom) ^ reversed:
                    assert fail.identifier == 1
                else:
                    assert fail.identifier == 2
                if z != boom:
                    assert self.cpu.get_latest_value_int(0) == z
                excvalue = self.cpu.grab_exc_value()
                assert not excvalue

    def test_ovf_operations_reversed(self):
        self.test_ovf_operations(reversed=True)

    def test_bh_call(self):
        cpu = self.cpu
        #
        def func(c):
            return chr(ord(c) + 1)
        FPTR = self.Ptr(self.FuncType([lltype.Char], lltype.Char))
        func_ptr = llhelper(FPTR, func)
        calldescr = cpu.calldescrof(deref(FPTR), (lltype.Char,), lltype.Char,
                                    EffectInfo.MOST_GENERAL)
        x = cpu.bh_call_i(self.get_funcbox(cpu, func_ptr).value,
                          calldescr, [ord('A')], None, None)
        assert x == ord('B')
        if cpu.supports_floats:
            def func(f, i):
                assert isinstance(f, float)
                assert isinstance(i, int)
                return f - float(i)
            FPTR = self.Ptr(self.FuncType([lltype.Float, lltype.Signed],
                                          lltype.Float))
            func_ptr = llhelper(FPTR, func)
            FTP = deref(FPTR)
            calldescr = cpu.calldescrof(FTP, FTP.ARGS, FTP.RESULT,
                                        EffectInfo.MOST_GENERAL)
            x = cpu.bh_call_f(self.get_funcbox(cpu, func_ptr).value,
                              calldescr,
                              [42], None, [longlong.getfloatstorage(3.5)])
            assert longlong.getrealfloat(x) == 3.5 - 42

    def test_call(self):
        from pypy.rlib.libffi import types, FUNCFLAG_CDECL

        def func_int(a, b):
            return a + b
        def func_char(c, c1):
            return chr(ord(c) + ord(c1))

        functions = [
            (func_int, lltype.Signed, types.sint, 655360),
            (func_int, rffi.SHORT, types.sint16, 1213),
            (func_char, lltype.Char, types.uchar, 12)
            ]

        cpu = self.cpu
        for func, TP, ffi_type, num in functions:
            #
            FPTR = self.Ptr(self.FuncType([TP, TP], TP))
            func_ptr = llhelper(FPTR, func)
            FUNC = deref(FPTR)
            funcbox = self.get_funcbox(cpu, func_ptr)
            # first, try it with the "normal" calldescr
            calldescr = cpu.calldescrof(FUNC, FUNC.ARGS, FUNC.RESULT,
                                        EffectInfo.MOST_GENERAL)
            res = self.execute_operation(rop.CALL,
                                         [funcbox, BoxInt(num), BoxInt(num)],
                                         'int', descr=calldescr)
            assert res.value == 2 * num
            # then, try it with the dynamic calldescr
            dyn_calldescr = cpu.calldescrof_dynamic([ffi_type, ffi_type], ffi_type,
                                                    EffectInfo.MOST_GENERAL,
                                                    ffi_flags=FUNCFLAG_CDECL)
            res = self.execute_operation(rop.CALL,
                                         [funcbox, BoxInt(num), BoxInt(num)],
                                         'int', descr=dyn_calldescr)
            assert res.value == 2 * num

<<<<<<< HEAD
            # last, try it with one constant argument
            calldescr = cpu.calldescrof(FUNC, FUNC.ARGS, FUNC.RESULT, EffectInfo.MOST_GENERAL)
            res = self.execute_operation(rop.CALL,
                                         [funcbox, ConstInt(num), BoxInt(num)],
                                         'int', descr=calldescr)
            assert res.value == 2 * num
            
=======
>>>>>>> c49f1c6a

        if cpu.supports_floats:
            def func(f0, f1, f2, f3, f4, f5, f6, i0, f7, i1, f8, f9):
                return f0 + f1 + f2 + f3 + f4 + f5 + f6 + float(i0 + i1) + f7 + f8 + f9
            F = lltype.Float
            I = lltype.Signed
            FUNC = self.FuncType([F] * 7 + [I] + [F] + [I] + [F]* 2, F)
            FPTR = self.Ptr(FUNC)
            func_ptr = llhelper(FPTR, func)
            calldescr = cpu.calldescrof(FUNC, FUNC.ARGS, FUNC.RESULT,
                                        EffectInfo.MOST_GENERAL)
            funcbox = self.get_funcbox(cpu, func_ptr)
            args = ([boxfloat(.1) for i in range(7)] +
                    [BoxInt(1), boxfloat(.2), BoxInt(2), boxfloat(.3),
                     boxfloat(.4)])
            res = self.execute_operation(rop.CALL,
                                         [funcbox] + args,
                                         'float', descr=calldescr)
            assert abs(res.getfloat() - 4.6) < 0.0001

    def test_call_many_arguments(self):
        # Test calling a function with a large number of arguments (more than
        # 6, which will force passing some arguments on the stack on 64-bit)

        def func(*args):
            assert len(args) == 16
            # Try to sum up args in a way that would probably detect a
            # transposed argument
            return sum(arg * (2**i) for i, arg in enumerate(args))

        FUNC = self.FuncType([lltype.Signed]*16, lltype.Signed)
        FPTR = self.Ptr(FUNC)
        calldescr = self.cpu.calldescrof(FUNC, FUNC.ARGS, FUNC.RESULT,
                                         EffectInfo.MOST_GENERAL)
        func_ptr = llhelper(FPTR, func)
        args = range(16)
        funcbox = self.get_funcbox(self.cpu, func_ptr)
        res = self.execute_operation(rop.CALL, [funcbox] + map(BoxInt, args), 'int', descr=calldescr)
        assert res.value == func(*args)

    def test_call_stack_alignment(self):
        # test stack alignment issues, notably for Mac OS/X.
        # also test the ordering of the arguments.

        def func_ints(*ints):
            s = str(ints) + '\n'
            os.write(1, s)   # don't remove -- crash if the stack is misaligned
            return sum([(10+i)*(5+j) for i, j in enumerate(ints)])

        for nb_args in range(0, 35):
            cpu = self.cpu
            TP = lltype.Signed
            #
            FPTR = self.Ptr(self.FuncType([TP] * nb_args, TP))
            func_ptr = llhelper(FPTR, func_ints)
            FUNC = deref(FPTR)
            calldescr = cpu.calldescrof(FUNC, FUNC.ARGS, FUNC.RESULT,
                                        EffectInfo.MOST_GENERAL)
            funcbox = self.get_funcbox(cpu, func_ptr)
            args = [280-24*i for i in range(nb_args)]
            res = self.execute_operation(rop.CALL,
                                         [funcbox] + map(BoxInt, args),
                                         'int', descr=calldescr)
            assert res.value == func_ints(*args)

    def test_call_with_const_floats(self):
        if not self.cpu.supports_floats:
            py.test.skip("requires floats")
        def func(f1, f2):
            return f1 + f2

        FUNC = self.FuncType([lltype.Float, lltype.Float], lltype.Float)
        FPTR = self.Ptr(FUNC)
        calldescr = self.cpu.calldescrof(FUNC, FUNC.ARGS, FUNC.RESULT,
                                         EffectInfo.MOST_GENERAL)
        func_ptr = llhelper(FPTR, func)
        funcbox = self.get_funcbox(self.cpu, func_ptr)
        res = self.execute_operation(rop.CALL, [funcbox, constfloat(1.5),
                                                constfloat(2.5)], 'float',
                                     descr=calldescr)
        assert res.getfloat() == 4.0


    def test_field_basic(self):
        t_box, T_box = self.alloc_instance(self.T)
        fielddescr = self.cpu.fielddescrof(self.S, 'value')
        assert not fielddescr.is_pointer_field()
        #
        res = self.execute_operation(rop.SETFIELD_GC, [t_box, BoxInt(39082)],
                                     'void', descr=fielddescr)
        assert res is None
        res = self.execute_operation(rop.GETFIELD_GC, [t_box],
                                     'int', descr=fielddescr)
        assert res.value == 39082
        #
        fielddescr1 = self.cpu.fielddescrof(self.S, 'chr1')
        fielddescr2 = self.cpu.fielddescrof(self.S, 'chr2')
        shortdescr = self.cpu.fielddescrof(self.S, 'short')
        self.execute_operation(rop.SETFIELD_GC, [t_box, BoxInt(250)],
                               'void', descr=fielddescr2)
        self.execute_operation(rop.SETFIELD_GC, [t_box, BoxInt(133)],
                               'void', descr=fielddescr1)
        self.execute_operation(rop.SETFIELD_GC, [t_box, BoxInt(1331)],
                               'void', descr=shortdescr)
        res = self.execute_operation(rop.GETFIELD_GC, [t_box],
                                     'int', descr=fielddescr2)
        assert res.value == 250
        res = self.execute_operation(rop.GETFIELD_GC, [t_box],
                                     'int', descr=fielddescr1)
        assert res.value == 133
        res = self.execute_operation(rop.GETFIELD_GC, [t_box],
                                     'int', descr=shortdescr)
        assert res.value == 1331

        #
        u_box, U_box = self.alloc_instance(self.U)
        fielddescr2 = self.cpu.fielddescrof(self.S, 'next')
        assert fielddescr2.is_pointer_field()
        res = self.execute_operation(rop.SETFIELD_GC, [t_box, u_box],
                                     'void', descr=fielddescr2)
        assert res is None
        res = self.execute_operation(rop.GETFIELD_GC, [t_box],
                                     'ref', descr=fielddescr2)
        assert res.value == u_box.value
        #
        null_const = self.null_instance().constbox()
        res = self.execute_operation(rop.SETFIELD_GC, [t_box, null_const],
                                     'void', descr=fielddescr2)
        assert res is None
        res = self.execute_operation(rop.GETFIELD_GC, [t_box],
                                     'ref', descr=fielddescr2)
        assert res.value == null_const.value
        if self.cpu.supports_floats:
            floatdescr = self.cpu.fielddescrof(self.S, 'float')
            self.execute_operation(rop.SETFIELD_GC, [t_box, boxfloat(3.4)],
                                   'void', descr=floatdescr)
            res = self.execute_operation(rop.GETFIELD_GC, [t_box],
                                         'float', descr=floatdescr)
            assert res.getfloat() == 3.4
            #
            self.execute_operation(rop.SETFIELD_GC, [t_box, constfloat(-3.6)],
                                   'void', descr=floatdescr)
            res = self.execute_operation(rop.GETFIELD_GC, [t_box],
                                         'float', descr=floatdescr)
            assert res.getfloat() == -3.6


    def test_passing_guards(self):
        t_box, T_box = self.alloc_instance(self.T)
        nullbox = self.null_instance()
        all = [(rop.GUARD_TRUE, [BoxInt(1)]),
               (rop.GUARD_FALSE, [BoxInt(0)]),
               (rop.GUARD_VALUE, [BoxInt(42), ConstInt(42)]),
               ]
        if not self.avoid_instances:
            all.extend([
               (rop.GUARD_NONNULL, [t_box]),
               (rop.GUARD_ISNULL, [nullbox])
               ])
        if self.cpu.supports_floats:
            all.append((rop.GUARD_VALUE, [boxfloat(3.5), constfloat(3.5)]))
        for (opname, args) in all:
            assert self.execute_operation(opname, args, 'void') == None
            assert not self.guard_failed


    def test_passing_guard_class(self):
        t_box, T_box = self.alloc_instance(self.T)
        #null_box = ConstPtr(lltype.cast_opaque_ptr(llmemory.GCREF, lltype.nullptr(T)))
        self.execute_operation(rop.GUARD_CLASS, [t_box, T_box], 'void')
        assert not self.guard_failed
        self.execute_operation(rop.GUARD_NONNULL_CLASS, [t_box, T_box], 'void')
        assert not self.guard_failed

    def test_failing_guards(self):
        t_box, T_box = self.alloc_instance(self.T)
        nullbox = self.null_instance()
        all = [(rop.GUARD_TRUE, [BoxInt(0)]),
               (rop.GUARD_FALSE, [BoxInt(1)]),
               (rop.GUARD_VALUE, [BoxInt(42), ConstInt(41)]),
               ]
        if not self.avoid_instances:
            all.extend([
               (rop.GUARD_NONNULL, [nullbox]),
               (rop.GUARD_ISNULL, [t_box])])
        if self.cpu.supports_floats:
            all.append((rop.GUARD_VALUE, [boxfloat(-1.0), constfloat(1.0)]))
        for opname, args in all:
            assert self.execute_operation(opname, args, 'void') == None
            assert self.guard_failed

    def test_failing_guard_class(self):
        t_box, T_box = self.alloc_instance(self.T)
        u_box, U_box = self.alloc_instance(self.U)
        null_box = self.null_instance()
        for opname, args in [(rop.GUARD_CLASS, [t_box, U_box]),
                             (rop.GUARD_CLASS, [u_box, T_box]),
                             (rop.GUARD_NONNULL_CLASS, [t_box, U_box]),
                             (rop.GUARD_NONNULL_CLASS, [u_box, T_box]),
                             (rop.GUARD_NONNULL_CLASS, [null_box, T_box]),
                             ]:
            assert self.execute_operation(opname, args, 'void') == None
            assert self.guard_failed

    def test_ooops(self):
        u1_box, U_box = self.alloc_instance(self.U)
        u2_box, U_box = self.alloc_instance(self.U)
        r = self.execute_operation(rop.PTR_EQ, [u1_box,
                                                u1_box.clonebox()], 'int')
        assert r.value == 1
        r = self.execute_operation(rop.PTR_NE, [u2_box,
                                                u2_box.clonebox()], 'int')
        assert r.value == 0
        r = self.execute_operation(rop.PTR_EQ, [u1_box, u2_box], 'int')
        assert r.value == 0
        r = self.execute_operation(rop.PTR_NE, [u2_box, u1_box], 'int')
        assert r.value == 1
        #
        null_box = self.null_instance()
        r = self.execute_operation(rop.PTR_EQ, [null_box,
                                                null_box.clonebox()], 'int')
        assert r.value == 1
        r = self.execute_operation(rop.PTR_EQ, [u1_box, null_box], 'int')
        assert r.value == 0
        r = self.execute_operation(rop.PTR_EQ, [null_box, u2_box], 'int')
        assert r.value == 0
        r = self.execute_operation(rop.PTR_NE, [null_box,
                                                null_box.clonebox()], 'int')
        assert r.value == 0
        r = self.execute_operation(rop.PTR_NE, [u2_box, null_box], 'int')
        assert r.value == 1
        r = self.execute_operation(rop.PTR_NE, [null_box, u1_box], 'int')
        assert r.value == 1

    def test_array_basic(self):
        a_box, A = self.alloc_array_of(rffi.SHORT, 342)
        arraydescr = self.cpu.arraydescrof(A)
        assert not arraydescr.is_array_of_pointers()
        #
        r = self.execute_operation(rop.ARRAYLEN_GC, [a_box],
                                   'int', descr=arraydescr)
        assert r.value == 342
        r = self.execute_operation(rop.SETARRAYITEM_GC, [a_box, BoxInt(310),
                                                         BoxInt(744)],
                                   'void', descr=arraydescr)
        assert r is None
        r = self.execute_operation(rop.GETARRAYITEM_GC, [a_box, BoxInt(310)],
                                   'int', descr=arraydescr)
        assert r.value == 744

        a_box, A = self.alloc_array_of(lltype.Signed, 342)
        arraydescr = self.cpu.arraydescrof(A)
        assert not arraydescr.is_array_of_pointers()
        #
        r = self.execute_operation(rop.ARRAYLEN_GC, [a_box],
                                   'int', descr=arraydescr)
        assert r.value == 342
        r = self.execute_operation(rop.SETARRAYITEM_GC, [a_box, BoxInt(310),
                                                         BoxInt(7441)],
                                   'void', descr=arraydescr)
        assert r is None
        r = self.execute_operation(rop.GETARRAYITEM_GC, [a_box, BoxInt(310)],
                                   'int', descr=arraydescr)
        assert r.value == 7441
        #
        a_box, A = self.alloc_array_of(lltype.Char, 11)
        arraydescr = self.cpu.arraydescrof(A)
        assert not arraydescr.is_array_of_pointers()
        r = self.execute_operation(rop.ARRAYLEN_GC, [a_box],
                                   'int', descr=arraydescr)
        assert r.value == 11
        r = self.execute_operation(rop.SETARRAYITEM_GC, [a_box, BoxInt(4),
                                                         BoxInt(150)],
                                   'void', descr=arraydescr)
        assert r is None
        r = self.execute_operation(rop.SETARRAYITEM_GC, [a_box, BoxInt(3),
                                                         BoxInt(160)],
                                   'void', descr=arraydescr)
        assert r is None
        r = self.execute_operation(rop.GETARRAYITEM_GC, [a_box, BoxInt(4)],
                                   'int', descr=arraydescr)
        assert r.value == 150
        r = self.execute_operation(rop.GETARRAYITEM_GC, [a_box, BoxInt(3)],
                                   'int', descr=arraydescr)
        assert r.value == 160

        #
        if isinstance(A, lltype.GcArray):
            A = lltype.Ptr(A)
        b_box, B = self.alloc_array_of(A, 3)
        arraydescr = self.cpu.arraydescrof(B)
        assert arraydescr.is_array_of_pointers()
        r = self.execute_operation(rop.ARRAYLEN_GC, [b_box],
                                   'int', descr=arraydescr)
        assert r.value == 3
        r = self.execute_operation(rop.SETARRAYITEM_GC, [b_box, BoxInt(1),
                                                         a_box],
                                   'void', descr=arraydescr)
        assert r is None
        r = self.execute_operation(rop.GETARRAYITEM_GC, [b_box, BoxInt(1)],
                                   'ref', descr=arraydescr)
        assert r.value == a_box.value
        #
        # Unsigned should work the same as Signed
        a_box, A = self.alloc_array_of(lltype.Unsigned, 342)
        arraydescr = self.cpu.arraydescrof(A)
        assert not arraydescr.is_array_of_pointers()
        r = self.execute_operation(rop.ARRAYLEN_GC, [a_box],
                                   'int', descr=arraydescr)
        assert r.value == 342
        r = self.execute_operation(rop.SETARRAYITEM_GC, [a_box, BoxInt(310),
                                                         BoxInt(7441)],
                                   'void', descr=arraydescr)
        assert r is None
        r = self.execute_operation(rop.GETARRAYITEM_GC, [a_box, BoxInt(310)],
                                   'int', descr=arraydescr)
        assert r.value == 7441
        #
        # Bool should work the same as Char
        a_box, A = self.alloc_array_of(lltype.Bool, 311)
        arraydescr = self.cpu.arraydescrof(A)
        assert not arraydescr.is_array_of_pointers()
        r = self.execute_operation(rop.ARRAYLEN_GC, [a_box],
                                   'int', descr=arraydescr)
        assert r.value == 311
        r = self.execute_operation(rop.SETARRAYITEM_GC, [a_box, BoxInt(304),
                                                         BoxInt(1)],
                                   'void', descr=arraydescr)
        assert r is None
        r = self.execute_operation(rop.SETARRAYITEM_GC, [a_box, BoxInt(303),
                                                         BoxInt(0)],
                                   'void', descr=arraydescr)
        assert r is None
        r = self.execute_operation(rop.SETARRAYITEM_GC, [a_box, BoxInt(302),
                                                         BoxInt(1)],
                                   'void', descr=arraydescr)
        assert r is None
        r = self.execute_operation(rop.GETARRAYITEM_GC, [a_box, BoxInt(304)],
                                   'int', descr=arraydescr)
        assert r.value == 1
        r = self.execute_operation(rop.GETARRAYITEM_GC, [a_box, BoxInt(303)],
                                   'int', descr=arraydescr)
        assert r.value == 0
        r = self.execute_operation(rop.GETARRAYITEM_GC, [a_box, BoxInt(302)],
                                   'int', descr=arraydescr)
        assert r.value == 1

        if self.cpu.supports_floats:
            a_box, A = self.alloc_array_of(lltype.Float, 31)
            arraydescr = self.cpu.arraydescrof(A)
            self.execute_operation(rop.SETARRAYITEM_GC, [a_box, BoxInt(1),
                                                         boxfloat(3.5)],
                                   'void', descr=arraydescr)
            self.execute_operation(rop.SETARRAYITEM_GC, [a_box, BoxInt(2),
                                                         constfloat(4.5)],
                                   'void', descr=arraydescr)
            r = self.execute_operation(rop.GETARRAYITEM_GC, [a_box, BoxInt(1)],
                                       'float', descr=arraydescr)
            assert r.getfloat() == 3.5
            r = self.execute_operation(rop.GETARRAYITEM_GC, [a_box, BoxInt(2)],
                                       'float', descr=arraydescr)
            assert r.getfloat() == 4.5

        # For platforms where sizeof(INT) != sizeof(Signed) (ie, x86-64)
        a_box, A = self.alloc_array_of(rffi.INT, 342)
        arraydescr = self.cpu.arraydescrof(A)
        assert not arraydescr.is_array_of_pointers()
        r = self.execute_operation(rop.ARRAYLEN_GC, [a_box],
                                   'int', descr=arraydescr)
        assert r.value == 342
        r = self.execute_operation(rop.SETARRAYITEM_GC, [a_box, BoxInt(310),
                                                         BoxInt(7441)],
                                   'void', descr=arraydescr)
        assert r is None
        r = self.execute_operation(rop.GETARRAYITEM_GC, [a_box, BoxInt(310)],
                                   'int', descr=arraydescr)
        assert r.value == 7441

    def test_array_of_structs(self):
        TP = lltype.GcStruct('x')
        ITEM = lltype.Struct('x',
                             ('vs', lltype.Signed),
                             ('vu', lltype.Unsigned),
                             ('vsc', rffi.SIGNEDCHAR),
                             ('vuc', rffi.UCHAR),
                             ('vss', rffi.SHORT),
                             ('vus', rffi.USHORT),
                             ('vsi', rffi.INT),
                             ('vui', rffi.UINT),
                             ('k', lltype.Float),
                             ('p', lltype.Ptr(TP)))
        a_box, A = self.alloc_array_of(ITEM, 15)
        s_box, S = self.alloc_instance(TP)
        kdescr = self.cpu.interiorfielddescrof(A, 'k')
        pdescr = self.cpu.interiorfielddescrof(A, 'p')
        self.execute_operation(rop.SETINTERIORFIELD_GC, [a_box, BoxInt(3),
                                                         boxfloat(1.5)],
                               'void', descr=kdescr)
        f = self.cpu.bh_getinteriorfield_gc_f(a_box.getref_base(), 3, kdescr)
        assert longlong.getrealfloat(f) == 1.5
        self.cpu.bh_setinteriorfield_gc_f(a_box.getref_base(), 3, kdescr, longlong.getfloatstorage(2.5))
        r = self.execute_operation(rop.GETINTERIORFIELD_GC, [a_box, BoxInt(3)],
                                   'float', descr=kdescr)
        assert r.getfloat() == 2.5
        #
        NUMBER_FIELDS = [('vs', lltype.Signed),
                         ('vu', lltype.Unsigned),
                         ('vsc', rffi.SIGNEDCHAR),
                         ('vuc', rffi.UCHAR),
                         ('vss', rffi.SHORT),
                         ('vus', rffi.USHORT),
                         ('vsi', rffi.INT),
                         ('vui', rffi.UINT)]
        for name, TYPE in NUMBER_FIELDS[::-1]:
            vdescr = self.cpu.interiorfielddescrof(A, name)
            self.execute_operation(rop.SETINTERIORFIELD_GC, [a_box, BoxInt(3),
                                                             BoxInt(-15)],
                                   'void', descr=vdescr)
        for name, TYPE in NUMBER_FIELDS:
            vdescr = self.cpu.interiorfielddescrof(A, name)
            i = self.cpu.bh_getinteriorfield_gc_i(a_box.getref_base(), 3,
                                                  vdescr)
            assert i == rffi.cast(lltype.Signed, rffi.cast(TYPE, -15))
        for name, TYPE in NUMBER_FIELDS[::-1]:
            vdescr = self.cpu.interiorfielddescrof(A, name)
            self.cpu.bh_setinteriorfield_gc_i(a_box.getref_base(), 3,
                                              vdescr, -25)
        for name, TYPE in NUMBER_FIELDS:
            vdescr = self.cpu.interiorfielddescrof(A, name)
            r = self.execute_operation(rop.GETINTERIORFIELD_GC,
                                       [a_box, BoxInt(3)],
                                       'int', descr=vdescr)
            assert r.getint() == rffi.cast(lltype.Signed, rffi.cast(TYPE, -25))
        #
        self.execute_operation(rop.SETINTERIORFIELD_GC, [a_box, BoxInt(4),
                                                         s_box],
                               'void', descr=pdescr)
        r = self.cpu.bh_getinteriorfield_gc_r(a_box.getref_base(), 4, pdescr)
        assert r == s_box.getref_base()
        self.cpu.bh_setinteriorfield_gc_r(a_box.getref_base(), 3, pdescr,
                                          s_box.getref_base())
        r = self.execute_operation(rop.GETINTERIORFIELD_GC, [a_box, BoxInt(3)],
                                   'ref', descr=pdescr)
        assert r.getref_base() == s_box.getref_base()

    def test_string_basic(self):
        s_box = self.alloc_string("hello\xfe")
        r = self.execute_operation(rop.STRLEN, [s_box], 'int')
        assert r.value == 6
        r = self.execute_operation(rop.STRGETITEM, [s_box, BoxInt(5)], 'int')
        assert r.value == 254
        r = self.execute_operation(rop.STRSETITEM, [s_box, BoxInt(4),
                                                    BoxInt(153)], 'void')
        assert r is None
        r = self.execute_operation(rop.STRGETITEM, [s_box, BoxInt(5)], 'int')
        assert r.value == 254
        r = self.execute_operation(rop.STRGETITEM, [s_box, BoxInt(4)], 'int')
        assert r.value == 153

    def test_copystrcontent(self):
        s_box = self.alloc_string("abcdef")
        for s_box in [s_box, s_box.constbox()]:
            for srcstart_box in [BoxInt(2), ConstInt(2)]:
                for dststart_box in [BoxInt(3), ConstInt(3)]:
                    for length_box in [BoxInt(4), ConstInt(4)]:
                        for r_box_is_const in [False, True]:
                            r_box = self.alloc_string("!???????!")
                            if r_box_is_const:
                                r_box = r_box.constbox()
                                self.execute_operation(rop.COPYSTRCONTENT,
                                                       [s_box, r_box,
                                                        srcstart_box,
                                                        dststart_box,
                                                        length_box], 'void')
                                assert self.look_string(r_box) == "!??cdef?!"

    def test_copyunicodecontent(self):
        s_box = self.alloc_unicode(u"abcdef")
        for s_box in [s_box, s_box.constbox()]:
            for srcstart_box in [BoxInt(2), ConstInt(2)]:
                for dststart_box in [BoxInt(3), ConstInt(3)]:
                    for length_box in [BoxInt(4), ConstInt(4)]:
                        for r_box_is_const in [False, True]:
                            r_box = self.alloc_unicode(u"!???????!")
                            if r_box_is_const:
                                r_box = r_box.constbox()
                                self.execute_operation(rop.COPYUNICODECONTENT,
                                                       [s_box, r_box,
                                                        srcstart_box,
                                                        dststart_box,
                                                        length_box], 'void')
                                assert self.look_unicode(r_box) == u"!??cdef?!"

    def test_do_unicode_basic(self):
        u = self.cpu.bh_newunicode(5)
        self.cpu.bh_unicodesetitem(u, 4, 123)
        r = self.cpu.bh_unicodegetitem(u, 4)
        assert r == 123

    def test_unicode_basic(self):
        u_box = self.alloc_unicode(u"hello\u1234")
        r = self.execute_operation(rop.UNICODELEN, [u_box], 'int')
        assert r.value == 6
        r = self.execute_operation(rop.UNICODEGETITEM, [u_box, BoxInt(5)],
                                   'int')
        assert r.value == 0x1234
        r = self.execute_operation(rop.UNICODESETITEM, [u_box, BoxInt(4),
                                                        BoxInt(31313)], 'void')
        assert r is None
        r = self.execute_operation(rop.UNICODEGETITEM, [u_box, BoxInt(5)],
                                   'int')
        assert r.value == 0x1234
        r = self.execute_operation(rop.UNICODEGETITEM, [u_box, BoxInt(4)],
                                   'int')
        assert r.value == 31313

    def test_same_as(self):
        r = self.execute_operation(rop.SAME_AS, [ConstInt(5)], 'int')
        assert r.value == 5
        r = self.execute_operation(rop.SAME_AS, [BoxInt(5)], 'int')
        assert r.value == 5
        u_box = self.alloc_unicode(u"hello\u1234")
        r = self.execute_operation(rop.SAME_AS, [u_box.constbox()], 'ref')
        assert r.value == u_box.value
        r = self.execute_operation(rop.SAME_AS, [u_box], 'ref')
        assert r.value == u_box.value

        if self.cpu.supports_floats:
            r = self.execute_operation(rop.SAME_AS, [constfloat(5.5)], 'float')
            assert r.getfloat() == 5.5
            r = self.execute_operation(rop.SAME_AS, [boxfloat(5.5)], 'float')
            assert r.getfloat() == 5.5

    def test_virtual_ref(self):
        pass   # VIRTUAL_REF must not reach the backend nowadays

    def test_virtual_ref_finish(self):
        pass   # VIRTUAL_REF_FINISH must not reach the backend nowadays

    def test_jump(self):
        # this test generates small loops where the JUMP passes many
        # arguments of various types, shuffling them around.
        if self.cpu.supports_floats:
            numkinds = 3
        else:
            numkinds = 2
        seed = random.randrange(0, 10000)
        print 'Seed is', seed    # or choose it by changing the previous line
        r = random.Random()
        r.seed(seed)
        for nb_args in range(50):
            print 'Passing %d arguments around...' % nb_args
            #
            inputargs = []
            for k in range(nb_args):
                kind = r.randrange(0, numkinds)
                if kind == 0:
                    inputargs.append(BoxInt())
                elif kind == 1:
                    inputargs.append(BoxPtr())
                else:
                    inputargs.append(BoxFloat())
            jumpargs = []
            remixing = []
            for srcbox in inputargs:
                n = r.randrange(0, len(inputargs))
                otherbox = inputargs[n]
                if otherbox.type == srcbox.type:
                    remixing.append((srcbox, otherbox))
                else:
                    otherbox = srcbox
                jumpargs.append(otherbox)
            #
            index_counter = r.randrange(0, len(inputargs)+1)
            i0 = BoxInt()
            i1 = BoxInt()
            i2 = BoxInt()
            inputargs.insert(index_counter, i0)
            jumpargs.insert(index_counter, i1)
            #
            looptoken = LoopToken()
            faildescr = BasicFailDescr(15)
            operations = [
                ResOperation(rop.INT_SUB, [i0, ConstInt(1)], i1),
                ResOperation(rop.INT_GE, [i1, ConstInt(0)], i2),
                ResOperation(rop.GUARD_TRUE, [i2], None),
                ResOperation(rop.JUMP, jumpargs, None, descr=looptoken),
                ]
            operations[2].setfailargs(inputargs[:])
            operations[2].setdescr(faildescr)
            #
            self.cpu.compile_loop(inputargs, operations, looptoken)
            #
            values = []
            S = lltype.GcStruct('S')
            for box in inputargs:
                if isinstance(box, BoxInt):
                    values.append(r.randrange(-10000, 10000))
                elif isinstance(box, BoxPtr):
                    p = lltype.malloc(S)
                    values.append(lltype.cast_opaque_ptr(llmemory.GCREF, p))
                elif isinstance(box, BoxFloat):
                    values.append(longlong.getfloatstorage(r.random()))
                else:
                    assert 0
            values[index_counter] = 11
            #
            for i, (box, val) in enumerate(zip(inputargs, values)):
                if isinstance(box, BoxInt):
                    self.cpu.set_future_value_int(i, val)
                elif isinstance(box, BoxPtr):
                    self.cpu.set_future_value_ref(i, val)
                elif isinstance(box, BoxFloat):
                    self.cpu.set_future_value_float(i, val)
                else:
                    assert 0
            #
            fail = self.cpu.execute_token(looptoken)
            assert fail.identifier == 15
            #
            dstvalues = values[:]
            for _ in range(11):
                expected = dstvalues[:]
                for tgtbox, srcbox in remixing:
                    v = dstvalues[inputargs.index(srcbox)]
                    expected[inputargs.index(tgtbox)] = v
                dstvalues = expected
            #
            assert dstvalues[index_counter] == 11
            dstvalues[index_counter] = 0
            for i, (box, val) in enumerate(zip(inputargs, dstvalues)):
                if isinstance(box, BoxInt):
                    got = self.cpu.get_latest_value_int(i)
                elif isinstance(box, BoxPtr):
                    got = self.cpu.get_latest_value_ref(i)
                elif isinstance(box, BoxFloat):
                    got = self.cpu.get_latest_value_float(i)
                else:
                    assert 0
                assert type(got) == type(val)
                assert got == val

    def test_compile_bridge_float(self):
        if not self.cpu.supports_floats:
            py.test.skip("requires floats")
        fboxes = [BoxFloat() for i in range(12)]
        i2 = BoxInt()
        faildescr1 = BasicFailDescr(1)
        faildescr2 = BasicFailDescr(2)
        operations = [
            ResOperation(rop.FLOAT_LE, [fboxes[0], constfloat(9.2)], i2),
            ResOperation(rop.GUARD_TRUE, [i2], None, descr=faildescr1),
            ResOperation(rop.FINISH, fboxes, None, descr=faildescr2),
            ]
        operations[-2].setfailargs(fboxes)
        looptoken = LoopToken()
        self.cpu.compile_loop(fboxes, operations, looptoken)

        fboxes2 = [BoxFloat() for i in range(12)]
        f3 = BoxFloat()
        bridge = [
            ResOperation(rop.FLOAT_SUB, [fboxes2[0], constfloat(1.0)], f3),
            ResOperation(rop.JUMP, [f3] + fboxes2[1:], None, descr=looptoken),
        ]

        self.cpu.compile_bridge(faildescr1, fboxes2, bridge, looptoken)

        for i in range(len(fboxes)):
            x = 13.5 + 6.73 * i
            self.cpu.set_future_value_float(i, longlong.getfloatstorage(x))
        fail = self.cpu.execute_token(looptoken)
        assert fail.identifier == 2
        res = self.cpu.get_latest_value_float(0)
        assert longlong.getrealfloat(res) == 8.5
        for i in range(1, len(fboxes)):
            got = longlong.getrealfloat(self.cpu.get_latest_value_float(i))
            assert got == 13.5 + 6.73 * i

    def test_integers_and_guards(self):
        for opname, compare in [
            (rop.INT_LT, lambda x, y: x < y),
            (rop.INT_LE, lambda x, y: x <= y),
            (rop.INT_EQ, lambda x, y: x == y),
            (rop.INT_NE, lambda x, y: x != y),
            (rop.INT_GT, lambda x, y: x > y),
            (rop.INT_GE, lambda x, y: x >= y),
            ]:
            for opguard, guard_case in [
                (rop.GUARD_FALSE, False),
                (rop.GUARD_TRUE,  True),
                ]:
                for combinaison in ["bb", "bc", "cb"]:
                    #
                    if combinaison[0] == 'b':
                        ibox1 = BoxInt()
                    else:
                        ibox1 = ConstInt(-42)
                    if combinaison[1] == 'b':
                        ibox2 = BoxInt()
                    else:
                        ibox2 = ConstInt(-42)
                    b1 = BoxInt()
                    faildescr1 = BasicFailDescr(1)
                    faildescr2 = BasicFailDescr(2)
                    inputargs = [ib for ib in [ibox1, ibox2]
                                    if isinstance(ib, BoxInt)]
                    operations = [
                        ResOperation(opname, [ibox1, ibox2], b1),
                        ResOperation(opguard, [b1], None, descr=faildescr1),
                        ResOperation(rop.FINISH, [], None, descr=faildescr2),
                        ]
                    operations[-2].setfailargs([])
                    looptoken = LoopToken()
                    self.cpu.compile_loop(inputargs, operations, looptoken)
                    #
                    cpu = self.cpu
                    for test1 in [-65, -42, -11]:
                        if test1 == -42 or combinaison[0] == 'b':
                            for test2 in [-65, -42, -11]:
                                if test2 == -42 or combinaison[1] == 'b':
                                    n = 0
                                    if combinaison[0] == 'b':
                                        cpu.set_future_value_int(n, test1)
                                        n += 1
                                    if combinaison[1] == 'b':
                                        cpu.set_future_value_int(n, test2)
                                        n += 1
                                    fail = cpu.execute_token(looptoken)
                                    #
                                    expected = compare(test1, test2)
                                    expected ^= guard_case
                                    assert fail.identifier == 2 - expected

    def test_floats_and_guards(self):
        if not self.cpu.supports_floats:
            py.test.skip("requires floats")
        for opname, compare in [
            (rop.FLOAT_LT, lambda x, y: x < y),
            (rop.FLOAT_LE, lambda x, y: x <= y),
            (rop.FLOAT_EQ, lambda x, y: x == y),
            (rop.FLOAT_NE, lambda x, y: x != y),
            (rop.FLOAT_GT, lambda x, y: x > y),
            (rop.FLOAT_GE, lambda x, y: x >= y),
            ]:
            for opguard, guard_case in [
                (rop.GUARD_FALSE, False),
                (rop.GUARD_TRUE,  True),
                ]:
                for combinaison in ["bb", "bc", "cb"]:
                    #
                    if combinaison[0] == 'b':
                        fbox1 = BoxFloat()
                    else:
                        fbox1 = constfloat(-4.5)
                    if combinaison[1] == 'b':
                        fbox2 = BoxFloat()
                    else:
                        fbox2 = constfloat(-4.5)
                    b1 = BoxInt()
                    faildescr1 = BasicFailDescr(1)
                    faildescr2 = BasicFailDescr(2)
                    inputargs = [fb for fb in [fbox1, fbox2]
                                    if isinstance(fb, BoxFloat)]
                    operations = [
                        ResOperation(opname, [fbox1, fbox2], b1),
                        ResOperation(opguard, [b1], None, descr=faildescr1),
                        ResOperation(rop.FINISH, [], None, descr=faildescr2),
                        ]
                    operations[-2].setfailargs([])
                    looptoken = LoopToken()
                    self.cpu.compile_loop(inputargs, operations, looptoken)
                    #
                    cpu = self.cpu
                    nan = 1e200 * 1e200
                    nan /= nan
                    for test1 in [-6.5, -4.5, -2.5, nan]:
                        if test1 == -4.5 or combinaison[0] == 'b':
                            for test2 in [-6.5, -4.5, -2.5, nan]:
                                if test2 == -4.5 or combinaison[1] == 'b':
                                    n = 0
                                    if combinaison[0] == 'b':
                                        cpu.set_future_value_float(
                                            n, longlong.getfloatstorage(test1))
                                        n += 1
                                    if combinaison[1] == 'b':
                                        cpu.set_future_value_float(
                                            n, longlong.getfloatstorage(test2))
                                        n += 1
                                    fail = cpu.execute_token(looptoken)
                                    #
                                    expected = compare(test1, test2)
                                    expected ^= guard_case
                                    assert fail.identifier == 2 - expected

    def test_unused_result_int(self):
        # test pure operations on integers whose result is not used
        from pypy.jit.metainterp.test.test_executor import get_int_tests
        int_tests = list(get_int_tests())
        int_tests = [(opnum, boxargs, 'int', retvalue)
                     for opnum, boxargs, retvalue in int_tests]
        self._test_unused_result(int_tests)

    def test_unused_result_float(self):
        # same as test_unused_result_int, for float operations
        from pypy.jit.metainterp.test.test_executor import get_float_tests
        float_tests = list(get_float_tests(self.cpu))
        self._test_unused_result(float_tests)

    def _test_unused_result(self, tests):
        while len(tests) > 50:     # only up to 50 tests at once
            self._test_unused_result(tests[:50])
            tests = tests[50:]
        inputargs = []
        operations = []
        for opnum, boxargs, rettype, retvalue in tests:
            inputargs += [box for box in boxargs if isinstance(box, Box)]
            if rettype == 'int':
                boxres = BoxInt()
            elif rettype == 'float':
                boxres = BoxFloat()
            else:
                assert 0
            operations.append(ResOperation(opnum, boxargs, boxres))
        # Unique-ify inputargs
        inputargs = list(set(inputargs))
        faildescr = BasicFailDescr(1)
        operations.append(ResOperation(rop.FINISH, [], None,
                                       descr=faildescr))
        looptoken = LoopToken()
        #
        self.cpu.compile_loop(inputargs, operations, looptoken)
        #
        for i, box in enumerate(inputargs):
            if isinstance(box, BoxInt):
                self.cpu.set_future_value_int(i, box.getint())
            elif isinstance(box, BoxFloat):
                self.cpu.set_future_value_float(i, box.getfloatstorage())
            else:
                assert 0
        #
        fail = self.cpu.execute_token(looptoken)
        assert fail.identifier == 1

    def test_nan_and_infinity(self):
        if not self.cpu.supports_floats:
            py.test.skip("requires floats")

        from pypy.rlib.rfloat import INFINITY, NAN, isinf, isnan
        from pypy.jit.metainterp.resoperation import opname

        fzer = boxfloat(0.0)
        fone = boxfloat(1.0)
        fmqr = boxfloat(-0.25)
        finf = boxfloat(INFINITY)
        fmnf = boxfloat(-INFINITY)
        fnan = boxfloat(NAN)

        all_cases_unary =  [(a,)   for a in [fzer,fone,fmqr,finf,fmnf,fnan]]
        all_cases_binary = [(a, b) for a in [fzer,fone,fmqr,finf,fmnf,fnan]
                                   for b in [fzer,fone,fmqr,finf,fmnf,fnan]]
        no_zero_divison  = [(a, b) for a in [fzer,fone,fmqr,finf,fmnf,fnan]
                                   for b in [     fone,fmqr,finf,fmnf,fnan]]

        def nan_and_infinity(opnum, realoperation, testcases):
            for testcase in testcases:
                realvalues = [b.getfloat() for b in testcase]
                expected = realoperation(*realvalues)
                if isinstance(expected, float):
                    expectedtype = 'float'
                else:
                    expectedtype = 'int'
                got = self.execute_operation(opnum, list(testcase),
                                             expectedtype)
                if isnan(expected):
                    ok = isnan(got.getfloat())
                elif isinf(expected):
                    ok = isinf(got.getfloat())
                elif isinstance(got, BoxFloat):
                    ok = (got.getfloat() == expected)
                else:
                    ok = got.value == expected
                if not ok:
                    raise AssertionError("%s(%s): got %r, expected %r" % (
                        opname[opnum], ', '.join(map(repr, realvalues)),
                        got.getfloat(), expected))
                # if we expect a boolean, also check the combination with
                # a GUARD_TRUE or GUARD_FALSE
                if isinstance(expected, bool):
                    for guard_opnum, expected_id in [(rop.GUARD_TRUE, 1),
                                                     (rop.GUARD_FALSE, 0)]:
                        box = BoxInt()
                        operations = [
                            ResOperation(opnum, list(testcase), box),
                            ResOperation(guard_opnum, [box], None,
                                         descr=BasicFailDescr(4)),
                            ResOperation(rop.FINISH, [], None,
                                         descr=BasicFailDescr(5))]
                        operations[1].setfailargs([])
                        looptoken = LoopToken()
                        # Use "set" to unique-ify inputargs
                        unique_testcase_list = list(set(testcase))
                        self.cpu.compile_loop(unique_testcase_list, operations,
                                              looptoken)
                        for i, box in enumerate(unique_testcase_list):
                            self.cpu.set_future_value_float(
                                i, box.getfloatstorage())
                        fail = self.cpu.execute_token(looptoken)
                        if fail.identifier != 5 - (expected_id^expected):
                            if fail.identifier == 4:
                                msg = "was taken"
                            else:
                                msg = "was not taken"
                            raise AssertionError(
                                "%s(%s)/%s took the wrong path: "
                                "the failure path of the guard %s" % (
                                    opname[opnum],
                                    ', '.join(map(repr, realvalues)),
                                    opname[guard_opnum], msg))

        yield nan_and_infinity, rop.FLOAT_ADD, operator.add, all_cases_binary
        yield nan_and_infinity, rop.FLOAT_SUB, operator.sub, all_cases_binary
        yield nan_and_infinity, rop.FLOAT_MUL, operator.mul, all_cases_binary
        yield nan_and_infinity, rop.FLOAT_TRUEDIV, \
                                           operator.truediv, no_zero_divison
        yield nan_and_infinity, rop.FLOAT_NEG, operator.neg, all_cases_unary
        yield nan_and_infinity, rop.FLOAT_ABS, abs,          all_cases_unary
        yield nan_and_infinity, rop.FLOAT_LT,  operator.lt,  all_cases_binary
        yield nan_and_infinity, rop.FLOAT_LE,  operator.le,  all_cases_binary
        yield nan_and_infinity, rop.FLOAT_EQ,  operator.eq,  all_cases_binary
        yield nan_and_infinity, rop.FLOAT_NE,  operator.ne,  all_cases_binary
        yield nan_and_infinity, rop.FLOAT_GT,  operator.gt,  all_cases_binary
        yield nan_and_infinity, rop.FLOAT_GE,  operator.ge,  all_cases_binary

    def test_noops(self):
        c_box = self.alloc_string("hi there").constbox()
        c_nest = ConstInt(0)
        self.execute_operation(rop.DEBUG_MERGE_POINT, [c_box, c_nest], 'void')
        self.execute_operation(rop.JIT_DEBUG, [c_box, c_nest, c_nest,
                                               c_nest, c_nest], 'void')

    def test_read_timestamp(self):
        if not self.cpu.supports_longlong:
            py.test.skip("longlong test")
        if longlong.is_64_bit:
            got1 = self.execute_operation(rop.READ_TIMESTAMP, [], 'int')
            got2 = self.execute_operation(rop.READ_TIMESTAMP, [], 'int')
            res1 = got1.getint()
            res2 = got2.getint()
        else:
            got1 = self.execute_operation(rop.READ_TIMESTAMP, [], 'float')
            got2 = self.execute_operation(rop.READ_TIMESTAMP, [], 'float')
            res1 = got1.getlonglong()
            res2 = got2.getlonglong()
        assert res1 < res2 < res1 + 2**32


class LLtypeBackendTest(BaseBackendTest):

    type_system = 'lltype'
    Ptr = lltype.Ptr
    FuncType = lltype.FuncType
    malloc = staticmethod(lltype.malloc)
    nullptr = staticmethod(lltype.nullptr)

    @classmethod
    def get_funcbox(cls, cpu, func_ptr):
        addr = llmemory.cast_ptr_to_adr(func_ptr)
        return ConstInt(heaptracker.adr2int(addr))


    MY_VTABLE = rclass.OBJECT_VTABLE    # for tests only

    S = lltype.GcForwardReference()
    S.become(lltype.GcStruct('S', ('parent', rclass.OBJECT),
                                  ('value', lltype.Signed),
                                  ('chr1', lltype.Char),
                                  ('chr2', lltype.Char),
                                  ('short', rffi.SHORT),
                                  ('next', lltype.Ptr(S)),
                                  ('float', lltype.Float)))
    T = lltype.GcStruct('T', ('parent', S),
                             ('next', lltype.Ptr(S)))
    U = lltype.GcStruct('U', ('parent', T),
                             ('next', lltype.Ptr(S)))


    def alloc_instance(self, T):
        vtable_for_T = lltype.malloc(self.MY_VTABLE, immortal=True)
        vtable_for_T_addr = llmemory.cast_ptr_to_adr(vtable_for_T)
        cpu = self.cpu
        if not hasattr(cpu, '_cache_gcstruct2vtable'):
            cpu._cache_gcstruct2vtable = {}
        cpu._cache_gcstruct2vtable.update({T: vtable_for_T})
        t = lltype.malloc(T)
        if T == self.T:
            t.parent.parent.typeptr = vtable_for_T
        elif T == self.U:
            t.parent.parent.parent.typeptr = vtable_for_T
        t_box = BoxPtr(lltype.cast_opaque_ptr(llmemory.GCREF, t))
        T_box = ConstInt(heaptracker.adr2int(vtable_for_T_addr))
        return t_box, T_box

    def null_instance(self):
        return BoxPtr(lltype.nullptr(llmemory.GCREF.TO))

    def alloc_array_of(self, ITEM, length):
        A = lltype.GcArray(ITEM)
        a = lltype.malloc(A, length)
        a_box = BoxPtr(lltype.cast_opaque_ptr(llmemory.GCREF, a))
        return a_box, A

    def alloc_string(self, string):
        s = rstr.mallocstr(len(string))
        for i in range(len(string)):
            s.chars[i] = string[i]
        s_box = BoxPtr(lltype.cast_opaque_ptr(llmemory.GCREF, s))
        return s_box

    def look_string(self, string_box):
        s = string_box.getref(lltype.Ptr(rstr.STR))
        return ''.join(s.chars)

    def alloc_unicode(self, unicode):
        u = rstr.mallocunicode(len(unicode))
        for i in range(len(unicode)):
            u.chars[i] = unicode[i]
        u_box = BoxPtr(lltype.cast_opaque_ptr(llmemory.GCREF, u))
        return u_box

    def look_unicode(self, unicode_box):
        u = unicode_box.getref(lltype.Ptr(rstr.UNICODE))
        return u''.join(u.chars)


    def test_cast_int_to_ptr(self):
        res = self.execute_operation(rop.CAST_INT_TO_PTR,
                                     [BoxInt(-17)],  'ref').value
        assert lltype.cast_ptr_to_int(res) == -17

    def test_cast_ptr_to_int(self):
        x = lltype.cast_int_to_ptr(llmemory.GCREF, -19)
        res = self.execute_operation(rop.CAST_PTR_TO_INT,
                                     [BoxPtr(x)], 'int').value
        assert res == -19

    def test_ooops_non_gc(self):
        x = lltype.malloc(lltype.Struct('x'), flavor='raw')
        v = heaptracker.adr2int(llmemory.cast_ptr_to_adr(x))
        r = self.execute_operation(rop.PTR_EQ, [BoxInt(v), BoxInt(v)], 'int')
        assert r.value == 1
        r = self.execute_operation(rop.PTR_NE, [BoxInt(v), BoxInt(v)], 'int')
        assert r.value == 0
        lltype.free(x, flavor='raw')

    def test_new_plain_struct(self):
        cpu = self.cpu
        S = lltype.GcStruct('S', ('x', lltype.Char), ('y', lltype.Char))
        sizedescr = cpu.sizeof(S)
        r1 = self.execute_operation(rop.NEW, [], 'ref', descr=sizedescr)
        r2 = self.execute_operation(rop.NEW, [], 'ref', descr=sizedescr)
        assert r1.value != r2.value
        xdescr = cpu.fielddescrof(S, 'x')
        ydescr = cpu.fielddescrof(S, 'y')
        self.execute_operation(rop.SETFIELD_GC, [r1, BoxInt(150)],
                               'void', descr=ydescr)
        self.execute_operation(rop.SETFIELD_GC, [r1, BoxInt(190)],
                               'void', descr=xdescr)
        s = lltype.cast_opaque_ptr(lltype.Ptr(S), r1.value)
        assert s.x == chr(190)
        assert s.y == chr(150)

    def test_field_raw_pure(self):
        # This is really testing the same thing as test_field_basic but can't
        # hurt...
        S = lltype.Struct('S', ('x', lltype.Signed))
        s = lltype.malloc(S, flavor='raw')
        sa = llmemory.cast_ptr_to_adr(s)
        s_box = BoxInt(heaptracker.adr2int(sa))
        for get_op, set_op in ((rop.GETFIELD_RAW, rop.SETFIELD_RAW),
                               (rop.GETFIELD_RAW_PURE, rop.SETFIELD_RAW)):
            fd = self.cpu.fielddescrof(S, 'x')
            self.execute_operation(set_op, [s_box, BoxInt(32)], 'void',
                                   descr=fd)
            res = self.execute_operation(get_op, [s_box], 'int', descr=fd)
            assert res.getint()  == 32
        lltype.free(s, flavor='raw')

    def test_new_with_vtable(self):
        cpu = self.cpu
        t_box, T_box = self.alloc_instance(self.T)
        vtable = llmemory.cast_adr_to_ptr(
            llmemory.cast_int_to_adr(T_box.value), heaptracker.VTABLETYPE)
        heaptracker.register_known_gctype(cpu, vtable, self.T)
        r1 = self.execute_operation(rop.NEW_WITH_VTABLE, [T_box], 'ref')
        r2 = self.execute_operation(rop.NEW_WITH_VTABLE, [T_box], 'ref')
        assert r1.value != r2.value
        descr1 = cpu.fielddescrof(self.S, 'chr1')
        descr2 = cpu.fielddescrof(self.S, 'chr2')
        descrshort = cpu.fielddescrof(self.S, 'short')
        self.execute_operation(rop.SETFIELD_GC, [r1, BoxInt(150)],
                               'void', descr=descr2)
        self.execute_operation(rop.SETFIELD_GC, [r1, BoxInt(190)],
                               'void', descr=descr1)
        self.execute_operation(rop.SETFIELD_GC, [r1, BoxInt(1313)],
                               'void', descr=descrshort)
        s = lltype.cast_opaque_ptr(lltype.Ptr(self.T), r1.value)
        assert s.parent.chr1 == chr(190)
        assert s.parent.chr2 == chr(150)
        r = self.cpu.bh_getfield_gc_i(r1.value, descrshort)
        assert r == 1313
        self.cpu.bh_setfield_gc_i(r1.value, descrshort, 1333)
        r = self.cpu.bh_getfield_gc_i(r1.value, descrshort)
        assert r == 1333
        r = self.execute_operation(rop.GETFIELD_GC, [r1], 'int',
                                   descr=descrshort)
        assert r.value == 1333
        t = lltype.cast_opaque_ptr(lltype.Ptr(self.T), t_box.value)
        assert s.parent.parent.typeptr == t.parent.parent.typeptr

    def test_new_array(self):
        A = lltype.GcArray(lltype.Signed)
        arraydescr = self.cpu.arraydescrof(A)
        r1 = self.execute_operation(rop.NEW_ARRAY, [BoxInt(342)],
                                    'ref', descr=arraydescr)
        r2 = self.execute_operation(rop.NEW_ARRAY, [BoxInt(342)],
                                    'ref', descr=arraydescr)
        assert r1.value != r2.value
        a = lltype.cast_opaque_ptr(lltype.Ptr(A), r1.value)
        assert a[0] == 0
        assert len(a) == 342

    def test_new_string(self):
        r1 = self.execute_operation(rop.NEWSTR, [BoxInt(342)], 'ref')
        r2 = self.execute_operation(rop.NEWSTR, [BoxInt(342)], 'ref')
        assert r1.value != r2.value
        a = lltype.cast_opaque_ptr(lltype.Ptr(rstr.STR), r1.value)
        assert len(a.chars) == 342

    def test_new_unicode(self):
        r1 = self.execute_operation(rop.NEWUNICODE, [BoxInt(342)], 'ref')
        r2 = self.execute_operation(rop.NEWUNICODE, [BoxInt(342)], 'ref')
        assert r1.value != r2.value
        a = lltype.cast_opaque_ptr(lltype.Ptr(rstr.UNICODE), r1.value)
        assert len(a.chars) == 342

    def test_exceptions(self):
        exc_tp = None
        exc_ptr = None
        def func(i):
            if i:
                raise LLException(exc_tp, exc_ptr)

        ops = '''
        [i0]
        i1 = same_as(1)
        call(ConstClass(fptr), i0, descr=calldescr)
        p0 = guard_exception(ConstClass(xtp)) [i1]
        finish(0, p0)
        '''
        FPTR = lltype.Ptr(lltype.FuncType([lltype.Signed], lltype.Void))
        fptr = llhelper(FPTR, func)
        calldescr = self.cpu.calldescrof(FPTR.TO, FPTR.TO.ARGS, FPTR.TO.RESULT,
                                         EffectInfo.MOST_GENERAL)

        xtp = lltype.malloc(rclass.OBJECT_VTABLE, immortal=True)
        xtp.subclassrange_min = 1
        xtp.subclassrange_max = 3
        X = lltype.GcStruct('X', ('parent', rclass.OBJECT),
                            hints={'vtable':  xtp._obj})
        xptr = lltype.cast_opaque_ptr(llmemory.GCREF, lltype.malloc(X))


        exc_tp = xtp
        exc_ptr = xptr
        loop = parse(ops, self.cpu, namespace=locals())
        self.cpu.compile_loop(loop.inputargs, loop.operations, loop.token)
        self.cpu.set_future_value_int(0, 1)
        self.cpu.execute_token(loop.token)
        assert self.cpu.get_latest_value_int(0) == 0
        assert self.cpu.get_latest_value_ref(1) == xptr
        excvalue = self.cpu.grab_exc_value()
        assert not excvalue
        self.cpu.set_future_value_int(0, 0)
        self.cpu.execute_token(loop.token)
        assert self.cpu.get_latest_value_int(0) == 1
        excvalue = self.cpu.grab_exc_value()
        assert not excvalue

        ytp = lltype.malloc(rclass.OBJECT_VTABLE, immortal=True)
        ytp.subclassrange_min = 2
        ytp.subclassrange_max = 2
        assert rclass.ll_issubclass(ytp, xtp)
        Y = lltype.GcStruct('Y', ('parent', rclass.OBJECT),
                            hints={'vtable':  ytp._obj})
        yptr = lltype.cast_opaque_ptr(llmemory.GCREF, lltype.malloc(Y))

        # guard_exception uses an exact match
        exc_tp = ytp
        exc_ptr = yptr
        loop = parse(ops, self.cpu, namespace=locals())
        self.cpu.compile_loop(loop.inputargs, loop.operations, loop.token)
        self.cpu.set_future_value_int(0, 1)
        self.cpu.execute_token(loop.token)
        assert self.cpu.get_latest_value_int(0) == 1
        excvalue = self.cpu.grab_exc_value()
        assert excvalue == yptr
        assert not self.cpu.grab_exc_value()   # cleared

        exc_tp = xtp
        exc_ptr = xptr
        ops = '''
        [i0]
        i1 = same_as(1)
        call(ConstClass(fptr), i0, descr=calldescr)
        guard_no_exception() [i1]
        finish(0)
        '''
        loop = parse(ops, self.cpu, namespace=locals())
        self.cpu.compile_loop(loop.inputargs, loop.operations, loop.token)
        self.cpu.set_future_value_int(0, 1)
        self.cpu.execute_token(loop.token)
        assert self.cpu.get_latest_value_int(0) == 1
        excvalue = self.cpu.grab_exc_value()
        assert excvalue == xptr
        self.cpu.set_future_value_int(0, 0)
        self.cpu.execute_token(loop.token)
        assert self.cpu.get_latest_value_int(0) == 0
        excvalue = self.cpu.grab_exc_value()
        assert not excvalue

    def test_cond_call_gc_wb(self):
        def func_void(a, b):
            record.append((a, b))
        record = []
        #
        S = lltype.GcStruct('S', ('tid', lltype.Signed))
        FUNC = self.FuncType([lltype.Ptr(S), lltype.Ptr(S)], lltype.Void)
        func_ptr = llhelper(lltype.Ptr(FUNC), func_void)
        funcbox = self.get_funcbox(self.cpu, func_ptr)
        class WriteBarrierDescr(AbstractDescr):
            jit_wb_if_flag = 4096
            jit_wb_if_flag_byteofs = struct.pack("i", 4096).index('\x10')
            jit_wb_if_flag_singlebyte = 0x10
            def get_write_barrier_fn(self, cpu):
                return funcbox.getint()
        #
        for cond in [False, True]:
            value = random.randrange(-sys.maxint, sys.maxint)
            if cond:
                value |= 4096
            else:
                value &= ~4096
            s = lltype.malloc(S)
            s.tid = value
            sgcref = lltype.cast_opaque_ptr(llmemory.GCREF, s)
            t = lltype.malloc(S)
            tgcref = lltype.cast_opaque_ptr(llmemory.GCREF, t)
            del record[:]
            self.execute_operation(rop.COND_CALL_GC_WB,
                                   [BoxPtr(sgcref), ConstPtr(tgcref)],
                                   'void', descr=WriteBarrierDescr())
            if cond:
                assert record == [(s, t)]
            else:
                assert record == []

    def test_cond_call_gc_wb_array(self):
        def func_void(a, b, c):
            record.append((a, b, c))
        record = []
        #
        S = lltype.GcStruct('S', ('tid', lltype.Signed))
        FUNC = self.FuncType([lltype.Ptr(S), lltype.Signed, lltype.Ptr(S)],
                             lltype.Void)
        func_ptr = llhelper(lltype.Ptr(FUNC), func_void)
        funcbox = self.get_funcbox(self.cpu, func_ptr)
        class WriteBarrierDescr(AbstractDescr):
            jit_wb_if_flag = 4096
            jit_wb_if_flag_byteofs = struct.pack("i", 4096).index('\x10')
            jit_wb_if_flag_singlebyte = 0x10
            jit_wb_cards_set = 0
            def get_write_barrier_from_array_fn(self, cpu):
                return funcbox.getint()
        #
        for cond in [False, True]:
            value = random.randrange(-sys.maxint, sys.maxint)
            if cond:
                value |= 4096
            else:
                value &= ~4096
            s = lltype.malloc(S)
            s.tid = value
            sgcref = lltype.cast_opaque_ptr(llmemory.GCREF, s)
            del record[:]
            self.execute_operation(rop.COND_CALL_GC_WB_ARRAY,
                       [BoxPtr(sgcref), ConstInt(123), BoxPtr(sgcref)],
                       'void', descr=WriteBarrierDescr())
            if cond:
                assert record == [(s, 123, s)]
            else:
                assert record == []

    def test_cond_call_gc_wb_array_card_marking_fast_path(self):
        def func_void(a, b, c):
            record.append((a, b, c))
        record = []
        #
        S = lltype.Struct('S', ('tid', lltype.Signed))
        S_WITH_CARDS = lltype.Struct('S_WITH_CARDS',
                                     ('card0', lltype.Char),
                                     ('card1', lltype.Char),
                                     ('card2', lltype.Char),
                                     ('card3', lltype.Char),
                                     ('card4', lltype.Char),
                                     ('card5', lltype.Char),
                                     ('card6', lltype.Char),
                                     ('card7', lltype.Char),
                                     ('data',  S))
        FUNC = self.FuncType([lltype.Ptr(S), lltype.Signed, lltype.Ptr(S)],
                             lltype.Void)
        func_ptr = llhelper(lltype.Ptr(FUNC), func_void)
        funcbox = self.get_funcbox(self.cpu, func_ptr)
        class WriteBarrierDescr(AbstractDescr):
            jit_wb_if_flag = 4096
            jit_wb_if_flag_byteofs = struct.pack("i", 4096).index('\x10')
            jit_wb_if_flag_singlebyte = 0x10
            jit_wb_cards_set = 8192
            jit_wb_cards_set_byteofs = struct.pack("i", 8192).index('\x20')
            jit_wb_cards_set_singlebyte = 0x20
            jit_wb_card_page_shift = 7
            def get_write_barrier_from_array_fn(self, cpu):
                return funcbox.getint()
        #
        for BoxIndexCls in [BoxInt, ConstInt]:
            for cond in [False, True]:
                print
                print '_'*79
                print 'BoxIndexCls =', BoxIndexCls
                print 'JIT_WB_CARDS_SET =', cond
                print
                value = random.randrange(-sys.maxint, sys.maxint)
                value |= 4096
                if cond:
                    value |= 8192
                else:
                    value &= ~8192
                s = lltype.malloc(S_WITH_CARDS, immortal=True, zero=True)
                s.data.tid = value
                sgcref = rffi.cast(llmemory.GCREF, s.data)
                del record[:]
                box_index = BoxIndexCls((9<<7) + 17)
                self.execute_operation(rop.COND_CALL_GC_WB_ARRAY,
                           [BoxPtr(sgcref), box_index, BoxPtr(sgcref)],
                           'void', descr=WriteBarrierDescr())
                if cond:
                    assert record == []
                    assert s.card6 == '\x02'
                else:
                    assert record == [(s.data, (9<<7) + 17, s.data)]
                    assert s.card6 == '\x00'
                assert s.card0 == '\x00'
                assert s.card1 == '\x00'
                assert s.card2 == '\x00'
                assert s.card3 == '\x00'
                assert s.card4 == '\x00'
                assert s.card5 == '\x00'
                assert s.card7 == '\x00'

    def test_force_operations_returning_void(self):
        values = []
        def maybe_force(token, flag):
            if flag:
                descr = self.cpu.force(token)
                values.append(descr)
                values.append(self.cpu.get_latest_value_int(0))
                values.append(self.cpu.get_latest_value_int(1))

        FUNC = self.FuncType([lltype.Signed, lltype.Signed], lltype.Void)
        func_ptr = llhelper(lltype.Ptr(FUNC), maybe_force)
        funcbox = self.get_funcbox(self.cpu, func_ptr).constbox()
        calldescr = self.cpu.calldescrof(FUNC, FUNC.ARGS, FUNC.RESULT,
                                         EffectInfo.MOST_GENERAL)
        cpu = self.cpu
        i0 = BoxInt()
        i1 = BoxInt()
        tok = BoxInt()
        faildescr = BasicFailDescr(1)
        ops = [
        ResOperation(rop.FORCE_TOKEN, [], tok),
        ResOperation(rop.CALL_MAY_FORCE, [funcbox, tok, i1], None,
                     descr=calldescr),
        ResOperation(rop.GUARD_NOT_FORCED, [], None, descr=faildescr),
        ResOperation(rop.FINISH, [i0], None, descr=BasicFailDescr(0))
        ]
        ops[2].setfailargs([i1, i0])
        looptoken = LoopToken()
        self.cpu.compile_loop([i0, i1], ops, looptoken)
        self.cpu.set_future_value_int(0, 20)
        self.cpu.set_future_value_int(1, 0)
        fail = self.cpu.execute_token(looptoken)
        assert fail.identifier == 0
        assert self.cpu.get_latest_value_int(0) == 20
        assert values == []

        self.cpu.set_future_value_int(0, 10)
        self.cpu.set_future_value_int(1, 1)
        fail = self.cpu.execute_token(looptoken)
        assert fail.identifier == 1
        assert self.cpu.get_latest_value_int(0) == 1
        assert self.cpu.get_latest_value_int(1) == 10
        assert values == [faildescr, 1, 10]

    def test_force_operations_returning_int(self):
        values = []
        def maybe_force(token, flag):
            if flag:
               self.cpu.force(token)
               values.append(self.cpu.get_latest_value_int(0))
               values.append(self.cpu.get_latest_value_int(2))
            return 42

        FUNC = self.FuncType([lltype.Signed, lltype.Signed], lltype.Signed)
        func_ptr = llhelper(lltype.Ptr(FUNC), maybe_force)
        funcbox = self.get_funcbox(self.cpu, func_ptr).constbox()
        calldescr = self.cpu.calldescrof(FUNC, FUNC.ARGS, FUNC.RESULT,
                                         EffectInfo.MOST_GENERAL)
        cpu = self.cpu
        i0 = BoxInt()
        i1 = BoxInt()
        i2 = BoxInt()
        tok = BoxInt()
        faildescr = BasicFailDescr(1)
        ops = [
        ResOperation(rop.FORCE_TOKEN, [], tok),
        ResOperation(rop.CALL_MAY_FORCE, [funcbox, tok, i1], i2,
                     descr=calldescr),
        ResOperation(rop.GUARD_NOT_FORCED, [], None, descr=faildescr),
        ResOperation(rop.FINISH, [i2], None, descr=BasicFailDescr(0))
        ]
        ops[2].setfailargs([i1, i2, i0])
        looptoken = LoopToken()
        self.cpu.compile_loop([i0, i1], ops, looptoken)
        self.cpu.set_future_value_int(0, 20)
        self.cpu.set_future_value_int(1, 0)
        fail = self.cpu.execute_token(looptoken)
        assert fail.identifier == 0
        assert self.cpu.get_latest_value_int(0) == 42
        assert values == []

        self.cpu.set_future_value_int(0, 10)
        self.cpu.set_future_value_int(1, 1)
        fail = self.cpu.execute_token(looptoken)
        assert fail.identifier == 1
        assert self.cpu.get_latest_value_int(0) == 1
        assert self.cpu.get_latest_value_int(1) == 42
        assert self.cpu.get_latest_value_int(2) == 10
        assert values == [1, 10]

    def test_force_operations_returning_float(self):
        if not self.cpu.supports_floats:
            py.test.skip("requires floats")
        values = []
        def maybe_force(token, flag):
            if flag:
               self.cpu.force(token)
               values.append(self.cpu.get_latest_value_int(0))
               values.append(self.cpu.get_latest_value_int(2))
            return 42.5

        FUNC = self.FuncType([lltype.Signed, lltype.Signed], lltype.Float)
        func_ptr = llhelper(lltype.Ptr(FUNC), maybe_force)
        funcbox = self.get_funcbox(self.cpu, func_ptr).constbox()
        calldescr = self.cpu.calldescrof(FUNC, FUNC.ARGS, FUNC.RESULT,
                                         EffectInfo.MOST_GENERAL)
        cpu = self.cpu
        i0 = BoxInt()
        i1 = BoxInt()
        f2 = BoxFloat()
        tok = BoxInt()
        faildescr = BasicFailDescr(1)
        ops = [
        ResOperation(rop.FORCE_TOKEN, [], tok),
        ResOperation(rop.CALL_MAY_FORCE, [funcbox, tok, i1], f2,
                     descr=calldescr),
        ResOperation(rop.GUARD_NOT_FORCED, [], None, descr=faildescr),
        ResOperation(rop.FINISH, [f2], None, descr=BasicFailDescr(0))
        ]
        ops[2].setfailargs([i1, f2, i0])
        looptoken = LoopToken()
        self.cpu.compile_loop([i0, i1], ops, looptoken)
        self.cpu.set_future_value_int(0, 20)
        self.cpu.set_future_value_int(1, 0)
        fail = self.cpu.execute_token(looptoken)
        assert fail.identifier == 0
        x = self.cpu.get_latest_value_float(0)
        assert longlong.getrealfloat(x) == 42.5
        assert values == []

        self.cpu.set_future_value_int(0, 10)
        self.cpu.set_future_value_int(1, 1)
        fail = self.cpu.execute_token(looptoken)
        assert fail.identifier == 1
        assert self.cpu.get_latest_value_int(0) == 1
        x = self.cpu.get_latest_value_float(1)
        assert longlong.getrealfloat(x) == 42.5
        assert self.cpu.get_latest_value_int(2) == 10
        assert values == [1, 10]

    def test_call_to_c_function(self):
        from pypy.rlib.libffi import CDLL, types, ArgChain, FUNCFLAG_CDECL
        from pypy.rpython.lltypesystem.ll2ctypes import libc_name
        libc = CDLL(libc_name)
        c_tolower = libc.getpointer('tolower', [types.uchar], types.sint)
        argchain = ArgChain().arg(ord('A'))
        assert c_tolower.call(argchain, rffi.INT) == ord('a')

        cpu = self.cpu
        func_adr = llmemory.cast_ptr_to_adr(c_tolower.funcsym)
        funcbox = ConstInt(heaptracker.adr2int(func_adr))
        calldescr = cpu.calldescrof_dynamic([types.uchar], types.sint,
                                            EffectInfo.MOST_GENERAL,
                                            ffi_flags=FUNCFLAG_CDECL)
        i1 = BoxInt()
        i2 = BoxInt()
        tok = BoxInt()
        faildescr = BasicFailDescr(1)
        ops = [
        ResOperation(rop.CALL_RELEASE_GIL, [funcbox, i1], i2,
                     descr=calldescr),
        ResOperation(rop.GUARD_NOT_FORCED, [], None, descr=faildescr),
        ResOperation(rop.FINISH, [i2], None, descr=BasicFailDescr(0))
        ]
        ops[1].setfailargs([i1, i2])
        looptoken = LoopToken()
        self.cpu.compile_loop([i1], ops, looptoken)
        self.cpu.set_future_value_int(0, ord('G'))
        fail = self.cpu.execute_token(looptoken)
        assert fail.identifier == 0
        assert self.cpu.get_latest_value_int(0) == ord('g')

    def test_call_to_c_function_with_callback(self):
        from pypy.rlib.libffi import CDLL, types, ArgChain, clibffi
        from pypy.rpython.lltypesystem.ll2ctypes import libc_name
        libc = CDLL(libc_name)
        types_size_t = clibffi.cast_type_to_ffitype(rffi.SIZE_T)
        c_qsort = libc.getpointer('qsort', [types.pointer, types_size_t,
                                            types_size_t, types.pointer],
                                  types.void)
        class Glob(object):
            pass
        glob = Glob()
        class X(object):
            pass
        #
        def callback(p1, p2):
            glob.lst.append(X())
            return rffi.cast(rffi.INT, 1)
        CALLBACK = lltype.Ptr(lltype.FuncType([lltype.Signed,
                                               lltype.Signed], rffi.INT))
        fn = llhelper(CALLBACK, callback)
        S = lltype.Struct('S', ('x', rffi.INT), ('y', rffi.INT))
        raw = lltype.malloc(S, flavor='raw')
        argchain = ArgChain()
        argchain = argchain.arg(rffi.cast(lltype.Signed, raw))
        argchain = argchain.arg(rffi.cast(rffi.SIZE_T, 2))
        argchain = argchain.arg(rffi.cast(rffi.SIZE_T, 4))
        argchain = argchain.arg(rffi.cast(lltype.Signed, fn))
        glob.lst = []
        c_qsort.call(argchain, lltype.Void)
        assert len(glob.lst) > 0
        del glob.lst[:]

        cpu = self.cpu
        func_adr = llmemory.cast_ptr_to_adr(c_qsort.funcsym)
        funcbox = ConstInt(heaptracker.adr2int(func_adr))
        calldescr = cpu.calldescrof_dynamic([types.pointer, types_size_t,
                                             types_size_t, types.pointer],
                                            types.void,
                                            EffectInfo.MOST_GENERAL,
                                            ffi_flags=clibffi.FUNCFLAG_CDECL)
        i0 = BoxInt()
        i1 = BoxInt()
        i2 = BoxInt()
        i3 = BoxInt()
        tok = BoxInt()
        faildescr = BasicFailDescr(1)
        ops = [
        ResOperation(rop.CALL_RELEASE_GIL, [funcbox, i0, i1, i2, i3], None,
                     descr=calldescr),
        ResOperation(rop.GUARD_NOT_FORCED, [], None, descr=faildescr),
        ResOperation(rop.FINISH, [], None, descr=BasicFailDescr(0))
        ]
        ops[1].setfailargs([])
        looptoken = LoopToken()
        self.cpu.compile_loop([i0, i1, i2, i3], ops, looptoken)
        self.cpu.set_future_value_int(0, rffi.cast(lltype.Signed, raw))
        self.cpu.set_future_value_int(1, 2)
        self.cpu.set_future_value_int(2, 4)
        self.cpu.set_future_value_int(3, rffi.cast(lltype.Signed, fn))
        assert glob.lst == []
        fail = self.cpu.execute_token(looptoken)
        assert fail.identifier == 0
        assert len(glob.lst) > 0
        lltype.free(raw, flavor='raw')

    def test_call_to_winapi_function(self):
        from pypy.rlib.clibffi import _WIN32, FUNCFLAG_STDCALL
        if not _WIN32:
            py.test.skip("Windows test only")
        from pypy.rlib.libffi import CDLL, types, ArgChain
        from pypy.rlib.rwin32 import DWORD
        libc = CDLL('KERNEL32')
        c_GetCurrentDir = libc.getpointer('GetCurrentDirectoryA',
                                          [types.ulong, types.pointer],
                                          types.ulong)

        cwd = os.getcwd()
        buflen = len(cwd) + 10
        buffer = lltype.malloc(rffi.CCHARP.TO, buflen, flavor='raw')
        argchain = ArgChain().arg(rffi.cast(DWORD, buflen)).arg(buffer)
        res = c_GetCurrentDir.call(argchain, DWORD)
        assert rffi.cast(lltype.Signed, res) == len(cwd)
        assert rffi.charp2strn(buffer, buflen) == cwd
        lltype.free(buffer, flavor='raw')

        cpu = self.cpu
        func_adr = llmemory.cast_ptr_to_adr(c_GetCurrentDir.funcsym)
        funcbox = ConstInt(heaptracker.adr2int(func_adr))
        calldescr = cpu.calldescrof_dynamic([types.ulong, types.pointer],
                                            types.ulong,
                                            EffectInfo.MOST_GENERAL,
                                            ffi_flags=FUNCFLAG_STDCALL)
        i1 = BoxInt()
        i2 = BoxInt()
        faildescr = BasicFailDescr(1)
        # if the stdcall convention is ignored, then ESP is wrong after the
        # call: 8 bytes too much.  If we repeat the call often enough, crash.
        ops = []
        for i in range(50):
            i3 = BoxInt()
            ops += [
                ResOperation(rop.CALL_RELEASE_GIL, [funcbox, i1, i2], i3,
                             descr=calldescr),
                ResOperation(rop.GUARD_NOT_FORCED, [], None, descr=faildescr),
                ]
            ops[-1].setfailargs([])
        ops += [
            ResOperation(rop.FINISH, [i3], None, descr=BasicFailDescr(0))
        ]
        looptoken = LoopToken()
        self.cpu.compile_loop([i1, i2], ops, looptoken)

        buffer = lltype.malloc(rffi.CCHARP.TO, buflen, flavor='raw')
        self.cpu.set_future_value_int(0, buflen)
        self.cpu.set_future_value_int(1, rffi.cast(lltype.Signed, buffer))
        fail = self.cpu.execute_token(looptoken)
        assert fail.identifier == 0
        assert self.cpu.get_latest_value_int(0) == len(cwd)
        assert rffi.charp2strn(buffer, buflen) == cwd
        lltype.free(buffer, flavor='raw')

    def test_guard_not_invalidated(self):
        cpu = self.cpu
        i0 = BoxInt()
        i1 = BoxInt()
        faildescr = BasicFailDescr(1)
        ops = [
            ResOperation(rop.GUARD_NOT_INVALIDATED, [], None, descr=faildescr),
            ResOperation(rop.FINISH, [i0], None, descr=BasicFailDescr(0))
        ]
        ops[0].setfailargs([i1])
        looptoken = LoopToken()
        self.cpu.compile_loop([i0, i1], ops, looptoken)

        self.cpu.set_future_value_int(0, -42)
        self.cpu.set_future_value_int(1, 9)
        fail = self.cpu.execute_token(looptoken)
        assert fail.identifier == 0
        assert self.cpu.get_latest_value_int(0) == -42
        print 'step 1 ok'
        print '-'*79

        # mark as failing
        self.cpu.invalidate_loop(looptoken)

        self.cpu.set_future_value_int(0, -42)
        self.cpu.set_future_value_int(1, 9)
        fail = self.cpu.execute_token(looptoken)
        assert fail is faildescr
        assert self.cpu.get_latest_value_int(0) == 9
        print 'step 2 ok'
        print '-'*79

        # attach a bridge
        i2 = BoxInt()
        faildescr2 = BasicFailDescr(2)
        ops = [
            ResOperation(rop.GUARD_NOT_INVALIDATED, [],None, descr=faildescr2),
            ResOperation(rop.FINISH, [i2], None, descr=BasicFailDescr(3))
        ]
        ops[0].setfailargs([])
        self.cpu.compile_bridge(faildescr, [i2], ops, looptoken)

        self.cpu.set_future_value_int(0, -42)
        self.cpu.set_future_value_int(1, 9)
        fail = self.cpu.execute_token(looptoken)
        assert fail.identifier == 3
        assert self.cpu.get_latest_value_int(0) == 9
        print 'step 3 ok'
        print '-'*79

        # mark as failing again
        self.cpu.invalidate_loop(looptoken)

        self.cpu.set_future_value_int(0, -42)
        self.cpu.set_future_value_int(1, 9)
        fail = self.cpu.execute_token(looptoken)
        assert fail is faildescr2
        print 'step 4 ok'
        print '-'*79

    # pure do_ / descr features

    def test_do_operations(self):
        cpu = self.cpu
        #
        A = lltype.GcArray(lltype.Char)
        descr_A = cpu.arraydescrof(A)
        a = lltype.malloc(A, 5)
        x = cpu.bh_arraylen_gc(descr_A,
                               lltype.cast_opaque_ptr(llmemory.GCREF, a))
        assert x == 5
        #
        a[2] = 'Y'
        x = cpu.bh_getarrayitem_gc_i(
            descr_A, lltype.cast_opaque_ptr(llmemory.GCREF, a), 2)
        assert x == ord('Y')
        #
        B = lltype.GcArray(lltype.Ptr(A))
        descr_B = cpu.arraydescrof(B)
        b = lltype.malloc(B, 4)
        b[3] = a
        x = cpu.bh_getarrayitem_gc_r(
            descr_B, lltype.cast_opaque_ptr(llmemory.GCREF, b), 3)
        assert lltype.cast_opaque_ptr(lltype.Ptr(A), x) == a
        if self.cpu.supports_floats:
            C = lltype.GcArray(lltype.Float)
            c = lltype.malloc(C, 6)
            c[3] = 3.5
            descr_C = cpu.arraydescrof(C)
            x = cpu.bh_getarrayitem_gc_f(
                descr_C, lltype.cast_opaque_ptr(llmemory.GCREF, c), 3)
            assert longlong.getrealfloat(x) == 3.5
            cpu.bh_setarrayitem_gc_f(
                descr_C, lltype.cast_opaque_ptr(llmemory.GCREF, c), 4,
                longlong.getfloatstorage(4.5))
            assert c[4] == 4.5
        s = rstr.mallocstr(6)
        x = cpu.bh_strlen(lltype.cast_opaque_ptr(llmemory.GCREF, s))
        assert x == 6
        #
        s.chars[3] = 'X'
        x = cpu.bh_strgetitem(lltype.cast_opaque_ptr(llmemory.GCREF, s), 3)
        assert x == ord('X')
        #
        S = lltype.GcStruct('S', ('x', lltype.Char), ('y', lltype.Ptr(A)),
                            ('z', lltype.Float))
        descrfld_x = cpu.fielddescrof(S, 'x')
        s = lltype.malloc(S)
        s.x = 'Z'
        x = cpu.bh_getfield_gc_i(lltype.cast_opaque_ptr(llmemory.GCREF, s),
                                 descrfld_x)
        assert x == ord('Z')
        #
        cpu.bh_setfield_gc_i(lltype.cast_opaque_ptr(llmemory.GCREF, s),
                             descrfld_x,
                             ord('4'))
        assert s.x == '4'
        #
        descrfld_y = cpu.fielddescrof(S, 'y')
        s.y = a
        x = cpu.bh_getfield_gc_r(lltype.cast_opaque_ptr(llmemory.GCREF, s),
                                 descrfld_y)
        assert lltype.cast_opaque_ptr(lltype.Ptr(A), x) == a
        #
        s.y = lltype.nullptr(A)
        cpu.bh_setfield_gc_r(lltype.cast_opaque_ptr(llmemory.GCREF, s),
                             descrfld_y, x)
        assert s.y == a
        #
        RS = lltype.Struct('S', ('x', lltype.Char))  #, ('y', lltype.Ptr(A)))
        descrfld_rx = cpu.fielddescrof(RS, 'x')
        rs = lltype.malloc(RS, immortal=True)
        rs.x = '?'
        x = cpu.bh_getfield_raw_i(
            heaptracker.adr2int(llmemory.cast_ptr_to_adr(rs)),
            descrfld_rx)
        assert x == ord('?')
        #
        cpu.bh_setfield_raw_i(
            heaptracker.adr2int(llmemory.cast_ptr_to_adr(rs)),
            descrfld_rx, ord('!'))
        assert rs.x == '!'
        #

        if self.cpu.supports_floats:
            descrfld_z = cpu.fielddescrof(S, 'z')
            cpu.bh_setfield_gc_f(
                lltype.cast_opaque_ptr(llmemory.GCREF, s),
                descrfld_z, longlong.getfloatstorage(3.5))
            assert s.z == 3.5
            s.z = 3.2
            x = cpu.bh_getfield_gc_f(
                lltype.cast_opaque_ptr(llmemory.GCREF, s),
                descrfld_z)
            assert longlong.getrealfloat(x) == 3.2
        ### we don't support in the JIT for now GC pointers
        ### stored inside non-GC structs.
        #descrfld_ry = cpu.fielddescrof(RS, 'y')
        #rs.y = a
        #x = cpu.do_getfield_raw(
        #    BoxInt(cpu.cast_adr_to_int(llmemory.cast_ptr_to_adr(rs))),
        #    descrfld_ry)
        #assert isinstance(x, BoxPtr)
        #assert x.getref(lltype.Ptr(A)) == a
        #
        #rs.y = lltype.nullptr(A)
        #cpu.do_setfield_raw(
        #    BoxInt(cpu.cast_adr_to_int(llmemory.cast_ptr_to_adr(rs))), x,
        #    descrfld_ry)
        #assert rs.y == a
        #
        descrsize = cpu.sizeof(S)
        x = cpu.bh_new(descrsize)
        lltype.cast_opaque_ptr(lltype.Ptr(S), x)    # type check
        #
        descrsize2 = cpu.sizeof(rclass.OBJECT)
        vtable2 = lltype.malloc(rclass.OBJECT_VTABLE, immortal=True)
        vtable2_int = heaptracker.adr2int(llmemory.cast_ptr_to_adr(vtable2))
        heaptracker.register_known_gctype(cpu, vtable2, rclass.OBJECT)
        x = cpu.bh_new_with_vtable(descrsize2, vtable2_int)
        lltype.cast_opaque_ptr(lltype.Ptr(rclass.OBJECT), x)    # type check
        # well...
        #assert x.getref(rclass.OBJECTPTR).typeptr == vtable2
        #
        arraydescr = cpu.arraydescrof(A)
        x = cpu.bh_new_array(arraydescr, 7)
        array = lltype.cast_opaque_ptr(lltype.Ptr(A), x)
        assert len(array) == 7
        #
        cpu.bh_setarrayitem_gc_i(descr_A, x, 5, ord('*'))
        assert array[5] == '*'
        #
        cpu.bh_setarrayitem_gc_r(
            descr_B, lltype.cast_opaque_ptr(llmemory.GCREF, b), 1, x)
        assert b[1] == array
        #
        x = cpu.bh_newstr(5)
        str = lltype.cast_opaque_ptr(lltype.Ptr(rstr.STR), x)
        assert len(str.chars) == 5
        #
        cpu.bh_strsetitem(x, 4, ord('/'))
        assert str.chars[4] == '/'

    def test_sorting_of_fields(self):
        S = self.S
        value = self.cpu.fielddescrof(S, 'value').sort_key()
        chr1 = self.cpu.fielddescrof(S, 'chr1').sort_key()
        chr2 = self.cpu.fielddescrof(S, 'chr2').sort_key()
        assert (sorted([chr2, chr1, value]) ==
                [value, chr1, chr2])
        assert len(dict.fromkeys([value, chr1, chr2]).keys()) == 3

    def test_guards_nongc(self):
        x = lltype.malloc(lltype.Struct('x'), flavor='raw')
        v = heaptracker.adr2int(llmemory.cast_ptr_to_adr(x))
        vbox = BoxInt(v)
        ops = [
            (rop.GUARD_NONNULL, vbox, False),
            (rop.GUARD_ISNULL, vbox, True),
            (rop.GUARD_NONNULL, BoxInt(0), True),
            (rop.GUARD_ISNULL, BoxInt(0), False),
            ]
        for opname, arg, res in ops:
            self.execute_operation(opname, [arg], 'void')
            assert self.guard_failed == res

        lltype.free(x, flavor='raw')

    def test_assembler_call(self):
        called = []
        def assembler_helper(failindex, virtualizable):
            assert self.cpu.get_latest_value_int(0) == 97
            called.append(failindex)
            return 4 + 9

        FUNCPTR = lltype.Ptr(lltype.FuncType([lltype.Signed, llmemory.GCREF],
                                             lltype.Signed))
        class FakeJitDriverSD:
            index_of_virtualizable = -1
            _assembler_helper_ptr = llhelper(FUNCPTR, assembler_helper)
            assembler_helper_adr = llmemory.cast_ptr_to_adr(
                _assembler_helper_ptr)

        # ensure the fail_descr_number is not zero
        for _ in range(10):
            self.cpu.reserve_some_free_fail_descr_number()
        ops = '''
        [i0, i1, i2, i3, i4, i5, i6, i7, i8, i9]
        i10 = int_add(i0, i1)
        i11 = int_add(i10, i2)
        i12 = int_add(i11, i3)
        i13 = int_add(i12, i4)
        i14 = int_add(i13, i5)
        i15 = int_add(i14, i6)
        i16 = int_add(i15, i7)
        i17 = int_add(i16, i8)
        i18 = int_add(i17, i9)
        finish(i18)'''
        loop = parse(ops)
        looptoken = LoopToken()
        looptoken.outermost_jitdriver_sd = FakeJitDriverSD()
        done_number = self.cpu.get_fail_descr_number(loop.operations[-1].getdescr())
        self.cpu.compile_loop(loop.inputargs, loop.operations, looptoken)
        ARGS = [lltype.Signed] * 10
        RES = lltype.Signed
        FakeJitDriverSD.portal_calldescr = self.cpu.calldescrof(
            lltype.Ptr(lltype.FuncType(ARGS, RES)), ARGS, RES,
            EffectInfo.MOST_GENERAL)
        for i in range(10):
            self.cpu.set_future_value_int(i, i+1)
        res = self.cpu.execute_token(looptoken)
        assert self.cpu.get_latest_value_int(0) == 55
        ops = '''
        [i0, i1, i2, i3, i4, i5, i6, i7, i8, i9]
        i10 = int_add(i0, 42)
        i11 = call_assembler(i10, i1, i2, i3, i4, i5, i6, i7, i8, i9, descr=looptoken)
        guard_not_forced()[]
        finish(i11)
        '''
        loop = parse(ops, namespace=locals())
        othertoken = LoopToken()
        self.cpu.compile_loop(loop.inputargs, loop.operations, othertoken)
        for i in range(10):
            self.cpu.set_future_value_int(i, i+1)
        res = self.cpu.execute_token(othertoken)
        assert self.cpu.get_latest_value_int(0) == 13
        assert called == [done_number]

        # test the fast path, which should not call assembler_helper()
        del called[:]
        self.cpu.done_with_this_frame_int_v = done_number
        try:
            othertoken = LoopToken()
            self.cpu.compile_loop(loop.inputargs, loop.operations, othertoken)
            for i in range(10):
                self.cpu.set_future_value_int(i, i+1)
            res = self.cpu.execute_token(othertoken)
            assert self.cpu.get_latest_value_int(0) == 97
            assert not called
        finally:
            del self.cpu.done_with_this_frame_int_v

    def test_assembler_call_float(self):
        if not self.cpu.supports_floats:
            py.test.skip("requires floats")
        called = []
        def assembler_helper(failindex, virtualizable):
            x = self.cpu.get_latest_value_float(0)
            assert longlong.getrealfloat(x) == 1.2 + 3.2
            called.append(failindex)
            return 13.5

        FUNCPTR = lltype.Ptr(lltype.FuncType([lltype.Signed, llmemory.GCREF],
                                             lltype.Float))
        class FakeJitDriverSD:
            index_of_virtualizable = -1
            _assembler_helper_ptr = llhelper(FUNCPTR, assembler_helper)
            assembler_helper_adr = llmemory.cast_ptr_to_adr(
                _assembler_helper_ptr)

        ARGS = [lltype.Float, lltype.Float]
        RES = lltype.Float
        FakeJitDriverSD.portal_calldescr = self.cpu.calldescrof(
            lltype.Ptr(lltype.FuncType(ARGS, RES)), ARGS, RES,
            EffectInfo.MOST_GENERAL)
<<<<<<< HEAD
        for _ in range(10):
            self.cpu.reserve_some_free_fail_descr_number()
=======

>>>>>>> c49f1c6a
        ops = '''
        [f0, f1]
        f2 = float_add(f0, f1)
        finish(f2)'''
        loop = parse(ops)
        done_number = self.cpu.get_fail_descr_number(loop.operations[-1].getdescr())
        looptoken = LoopToken()
        looptoken.outermost_jitdriver_sd = FakeJitDriverSD()
        self.cpu.compile_loop(loop.inputargs, loop.operations, looptoken)
        self.cpu.set_future_value_float(0, longlong.getfloatstorage(1.2))
        self.cpu.set_future_value_float(1, longlong.getfloatstorage(2.3))
        res = self.cpu.execute_token(looptoken)
        x = self.cpu.get_latest_value_float(0)
        assert longlong.getrealfloat(x) == 1.2 + 2.3
        ops = '''
        [f4, f5]
        f3 = call_assembler(f4, f5, descr=looptoken)
        guard_not_forced()[]
        finish(f3)
        '''
        loop = parse(ops, namespace=locals())
        othertoken = LoopToken()
        self.cpu.compile_loop(loop.inputargs, loop.operations, othertoken)
        self.cpu.set_future_value_float(0, longlong.getfloatstorage(1.2))
        self.cpu.set_future_value_float(1, longlong.getfloatstorage(3.2))
        res = self.cpu.execute_token(othertoken)
        x = self.cpu.get_latest_value_float(0)
        assert longlong.getrealfloat(x) == 13.5
        assert called == [done_number]

        # test the fast path, which should not call assembler_helper()
        del called[:]
        self.cpu.done_with_this_frame_float_v = done_number
        try:
            othertoken = LoopToken()
            self.cpu.compile_loop(loop.inputargs, loop.operations, othertoken)
            self.cpu.set_future_value_float(0, longlong.getfloatstorage(1.2))
            self.cpu.set_future_value_float(1, longlong.getfloatstorage(3.2))
            res = self.cpu.execute_token(othertoken)
            x = self.cpu.get_latest_value_float(0)
            assert longlong.getrealfloat(x) == 1.2 + 3.2
            assert not called
        finally:
            del self.cpu.done_with_this_frame_float_v

    def test_raw_malloced_getarrayitem(self):
        ARRAY = rffi.CArray(lltype.Signed)
        descr = self.cpu.arraydescrof(ARRAY)
        a = lltype.malloc(ARRAY, 10, flavor='raw')
        a[7] = -4242
        addr = llmemory.cast_ptr_to_adr(a)
        abox = BoxInt(heaptracker.adr2int(addr))
        r1 = self.execute_operation(rop.GETARRAYITEM_RAW, [abox, BoxInt(7)],
                                    'int', descr=descr)
        assert r1.getint() == -4242
        lltype.free(a, flavor='raw')

    def test_raw_malloced_setarrayitem(self):
        ARRAY = rffi.CArray(lltype.Signed)
        descr = self.cpu.arraydescrof(ARRAY)
        a = lltype.malloc(ARRAY, 10, flavor='raw')
        addr = llmemory.cast_ptr_to_adr(a)
        abox = BoxInt(heaptracker.adr2int(addr))
        self.execute_operation(rop.SETARRAYITEM_RAW, [abox, BoxInt(5),
                                                      BoxInt(12345)],
                               'void', descr=descr)
        assert a[5] == 12345
        lltype.free(a, flavor='raw')

    def test_redirect_call_assembler(self):
        if not self.cpu.supports_floats:
            py.test.skip("requires floats")
        called = []
        def assembler_helper(failindex, virtualizable):
            x = self.cpu.get_latest_value_float(0)
            assert longlong.getrealfloat(x) == 1.25 + 3.25
            called.append(failindex)
            return 13.5

        FUNCPTR = lltype.Ptr(lltype.FuncType([lltype.Signed, llmemory.GCREF],
                                             lltype.Float))
        class FakeJitDriverSD:
            index_of_virtualizable = -1
            _assembler_helper_ptr = llhelper(FUNCPTR, assembler_helper)
            assembler_helper_adr = llmemory.cast_ptr_to_adr(
                _assembler_helper_ptr)

        ARGS = [lltype.Float, lltype.Float]
        RES = lltype.Float
        FakeJitDriverSD.portal_calldescr = self.cpu.calldescrof(
            lltype.Ptr(lltype.FuncType(ARGS, RES)), ARGS, RES,
            EffectInfo.MOST_GENERAL)
<<<<<<< HEAD
        for _ in range(10):
            self.cpu.reserve_some_free_fail_descr_number()
=======

>>>>>>> c49f1c6a
        ops = '''
        [f0, f1]
        f2 = float_add(f0, f1)
        finish(f2)'''
        loop = parse(ops)
        looptoken = LoopToken()
        looptoken.outermost_jitdriver_sd = FakeJitDriverSD()
        self.cpu.compile_loop(loop.inputargs, loop.operations, looptoken)
        done_number = self.cpu.get_fail_descr_number(loop.operations[-1].getdescr())
        self.cpu.set_future_value_float(0, longlong.getfloatstorage(1.25))
        self.cpu.set_future_value_float(1, longlong.getfloatstorage(2.35))
        res = self.cpu.execute_token(looptoken)
        x = self.cpu.get_latest_value_float(0)
        assert longlong.getrealfloat(x) == 1.25 + 2.35
        assert not called

        ops = '''
        [f4, f5]
        f3 = call_assembler(f4, f5, descr=looptoken)
        guard_not_forced()[]
        finish(f3)
        '''
        loop = parse(ops, namespace=locals())
        othertoken = LoopToken()
        self.cpu.compile_loop(loop.inputargs, loop.operations, othertoken)

        # normal call_assembler: goes to looptoken
        self.cpu.set_future_value_float(0, longlong.getfloatstorage(1.25))
        self.cpu.set_future_value_float(1, longlong.getfloatstorage(3.25))
        res = self.cpu.execute_token(othertoken)
        x = self.cpu.get_latest_value_float(0)
        assert longlong.getrealfloat(x) == 13.5
        assert called == [done_number]
        del called[:]

        # compile a replacement
        ops = '''
        [f0, f1]
        f2 = float_sub(f0, f1)
        finish(f2)'''
        loop = parse(ops)
        looptoken2 = LoopToken()
        looptoken2.outermost_jitdriver_sd = FakeJitDriverSD()
        self.cpu.compile_loop(loop.inputargs, loop.operations, looptoken2)
        done_number = self.cpu.get_fail_descr_number(loop.operations[-1].getdescr())

        # install it
        self.cpu.redirect_call_assembler(looptoken, looptoken2)

        # now, our call_assembler should go to looptoken2
        self.cpu.set_future_value_float(0, longlong.getfloatstorage(6.0))
        self.cpu.set_future_value_float(1, longlong.getfloatstorage(1.5))
                                                       # 6.0-1.5 == 1.25+3.25
        res = self.cpu.execute_token(othertoken)
        x = self.cpu.get_latest_value_float(0)
        assert longlong.getrealfloat(x) == 13.5
        assert called == [done_number]

    def test_short_result_of_getfield_direct(self):
        # Test that a getfield that returns a CHAR, SHORT or INT, signed
        # or unsigned, properly gets zero-extended or sign-extended.
        # Direct bh_xxx test.
        cpu = self.cpu
        for RESTYPE in [rffi.SIGNEDCHAR, rffi.UCHAR,
                        rffi.SHORT, rffi.USHORT,
                        rffi.INT, rffi.UINT,
                        rffi.LONG, rffi.ULONG]:
            S = lltype.GcStruct('S', ('x', RESTYPE))
            descrfld_x = cpu.fielddescrof(S, 'x')
            s = lltype.malloc(S)
            value = intmask(0xFFEEDDCCBBAA9988)
            expected = rffi.cast(lltype.Signed, rffi.cast(RESTYPE, value))
            s.x = rffi.cast(RESTYPE, value)
            x = cpu.bh_getfield_gc_i(lltype.cast_opaque_ptr(llmemory.GCREF, s),
                                     descrfld_x)
            assert x == expected, (
                "%r: got %r, expected %r" % (RESTYPE, x, expected))

    def test_short_result_of_getfield_compiled(self):
        # Test that a getfield that returns a CHAR, SHORT or INT, signed
        # or unsigned, properly gets zero-extended or sign-extended.
        # Machine code compilation test.
        cpu = self.cpu
        for RESTYPE in [rffi.SIGNEDCHAR, rffi.UCHAR,
                        rffi.SHORT, rffi.USHORT,
                        rffi.INT, rffi.UINT,
                        rffi.LONG, rffi.ULONG]:
            S = lltype.GcStruct('S', ('x', RESTYPE))
            descrfld_x = cpu.fielddescrof(S, 'x')
            s = lltype.malloc(S)
            value = intmask(0xFFEEDDCCBBAA9988)
            expected = rffi.cast(lltype.Signed, rffi.cast(RESTYPE, value))
            s.x = rffi.cast(RESTYPE, value)
            s_gcref = lltype.cast_opaque_ptr(llmemory.GCREF, s)
            res = self.execute_operation(rop.GETFIELD_GC, [BoxPtr(s_gcref)],
                                         'int', descr=descrfld_x)
            assert res.value == expected, (
                "%r: got %r, expected %r" % (RESTYPE, res.value, expected))

    def test_short_result_of_getarrayitem_direct(self):
        # Test that a getarrayitem that returns a CHAR, SHORT or INT, signed
        # or unsigned, properly gets zero-extended or sign-extended.
        # Direct bh_xxx test.
        cpu = self.cpu
        for RESTYPE in [rffi.SIGNEDCHAR, rffi.UCHAR,
                        rffi.SHORT, rffi.USHORT,
                        rffi.INT, rffi.UINT,
                        rffi.LONG, rffi.ULONG]:
            A = lltype.GcArray(RESTYPE)
            descrarray = cpu.arraydescrof(A)
            a = lltype.malloc(A, 5)
            value = intmask(0xFFEEDDCCBBAA9988)
            expected = rffi.cast(lltype.Signed, rffi.cast(RESTYPE, value))
            a[3] = rffi.cast(RESTYPE, value)
            x = cpu.bh_getarrayitem_gc_i(
                descrarray, lltype.cast_opaque_ptr(llmemory.GCREF, a), 3)
            assert x == expected, (
                "%r: got %r, expected %r" % (RESTYPE, x, expected))

    def test_short_result_of_getarrayitem_compiled(self):
        # Test that a getarrayitem that returns a CHAR, SHORT or INT, signed
        # or unsigned, properly gets zero-extended or sign-extended.
        # Machine code compilation test.
        cpu = self.cpu
        for RESTYPE in [rffi.SIGNEDCHAR, rffi.UCHAR,
                        rffi.SHORT, rffi.USHORT,
                        rffi.INT, rffi.UINT,
                        rffi.LONG, rffi.ULONG]:
            A = lltype.GcArray(RESTYPE)
            descrarray = cpu.arraydescrof(A)
            a = lltype.malloc(A, 5)
            value = intmask(0xFFEEDDCCBBAA9988)
            expected = rffi.cast(lltype.Signed, rffi.cast(RESTYPE, value))
            a[3] = rffi.cast(RESTYPE, value)
            a_gcref = lltype.cast_opaque_ptr(llmemory.GCREF, a)
            res = self.execute_operation(rop.GETARRAYITEM_GC,
                                         [BoxPtr(a_gcref), BoxInt(3)],
                                         'int', descr=descrarray)
            assert res.value == expected, (
                "%r: got %r, expected %r" % (RESTYPE, res.value, expected))

    def test_short_result_of_getarrayitem_raw_direct(self):
        # Test that a getarrayitem that returns a CHAR, SHORT or INT, signed
        # or unsigned, properly gets zero-extended or sign-extended.
        # Direct bh_xxx test.
        cpu = self.cpu
        for RESTYPE in [rffi.SIGNEDCHAR, rffi.UCHAR,
                        rffi.SHORT, rffi.USHORT,
                        rffi.INT, rffi.UINT,
                        rffi.LONG, rffi.ULONG]:
            A = rffi.CArray(RESTYPE)
            descrarray = cpu.arraydescrof(A)
            a = lltype.malloc(A, 5, flavor='raw')
            value = intmask(0xFFEEDDCCBBAA9988)
            expected = rffi.cast(lltype.Signed, rffi.cast(RESTYPE, value))
            a[3] = rffi.cast(RESTYPE, value)
            a_rawint = heaptracker.adr2int(llmemory.cast_ptr_to_adr(a))
            x = cpu.bh_getarrayitem_raw_i(descrarray, a_rawint, 3)
            assert x == expected, (
                "%r: got %r, expected %r" % (RESTYPE, x, expected))
            lltype.free(a, flavor='raw')

    def test_short_result_of_getarrayitem_raw_compiled(self):
        # Test that a getarrayitem that returns a CHAR, SHORT or INT, signed
        # or unsigned, properly gets zero-extended or sign-extended.
        # Machine code compilation test.
        cpu = self.cpu
        for RESTYPE in [rffi.SIGNEDCHAR, rffi.UCHAR,
                        rffi.SHORT, rffi.USHORT,
                        rffi.INT, rffi.UINT,
                        rffi.LONG, rffi.ULONG]:
            A = rffi.CArray(RESTYPE)
            descrarray = cpu.arraydescrof(A)
            a = lltype.malloc(A, 5, flavor='raw')
            value = intmask(0xFFEEDDCCBBAA9988)
            expected = rffi.cast(lltype.Signed, rffi.cast(RESTYPE, value))
            a[3] = rffi.cast(RESTYPE, value)
            a_rawint = heaptracker.adr2int(llmemory.cast_ptr_to_adr(a))
            res = self.execute_operation(rop.GETARRAYITEM_RAW,
                                         [BoxInt(a_rawint), BoxInt(3)],
                                         'int', descr=descrarray)
            assert res.value == expected, (
                "%r: got %r, expected %r" % (RESTYPE, res.value, expected))
            lltype.free(a, flavor='raw')

    def test_short_result_of_call_direct(self):
        # Test that calling a function that returns a CHAR, SHORT or INT,
        # signed or unsigned, properly gets zero-extended or sign-extended.
        from pypy.translator.tool.cbuild import ExternalCompilationInfo
        for RESTYPE in [rffi.SIGNEDCHAR, rffi.UCHAR,
                        rffi.SHORT, rffi.USHORT,
                        rffi.INT, rffi.UINT,
                        rffi.LONG, rffi.ULONG]:
            # Tested with a function that intentionally does not cast the
            # result to RESTYPE, but makes sure that we return the whole
            # value in eax or rax.
            eci = ExternalCompilationInfo(
                separate_module_sources=["""
                long fn_test_result_of_call(long x)
                {
                    return x + 1;
                }
                """],
                export_symbols=['fn_test_result_of_call'])
            f = rffi.llexternal('fn_test_result_of_call', [lltype.Signed],
                                RESTYPE, compilation_info=eci, _nowrapper=True)
            value = intmask(0xFFEEDDCCBBAA9988)
            expected = rffi.cast(lltype.Signed, rffi.cast(RESTYPE, value + 1))
            assert intmask(f(value)) == expected
            #
            FUNC = self.FuncType([lltype.Signed], RESTYPE)
            FPTR = self.Ptr(FUNC)
            calldescr = self.cpu.calldescrof(FUNC, FUNC.ARGS, FUNC.RESULT,
                                             EffectInfo.MOST_GENERAL)
            x = self.cpu.bh_call_i(self.get_funcbox(self.cpu, f).value,
                                   calldescr, [value], None, None)
            assert x == expected, (
                "%r: got %r, expected %r" % (RESTYPE, x, expected))

    def test_short_result_of_call_compiled(self):
        # Test that calling a function that returns a CHAR, SHORT or INT,
        # signed or unsigned, properly gets zero-extended or sign-extended.
        from pypy.translator.tool.cbuild import ExternalCompilationInfo
        for RESTYPE in [rffi.SIGNEDCHAR, rffi.UCHAR,
                        rffi.SHORT, rffi.USHORT,
                        rffi.INT, rffi.UINT,
                        rffi.LONG, rffi.ULONG]:
            # Tested with a function that intentionally does not cast the
            # result to RESTYPE, but makes sure that we return the whole
            # value in eax or rax.
            eci = ExternalCompilationInfo(
                separate_module_sources=["""
                long fn_test_result_of_call(long x)
                {
                    return x + 1;
                }
                """],
                export_symbols=['fn_test_result_of_call'])
            f = rffi.llexternal('fn_test_result_of_call', [lltype.Signed],
                                RESTYPE, compilation_info=eci, _nowrapper=True)
            value = intmask(0xFFEEDDCCBBAA9988)
            expected = rffi.cast(lltype.Signed, rffi.cast(RESTYPE, value + 1))
            assert intmask(f(value)) == expected
            #
            FUNC = self.FuncType([lltype.Signed], RESTYPE)
            FPTR = self.Ptr(FUNC)
            calldescr = self.cpu.calldescrof(FUNC, FUNC.ARGS, FUNC.RESULT,
                                             EffectInfo.MOST_GENERAL)
            funcbox = self.get_funcbox(self.cpu, f)
            res = self.execute_operation(rop.CALL, [funcbox, BoxInt(value)],
                                         'int', descr=calldescr)
            assert res.value == expected, (
                "%r: got %r, expected %r" % (RESTYPE, res.value, expected))

    def test_supports_longlong(self):
        if sys.maxint > 2147483647:
            assert not self.cpu.supports_longlong, (
                "supports_longlong should be False on 64-bit platforms")

    def test_longlong_result_of_call_direct(self):
        if not self.cpu.supports_longlong:
            py.test.skip("longlong test")
        from pypy.translator.tool.cbuild import ExternalCompilationInfo
        from pypy.rlib.rarithmetic import r_longlong
        eci = ExternalCompilationInfo(
            separate_module_sources=["""
            long long fn_test_result_of_call(long long x)
            {
                return x - 100000000000000;
            }
            """],
            export_symbols=['fn_test_result_of_call'])
        f = rffi.llexternal('fn_test_result_of_call', [lltype.SignedLongLong],
                            lltype.SignedLongLong,
                            compilation_info=eci, _nowrapper=True)
        value = r_longlong(0x7ff05af3307a3fff)
        expected = r_longlong(0x7ff000001fffffff)
        assert f(value) == expected
        #
        FUNC = self.FuncType([lltype.SignedLongLong], lltype.SignedLongLong)
        FPTR = self.Ptr(FUNC)
        calldescr = self.cpu.calldescrof(FUNC, FUNC.ARGS, FUNC.RESULT,
                                         EffectInfo.MOST_GENERAL)
        x = self.cpu.bh_call_f(self.get_funcbox(self.cpu, f).value,
                               calldescr, None, None, [value])
        assert x == expected

    def test_longlong_result_of_call_compiled(self):
        if not self.cpu.supports_longlong:
            py.test.skip("test of longlong result")
        from pypy.translator.tool.cbuild import ExternalCompilationInfo
        from pypy.rlib.rarithmetic import r_longlong
        eci = ExternalCompilationInfo(
            separate_module_sources=["""
            long long fn_test_result_of_call(long long x)
            {
                return x - 100000000000000;
            }
            """],
            export_symbols=['fn_test_result_of_call'])
        f = rffi.llexternal('fn_test_result_of_call', [lltype.SignedLongLong],
                            lltype.SignedLongLong,
                            compilation_info=eci, _nowrapper=True)
        value = r_longlong(0x7ff05af3307a3fff)
        expected = r_longlong(0x7ff000001fffffff)
        assert f(value) == expected
        #
        FUNC = self.FuncType([lltype.SignedLongLong], lltype.SignedLongLong)
        FPTR = self.Ptr(FUNC)
        calldescr = self.cpu.calldescrof(FUNC, FUNC.ARGS, FUNC.RESULT,
                                         EffectInfo.MOST_GENERAL)
        funcbox = self.get_funcbox(self.cpu, f)
        res = self.execute_operation(rop.CALL, [funcbox, BoxFloat(value)],
                                     'float', descr=calldescr)
        assert res.getfloatstorage() == expected

    def test_singlefloat_result_of_call_direct(self):
        if not self.cpu.supports_singlefloats:
            py.test.skip("singlefloat test")
        from pypy.translator.tool.cbuild import ExternalCompilationInfo
        from pypy.rlib.rarithmetic import r_singlefloat
        eci = ExternalCompilationInfo(
            separate_module_sources=["""
            float fn_test_result_of_call(float x)
            {
                return x / 2.0f;
            }
            """],
            export_symbols=['fn_test_result_of_call'])
        f = rffi.llexternal('fn_test_result_of_call', [lltype.SingleFloat],
                            lltype.SingleFloat,
                            compilation_info=eci, _nowrapper=True)
        value = r_singlefloat(-42.5)
        expected = r_singlefloat(-21.25)
        assert f(value) == expected
        #
        FUNC = self.FuncType([lltype.SingleFloat], lltype.SingleFloat)
        FPTR = self.Ptr(FUNC)
        calldescr = self.cpu.calldescrof(FUNC, FUNC.ARGS, FUNC.RESULT,
                                         EffectInfo.MOST_GENERAL)
        ivalue = longlong.singlefloat2int(value)
        iexpected = longlong.singlefloat2int(expected)
        x = self.cpu.bh_call_i(self.get_funcbox(self.cpu, f).value,
                               calldescr, [ivalue], None, None)
        assert x == iexpected

    def test_singlefloat_result_of_call_compiled(self):
        if not self.cpu.supports_singlefloats:
            py.test.skip("test of singlefloat result")
        from pypy.translator.tool.cbuild import ExternalCompilationInfo
        from pypy.rlib.rarithmetic import r_singlefloat
        eci = ExternalCompilationInfo(
            separate_module_sources=["""
            float fn_test_result_of_call(float x)
            {
                return x / 2.0f;
            }
            """],
            export_symbols=['fn_test_result_of_call'])
        f = rffi.llexternal('fn_test_result_of_call', [lltype.SingleFloat],
                            lltype.SingleFloat,
                            compilation_info=eci, _nowrapper=True)
        value = r_singlefloat(-42.5)
        expected = r_singlefloat(-21.25)
        assert f(value) == expected
        #
        FUNC = self.FuncType([lltype.SingleFloat], lltype.SingleFloat)
        FPTR = self.Ptr(FUNC)
        calldescr = self.cpu.calldescrof(FUNC, FUNC.ARGS, FUNC.RESULT,
                                         EffectInfo.MOST_GENERAL)
        funcbox = self.get_funcbox(self.cpu, f)
        ivalue = longlong.singlefloat2int(value)
        iexpected = longlong.singlefloat2int(expected)
        res = self.execute_operation(rop.CALL, [funcbox, BoxInt(ivalue)],
                                     'int', descr=calldescr)
        assert res.value == iexpected

    def test_free_loop_and_bridges(self):
        from pypy.jit.backend.llsupport.llmodel import AbstractLLCPU
        if not isinstance(self.cpu, AbstractLLCPU):
            py.test.skip("not a subclass of llmodel.AbstractLLCPU")
        if hasattr(self.cpu, 'setup_once'):
            self.cpu.setup_once()
        mem0 = self.cpu.asmmemmgr.total_mallocs
        looptoken = self.test_compile_bridge()
        mem1 = self.cpu.asmmemmgr.total_mallocs
        self.cpu.free_loop_and_bridges(looptoken.compiled_loop_token)
        mem2 = self.cpu.asmmemmgr.total_mallocs
        assert mem2 < mem1
        assert mem2 == mem0

    def test_memoryerror(self):
        excdescr = BasicFailDescr(666)
        self.cpu.propagate_exception_v = self.cpu.get_fail_descr_number(
            excdescr)
        self.cpu.setup_once()    # xxx redo it, because we added
                                 # propagate_exception_v
        i0 = BoxInt()
        p0 = BoxPtr()
        operations = [
            ResOperation(rop.NEWUNICODE, [i0], p0),
            ResOperation(rop.FINISH, [p0], None, descr=BasicFailDescr(1))
            ]
        inputargs = [i0]
        looptoken = LoopToken()
        self.cpu.compile_loop(inputargs, operations, looptoken)
        # overflowing value:
        self.cpu.set_future_value_int(0, sys.maxint // 4 + 1)
        fail = self.cpu.execute_token(looptoken)
        assert fail.identifier == excdescr.identifier
    def test_math_sqrt(self):
        if not self.cpu.supports_floats:
            py.test.skip("requires floats")

        def math_sqrt(a):
            assert False, 'should not be called'
        from pypy.jit.codewriter.effectinfo import EffectInfo

        effectinfo = EffectInfo([], [], [], [], EffectInfo.EF_CAN_RAISE, EffectInfo.OS_MATH_SQRT)
        FPTR = self.Ptr(self.FuncType([lltype.Float], lltype.Float))
        func_ptr = llhelper(FPTR, math_sqrt)
        FUNC = deref(FPTR)
        funcbox = self.get_funcbox(self.cpu, func_ptr)

        calldescr = self.cpu.calldescrof(FUNC, FUNC.ARGS, FUNC.RESULT, effectinfo)
        testcases = [(4.0, 2.0), (6.25, 2.5)]
        for arg, expected in testcases:
            res = self.execute_operation(rop.CALL, 
                        [funcbox, boxfloat(arg)],
                         'float', descr=calldescr)
            assert res.getfloat() == expected



class OOtypeBackendTest(BaseBackendTest):

    type_system = 'ootype'
    Ptr = staticmethod(lambda x: x)
    FuncType = ootype.StaticMethod
    malloc = staticmethod(ootype.new)
    nullptr = staticmethod(ootype.null)

    def setup_class(cls):
        py.test.skip("ootype tests skipped")

    @classmethod
    def get_funcbox(cls, cpu, func_ptr):
        return BoxObj(ootype.cast_to_object(func_ptr))

    S = ootype.Instance('S', ootype.ROOT, {'value': ootype.Signed,
                                           'chr1': ootype.Char,
                                           'chr2': ootype.Char})
    S._add_fields({'next': S})
    T = ootype.Instance('T', S)
    U = ootype.Instance('U', T)

    def alloc_instance(self, T):
        t = ootype.new(T)
        cls = ootype.classof(t)
        t_box = BoxObj(ootype.cast_to_object(t))
        T_box = ConstObj(ootype.cast_to_object(cls))
        return t_box, T_box

    def null_instance(self):
        return BoxObj(ootype.NULL)

    def alloc_array_of(self, ITEM, length):
        py.test.skip("implement me")

    def alloc_string(self, string):
        py.test.skip("implement me")

    def alloc_unicode(self, unicode):
        py.test.skip("implement me")
<|MERGE_RESOLUTION|>--- conflicted
+++ resolved
@@ -5,7 +5,7 @@
                                          BoxInt, Box, BoxPtr,
                                          LoopToken,
                                          ConstInt, ConstPtr,
-                                         BoxObj,
+                                         BoxObj, Const,
                                          ConstObj, BoxFloat, ConstFloat)
 from pypy.jit.metainterp.resoperation import ResOperation, rop
 from pypy.jit.metainterp.typesystem import deref
@@ -112,7 +112,6 @@
         fail = self.cpu.execute_token(looptoken)
         res = self.cpu.get_latest_value_int(0)
         assert res == 3
-<<<<<<< HEAD
         assert fail.identifier == 1
 
     def test_compile_linear_float_loop(self):
@@ -129,8 +128,6 @@
         fail = self.cpu.execute_token(looptoken)
         res = self.cpu.get_latest_value_float(0)
         assert longlong.getrealfloat(res) == 5.1
-=======
->>>>>>> c49f1c6a
         assert fail.identifier == 1
 
     def test_compile_loop(self):
@@ -523,7 +520,6 @@
                                          'int', descr=dyn_calldescr)
             assert res.value == 2 * num
 
-<<<<<<< HEAD
             # last, try it with one constant argument
             calldescr = cpu.calldescrof(FUNC, FUNC.ARGS, FUNC.RESULT, EffectInfo.MOST_GENERAL)
             res = self.execute_operation(rop.CALL,
@@ -531,8 +527,6 @@
                                          'int', descr=calldescr)
             assert res.value == 2 * num
             
-=======
->>>>>>> c49f1c6a
 
         if cpu.supports_floats:
             def func(f0, f1, f2, f3, f4, f5, f6, i0, f7, i1, f8, f9):
@@ -1539,6 +1533,7 @@
         return BoxPtr(lltype.nullptr(llmemory.GCREF.TO))
 
     def alloc_array_of(self, ITEM, length):
+        cpu = self.cpu
         A = lltype.GcArray(ITEM)
         a = lltype.malloc(A, length)
         a_box = BoxPtr(lltype.cast_opaque_ptr(llmemory.GCREF, a))
@@ -2519,12 +2514,8 @@
         FakeJitDriverSD.portal_calldescr = self.cpu.calldescrof(
             lltype.Ptr(lltype.FuncType(ARGS, RES)), ARGS, RES,
             EffectInfo.MOST_GENERAL)
-<<<<<<< HEAD
         for _ in range(10):
             self.cpu.reserve_some_free_fail_descr_number()
-=======
-
->>>>>>> c49f1c6a
         ops = '''
         [f0, f1]
         f2 = float_add(f0, f1)
@@ -2617,12 +2608,8 @@
         FakeJitDriverSD.portal_calldescr = self.cpu.calldescrof(
             lltype.Ptr(lltype.FuncType(ARGS, RES)), ARGS, RES,
             EffectInfo.MOST_GENERAL)
-<<<<<<< HEAD
         for _ in range(10):
             self.cpu.reserve_some_free_fail_descr_number()
-=======
-
->>>>>>> c49f1c6a
         ops = '''
         [f0, f1]
         f2 = float_add(f0, f1)
