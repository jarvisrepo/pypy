--- conflicted
+++ resolved
@@ -1,21 +1,4 @@
-<<<<<<< HEAD
-"""
-Minimal-API wrapper around the llinterpreter to run operations.
-"""
-
-from pypy.rlib.unroll import unrolling_iterable
-from pypy.rlib.objectmodel import we_are_translated, Symbolic
-from pypy.rlib.jit_hooks import LOOP_RUN_CONTAINER
-from pypy.rpython.lltypesystem import lltype, llmemory, rclass, rffi
-from pypy.rpython.ootypesystem import ootype
-from pypy.rpython.llinterp import LLInterpreter
-from pypy.jit.metainterp import history
-from pypy.jit.metainterp.history import REF, INT, FLOAT, STRUCT
-from pypy.jit.metainterp.warmstate import unwrap
-from pypy.jit.metainterp.resoperation import rop
-=======
 import py, weakref
->>>>>>> 6b32f571
 from pypy.jit.backend import model
 from pypy.jit.backend.llgraph import support
 from pypy.jit.metainterp.history import AbstractDescr
@@ -24,10 +7,8 @@
 from pypy.jit.metainterp.resoperation import rop
 from pypy.jit.codewriter import longlong, heaptracker
 from pypy.jit.codewriter.effectinfo import EffectInfo
-
 from pypy.rpython.llinterp import LLInterpreter, LLException
 from pypy.rpython.lltypesystem import lltype, llmemory, rffi, rclass, rstr
-
 from pypy.rlib.rarithmetic import ovfcheck, r_uint, r_ulonglong
 from pypy.rlib.rtimer import read_timestamp
 
@@ -498,24 +479,15 @@
         if descr.A.OF == lltype.Float:
             return self.bh_raw_load_f(struct, offset, descr)
         else:
-<<<<<<< HEAD
-            token = '?'
-        # so that unpack_arraydescr_size returns something sensible
-        width = rffi.sizeof(A.OF)
-        if isinstance(width, Symbolic):
-            # we cannot compute anything reasonable, so we just make up a size
-            width = 8 * len(A.OF._flds)
-        return self.getdescr(size, token, width=width)
+            return self.bh_raw_load_i(struct, offset, descr)
 
     def unpack_arraydescr_size(self, arraydescr):
         # so far this is used only by optimizeopt.virtualize for
         # {GET,SET}ARRAYITEM_RAW: for now we just return dummy values for
         # basesize and is_signed
         assert isinstance(arraydescr, Descr)
+        XXX # ???
         return 0, arraydescr.width, True
-=======
-            return self.bh_raw_load_i(struct, offset, descr)
->>>>>>> 6b32f571
 
     def bh_raw_store_i(self, struct, offset, newvalue, descr):
         ll_p = rffi.cast(rffi.CCHARP, struct)
@@ -596,154 +568,13 @@
         result_adr = llmemory.cast_ptr_to_adr(struct.typeptr)
         return heaptracker.adr2int(result_adr)
 
-<<<<<<< HEAD
-    def bh_new_array(self, length, arraydescr):
-        assert isinstance(arraydescr, Descr)
-        return llimpl.do_new_array(arraydescr.ofs, length)
-
-    def bh_new_raw_buffer(self, size):
-        return llimpl.do_new_raw_buffer(size)
-
-    def bh_arraylen_gc(self, array, arraydescr):
-        assert isinstance(arraydescr, Descr)
-        return llimpl.do_arraylen_gc(arraydescr, array)
-
-    def bh_setarrayitem_gc_i(self, array, index, newvalue, arraydescr):
-        assert isinstance(arraydescr, Descr)
-        llimpl.do_setarrayitem_gc_int(array, index, newvalue)
-
-    def bh_setarrayitem_raw_i(self, array, index, newvalue, arraydescr):
-        assert isinstance(arraydescr, Descr)
-        llimpl.do_setarrayitem_raw_int(array, index, newvalue, arraydescr.ofs)
-
-    def bh_setarrayitem_gc_r(self, array, index, newvalue, arraydescr):
-        assert isinstance(arraydescr, Descr)
-        llimpl.do_setarrayitem_gc_ptr(array, index, newvalue)
-
-    def bh_setarrayitem_gc_f(self, array, index, newvalue, arraydescr):
-        assert isinstance(arraydescr, Descr)
-        llimpl.do_setarrayitem_gc_float(array, index, newvalue)
-
-    def bh_setarrayitem_raw_f(self, array, index, newvalue, arraydescr):
-        assert isinstance(arraydescr, Descr)
-        llimpl.do_setarrayitem_raw_float(array, index, newvalue)
-
-    def bh_setfield_gc_i(self, struct, newvalue, fielddescr):
-        assert isinstance(fielddescr, Descr)
-        llimpl.do_setfield_gc_int(struct, fielddescr.ofs, newvalue)
-    def bh_setfield_gc_r(self, struct, newvalue, fielddescr):
-        assert isinstance(fielddescr, Descr)
-        llimpl.do_setfield_gc_ptr(struct, fielddescr.ofs, newvalue)
-    def bh_setfield_gc_f(self, struct, newvalue, fielddescr):
-        assert isinstance(fielddescr, Descr)
-        llimpl.do_setfield_gc_float(struct, fielddescr.ofs, newvalue)
-
-    def bh_setfield_raw_i(self, struct, newvalue, fielddescr):
-        assert isinstance(fielddescr, Descr)
-        llimpl.do_setfield_raw_int(struct, fielddescr.ofs, newvalue)
-    def bh_setfield_raw_r(self, struct, newvalue, fielddescr):
-        assert isinstance(fielddescr, Descr)
-        llimpl.do_setfield_raw_ptr(struct, fielddescr.ofs, newvalue)
-    def bh_setfield_raw_f(self, struct, newvalue, fielddescr):
-        assert isinstance(fielddescr, Descr)
-        llimpl.do_setfield_raw_float(struct, fielddescr.ofs, newvalue)
-
-    def bh_newstr(self, length):
-        return llimpl.do_newstr(length)
-
-    def bh_newunicode(self, length):
-        return llimpl.do_newunicode(length)
-
-    def bh_strsetitem(self, string, index, newvalue):
-        llimpl.do_strsetitem(string, index, newvalue)
-
-    def bh_unicodesetitem(self, string, index, newvalue):
-        llimpl.do_unicodesetitem(string, index, newvalue)
-
-    def bh_call_i(self, func, args_i, args_r, args_f, calldescr):
-        self._prepare_call(INT, args_i, args_r, args_f, calldescr)
-        return llimpl.do_call_int(func)
-    def bh_call_r(self, func, args_i, args_r, args_f, calldescr):
-        self._prepare_call(REF, args_i, args_r, args_f, calldescr)
-        return llimpl.do_call_ptr(func)
-    def bh_call_f(self, func, args_i, args_r, args_f, calldescr):
-        self._prepare_call(FLOAT + 'L', args_i, args_r, args_f, calldescr)
-        return llimpl.do_call_float(func)
-    def bh_call_v(self, func, args_i, args_r, args_f, calldescr):
-        self._prepare_call('v', args_i, args_r, args_f, calldescr)
-        llimpl.do_call_void(func)
-
-    def _prepare_call(self, resulttypeinfo, args_i, args_r, args_f, calldescr):
-        assert isinstance(calldescr, Descr)
-        assert calldescr.typeinfo in resulttypeinfo
-        if args_i is not None:
-            for x in args_i:
-                llimpl.do_call_pushint(x)
-        if args_r is not None:
-            for x in args_r:
-                llimpl.do_call_pushptr(x)
-        if args_f is not None:
-            for x in args_f:
-                llimpl.do_call_pushfloat(x)
-
-    def get_all_loop_runs(self):
-        return lltype.malloc(LOOP_RUN_CONTAINER, 0)
-
-    def force(self, force_token):
-        token = llmemory.cast_int_to_adr(force_token)
-        frame = llimpl.get_forced_token_frame(token)
-        fail_index = llimpl.force(frame)
-        self.latest_frame = frame
-        return self.get_fail_descr_from_number(fail_index)
-
-
-class OOtypeCPU_xxx_disabled(BaseCPU):
-    is_oo = True
-    ts = oohelper
-
-    @staticmethod
-    def fielddescrof(T, fieldname):
-        # use class where the field is really defined as a key
-        T1, _ = T._lookup_field(fieldname)
-        return FieldDescr.new(T1, fieldname)
-
-    @staticmethod
-    def calldescrof(FUNC, ARGS, RESULT, extrainfo):
-        return StaticMethDescr.new(FUNC, ARGS, RESULT, extrainfo)
-
-    @staticmethod
-    def methdescrof(SELFTYPE, methname):
-        return MethDescr.new(SELFTYPE, methname)
-
-    @staticmethod
-    def typedescrof(TYPE):
-        return TypeDescr.new(TYPE)
-
-    @staticmethod
-    def arraydescrof(A):
-        assert isinstance(A, ootype.Array)
-        TYPE = A.ITEM
-        return TypeDescr.new(TYPE)
-
-    def typedescr2classbox(self, descr):
-        assert isinstance(descr, TypeDescr)
-        return history.ConstObj(ootype.cast_to_object(
-                            ootype.runtimeClass(descr.TYPE)))
-
-    def get_exception(self):
-        if llimpl._last_exception:
-            e = llimpl._last_exception.args[0]
-            return ootype.cast_to_object(e)
-        else:
-            return ootype.NULL
-
-    def get_exc_value(self):
-        if llimpl._last_exception:
-            earg = llimpl._last_exception.args[1]
-            return ootype.cast_to_object(earg)
-=======
     def bh_read_timestamp(self):
         return read_timestamp()
+
+    def bh_new_raw_buffer(self, size):
+        ## def do_new_raw_buffer(size):
+        ##     return lltype.malloc(rffi.CCHARP.TO, size, flavor='raw')
+        return llimpl.do_new_raw_buffer(size)
 
 
 class LLDeadFrame(object):
@@ -781,7 +612,6 @@
             assert lltype.typeOf(arg) == llmemory.GCREF
         elif box.type == FLOAT:
             assert lltype.typeOf(arg) == longlong.FLOATSTORAGE
->>>>>>> 6b32f571
         else:
             raise AssertionError(box)
         #
