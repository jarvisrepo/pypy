--- conflicted
+++ resolved
@@ -28,11 +28,7 @@
             try:
                 newbox = _cache[box]
             except KeyError:
-<<<<<<< HEAD
-                newbox = _cache[box] = box.clonebox()
-=======
                 newbox = _cache[box] = box.__class__()
->>>>>>> 64a21fac
             return newbox
         #
         self.inputargs = map(mapping, inputargs)
@@ -168,10 +164,7 @@
     supports_longlong = r_uint is not r_ulonglong
     supports_singlefloats = True
     translate_support_code = False
-<<<<<<< HEAD
-=======
     is_llgraph = True
->>>>>>> 64a21fac
 
     def __init__(self, rtyper, stats=None, *ignored_args, **ignored_kwds):
         model.AbstractCPU.__init__(self)
@@ -821,15 +814,12 @@
         return res
 
     def execute_call_release_gil(self, descr, func, *args):
-<<<<<<< HEAD
-=======
         if hasattr(descr, '_original_func_'):
             func = descr._original_func_     # see pyjitpl.py
             # we want to call the function that does the aroundstate
             # manipulation here (as a hack, instead of really doing
             # the aroundstate manipulation ourselves)
             return self.execute_call_may_force(descr, func, *args)
->>>>>>> 64a21fac
         call_args = support.cast_call_args_in_order(descr.ARGS, args)
         FUNC = lltype.FuncType(descr.ARGS, descr.RESULT)
         func_to_call = rffi.cast(lltype.Ptr(FUNC), func)
