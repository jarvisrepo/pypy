<<<<<<< HEAD
"""
Minimal-API wrapper around the llinterpreter to run operations.
"""

from pypy.rlib.unroll import unrolling_iterable
from pypy.rlib.objectmodel import we_are_translated
from pypy.rlib.jit_hooks import LOOP_RUN_CONTAINER
from pypy.rpython.lltypesystem import lltype, llmemory, rclass
from pypy.rpython.ootypesystem import ootype
from pypy.rpython.llinterp import LLInterpreter
from pypy.jit.metainterp import history, resoperation
from pypy.jit.metainterp.resoperation import REF, INT, FLOAT, STRUCT, HOLE,\
     getkind, VOID
from pypy.jit.metainterp.warmstate import unwrap
from pypy.jit.metainterp.resoperation import rop
=======
import weakref
>>>>>>> a7ac7bdc
from pypy.jit.backend import model
from pypy.jit.backend.llgraph import support
from pypy.jit.metainterp.history import Const, getkind, AbstractDescr
from pypy.jit.metainterp.history import INT, REF, FLOAT, VOID
from pypy.jit.metainterp.resoperation import rop
from pypy.jit.codewriter import longlong, heaptracker
from pypy.jit.codewriter.effectinfo import EffectInfo

from pypy.rpython.llinterp import LLInterpreter, LLException
from pypy.rpython.lltypesystem import lltype, llmemory, rffi, rclass, rstr

from pypy.rlib.rarithmetic import ovfcheck, r_uint, r_ulonglong
from pypy.rlib.rtimer import read_timestamp

class LLTrace(object):
    has_been_freed = False
    invalid = False

    def __init__(self, inputargs, operations):
        # We need to clone the list of operations because the
        # front-end will mutate them under our feet again.  We also
        # need to make sure things get freed.
        def mapping(box, _cache={}):
            if isinstance(box, Const) or box is None:
                return box
            try:
                newbox = _cache[box]
            except KeyError:
                newbox = _cache[box] = box.clonebox()
            return newbox
        #
        self.inputargs = map(mapping, inputargs)
        self.operations = []
        for op in operations:
            if op.getdescr() is not None:
                newdescr = WeakrefDescr(op.getdescr())
            else:
                newdescr = None
            newop = op.copy_and_change(op.getopnum(),
                                       map(mapping, op.getarglist()),
                                       mapping(op.result),
                                       newdescr)
            if op.getfailargs() is not None:
                newop.setfailargs(map(mapping, op.getfailargs()))
            self.operations.append(newop)

class WeakrefDescr(AbstractDescr):
    def __init__(self, realdescr):
        self.realdescrref = weakref.ref(realdescr)

class GuardFailed(Exception):
    def __init__(self, failargs, descr):
        self.failargs = failargs
        self.descr = descr

class ExecutionFinished(Exception):
    def __init__(self, descr, arg, failargs):
        self.descr = descr
        self.arg = arg
        self.failargs = failargs

class Jump(Exception):
    def __init__(self, descr, args):
        self.descr = descr
        self.args = args

class CallDescr(AbstractDescr):
    def __init__(self, RESULT, ARGS, extrainfo):
        self.RESULT = RESULT
        self.ARGS = ARGS
        self.extrainfo = extrainfo

    def __repr__(self):
        return 'CallDescr(%r, %r, %r)' % (self.RESULT, self.ARGS,
                                          self.extrainfo)

    def get_extra_info(self):
        return self.extrainfo

    def get_arg_types(self):
        return ''.join([getkind(ARG)[0] for ARG in self.ARGS])

    def get_result_type(self):
        return getkind(self.RESULT)[0]

class SizeDescr(AbstractDescr):
    def __init__(self, S):
        self.S = S

    def as_vtable_size_descr(self):
        return self

    def count_fields_if_immutable(self):
        return heaptracker.count_fields_if_immutable(self.S)

    def __repr__(self):
        return 'SizeDescr(%r)' % (self.S,)

class FieldDescr(AbstractDescr):
    def __init__(self, S, fieldname):
        self.S = S
        self.fieldname = fieldname
        self.FIELD = getattr(S, fieldname)

    def __repr__(self):
        return 'FieldDescr(%r, %r)' % (self.S, self.fieldname)

    def sort_key(self):
        return self.fieldname

    def is_pointer_field(self):
        return getkind(self.FIELD) == 'ref'

    def is_float_field(self):
        return getkind(self.FIELD) == 'float'

    def is_field_signed(self):
        return _is_signed_kind(self.FIELD)

def _is_signed_kind(TYPE):
    return (TYPE is not lltype.Bool and isinstance(TYPE, lltype.Number) and
            rffi.cast(TYPE, -1) == -1)

class ArrayDescr(AbstractDescr):
    def __init__(self, A):
        self.A = A

    def __repr__(self):
        return 'ArrayDescr(%r)' % (self.A,)

    def is_array_of_pointers(self):
        return getkind(self.A.OF) == 'ref'

    def is_array_of_floats(self):
        return getkind(self.A.OF) == 'float'

    def is_item_signed(self):
        return _is_signed_kind(self.A.OF)

    def is_array_of_structs(self):
        return isinstance(self.A.OF, lltype.Struct)

class InteriorFieldDescr(AbstractDescr):
    def __init__(self, A, fieldname):
        self.A = A
        self.fieldname = fieldname
        self.FIELD = getattr(A.OF, fieldname)

    def __repr__(self):
        return 'InteriorFieldDescr(%r, %r)' % (self.A, self.fieldname)

    def sort_key(self):
        return self.fieldname

    def is_pointer_field(self):
        return getkind(self.FIELD) == 'ref'

    def is_float_field(self):
        return getkind(self.FIELD) == 'float'

class JFDescrDescr(AbstractDescr):
    def is_pointer_field(self):
        return True

class JFValueDescr(AbstractDescr):
    def __init__(self, kind):
        self.kind = kind
    def is_pointer_field(self):
        return self.kind == 'ref'
    def is_float_field(self):
        return self.kind == 'float'

_example_res = {'v': None,
                'r': lltype.nullptr(llmemory.GCREF.TO),
                'i': 0,
                'f': 0.0}

class LLGraphCPU(model.AbstractCPU):
    from pypy.jit.metainterp.typesystem import llhelper as ts
    supports_floats = True
    supports_longlong = r_uint is not r_ulonglong
    supports_singlefloats = True
    translate_support_code = False

    JITFRAMEPTR = llmemory.GCREF

    jfdescr_for_int   = JFValueDescr('int')
    jfdescr_for_ref   = JFValueDescr('ref')
    jfdescr_for_float = JFValueDescr('float')

    def __init__(self, rtyper, stats=None, *ignored_args, **ignored_kwds):
        model.AbstractCPU.__init__(self)
        self.rtyper = rtyper
        self.llinterp = LLInterpreter(rtyper)
        self.descrs = {}
        class MiniStats:
            pass
        self.stats = stats or MiniStats()
        self.TOKEN_TRACING_RESCALL = NotAFrame()

    def compile_loop(self, inputargs, operations, looptoken, log=True, name=''):
        clt = model.CompiledLoopToken(self, looptoken.number)
        looptoken.compiled_loop_token = clt
        lltrace = LLTrace(inputargs, operations)
        clt._llgraph_loop = lltrace
        clt._llgraph_alltraces = [lltrace]
        self._record_labels(lltrace)

    def compile_bridge(self, faildescr, inputargs, operations,
                       original_loop_token, log=True):
        clt = original_loop_token.compiled_loop_token
        clt.compiling_a_bridge()
        lltrace = LLTrace(inputargs, operations)
        faildescr._llgraph_bridge = lltrace
        clt._llgraph_alltraces.append(lltrace)
        self._record_labels(lltrace)

    def _record_labels(self, lltrace):
        for i, op in enumerate(lltrace.operations):
            if op.getopnum() == rop.LABEL:
                _getdescr(op)._llgraph_target = (lltrace, i)

<<<<<<< HEAD
    def _compile_loop_or_bridge(self, c, inputargs, operations, clt):
        for box in inputargs:
            if isinstance(box, resoperation.BoxInt):
                r = llimpl.compile_start_int_var(c)
            elif isinstance(box, self.ts.BoxRef):
                TYPE = self.ts.BASETYPE
                r = llimpl.compile_start_ref_var(c, TYPE)
            elif isinstance(box, resoperation.BoxFloat):
                r = llimpl.compile_start_float_var(c)
            else:
                raise Exception("box is: %r" % (box,))
            box.set_extra("llgraph_var2index", r)
        llimpl.compile_started_vars(clt)
        self._compile_operations(c, operations, clt)
        return c

    def _compile_operations(self, c, operations, clt):
        for op in operations:
            llimpl.compile_add(c, op.getopnum())
            descr = op.getdescr()
            if isinstance(descr, Descr):
                llimpl.compile_add_descr(c, descr.ofs, descr.typeinfo,
                                         descr.arg_types, descr.extrainfo,
                                         descr.width)
            if isinstance(descr, history.JitCellToken):
                assert op.getopnum() != rop.JUMP
                llimpl.compile_add_loop_token(c, descr)
            if isinstance(descr, history.TargetToken) and op.getopnum() == rop.LABEL:
                llimpl.compile_add_target_token(c, descr, clt)
            if self.is_oo and isinstance(descr, (OODescr, MethDescr)):
                # hack hack, not rpython
                c._obj.externalobj.operations[-1].setdescr(descr)
            for i in range(op.numargs()):
                x = op.getarg(i)
                if not x.is_constant():
                    llimpl.compile_add_var(c, x.get_extra("llgraph_var2index"))
                else:
                    if isinstance(x, resoperation.ConstInt):
                        llimpl.compile_add_int_const(c, x.value)
                    elif isinstance(x, self.ts.ConstRef):
                        llimpl.compile_add_ref_const(c, x.value, self.ts.BASETYPE)
                    elif isinstance(x, resoperation.ConstFloat):
                        llimpl.compile_add_float_const(c, x.value)
                    elif isinstance(x, Descr):
                        llimpl.compile_add_descr_arg(c, x.ofs, x.typeinfo,
                                                     x.arg_types)
                    else:
                        raise Exception("'%s' args contain: %r" % (op.getopname(),
                                                                   x))
            if op.is_guard():
                faildescr = op.getdescr()
                assert isinstance(faildescr, history.AbstractFailDescr)
                faildescr._fail_args_types = []
                for box in op.get_extra("failargs"):
                    if box is None:
                        type = HOLE
                    else:
                        type = box.type
                    faildescr._fail_args_types.append(type)
                fail_index = self.get_fail_descr_number(faildescr)
                index = llimpl.compile_add_fail(c, fail_index)
                faildescr._compiled_fail = c, index
                for box in op.get_extra("failargs"):
                    if box is not None:
                        llimpl.compile_add_fail_arg(c,
                                          box.get_extra("llgraph_var2index"))
                    else:
                        llimpl.compile_add_fail_arg(c, -1)

            if op.type == INT:
                r = llimpl.compile_add_int_result(c)
            elif op.type == REF:
                r = llimpl.compile_add_ref_result(c, self.ts.BASETYPE)
            elif op.type == FLOAT:
                r = llimpl.compile_add_float_result(c)
            if op.type != VOID:
                op.set_extra("llgraph_var2index", r)
        op = operations[-1]
        assert op.is_final()
        if op.getopnum() == rop.JUMP:
            targettoken = op.getdescr()
            llimpl.compile_add_jump_target(c, targettoken, clt)
        elif op.getopnum() == rop.FINISH:
            faildescr = op.getdescr()
            index = self.get_fail_descr_number(faildescr)
            llimpl.compile_add_fail(c, index)
        else:
            assert False, "unknown operation"

    def _execute_token(self, loop_token):
        compiled_version = loop_token.compiled_loop_token.compiled_version
        frame = llimpl.new_frame(self.is_oo, self)
        # setup the frame
        llimpl.frame_clear(frame, compiled_version)
        # run the loop
        fail_index = llimpl.frame_execute(frame)
        # we hit a FAIL operation.
        self.latest_frame = frame
        return fail_index
=======
    def invalidate_loop(self, looptoken):
        for trace in looptoken.compiled_loop_token._llgraph_alltraces:
            trace.invalid = True

    def redirect_call_assembler(self, oldlooptoken, newlooptoken):
        oldtrace = oldlooptoken.compiled_loop_token._llgraph_loop
        newtrace = newlooptoken.compiled_loop_token._llgraph_loop
        OLD = [box.type for box in oldtrace.inputargs]
        NEW = [box.type for box in newtrace.inputargs]
        assert OLD == NEW
        assert not hasattr(oldlooptoken, '_llgraph_redirected')
        oldlooptoken.compiled_loop_token._llgraph_redirected = True
        oldlooptoken.compiled_loop_token._llgraph_loop = newtrace
        alltraces = newlooptoken.compiled_loop_token._llgraph_alltraces
        oldlooptoken.compiled_loop_token._llgraph_alltraces = alltraces

    def free_loop_and_bridges(self, compiled_loop_token):
        for c in compiled_loop_token._llgraph_alltraces:
            c.has_been_freed = True
        compiled_loop_token._llgraph_alltraces = []
        compiled_loop_token._llgraph_loop = None
        model.AbstractCPU.free_loop_and_bridges(self, compiled_loop_token)
>>>>>>> a7ac7bdc

    def make_execute_token(self, *argtypes):
        return self._execute_token

    def _execute_token(self, loop_token, *args):
        lltrace = loop_token.compiled_loop_token._llgraph_loop
        frame = LLFrame(self, lltrace.inputargs, args)
        try:
            frame.execute(lltrace)
            assert False
        except ExecutionFinished, e:
            frame.finish_value = e.arg
            frame.latest_values = e.failargs
            frame.latest_descr = e.descr
            frame._execution_finished_normally = e.descr.fast_path_done
            return frame
        except GuardFailed, e:
            frame.latest_values = e.failargs
            frame.latest_descr = e.descr
            return frame

    def get_latest_value_int(self, frame, index):
        return frame.latest_values[index]
    get_latest_value_float = get_latest_value_int
    get_latest_value_ref   = get_latest_value_int

    def get_latest_value_count(self, frame):
        return len(frame.latest_values)

    def get_latest_descr(self, frame):
        return frame.latest_descr

    def get_finish_value_int(self, frame):
        res = frame.finish_value
        del frame.finish_value
        return res
    get_finish_value_float = get_finish_value_int
    get_finish_value_ref   = get_finish_value_int

    def grab_exc_value(self, frame):
        if frame.last_exception is not None:
            result = frame.last_exception.args[1]
            gcref = lltype.cast_opaque_ptr(llmemory.GCREF, result)
        else:
            gcref = lltype.nullptr(llmemory.GCREF.TO)
        frame.last_exception = None
        return gcref

    def force(self, frame):
        assert not frame._forced
        frame._forced = True

    def force_vable_if_necessary(self, vable):
        if vable.jitframe:
            self.force(vable.jitframe)
            vable.jitframe = lltype.nulltpr(llmemory.GCREF.TO)

    def set_savedata_ref(self, frame, data):
        frame.saved_data = data

    def get_savedata_ref(self, frame):
        return frame.saved_data

    def jitframe_get_jfdescr_descr(self):
        return JFDescrDescr()

    def jitframe_cast_jfdescr_to_descr(self, descr):
        return descr
    
    # ------------------------------------------------------------

    def calldescrof(self, FUNC, ARGS, RESULT, effect_info):
        key = ('call', getkind(RESULT),
               tuple([getkind(A) for A in ARGS]),
               effect_info)
        try:
            return self.descrs[key]
        except KeyError:
            descr = CallDescr(RESULT, ARGS, effect_info)
            self.descrs[key] = descr
            return descr

    def sizeof(self, S):
        key = ('size', S)
        try:
            return self.descrs[key]
        except KeyError:
            descr = SizeDescr(S)
            self.descrs[key] = descr
            return descr

    def fielddescrof(self, S, fieldname):
<<<<<<< HEAD
        ofs, size = symbolic.get_field_token(S, fieldname)
        token = getkind(getattr(S, fieldname))
        return self.getdescr(ofs, token[0], name=fieldname)

    def interiorfielddescrof(self, A, fieldname):
        S = A.OF
        width = symbolic.get_size(A)
        ofs, size = symbolic.get_field_token(S, fieldname)
        token = getkind(getattr(S, fieldname))
        return self.getdescr(ofs, token[0], name=fieldname, width=width)

    def calldescrof(self, FUNC, ARGS, RESULT, extrainfo):
        arg_types = []
        for ARG in ARGS:
            token = getkind(ARG)
            if token != 'void':
                if token == 'float' and longlong.is_longlong(ARG):
                    token = 'L'
                arg_types.append(token[0])
        token = getkind(RESULT)
        if token == 'float' and longlong.is_longlong(RESULT):
            token = 'L'
        return self.getdescr(0, token[0], extrainfo=extrainfo,
                             arg_types=''.join(arg_types))
=======
        key = ('field', S, fieldname)
        try:
            return self.descrs[key]
        except KeyError:
            descr = FieldDescr(S, fieldname)
            self.descrs[key] = descr
            return descr

    def arraydescrof(self, A):
        key = ('array', A)
        try:
            return self.descrs[key]
        except KeyError:
            descr = ArrayDescr(A)
            self.descrs[key] = descr
            return descr

    def interiorfielddescrof(self, A, fieldname):
        key = ('interiorfield', A, fieldname)
        try:
            return self.descrs[key]
        except KeyError:
            descr = InteriorFieldDescr(A, fieldname)
            self.descrs[key] = descr
            return descr        

    def _calldescr_dynamic_for_tests(self, atypes, rtype,
                                     abiname='FFI_DEFAULT_ABI'):
        # XXX WTF is that and why it breaks all abstractions?
        from pypy.jit.backend.llsupport import ffisupport
        return ffisupport.calldescr_dynamic_for_tests(self, atypes, rtype,
                                                      abiname)
>>>>>>> a7ac7bdc

    def calldescrof_dynamic(self, cif_description, extrainfo):
        # XXX WTF, this is happy nonsense
        from pypy.jit.backend.llsupport.ffisupport import get_ffi_type_kind
        from pypy.jit.backend.llsupport.ffisupport import UnsupportedKind
        ARGS = []
        try:
            for itp in range(cif_description.nargs):
                arg = cif_description.atypes[itp]
                kind = get_ffi_type_kind(self, arg)
<<<<<<< HEAD
                if kind != resoperation.VOID:
                    arg_types.append(kind)
            reskind = get_ffi_type_kind(self, cif_description.rtype)
=======
                if kind != VOID:
                    ARGS.append(support.kind2TYPE[kind[0]])
            RESULT = support.kind2TYPE[get_ffi_type_kind(self, cif_description.rtype)[0]]
>>>>>>> a7ac7bdc
        except UnsupportedKind:
            return None
        key = ('call_dynamic', RESULT, tuple(ARGS),
               extrainfo, cif_description.abi)
        try:
            return self.descrs[key]
        except KeyError:
            descr = CallDescr(RESULT, ARGS, extrainfo)
            self.descrs[key] = descr
            return descr

    # ------------------------------------------------------------

    def maybe_on_top_of_llinterp(self, func, args, RESULT):
        ptr = llmemory.cast_int_to_adr(func).ptr
        if hasattr(ptr._obj, 'graph'):
            res = self.llinterp.eval_graph(ptr._obj.graph, args)
        else:
            res = ptr._obj._callable(*args)
        return support.cast_result(RESULT, res)

    def _do_call(self, func, args_i, args_r, args_f, calldescr):
        TP = llmemory.cast_int_to_adr(func).ptr._obj._TYPE
        args = support.cast_call_args(TP.ARGS, args_i, args_r, args_f)
        return self.maybe_on_top_of_llinterp(func, args, TP.RESULT)

    bh_call_i = _do_call
    bh_call_r = _do_call
    bh_call_f = _do_call
    bh_call_v = _do_call

    def bh_getfield_gc(self, p, descr):
        if isinstance(descr, JFDescrDescr):
            result = p.latest_descr
            if result is None:
                return lltype.nullptr(llmemory.GCREF.TO)
            # <XXX> HACK
            result._TYPE = llmemory.GCREF
            result._identityhash = lambda: hash(result)   # for rd_hash()
            # <XXX/>
            return result
        p = support.cast_arg(lltype.Ptr(descr.S), p)
        return support.cast_result(descr.FIELD, getattr(p, descr.fieldname))

    bh_getfield_gc_pure = bh_getfield_gc
    bh_getfield_gc_i = bh_getfield_gc
    bh_getfield_gc_r = bh_getfield_gc
    bh_getfield_gc_f = bh_getfield_gc

    bh_getfield_raw = bh_getfield_gc
    bh_getfield_raw_pure = bh_getfield_raw
    bh_getfield_raw_i = bh_getfield_raw
    bh_getfield_raw_r = bh_getfield_raw
    bh_getfield_raw_f = bh_getfield_raw

    def bh_setfield_gc(self, p, newvalue, descr):
        p = support.cast_arg(lltype.Ptr(descr.S), p)
        setattr(p, descr.fieldname, support.cast_arg(descr.FIELD, newvalue))

    bh_setfield_gc_i = bh_setfield_gc
    bh_setfield_gc_r = bh_setfield_gc
    bh_setfield_gc_f = bh_setfield_gc

    bh_setfield_raw   = bh_setfield_gc
    bh_setfield_raw_i = bh_setfield_raw
    bh_setfield_raw_r = bh_setfield_raw
    bh_setfield_raw_f = bh_setfield_raw

    def bh_arraylen_gc(self, a, descr):
        array = a._obj.container
        return array.getlength()

    def bh_getarrayitem_gc(self, a, index, descr):
        a = support.cast_arg(lltype.Ptr(descr.A), a)
        array = a._obj
        return support.cast_result(descr.A.OF, array.getitem(index))

    bh_getarrayitem_gc_pure = bh_getarrayitem_gc
    bh_getarrayitem_gc_i = bh_getarrayitem_gc
    bh_getarrayitem_gc_r = bh_getarrayitem_gc
    bh_getarrayitem_gc_f = bh_getarrayitem_gc

    bh_getarrayitem_raw = bh_getarrayitem_gc
    bh_getarrayitem_raw_pure = bh_getarrayitem_raw
    bh_getarrayitem_raw_i = bh_getarrayitem_raw
    bh_getarrayitem_raw_r = bh_getarrayitem_raw
    bh_getarrayitem_raw_f = bh_getarrayitem_raw

    def bh_setarrayitem_gc(self, a, index, item, descr):
        a = support.cast_arg(lltype.Ptr(descr.A), a)
        array = a._obj
        array.setitem(index, support.cast_arg(descr.A.OF, item))

    bh_setarrayitem_gc_i = bh_setarrayitem_gc
    bh_setarrayitem_gc_r = bh_setarrayitem_gc
    bh_setarrayitem_gc_f = bh_setarrayitem_gc

    bh_setarrayitem_raw   = bh_setarrayitem_gc
    bh_setarrayitem_raw_i = bh_setarrayitem_raw
    bh_setarrayitem_raw_r = bh_setarrayitem_raw
    bh_setarrayitem_raw_f = bh_setarrayitem_raw

    def bh_getinteriorfield_gc(self, a, index, descr):
        if isinstance(descr, JFValueDescr):
            assert isinstance(a, LLFrame)
            return a.latest_values[index]
        array = a._obj.container
        return support.cast_result(descr.FIELD,
                          getattr(array.getitem(index), descr.fieldname))

    bh_getinteriorfield_gc_i = bh_getinteriorfield_gc
    bh_getinteriorfield_gc_r = bh_getinteriorfield_gc
    bh_getinteriorfield_gc_f = bh_getinteriorfield_gc

    def bh_setinteriorfield_gc(self, a, index, item, descr):
        array = a._obj.container
        setattr(array.getitem(index), descr.fieldname,
                support.cast_arg(descr.FIELD, item))

    bh_setinteriorfield_gc_i = bh_setinteriorfield_gc
    bh_setinteriorfield_gc_r = bh_setinteriorfield_gc
    bh_setinteriorfield_gc_f = bh_setinteriorfield_gc

<<<<<<< HEAD
    def arraydescrof(self, A):
        assert A.OF != lltype.Void
        assert isinstance(A, lltype.GcArray) or A._hints.get('nolength', False)
        size = symbolic.get_size(A)
        if isinstance(A.OF, lltype.Ptr) or isinstance(A.OF, lltype.Primitive):
            token = getkind(A.OF)[0]
        elif isinstance(A.OF, lltype.Struct):
            token = 's'
=======
    def bh_raw_load_i(self, struct, offset, descr):
        ll_p = rffi.cast(rffi.CCHARP, struct)
        ll_p = rffi.cast(lltype.Ptr(descr.A), rffi.ptradd(ll_p, offset))
        value = ll_p[0]
        return support.cast_result(descr.A.OF, value)

    def bh_raw_load_f(self, struct, offset, descr):
        ll_p = rffi.cast(rffi.CCHARP, struct)
        ll_p = rffi.cast(rffi.CArrayPtr(longlong.FLOATSTORAGE),
                         rffi.ptradd(ll_p, offset))
        return ll_p[0]

    def bh_raw_load(self, struct, offset, descr):
        if descr.A.OF == lltype.Float:
            return self.bh_raw_load_f(struct, offset, descr)
        else:
            return self.bh_raw_load_i(struct, offset, descr)

    def bh_raw_store_i(self, struct, offset, newvalue, descr):
        ll_p = rffi.cast(rffi.CCHARP, struct)
        ll_p = rffi.cast(lltype.Ptr(descr.A), rffi.ptradd(ll_p, offset))
        ll_p[0] = rffi.cast(descr.A.OF, newvalue)

    def bh_raw_store_f(self, struct, offset, newvalue, descr):
        ll_p = rffi.cast(rffi.CCHARP, struct)
        ll_p = rffi.cast(rffi.CArrayPtr(longlong.FLOATSTORAGE),
                         rffi.ptradd(ll_p, offset))
        ll_p[0] = newvalue

    def bh_raw_store(self, struct, offset, newvalue, descr):
        if descr.A.OF == lltype.Float:
            self.bh_raw_store_f(struct, offset, newvalue, descr)
>>>>>>> a7ac7bdc
        else:
            self.bh_raw_store_i(struct, offset, newvalue, descr)

    def bh_newstr(self, length):
        return lltype.cast_opaque_ptr(llmemory.GCREF,
                                      lltype.malloc(rstr.STR, length,
                                                    zero=True))

    def bh_strlen(self, s):
        return s._obj.container.chars.getlength()

    def bh_strgetitem(self, s, item):
        return ord(s._obj.container.chars.getitem(item))

    def bh_strsetitem(self, s, item, v):
        s._obj.container.chars.setitem(item, chr(v))

    def bh_copystrcontent(self, src, dst, srcstart, dststart, length):
        src = lltype.cast_opaque_ptr(lltype.Ptr(rstr.STR), src)
        dst = lltype.cast_opaque_ptr(lltype.Ptr(rstr.STR), dst)
        assert 0 <= srcstart <= srcstart + length <= len(src.chars)
        assert 0 <= dststart <= dststart + length <= len(dst.chars)
        rstr.copy_string_contents(src, dst, srcstart, dststart, length)

    def bh_newunicode(self, length):
        return lltype.cast_opaque_ptr(llmemory.GCREF,
                                      lltype.malloc(rstr.UNICODE, length,
                                                    zero=True))

    def bh_unicodelen(self, string):
        return string._obj.container.chars.getlength()

    def bh_unicodegetitem(self, string, index):
        return ord(string._obj.container.chars.getitem(index))

    def bh_unicodesetitem(self, string, index, newvalue):
        string._obj.container.chars.setitem(index, unichr(newvalue))

    def bh_copyunicodecontent(self, src, dst, srcstart, dststart, length):
        src = lltype.cast_opaque_ptr(lltype.Ptr(rstr.UNICODE), src)
        dst = lltype.cast_opaque_ptr(lltype.Ptr(rstr.UNICODE), dst)
        assert 0 <= srcstart <= srcstart + length <= len(src.chars)
        assert 0 <= dststart <= dststart + length <= len(dst.chars)
        rstr.copy_unicode_contents(src, dst, srcstart, dststart, length)

    def bh_new(self, sizedescr):
        return lltype.cast_opaque_ptr(llmemory.GCREF,
                                      lltype.malloc(sizedescr.S, zero=True))

    def bh_new_with_vtable(self, vtable, descr):
        result = lltype.malloc(descr.S, zero=True)
        result_as_objptr = lltype.cast_pointer(rclass.OBJECTPTR, result)
        result_as_objptr.typeptr = support.cast_from_int(rclass.CLASSTYPE,
                                                         vtable)
        return lltype.cast_opaque_ptr(llmemory.GCREF, result)

    def bh_new_array(self, length, arraydescr):
        array = lltype.malloc(arraydescr.A, length, zero=True)
        return lltype.cast_opaque_ptr(llmemory.GCREF, array)

    def bh_classof(self, struct):
        struct = lltype.cast_opaque_ptr(rclass.OBJECTPTR, struct)
        result_adr = llmemory.cast_ptr_to_adr(struct.typeptr)
        return heaptracker.adr2int(result_adr)

    def bh_read_timestamp(self):
        return read_timestamp()

class NotAFrame(object):
    _TYPE = llmemory.GCREF

    class latest_descr:
        pass

    def __eq__(self, other):
        return isinstance(other, NotAFrame)
    def __ne__(self, other):
        return not (self == other)

class LLFrame(object):
    _TYPE = llmemory.GCREF

    # some obscure hacks to support comparison with llmemory.GCREF
    def __ne__(self, other):
        return not self == other
    def __eq__(self, other):
        return isinstance(other, LLFrame) and self is other
    
    _forced = False
    _execution_finished_normally = False
    finish_value = None
    
    def __init__(self, cpu, argboxes, args):
        self.env = {}
        self.cpu = cpu
        assert len(argboxes) == len(args)
        for box, arg in zip(argboxes, args):
            self.env[box] = arg
        self.overflow_flag = False
        self.last_exception = None

    def lookup(self, arg):
        if isinstance(arg, Const):
            return arg.value
        return self.env[arg]

    def execute(self, lltrace):
        self.lltrace = lltrace
        del lltrace
        i = 0
        while True:
            assert not self.lltrace.has_been_freed
            op = self.lltrace.operations[i]
            if op.getopnum() == -124:      # force_spill, for tests
                i += 1
                continue
            args = [self.lookup(arg) for arg in op.getarglist()]
            self.current_op = op # for label
            self.current_index = i
            try:
                resval = getattr(self, 'execute_' + op.getopname())(
                    _getdescr(op), *args)
            except Jump, j:
                self.lltrace, i = j.descr._llgraph_target
                label_op = self.lltrace.operations[i]
                self.do_renaming(label_op.getarglist(), j.args)
                i += 1
                continue
            except GuardFailed, gf:
                if hasattr(gf.descr, '_llgraph_bridge'):
                    i = 0
                    self.lltrace = gf.descr._llgraph_bridge
                    newargs = [self.env[arg] for arg in
                               self.current_op.getfailargs() if arg is not None]
                    self.do_renaming(self.lltrace.inputargs, newargs)
                    continue
                raise
            if op.result is not None:
                # typecheck the result
                if op.result.type == INT:
                    if isinstance(resval, bool):
                        resval = int(resval)
                    assert lltype.typeOf(resval) == lltype.Signed
                elif op.result.type == REF:
                    assert lltype.typeOf(resval) == llmemory.GCREF
                elif op.result.type == FLOAT:
                    assert lltype.typeOf(resval) == longlong.FLOATSTORAGE
                else:
                    raise AssertionError(op.result.type)
                #
                self.env[op.result] = resval
            else:
                assert resval is None
            i += 1

    def _getfailargs(self, op=None, skip=None):
        if op is None:
            op = self.current_op
        r = []
        for arg in op.getfailargs():
            if arg is None:
                r.append(None)
            elif arg is skip:
                r.append(_example_res[skip.type])
            else:
                r.append(self.env[arg])
        return r

    def do_renaming(self, newargs, oldargs):
        assert len(newargs) == len(oldargs)
        newenv = {}
        for new, old in zip(newargs, oldargs):
            newenv[new] = old
        self.env = newenv

    # -----------------------------------------------------

    def fail_guard(self, descr):
        raise GuardFailed(self._getfailargs(), descr)

<<<<<<< HEAD
    def bh_unicodesetitem(self, string, index, newvalue):
        llimpl.do_unicodesetitem(string, index, newvalue)

    def bh_call_i(self, func, calldescr, args_i, args_r, args_f):
        self._prepare_call(INT, calldescr, args_i, args_r, args_f)
        return llimpl.do_call_int(func)
    def bh_call_r(self, func, calldescr, args_i, args_r, args_f):
        self._prepare_call(REF, calldescr, args_i, args_r, args_f)
        return llimpl.do_call_ptr(func)
    def bh_call_f(self, func, calldescr, args_i, args_r, args_f):
        self._prepare_call(FLOAT + 'L', calldescr, args_i, args_r, args_f)
        return llimpl.do_call_float(func)
    def bh_call_v(self, func, calldescr, args_i, args_r, args_f):
        self._prepare_call('v', calldescr, args_i, args_r, args_f)
        llimpl.do_call_void(func)

    def _prepare_call(self, resulttypeinfo, calldescr, args_i, args_r, args_f):
        assert isinstance(calldescr, Descr)
        assert calldescr.typeinfo in resulttypeinfo
        if args_i is not None:
            for x in args_i:
                llimpl.do_call_pushint(x)
        if args_r is not None:
            for x in args_r:
                llimpl.do_call_pushptr(x)
        if args_f is not None:
            for x in args_f:
                llimpl.do_call_pushfloat(x)

    def get_all_loop_runs(self):
        return lltype.malloc(LOOP_RUN_CONTAINER, 0)

    def force(self, force_token):
        token = llmemory.cast_int_to_adr(force_token)
        frame = llimpl.get_forced_token_frame(token)
        fail_index = llimpl.force(frame)
        self.latest_frame = frame
        return self.get_fail_descr_from_number(fail_index)


class OOtypeCPU_xxx_disabled(BaseCPU):
    is_oo = True
    ts = oohelper

    @staticmethod
    def fielddescrof(T, fieldname):
        # use class where the field is really defined as a key
        T1, _ = T._lookup_field(fieldname)
        return FieldDescr.new(T1, fieldname)

    @staticmethod
    def calldescrof(FUNC, ARGS, RESULT, extrainfo):
        return StaticMethDescr.new(FUNC, ARGS, RESULT, extrainfo)

    @staticmethod
    def methdescrof(SELFTYPE, methname):
        return MethDescr.new(SELFTYPE, methname)

    @staticmethod
    def typedescrof(TYPE):
        return TypeDescr.new(TYPE)

    @staticmethod
    def arraydescrof(A):
        assert isinstance(A, ootype.Array)
        TYPE = A.ITEM
        return TypeDescr.new(TYPE)

    def typedescr2classbox(self, descr):
        assert isinstance(descr, TypeDescr)
        return resoperation.ConstObj(ootype.cast_to_object(
            ootype.runtimeClass(descr.TYPE)))

    def get_exception(self):
        if llimpl._last_exception:
            e = llimpl._last_exception.args[0]
            return ootype.cast_to_object(e)
=======
    def execute_finish(self, descr, arg=None):
        if self.current_op.getfailargs() is not None:
            failargs = self._getfailargs()
>>>>>>> a7ac7bdc
        else:
            failargs = None   # compatibility
        raise ExecutionFinished(descr, arg, failargs)

    def execute_label(self, descr, *args):
        argboxes = self.current_op.getarglist()
        self.do_renaming(argboxes, args)

    def execute_guard_true(self, descr, arg):
        if not arg:
            self.fail_guard(descr)

    def execute_guard_false(self, descr, arg):
        if arg:
            self.fail_guard(descr)

    def execute_guard_value(self, descr, arg1, arg2):
        if arg1 != arg2:
            self.fail_guard(descr)

    def execute_guard_nonnull(self, descr, arg):
        if not arg:
            self.fail_guard(descr)

    def execute_guard_isnull(self, descr, arg):
        if arg:
            self.fail_guard(descr)

    def execute_guard_class(self, descr, arg, klass):
        value = lltype.cast_opaque_ptr(rclass.OBJECTPTR, arg)
        expected_class = llmemory.cast_adr_to_ptr(
            llmemory.cast_int_to_adr(klass),
            rclass.CLASSTYPE)
        if value.typeptr != expected_class:
            self.fail_guard(descr)

    def execute_guard_nonnull_class(self, descr, arg, klass):
        self.execute_guard_nonnull(descr, arg)
        self.execute_guard_class(descr, arg, klass)

    def execute_guard_no_exception(self, descr):
        if self.last_exception is not None:
            self.fail_guard(descr)

    def execute_guard_exception(self, descr, excklass):
        lle = self.last_exception
        if lle is None:
            gotklass = lltype.nullptr(rclass.CLASSTYPE.TO)
        else:
<<<<<<< HEAD
            return ootype.NULL

    def get_overflow_error(self):
        ll_err = llimpl._get_error(OverflowError)
        return (ootype.cast_to_object(ll_err.args[0]),
                ootype.cast_to_object(ll_err.args[1]))

    def get_zero_division_error(self):
        ll_err = llimpl._get_error(ZeroDivisionError)
        return (ootype.cast_to_object(ll_err.args[0]),
                ootype.cast_to_object(ll_err.args[1]))

    def do_new_with_vtable(self, clsbox):
        cls = clsbox.getref_base()
        typedescr = self.class_sizes[cls]
        return typedescr.create()

    def do_new_array(self, lengthbox, typedescr):
        assert isinstance(typedescr, TypeDescr)
        return typedescr.create_array(lengthbox)

    def do_new(self, typedescr):
        assert isinstance(typedescr, TypeDescr)
        return typedescr.create()

    def do_instanceof(self, box1, typedescr):
        assert isinstance(typedescr, TypeDescr)
        return typedescr.instanceof(box1)

    def do_getfield_gc(self, box1, fielddescr):
        assert isinstance(fielddescr, FieldDescr)
        return fielddescr.getfield(box1)

    def do_setfield_gc(self, box1, box2, fielddescr):
        assert isinstance(fielddescr, FieldDescr)
        return fielddescr.setfield(box1, box2)

    def do_getarrayitem_gc(self, box1, box2, typedescr):
        assert isinstance(typedescr, TypeDescr)
        return typedescr.getarrayitem(box1, box2)

    def do_setarrayitem_gc(self, box1, box2, box3, typedescr):
        assert isinstance(typedescr, TypeDescr)
        return typedescr.setarrayitem(box1, box2, box3)

    def do_arraylen_gc(self, box1, typedescr):
        assert isinstance(typedescr, TypeDescr)
        return typedescr.getarraylength(box1)

    def do_call_XXX(self, args, descr):
        assert isinstance(descr, StaticMethDescr)
        funcbox = args[0]
        argboxes = args[1:]
        x = descr.callfunc(funcbox, argboxes)
        # XXX: return None if RESULT is Void
        return x
=======
            gotklass = lle.args[0]
        excklass = llmemory.cast_adr_to_ptr(
            llmemory.cast_int_to_adr(excklass),
            rclass.CLASSTYPE)
        if gotklass != excklass:
            self.fail_guard(descr)
        #
        res = lle.args[1]
        self.last_exception = None
        return support.cast_to_ptr(res)
>>>>>>> a7ac7bdc

    def execute_guard_not_forced(self, descr):
        if self._forced:
            self.fail_guard(descr)

    def execute_guard_not_invalidated(self, descr):
        if self.lltrace.invalid:
            self.fail_guard(descr)

<<<<<<< HEAD
def make_getargs(ARGS):
    argsiter = unrolling_iterable(ARGS)
    args_n = len([ARG for ARG in ARGS if ARG is not ootype.Void])
    def getargs(argboxes):
        funcargs = ()
        assert len(argboxes) == args_n
        i = 0
        for ARG in argsiter:
            if ARG is ootype.Void:
                funcargs += (None,)
            else:
                box = argboxes[i]
                i+=1
                funcargs += (unwrap(ARG, box),)
        return funcargs
    return getargs

def boxresult(RESULT, result):
    if RESULT is lltype.Float:
        return resoperation.BoxFloat(result)
    else:
        return resoperation.BoxInt(lltype.cast_primitive(ootype.Signed, result))
boxresult._annspecialcase_ = 'specialize:arg(0)'


class KeyManager(object):
    """
    Helper class to convert arbitrary dictionary keys to integers.
    """

    def __init__(self):
        self.keys = {}

    def getkey(self, key):
=======
    def execute_int_add_ovf(self, _, x, y):
>>>>>>> a7ac7bdc
        try:
            z = ovfcheck(x + y)
        except OverflowError:
            ovf = True
            z = 0
        else:
            ovf = False
        self.overflow_flag = ovf
        return z

    def execute_int_sub_ovf(self, _, x, y):
        try:
<<<<<<< HEAD
            return descr_cache[key]
        except KeyError:
            res = cls(*args)
            descr_cache[key] = res
            return res

class StaticMethDescr(OODescr):

    def __init__(self, FUNC, ARGS, RESULT, extrainfo=None):
        self.FUNC = FUNC
        getargs = make_getargs(FUNC.ARGS)
        def callfunc(funcbox, argboxes):
            funcobj = funcbox.getref(FUNC)
            funcargs = getargs(argboxes)
            res = llimpl.call_maybe_on_top_of_llinterp(funcobj, funcargs)
            if RESULT is not ootype.Void:
                return boxresult(RESULT, res)
        self.callfunc = callfunc
        self.extrainfo = extrainfo

    def get_extra_info(self):
        return self.extrainfo

class MethDescr(history.AbstractMethDescr):

    callmeth = None

    new = classmethod(OODescr.new.im_func)

    def __init__(self, SELFTYPE, methname):
        _, meth = SELFTYPE._lookup(methname)
        METH = ootype.typeOf(meth)
        self.SELFTYPE = SELFTYPE
        self.METH = METH
        self.methname = methname
        RESULT = METH.RESULT
        getargs = make_getargs(METH.ARGS)
        def callmeth(selfbox, argboxes):
            selfobj = selfbox.getref(SELFTYPE)
            meth = getattr(selfobj, methname)
            methargs = getargs(argboxes)
            res = llimpl.call_maybe_on_top_of_llinterp(meth, methargs)
            if RESULT is not ootype.Void:
                return boxresult(RESULT, res)
        self.callmeth = callmeth

    def __repr__(self):
        return '<MethDescr %r>' % self.methname

class TypeDescr(OODescr):

    create = None

    def __init__(self, TYPE):
        self.TYPE = TYPE
        self.ARRAY = ARRAY = ootype.Array(TYPE)
        def create():
            return boxresult(TYPE, ootype.new(TYPE))

        def create_array(lengthbox):
            n = lengthbox.getint()
            return boxresult(ARRAY, ootype.oonewarray(ARRAY, n))

        def getarrayitem(arraybox, ibox):
            array = arraybox.getref(ARRAY)
            i = ibox.getint()
            return boxresult(TYPE, array.ll_getitem_fast(i))

        def setarrayitem(arraybox, ibox, valuebox):
            array = arraybox.getref(ARRAY)
            i = ibox.getint()
            value = unwrap(TYPE, valuebox)
            array.ll_setitem_fast(i, value)

        def getarraylength(arraybox):
            array = arraybox.getref(ARRAY)
            return boxresult(ootype.Signed, array.ll_length())

        def instanceof(box):
            obj = box.getref(ootype.ROOT)
            return resoperation.BoxInt(ootype.instanceof(obj, TYPE))

        self.create = create
        self.create_array = create_array
        self.getarrayitem = getarrayitem
        self.setarrayitem = setarrayitem
        self.getarraylength = getarraylength
        self.instanceof = instanceof
        self._is_array_of_pointers = (getkind(TYPE) == 'ref')
        self._is_array_of_floats = (getkind(TYPE) == 'float')

    def is_array_of_pointers(self):
        # for arrays, TYPE is the type of the array item.
        return self._is_array_of_pointers

    def is_array_of_floats(self):
        # for arrays, TYPE is the type of the array item.
        return self._is_array_of_floats

    def __repr__(self):
        return '<TypeDescr %s>' % self.TYPE._short_name()

class FieldDescr(OODescr):

    getfield = None
    _keys = KeyManager()
=======
            z = ovfcheck(x - y)
        except OverflowError:
            ovf = True
            z = 0
        else:
            ovf = False
        self.overflow_flag = ovf
        return z
>>>>>>> a7ac7bdc

    def execute_int_mul_ovf(self, _, x, y):
        try:
            z = ovfcheck(x * y)
        except OverflowError:
            ovf = True
            z = 0
        else:
            ovf = False
        self.overflow_flag = ovf
        return z        

    def execute_guard_no_overflow(self, descr):
        if self.overflow_flag:
            self.fail_guard(descr)

    def execute_guard_overflow(self, descr):
        if not self.overflow_flag:
            self.fail_guard(descr)

    def execute_jump(self, descr, *args):
        assert descr is not None
        raise Jump(descr, args)

    def _do_math_sqrt(self, value):
        import math
        y = support.cast_from_floatstorage(lltype.Float, value)
        x = math.sqrt(y)
        return support.cast_to_floatstorage(x)

    def execute_call(self, calldescr, func, *args):
        effectinfo = calldescr.get_extra_info()
        if effectinfo is not None and hasattr(effectinfo, 'oopspecindex'):
            oopspecindex = effectinfo.oopspecindex
            if oopspecindex == EffectInfo.OS_MATH_SQRT:
                return self._do_math_sqrt(args[0])
        TP = llmemory.cast_int_to_adr(func).ptr._obj._TYPE
        call_args = support.cast_call_args_in_order(TP.ARGS, args)
        try:
            res = self.cpu.maybe_on_top_of_llinterp(func, call_args, TP.RESULT)
            self.last_exception = None
        except LLException, lle:
            self.last_exception = lle
            res = _example_res[getkind(TP.RESULT)[0]]
        return res

    def execute_call_may_force(self, calldescr, func, *args):
        call_op = self.lltrace.operations[self.current_index]
        guard_op = self.lltrace.operations[self.current_index + 1]
        assert guard_op.getopnum() == rop.GUARD_NOT_FORCED
        self.latest_values = self._getfailargs(guard_op, skip=call_op.result)
        self.latest_descr = _getdescr(guard_op)
        res = self.execute_call(calldescr, func, *args)
        del self.latest_descr
        del self.latest_values
        return res

    def execute_call_release_gil(self, descr, func, *args):
        call_args = support.cast_call_args_in_order(descr.ARGS, args)
        FUNC = lltype.FuncType(descr.ARGS, descr.RESULT)
        func_to_call = rffi.cast(lltype.Ptr(FUNC), func)
        result = func_to_call(*call_args)
        return support.cast_result(descr.RESULT, result)

    def execute_call_assembler(self, descr, *args):
        call_op = self.lltrace.operations[self.current_index]
        guard_op = self.lltrace.operations[self.current_index + 1]
        assert guard_op.getopnum() == rop.GUARD_NOT_FORCED
        self.latest_values = self._getfailargs(guard_op, skip=call_op.result)
        self.latest_descr = _getdescr(guard_op)
        #
        frame = self.cpu._execute_token(descr, *args)
        if frame._execution_finished_normally:    # fast path
            result = frame.finish_value
        else:
            jd = descr.outermost_jitdriver_sd
            assembler_helper_ptr = jd.assembler_helper_adr.ptr  # fish
            try:
                result = assembler_helper_ptr(frame)
            except LLException, lle:
                assert self.last_exception is None, "exception left behind"
                self.last_exception = lle
                if self.current_op.result is not None:
                    return _example_res[self.current_op.result.type]
                return None
        #
        del self.latest_descr
        del self.latest_values
        return support.cast_result(lltype.typeOf(result), result)

<<<<<<< HEAD
        _, T = TYPE._lookup_field(fieldname)
        def getfield(objbox):
            obj = objbox.getref(TYPE)
            value = getattr(obj, fieldname)
            return boxresult(T, value)
        def setfield(objbox, valuebox):
            obj = objbox.getref(TYPE)
            value = unwrap(T, valuebox)
            setattr(obj, fieldname, value)

        self.getfield = getfield
        self.setfield = setfield
        self._is_pointer_field = (getkind(T) == 'ref')
        self._is_float_field = (getkind(T) == 'float')
=======
    def execute_same_as(self, _, x):
        return x
>>>>>>> a7ac7bdc

    def execute_debug_merge_point(self, descr, *args):
        from pypy.jit.metainterp.warmspot import get_stats
        try:
            stats = get_stats()
        except AttributeError:
            pass
        else:
            stats.add_merge_point_location(args[1:])

    def execute_new_with_vtable(self, _, vtable):
        descr = heaptracker.vtable2descr(self.cpu, vtable)
        return self.cpu.bh_new_with_vtable(vtable, descr)

    def execute_jit_frame(self, _):
        return self

def _getdescr(op):
    d = op.getdescr()
    if d is not None:
        d = d.realdescrref()
        assert d is not None, "the descr disappeared: %r" % (op,)
    return d

def _setup():
    def _make_impl_from_blackhole_interp(opname):
        from pypy.jit.metainterp.blackhole import BlackholeInterpreter
        name = 'bhimpl_' + opname.lower()
        try:
            func = BlackholeInterpreter.__dict__[name]
        except KeyError:
            return
        for argtype in func.argtypes:
            if argtype not in ('i', 'r', 'f'):
                return
        #
        def _op_default_implementation(self, descr, *args):
            # for all operations implemented in the blackhole interpreter
            return func(*args)
        #
        _op_default_implementation.func_name = 'execute_' + opname
        return _op_default_implementation

    def _new_execute(opname):
        def execute(self, descr, *args):
            if descr is not None:
                new_args = args + (descr,)
            else:
                new_args = args
            return getattr(self.cpu, 'bh_' + opname)(*new_args)
        execute.func_name = 'execute_' + opname
        return execute

    for k, v in rop.__dict__.iteritems():
        if not k.startswith("_"):
            fname = 'execute_' + k.lower()
            if not hasattr(LLFrame, fname):
                func = _make_impl_from_blackhole_interp(k)
                if func is None:
                    func = _new_execute(k.lower())
                setattr(LLFrame, fname, func)

_setup()<|MERGE_RESOLUTION|>--- conflicted
+++ resolved
@@ -1,22 +1,4 @@
-<<<<<<< HEAD
-"""
-Minimal-API wrapper around the llinterpreter to run operations.
-"""
-
-from pypy.rlib.unroll import unrolling_iterable
-from pypy.rlib.objectmodel import we_are_translated
-from pypy.rlib.jit_hooks import LOOP_RUN_CONTAINER
-from pypy.rpython.lltypesystem import lltype, llmemory, rclass
-from pypy.rpython.ootypesystem import ootype
-from pypy.rpython.llinterp import LLInterpreter
-from pypy.jit.metainterp import history, resoperation
-from pypy.jit.metainterp.resoperation import REF, INT, FLOAT, STRUCT, HOLE,\
-     getkind, VOID
-from pypy.jit.metainterp.warmstate import unwrap
-from pypy.jit.metainterp.resoperation import rop
-=======
 import weakref
->>>>>>> a7ac7bdc
 from pypy.jit.backend import model
 from pypy.jit.backend.llgraph import support
 from pypy.jit.metainterp.history import Const, getkind, AbstractDescr
@@ -239,107 +221,6 @@
             if op.getopnum() == rop.LABEL:
                 _getdescr(op)._llgraph_target = (lltrace, i)
 
-<<<<<<< HEAD
-    def _compile_loop_or_bridge(self, c, inputargs, operations, clt):
-        for box in inputargs:
-            if isinstance(box, resoperation.BoxInt):
-                r = llimpl.compile_start_int_var(c)
-            elif isinstance(box, self.ts.BoxRef):
-                TYPE = self.ts.BASETYPE
-                r = llimpl.compile_start_ref_var(c, TYPE)
-            elif isinstance(box, resoperation.BoxFloat):
-                r = llimpl.compile_start_float_var(c)
-            else:
-                raise Exception("box is: %r" % (box,))
-            box.set_extra("llgraph_var2index", r)
-        llimpl.compile_started_vars(clt)
-        self._compile_operations(c, operations, clt)
-        return c
-
-    def _compile_operations(self, c, operations, clt):
-        for op in operations:
-            llimpl.compile_add(c, op.getopnum())
-            descr = op.getdescr()
-            if isinstance(descr, Descr):
-                llimpl.compile_add_descr(c, descr.ofs, descr.typeinfo,
-                                         descr.arg_types, descr.extrainfo,
-                                         descr.width)
-            if isinstance(descr, history.JitCellToken):
-                assert op.getopnum() != rop.JUMP
-                llimpl.compile_add_loop_token(c, descr)
-            if isinstance(descr, history.TargetToken) and op.getopnum() == rop.LABEL:
-                llimpl.compile_add_target_token(c, descr, clt)
-            if self.is_oo and isinstance(descr, (OODescr, MethDescr)):
-                # hack hack, not rpython
-                c._obj.externalobj.operations[-1].setdescr(descr)
-            for i in range(op.numargs()):
-                x = op.getarg(i)
-                if not x.is_constant():
-                    llimpl.compile_add_var(c, x.get_extra("llgraph_var2index"))
-                else:
-                    if isinstance(x, resoperation.ConstInt):
-                        llimpl.compile_add_int_const(c, x.value)
-                    elif isinstance(x, self.ts.ConstRef):
-                        llimpl.compile_add_ref_const(c, x.value, self.ts.BASETYPE)
-                    elif isinstance(x, resoperation.ConstFloat):
-                        llimpl.compile_add_float_const(c, x.value)
-                    elif isinstance(x, Descr):
-                        llimpl.compile_add_descr_arg(c, x.ofs, x.typeinfo,
-                                                     x.arg_types)
-                    else:
-                        raise Exception("'%s' args contain: %r" % (op.getopname(),
-                                                                   x))
-            if op.is_guard():
-                faildescr = op.getdescr()
-                assert isinstance(faildescr, history.AbstractFailDescr)
-                faildescr._fail_args_types = []
-                for box in op.get_extra("failargs"):
-                    if box is None:
-                        type = HOLE
-                    else:
-                        type = box.type
-                    faildescr._fail_args_types.append(type)
-                fail_index = self.get_fail_descr_number(faildescr)
-                index = llimpl.compile_add_fail(c, fail_index)
-                faildescr._compiled_fail = c, index
-                for box in op.get_extra("failargs"):
-                    if box is not None:
-                        llimpl.compile_add_fail_arg(c,
-                                          box.get_extra("llgraph_var2index"))
-                    else:
-                        llimpl.compile_add_fail_arg(c, -1)
-
-            if op.type == INT:
-                r = llimpl.compile_add_int_result(c)
-            elif op.type == REF:
-                r = llimpl.compile_add_ref_result(c, self.ts.BASETYPE)
-            elif op.type == FLOAT:
-                r = llimpl.compile_add_float_result(c)
-            if op.type != VOID:
-                op.set_extra("llgraph_var2index", r)
-        op = operations[-1]
-        assert op.is_final()
-        if op.getopnum() == rop.JUMP:
-            targettoken = op.getdescr()
-            llimpl.compile_add_jump_target(c, targettoken, clt)
-        elif op.getopnum() == rop.FINISH:
-            faildescr = op.getdescr()
-            index = self.get_fail_descr_number(faildescr)
-            llimpl.compile_add_fail(c, index)
-        else:
-            assert False, "unknown operation"
-
-    def _execute_token(self, loop_token):
-        compiled_version = loop_token.compiled_loop_token.compiled_version
-        frame = llimpl.new_frame(self.is_oo, self)
-        # setup the frame
-        llimpl.frame_clear(frame, compiled_version)
-        # run the loop
-        fail_index = llimpl.frame_execute(frame)
-        # we hit a FAIL operation.
-        self.latest_frame = frame
-        return fail_index
-=======
     def invalidate_loop(self, looptoken):
         for trace in looptoken.compiled_loop_token._llgraph_alltraces:
             trace.invalid = True
@@ -362,7 +243,6 @@
         compiled_loop_token._llgraph_alltraces = []
         compiled_loop_token._llgraph_loop = None
         model.AbstractCPU.free_loop_and_bridges(self, compiled_loop_token)
->>>>>>> a7ac7bdc
 
     def make_execute_token(self, *argtypes):
         return self._execute_token
@@ -455,32 +335,6 @@
             return descr
 
     def fielddescrof(self, S, fieldname):
-<<<<<<< HEAD
-        ofs, size = symbolic.get_field_token(S, fieldname)
-        token = getkind(getattr(S, fieldname))
-        return self.getdescr(ofs, token[0], name=fieldname)
-
-    def interiorfielddescrof(self, A, fieldname):
-        S = A.OF
-        width = symbolic.get_size(A)
-        ofs, size = symbolic.get_field_token(S, fieldname)
-        token = getkind(getattr(S, fieldname))
-        return self.getdescr(ofs, token[0], name=fieldname, width=width)
-
-    def calldescrof(self, FUNC, ARGS, RESULT, extrainfo):
-        arg_types = []
-        for ARG in ARGS:
-            token = getkind(ARG)
-            if token != 'void':
-                if token == 'float' and longlong.is_longlong(ARG):
-                    token = 'L'
-                arg_types.append(token[0])
-        token = getkind(RESULT)
-        if token == 'float' and longlong.is_longlong(RESULT):
-            token = 'L'
-        return self.getdescr(0, token[0], extrainfo=extrainfo,
-                             arg_types=''.join(arg_types))
-=======
         key = ('field', S, fieldname)
         try:
             return self.descrs[key]
@@ -513,7 +367,6 @@
         from pypy.jit.backend.llsupport import ffisupport
         return ffisupport.calldescr_dynamic_for_tests(self, atypes, rtype,
                                                       abiname)
->>>>>>> a7ac7bdc
 
     def calldescrof_dynamic(self, cif_description, extrainfo):
         # XXX WTF, this is happy nonsense
@@ -524,15 +377,9 @@
             for itp in range(cif_description.nargs):
                 arg = cif_description.atypes[itp]
                 kind = get_ffi_type_kind(self, arg)
-<<<<<<< HEAD
-                if kind != resoperation.VOID:
-                    arg_types.append(kind)
-            reskind = get_ffi_type_kind(self, cif_description.rtype)
-=======
                 if kind != VOID:
                     ARGS.append(support.kind2TYPE[kind[0]])
             RESULT = support.kind2TYPE[get_ffi_type_kind(self, cif_description.rtype)[0]]
->>>>>>> a7ac7bdc
         except UnsupportedKind:
             return None
         key = ('call_dynamic', RESULT, tuple(ARGS),
@@ -656,16 +503,6 @@
     bh_setinteriorfield_gc_r = bh_setinteriorfield_gc
     bh_setinteriorfield_gc_f = bh_setinteriorfield_gc
 
-<<<<<<< HEAD
-    def arraydescrof(self, A):
-        assert A.OF != lltype.Void
-        assert isinstance(A, lltype.GcArray) or A._hints.get('nolength', False)
-        size = symbolic.get_size(A)
-        if isinstance(A.OF, lltype.Ptr) or isinstance(A.OF, lltype.Primitive):
-            token = getkind(A.OF)[0]
-        elif isinstance(A.OF, lltype.Struct):
-            token = 's'
-=======
     def bh_raw_load_i(self, struct, offset, descr):
         ll_p = rffi.cast(rffi.CCHARP, struct)
         ll_p = rffi.cast(lltype.Ptr(descr.A), rffi.ptradd(ll_p, offset))
@@ -698,7 +535,6 @@
     def bh_raw_store(self, struct, offset, newvalue, descr):
         if descr.A.OF == lltype.Float:
             self.bh_raw_store_f(struct, offset, newvalue, descr)
->>>>>>> a7ac7bdc
         else:
             self.bh_raw_store_i(struct, offset, newvalue, descr)
 
@@ -879,89 +715,9 @@
     def fail_guard(self, descr):
         raise GuardFailed(self._getfailargs(), descr)
 
-<<<<<<< HEAD
-    def bh_unicodesetitem(self, string, index, newvalue):
-        llimpl.do_unicodesetitem(string, index, newvalue)
-
-    def bh_call_i(self, func, calldescr, args_i, args_r, args_f):
-        self._prepare_call(INT, calldescr, args_i, args_r, args_f)
-        return llimpl.do_call_int(func)
-    def bh_call_r(self, func, calldescr, args_i, args_r, args_f):
-        self._prepare_call(REF, calldescr, args_i, args_r, args_f)
-        return llimpl.do_call_ptr(func)
-    def bh_call_f(self, func, calldescr, args_i, args_r, args_f):
-        self._prepare_call(FLOAT + 'L', calldescr, args_i, args_r, args_f)
-        return llimpl.do_call_float(func)
-    def bh_call_v(self, func, calldescr, args_i, args_r, args_f):
-        self._prepare_call('v', calldescr, args_i, args_r, args_f)
-        llimpl.do_call_void(func)
-
-    def _prepare_call(self, resulttypeinfo, calldescr, args_i, args_r, args_f):
-        assert isinstance(calldescr, Descr)
-        assert calldescr.typeinfo in resulttypeinfo
-        if args_i is not None:
-            for x in args_i:
-                llimpl.do_call_pushint(x)
-        if args_r is not None:
-            for x in args_r:
-                llimpl.do_call_pushptr(x)
-        if args_f is not None:
-            for x in args_f:
-                llimpl.do_call_pushfloat(x)
-
-    def get_all_loop_runs(self):
-        return lltype.malloc(LOOP_RUN_CONTAINER, 0)
-
-    def force(self, force_token):
-        token = llmemory.cast_int_to_adr(force_token)
-        frame = llimpl.get_forced_token_frame(token)
-        fail_index = llimpl.force(frame)
-        self.latest_frame = frame
-        return self.get_fail_descr_from_number(fail_index)
-
-
-class OOtypeCPU_xxx_disabled(BaseCPU):
-    is_oo = True
-    ts = oohelper
-
-    @staticmethod
-    def fielddescrof(T, fieldname):
-        # use class where the field is really defined as a key
-        T1, _ = T._lookup_field(fieldname)
-        return FieldDescr.new(T1, fieldname)
-
-    @staticmethod
-    def calldescrof(FUNC, ARGS, RESULT, extrainfo):
-        return StaticMethDescr.new(FUNC, ARGS, RESULT, extrainfo)
-
-    @staticmethod
-    def methdescrof(SELFTYPE, methname):
-        return MethDescr.new(SELFTYPE, methname)
-
-    @staticmethod
-    def typedescrof(TYPE):
-        return TypeDescr.new(TYPE)
-
-    @staticmethod
-    def arraydescrof(A):
-        assert isinstance(A, ootype.Array)
-        TYPE = A.ITEM
-        return TypeDescr.new(TYPE)
-
-    def typedescr2classbox(self, descr):
-        assert isinstance(descr, TypeDescr)
-        return resoperation.ConstObj(ootype.cast_to_object(
-            ootype.runtimeClass(descr.TYPE)))
-
-    def get_exception(self):
-        if llimpl._last_exception:
-            e = llimpl._last_exception.args[0]
-            return ootype.cast_to_object(e)
-=======
     def execute_finish(self, descr, arg=None):
         if self.current_op.getfailargs() is not None:
             failargs = self._getfailargs()
->>>>>>> a7ac7bdc
         else:
             failargs = None   # compatibility
         raise ExecutionFinished(descr, arg, failargs)
@@ -1011,64 +767,6 @@
         if lle is None:
             gotklass = lltype.nullptr(rclass.CLASSTYPE.TO)
         else:
-<<<<<<< HEAD
-            return ootype.NULL
-
-    def get_overflow_error(self):
-        ll_err = llimpl._get_error(OverflowError)
-        return (ootype.cast_to_object(ll_err.args[0]),
-                ootype.cast_to_object(ll_err.args[1]))
-
-    def get_zero_division_error(self):
-        ll_err = llimpl._get_error(ZeroDivisionError)
-        return (ootype.cast_to_object(ll_err.args[0]),
-                ootype.cast_to_object(ll_err.args[1]))
-
-    def do_new_with_vtable(self, clsbox):
-        cls = clsbox.getref_base()
-        typedescr = self.class_sizes[cls]
-        return typedescr.create()
-
-    def do_new_array(self, lengthbox, typedescr):
-        assert isinstance(typedescr, TypeDescr)
-        return typedescr.create_array(lengthbox)
-
-    def do_new(self, typedescr):
-        assert isinstance(typedescr, TypeDescr)
-        return typedescr.create()
-
-    def do_instanceof(self, box1, typedescr):
-        assert isinstance(typedescr, TypeDescr)
-        return typedescr.instanceof(box1)
-
-    def do_getfield_gc(self, box1, fielddescr):
-        assert isinstance(fielddescr, FieldDescr)
-        return fielddescr.getfield(box1)
-
-    def do_setfield_gc(self, box1, box2, fielddescr):
-        assert isinstance(fielddescr, FieldDescr)
-        return fielddescr.setfield(box1, box2)
-
-    def do_getarrayitem_gc(self, box1, box2, typedescr):
-        assert isinstance(typedescr, TypeDescr)
-        return typedescr.getarrayitem(box1, box2)
-
-    def do_setarrayitem_gc(self, box1, box2, box3, typedescr):
-        assert isinstance(typedescr, TypeDescr)
-        return typedescr.setarrayitem(box1, box2, box3)
-
-    def do_arraylen_gc(self, box1, typedescr):
-        assert isinstance(typedescr, TypeDescr)
-        return typedescr.getarraylength(box1)
-
-    def do_call_XXX(self, args, descr):
-        assert isinstance(descr, StaticMethDescr)
-        funcbox = args[0]
-        argboxes = args[1:]
-        x = descr.callfunc(funcbox, argboxes)
-        # XXX: return None if RESULT is Void
-        return x
-=======
             gotklass = lle.args[0]
         excklass = llmemory.cast_adr_to_ptr(
             llmemory.cast_int_to_adr(excklass),
@@ -1079,7 +777,6 @@
         res = lle.args[1]
         self.last_exception = None
         return support.cast_to_ptr(res)
->>>>>>> a7ac7bdc
 
     def execute_guard_not_forced(self, descr):
         if self._forced:
@@ -1089,44 +786,7 @@
         if self.lltrace.invalid:
             self.fail_guard(descr)
 
-<<<<<<< HEAD
-def make_getargs(ARGS):
-    argsiter = unrolling_iterable(ARGS)
-    args_n = len([ARG for ARG in ARGS if ARG is not ootype.Void])
-    def getargs(argboxes):
-        funcargs = ()
-        assert len(argboxes) == args_n
-        i = 0
-        for ARG in argsiter:
-            if ARG is ootype.Void:
-                funcargs += (None,)
-            else:
-                box = argboxes[i]
-                i+=1
-                funcargs += (unwrap(ARG, box),)
-        return funcargs
-    return getargs
-
-def boxresult(RESULT, result):
-    if RESULT is lltype.Float:
-        return resoperation.BoxFloat(result)
-    else:
-        return resoperation.BoxInt(lltype.cast_primitive(ootype.Signed, result))
-boxresult._annspecialcase_ = 'specialize:arg(0)'
-
-
-class KeyManager(object):
-    """
-    Helper class to convert arbitrary dictionary keys to integers.
-    """
-
-    def __init__(self):
-        self.keys = {}
-
-    def getkey(self, key):
-=======
     def execute_int_add_ovf(self, _, x, y):
->>>>>>> a7ac7bdc
         try:
             z = ovfcheck(x + y)
         except OverflowError:
@@ -1139,114 +799,6 @@
 
     def execute_int_sub_ovf(self, _, x, y):
         try:
-<<<<<<< HEAD
-            return descr_cache[key]
-        except KeyError:
-            res = cls(*args)
-            descr_cache[key] = res
-            return res
-
-class StaticMethDescr(OODescr):
-
-    def __init__(self, FUNC, ARGS, RESULT, extrainfo=None):
-        self.FUNC = FUNC
-        getargs = make_getargs(FUNC.ARGS)
-        def callfunc(funcbox, argboxes):
-            funcobj = funcbox.getref(FUNC)
-            funcargs = getargs(argboxes)
-            res = llimpl.call_maybe_on_top_of_llinterp(funcobj, funcargs)
-            if RESULT is not ootype.Void:
-                return boxresult(RESULT, res)
-        self.callfunc = callfunc
-        self.extrainfo = extrainfo
-
-    def get_extra_info(self):
-        return self.extrainfo
-
-class MethDescr(history.AbstractMethDescr):
-
-    callmeth = None
-
-    new = classmethod(OODescr.new.im_func)
-
-    def __init__(self, SELFTYPE, methname):
-        _, meth = SELFTYPE._lookup(methname)
-        METH = ootype.typeOf(meth)
-        self.SELFTYPE = SELFTYPE
-        self.METH = METH
-        self.methname = methname
-        RESULT = METH.RESULT
-        getargs = make_getargs(METH.ARGS)
-        def callmeth(selfbox, argboxes):
-            selfobj = selfbox.getref(SELFTYPE)
-            meth = getattr(selfobj, methname)
-            methargs = getargs(argboxes)
-            res = llimpl.call_maybe_on_top_of_llinterp(meth, methargs)
-            if RESULT is not ootype.Void:
-                return boxresult(RESULT, res)
-        self.callmeth = callmeth
-
-    def __repr__(self):
-        return '<MethDescr %r>' % self.methname
-
-class TypeDescr(OODescr):
-
-    create = None
-
-    def __init__(self, TYPE):
-        self.TYPE = TYPE
-        self.ARRAY = ARRAY = ootype.Array(TYPE)
-        def create():
-            return boxresult(TYPE, ootype.new(TYPE))
-
-        def create_array(lengthbox):
-            n = lengthbox.getint()
-            return boxresult(ARRAY, ootype.oonewarray(ARRAY, n))
-
-        def getarrayitem(arraybox, ibox):
-            array = arraybox.getref(ARRAY)
-            i = ibox.getint()
-            return boxresult(TYPE, array.ll_getitem_fast(i))
-
-        def setarrayitem(arraybox, ibox, valuebox):
-            array = arraybox.getref(ARRAY)
-            i = ibox.getint()
-            value = unwrap(TYPE, valuebox)
-            array.ll_setitem_fast(i, value)
-
-        def getarraylength(arraybox):
-            array = arraybox.getref(ARRAY)
-            return boxresult(ootype.Signed, array.ll_length())
-
-        def instanceof(box):
-            obj = box.getref(ootype.ROOT)
-            return resoperation.BoxInt(ootype.instanceof(obj, TYPE))
-
-        self.create = create
-        self.create_array = create_array
-        self.getarrayitem = getarrayitem
-        self.setarrayitem = setarrayitem
-        self.getarraylength = getarraylength
-        self.instanceof = instanceof
-        self._is_array_of_pointers = (getkind(TYPE) == 'ref')
-        self._is_array_of_floats = (getkind(TYPE) == 'float')
-
-    def is_array_of_pointers(self):
-        # for arrays, TYPE is the type of the array item.
-        return self._is_array_of_pointers
-
-    def is_array_of_floats(self):
-        # for arrays, TYPE is the type of the array item.
-        return self._is_array_of_floats
-
-    def __repr__(self):
-        return '<TypeDescr %s>' % self.TYPE._short_name()
-
-class FieldDescr(OODescr):
-
-    getfield = None
-    _keys = KeyManager()
-=======
             z = ovfcheck(x - y)
         except OverflowError:
             ovf = True
@@ -1255,7 +807,6 @@
             ovf = False
         self.overflow_flag = ovf
         return z
->>>>>>> a7ac7bdc
 
     def execute_int_mul_ovf(self, _, x, y):
         try:
@@ -1346,25 +897,8 @@
         del self.latest_values
         return support.cast_result(lltype.typeOf(result), result)
 
-<<<<<<< HEAD
-        _, T = TYPE._lookup_field(fieldname)
-        def getfield(objbox):
-            obj = objbox.getref(TYPE)
-            value = getattr(obj, fieldname)
-            return boxresult(T, value)
-        def setfield(objbox, valuebox):
-            obj = objbox.getref(TYPE)
-            value = unwrap(T, valuebox)
-            setattr(obj, fieldname, value)
-
-        self.getfield = getfield
-        self.setfield = setfield
-        self._is_pointer_field = (getkind(T) == 'ref')
-        self._is_float_field = (getkind(T) == 'float')
-=======
     def execute_same_as(self, _, x):
         return x
->>>>>>> a7ac7bdc
 
     def execute_debug_merge_point(self, descr, *args):
         from pypy.jit.metainterp.warmspot import get_stats
