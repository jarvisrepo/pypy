import weakref
from pypy.jit.backend import model
from pypy.jit.backend.llgraph import support
from pypy.jit.metainterp.history import AbstractDescr
from pypy.jit.metainterp.history import Const, getkind
from pypy.jit.metainterp.history import INT, REF, FLOAT, VOID
from pypy.jit.metainterp.resoperation import rop
from pypy.jit.codewriter import longlong, heaptracker
from pypy.jit.codewriter.effectinfo import EffectInfo

from pypy.rpython.llinterp import LLInterpreter, LLException
from pypy.rpython.lltypesystem import lltype, llmemory, rffi, rclass, rstr

from pypy.rlib.rarithmetic import ovfcheck, r_uint, r_ulonglong
from pypy.rlib.rtimer import read_timestamp

class LLTrace(object):
    has_been_freed = False
    invalid = False

    def __init__(self, inputargs, operations):
        # We need to clone the list of operations because the
        # front-end will mutate them under our feet again.  We also
        # need to make sure things get freed.
        def mapping(box, _cache={}):
            if isinstance(box, Const) or box is None:
                return box
            try:
                newbox = _cache[box]
            except KeyError:
                newbox = _cache[box] = box.clonebox()
            return newbox
        #
        self.inputargs = map(mapping, inputargs)
        self.operations = []
        for op in operations:
            if op.getdescr() is not None:
                newdescr = WeakrefDescr(op.getdescr())
            else:
                newdescr = None
            newop = op.copy_and_change(op.getopnum(),
                                       map(mapping, op.getarglist()),
                                       mapping(op.result),
                                       newdescr)
            if op.getfailargs() is not None:
                newop.setfailargs(map(mapping, op.getfailargs()))
            self.operations.append(newop)

class WeakrefDescr(AbstractDescr):
    def __init__(self, realdescr):
        self.realdescrref = weakref.ref(realdescr)

    def getrealdescr(self):
        realdescr = self.realdescrref()
        assert realdescr is not None, "the descr disappeared: %r" % (op,)
        return realdescr

class ExecutionFinished(Exception):
    def __init__(self, deadframe):
        self.deadframe = deadframe

class Jump(Exception):
    def __init__(self, jump_target, args):
        self.jump_target = jump_target
        self.args = args

class CallDescr(AbstractDescr):
    def __init__(self, RESULT, ARGS, extrainfo):
        self.RESULT = RESULT
        self.ARGS = ARGS
        self.extrainfo = extrainfo

    def __repr__(self):
        return 'CallDescr(%r, %r, %r)' % (self.RESULT, self.ARGS,
                                          self.extrainfo)

    def get_extra_info(self):
        return self.extrainfo

    def get_arg_types(self):
        return ''.join([getkind(ARG)[0] for ARG in self.ARGS])

    def get_result_type(self):
        return getkind(self.RESULT)[0]

class SizeDescr(AbstractDescr):
    def __init__(self, S):
        self.S = S

    def as_vtable_size_descr(self):
        return self

    def count_fields_if_immutable(self):
        return heaptracker.count_fields_if_immutable(self.S)

    def __repr__(self):
        return 'SizeDescr(%r)' % (self.S,)

class FieldDescr(AbstractDescr):
    def __init__(self, S, fieldname):
        self.S = S
        self.fieldname = fieldname
        self.FIELD = getattr(S, fieldname)

    def __repr__(self):
        return 'FieldDescr(%r, %r)' % (self.S, self.fieldname)

    def sort_key(self):
        return self.fieldname

    def is_pointer_field(self):
        return getkind(self.FIELD) == 'ref'

    def is_float_field(self):
        return getkind(self.FIELD) == 'float'

    def is_field_signed(self):
        return _is_signed_kind(self.FIELD)

def _is_signed_kind(TYPE):
    return (TYPE is not lltype.Bool and isinstance(TYPE, lltype.Number) and
            rffi.cast(TYPE, -1) == -1)

class ArrayDescr(AbstractDescr):
    def __init__(self, A):
        self.A = A

    def __repr__(self):
        return 'ArrayDescr(%r)' % (self.A,)

    def is_array_of_pointers(self):
        return getkind(self.A.OF) == 'ref'

    def is_array_of_floats(self):
        return getkind(self.A.OF) == 'float'

    def is_item_signed(self):
        return _is_signed_kind(self.A.OF)

    def is_array_of_structs(self):
        return isinstance(self.A.OF, lltype.Struct)

class InteriorFieldDescr(AbstractDescr):
    def __init__(self, A, fieldname):
        self.A = A
        self.fieldname = fieldname
        self.FIELD = getattr(A.OF, fieldname)

    def __repr__(self):
        return 'InteriorFieldDescr(%r, %r)' % (self.A, self.fieldname)

    def sort_key(self):
        return self.fieldname

    def is_pointer_field(self):
        return getkind(self.FIELD) == 'ref'

    def is_float_field(self):
        return getkind(self.FIELD) == 'float'

_example_res = {'v': None,
                'r': lltype.nullptr(llmemory.GCREF.TO),
                'i': 0,
                'f': 0.0}

class LLGraphCPU(model.AbstractCPU):
    from pypy.jit.metainterp.typesystem import llhelper as ts
    supports_floats = True
    supports_longlong = r_uint is not r_ulonglong
    supports_singlefloats = True
    translate_support_code = False

    def __init__(self, rtyper, stats=None, *ignored_args, **ignored_kwds):
        model.AbstractCPU.__init__(self)
        self.rtyper = rtyper
        self.llinterp = LLInterpreter(rtyper)
        self.descrs = {}
        class MiniStats:
            pass
        self.stats = stats or MiniStats()

    def compile_loop(self, inputargs, operations, looptoken, log=True, name=''):
        clt = model.CompiledLoopToken(self, looptoken.number)
        looptoken.compiled_loop_token = clt
        lltrace = LLTrace(inputargs, operations)
        clt._llgraph_loop = lltrace
        clt._llgraph_alltraces = [lltrace]
        self._record_labels(lltrace)

    def compile_bridge(self, faildescr, inputargs, operations,
                       original_loop_token, log=True):
        clt = original_loop_token.compiled_loop_token
        clt.compiling_a_bridge()
        lltrace = LLTrace(inputargs, operations)
        faildescr._llgraph_bridge = lltrace
        clt._llgraph_alltraces.append(lltrace)
        self._record_labels(lltrace)

    def _record_labels(self, lltrace):
        for i, op in enumerate(lltrace.operations):
            if op.getopnum() == rop.LABEL:
                _getdescr(op)._llgraph_target = (lltrace, i)

    def invalidate_loop(self, looptoken):
        for trace in looptoken.compiled_loop_token._llgraph_alltraces:
            trace.invalid = True

    def redirect_call_assembler(self, oldlooptoken, newlooptoken):
        oldtrace = oldlooptoken.compiled_loop_token._llgraph_loop
        newtrace = newlooptoken.compiled_loop_token._llgraph_loop
        OLD = [box.type for box in oldtrace.inputargs]
        NEW = [box.type for box in newtrace.inputargs]
        assert OLD == NEW
        assert not hasattr(oldlooptoken, '_llgraph_redirected')
        oldlooptoken.compiled_loop_token._llgraph_redirected = True
        oldlooptoken.compiled_loop_token._llgraph_loop = newtrace
        alltraces = newlooptoken.compiled_loop_token._llgraph_alltraces
        oldlooptoken.compiled_loop_token._llgraph_alltraces = alltraces

    def free_loop_and_bridges(self, compiled_loop_token):
        for c in compiled_loop_token._llgraph_alltraces:
            c.has_been_freed = True
        compiled_loop_token._llgraph_alltraces = []
        compiled_loop_token._llgraph_loop = None
        model.AbstractCPU.free_loop_and_bridges(self, compiled_loop_token)

    def make_execute_token(self, *argtypes):
        return self._execute_token

    def _execute_token(self, loop_token, *args):
        lltrace = loop_token.compiled_loop_token._llgraph_loop
        frame = LLFrame(self, lltrace.inputargs, args)
        try:
            frame.execute(lltrace)
            assert False
        except ExecutionFinished, e:
            return e.deadframe

    def get_latest_value_int(self, deadframe, index):
        v = deadframe._values[index]
        assert isinstance(v, int)
        return v

    def get_latest_value_ref(self, deadframe, index):
        v = deadframe._values[index]
        assert lltype.typeOf(v) == llmemory.GCREF
        return v

    def get_latest_value_float(self, deadframe, index):
        v = deadframe._values[index]
        assert lltype.typeOf(v) == longlong.FLOATSTORAGE
        return v

    def get_latest_descr(self, deadframe):
        return deadframe._latest_descr

    def get_latest_value_count(self, deadframe):
        return len(deadframe._values)

    def grab_exc_value(self, deadframe):
        if deadframe._last_exception is not None:
            result = deadframe._last_exception.args[1]
            gcref = lltype.cast_opaque_ptr(llmemory.GCREF, result)
        else:
            gcref = lltype.nullptr(llmemory.GCREF.TO)
        return gcref

    def force(self, force_token):
        xxxx
        assert not frame._forced
        frame._forced = True

    def set_savedata_ref(self, frame, data):
        frame.saved_data = data

    def get_savedata_ref(self, frame):
        return frame.saved_data
    
    # ------------------------------------------------------------

    def calldescrof(self, FUNC, ARGS, RESULT, effect_info):
        key = ('call', getkind(RESULT),
               tuple([getkind(A) for A in ARGS]),
               effect_info)
        try:
            return self.descrs[key]
        except KeyError:
            descr = CallDescr(RESULT, ARGS, effect_info)
            self.descrs[key] = descr
            return descr

    def sizeof(self, S):
        key = ('size', S)
        try:
            return self.descrs[key]
        except KeyError:
            descr = SizeDescr(S)
            self.descrs[key] = descr
            return descr

    def fielddescrof(self, S, fieldname):
        key = ('field', S, fieldname)
        try:
            return self.descrs[key]
        except KeyError:
            descr = FieldDescr(S, fieldname)
            self.descrs[key] = descr
            return descr

    def arraydescrof(self, A):
        key = ('array', A)
        try:
            return self.descrs[key]
        except KeyError:
            descr = ArrayDescr(A)
            self.descrs[key] = descr
            return descr

    def interiorfielddescrof(self, A, fieldname):
        key = ('interiorfield', A, fieldname)
        try:
            return self.descrs[key]
        except KeyError:
            descr = InteriorFieldDescr(A, fieldname)
            self.descrs[key] = descr
            return descr        

    def _calldescr_dynamic_for_tests(self, atypes, rtype,
                                     abiname='FFI_DEFAULT_ABI'):
        # XXX WTF is that and why it breaks all abstractions?
        from pypy.jit.backend.llsupport import ffisupport
        return ffisupport.calldescr_dynamic_for_tests(self, atypes, rtype,
                                                      abiname)

    def calldescrof_dynamic(self, cif_description, extrainfo):
        # XXX WTF, this is happy nonsense
        from pypy.jit.backend.llsupport.ffisupport import get_ffi_type_kind
        from pypy.jit.backend.llsupport.ffisupport import UnsupportedKind
        ARGS = []
        try:
            for itp in range(cif_description.nargs):
                arg = cif_description.atypes[itp]
                kind = get_ffi_type_kind(self, arg)
                if kind != VOID:
                    ARGS.append(support.kind2TYPE[kind[0]])
            RESULT = support.kind2TYPE[get_ffi_type_kind(self, cif_description.rtype)[0]]
        except UnsupportedKind:
            return None
        key = ('call_dynamic', RESULT, tuple(ARGS),
               extrainfo, cif_description.abi)
        try:
            return self.descrs[key]
        except KeyError:
            descr = CallDescr(RESULT, ARGS, extrainfo)
            self.descrs[key] = descr
            return descr

    # ------------------------------------------------------------

    def maybe_on_top_of_llinterp(self, func, args, RESULT):
        ptr = llmemory.cast_int_to_adr(func).ptr
        if hasattr(ptr._obj, 'graph'):
            res = self.llinterp.eval_graph(ptr._obj.graph, args)
        else:
            res = ptr._obj._callable(*args)
        return support.cast_result(RESULT, res)

    def _do_call(self, func, calldescr, args_i, args_r, args_f):
        TP = llmemory.cast_int_to_adr(func).ptr._obj._TYPE
        args = support.cast_call_args(TP.ARGS, args_i, args_r, args_f)
        return self.maybe_on_top_of_llinterp(func, args, TP.RESULT)

    bh_call_i = _do_call
    bh_call_r = _do_call
    bh_call_f = _do_call
    bh_call_v = _do_call

    def bh_getfield_gc(self, p, descr):
        p = support.cast_arg(lltype.Ptr(descr.S), p)
        return support.cast_result(descr.FIELD, getattr(p, descr.fieldname))

    bh_getfield_gc_pure = bh_getfield_gc
    bh_getfield_gc_i = bh_getfield_gc
    bh_getfield_gc_r = bh_getfield_gc
    bh_getfield_gc_f = bh_getfield_gc

    bh_getfield_raw = bh_getfield_gc
    bh_getfield_raw_pure = bh_getfield_raw
    bh_getfield_raw_i = bh_getfield_raw
    bh_getfield_raw_r = bh_getfield_raw
    bh_getfield_raw_f = bh_getfield_raw

    def bh_setfield_gc(self, p, newvalue, descr):
        p = support.cast_arg(lltype.Ptr(descr.S), p)
        setattr(p, descr.fieldname, support.cast_arg(descr.FIELD, newvalue))

    bh_setfield_gc_i = bh_setfield_gc
    bh_setfield_gc_r = bh_setfield_gc
    bh_setfield_gc_f = bh_setfield_gc

    bh_setfield_raw   = bh_setfield_gc
    bh_setfield_raw_i = bh_setfield_raw
    bh_setfield_raw_r = bh_setfield_raw
    bh_setfield_raw_f = bh_setfield_raw

    def bh_arraylen_gc(self, a, descr):
        array = a._obj.container
        return array.getlength()

    def bh_getarrayitem_gc(self, a, index, descr):
        a = support.cast_arg(lltype.Ptr(descr.A), a)
        array = a._obj
        return support.cast_result(descr.A.OF, array.getitem(index))

    bh_getarrayitem_gc_pure = bh_getarrayitem_gc
    bh_getarrayitem_gc_i = bh_getarrayitem_gc
    bh_getarrayitem_gc_r = bh_getarrayitem_gc
    bh_getarrayitem_gc_f = bh_getarrayitem_gc

    bh_getarrayitem_raw = bh_getarrayitem_gc
    bh_getarrayitem_raw_pure = bh_getarrayitem_raw
    bh_getarrayitem_raw_i = bh_getarrayitem_raw
    bh_getarrayitem_raw_r = bh_getarrayitem_raw
    bh_getarrayitem_raw_f = bh_getarrayitem_raw

    def bh_setarrayitem_gc(self, a, index, item, descr):
        a = support.cast_arg(lltype.Ptr(descr.A), a)
        array = a._obj
        array.setitem(index, support.cast_arg(descr.A.OF, item))

    bh_setarrayitem_gc_i = bh_setarrayitem_gc
    bh_setarrayitem_gc_r = bh_setarrayitem_gc
    bh_setarrayitem_gc_f = bh_setarrayitem_gc

    bh_setarrayitem_raw   = bh_setarrayitem_gc
    bh_setarrayitem_raw_i = bh_setarrayitem_raw
    bh_setarrayitem_raw_r = bh_setarrayitem_raw
    bh_setarrayitem_raw_f = bh_setarrayitem_raw

    def bh_getinteriorfield_gc(self, a, index, descr):
        array = a._obj.container
        return support.cast_result(descr.FIELD,
                          getattr(array.getitem(index), descr.fieldname))

    bh_getinteriorfield_gc_i = bh_getinteriorfield_gc
    bh_getinteriorfield_gc_r = bh_getinteriorfield_gc
    bh_getinteriorfield_gc_f = bh_getinteriorfield_gc

    def bh_setinteriorfield_gc(self, a, index, item, descr):
        array = a._obj.container
        setattr(array.getitem(index), descr.fieldname,
                support.cast_arg(descr.FIELD, item))

    bh_setinteriorfield_gc_i = bh_setinteriorfield_gc
    bh_setinteriorfield_gc_r = bh_setinteriorfield_gc
    bh_setinteriorfield_gc_f = bh_setinteriorfield_gc

    def bh_raw_load_i(self, struct, offset, descr):
        ll_p = rffi.cast(rffi.CCHARP, struct)
        ll_p = rffi.cast(lltype.Ptr(descr.A), rffi.ptradd(ll_p, offset))
        value = ll_p[0]
        return support.cast_result(descr.A.OF, value)

    def bh_raw_load_f(self, struct, offset, descr):
        ll_p = rffi.cast(rffi.CCHARP, struct)
        ll_p = rffi.cast(rffi.CArrayPtr(longlong.FLOATSTORAGE),
                         rffi.ptradd(ll_p, offset))
        return ll_p[0]

    def bh_raw_load(self, struct, offset, descr):
        if descr.A.OF == lltype.Float:
            return self.bh_raw_load_f(struct, offset, descr)
        else:
            return self.bh_raw_load_i(struct, offset, descr)

    def bh_raw_store_i(self, struct, offset, newvalue, descr):
        ll_p = rffi.cast(rffi.CCHARP, struct)
        ll_p = rffi.cast(lltype.Ptr(descr.A), rffi.ptradd(ll_p, offset))
        ll_p[0] = rffi.cast(descr.A.OF, newvalue)

    def bh_raw_store_f(self, struct, offset, newvalue, descr):
        ll_p = rffi.cast(rffi.CCHARP, struct)
        ll_p = rffi.cast(rffi.CArrayPtr(longlong.FLOATSTORAGE),
                         rffi.ptradd(ll_p, offset))
        ll_p[0] = newvalue

    def bh_raw_store(self, struct, offset, newvalue, descr):
        if descr.A.OF == lltype.Float:
            self.bh_raw_store_f(struct, offset, newvalue, descr)
        else:
            self.bh_raw_store_i(struct, offset, newvalue, descr)

    def bh_newstr(self, length):
        return lltype.cast_opaque_ptr(llmemory.GCREF,
                                      lltype.malloc(rstr.STR, length,
                                                    zero=True))

    def bh_strlen(self, s):
        return s._obj.container.chars.getlength()

    def bh_strgetitem(self, s, item):
        return ord(s._obj.container.chars.getitem(item))

    def bh_strsetitem(self, s, item, v):
        s._obj.container.chars.setitem(item, chr(v))

    def bh_copystrcontent(self, src, dst, srcstart, dststart, length):
        src = lltype.cast_opaque_ptr(lltype.Ptr(rstr.STR), src)
        dst = lltype.cast_opaque_ptr(lltype.Ptr(rstr.STR), dst)
        assert 0 <= srcstart <= srcstart + length <= len(src.chars)
        assert 0 <= dststart <= dststart + length <= len(dst.chars)
        rstr.copy_string_contents(src, dst, srcstart, dststart, length)

    def bh_newunicode(self, length):
        return lltype.cast_opaque_ptr(llmemory.GCREF,
                                      lltype.malloc(rstr.UNICODE, length,
                                                    zero=True))

    def bh_unicodelen(self, string):
        return string._obj.container.chars.getlength()

    def bh_unicodegetitem(self, string, index):
<<<<<<< HEAD
        return ord(string._obj.container.chars.getitem(index))

    def bh_unicodesetitem(self, string, index, newvalue):
        string._obj.container.chars.setitem(index, unichr(newvalue))

    def bh_copyunicodecontent(self, src, dst, srcstart, dststart, length):
        src = lltype.cast_opaque_ptr(lltype.Ptr(rstr.UNICODE), src)
        dst = lltype.cast_opaque_ptr(lltype.Ptr(rstr.UNICODE), dst)
        assert 0 <= srcstart <= srcstart + length <= len(src.chars)
        assert 0 <= dststart <= dststart + length <= len(dst.chars)
        rstr.copy_unicode_contents(src, dst, srcstart, dststart, length)
=======
        return llimpl.do_unicodegetitem(string, index)

    def bh_getarrayitem_gc_i(self, array, index, arraydescr):
        assert isinstance(arraydescr, Descr)
        return llimpl.do_getarrayitem_gc_int(array, index)
    def bh_getarrayitem_raw_i(self, array, index, arraydescr):
        assert isinstance(arraydescr, Descr)
        return llimpl.do_getarrayitem_raw_int(array, index, arraydescr.ofs)
    def bh_getarrayitem_gc_r(self, array, index, arraydescr):
        assert isinstance(arraydescr, Descr)
        return llimpl.do_getarrayitem_gc_ptr(array, index)
    def bh_getarrayitem_gc_f(self, array, index, arraydescr):
        assert isinstance(arraydescr, Descr)
        return llimpl.do_getarrayitem_gc_float(array, index)
    def bh_getarrayitem_raw_f(self, array, index, arraydescr):
        assert isinstance(arraydescr, Descr)
        return llimpl.do_getarrayitem_raw_float(array, index)

    def bh_getfield_gc_i(self, struct, fielddescr):
        assert isinstance(fielddescr, Descr)
        return llimpl.do_getfield_gc_int(struct, fielddescr.ofs)
    def bh_getfield_gc_r(self, struct, fielddescr):
        assert isinstance(fielddescr, Descr)
        return llimpl.do_getfield_gc_ptr(struct, fielddescr.ofs)
    def bh_getfield_gc_f(self, struct, fielddescr):
        assert isinstance(fielddescr, Descr)
        return llimpl.do_getfield_gc_float(struct, fielddescr.ofs)

    def bh_getfield_raw_i(self, struct, fielddescr):
        assert isinstance(fielddescr, Descr)
        return llimpl.do_getfield_raw_int(struct, fielddescr.ofs)
    def bh_getfield_raw_r(self, struct, fielddescr):
        assert isinstance(fielddescr, Descr)
        return llimpl.do_getfield_raw_ptr(struct, fielddescr.ofs)
    def bh_getfield_raw_f(self, struct, fielddescr):
        assert isinstance(fielddescr, Descr)
        return llimpl.do_getfield_raw_float(struct, fielddescr.ofs)

    def bh_getinteriorfield_gc_i(self, array, index, descr):
        assert isinstance(descr, Descr)
        return llimpl.do_getinteriorfield_gc_int(array, index, descr.ofs)
    def bh_getinteriorfield_gc_r(self, array, index, descr):
        assert isinstance(descr, Descr)
        return llimpl.do_getinteriorfield_gc_ptr(array, index, descr.ofs)
    def bh_getinteriorfield_gc_f(self, array, index, descr):
        assert isinstance(descr, Descr)
        return llimpl.do_getinteriorfield_gc_float(array, index, descr.ofs)

    def bh_setinteriorfield_gc_i(self, array, index, value, descr):
        assert isinstance(descr, Descr)
        return llimpl.do_setinteriorfield_gc_int(array, index, descr.ofs,
                                                 value)
    def bh_setinteriorfield_gc_r(self, array, index, value, descr):
        assert isinstance(descr, Descr)
        return llimpl.do_setinteriorfield_gc_ptr(array, index, descr.ofs,
                                                 value)
    def bh_setinteriorfield_gc_f(self, array, index, value, descr):
        assert isinstance(descr, Descr)
        return llimpl.do_setinteriorfield_gc_float(array, index, descr.ofs,
                                                   value)

    def bh_raw_store_i(self, struct, offset, newvalue, descr):
        assert isinstance(descr, Descr)
        return llimpl.do_raw_store_int(struct, offset, descr.ofs, newvalue)
    def bh_raw_store_f(self, struct, offset, newvalue, descr):
        assert isinstance(descr, Descr)
        return llimpl.do_raw_store_float(struct, offset, newvalue)
    def bh_raw_load_i(self, struct, offset, descr):
        assert isinstance(descr, Descr)
        return llimpl.do_raw_load_int(struct, offset, descr.ofs)
    def bh_raw_load_f(self, struct, offset, descr):
        assert isinstance(descr, Descr)
        return llimpl.do_raw_load_float(struct, offset)
>>>>>>> e14aea84

    def bh_new(self, sizedescr):
        return lltype.cast_opaque_ptr(llmemory.GCREF,
                                      lltype.malloc(sizedescr.S, zero=True))

    def bh_new_with_vtable(self, vtable, descr):
        result = lltype.malloc(descr.S, zero=True)
        result_as_objptr = lltype.cast_pointer(rclass.OBJECTPTR, result)
        result_as_objptr.typeptr = support.cast_from_int(rclass.CLASSTYPE,
                                                         vtable)
        return lltype.cast_opaque_ptr(llmemory.GCREF, result)

<<<<<<< HEAD
    def bh_new_array(self, length, arraydescr):
        array = lltype.malloc(arraydescr.A, length, zero=True)
        return lltype.cast_opaque_ptr(llmemory.GCREF, array)
=======
    def bh_new_with_vtable(self, vtable, sizedescr):
        assert isinstance(sizedescr, Descr)
        result = llimpl.do_new(sizedescr.ofs)
        llimpl.do_setfield_gc_int(result, self.fielddescrof_vtable.ofs, vtable)
        return result
>>>>>>> e14aea84

    def bh_classof(self, struct):
        struct = lltype.cast_opaque_ptr(rclass.OBJECTPTR, struct)
        result_adr = llmemory.cast_ptr_to_adr(struct.typeptr)
        return heaptracker.adr2int(result_adr)

<<<<<<< HEAD
    def bh_read_timestamp(self):
        return read_timestamp()
=======
    def bh_new_array(self, length, arraydescr):
        assert isinstance(arraydescr, Descr)
        return llimpl.do_new_array(arraydescr.ofs, length)

    def bh_arraylen_gc(self, array, arraydescr):
        assert isinstance(arraydescr, Descr)
        return llimpl.do_arraylen_gc(arraydescr, array)

    def bh_setarrayitem_gc_i(self, array, index, newvalue, arraydescr):
        assert isinstance(arraydescr, Descr)
        llimpl.do_setarrayitem_gc_int(array, index, newvalue)

    def bh_setarrayitem_raw_i(self, array, index, newvalue, arraydescr):
        assert isinstance(arraydescr, Descr)
        llimpl.do_setarrayitem_raw_int(array, index, newvalue, arraydescr.ofs)

    def bh_setarrayitem_gc_r(self, array, index, newvalue, arraydescr):
        assert isinstance(arraydescr, Descr)
        llimpl.do_setarrayitem_gc_ptr(array, index, newvalue)

    def bh_setarrayitem_gc_f(self, array, index, newvalue, arraydescr):
        assert isinstance(arraydescr, Descr)
        llimpl.do_setarrayitem_gc_float(array, index, newvalue)

    def bh_setarrayitem_raw_f(self, array, index, newvalue, arraydescr):
        assert isinstance(arraydescr, Descr)
        llimpl.do_setarrayitem_raw_float(array, index, newvalue)

    def bh_setfield_gc_i(self, struct, newvalue, fielddescr):
        assert isinstance(fielddescr, Descr)
        llimpl.do_setfield_gc_int(struct, fielddescr.ofs, newvalue)
    def bh_setfield_gc_r(self, struct, newvalue, fielddescr):
        assert isinstance(fielddescr, Descr)
        llimpl.do_setfield_gc_ptr(struct, fielddescr.ofs, newvalue)
    def bh_setfield_gc_f(self, struct, newvalue, fielddescr):
        assert isinstance(fielddescr, Descr)
        llimpl.do_setfield_gc_float(struct, fielddescr.ofs, newvalue)

    def bh_setfield_raw_i(self, struct, newvalue, fielddescr):
        assert isinstance(fielddescr, Descr)
        llimpl.do_setfield_raw_int(struct, fielddescr.ofs, newvalue)
    def bh_setfield_raw_r(self, struct, newvalue, fielddescr):
        assert isinstance(fielddescr, Descr)
        llimpl.do_setfield_raw_ptr(struct, fielddescr.ofs, newvalue)
    def bh_setfield_raw_f(self, struct, newvalue, fielddescr):
        assert isinstance(fielddescr, Descr)
        llimpl.do_setfield_raw_float(struct, fielddescr.ofs, newvalue)
>>>>>>> e14aea84


class LLDeadFrame(object):

    def __init__(self, latest_descr, values, last_exception=None):
        self._latest_descr = latest_descr
        self._values = values
        self._last_exception = last_exception

<<<<<<< HEAD
=======
    def bh_unicodesetitem(self, string, index, newvalue):
        llimpl.do_unicodesetitem(string, index, newvalue)

    def bh_call_i(self, func, args_i, args_r, args_f, calldescr):
        self._prepare_call(INT, args_i, args_r, args_f, calldescr)
        return llimpl.do_call_int(func)
    def bh_call_r(self, func, args_i, args_r, args_f, calldescr):
        self._prepare_call(REF, args_i, args_r, args_f, calldescr)
        return llimpl.do_call_ptr(func)
    def bh_call_f(self, func, args_i, args_r, args_f, calldescr):
        self._prepare_call(FLOAT + 'L', args_i, args_r, args_f, calldescr)
        return llimpl.do_call_float(func)
    def bh_call_v(self, func, args_i, args_r, args_f, calldescr):
        self._prepare_call('v', args_i, args_r, args_f, calldescr)
        llimpl.do_call_void(func)

    def _prepare_call(self, resulttypeinfo, args_i, args_r, args_f, calldescr):
        assert isinstance(calldescr, Descr)
        assert calldescr.typeinfo in resulttypeinfo
        if args_i is not None:
            for x in args_i:
                llimpl.do_call_pushint(x)
        if args_r is not None:
            for x in args_r:
                llimpl.do_call_pushptr(x)
        if args_f is not None:
            for x in args_f:
                llimpl.do_call_pushfloat(x)

    def get_all_loop_runs(self):
        return lltype.malloc(LOOP_RUN_CONTAINER, 0)
>>>>>>> e14aea84

class LLFrame(object):
    killed = None
    overflow_flag = False
    last_exception = None

    def __init__(self, cpu, argboxes, args):
        self.env = {}
        self.cpu = cpu
        assert len(argboxes) == len(args)
        for box, arg in zip(argboxes, args):
            self.setenv(box, arg)

    def setenv(self, box, arg):
        if box.type == INT:
            # typecheck the result
            if isinstance(arg, bool):
                arg = int(arg)
            assert lltype.typeOf(arg) == lltype.Signed
        elif box.type == REF:
            assert lltype.typeOf(arg) == llmemory.GCREF
        elif box.type == FLOAT:
            assert lltype.typeOf(arg) == longlong.FLOATSTORAGE
        else:
            raise AssertionError(box)
        #
        self.env[box] = arg

    def lookup(self, arg):
        if isinstance(arg, Const):
            return arg.value
        return self.env[arg]

    def execute(self, lltrace):
        self.lltrace = lltrace
        del lltrace
        i = 0
        while True:
            assert not self.lltrace.has_been_freed
            op = self.lltrace.operations[i]
            args = [self.lookup(arg) for arg in op.getarglist()]
            self.current_op = op # for label
            self.current_index = i
            execute = getattr(self, 'execute_' + op.getopname())
            try:
                resval = execute(_getdescr(op), *args)
            except Jump, j:
                self.lltrace, i = j.jump_target
                if i >= 0:
                    label_op = self.lltrace.operations[i]
                    i += 1
                    targetargs = label_op.getarglist()
                else:
                    targetargs = self.lltrace.inputargs
                    i = 0
                self.do_renaming(targetargs, j.args)
                continue
            if op.result is not None:
                self.setenv(op.result, resval)
            else:
                assert resval is None
            i += 1

    def do_renaming(self, newargs, newvalues):
        assert len(newargs) == len(newvalues)
        self.env = {}
        self.framecontent = {}
        for new, newvalue in zip(newargs, newvalues):
            self.setenv(new, newvalue)

    # -----------------------------------------------------

    def fail_guard(self, descr):
        values = []
        for box in self.current_op.getfailargs():
            if box is not None:
                value = self.env[box]
            else:
                value = None
            values.append(value)
        if hasattr(descr, '_llgraph_bridge'):
            target = (descr._llgraph_bridge, -1)
            values = [value for value in values if value is not None]
            raise Jump(target, values)
        else:
            raise ExecutionFinished(LLDeadFrame(descr, values,
                                                self.last_exception))

    def execute_force_spill(self, _, arg):
        pass

    def execute_finish(self, descr, *args):
        raise ExecutionFinished(LLDeadFrame(descr, args))

    def execute_label(self, descr, *args):
        argboxes = self.current_op.getarglist()
        self.do_renaming(argboxes, args)

    def execute_guard_true(self, descr, arg):
        if not arg:
            self.fail_guard(descr)

    def execute_guard_false(self, descr, arg):
        if arg:
            self.fail_guard(descr)

    def execute_guard_value(self, descr, arg1, arg2):
        if arg1 != arg2:
            self.fail_guard(descr)

    def execute_guard_nonnull(self, descr, arg):
        if not arg:
            self.fail_guard(descr)

    def execute_guard_isnull(self, descr, arg):
        if arg:
            self.fail_guard(descr)

    def execute_guard_class(self, descr, arg, klass):
        value = lltype.cast_opaque_ptr(rclass.OBJECTPTR, arg)
        expected_class = llmemory.cast_adr_to_ptr(
            llmemory.cast_int_to_adr(klass),
            rclass.CLASSTYPE)
        if value.typeptr != expected_class:
            self.fail_guard(descr)

    def execute_guard_nonnull_class(self, descr, arg, klass):
        self.execute_guard_nonnull(descr, arg)
        self.execute_guard_class(descr, arg, klass)

    def execute_guard_no_exception(self, descr):
        if self.last_exception is not None:
            self.fail_guard(descr)

    def execute_guard_exception(self, descr, excklass):
        lle = self.last_exception
        if lle is None:
            gotklass = lltype.nullptr(rclass.CLASSTYPE.TO)
        else:
            gotklass = lle.args[0]
        excklass = llmemory.cast_adr_to_ptr(
            llmemory.cast_int_to_adr(excklass),
            rclass.CLASSTYPE)
        if gotklass != excklass:
            self.fail_guard(descr)
        #
        res = lle.args[1]
        self.last_exception = None
        return support.cast_to_ptr(res)

    def execute_guard_not_forced(self, descr):
        if self._forced:
            self.fail_guard(descr)

    def execute_guard_not_invalidated(self, descr):
        if self.lltrace.invalid:
            self.fail_guard(descr)

    def execute_int_add_ovf(self, _, x, y):
        try:
            z = ovfcheck(x + y)
        except OverflowError:
            ovf = True
            z = 0
        else:
            ovf = False
        self.overflow_flag = ovf
        return z

    def execute_int_sub_ovf(self, _, x, y):
        try:
            z = ovfcheck(x - y)
        except OverflowError:
            ovf = True
            z = 0
        else:
            ovf = False
        self.overflow_flag = ovf
        return z

    def execute_int_mul_ovf(self, _, x, y):
        try:
            z = ovfcheck(x * y)
        except OverflowError:
            ovf = True
            z = 0
        else:
            ovf = False
        self.overflow_flag = ovf
        return z        

    def execute_guard_no_overflow(self, descr):
        if self.overflow_flag:
            self.fail_guard(descr)

    def execute_guard_overflow(self, descr):
        if not self.overflow_flag:
            self.fail_guard(descr)

    def execute_jump(self, descr, *args):
        raise Jump(descr._llgraph_target, args)

    def _do_math_sqrt(self, value):
        import math
        y = support.cast_from_floatstorage(lltype.Float, value)
        x = math.sqrt(y)
        return support.cast_to_floatstorage(x)

    def execute_call(self, calldescr, func, *args):
        effectinfo = calldescr.get_extra_info()
        if effectinfo is not None and hasattr(effectinfo, 'oopspecindex'):
            oopspecindex = effectinfo.oopspecindex
            if oopspecindex == EffectInfo.OS_MATH_SQRT:
                return self._do_math_sqrt(args[0])
        TP = llmemory.cast_int_to_adr(func).ptr._obj._TYPE
        call_args = support.cast_call_args_in_order(TP.ARGS, args)
        try:
            res = self.cpu.maybe_on_top_of_llinterp(func, call_args, TP.RESULT)
            self.last_exception = None
        except LLException, lle:
            self.last_exception = lle
            res = _example_res[getkind(TP.RESULT)[0]]
        return res
    execute_call_i = execute_call
    execute_call_r = execute_call
    execute_call_f = execute_call
    execute_call_v = execute_call

    def execute_call_may_force(self, calldescr, func, *args):
        call_op = self.lltrace.operations[self.current_index]
        guard_op = self.lltrace.operations[self.current_index + 1]
        assert guard_op.getopnum() == rop.GUARD_NOT_FORCED
        self.latest_descr = _getdescr(guard_op)
        res = self.execute_call(calldescr, func, *args)
        del self.latest_descr
        return res
    execute_call_may_force_i = execute_call_may_force
    execute_call_may_force_r = execute_call_may_force
    execute_call_may_force_f = execute_call_may_force
    execute_call_may_force_v = execute_call_may_force

    def execute_call_release_gil(self, descr, func, *args):
        call_args = support.cast_call_args_in_order(descr.ARGS, args)
        FUNC = lltype.FuncType(descr.ARGS, descr.RESULT)
        func_to_call = rffi.cast(lltype.Ptr(FUNC), func)
        result = func_to_call(*call_args)
        return support.cast_result(descr.RESULT, result)
    execute_call_release_gil_i = execute_call_release_gil
    execute_call_release_gil_r = execute_call_release_gil
    execute_call_release_gil_f = execute_call_release_gil
    execute_call_release_gil_v = execute_call_release_gil

    def execute_call_assembler(self, descr, *args):
        # pframe = CALL_ASSEMBLER(args..., descr=looptoken)
        # ==>
        #     pframe = CALL looptoken.loopaddr(*args)
        #     JUMP_IF_NOT_CARRY @forward
        #     pframe = CALL assembler_call_helper(pframe)
        #     @forward:
        #
        # CARRY is set before most returns, and cleared only
        # on FINISH with descr.fast_path_done.
        #
        call_op = self.lltrace.operations[self.current_index]
        guard_op = self.lltrace.operations[self.current_index + 1]
        assert guard_op.getopnum() == rop.GUARD_NOT_FORCED
        self.latest_descr = _getdescr(guard_op)
        #
        pframe = self.cpu._execute_token(descr, *args)
        if not pframe._fast_path_done:
            jd = descr.outermost_jitdriver_sd
            assembler_helper_ptr = jd.assembler_helper_adr.ptr  # fish
            try:
                result = assembler_helper_ptr(pframe)
            except LLException, lle:
                assert self.last_exception is None, "exception left behind"
                self.last_exception = lle
                return lltype.nullptr(llmemory.GCREF.TO)
            assert result is pframe
        #
        del self.latest_descr
        return pframe

    def execute_same_as(self, _, x):
        return x
    execute_same_as_i = execute_same_as
    execute_same_as_r = execute_same_as
    execute_same_as_f = execute_same_as

    def execute_debug_merge_point(self, descr, *args):
        from pypy.jit.metainterp.warmspot import get_stats
        try:
            stats = get_stats()
        except AttributeError:
            pass
        else:
            stats.add_merge_point_location(args[1:])

    def execute_new_with_vtable(self, _, vtable):
        descr = heaptracker.vtable2descr(self.cpu, vtable)
        return self.cpu.bh_new_with_vtable(vtable, descr)

    def execute_jit_frame(self, _):
        return self

def _getdescr(op):
    d = op.getdescr()
    if d is not None:
        d = d.getrealdescr()
    return d

def _setup():
    def _make_impl_from_blackhole_interp(opname):
        from pypy.jit.metainterp.blackhole import BlackholeInterpreter
        name = 'bhimpl_' + opname.lower()
        try:
            func = BlackholeInterpreter.__dict__[name]
        except KeyError:
            return
        for argtype in func.argtypes:
            if argtype not in ('i', 'r', 'f'):
                return
        #
        def _op_default_implementation(self, descr, *args):
            # for all operations implemented in the blackhole interpreter
            return func(*args)
        #
        _op_default_implementation.func_name = 'execute_' + opname
        return _op_default_implementation

    def _new_execute(opname):
        def execute(self, descr, *args):
            if descr is not None:
                new_args = args + (descr,)
            else:
                new_args = args
            return getattr(self.cpu, 'bh_' + opname)(*new_args)
        execute.func_name = 'execute_' + opname
        return execute

    for k, v in rop.__dict__.iteritems():
        if not k.startswith("_"):
            fname = 'execute_' + k.lower()
            if not hasattr(LLFrame, fname):
                func = _make_impl_from_blackhole_interp(k)
                if func is None:
                    func = _new_execute(k.lower())
                setattr(LLFrame, fname, func)

_setup()<|MERGE_RESOLUTION|>--- conflicted
+++ resolved
@@ -365,7 +365,7 @@
             res = ptr._obj._callable(*args)
         return support.cast_result(RESULT, res)
 
-    def _do_call(self, func, calldescr, args_i, args_r, args_f):
+    def _do_call(self, func, args_i, args_r, args_f, calldescr):
         TP = llmemory.cast_int_to_adr(func).ptr._obj._TYPE
         args = support.cast_call_args(TP.ARGS, args_i, args_r, args_f)
         return self.maybe_on_top_of_llinterp(func, args, TP.RESULT)
@@ -520,7 +520,6 @@
         return string._obj.container.chars.getlength()
 
     def bh_unicodegetitem(self, string, index):
-<<<<<<< HEAD
         return ord(string._obj.container.chars.getitem(index))
 
     def bh_unicodesetitem(self, string, index, newvalue):
@@ -532,81 +531,6 @@
         assert 0 <= srcstart <= srcstart + length <= len(src.chars)
         assert 0 <= dststart <= dststart + length <= len(dst.chars)
         rstr.copy_unicode_contents(src, dst, srcstart, dststart, length)
-=======
-        return llimpl.do_unicodegetitem(string, index)
-
-    def bh_getarrayitem_gc_i(self, array, index, arraydescr):
-        assert isinstance(arraydescr, Descr)
-        return llimpl.do_getarrayitem_gc_int(array, index)
-    def bh_getarrayitem_raw_i(self, array, index, arraydescr):
-        assert isinstance(arraydescr, Descr)
-        return llimpl.do_getarrayitem_raw_int(array, index, arraydescr.ofs)
-    def bh_getarrayitem_gc_r(self, array, index, arraydescr):
-        assert isinstance(arraydescr, Descr)
-        return llimpl.do_getarrayitem_gc_ptr(array, index)
-    def bh_getarrayitem_gc_f(self, array, index, arraydescr):
-        assert isinstance(arraydescr, Descr)
-        return llimpl.do_getarrayitem_gc_float(array, index)
-    def bh_getarrayitem_raw_f(self, array, index, arraydescr):
-        assert isinstance(arraydescr, Descr)
-        return llimpl.do_getarrayitem_raw_float(array, index)
-
-    def bh_getfield_gc_i(self, struct, fielddescr):
-        assert isinstance(fielddescr, Descr)
-        return llimpl.do_getfield_gc_int(struct, fielddescr.ofs)
-    def bh_getfield_gc_r(self, struct, fielddescr):
-        assert isinstance(fielddescr, Descr)
-        return llimpl.do_getfield_gc_ptr(struct, fielddescr.ofs)
-    def bh_getfield_gc_f(self, struct, fielddescr):
-        assert isinstance(fielddescr, Descr)
-        return llimpl.do_getfield_gc_float(struct, fielddescr.ofs)
-
-    def bh_getfield_raw_i(self, struct, fielddescr):
-        assert isinstance(fielddescr, Descr)
-        return llimpl.do_getfield_raw_int(struct, fielddescr.ofs)
-    def bh_getfield_raw_r(self, struct, fielddescr):
-        assert isinstance(fielddescr, Descr)
-        return llimpl.do_getfield_raw_ptr(struct, fielddescr.ofs)
-    def bh_getfield_raw_f(self, struct, fielddescr):
-        assert isinstance(fielddescr, Descr)
-        return llimpl.do_getfield_raw_float(struct, fielddescr.ofs)
-
-    def bh_getinteriorfield_gc_i(self, array, index, descr):
-        assert isinstance(descr, Descr)
-        return llimpl.do_getinteriorfield_gc_int(array, index, descr.ofs)
-    def bh_getinteriorfield_gc_r(self, array, index, descr):
-        assert isinstance(descr, Descr)
-        return llimpl.do_getinteriorfield_gc_ptr(array, index, descr.ofs)
-    def bh_getinteriorfield_gc_f(self, array, index, descr):
-        assert isinstance(descr, Descr)
-        return llimpl.do_getinteriorfield_gc_float(array, index, descr.ofs)
-
-    def bh_setinteriorfield_gc_i(self, array, index, value, descr):
-        assert isinstance(descr, Descr)
-        return llimpl.do_setinteriorfield_gc_int(array, index, descr.ofs,
-                                                 value)
-    def bh_setinteriorfield_gc_r(self, array, index, value, descr):
-        assert isinstance(descr, Descr)
-        return llimpl.do_setinteriorfield_gc_ptr(array, index, descr.ofs,
-                                                 value)
-    def bh_setinteriorfield_gc_f(self, array, index, value, descr):
-        assert isinstance(descr, Descr)
-        return llimpl.do_setinteriorfield_gc_float(array, index, descr.ofs,
-                                                   value)
-
-    def bh_raw_store_i(self, struct, offset, newvalue, descr):
-        assert isinstance(descr, Descr)
-        return llimpl.do_raw_store_int(struct, offset, descr.ofs, newvalue)
-    def bh_raw_store_f(self, struct, offset, newvalue, descr):
-        assert isinstance(descr, Descr)
-        return llimpl.do_raw_store_float(struct, offset, newvalue)
-    def bh_raw_load_i(self, struct, offset, descr):
-        assert isinstance(descr, Descr)
-        return llimpl.do_raw_load_int(struct, offset, descr.ofs)
-    def bh_raw_load_f(self, struct, offset, descr):
-        assert isinstance(descr, Descr)
-        return llimpl.do_raw_load_float(struct, offset)
->>>>>>> e14aea84
 
     def bh_new(self, sizedescr):
         return lltype.cast_opaque_ptr(llmemory.GCREF,
@@ -619,75 +543,17 @@
                                                          vtable)
         return lltype.cast_opaque_ptr(llmemory.GCREF, result)
 
-<<<<<<< HEAD
     def bh_new_array(self, length, arraydescr):
         array = lltype.malloc(arraydescr.A, length, zero=True)
         return lltype.cast_opaque_ptr(llmemory.GCREF, array)
-=======
-    def bh_new_with_vtable(self, vtable, sizedescr):
-        assert isinstance(sizedescr, Descr)
-        result = llimpl.do_new(sizedescr.ofs)
-        llimpl.do_setfield_gc_int(result, self.fielddescrof_vtable.ofs, vtable)
-        return result
->>>>>>> e14aea84
 
     def bh_classof(self, struct):
         struct = lltype.cast_opaque_ptr(rclass.OBJECTPTR, struct)
         result_adr = llmemory.cast_ptr_to_adr(struct.typeptr)
         return heaptracker.adr2int(result_adr)
 
-<<<<<<< HEAD
     def bh_read_timestamp(self):
         return read_timestamp()
-=======
-    def bh_new_array(self, length, arraydescr):
-        assert isinstance(arraydescr, Descr)
-        return llimpl.do_new_array(arraydescr.ofs, length)
-
-    def bh_arraylen_gc(self, array, arraydescr):
-        assert isinstance(arraydescr, Descr)
-        return llimpl.do_arraylen_gc(arraydescr, array)
-
-    def bh_setarrayitem_gc_i(self, array, index, newvalue, arraydescr):
-        assert isinstance(arraydescr, Descr)
-        llimpl.do_setarrayitem_gc_int(array, index, newvalue)
-
-    def bh_setarrayitem_raw_i(self, array, index, newvalue, arraydescr):
-        assert isinstance(arraydescr, Descr)
-        llimpl.do_setarrayitem_raw_int(array, index, newvalue, arraydescr.ofs)
-
-    def bh_setarrayitem_gc_r(self, array, index, newvalue, arraydescr):
-        assert isinstance(arraydescr, Descr)
-        llimpl.do_setarrayitem_gc_ptr(array, index, newvalue)
-
-    def bh_setarrayitem_gc_f(self, array, index, newvalue, arraydescr):
-        assert isinstance(arraydescr, Descr)
-        llimpl.do_setarrayitem_gc_float(array, index, newvalue)
-
-    def bh_setarrayitem_raw_f(self, array, index, newvalue, arraydescr):
-        assert isinstance(arraydescr, Descr)
-        llimpl.do_setarrayitem_raw_float(array, index, newvalue)
-
-    def bh_setfield_gc_i(self, struct, newvalue, fielddescr):
-        assert isinstance(fielddescr, Descr)
-        llimpl.do_setfield_gc_int(struct, fielddescr.ofs, newvalue)
-    def bh_setfield_gc_r(self, struct, newvalue, fielddescr):
-        assert isinstance(fielddescr, Descr)
-        llimpl.do_setfield_gc_ptr(struct, fielddescr.ofs, newvalue)
-    def bh_setfield_gc_f(self, struct, newvalue, fielddescr):
-        assert isinstance(fielddescr, Descr)
-        llimpl.do_setfield_gc_float(struct, fielddescr.ofs, newvalue)
-
-    def bh_setfield_raw_i(self, struct, newvalue, fielddescr):
-        assert isinstance(fielddescr, Descr)
-        llimpl.do_setfield_raw_int(struct, fielddescr.ofs, newvalue)
-    def bh_setfield_raw_r(self, struct, newvalue, fielddescr):
-        assert isinstance(fielddescr, Descr)
-        llimpl.do_setfield_raw_ptr(struct, fielddescr.ofs, newvalue)
-    def bh_setfield_raw_f(self, struct, newvalue, fielddescr):
-        assert isinstance(fielddescr, Descr)
-        llimpl.do_setfield_raw_float(struct, fielddescr.ofs, newvalue)
->>>>>>> e14aea84
 
 
 class LLDeadFrame(object):
@@ -697,40 +563,6 @@
         self._values = values
         self._last_exception = last_exception
 
-<<<<<<< HEAD
-=======
-    def bh_unicodesetitem(self, string, index, newvalue):
-        llimpl.do_unicodesetitem(string, index, newvalue)
-
-    def bh_call_i(self, func, args_i, args_r, args_f, calldescr):
-        self._prepare_call(INT, args_i, args_r, args_f, calldescr)
-        return llimpl.do_call_int(func)
-    def bh_call_r(self, func, args_i, args_r, args_f, calldescr):
-        self._prepare_call(REF, args_i, args_r, args_f, calldescr)
-        return llimpl.do_call_ptr(func)
-    def bh_call_f(self, func, args_i, args_r, args_f, calldescr):
-        self._prepare_call(FLOAT + 'L', args_i, args_r, args_f, calldescr)
-        return llimpl.do_call_float(func)
-    def bh_call_v(self, func, args_i, args_r, args_f, calldescr):
-        self._prepare_call('v', args_i, args_r, args_f, calldescr)
-        llimpl.do_call_void(func)
-
-    def _prepare_call(self, resulttypeinfo, args_i, args_r, args_f, calldescr):
-        assert isinstance(calldescr, Descr)
-        assert calldescr.typeinfo in resulttypeinfo
-        if args_i is not None:
-            for x in args_i:
-                llimpl.do_call_pushint(x)
-        if args_r is not None:
-            for x in args_r:
-                llimpl.do_call_pushptr(x)
-        if args_f is not None:
-            for x in args_f:
-                llimpl.do_call_pushfloat(x)
-
-    def get_all_loop_runs(self):
-        return lltype.malloc(LOOP_RUN_CONTAINER, 0)
->>>>>>> e14aea84
 
 class LLFrame(object):
     killed = None
