
from pypy.jit.backend import model
from pypy.jit.backend.llgraph import support
from pypy.jit.metainterp.history import Const, getkind, AbstractDescr
from pypy.jit.metainterp.history import INT, REF, FLOAT, VOID
from pypy.jit.metainterp.resoperation import rop
from pypy.jit.codewriter import longlong, heaptracker
from pypy.jit.codewriter.effectinfo import EffectInfo

from pypy.rpython.llinterp import LLInterpreter, LLException
from pypy.rpython.lltypesystem import lltype, llmemory, rffi, rclass, rstr

from pypy.rlib.rarithmetic import ovfcheck, r_uint, r_ulonglong
from pypy.rlib.rtimer import read_timestamp

class LLTrace(object):
    has_been_freed = False
    invalid = False

    def __init__(self, inputargs, operations):
        self.inputargs = inputargs
        self.operations = operations

class GuardFailed(Exception):
    def __init__(self, failargs, descr):
        self.failargs = failargs
        self.descr = descr

class ExecutionFinished(Exception):
    def __init__(self, descr, args):
        self.descr = descr
        self.args = args

class Jump(Exception):
    def __init__(self, descr, args):
        self.descr = descr
        self.args = args

class CallDescr(AbstractDescr):
    def __init__(self, RESULT, ARGS, extrainfo):
        self.RESULT = RESULT
        self.ARGS = ARGS
        self.extrainfo = extrainfo

    def __repr__(self):
        return 'CallDescr(%r, %r, %r)' % (self.RESULT, self.ARGS,
                                          self.extrainfo)

    def get_extra_info(self):
        return self.extrainfo

    def get_arg_types(self):
        return ''.join([getkind(ARG)[0] for ARG in self.ARGS])

    def get_result_type(self):
        return getkind(self.RESULT)[0]

class SizeDescr(AbstractDescr):
    def __init__(self, S):
        self.S = S

    def as_vtable_size_descr(self):
        return self

    def count_fields_if_immutable(self):
        return heaptracker.count_fields_if_immutable(self.S)

    def __repr__(self):
        return 'SizeDescr(%r)' % (self.S,)

class FieldDescr(AbstractDescr):
    def __init__(self, S, fieldname):
        self.S = S
        self.fieldname = fieldname
        self.FIELD = getattr(S, fieldname)

    def __repr__(self):
        return 'FieldDescr(%r, %r)' % (self.S, self.fieldname)

    def sort_key(self):
        return self.fieldname

    def is_pointer_field(self):
        return getkind(self.FIELD) == 'ref'

    def is_float_field(self):
        return getkind(self.FIELD) == 'float'

    def is_field_signed(self):
        return _is_signed_kind(self.FIELD)

def _is_signed_kind(TYPE):
    return (TYPE is not lltype.Bool and isinstance(TYPE, lltype.Number) and
            rffi.cast(TYPE, -1) == -1)

class ArrayDescr(AbstractDescr):
    def __init__(self, A):
        self.A = A

    def __repr__(self):
        return 'ArrayDescr(%r)' % (self.A,)

    def is_array_of_pointers(self):
        return getkind(self.A.OF) == 'ref'

    def is_array_of_floats(self):
        return getkind(self.A.OF) == 'float'

    def is_item_signed(self):
        return _is_signed_kind(self.A.OF)

    def is_array_of_structs(self):
        return isinstance(self.A.OF, lltype.Struct)

class InteriorFieldDescr(AbstractDescr):
    def __init__(self, A, fieldname):
        self.A = A
        self.fieldname = fieldname
        self.FIELD = getattr(A.OF, fieldname)

    def __repr__(self):
        return 'InteriorFieldDescr(%r, %r)' % (self.A, self.fieldname)

    def sort_key(self):
        return self.fieldname

    def is_pointer_field(self):
        return getkind(self.FIELD) == 'ref'

    def is_float_field(self):
        return getkind(self.FIELD) == 'float'

_example_res = {'v': None,
                'r': lltype.nullptr(llmemory.GCREF.TO),
                'i': 0,
                'f': 0.0}

class LLGraphCPU(model.AbstractCPU):
    from pypy.jit.metainterp.typesystem import llhelper as ts
    supports_floats = True
    supports_longlong = r_uint is not r_ulonglong
    supports_singlefloats = True
    translate_support_code = False

    def __init__(self, rtyper, stats=None, *ignored_args, **ignored_kwds):
        model.AbstractCPU.__init__(self)
        self.rtyper = rtyper
        self.llinterp = LLInterpreter(rtyper)
        self.last_exception = None
        self.descrs = {}
        class MiniStats:
            pass
        self.stats = stats or MiniStats()

    def compile_loop(self, inputargs, operations, looptoken, log=True, name=''):
        clt = model.CompiledLoopToken(self, looptoken.number)
        looptoken.compiled_loop_token = clt
        lltrace = LLTrace(inputargs, operations)
        clt._llgraph_loop = lltrace
        clt._llgraph_alltraces = [lltrace]
        self._record_labels(lltrace)

    def compile_bridge(self, faildescr, inputargs, operations,
                       original_loop_token, log=True):
        clt = original_loop_token.compiled_loop_token
        clt.compiling_a_bridge()
        lltrace = LLTrace(inputargs, operations)
        faildescr._llgraph_bridge = lltrace
        clt._llgraph_alltraces.append(lltrace)
        self._record_labels(lltrace)

    def _record_labels(self, lltrace):
        # xxx pfff, we need to clone the list of operations because the
        # front-end will mutate them under our feet again
        # xXX pffffffff2 not enough to make sure things are freed
        lltrace.operations = [op.copy_and_change(op.getopnum())
                              for op in lltrace.operations]
        for i, op in enumerate(lltrace.operations):
            if op.getopnum() == rop.LABEL:
                op.getdescr()._llgraph_target = (lltrace, i)

    def invalidate_loop(self, looptoken):
        for trace in looptoken.compiled_loop_token._llgraph_alltraces:
            trace.invalid = True

    def redirect_call_assembler(self, oldlooptoken, newlooptoken):
        oldtrace = oldlooptoken.compiled_loop_token._llgraph_loop
        newtrace = newlooptoken.compiled_loop_token._llgraph_loop
        OLD = [box.type for box in oldtrace.inputargs]
        NEW = [box.type for box in newtrace.inputargs]
        assert OLD == NEW
        assert not hasattr(oldlooptoken, '_llgraph_redirected')
        oldlooptoken.compiled_loop_token._llgraph_redirected = True
        oldlooptoken.compiled_loop_token._llgraph_loop = newtrace
        alltraces = newlooptoken.compiled_loop_token._llgraph_alltraces
        oldlooptoken.compiled_loop_token._llgraph_alltraces = alltraces

    def free_loop_and_bridges(self, compiled_loop_token):
        for c in compiled_loop_token._llgraph_alltraces:
            c.has_been_freed = True
        compiled_loop_token._llgraph_alltraces = []
        compiled_loop_token._llgraph_loop = None
        model.AbstractCPU.free_loop_and_bridges(self, compiled_loop_token)

<<<<<<< HEAD
    def _compile_loop_or_bridge(self, c, inputargs, operations, clt):
        var2index = {}
        for box in inputargs:
            if isinstance(box, history.BoxInt):
                var2index[box] = llimpl.compile_start_int_var(c)
            elif isinstance(box, self.ts.BoxRef):
                TYPE = self.ts.BASETYPE
                var2index[box] = llimpl.compile_start_ref_var(c, TYPE)
            elif isinstance(box, history.BoxFloat):
                var2index[box] = llimpl.compile_start_float_var(c)
            else:
                raise Exception("box is: %r" % (box,))
        llimpl.compile_started_vars(clt)
        self._compile_operations(c, operations, var2index, clt)
        return c

    def _compile_operations(self, c, operations, var2index, clt):
        for op in operations:
            if op.getopnum() == -124: # force_spill
                continue
            llimpl.compile_add(c, op.getopnum())
            descr = op.getdescr()
            if isinstance(descr, Descr):
                llimpl.compile_add_descr(c, descr.ofs, descr.typeinfo,
                                         descr.arg_types, descr.extrainfo,
                                         descr.width)
            if isinstance(descr, history.JitCellToken):
                assert op.getopnum() != rop.JUMP
                llimpl.compile_add_loop_token(c, descr)
            if isinstance(descr, history.TargetToken) and op.getopnum() == rop.LABEL:
                llimpl.compile_add_target_token(c, descr, clt)
            if self.is_oo and isinstance(descr, (OODescr, MethDescr)):
                # hack hack, not rpython
                c._obj.externalobj.operations[-1].setdescr(descr)
            for i in range(op.numargs()):
                x = op.getarg(i)
                if isinstance(x, history.Box):
                    llimpl.compile_add_var(c, var2index[x])
                elif isinstance(x, history.ConstInt):
                    llimpl.compile_add_int_const(c, x.value)
                elif isinstance(x, self.ts.ConstRef):
                    llimpl.compile_add_ref_const(c, x.value, self.ts.BASETYPE)
                elif isinstance(x, history.ConstFloat):
                    llimpl.compile_add_float_const(c, x.value)
                elif isinstance(x, Descr):
                    llimpl.compile_add_descr_arg(c, x.ofs, x.typeinfo,
                                                 x.arg_types)
                else:
                    raise Exception("'%s' args contain: %r" % (op.getopname(),
                                                               x))
            if op.is_guard() or op.getopnum() == rop.FINISH:
                faildescr = op.getdescr()
                assert isinstance(faildescr, history.AbstractFailDescr)
                faildescr._fail_args_types = []
                for box in op.getfailargs():
                    if box is None:
                        type = history.HOLE
                    else:
                        type = box.type
                    faildescr._fail_args_types.append(type)
                fail_index = self.get_fail_descr_number(faildescr)
                index = llimpl.compile_add_fail(c, fail_index)
                faildescr._compiled_fail = c, index
                for box in op.getfailargs():
                    if box is not None:
                        llimpl.compile_add_fail_arg(c, var2index[box])
                    else:
                        llimpl.compile_add_fail_arg(c, -1)

            x = op.result
            if x is not None:
                if isinstance(x, history.BoxInt):
                    var2index[x] = llimpl.compile_add_int_result(c)
                elif isinstance(x, self.ts.BoxRef):
                    var2index[x] = llimpl.compile_add_ref_result(c, self.ts.BASETYPE)
                elif isinstance(x, history.BoxFloat):
                    var2index[x] = llimpl.compile_add_float_result(c)
                else:
                    raise Exception("%s.result contain: %r" % (op.getopname(),
                                                               x))
        op = operations[-1]
        assert op.is_final()
        if op.getopnum() == rop.JUMP:
            targettoken = op.getdescr()
            llimpl.compile_add_jump_target(c, targettoken, clt)
        elif op.getopnum() == rop.FINISH:
            pass
        else:
            assert False, "unknown operation"

    def _execute_token(self, loop_token):
        compiled_version = loop_token.compiled_loop_token.compiled_version
        frame = llimpl.new_frame(self.is_oo, self)
        # setup the frame
        llimpl.frame_clear(frame, compiled_version)
        # run the loop
        llimpl.frame_execute(frame)
        # we hit a FINISH operation, or a failing GUARD_*
        return frame

    def make_execute_token(self, *argtypes):
        nb_args = len(argtypes)
        unroll_argtypes = unrolling_iterable(list(enumerate(argtypes)))
        #
        def execute_token(loop_token, *args):
            assert len(args) == nb_args
            for index, TYPE in unroll_argtypes:
                x = args[index]
                assert TYPE == lltype.typeOf(x)
                if TYPE == lltype.Signed:
                    llimpl.set_future_value_int(index, x)
                elif TYPE == llmemory.GCREF:
                    llimpl.set_future_value_ref(index, x)
                elif TYPE == longlong.FLOATSTORAGE:
                    llimpl.set_future_value_float(index, x)
                else:
                    assert 0
            #
            jit_frame = self._execute_token(loop_token)
            return jit_frame
        #
        return execute_token

    def get_latest_descr(self, jitframe):
        assert lltype.typeOf(jitframe) == llmemory.GCREF
        fail_index = llimpl.frame_descr_index(jitframe)
        return self.get_fail_descr_from_number(fail_index)

    def get_latest_value_int(self, jitframe, index):
        assert lltype.typeOf(jitframe) == llmemory.GCREF
        return llimpl.frame_int_getvalue(jitframe, index)

    def get_latest_value_ref(self, jitframe, index):
        assert lltype.typeOf(jitframe) == llmemory.GCREF
        return llimpl.frame_ptr_getvalue(jitframe, index)

    def get_latest_value_float(self, jitframe, index):
        assert lltype.typeOf(jitframe) == llmemory.GCREF
        return llimpl.frame_float_getvalue(jitframe, index)

    def get_latest_value_count(self, jitframe):
        assert lltype.typeOf(jitframe) == llmemory.GCREF
        return llimpl.frame_get_value_count(jitframe)

    def get_finish_value_int(self, jitframe):
        assert lltype.typeOf(jitframe) == llmemory.GCREF
        return llimpl.finish_value_int(jitframe)

    def get_finish_value_float(self, jitframe):
        assert lltype.typeOf(jitframe) == llmemory.GCREF
        return llimpl.finish_value_float(jitframe)

    def get_finish_value_ref(self, jitframe):
        assert lltype.typeOf(jitframe) == llmemory.GCREF
        return llimpl.finish_value_ref(jitframe)

    def get_savedata_ref(self, jitframe):
        assert lltype.typeOf(jitframe) == llmemory.GCREF
        return llimpl.get_savedata_ref(jitframe)

    def set_savedata_ref(self, jitframe, value):
        assert lltype.typeOf(jitframe) == llmemory.GCREF
        #assert lltype.typeOf(value) == llmemory.GCREF
        llimpl.set_savedata_ref(jitframe, value)
=======
    def make_execute_token(self, *argtypes):
        return self._execute_token

    def _execute_token(self, loop_token, *args):
        lltrace = loop_token.compiled_loop_token._llgraph_loop
        frame = LLFrame(self, lltrace.inputargs, args)
        try:
            frame.execute(lltrace)
            assert False
        except ExecutionFinished, e:
            self.latest_values = e.args
            return e.descr
        except GuardFailed, e:
            self.latest_values = e.failargs
            return e.descr

    def get_latest_value_int(self, index):
        return self.latest_values[index]
    get_latest_value_float = get_latest_value_int
    get_latest_value_ref   = get_latest_value_int

    def get_latest_value_count(self):
        return len(self.latest_values)

    def clear_latest_values(self, count):
        del self.latest_values
>>>>>>> a02f6420

    def grab_exc_value(self):
        if self.last_exception is not None:
            result = self.last_exception.args[1]
            self.last_exception = None
            return lltype.cast_opaque_ptr(llmemory.GCREF, result)
        else:
            return lltype.nullptr(llmemory.GCREF.TO)

    def calldescrof(self, FUNC, ARGS, RESULT, effect_info):
        key = ('call', getkind(RESULT),
               tuple([getkind(A) for A in ARGS]),
               effect_info)
        try:
            return self.descrs[key]
        except KeyError:
            descr = CallDescr(RESULT, ARGS, effect_info)
            self.descrs[key] = descr
            return descr

    def sizeof(self, S):
        key = ('size', S)
        try:
            return self.descrs[key]
        except KeyError:
            descr = SizeDescr(S)
            self.descrs[key] = descr
            return descr

    def fielddescrof(self, S, fieldname):
        key = ('field', S, fieldname)
        try:
            return self.descrs[key]
        except KeyError:
            descr = FieldDescr(S, fieldname)
            self.descrs[key] = descr
            return descr

    def arraydescrof(self, A):
        key = ('array', A)
        try:
            return self.descrs[key]
        except KeyError:
            descr = ArrayDescr(A)
            self.descrs[key] = descr
            return descr

    def interiorfielddescrof(self, A, fieldname):
        key = ('interiorfield', A, fieldname)
        try:
            return self.descrs[key]
        except KeyError:
            descr = InteriorFieldDescr(A, fieldname)
            self.descrs[key] = descr
            return descr        

    def _calldescr_dynamic_for_tests(self, atypes, rtype,
                                     abiname='FFI_DEFAULT_ABI'):
        # XXX WTF is that and why it breaks all abstractions?
        from pypy.jit.backend.llsupport import ffisupport
        return ffisupport.calldescr_dynamic_for_tests(self, atypes, rtype,
                                                      abiname)

    def calldescrof_dynamic(self, cif_description, extrainfo):
        # XXX WTF, this is happy nonsense
        from pypy.jit.backend.llsupport.ffisupport import get_ffi_type_kind
        from pypy.jit.backend.llsupport.ffisupport import UnsupportedKind
        ARGS = []
        try:
            for itp in range(cif_description.nargs):
                arg = cif_description.atypes[itp]
                kind = get_ffi_type_kind(self, arg)
                if kind != VOID:
                    ARGS.append(support.kind2TYPE[kind[0]])
            RESULT = support.kind2TYPE[get_ffi_type_kind(self, cif_description.rtype)[0]]
        except UnsupportedKind:
            return None
        key = ('call_dynamic', RESULT, tuple(ARGS),
               extrainfo, cif_description.abi)
        try:
            return self.descrs[key]
        except KeyError:
            descr = CallDescr(RESULT, ARGS, extrainfo)
            self.descrs[key] = descr
            return descr

    # ------------------------------------------------------------

<<<<<<< HEAD
    def arraydescrof(self, A):
        assert A.OF != lltype.Void
        assert isinstance(A, lltype.GcArray) or A._hints.get('nolength', False)
        size = symbolic.get_size(A)
        if isinstance(A.OF, lltype.Ptr) or isinstance(A.OF, lltype.Primitive):
            token = history.getkind(A.OF)[0]
        elif isinstance(A.OF, lltype.Struct):
            token = 's'
=======
    def maybe_on_top_of_llinterp(self, func, args, RESULT):
        ptr = llmemory.cast_int_to_adr(func).ptr
        if hasattr(ptr._obj, 'graph'):
            res = self.llinterp.eval_graph(ptr._obj.graph, args)
        else:
            res = ptr._obj._callable(*args)
        return support.cast_result(RESULT, res)

    def _do_call(self, func, args_i, args_r, args_f, calldescr):
        TP = llmemory.cast_int_to_adr(func).ptr._obj._TYPE
        args = support.cast_call_args(TP.ARGS, args_i, args_r, args_f)
        return self.maybe_on_top_of_llinterp(func, args, TP.RESULT)

    bh_call_i = _do_call
    bh_call_r = _do_call
    bh_call_f = _do_call
    bh_call_v = _do_call

    def bh_getfield_gc(self, p, descr):
        p = support.cast_arg(lltype.Ptr(descr.S), p)
        return support.cast_result(descr.FIELD, getattr(p, descr.fieldname))

    bh_getfield_gc_pure = bh_getfield_gc
    bh_getfield_gc_i = bh_getfield_gc
    bh_getfield_gc_r = bh_getfield_gc
    bh_getfield_gc_f = bh_getfield_gc

    bh_getfield_raw = bh_getfield_gc
    bh_getfield_raw_pure = bh_getfield_raw
    bh_getfield_raw_i = bh_getfield_raw
    bh_getfield_raw_r = bh_getfield_raw
    bh_getfield_raw_f = bh_getfield_raw

    def bh_setfield_gc(self, p, newvalue, descr):
        p = support.cast_arg(lltype.Ptr(descr.S), p)
        setattr(p, descr.fieldname, support.cast_arg(descr.FIELD, newvalue))

    bh_setfield_gc_i = bh_setfield_gc
    bh_setfield_gc_r = bh_setfield_gc
    bh_setfield_gc_f = bh_setfield_gc

    bh_setfield_raw   = bh_setfield_gc
    bh_setfield_raw_i = bh_setfield_raw
    bh_setfield_raw_r = bh_setfield_raw
    bh_setfield_raw_f = bh_setfield_raw

    def bh_arraylen_gc(self, a, descr):
        array = a._obj.container
        return array.getlength()

    def bh_getarrayitem_gc(self, a, index, descr):
        a = support.cast_arg(lltype.Ptr(descr.A), a)
        array = a._obj
        return support.cast_result(descr.A.OF, array.getitem(index))

    bh_getarrayitem_gc_pure = bh_getarrayitem_gc
    bh_getarrayitem_gc_i = bh_getarrayitem_gc
    bh_getarrayitem_gc_r = bh_getarrayitem_gc
    bh_getarrayitem_gc_f = bh_getarrayitem_gc

    bh_getarrayitem_raw = bh_getarrayitem_gc
    bh_getarrayitem_raw_pure = bh_getarrayitem_raw
    bh_getarrayitem_raw_i = bh_getarrayitem_raw
    bh_getarrayitem_raw_r = bh_getarrayitem_raw
    bh_getarrayitem_raw_f = bh_getarrayitem_raw

    def bh_setarrayitem_gc(self, a, index, item, descr):
        a = support.cast_arg(lltype.Ptr(descr.A), a)
        array = a._obj
        array.setitem(index, support.cast_arg(descr.A.OF, item))

    bh_setarrayitem_gc_i = bh_setarrayitem_gc
    bh_setarrayitem_gc_r = bh_setarrayitem_gc
    bh_setarrayitem_gc_f = bh_setarrayitem_gc

    bh_setarrayitem_raw   = bh_setarrayitem_gc
    bh_setarrayitem_raw_i = bh_setarrayitem_raw
    bh_setarrayitem_raw_r = bh_setarrayitem_raw
    bh_setarrayitem_raw_f = bh_setarrayitem_raw

    def bh_getinteriorfield_gc(self, a, index, descr):
        array = a._obj.container
        return support.cast_result(descr.FIELD,
                          getattr(array.getitem(index), descr.fieldname))

    bh_getinteriorfield_gc_i = bh_getinteriorfield_gc
    bh_getinteriorfield_gc_r = bh_getinteriorfield_gc
    bh_getinteriorfield_gc_f = bh_getinteriorfield_gc

    def bh_setinteriorfield_gc(self, a, index, item, descr):
        array = a._obj.container
        setattr(array.getitem(index), descr.fieldname,
                support.cast_arg(descr.FIELD, item))

    bh_setinteriorfield_gc_i = bh_setinteriorfield_gc
    bh_setinteriorfield_gc_r = bh_setinteriorfield_gc
    bh_setinteriorfield_gc_f = bh_setinteriorfield_gc

    def bh_raw_load_i(self, struct, offset, descr):
        ll_p = rffi.cast(rffi.CCHARP, struct)
        ll_p = rffi.cast(lltype.Ptr(descr.A), rffi.ptradd(ll_p, offset))
        value = ll_p[0]
        return support.cast_result(descr.A.OF, value)

    def bh_raw_load_f(self, struct, offset, descr):
        ll_p = rffi.cast(rffi.CCHARP, struct)
        ll_p = rffi.cast(rffi.CArrayPtr(longlong.FLOATSTORAGE),
                         rffi.ptradd(ll_p, offset))
        return ll_p[0]

    def bh_raw_load(self, struct, offset, descr):
        if descr.A.OF == lltype.Float:
            return self.bh_raw_load_f(struct, offset, descr)
>>>>>>> a02f6420
        else:
            return self.bh_raw_load_i(struct, offset, descr)

    def bh_raw_store_i(self, struct, offset, newvalue, descr):
        ll_p = rffi.cast(rffi.CCHARP, struct)
        ll_p = rffi.cast(lltype.Ptr(descr.A), rffi.ptradd(ll_p, offset))
        ll_p[0] = rffi.cast(descr.A.OF, newvalue)

    def bh_raw_store_f(self, struct, offset, newvalue, descr):
        ll_p = rffi.cast(rffi.CCHARP, struct)
        ll_p = rffi.cast(rffi.CArrayPtr(longlong.FLOATSTORAGE),
                         rffi.ptradd(ll_p, offset))
        ll_p[0] = newvalue

    def bh_raw_store(self, struct, offset, newvalue, descr):
        if descr.A.OF == lltype.Float:
            self.bh_raw_store_f(struct, offset, newvalue, descr)
        else:
            self.bh_raw_store_i(struct, offset, newvalue, descr)

    def bh_newstr(self, length):
        return lltype.cast_opaque_ptr(llmemory.GCREF,
                                      lltype.malloc(rstr.STR, length,
                                                    zero=True))

    def bh_strlen(self, s):
        return s._obj.container.chars.getlength()

    def bh_strgetitem(self, s, item):
        return ord(s._obj.container.chars.getitem(item))

    def bh_strsetitem(self, s, item, v):
        s._obj.container.chars.setitem(item, chr(v))

    def bh_copystrcontent(self, src, dst, srcstart, dststart, length):
        src = lltype.cast_opaque_ptr(lltype.Ptr(rstr.STR), src)
        dst = lltype.cast_opaque_ptr(lltype.Ptr(rstr.STR), dst)
        assert 0 <= srcstart <= srcstart + length <= len(src.chars)
        assert 0 <= dststart <= dststart + length <= len(dst.chars)
        rstr.copy_string_contents(src, dst, srcstart, dststart, length)

    def bh_newunicode(self, length):
        return lltype.cast_opaque_ptr(llmemory.GCREF,
                                      lltype.malloc(rstr.UNICODE, length,
                                                    zero=True))

    def bh_unicodelen(self, string):
        return string._obj.container.chars.getlength()

    def bh_unicodegetitem(self, string, index):
        return ord(string._obj.container.chars.getitem(index))

    def bh_unicodesetitem(self, string, index, newvalue):
        string._obj.container.chars.setitem(index, unichr(newvalue))

    def bh_copyunicodecontent(self, src, dst, srcstart, dststart, length):
        src = lltype.cast_opaque_ptr(lltype.Ptr(rstr.UNICODE), src)
        dst = lltype.cast_opaque_ptr(lltype.Ptr(rstr.UNICODE), dst)
        assert 0 <= srcstart <= srcstart + length <= len(src.chars)
        assert 0 <= dststart <= dststart + length <= len(dst.chars)
        rstr.copy_unicode_contents(src, dst, srcstart, dststart, length)

    def bh_new(self, sizedescr):
        return lltype.cast_opaque_ptr(llmemory.GCREF,
                                      lltype.malloc(sizedescr.S, zero=True))

    def bh_new_with_vtable(self, vtable, descr):
        result = lltype.malloc(descr.S, zero=True)
        result_as_objptr = lltype.cast_pointer(rclass.OBJECTPTR, result)
        result_as_objptr.typeptr = support.cast_from_int(rclass.CLASSTYPE,
                                                         vtable)
        return lltype.cast_opaque_ptr(llmemory.GCREF, result)

    def bh_new_array(self, length, arraydescr):
        array = lltype.malloc(arraydescr.A, length, zero=True)
        return lltype.cast_opaque_ptr(llmemory.GCREF, array)

    def bh_classof(self, struct):
        struct = lltype.cast_opaque_ptr(rclass.OBJECTPTR, struct)
        result_adr = llmemory.cast_ptr_to_adr(struct.typeptr)
        return heaptracker.adr2int(result_adr)

    def bh_read_timestamp(self):
        return read_timestamp()

<<<<<<< HEAD
    def bh_unicodesetitem(self, string, index, newvalue):
        llimpl.do_unicodesetitem(string, index, newvalue)

    def bh_call_i(self, func, calldescr, args_i, args_r, args_f):
        self._prepare_call(INT, calldescr, args_i, args_r, args_f)
        return llimpl.do_call_int(func)
    def bh_call_r(self, func, calldescr, args_i, args_r, args_f):
        self._prepare_call(REF, calldescr, args_i, args_r, args_f)
        return llimpl.do_call_ptr(func)
    def bh_call_f(self, func, calldescr, args_i, args_r, args_f):
        self._prepare_call(FLOAT + 'L', calldescr, args_i, args_r, args_f)
        return llimpl.do_call_float(func)
    def bh_call_v(self, func, calldescr, args_i, args_r, args_f):
        self._prepare_call('v', calldescr, args_i, args_r, args_f)
        llimpl.do_call_void(func)

    def _prepare_call(self, resulttypeinfo, calldescr, args_i, args_r, args_f):
        assert isinstance(calldescr, Descr)
        assert calldescr.typeinfo in resulttypeinfo
        if args_i is not None:
            for x in args_i:
                llimpl.do_call_pushint(x)
        if args_r is not None:
            for x in args_r:
                llimpl.do_call_pushptr(x)
        if args_f is not None:
            for x in args_f:
                llimpl.do_call_pushfloat(x)

    def get_all_loop_runs(self):
        return lltype.malloc(LOOP_RUN_CONTAINER, 0)

    def force(self, jitframe):
        assert lltype.typeOf(jitframe) == llmemory.GCREF
        fail_index = llimpl.force(jitframe)
        return self.get_fail_descr_from_number(fail_index)


class OOtypeCPU_xxx_disabled(BaseCPU):
    is_oo = True
    ts = oohelper

    @staticmethod
    def fielddescrof(T, fieldname):
        # use class where the field is really defined as a key
        T1, _ = T._lookup_field(fieldname)
        return FieldDescr.new(T1, fieldname)

    @staticmethod
    def calldescrof(FUNC, ARGS, RESULT, extrainfo):
        return StaticMethDescr.new(FUNC, ARGS, RESULT, extrainfo)

    @staticmethod
    def methdescrof(SELFTYPE, methname):
        return MethDescr.new(SELFTYPE, methname)

    @staticmethod
    def typedescrof(TYPE):
        return TypeDescr.new(TYPE)

    @staticmethod
    def arraydescrof(A):
        assert isinstance(A, ootype.Array)
        TYPE = A.ITEM
        return TypeDescr.new(TYPE)

    def typedescr2classbox(self, descr):
        assert isinstance(descr, TypeDescr)
        return history.ConstObj(ootype.cast_to_object(
                            ootype.runtimeClass(descr.TYPE)))

    def get_exception(self):
        if llimpl._last_exception:
            e = llimpl._last_exception.args[0]
            return ootype.cast_to_object(e)
        else:
            return ootype.NULL
=======
>>>>>>> a02f6420

class LLFrame(object):
    def __init__(self, cpu, argboxes, args):
        self.env = {}
        self.cpu = cpu
        assert len(argboxes) == len(args)
        for box, arg in zip(argboxes, args):
            self.env[box] = arg
        self.overflow_flag = False

    def lookup(self, arg):
        if isinstance(arg, Const):
            return arg.value
        return self.env[arg]

    def execute(self, lltrace):
        self.lltrace = lltrace
        del lltrace
        i = 0
        while True:
            assert not self.lltrace.has_been_freed
            op = self.lltrace.operations[i]
            if op.getopnum() == -124:      # force_spill, for tests
                i += 1
                continue
            args = [self.lookup(arg) for arg in op.getarglist()]
            self.current_op = op # for label
            try:
                resval = getattr(self, 'execute_' + op.getopname())(op.getdescr(),
                                                                    *args)
            except Jump, j:
                self.lltrace, i = j.descr._llgraph_target
                label_op = self.lltrace.operations[i]
                self.do_renaming(label_op.getarglist(), j.args)
                i += 1
                continue
            except GuardFailed, gf:
                if hasattr(gf.descr, '_llgraph_bridge'):
                    i = 0
                    self.lltrace = gf.descr._llgraph_bridge
                    newargs = [self.env[arg] for arg in
                               self.current_op.getfailargs() if arg is not None]
                    self.do_renaming(self.lltrace.inputargs, newargs)
                    continue
                raise
            if op.result is not None:
                # typecheck the result
                if op.result.type == INT:
                    if isinstance(resval, bool):
                        resval = int(resval)
                    assert lltype.typeOf(resval) == lltype.Signed
                elif op.result.type == REF:
                    assert lltype.typeOf(resval) == llmemory.GCREF
                elif op.result.type == FLOAT:
                    assert lltype.typeOf(resval) == longlong.FLOATSTORAGE
                else:
                    raise AssertionError(op.result.type)
                #
                self.env[op.result] = resval
            else:
                assert resval is None
            i += 1

    def _getfailargs(self):
        r = []
        for arg in self.current_op.getfailargs():
            if arg is None:
                r.append(None)
            else:
                r.append(self.env[arg])
        return r

    def do_renaming(self, newargs, oldargs):
        assert len(newargs) == len(oldargs)
        newenv = {}
        for new, old in zip(newargs, oldargs):
            newenv[new] = old
        self.env = newenv

    # -----------------------------------------------------

    def fail_guard(self, descr):
        raise GuardFailed(self._getfailargs(), descr)

    def execute_finish(self, descr, *args):
        raise ExecutionFinished(descr, args)

    def execute_label(self, descr, *args):
        argboxes = self.current_op.getarglist()
        self.do_renaming(argboxes, args)

    def execute_guard_true(self, descr, arg):
        if not arg:
            self.fail_guard(descr)

    def execute_guard_false(self, descr, arg):
        if arg:
            self.fail_guard(descr)

    def execute_guard_value(self, descr, arg1, arg2):
        if arg1 != arg2:
            self.fail_guard(descr)

    def execute_guard_nonnull(self, descr, arg):
        if not arg:
            self.fail_guard(descr)

    def execute_guard_isnull(self, descr, arg):
        if arg:
            self.fail_guard(descr)

    def execute_guard_class(self, descr, arg, klass):
        value = lltype.cast_opaque_ptr(rclass.OBJECTPTR, arg)
        expected_class = llmemory.cast_adr_to_ptr(
            llmemory.cast_int_to_adr(klass),
            rclass.CLASSTYPE)
        if value.typeptr != expected_class:
            self.fail_guard(descr)

    def execute_guard_nonnull_class(self, descr, arg, klass):
        self.execute_guard_nonnull(descr, arg)
        self.execute_guard_class(descr, arg, klass)

    def execute_guard_no_exception(self, descr):
        if self.cpu.last_exception is not None:
            self.fail_guard(descr)

    def execute_guard_exception(self, descr, excklass):
        lle = self.cpu.last_exception
        if lle is None:
            gotklass = lltype.nullptr(rclass.CLASSTYPE.TO)
        else:
            gotklass = lle.args[0]
        excklass = llmemory.cast_adr_to_ptr(
            llmemory.cast_int_to_adr(excklass),
            rclass.CLASSTYPE)
        if gotklass != excklass:
            self.fail_guard(descr)
        #
        res = lle.args[1]
        self.cpu.last_exception = None
        return support.cast_to_ptr(res)

    def execute_guard_not_forced(self, descr):
        pass     # XXX

    def execute_guard_not_invalidated(self, descr):
        if self.lltrace.invalid:
            self.fail_guard(descr)

    def execute_int_add_ovf(self, _, x, y):
        try:
            z = ovfcheck(x + y)
        except OverflowError:
            ovf = True
            z = 0
        else:
            ovf = False
        self.overflow_flag = ovf
        return z

    def execute_int_sub_ovf(self, _, x, y):
        try:
            z = ovfcheck(x - y)
        except OverflowError:
            ovf = True
            z = 0
        else:
            ovf = False
        self.overflow_flag = ovf
        return z

    def execute_int_mul_ovf(self, _, x, y):
        try:
            z = ovfcheck(x * y)
        except OverflowError:
            ovf = True
            z = 0
        else:
            ovf = False
        self.overflow_flag = ovf
        return z        

    def execute_guard_no_overflow(self, descr):
        if self.overflow_flag:
            self.fail_guard(descr)

    def execute_guard_overflow(self, descr):
        if not self.overflow_flag:
            self.fail_guard(descr)

    def execute_jump(self, descr, *args):
        assert descr is not None
        raise Jump(descr, args)

    def _do_math_sqrt(self, value):
        import math
        y = support.cast_from_floatstorage(lltype.Float, value)
        x = math.sqrt(y)
        return support.cast_to_floatstorage(x)

    def execute_call(self, calldescr, func, *args):
        effectinfo = calldescr.get_extra_info()
        if effectinfo is not None and hasattr(effectinfo, 'oopspecindex'):
            oopspecindex = effectinfo.oopspecindex
            if oopspecindex == EffectInfo.OS_MATH_SQRT:
                return self._do_math_sqrt(args[0])
        TP = llmemory.cast_int_to_adr(func).ptr._obj._TYPE
        call_args = support.cast_call_args_in_order(TP.ARGS, args)
        try:
            res = self.cpu.maybe_on_top_of_llinterp(func, call_args, TP.RESULT)
            self.cpu.last_exception = None
        except LLException, lle:
            self.cpu.last_exception = lle
            res = _example_res[getkind(TP.RESULT)[0]]
        return res

    execute_call_may_force = execute_call

    def execute_call_release_gil(self, descr, func, *args):
        call_args = support.cast_call_args_in_order(descr.ARGS, args)
        FUNC = lltype.FuncType(descr.ARGS, descr.RESULT)
        func_to_call = rffi.cast(lltype.Ptr(FUNC), func)
        result = func_to_call(*call_args)
        return support.cast_result(descr.RESULT, result)

    def execute_call_assembler(self, descr, *args):
        faildescr = self.cpu._execute_token(descr, *args)
        jd = descr.outermost_jitdriver_sd
        if jd.index_of_virtualizable != -1:
            vable = args[jd.index_of_virtualizable]
        else:
            vable = lltype.nullptr(llmemory.GCREF.TO)
        #
        # Emulate the fast path
        failindex = self.cpu.get_fail_descr_number(faildescr)
        if failindex == self.cpu.done_with_this_frame_int_v:
            self._reset_vable(jd, vable)
            return self.cpu.get_latest_value_int(0)
        if failindex == self.cpu.done_with_this_frame_ref_v:
            self._reset_vable(jd, vable)
            return self.cpu.get_latest_value_ref(0)
        if failindex == self.cpu.done_with_this_frame_float_v:
            self._reset_vable(jd, vable)
            return self.cpu.get_latest_value_float(0)
        if failindex == self.cpu.done_with_this_frame_void_v:
            self._reset_vable(jd, vable)
            return None
        #
        assembler_helper_ptr = jd.assembler_helper_adr.ptr  # fish
        try:
            result = assembler_helper_ptr(failindex, vable)
        except LLException, lle:
            assert self.cpu.last_exception is None, "exception left behind"
            self.cpu.last_exception = lle
            if self.current_op.result is not None:
                return _example_res[self.current_op.result.type]
            return None
        return support.cast_result(lltype.typeOf(result), result)

    def _reset_vable(self, jd, vable):
        if jd.index_of_virtualizable != -1:
            fielddescr = jd.vable_token_descr
            self.cpu.bh_setfield_gc_i(vable, 0, fielddescr)

    def execute_same_as(self, _, x):
        return x

    def execute_debug_merge_point(self, descr, *args):
        from pypy.jit.metainterp.warmspot import get_stats
        try:
            stats = get_stats()
        except AttributeError:
            pass
        else:
            stats.add_merge_point_location(args[1:])

    def execute_new_with_vtable(self, _, vtable):
        descr = heaptracker.vtable2descr(self.cpu, vtable)
        return self.cpu.bh_new_with_vtable(vtable, descr)

    def execute_force_token(self, _):
        import py; py.test.skip("XXX")


def _setup():
    def _make_impl_from_blackhole_interp(opname):
        from pypy.jit.metainterp.blackhole import BlackholeInterpreter
        name = 'bhimpl_' + opname.lower()
        try:
            func = BlackholeInterpreter.__dict__[name]
        except KeyError:
            return
        for argtype in func.argtypes:
            if argtype not in ('i', 'r', 'f'):
                return
        #
        def _op_default_implementation(self, descr, *args):
            # for all operations implemented in the blackhole interpreter
            return func(*args)
        #
        _op_default_implementation.func_name = 'execute_' + opname
        return _op_default_implementation

    def _new_execute(opname):
        def execute(self, descr, *args):
            if descr is not None:
                new_args = args + (descr,)
            else:
                new_args = args
            return getattr(self.cpu, 'bh_' + opname)(*new_args)
        execute.func_name = 'execute_' + opname
        return execute

    for k, v in rop.__dict__.iteritems():
        if not k.startswith("_"):
            fname = 'execute_' + k.lower()
            if not hasattr(LLFrame, fname):
                func = _make_impl_from_blackhole_interp(k)
                if func is None:
                    func = _new_execute(k.lower())
                setattr(LLFrame, fname, func)

_setup()<|MERGE_RESOLUTION|>--- conflicted
+++ resolved
@@ -202,172 +202,6 @@
         compiled_loop_token._llgraph_loop = None
         model.AbstractCPU.free_loop_and_bridges(self, compiled_loop_token)
 
-<<<<<<< HEAD
-    def _compile_loop_or_bridge(self, c, inputargs, operations, clt):
-        var2index = {}
-        for box in inputargs:
-            if isinstance(box, history.BoxInt):
-                var2index[box] = llimpl.compile_start_int_var(c)
-            elif isinstance(box, self.ts.BoxRef):
-                TYPE = self.ts.BASETYPE
-                var2index[box] = llimpl.compile_start_ref_var(c, TYPE)
-            elif isinstance(box, history.BoxFloat):
-                var2index[box] = llimpl.compile_start_float_var(c)
-            else:
-                raise Exception("box is: %r" % (box,))
-        llimpl.compile_started_vars(clt)
-        self._compile_operations(c, operations, var2index, clt)
-        return c
-
-    def _compile_operations(self, c, operations, var2index, clt):
-        for op in operations:
-            if op.getopnum() == -124: # force_spill
-                continue
-            llimpl.compile_add(c, op.getopnum())
-            descr = op.getdescr()
-            if isinstance(descr, Descr):
-                llimpl.compile_add_descr(c, descr.ofs, descr.typeinfo,
-                                         descr.arg_types, descr.extrainfo,
-                                         descr.width)
-            if isinstance(descr, history.JitCellToken):
-                assert op.getopnum() != rop.JUMP
-                llimpl.compile_add_loop_token(c, descr)
-            if isinstance(descr, history.TargetToken) and op.getopnum() == rop.LABEL:
-                llimpl.compile_add_target_token(c, descr, clt)
-            if self.is_oo and isinstance(descr, (OODescr, MethDescr)):
-                # hack hack, not rpython
-                c._obj.externalobj.operations[-1].setdescr(descr)
-            for i in range(op.numargs()):
-                x = op.getarg(i)
-                if isinstance(x, history.Box):
-                    llimpl.compile_add_var(c, var2index[x])
-                elif isinstance(x, history.ConstInt):
-                    llimpl.compile_add_int_const(c, x.value)
-                elif isinstance(x, self.ts.ConstRef):
-                    llimpl.compile_add_ref_const(c, x.value, self.ts.BASETYPE)
-                elif isinstance(x, history.ConstFloat):
-                    llimpl.compile_add_float_const(c, x.value)
-                elif isinstance(x, Descr):
-                    llimpl.compile_add_descr_arg(c, x.ofs, x.typeinfo,
-                                                 x.arg_types)
-                else:
-                    raise Exception("'%s' args contain: %r" % (op.getopname(),
-                                                               x))
-            if op.is_guard() or op.getopnum() == rop.FINISH:
-                faildescr = op.getdescr()
-                assert isinstance(faildescr, history.AbstractFailDescr)
-                faildescr._fail_args_types = []
-                for box in op.getfailargs():
-                    if box is None:
-                        type = history.HOLE
-                    else:
-                        type = box.type
-                    faildescr._fail_args_types.append(type)
-                fail_index = self.get_fail_descr_number(faildescr)
-                index = llimpl.compile_add_fail(c, fail_index)
-                faildescr._compiled_fail = c, index
-                for box in op.getfailargs():
-                    if box is not None:
-                        llimpl.compile_add_fail_arg(c, var2index[box])
-                    else:
-                        llimpl.compile_add_fail_arg(c, -1)
-
-            x = op.result
-            if x is not None:
-                if isinstance(x, history.BoxInt):
-                    var2index[x] = llimpl.compile_add_int_result(c)
-                elif isinstance(x, self.ts.BoxRef):
-                    var2index[x] = llimpl.compile_add_ref_result(c, self.ts.BASETYPE)
-                elif isinstance(x, history.BoxFloat):
-                    var2index[x] = llimpl.compile_add_float_result(c)
-                else:
-                    raise Exception("%s.result contain: %r" % (op.getopname(),
-                                                               x))
-        op = operations[-1]
-        assert op.is_final()
-        if op.getopnum() == rop.JUMP:
-            targettoken = op.getdescr()
-            llimpl.compile_add_jump_target(c, targettoken, clt)
-        elif op.getopnum() == rop.FINISH:
-            pass
-        else:
-            assert False, "unknown operation"
-
-    def _execute_token(self, loop_token):
-        compiled_version = loop_token.compiled_loop_token.compiled_version
-        frame = llimpl.new_frame(self.is_oo, self)
-        # setup the frame
-        llimpl.frame_clear(frame, compiled_version)
-        # run the loop
-        llimpl.frame_execute(frame)
-        # we hit a FINISH operation, or a failing GUARD_*
-        return frame
-
-    def make_execute_token(self, *argtypes):
-        nb_args = len(argtypes)
-        unroll_argtypes = unrolling_iterable(list(enumerate(argtypes)))
-        #
-        def execute_token(loop_token, *args):
-            assert len(args) == nb_args
-            for index, TYPE in unroll_argtypes:
-                x = args[index]
-                assert TYPE == lltype.typeOf(x)
-                if TYPE == lltype.Signed:
-                    llimpl.set_future_value_int(index, x)
-                elif TYPE == llmemory.GCREF:
-                    llimpl.set_future_value_ref(index, x)
-                elif TYPE == longlong.FLOATSTORAGE:
-                    llimpl.set_future_value_float(index, x)
-                else:
-                    assert 0
-            #
-            jit_frame = self._execute_token(loop_token)
-            return jit_frame
-        #
-        return execute_token
-
-    def get_latest_descr(self, jitframe):
-        assert lltype.typeOf(jitframe) == llmemory.GCREF
-        fail_index = llimpl.frame_descr_index(jitframe)
-        return self.get_fail_descr_from_number(fail_index)
-
-    def get_latest_value_int(self, jitframe, index):
-        assert lltype.typeOf(jitframe) == llmemory.GCREF
-        return llimpl.frame_int_getvalue(jitframe, index)
-
-    def get_latest_value_ref(self, jitframe, index):
-        assert lltype.typeOf(jitframe) == llmemory.GCREF
-        return llimpl.frame_ptr_getvalue(jitframe, index)
-
-    def get_latest_value_float(self, jitframe, index):
-        assert lltype.typeOf(jitframe) == llmemory.GCREF
-        return llimpl.frame_float_getvalue(jitframe, index)
-
-    def get_latest_value_count(self, jitframe):
-        assert lltype.typeOf(jitframe) == llmemory.GCREF
-        return llimpl.frame_get_value_count(jitframe)
-
-    def get_finish_value_int(self, jitframe):
-        assert lltype.typeOf(jitframe) == llmemory.GCREF
-        return llimpl.finish_value_int(jitframe)
-
-    def get_finish_value_float(self, jitframe):
-        assert lltype.typeOf(jitframe) == llmemory.GCREF
-        return llimpl.finish_value_float(jitframe)
-
-    def get_finish_value_ref(self, jitframe):
-        assert lltype.typeOf(jitframe) == llmemory.GCREF
-        return llimpl.finish_value_ref(jitframe)
-
-    def get_savedata_ref(self, jitframe):
-        assert lltype.typeOf(jitframe) == llmemory.GCREF
-        return llimpl.get_savedata_ref(jitframe)
-
-    def set_savedata_ref(self, jitframe, value):
-        assert lltype.typeOf(jitframe) == llmemory.GCREF
-        #assert lltype.typeOf(value) == llmemory.GCREF
-        llimpl.set_savedata_ref(jitframe, value)
-=======
     def make_execute_token(self, *argtypes):
         return self._execute_token
 
@@ -394,7 +228,6 @@
 
     def clear_latest_values(self, count):
         del self.latest_values
->>>>>>> a02f6420
 
     def grab_exc_value(self):
         if self.last_exception is not None:
@@ -483,16 +316,6 @@
 
     # ------------------------------------------------------------
 
-<<<<<<< HEAD
-    def arraydescrof(self, A):
-        assert A.OF != lltype.Void
-        assert isinstance(A, lltype.GcArray) or A._hints.get('nolength', False)
-        size = symbolic.get_size(A)
-        if isinstance(A.OF, lltype.Ptr) or isinstance(A.OF, lltype.Primitive):
-            token = history.getkind(A.OF)[0]
-        elif isinstance(A.OF, lltype.Struct):
-            token = 's'
-=======
     def maybe_on_top_of_llinterp(self, func, args, RESULT):
         ptr = llmemory.cast_int_to_adr(func).ptr
         if hasattr(ptr._obj, 'graph'):
@@ -606,7 +429,6 @@
     def bh_raw_load(self, struct, offset, descr):
         if descr.A.OF == lltype.Float:
             return self.bh_raw_load_f(struct, offset, descr)
->>>>>>> a02f6420
         else:
             return self.bh_raw_load_i(struct, offset, descr)
 
@@ -692,86 +514,6 @@
     def bh_read_timestamp(self):
         return read_timestamp()
 
-<<<<<<< HEAD
-    def bh_unicodesetitem(self, string, index, newvalue):
-        llimpl.do_unicodesetitem(string, index, newvalue)
-
-    def bh_call_i(self, func, calldescr, args_i, args_r, args_f):
-        self._prepare_call(INT, calldescr, args_i, args_r, args_f)
-        return llimpl.do_call_int(func)
-    def bh_call_r(self, func, calldescr, args_i, args_r, args_f):
-        self._prepare_call(REF, calldescr, args_i, args_r, args_f)
-        return llimpl.do_call_ptr(func)
-    def bh_call_f(self, func, calldescr, args_i, args_r, args_f):
-        self._prepare_call(FLOAT + 'L', calldescr, args_i, args_r, args_f)
-        return llimpl.do_call_float(func)
-    def bh_call_v(self, func, calldescr, args_i, args_r, args_f):
-        self._prepare_call('v', calldescr, args_i, args_r, args_f)
-        llimpl.do_call_void(func)
-
-    def _prepare_call(self, resulttypeinfo, calldescr, args_i, args_r, args_f):
-        assert isinstance(calldescr, Descr)
-        assert calldescr.typeinfo in resulttypeinfo
-        if args_i is not None:
-            for x in args_i:
-                llimpl.do_call_pushint(x)
-        if args_r is not None:
-            for x in args_r:
-                llimpl.do_call_pushptr(x)
-        if args_f is not None:
-            for x in args_f:
-                llimpl.do_call_pushfloat(x)
-
-    def get_all_loop_runs(self):
-        return lltype.malloc(LOOP_RUN_CONTAINER, 0)
-
-    def force(self, jitframe):
-        assert lltype.typeOf(jitframe) == llmemory.GCREF
-        fail_index = llimpl.force(jitframe)
-        return self.get_fail_descr_from_number(fail_index)
-
-
-class OOtypeCPU_xxx_disabled(BaseCPU):
-    is_oo = True
-    ts = oohelper
-
-    @staticmethod
-    def fielddescrof(T, fieldname):
-        # use class where the field is really defined as a key
-        T1, _ = T._lookup_field(fieldname)
-        return FieldDescr.new(T1, fieldname)
-
-    @staticmethod
-    def calldescrof(FUNC, ARGS, RESULT, extrainfo):
-        return StaticMethDescr.new(FUNC, ARGS, RESULT, extrainfo)
-
-    @staticmethod
-    def methdescrof(SELFTYPE, methname):
-        return MethDescr.new(SELFTYPE, methname)
-
-    @staticmethod
-    def typedescrof(TYPE):
-        return TypeDescr.new(TYPE)
-
-    @staticmethod
-    def arraydescrof(A):
-        assert isinstance(A, ootype.Array)
-        TYPE = A.ITEM
-        return TypeDescr.new(TYPE)
-
-    def typedescr2classbox(self, descr):
-        assert isinstance(descr, TypeDescr)
-        return history.ConstObj(ootype.cast_to_object(
-                            ootype.runtimeClass(descr.TYPE)))
-
-    def get_exception(self):
-        if llimpl._last_exception:
-            e = llimpl._last_exception.args[0]
-            return ootype.cast_to_object(e)
-        else:
-            return ootype.NULL
-=======
->>>>>>> a02f6420
 
 class LLFrame(object):
     def __init__(self, cpu, argboxes, args):
