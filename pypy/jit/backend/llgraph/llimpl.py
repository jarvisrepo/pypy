--- conflicted
+++ resolved
@@ -1216,6 +1216,9 @@
         return llop.hide_into_ptr32(TYPE, x)
     return lltype.cast_opaque_ptr(TYPE, x)
 
+def cast_from_ptr_hiddengcref2(TYPE, x):
+    return cast_from_ptr(TYPE, x, may_be_hiddengcref32=True)
+
 def cast_to_floatstorage(x):
     if isinstance(x, float):
         return longlong.getfloatstorage(x)      # common case
@@ -1544,31 +1547,9 @@
 def do_setarrayitem_gc_ptr(array, index, newvalue):
     array = array._obj.container
     ITEMTYPE = lltype.typeOf(array).OF
-    newvalue = cast_from_ptr(ITEMTYPE, newvalue, may_be_hiddengcref32=True)
+    newvalue = cast_from_ptr_hiddengcref2(ITEMTYPE, newvalue)
     array.setitem(index, newvalue)
 
-<<<<<<< HEAD
-def do_setfield_gc_int(struct, fieldnum, newvalue):
-    STRUCT, fieldname = symbolic.TokenToField[fieldnum]
-    ptr = lltype.cast_opaque_ptr(lltype.Ptr(STRUCT), struct)
-    FIELDTYPE = getattr(STRUCT, fieldname)
-    newvalue = cast_from_int(FIELDTYPE, newvalue)
-    setattr(ptr, fieldname, newvalue)
-
-def do_setfield_gc_float(struct, fieldnum, newvalue):
-    STRUCT, fieldname = symbolic.TokenToField[fieldnum]
-    ptr = lltype.cast_opaque_ptr(lltype.Ptr(STRUCT), struct)
-    FIELDTYPE = getattr(STRUCT, fieldname)
-    newvalue = cast_from_floatstorage(FIELDTYPE, newvalue)
-    setattr(ptr, fieldname, newvalue)
-
-def do_setfield_gc_ptr(struct, fieldnum, newvalue):
-    STRUCT, fieldname = symbolic.TokenToField[fieldnum]
-    ptr = lltype.cast_opaque_ptr(lltype.Ptr(STRUCT), struct)
-    FIELDTYPE = getattr(STRUCT, fieldname)
-    newvalue = cast_from_ptr(FIELDTYPE, newvalue, may_be_hiddengcref32=True)
-    setattr(ptr, fieldname, newvalue)
-=======
 def new_setfield_gc(cast_func):
     def do_setfield_gc(struct, fieldnum, newvalue):
         STRUCT, fieldname = symbolic.TokenToField[fieldnum]
@@ -1590,7 +1571,7 @@
     return do_setinteriorfield_gc
 do_setinteriorfield_gc_int = new_setinteriorfield_gc(cast_from_int)
 do_setinteriorfield_gc_float = new_setinteriorfield_gc(cast_from_floatstorage)
-do_setinteriorfield_gc_ptr = new_setinteriorfield_gc(cast_from_ptr)
+do_setinteriorfield_gc_ptr = new_setinteriorfield_gc(cast_from_ptr_hiddengcref2)
 
 def new_setinteriorfield_raw(cast_func, ffitype):
     def do_setinteriorfield_raw(array, index, newvalue, width, ofs):
@@ -1603,7 +1584,6 @@
     return do_setinteriorfield_raw
 do_setinteriorfield_raw_int = new_setinteriorfield_raw(cast_from_int, libffi.types.slong)
 do_setinteriorfield_raw_float = new_setinteriorfield_raw(cast_from_floatstorage, libffi.types.double)
->>>>>>> 933e8c01
 
 def do_setfield_raw_int(struct, fieldnum, newvalue):
     STRUCT, fieldname = symbolic.TokenToField[fieldnum]
