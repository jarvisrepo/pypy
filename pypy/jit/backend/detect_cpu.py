--- conflicted
+++ resolved
@@ -82,15 +82,11 @@
     elif backend_name == 'llvm':
         return "pypy.jit.backend.llvm.runner", "LLVMCPU"
     elif backend_name == 'arm':
-<<<<<<< HEAD
-        return "pypy.jit.backend.arm.runner", "ArmCPU"
-    elif backend_name.startswith("ppc"):
-        return "pypy.jit.backend.ppc.runner", "PPC_CPU"
-=======
         return "pypy.jit.backend.arm.runner", "CPU_ARM"
     elif backend_name == 'armhf':
         return "pypy.jit.backend.arm.runner", "CPU_ARMHF"
->>>>>>> 14941224
+    elif backend_name.startswith("ppc"):
+        return "pypy.jit.backend.ppc.runner", "PPC_CPU"
     else:
         raise ProcessorAutodetectError, (
             "we have no JIT backend for this cpu: '%s'" % backend_name)
