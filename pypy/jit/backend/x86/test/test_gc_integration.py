
""" Tests for register allocation for common constructs
"""

import py
from pypy.jit.metainterp.history import BoxInt, ConstInt,\
     BoxPtr, ConstPtr, TreeLoop, TargetToken
from pypy.jit.metainterp.resoperation import rop, ResOperation
from pypy.jit.codewriter import heaptracker
from pypy.jit.codewriter.effectinfo import EffectInfo
from pypy.jit.backend.llsupport.descr import FieldDescr, FLAG_SIGNED
from pypy.jit.backend.llsupport.gc import GcLLDescription, GcLLDescr_boehm
from pypy.jit.backend.detect_cpu import getcpuclass
from pypy.jit.backend.x86.regalloc import RegAlloc
from pypy.jit.backend.x86.arch import WORD, FRAME_FIXED_SIZE
from pypy.jit.tool.oparser import parse
from pypy.rpython.lltypesystem import lltype, llmemory, rffi
from pypy.rpython.annlowlevel import llhelper
from pypy.rpython.lltypesystem import rclass, rstr

from pypy.jit.backend.x86.test.test_regalloc import MockAssembler
from pypy.jit.backend.x86.test.test_regalloc import BaseTestRegalloc
from pypy.jit.backend.x86.regalloc import X86RegisterManager, X86FrameManager,\
     X86XMMRegisterManager

CPU = getcpuclass()

class MockGcRootMap(object):
    is_shadow_stack = False
    def get_basic_shape(self):
        return ['shape']
    def add_frame_offset(self, shape, offset):
        shape.append(offset)
    def add_callee_save_reg(self, shape, reg_index):
        index_to_name = { 1: 'ebx', 2: 'esi', 3: 'edi' }
        shape.append(index_to_name[reg_index])
    def compress_callshape(self, shape, datablockwrapper):
        assert datablockwrapper == 'fakedatablockwrapper'
        assert shape[0] == 'shape'
        return ['compressed'] + shape[1:]

<<<<<<< HEAD
class MockGcDescr(GcCache):
    get_malloc_slowpath_addr = lambda self: None
    stm = False
    write_barrier_descr = None
    moving_gc = True
=======
class MockGcDescr(GcLLDescr_boehm):
>>>>>>> 64a21fac
    gcrootmap = MockGcRootMap()

class TestRegallocDirectGcIntegration(object):

    def test_mark_gc_roots(self):
        cpu = CPU(None, None)
        cpu.setup_once()
        regalloc = RegAlloc(MockAssembler(cpu, MockGcDescr(None, None, None)))
        regalloc.assembler.datablockwrapper = 'fakedatablockwrapper'
        boxes = [BoxPtr() for i in range(len(X86RegisterManager.all_regs))]
        longevity = {}
        for box in boxes:
            longevity[box] = (0, 1)
        regalloc.fm = X86FrameManager()
        regalloc.rm = X86RegisterManager(longevity, regalloc.fm,
                                         assembler=regalloc.assembler)
        regalloc.xrm = X86XMMRegisterManager(longevity, regalloc.fm,
                                             assembler=regalloc.assembler)
        cpu = regalloc.assembler.cpu
        for box in boxes:
            regalloc.rm.try_allocate_reg(box)
        TP = lltype.FuncType([], lltype.Signed)
        calldescr = cpu.calldescrof(TP, TP.ARGS, TP.RESULT,
                                    EffectInfo.MOST_GENERAL)
        regalloc.rm._check_invariants()
        box = boxes[0]
        regalloc.position = 0
        regalloc.consider_call(ResOperation(rop.CALL, [box], BoxInt(),
                                            calldescr))
        assert len(regalloc.assembler.movs) == 3
        #
        mark = regalloc.get_mark_gc_roots(cpu.gc_ll_descr.gcrootmap)
        assert mark[0] == 'compressed'
        base = -WORD * FRAME_FIXED_SIZE
        expected = ['ebx', 'esi', 'edi', base, base-WORD, base-WORD*2]
        assert dict.fromkeys(mark[1:]) == dict.fromkeys(expected)

class TestRegallocGcIntegration(BaseTestRegalloc):
    
    cpu = CPU(None, None)
    cpu.gc_ll_descr = GcLLDescr_boehm(None, None, None)
    cpu.setup_once()
    
    S = lltype.GcForwardReference()
    S.become(lltype.GcStruct('S', ('field', lltype.Ptr(S)),
                             ('int', lltype.Signed)))

    fielddescr = cpu.fielddescrof(S, 'field')

    struct_ptr = lltype.malloc(S)
    struct_ref = lltype.cast_opaque_ptr(llmemory.GCREF, struct_ptr)
    child_ptr = lltype.nullptr(S)
    struct_ptr.field = child_ptr


    descr0 = cpu.fielddescrof(S, 'int')
    ptr0 = struct_ref

    targettoken = TargetToken()

    namespace = locals().copy()

    def test_basic(self):
        ops = '''
        [p0]
        p1 = getfield_gc(p0, descr=fielddescr)
        finish(p1)
        '''
        self.interpret(ops, [self.struct_ptr])
        assert not self.getptr(0, lltype.Ptr(self.S))

    def test_rewrite_constptr(self):
        ops = '''
        []
        p1 = getfield_gc(ConstPtr(struct_ref), descr=fielddescr)
        finish(p1)
        '''
        self.interpret(ops, [])
        assert not self.getptr(0, lltype.Ptr(self.S))

    def test_bug_0(self):
        ops = '''
        [i0, i1, i2, i3, i4, i5, i6, i7, i8]
        label(i0, i1, i2, i3, i4, i5, i6, i7, i8, descr=targettoken)
        guard_value(i2, 1) [i2, i3, i4, i5, i6, i7, i0, i1, i8]
        guard_class(i4, 138998336) [i4, i5, i6, i7, i0, i1, i8]
        i11 = getfield_gc(i4, descr=descr0)
        guard_nonnull(i11) [i4, i5, i6, i7, i0, i1, i11, i8]
        i13 = getfield_gc(i11, descr=descr0)
        guard_isnull(i13) [i4, i5, i6, i7, i0, i1, i11, i8]
        i15 = getfield_gc(i4, descr=descr0)
        i17 = int_lt(i15, 0)
        guard_false(i17) [i4, i5, i6, i7, i0, i1, i11, i15, i8]
        i18 = getfield_gc(i11, descr=descr0)
        i19 = int_ge(i15, i18)
        guard_false(i19) [i4, i5, i6, i7, i0, i1, i11, i15, i8]
        i20 = int_lt(i15, 0)
        guard_false(i20) [i4, i5, i6, i7, i0, i1, i11, i15, i8]
        i21 = getfield_gc(i11, descr=descr0)
        i22 = getfield_gc(i11, descr=descr0)
        i23 = int_mul(i15, i22)
        i24 = int_add(i21, i23)
        i25 = getfield_gc(i4, descr=descr0)
        i27 = int_add(i25, 1)
        setfield_gc(i4, i27, descr=descr0)
        i29 = getfield_raw(144839744, descr=descr0)
        i31 = int_and(i29, -2141192192)
        i32 = int_is_true(i31)
        guard_false(i32) [i4, i6, i7, i0, i1, i24]
        i33 = getfield_gc(i0, descr=descr0)
        guard_value(i33, ConstPtr(ptr0)) [i4, i6, i7, i0, i1, i33, i24]
        jump(i0, i1, 1, 17, i4, ConstPtr(ptr0), i6, i7, i24, descr=targettoken)
        '''
        self.interpret(ops, [0, 0, 0, 0, 0, 0, 0, 0, 0], run=False)

NOT_INITIALIZED = chr(0xdd)

class GCDescrFastpathMalloc(GcLLDescription):
    gcrootmap = None
    write_barrier_descr = None

    def __init__(self):
        GcLLDescription.__init__(self, None)
        # create a nursery
        NTP = rffi.CArray(lltype.Char)
        self.nursery = lltype.malloc(NTP, 64, flavor='raw')
        for i in range(64):
            self.nursery[i] = NOT_INITIALIZED
        self.addrs = lltype.malloc(rffi.CArray(lltype.Signed), 2,
                                   flavor='raw')
        self.addrs[0] = rffi.cast(lltype.Signed, self.nursery)
        self.addrs[1] = self.addrs[0] + 64
        self.calls = []
        def malloc_slowpath(size):
            if self.gcrootmap is not None:   # hook
                self.gcrootmap.hook_malloc_slowpath()
            self.calls.append(size)
            # reset the nursery
            nadr = rffi.cast(lltype.Signed, self.nursery)
            self.addrs[0] = nadr + size
            return nadr
        self.generate_function('malloc_nursery', malloc_slowpath,
                               [lltype.Signed], lltype.Signed)

    def get_nursery_free_addr(self):
        return rffi.cast(lltype.Signed, self.addrs)

    def get_nursery_top_addr(self):
        return rffi.cast(lltype.Signed, self.addrs) + WORD

    def get_malloc_slowpath_addr(self):
        return self.get_malloc_fn_addr('malloc_nursery')

    def check_nothing_in_nursery(self):
        # CALL_MALLOC_NURSERY should not write anything in the nursery
        for i in range(64):
            assert self.nursery[i] == NOT_INITIALIZED

class TestMallocFastpath(BaseTestRegalloc):

    def setup_method(self, method):
        cpu = CPU(None, None)
        cpu.gc_ll_descr = GCDescrFastpathMalloc()
        cpu.setup_once()
        self.cpu = cpu

    def test_malloc_fastpath(self):
        ops = '''
        [i0]
        p0 = call_malloc_nursery(16)
        p1 = call_malloc_nursery(32)
        p2 = call_malloc_nursery(16)
        guard_true(i0) [p0, p1, p2]
        '''
        self.interpret(ops, [0])
        # check the returned pointers
        gc_ll_descr = self.cpu.gc_ll_descr
        nurs_adr = rffi.cast(lltype.Signed, gc_ll_descr.nursery)
        ref = lambda n: self.cpu.get_latest_value_ref(self.deadframe, n)
        assert rffi.cast(lltype.Signed, ref(0)) == nurs_adr + 0
        assert rffi.cast(lltype.Signed, ref(1)) == nurs_adr + 16
        assert rffi.cast(lltype.Signed, ref(2)) == nurs_adr + 48
        # check the nursery content and state
        gc_ll_descr.check_nothing_in_nursery()
        assert gc_ll_descr.addrs[0] == nurs_adr + 64
        # slowpath never called
        assert gc_ll_descr.calls == []

    def test_malloc_slowpath(self):
        ops = '''
        [i0]
        p0 = call_malloc_nursery(16)
        p1 = call_malloc_nursery(32)
        p2 = call_malloc_nursery(24)     # overflow
        guard_true(i0) [p0, p1, p2]
        '''
        self.interpret(ops, [0])
        # check the returned pointers
        gc_ll_descr = self.cpu.gc_ll_descr
        nurs_adr = rffi.cast(lltype.Signed, gc_ll_descr.nursery)
        ref = lambda n: self.cpu.get_latest_value_ref(self.deadframe, n)
        assert rffi.cast(lltype.Signed, ref(0)) == nurs_adr + 0
        assert rffi.cast(lltype.Signed, ref(1)) == nurs_adr + 16
        assert rffi.cast(lltype.Signed, ref(2)) == nurs_adr + 0
        # check the nursery content and state
        gc_ll_descr.check_nothing_in_nursery()
        assert gc_ll_descr.addrs[0] == nurs_adr + 24
        # this should call slow path once
        assert gc_ll_descr.calls == [24]

    def test_save_regs_around_malloc(self):
        S1 = lltype.GcStruct('S1')
        S2 = lltype.GcStruct('S2', ('s0', lltype.Ptr(S1)),
                                   ('s1', lltype.Ptr(S1)),
                                   ('s2', lltype.Ptr(S1)),
                                   ('s3', lltype.Ptr(S1)),
                                   ('s4', lltype.Ptr(S1)),
                                   ('s5', lltype.Ptr(S1)),
                                   ('s6', lltype.Ptr(S1)),
                                   ('s7', lltype.Ptr(S1)),
                                   ('s8', lltype.Ptr(S1)),
                                   ('s9', lltype.Ptr(S1)),
                                   ('s10', lltype.Ptr(S1)),
                                   ('s11', lltype.Ptr(S1)),
                                   ('s12', lltype.Ptr(S1)),
                                   ('s13', lltype.Ptr(S1)),
                                   ('s14', lltype.Ptr(S1)),
                                   ('s15', lltype.Ptr(S1)))
        cpu = self.cpu
        self.namespace = self.namespace.copy()
        for i in range(16):
            self.namespace['ds%i' % i] = cpu.fielddescrof(S2, 's%d' % i)
        ops = '''
        [i0, p0]
        p1 = getfield_gc(p0, descr=ds0)
        p2 = getfield_gc(p0, descr=ds1)
        p3 = getfield_gc(p0, descr=ds2)
        p4 = getfield_gc(p0, descr=ds3)
        p5 = getfield_gc(p0, descr=ds4)
        p6 = getfield_gc(p0, descr=ds5)
        p7 = getfield_gc(p0, descr=ds6)
        p8 = getfield_gc(p0, descr=ds7)
        p9 = getfield_gc(p0, descr=ds8)
        p10 = getfield_gc(p0, descr=ds9)
        p11 = getfield_gc(p0, descr=ds10)
        p12 = getfield_gc(p0, descr=ds11)
        p13 = getfield_gc(p0, descr=ds12)
        p14 = getfield_gc(p0, descr=ds13)
        p15 = getfield_gc(p0, descr=ds14)
        p16 = getfield_gc(p0, descr=ds15)
        #
        # now all registers are in use
        p17 = call_malloc_nursery(40)
        p18 = call_malloc_nursery(40)     # overflow
        #
        guard_true(i0) [p1, p2, p3, p4, p5, p6, \
            p7, p8, p9, p10, p11, p12, p13, p14, p15, p16]
        '''
        s2 = lltype.malloc(S2)
        for i in range(16):
            setattr(s2, 's%d' % i, lltype.malloc(S1))
        s2ref = lltype.cast_opaque_ptr(llmemory.GCREF, s2)
        #
        self.interpret(ops, [0, s2ref])
        gc_ll_descr = cpu.gc_ll_descr
        gc_ll_descr.check_nothing_in_nursery()
        assert gc_ll_descr.calls == [40]
        # check the returned pointers
        for i in range(16):
            s1ref = self.cpu.get_latest_value_ref(self.deadframe, i)
            s1 = lltype.cast_opaque_ptr(lltype.Ptr(S1), s1ref)
            assert s1 == getattr(s2, 's%d' % i)


class MockShadowStackRootMap(MockGcRootMap):
    is_shadow_stack = True
    MARKER_FRAME = 88       # this marker follows the frame addr
    S1 = lltype.GcStruct('S1')

    def __init__(self):
        self.addrs = lltype.malloc(rffi.CArray(lltype.Signed), 20,
                                   flavor='raw')
        # root_stack_top
        self.addrs[0] = rffi.cast(lltype.Signed, self.addrs) + 3*WORD
        # random stuff
        self.addrs[1] = 123456
        self.addrs[2] = 654321
        self.check_initial_and_final_state()
        self.callshapes = {}
        self.should_see = []

    def check_initial_and_final_state(self):
        assert self.addrs[0] == rffi.cast(lltype.Signed, self.addrs) + 3*WORD
        assert self.addrs[1] == 123456
        assert self.addrs[2] == 654321

    def get_root_stack_top_addr(self):
        return rffi.cast(lltype.Signed, self.addrs)

    def compress_callshape(self, shape, datablockwrapper):
        assert shape[0] == 'shape'
        return ['compressed'] + shape[1:]

    def write_callshape(self, mark, force_index):
        assert mark[0] == 'compressed'
        assert force_index not in self.callshapes
        assert force_index == 42 + len(self.callshapes)
        self.callshapes[force_index] = mark

    def hook_malloc_slowpath(self):
        num_entries = self.addrs[0] - rffi.cast(lltype.Signed, self.addrs)
        assert num_entries == 5*WORD    # 3 initially, plus 2 by the asm frame
        assert self.addrs[1] == 123456  # unchanged
        assert self.addrs[2] == 654321  # unchanged
        frame_addr = self.addrs[3]                   # pushed by the asm frame
        assert self.addrs[4] == self.MARKER_FRAME    # pushed by the asm frame
        #
        from pypy.jit.backend.x86.arch import FORCE_INDEX_OFS
        addr = rffi.cast(rffi.CArrayPtr(lltype.Signed),
                         frame_addr + FORCE_INDEX_OFS)
        force_index = addr[0]
        assert force_index == 43    # in this test: the 2nd call_malloc_nursery
        #
        # The callshapes[43] saved above should list addresses both in the
        # COPY_AREA and in the "normal" stack, where all the 16 values p1-p16
        # of test_save_regs_at_correct_place should have been stored.  Here
        # we replace them with new addresses, to emulate a moving GC.
        shape = self.callshapes[force_index]
        assert len(shape[1:]) == len(self.should_see)
        new_objects = [None] * len(self.should_see)
        for ofs in shape[1:]:
            assert isinstance(ofs, int)    # not a register at all here
            addr = rffi.cast(rffi.CArrayPtr(lltype.Signed), frame_addr + ofs)
            contains = addr[0]
            for j in range(len(self.should_see)):
                obj = self.should_see[j]
                if contains == rffi.cast(lltype.Signed, obj):
                    assert new_objects[j] is None   # duplicate?
                    break
            else:
                assert 0   # the value read from the stack looks random?
            new_objects[j] = lltype.malloc(self.S1)
            addr[0] = rffi.cast(lltype.Signed, new_objects[j])
        self.should_see[:] = new_objects


class TestMallocShadowStack(BaseTestRegalloc):

    def setup_method(self, method):
        cpu = CPU(None, None)
        cpu.gc_ll_descr = GCDescrFastpathMalloc()
        cpu.gc_ll_descr.gcrootmap = MockShadowStackRootMap()
        cpu.setup_once()
        for i in range(42):
            cpu.reserve_some_free_fail_descr_number()
        self.cpu = cpu

    def test_save_regs_at_correct_place(self):
        cpu = self.cpu
        gc_ll_descr = cpu.gc_ll_descr
        S1 = gc_ll_descr.gcrootmap.S1
        S2 = lltype.GcStruct('S2', ('s0', lltype.Ptr(S1)),
                                   ('s1', lltype.Ptr(S1)),
                                   ('s2', lltype.Ptr(S1)),
                                   ('s3', lltype.Ptr(S1)),
                                   ('s4', lltype.Ptr(S1)),
                                   ('s5', lltype.Ptr(S1)),
                                   ('s6', lltype.Ptr(S1)),
                                   ('s7', lltype.Ptr(S1)),
                                   ('s8', lltype.Ptr(S1)),
                                   ('s9', lltype.Ptr(S1)),
                                   ('s10', lltype.Ptr(S1)),
                                   ('s11', lltype.Ptr(S1)),
                                   ('s12', lltype.Ptr(S1)),
                                   ('s13', lltype.Ptr(S1)),
                                   ('s14', lltype.Ptr(S1)),
                                   ('s15', lltype.Ptr(S1)))
        self.namespace = self.namespace.copy()
        for i in range(16):
            self.namespace['ds%i' % i] = cpu.fielddescrof(S2, 's%d' % i)
        ops = '''
        [i0, p0]
        p1 = getfield_gc(p0, descr=ds0)
        p2 = getfield_gc(p0, descr=ds1)
        p3 = getfield_gc(p0, descr=ds2)
        p4 = getfield_gc(p0, descr=ds3)
        p5 = getfield_gc(p0, descr=ds4)
        p6 = getfield_gc(p0, descr=ds5)
        p7 = getfield_gc(p0, descr=ds6)
        p8 = getfield_gc(p0, descr=ds7)
        p9 = getfield_gc(p0, descr=ds8)
        p10 = getfield_gc(p0, descr=ds9)
        p11 = getfield_gc(p0, descr=ds10)
        p12 = getfield_gc(p0, descr=ds11)
        p13 = getfield_gc(p0, descr=ds12)
        p14 = getfield_gc(p0, descr=ds13)
        p15 = getfield_gc(p0, descr=ds14)
        p16 = getfield_gc(p0, descr=ds15)
        #
        # now all registers are in use
        p17 = call_malloc_nursery(40)
        p18 = call_malloc_nursery(40)     # overflow
        #
        guard_true(i0) [p1, p2, p3, p4, p5, p6, p7, p8,         \
               p9, p10, p11, p12, p13, p14, p15, p16]
        '''
        s2 = lltype.malloc(S2)
        for i in range(16):
            s1 = lltype.malloc(S1)
            setattr(s2, 's%d' % i, s1)
            gc_ll_descr.gcrootmap.should_see.append(s1)
        s2ref = lltype.cast_opaque_ptr(llmemory.GCREF, s2)
        #
        self.interpret(ops, [0, s2ref])
        gc_ll_descr.check_nothing_in_nursery()
        assert gc_ll_descr.calls == [40]
        gc_ll_descr.gcrootmap.check_initial_and_final_state()
        # check the returned pointers
        for i in range(16):
            s1ref = self.cpu.get_latest_value_ref(self.deadframe, i)
            s1 = lltype.cast_opaque_ptr(lltype.Ptr(S1), s1ref)
            for j in range(16):
                assert s1 != getattr(s2, 's%d' % j)
            assert s1 == gc_ll_descr.gcrootmap.should_see[i]<|MERGE_RESOLUTION|>--- conflicted
+++ resolved
@@ -39,15 +39,7 @@
         assert shape[0] == 'shape'
         return ['compressed'] + shape[1:]
 
-<<<<<<< HEAD
-class MockGcDescr(GcCache):
-    get_malloc_slowpath_addr = lambda self: None
-    stm = False
-    write_barrier_descr = None
-    moving_gc = True
-=======
 class MockGcDescr(GcLLDescr_boehm):
->>>>>>> 64a21fac
     gcrootmap = MockGcRootMap()
 
 class TestRegallocDirectGcIntegration(object):
