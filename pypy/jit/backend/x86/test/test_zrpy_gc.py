--- conflicted
+++ resolved
@@ -5,13 +5,8 @@
 soon as possible (at least in a simple case).
 """
 
-<<<<<<< HEAD
-import weakref, random, sys
-import py
-=======
-import weakref
+import weakref, sys
 import py, os
->>>>>>> 8fa25b37
 from pypy.annotation import policy as annpolicy
 from pypy.rlib import rgc
 from pypy.rpython.lltypesystem import lltype, llmemory, rffi
@@ -211,12 +206,8 @@
         try:
             GcLLDescr_framework.DEBUG = True
             cls.cbuilder = compile(get_entry(allfuncs), DEFL_GC,
-<<<<<<< HEAD
-                                   gcrootfinder="asmgcc", jit=True,
+                                   gcrootfinder=cls.gcrootfinder, jit=True,
                                    **cls.EXTRA_PARAMS)
-=======
-                                   gcrootfinder=cls.gcrootfinder, jit=True)
->>>>>>> 8fa25b37
         finally:
             GcLLDescr_framework.DEBUG = OLD_DEBUG
 
@@ -622,18 +613,15 @@
         self.run('compile_framework_minimal_size_in_nursery')
 
 
-<<<<<<< HEAD
-class TestCompressPtr(TestCompileFramework):
+class TestShadowStack(CompileFrameworkTests):
+    gcrootfinder = "shadowstack"
+
+class TestCompressPtr(TestShadowStack):
     EXTRA_PARAMS = {'compressptr': True}
-
     def setup_class(cls):
         if sys.maxint == 2147483647:
             py.test.skip("for 64-bit only")
-        TestCompileFramework.setup_class.im_func(cls)
-=======
-class TestShadowStack(CompileFrameworkTests):
-    gcrootfinder = "shadowstack"
+        TestShadowStack.setup_class.im_func(cls)
 
 class TestAsmGcc(CompileFrameworkTests):
-    gcrootfinder = "asmgcc"
->>>>>>> 8fa25b37
+    gcrootfinder = "asmgcc"