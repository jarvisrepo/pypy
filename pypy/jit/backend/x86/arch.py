--- conflicted
+++ resolved
@@ -36,11 +36,7 @@
 # The extra space has room for almost all registers, apart from eax and edx
 # which are used in the malloc itself.  They are:
 #   ecx, ebx, esi, edi               [32 and 64 bits]
-<<<<<<< HEAD
-#   r8, r9, r10, r12, r13, r14, r15    [64 bits only]
+#   r8, r9, r10, r12, r13, r14, r15?   [64 bits only]
 #
 # Note that with asmgcc, the locations corresponding to callee-save registers
-# are never used.
-=======
-#   r8, r9, r10, r12, r13, r14, r15?   [64 bits only]
->>>>>>> c8b3ccc8
+# are never used.