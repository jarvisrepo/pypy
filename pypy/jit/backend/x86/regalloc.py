--- conflicted
+++ resolved
@@ -237,8 +237,6 @@
             return self.rm.force_allocate_reg(var, forbidden_vars,
                                               selected_reg, need_lower_byte)
 
-<<<<<<< HEAD
-=======
     def load_xmm_aligned_16_bytes(self, var, forbidden_vars=[]):
         # Load 'var' in a register; but if it is a constant, we can return
         # a 16-bytes-aligned ConstFloatLoc.
@@ -247,17 +245,6 @@
         else:
             return self.xrm.make_sure_var_in_reg(var, forbidden_vars)
 
-    def _compute_loop_consts(self, inputargs, jump, looptoken):
-        if jump.getopnum() != rop.JUMP or jump.getdescr() is not looptoken:
-            loop_consts = {}
-        else:
-            loop_consts = {}
-            for i in range(len(inputargs)):
-                if inputargs[i] is jump.getarg(i):
-                    loop_consts[inputargs[i]] = i
-        return loop_consts
-
->>>>>>> 85b61ba3
     def _update_bindings(self, locs, inputargs):
         # XXX this should probably go to llsupport/regalloc.py
         used = {}
