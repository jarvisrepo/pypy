
""" Register allocation scheme.
"""

import os
from pypy.jit.metainterp.history import (Box, Const, ConstInt, ConstPtr,
                                         ResOperation, BoxPtr, ConstFloat,
                                         BoxFloat, INT, REF, FLOAT,
                                         TargetToken, JitCellToken)
from pypy.jit.backend.x86.regloc import *
from pypy.rpython.lltypesystem import lltype, rffi, rstr
from pypy.rlib.objectmodel import we_are_translated
from pypy.rlib import rgc
from pypy.jit.backend.llsupport import symbolic
from pypy.jit.backend.x86.jump import remap_frame_layout_mixed
from pypy.jit.codewriter import heaptracker, longlong
from pypy.jit.codewriter.effectinfo import EffectInfo
from pypy.jit.metainterp.resoperation import rop
from pypy.jit.backend.llsupport.descr import FieldDescr, ArrayDescr
from pypy.jit.backend.llsupport.descr import CallDescr, SizeDescr
from pypy.jit.backend.llsupport.descr import InteriorFieldDescr
from pypy.jit.backend.llsupport.regalloc import FrameManager, RegisterManager,\
     TempBox, compute_vars_longevity, is_comparison_or_ovf_op
from pypy.jit.backend.x86.arch import WORD, FRAME_FIXED_SIZE
from pypy.jit.backend.x86.arch import IS_X86_32, IS_X86_64, MY_COPY_OF_REGS
from pypy.rlib.rarithmetic import r_longlong

class X86RegisterManager(RegisterManager):

    box_types = [INT, REF]
    all_regs = [ecx, eax, edx, ebx, esi, edi]
    no_lower_byte_regs = [esi, edi]
    save_around_call_regs = [eax, edx, ecx]
    frame_reg = ebp

    REGLOC_TO_GCROOTMAP_REG_INDEX = {
        ebx: 1,
        esi: 2,
        edi: 3,
    }
    REGLOC_TO_COPY_AREA_OFS = {
        ecx: MY_COPY_OF_REGS + 0 * WORD,
        ebx: MY_COPY_OF_REGS + 1 * WORD,
        esi: MY_COPY_OF_REGS + 2 * WORD,
        edi: MY_COPY_OF_REGS + 3 * WORD,
    }

    def call_result_location(self, v):
        return eax

    def convert_to_imm(self, c):
        if isinstance(c, ConstInt):
            return imm(c.value)
        elif isinstance(c, ConstPtr):
            if we_are_translated() and c.value and rgc.can_move(c.value):
                not_implemented("convert_to_imm: ConstPtr needs special care")
            return imm(rffi.cast(lltype.Signed, c.value))
        else:
            not_implemented("convert_to_imm: got a %s" % c)

class X86_64_RegisterManager(X86RegisterManager):
    # r11 omitted because it's used as scratch
    all_regs = [ecx, eax, edx, ebx, esi, edi, r8, r9, r10, r12, r13, r14, r15]
    no_lower_byte_regs = []
    save_around_call_regs = [eax, ecx, edx, esi, edi, r8, r9, r10]

    REGLOC_TO_GCROOTMAP_REG_INDEX = {
        ebx: 1,
        r12: 2,
        r13: 3,
        r14: 4,
        r15: 5,
    }
    REGLOC_TO_COPY_AREA_OFS = {
        ecx: MY_COPY_OF_REGS + 0 * WORD,
        ebx: MY_COPY_OF_REGS + 1 * WORD,
        esi: MY_COPY_OF_REGS + 2 * WORD,
        edi: MY_COPY_OF_REGS + 3 * WORD,
        r8:  MY_COPY_OF_REGS + 4 * WORD,
        r9:  MY_COPY_OF_REGS + 5 * WORD,
        r10: MY_COPY_OF_REGS + 6 * WORD,
        r12: MY_COPY_OF_REGS + 7 * WORD,
        r13: MY_COPY_OF_REGS + 8 * WORD,
        r14: MY_COPY_OF_REGS + 9 * WORD,
        r15: MY_COPY_OF_REGS + 10 * WORD,
    }

class X86XMMRegisterManager(RegisterManager):

    box_types = [FLOAT]
    all_regs = [xmm0, xmm1, xmm2, xmm3, xmm4, xmm5, xmm6, xmm7]
    # we never need lower byte I hope
    save_around_call_regs = all_regs

    def convert_to_imm(self, c):
        adr = self.assembler.datablockwrapper.malloc_aligned(8, 8)
        x = c.getfloatstorage()
        rffi.cast(rffi.CArrayPtr(longlong.FLOATSTORAGE), adr)[0] = x
        return ConstFloatLoc(adr)

    def convert_to_imm_16bytes_align(self, c):
        adr = self.assembler.datablockwrapper.malloc_aligned(16, 16)
        x = c.getfloatstorage()
        y = longlong.ZEROF
        rffi.cast(rffi.CArrayPtr(longlong.FLOATSTORAGE), adr)[0] = x
        rffi.cast(rffi.CArrayPtr(longlong.FLOATSTORAGE), adr)[1] = y
        return ConstFloatLoc(adr)

    def after_call(self, v):
        # the result is stored in st0, but we don't have this around,
        # so genop_call will move it to some frame location immediately
        # after the call
        return self.frame_manager.loc(v)

class X86_64_XMMRegisterManager(X86XMMRegisterManager):
    # xmm15 reserved for scratch use
    all_regs = [xmm0, xmm1, xmm2, xmm3, xmm4, xmm5, xmm6, xmm7, xmm8, xmm9, xmm10, xmm11, xmm12, xmm13, xmm14]
    save_around_call_regs = all_regs

    def call_result_location(self, v):
        return xmm0

    def after_call(self, v):
        # We use RegisterManager's implementation, since X86XMMRegisterManager
        # places the result on the stack, which we don't need to do when the
        # calling convention places the result in xmm0
        return RegisterManager.after_call(self, v)

class X86FrameManager(FrameManager):
    @staticmethod
    def frame_pos(i, box_type):
        if IS_X86_32 and box_type == FLOAT:
            return StackLoc(i, get_ebp_ofs(i+1), box_type)
        else:
            return StackLoc(i, get_ebp_ofs(i), box_type)
    @staticmethod
    def frame_size(box_type):
        if IS_X86_32 and box_type == FLOAT:
            return 2
        else:
            return 1
    @staticmethod
    def get_loc_index(loc):
        assert isinstance(loc, StackLoc)
        return loc.position

if WORD == 4:
    gpr_reg_mgr_cls = X86RegisterManager
    xmm_reg_mgr_cls = X86XMMRegisterManager
elif WORD == 8:
    gpr_reg_mgr_cls = X86_64_RegisterManager
    xmm_reg_mgr_cls = X86_64_XMMRegisterManager
else:
    raise AssertionError("Word size should be 4 or 8")


class RegAlloc(object):

    def __init__(self, assembler, translate_support_code=False):
        assert isinstance(translate_support_code, bool)
        # variables that have place in register
        self.assembler = assembler
        self.translate_support_code = translate_support_code
        # to be read/used by the assembler too
        self.jump_target_descr = None
        self.close_stack_struct = 0
        self.final_jump_op = None
        self.min_bytes_before_label = 0

    def _prepare(self, inputargs, operations, allgcrefs):
        self.fm = X86FrameManager()
        self.param_depth = 0
        cpu = self.assembler.cpu
        operations = cpu.gc_ll_descr.rewrite_assembler(cpu, operations,
                                                       allgcrefs)
        # compute longevity of variables
        self._compute_vars_longevity(inputargs, operations)
        self.rm = gpr_reg_mgr_cls(self.longevity,
                                  frame_manager = self.fm,
                                  assembler = self.assembler)
        self.xrm = xmm_reg_mgr_cls(self.longevity, frame_manager = self.fm,
                                   assembler = self.assembler)
        return operations

    def prepare_loop(self, inputargs, operations, looptoken, allgcrefs):
        operations = self._prepare(inputargs, operations, allgcrefs)
        self._set_initial_bindings(inputargs)
        # note: we need to make a copy of inputargs because possibly_free_vars
        # is also used on op args, which is a non-resizable list
        self.possibly_free_vars(list(inputargs))
        self.min_bytes_before_label = 13
        return operations

    def prepare_bridge(self, prev_depths, inputargs, arglocs, operations,
                       allgcrefs):
        operations = self._prepare(inputargs, operations, allgcrefs)
        self._update_bindings(arglocs, inputargs)
        self.param_depth = prev_depths[1]
        return operations

    def reserve_param(self, n):
        self.param_depth = max(self.param_depth, n)

    def _set_initial_bindings(self, inputargs):
        if IS_X86_64:
            inputargs = self._set_initial_bindings_regs_64(inputargs)
        #                   ...
        # stack layout:     arg2
        #                   arg1
        #                   arg0
        #                   return address
        #                   saved ebp        <-- ebp points here
        #                   ...
        cur_frame_pos = - 1 - FRAME_FIXED_SIZE
        assert get_ebp_ofs(cur_frame_pos-1) == 2*WORD
        assert get_ebp_ofs(cur_frame_pos-2) == 3*WORD
        #
        for box in inputargs:
            assert isinstance(box, Box)
            #
            if IS_X86_32 and box.type == FLOAT:
                cur_frame_pos -= 2
            else:
                cur_frame_pos -= 1
            loc = self.fm.frame_pos(cur_frame_pos, box.type)
            self.fm.set_binding(box, loc)

    def _set_initial_bindings_regs_64(self, inputargs):
        # In reverse order for use with pop()
        unused_gpr = [r9, r8, ecx, edx, esi, edi]
        unused_xmm = [xmm7, xmm6, xmm5, xmm4, xmm3, xmm2, xmm1, xmm0]
        #
        pass_on_stack = []
        #
        for box in inputargs:
            assert isinstance(box, Box)
            #
            if box.type == FLOAT:
                if len(unused_xmm) > 0:
                    ask = unused_xmm.pop()
                    got = self.xrm.try_allocate_reg(box, selected_reg=ask)
                    assert ask == got
                else:
                    pass_on_stack.append(box)
            else:
                if len(unused_gpr) > 0:
                    ask = unused_gpr.pop()
                    got = self.rm.try_allocate_reg(box, selected_reg=ask)
                    assert ask == got
                else:
                    pass_on_stack.append(box)
        #
        return pass_on_stack

    def possibly_free_var(self, var):
        if var.type == FLOAT:
            self.xrm.possibly_free_var(var)
        else:
            self.rm.possibly_free_var(var)

    def possibly_free_vars_for_op(self, op):
        for i in range(op.numargs()):
            var = op.getarg(i)
            if var is not None: # xxx kludgy
                self.possibly_free_var(var)

    def possibly_free_vars(self, vars):
        for var in vars:
            if var is not None: # xxx kludgy
                self.possibly_free_var(var)

    def make_sure_var_in_reg(self, var, forbidden_vars=[],
                             selected_reg=None, need_lower_byte=False):
        if var.type == FLOAT:
            if isinstance(var, ConstFloat):
                return FloatImmedLoc(var.getfloatstorage())
            return self.xrm.make_sure_var_in_reg(var, forbidden_vars,
                                                 selected_reg, need_lower_byte)
        else:
            return self.rm.make_sure_var_in_reg(var, forbidden_vars,
                                                selected_reg, need_lower_byte)

    def force_allocate_reg(self, var, forbidden_vars=[], selected_reg=None,
                           need_lower_byte=False):
        if var.type == FLOAT:
            return self.xrm.force_allocate_reg(var, forbidden_vars,
                                               selected_reg, need_lower_byte)
        else:
            return self.rm.force_allocate_reg(var, forbidden_vars,
                                              selected_reg, need_lower_byte)

    def force_spill_var(self, var):
        if var.type == FLOAT:
            return self.xrm.force_spill_var(var)
        else:
            return self.rm.force_spill_var(var)

    def load_xmm_aligned_16_bytes(self, var, forbidden_vars=[]):
        # Load 'var' in a register; but if it is a constant, we can return
        # a 16-bytes-aligned ConstFloatLoc.
        if isinstance(var, Const):
            return self.xrm.convert_to_imm_16bytes_align(var)
        else:
            return self.xrm.make_sure_var_in_reg(var, forbidden_vars)

    def _update_bindings(self, locs, inputargs):
        # XXX this should probably go to llsupport/regalloc.py
        used = {}
        i = 0
        for loc in locs:
            if loc is None: # xxx bit kludgy
                continue
            arg = inputargs[i]
            i += 1
            if arg.type == FLOAT:
                if isinstance(loc, RegLoc):
                    self.xrm.reg_bindings[arg] = loc
                    used[loc] = None
                else:
                    self.fm.set_binding(arg, loc)
            else:
                if isinstance(loc, RegLoc):
                    if loc is ebp:
                        self.rm.bindings_to_frame_reg[arg] = None
                    else:
                        self.rm.reg_bindings[arg] = loc
                        used[loc] = None
                else:
                    self.fm.set_binding(arg, loc)
        self.rm.free_regs = []
        for reg in self.rm.all_regs:
            if reg not in used:
                self.rm.free_regs.append(reg)
        self.xrm.free_regs = []
        for reg in self.xrm.all_regs:
            if reg not in used:
                self.xrm.free_regs.append(reg)
        # note: we need to make a copy of inputargs because possibly_free_vars
        # is also used on op args, which is a non-resizable list
        self.possibly_free_vars(list(inputargs))
        self.rm._check_invariants()
        self.xrm._check_invariants()

    def Perform(self, op, arglocs, result_loc):
        if not we_are_translated():
            self.assembler.dump('%s <- %s(%s)' % (result_loc, op, arglocs))
        self.assembler.regalloc_perform(op, arglocs, result_loc)

    def PerformLLong(self, op, arglocs, result_loc):
        if not we_are_translated():
            self.assembler.dump('%s <- %s(%s)' % (result_loc, op, arglocs))
        self.assembler.regalloc_perform_llong(op, arglocs, result_loc)

    def PerformMath(self, op, arglocs, result_loc):
        if not we_are_translated():
            self.assembler.dump('%s <- %s(%s)' % (result_loc, op, arglocs))
        self.assembler.regalloc_perform_math(op, arglocs, result_loc)

    def locs_for_fail(self, guard_op):
        return [self.loc(v) for v in guard_op.getfailargs()]

    def get_current_depth(self):
        # return (self.fm.frame_depth, self.param_depth), but trying to share
        # the resulting tuple among several calls
        arg0 = self.fm.get_frame_depth()
        arg1 = self.param_depth
        result = self.assembler._current_depths_cache
        if result[0] != arg0 or result[1] != arg1:
            result = (arg0, arg1)
            self.assembler._current_depths_cache = result
        return result

    def perform_with_guard(self, op, guard_op, arglocs, result_loc):
        faillocs = self.locs_for_fail(guard_op)
        self.rm.position += 1
        self.xrm.position += 1
        current_depths = self.get_current_depth()
        self.assembler.regalloc_perform_with_guard(op, guard_op, faillocs,
                                                   arglocs, result_loc,
                                                   current_depths)
        if op.result is not None:
            self.possibly_free_var(op.result)
        self.possibly_free_vars(guard_op.getfailargs())

    def perform_guard(self, guard_op, arglocs, result_loc):
        faillocs = self.locs_for_fail(guard_op)
        if not we_are_translated():
            if result_loc is not None:
                self.assembler.dump('%s <- %s(%s)' % (result_loc, guard_op,
                                                      arglocs))
            else:
                self.assembler.dump('%s(%s)' % (guard_op, arglocs))
        current_depths = self.get_current_depth()
        self.assembler.regalloc_perform_guard(guard_op, faillocs, arglocs,
                                              result_loc,
                                              current_depths)
        self.possibly_free_vars(guard_op.getfailargs())

    def PerformDiscard(self, op, arglocs):
        if not we_are_translated():
            self.assembler.dump('%s(%s)' % (op, arglocs))
        self.assembler.regalloc_perform_discard(op, arglocs)

    def can_merge_with_next_guard(self, op, i, operations):
        if (op.getopnum() == rop.CALL_MAY_FORCE or
            op.getopnum() == rop.CALL_ASSEMBLER or
            op.getopnum() == rop.CALL_RELEASE_GIL):
            assert operations[i + 1].getopnum() == rop.GUARD_NOT_FORCED
            return True
        if not op.is_comparison():
            if op.is_ovf():
                if (operations[i + 1].getopnum() != rop.GUARD_NO_OVERFLOW and
                    operations[i + 1].getopnum() != rop.GUARD_OVERFLOW):
                    not_implemented("int_xxx_ovf not followed by "
                                    "guard_(no)_overflow")
                return True
            return False
        if (operations[i + 1].getopnum() != rop.GUARD_TRUE and
            operations[i + 1].getopnum() != rop.GUARD_FALSE):
            return False
        if operations[i + 1].getarg(0) is not op.result:
            return False
        if (self.longevity[op.result][1] > i + 1 or
            op.result in operations[i + 1].getfailargs()):
            return False
        return True

    def walk_operations(self, operations):
        i = 0
        #self.operations = operations
        while i < len(operations):
            op = operations[i]
            self.assembler.mc.mark_op(op)
            self.rm.position = i
            self.xrm.position = i
            if op.has_no_side_effect() and op.result not in self.longevity:
                i += 1
                self.possibly_free_vars_for_op(op)
                continue
            if self.can_merge_with_next_guard(op, i, operations):
                oplist_with_guard[op.getopnum()](self, op, operations[i + 1])
                i += 1
            elif not we_are_translated() and op.getopnum() == -124:
                self._consider_force_spill(op)
            else:
                oplist[op.getopnum()](self, op)
            if op.result is not None:
                self.possibly_free_var(op.result)
            self.rm._check_invariants()
            self.xrm._check_invariants()
            i += 1
        assert not self.rm.reg_bindings
        assert not self.xrm.reg_bindings
        self.flush_loop()
        self.assembler.mc.mark_op(None) # end of the loop

<<<<<<< HEAD
=======
    def flush_loop(self):
        # rare case: if the loop is too short, pad with NOPs
        mc = self.assembler.mc
        while mc.get_relative_pos() < self.min_bytes_before_label:
            mc.NOP()

    def _compute_vars_longevity(self, inputargs, operations):
        # compute a dictionary that maps variables to index in
        # operations that is a "last-time-seen"

        # returns a pair longevity/useful. Non-useful variables are ones that
        # never appear in the assembler or it does not matter if they appear on
        # stack or in registers. Main example is loop arguments that go
        # only to guard operations or to jump or to finish
        produced = {}
        last_used = {}
        last_real_usage = {}
        for i in range(len(operations)-1, -1, -1):
            op = operations[i]
            if op.result:
                if op.result not in last_used and op.has_no_side_effect():
                    continue
                assert op.result not in produced
                produced[op.result] = i
            opnum = op.getopnum()
            for j in range(op.numargs()):
                arg = op.getarg(j)
                if not isinstance(arg, Box):
                    continue
                if arg not in last_used:
                    last_used[arg] = i
                if opnum != rop.JUMP and opnum != rop.LABEL:
                    if arg not in last_real_usage:
                        last_real_usage[arg] = i
            if op.is_guard():
                for arg in op.getfailargs():
                    if arg is None: # hole
                        continue
                    assert isinstance(arg, Box)
                    if arg not in last_used:
                        last_used[arg] = i
        self.last_real_usage = last_real_usage
        #
        longevity = {}
        for arg in produced:
            if arg in last_used:
                assert isinstance(arg, Box)
                assert produced[arg] < last_used[arg]
                longevity[arg] = (produced[arg], last_used[arg])
                del last_used[arg]
        for arg in inputargs:
            assert isinstance(arg, Box)
            if arg not in last_used:
                longevity[arg] = (-1, -1)
            else:
                longevity[arg] = (0, last_used[arg])
                del last_used[arg]
        assert len(last_used) == 0
        self.longevity = longevity
>>>>>>> f8a7948a

    def loc(self, v):
        if v is None: # xxx kludgy
            return None
        if v.type == FLOAT:
            return self.xrm.loc(v)
        return self.rm.loc(v)

    def _consider_guard(self, op):
        loc = self.rm.make_sure_var_in_reg(op.getarg(0))
        self.perform_guard(op, [loc], None)
        self.rm.possibly_free_var(op.getarg(0))

    consider_guard_true = _consider_guard
    consider_guard_false = _consider_guard
    consider_guard_nonnull = _consider_guard
    consider_guard_isnull = _consider_guard

    def consider_finish(self, op):
        locs = [self.loc(op.getarg(i)) for i in range(op.numargs())]
        locs_are_ref = [op.getarg(i).type == REF for i in range(op.numargs())]
        fail_index = self.assembler.cpu.get_fail_descr_number(op.getdescr())
        # note: no exception should currently be set in llop.get_exception_addr
        # even if this finish may be an exit_frame_with_exception (in this case
        # the exception instance is in locs[0]).
        self.assembler.generate_failure(fail_index, locs, False,
                                        locs_are_ref)
        self.possibly_free_vars_for_op(op)

    def consider_guard_no_exception(self, op):
        self.perform_guard(op, [], None)

    consider_guard_not_invalidated = consider_guard_no_exception

    def consider_guard_exception(self, op):
        loc = self.rm.make_sure_var_in_reg(op.getarg(0))
        box = TempBox()
        args = op.getarglist()
        loc1 = self.rm.force_allocate_reg(box, args)
        if op.result in self.longevity:
            # this means, is it ever used
            resloc = self.rm.force_allocate_reg(op.result, args + [box])
        else:
            resloc = None
        self.perform_guard(op, [loc, loc1], resloc)
        self.rm.possibly_free_vars_for_op(op)
        self.rm.possibly_free_var(box)

    consider_guard_no_overflow = consider_guard_no_exception
    consider_guard_overflow    = consider_guard_no_exception

    def consider_guard_value(self, op):
        x = self.make_sure_var_in_reg(op.getarg(0))
        y = self.loc(op.getarg(1))
        self.perform_guard(op, [x, y], None)
        self.possibly_free_vars_for_op(op)

    def consider_guard_class(self, op):
        assert isinstance(op.getarg(0), Box)
        x = self.rm.make_sure_var_in_reg(op.getarg(0))
        y = self.loc(op.getarg(1))
        self.perform_guard(op, [x, y], None)
        self.rm.possibly_free_vars_for_op(op)

    consider_guard_nonnull_class = consider_guard_class

    def _consider_binop_part(self, op):
        x = op.getarg(0)
        argloc = self.loc(op.getarg(1))
        args = op.getarglist()
        loc = self.rm.force_result_in_reg(op.result, x, args)
        self.rm.possibly_free_var(op.getarg(1))
        return loc, argloc

    def _consider_binop(self, op):
        loc, argloc = self._consider_binop_part(op)
        self.Perform(op, [loc, argloc], loc)

    consider_int_add = _consider_binop
    consider_int_mul = _consider_binop
    consider_int_sub = _consider_binop
    consider_int_and = _consider_binop
    consider_int_or  = _consider_binop
    consider_int_xor = _consider_binop

    def _consider_binop_with_guard(self, op, guard_op):
        loc, argloc = self._consider_binop_part(op)
        self.perform_with_guard(op, guard_op, [loc, argloc], loc)

    consider_int_mul_ovf = _consider_binop_with_guard
    consider_int_sub_ovf = _consider_binop_with_guard
    consider_int_add_ovf = _consider_binop_with_guard

    def consider_int_neg(self, op):
        res = self.rm.force_result_in_reg(op.result, op.getarg(0))
        self.Perform(op, [res], res)

    consider_int_invert = consider_int_neg

    def consider_int_lshift(self, op):
        if isinstance(op.getarg(1), Const):
            loc2 = self.rm.convert_to_imm(op.getarg(1))
        else:
            loc2 = self.rm.make_sure_var_in_reg(op.getarg(1), selected_reg=ecx)
        args = op.getarglist()
        loc1 = self.rm.force_result_in_reg(op.result, op.getarg(0), args)
        self.Perform(op, [loc1, loc2], loc1)
        self.rm.possibly_free_vars_for_op(op)

    consider_int_rshift  = consider_int_lshift
    consider_uint_rshift = consider_int_lshift

    def _consider_int_div_or_mod(self, op, resultreg, trashreg):
        l0 = self.rm.make_sure_var_in_reg(op.getarg(0), selected_reg=eax)
        l1 = self.rm.make_sure_var_in_reg(op.getarg(1), selected_reg=ecx)
        l2 = self.rm.force_allocate_reg(op.result, selected_reg=resultreg)
        # the register (eax or edx) not holding what we are looking for
        # will be just trash after that operation
        tmpvar = TempBox()
        self.rm.force_allocate_reg(tmpvar, selected_reg=trashreg)
        assert l0 is eax
        assert l1 is ecx
        assert l2 is resultreg
        self.rm.possibly_free_vars_for_op(op)
        self.rm.possibly_free_var(tmpvar)

    def consider_int_mod(self, op):
        self._consider_int_div_or_mod(op, edx, eax)
        self.Perform(op, [eax, ecx], edx)

    def consider_int_floordiv(self, op):
        self._consider_int_div_or_mod(op, eax, edx)
        self.Perform(op, [eax, ecx], eax)

    consider_uint_floordiv = consider_int_floordiv

    def _consider_compop(self, op, guard_op):
        vx = op.getarg(0)
        vy = op.getarg(1)
        arglocs = [self.loc(vx), self.loc(vy)]
        if (vx in self.rm.reg_bindings or vy in self.rm.reg_bindings or
            isinstance(vx, Const) or isinstance(vy, Const)):
            pass
        else:
            arglocs[0] = self.rm.make_sure_var_in_reg(vx)
        args = op.getarglist()
        self.rm.possibly_free_vars(args)
        if guard_op is None:
            loc = self.rm.force_allocate_reg(op.result, args,
                                             need_lower_byte=True)
            self.Perform(op, arglocs, loc)
        else:
            self.perform_with_guard(op, guard_op, arglocs, None)

    consider_int_lt = _consider_compop
    consider_int_gt = _consider_compop
    consider_int_ge = _consider_compop
    consider_int_le = _consider_compop
    consider_int_ne = _consider_compop
    consider_int_eq = _consider_compop
    consider_uint_gt = _consider_compop
    consider_uint_lt = _consider_compop
    consider_uint_le = _consider_compop
    consider_uint_ge = _consider_compop
    consider_ptr_eq = consider_instance_ptr_eq = _consider_compop
    consider_ptr_ne = consider_instance_ptr_ne = _consider_compop

    def _consider_float_op(self, op):
        loc1 = self.xrm.loc(op.getarg(1))
        args = op.getarglist()
        loc0 = self.xrm.force_result_in_reg(op.result, op.getarg(0), args)
        self.Perform(op, [loc0, loc1], loc0)
        self.xrm.possibly_free_vars_for_op(op)

    consider_float_add = _consider_float_op
    consider_float_sub = _consider_float_op
    consider_float_mul = _consider_float_op
    consider_float_truediv = _consider_float_op

    def _consider_float_cmp(self, op, guard_op):
        vx = op.getarg(0)
        vy = op.getarg(1)
        arglocs = [self.loc(vx), self.loc(vy)]
        if not (isinstance(arglocs[0], RegLoc) or
                isinstance(arglocs[1], RegLoc)):
            if isinstance(vx, Const):
                arglocs[1] = self.xrm.make_sure_var_in_reg(vy)
            else:
                arglocs[0] = self.xrm.make_sure_var_in_reg(vx)
        self.xrm.possibly_free_vars_for_op(op)
        if guard_op is None:
            res = self.rm.force_allocate_reg(op.result, need_lower_byte=True)
            self.Perform(op, arglocs, res)
        else:
            self.perform_with_guard(op, guard_op, arglocs, None)

    consider_float_lt = _consider_float_cmp
    consider_float_le = _consider_float_cmp
    consider_float_eq = _consider_float_cmp
    consider_float_ne = _consider_float_cmp
    consider_float_gt = _consider_float_cmp
    consider_float_ge = _consider_float_cmp

    def _consider_float_unary_op(self, op):
        loc0 = self.xrm.force_result_in_reg(op.result, op.getarg(0))
        self.Perform(op, [loc0], loc0)
        self.xrm.possibly_free_var(op.getarg(0))

    consider_float_neg = _consider_float_unary_op
    consider_float_abs = _consider_float_unary_op

    def consider_cast_float_to_int(self, op):
        loc0 = self.xrm.make_sure_var_in_reg(op.getarg(0))
        loc1 = self.rm.force_allocate_reg(op.result)
        self.Perform(op, [loc0], loc1)
        self.xrm.possibly_free_var(op.getarg(0))

    def consider_cast_int_to_float(self, op):
        loc0 = self.rm.loc(op.getarg(0))
        loc1 = self.xrm.force_allocate_reg(op.result)
        self.Perform(op, [loc0], loc1)
        self.rm.possibly_free_var(op.getarg(0))

    def consider_cast_float_to_singlefloat(self, op):
        loc0 = self.xrm.make_sure_var_in_reg(op.getarg(0))
        loc1 = self.rm.force_allocate_reg(op.result)
        self.xrm.possibly_free_var(op.getarg(0))
        tmpxvar = TempBox()
        loctmp = self.xrm.force_allocate_reg(tmpxvar)   # may be equal to loc0
        self.xrm.possibly_free_var(tmpxvar)
        self.Perform(op, [loc0, loctmp], loc1)

    consider_cast_singlefloat_to_float = consider_cast_int_to_float

    def _consider_llong_binop_xx(self, op):
        # must force both arguments into xmm registers, because we don't
        # know if they will be suitably aligned.  Exception: if the second
        # argument is a constant, we can ask it to be aligned to 16 bytes.
        args = [op.getarg(1), op.getarg(2)]
        loc1 = self.load_xmm_aligned_16_bytes(args[1])
        loc0 = self.xrm.force_result_in_reg(op.result, args[0], args)
        self.PerformLLong(op, [loc0, loc1], loc0)
        self.xrm.possibly_free_vars(args)

    def _consider_llong_eq_ne_xx(self, op):
        # must force both arguments into xmm registers, because we don't
        # know if they will be suitably aligned.  Exception: if they are
        # constants, we can ask them to be aligned to 16 bytes.
        args = [op.getarg(1), op.getarg(2)]
        loc1 = self.load_xmm_aligned_16_bytes(args[0])
        loc2 = self.load_xmm_aligned_16_bytes(args[1], args)
        tmpxvar = TempBox()
        loc3 = self.xrm.force_allocate_reg(tmpxvar, args)
        self.xrm.possibly_free_var(tmpxvar)
        loc0 = self.rm.force_allocate_reg(op.result, need_lower_byte=True)
        self.PerformLLong(op, [loc1, loc2, loc3], loc0)
        self.xrm.possibly_free_vars(args)

    def _maybe_consider_llong_lt(self, op):
        # XXX just a special case for now
        box = op.getarg(2)
        if not isinstance(box, ConstFloat):
            return False
        if box.getlonglong() != 0:
            return False
        # "x < 0"
        box = op.getarg(1)
        assert isinstance(box, BoxFloat)
        loc1 = self.xrm.make_sure_var_in_reg(box)
        loc0 = self.rm.force_allocate_reg(op.result)
        self.PerformLLong(op, [loc1], loc0)
        self.xrm.possibly_free_var(box)
        return True

    def _consider_llong_to_int(self, op):
        # accept an argument in a xmm register or in the stack
        loc1 = self.xrm.loc(op.getarg(1))
        loc0 = self.rm.force_allocate_reg(op.result)
        self.PerformLLong(op, [loc1], loc0)
        self.xrm.possibly_free_var(op.getarg(1))

    def _loc_of_const_longlong(self, value64):
        c = ConstFloat(value64)
        return self.xrm.convert_to_imm(c)

    def _consider_llong_from_int(self, op):
        assert IS_X86_32
        loc0 = self.xrm.force_allocate_reg(op.result)
        box = op.getarg(1)
        if isinstance(box, ConstInt):
            loc1 = self._loc_of_const_longlong(r_longlong(box.value))
            loc2 = None    # unused
        else:
            loc1 = self.rm.make_sure_var_in_reg(box)
            tmpxvar = TempBox()
            loc2 = self.xrm.force_allocate_reg(tmpxvar, [op.result])
            self.xrm.possibly_free_var(tmpxvar)
        self.PerformLLong(op, [loc1, loc2], loc0)
        self.rm.possibly_free_var(box)

    def _consider_llong_from_uint(self, op):
        assert IS_X86_32
        loc0 = self.xrm.force_allocate_reg(op.result)
        loc1 = self.rm.make_sure_var_in_reg(op.getarg(1))
        self.PerformLLong(op, [loc1], loc0)
        self.rm.possibly_free_vars_for_op(op)

    def _consider_math_sqrt(self, op):
        loc0 = self.xrm.force_result_in_reg(op.result, op.getarg(1))
        self.PerformMath(op, [loc0], loc0)
        self.xrm.possibly_free_var(op.getarg(1))

    def _call(self, op, arglocs, force_store=[], guard_not_forced_op=None):
        # we need to save registers on the stack:
        #
        #  - at least the non-callee-saved registers
        #
        #  - for shadowstack, we assume that any call can collect, and we
        #    save also the callee-saved registers that contain GC pointers,
        #    so that they can be found by follow_stack_frame_of_assembler()
        #
        #  - for CALL_MAY_FORCE or CALL_ASSEMBLER, we have to save all regs
        #    anyway, in case we need to do cpu.force().  The issue is that
        #    grab_frame_values() would not be able to locate values in
        #    callee-saved registers.
        #
        save_all_regs = guard_not_forced_op is not None
        self.xrm.before_call(force_store, save_all_regs=save_all_regs)
        if not save_all_regs:
            gcrootmap = self.assembler.cpu.gc_ll_descr.gcrootmap
            if gcrootmap and gcrootmap.is_shadow_stack:
                save_all_regs = 2
        self.rm.before_call(force_store, save_all_regs=save_all_regs)
        if op.result is not None:
            if op.result.type == FLOAT:
                resloc = self.xrm.after_call(op.result)
            else:
                resloc = self.rm.after_call(op.result)
        else:
            resloc = None
        if guard_not_forced_op is not None:
            self.perform_with_guard(op, guard_not_forced_op, arglocs, resloc)
        else:
            self.Perform(op, arglocs, resloc)

    def _consider_call(self, op, guard_not_forced_op=None):
        calldescr = op.getdescr()
        assert isinstance(calldescr, CallDescr)
        assert len(calldescr.arg_classes) == op.numargs() - 1
        size = calldescr.get_result_size()
        sign = calldescr.is_result_signed()
        if sign:
            sign_loc = imm1
        else:
            sign_loc = imm0
        self._call(op, [imm(size), sign_loc] +
                       [self.loc(op.getarg(i)) for i in range(op.numargs())],
                   guard_not_forced_op=guard_not_forced_op)

    def consider_call(self, op):
        effectinfo = op.getdescr().get_extra_info()
        oopspecindex = effectinfo.oopspecindex
        if oopspecindex != EffectInfo.OS_NONE:
            if IS_X86_32:
                # support for some of the llong operations,
                # which only exist on x86-32
                if oopspecindex in (EffectInfo.OS_LLONG_ADD,
                                    EffectInfo.OS_LLONG_SUB,
                                    EffectInfo.OS_LLONG_AND,
                                    EffectInfo.OS_LLONG_OR,
                                    EffectInfo.OS_LLONG_XOR):
                    return self._consider_llong_binop_xx(op)
                if oopspecindex == EffectInfo.OS_LLONG_TO_INT:
                    return self._consider_llong_to_int(op)
                if oopspecindex == EffectInfo.OS_LLONG_FROM_INT:
                    return self._consider_llong_from_int(op)
                if oopspecindex == EffectInfo.OS_LLONG_FROM_UINT:
                    return self._consider_llong_from_uint(op)
                if (oopspecindex == EffectInfo.OS_LLONG_EQ or
                    oopspecindex == EffectInfo.OS_LLONG_NE):
                    return self._consider_llong_eq_ne_xx(op)
                if oopspecindex == EffectInfo.OS_LLONG_LT:
                    if self._maybe_consider_llong_lt(op):
                        return
            if oopspecindex == EffectInfo.OS_MATH_SQRT:
                return self._consider_math_sqrt(op)
        self._consider_call(op)

    def consider_call_may_force(self, op, guard_op):
        assert guard_op is not None
        self._consider_call(op, guard_op)

    consider_call_release_gil = consider_call_may_force

    def consider_call_malloc_gc(self, op):
        self._consider_call(op)

    def consider_call_assembler(self, op, guard_op):
        descr = op.getdescr()
        assert isinstance(descr, JitCellToken)
        jd = descr.outermost_jitdriver_sd
        assert jd is not None
        size = jd.portal_calldescr.get_result_size()
        vable_index = jd.index_of_virtualizable
        if vable_index >= 0:
            self.rm._sync_var(op.getarg(vable_index))
            vable = self.fm.loc(op.getarg(vable_index))
        else:
            vable = imm0
        self._call(op, [imm(size), vable] +
                   [self.loc(op.getarg(i)) for i in range(op.numargs())],
                   guard_not_forced_op=guard_op)

    def consider_cond_call_gc_wb(self, op):
        assert op.result is None
        args = op.getarglist()
        N = len(args)
        # we force all arguments in a reg (unless they are Consts),
        # because it will be needed anyway by the following setfield_gc
        # or setarrayitem_gc. It avoids loading it twice from the memory.
        arglocs = [self.rm.make_sure_var_in_reg(op.getarg(i), args)
                   for i in range(N)]
        # add eax, ecx and edx as extra "arguments" to ensure they are
        # saved and restored.  Fish in self.rm to know which of these
        # registers really need to be saved (a bit of a hack).  Moreover,
        # we don't save and restore any SSE register because the called
        # function, a GC write barrier, is known not to touch them.
        # See remember_young_pointer() in rpython/memory/gc/generation.py.
        for v, reg in self.rm.reg_bindings.items():
            if (reg in self.rm.save_around_call_regs
                and self.rm.stays_alive(v)):
                arglocs.append(reg)
        self.PerformDiscard(op, arglocs)
        self.rm.possibly_free_vars_for_op(op)

    consider_cond_call_gc_wb_array = consider_cond_call_gc_wb

    def consider_call_malloc_nursery(self, op):
        size_box = op.getarg(0)
        assert isinstance(size_box, ConstInt)
        size = size_box.getint()
        self.rm.force_allocate_reg(op.result, selected_reg=eax)
        #
        # We need edx as a temporary, but otherwise don't save any more
        # register.  See comments in _build_malloc_slowpath().
        tmp_box = TempBox()
        self.rm.force_allocate_reg(tmp_box, selected_reg=edx)
        self.rm.possibly_free_var(tmp_box)
        #
        gc_ll_descr = self.assembler.cpu.gc_ll_descr
        self.assembler.malloc_cond(
            gc_ll_descr.get_nursery_free_addr(),
            gc_ll_descr.get_nursery_top_addr(),
            size)

    def _unpack_arraydescr(self, arraydescr):
        assert isinstance(arraydescr, ArrayDescr)
        ofs = arraydescr.basesize
        size = arraydescr.itemsize
        sign = arraydescr.is_item_signed()
        return size, ofs, sign

    def _unpack_fielddescr(self, fielddescr):
        assert isinstance(fielddescr, FieldDescr)
        ofs = fielddescr.offset
        size = fielddescr.field_size
        sign = fielddescr.is_field_signed()
        return imm(ofs), imm(size), sign
    _unpack_fielddescr._always_inline_ = True

    def _unpack_interiorfielddescr(self, descr):
        assert isinstance(descr, InteriorFieldDescr)
        arraydescr = descr.arraydescr
        ofs = arraydescr.basesize
        itemsize = arraydescr.itemsize
        fieldsize = descr.fielddescr.field_size
        sign = descr.fielddescr.is_field_signed()
        ofs += descr.fielddescr.offset
        return imm(ofs), imm(itemsize), imm(fieldsize), sign

    def consider_setfield_gc(self, op):
        ofs_loc, size_loc, _ = self._unpack_fielddescr(op.getdescr())
        assert isinstance(size_loc, ImmedLoc)
        if size_loc.value == 1:
            need_lower_byte = True
        else:
            need_lower_byte = False
        args = op.getarglist()
        base_loc = self.rm.make_sure_var_in_reg(op.getarg(0), args)
        value_loc = self.make_sure_var_in_reg(op.getarg(1), args,
                                              need_lower_byte=need_lower_byte)
        self.possibly_free_vars(args)
        self.PerformDiscard(op, [base_loc, ofs_loc, size_loc, value_loc])

    consider_setfield_raw = consider_setfield_gc

    def consider_setinteriorfield_gc(self, op):
        t = self._unpack_interiorfielddescr(op.getdescr())
        ofs, itemsize, fieldsize, _ = t
        args = op.getarglist()
        if fieldsize.value == 1:
            need_lower_byte = True
        else:
            need_lower_byte = False
        box_base, box_index, box_value = args
        base_loc = self.rm.make_sure_var_in_reg(box_base, args)
        index_loc = self.rm.make_sure_var_in_reg(box_index, args)
        value_loc = self.make_sure_var_in_reg(box_value, args,
                                              need_lower_byte=need_lower_byte)
        # If 'index_loc' is not an immediate, then we need a 'temp_loc' that
        # is a register whose value will be destroyed.  It's fine to destroy
        # the same register as 'index_loc', but not the other ones.
        self.rm.possibly_free_var(box_index)
        if not isinstance(index_loc, ImmedLoc):
            tempvar = TempBox()
            temp_loc = self.rm.force_allocate_reg(tempvar, [box_base,
                                                            box_value])
            self.rm.possibly_free_var(tempvar)
        else:
            temp_loc = None
        self.rm.possibly_free_var(box_base)
        self.possibly_free_var(box_value)
        self.PerformDiscard(op, [base_loc, ofs, itemsize, fieldsize,
                                 index_loc, temp_loc, value_loc])

    consider_setinteriorfield_raw = consider_setinteriorfield_gc

    def consider_strsetitem(self, op):
        args = op.getarglist()
        base_loc = self.rm.make_sure_var_in_reg(op.getarg(0), args)
        ofs_loc = self.rm.make_sure_var_in_reg(op.getarg(1), args)
        value_loc = self.rm.make_sure_var_in_reg(op.getarg(2), args,
                                                 need_lower_byte=True)
        self.rm.possibly_free_vars_for_op(op)
        self.PerformDiscard(op, [base_loc, ofs_loc, value_loc])

    consider_unicodesetitem = consider_strsetitem

    def consider_setarrayitem_gc(self, op):
        itemsize, ofs, _ = self._unpack_arraydescr(op.getdescr())
        args = op.getarglist()
        base_loc  = self.rm.make_sure_var_in_reg(op.getarg(0), args)
        if itemsize == 1:
            need_lower_byte = True
        else:
            need_lower_byte = False
        value_loc = self.make_sure_var_in_reg(op.getarg(2), args,
                                          need_lower_byte=need_lower_byte)
        ofs_loc = self.rm.make_sure_var_in_reg(op.getarg(1), args)
        self.possibly_free_vars(args)
        self.PerformDiscard(op, [base_loc, ofs_loc, value_loc,
                                 imm(itemsize), imm(ofs)])

    consider_setarrayitem_raw = consider_setarrayitem_gc

    def consider_getfield_gc(self, op):
        ofs_loc, size_loc, sign = self._unpack_fielddescr(op.getdescr())
        args = op.getarglist()
        base_loc = self.rm.make_sure_var_in_reg(op.getarg(0), args)
        self.rm.possibly_free_vars(args)
        result_loc = self.force_allocate_reg(op.result)
        if sign:
            sign_loc = imm1
        else:
            sign_loc = imm0
        self.Perform(op, [base_loc, ofs_loc, size_loc, sign_loc], result_loc)

    consider_getfield_raw = consider_getfield_gc
    consider_getfield_raw_pure = consider_getfield_gc
    consider_getfield_gc_pure = consider_getfield_gc

    def consider_getarrayitem_gc(self, op):
        itemsize, ofs, sign = self._unpack_arraydescr(op.getdescr())
        args = op.getarglist()
        base_loc = self.rm.make_sure_var_in_reg(op.getarg(0), args)
        ofs_loc = self.rm.make_sure_var_in_reg(op.getarg(1), args)
        self.rm.possibly_free_vars_for_op(op)
        result_loc = self.force_allocate_reg(op.result)
        if sign:
            sign_loc = imm1
        else:
            sign_loc = imm0
        self.Perform(op, [base_loc, ofs_loc, imm(itemsize), imm(ofs),
                          sign_loc], result_loc)

    consider_getarrayitem_raw = consider_getarrayitem_gc
    consider_getarrayitem_gc_pure = consider_getarrayitem_gc

    def consider_getinteriorfield_gc(self, op):
        t = self._unpack_interiorfielddescr(op.getdescr())
        ofs, itemsize, fieldsize, sign = t
        if sign:
            sign_loc = imm1
        else:
            sign_loc = imm0
        args = op.getarglist()
        base_loc = self.rm.make_sure_var_in_reg(op.getarg(0), args)
        index_loc = self.rm.make_sure_var_in_reg(op.getarg(1), args)
        # 'base' and 'index' are put in two registers (or one if 'index'
        # is an immediate).  'result' can be in the same register as
        # 'index' but must be in a different register than 'base'.
        self.rm.possibly_free_var(op.getarg(1))
        result_loc = self.force_allocate_reg(op.result, [op.getarg(0)])
        assert isinstance(result_loc, RegLoc)
        # two cases: 1) if result_loc is a normal register, use it as temp_loc
        if not result_loc.is_xmm:
            temp_loc = result_loc
        else:
            # 2) if result_loc is an xmm register, we (likely) need another
            # temp_loc that is a normal register.  It can be in the same
            # register as 'index' but not 'base'.
            tempvar = TempBox()
            temp_loc = self.rm.force_allocate_reg(tempvar, [op.getarg(0)])
            self.rm.possibly_free_var(tempvar)
        self.rm.possibly_free_var(op.getarg(0))
        self.Perform(op, [base_loc, ofs, itemsize, fieldsize,
                          index_loc, temp_loc, sign_loc], result_loc)

    consider_getinteriorfield_raw = consider_getinteriorfield_gc

    def consider_int_is_true(self, op, guard_op):
        # doesn't need arg to be in a register
        argloc = self.loc(op.getarg(0))
        self.rm.possibly_free_var(op.getarg(0))
        if guard_op is not None:
            self.perform_with_guard(op, guard_op, [argloc], None)
        else:
            resloc = self.rm.force_allocate_reg(op.result, need_lower_byte=True)
            self.Perform(op, [argloc], resloc)

    consider_int_is_zero = consider_int_is_true

    def consider_same_as(self, op):
        argloc = self.loc(op.getarg(0))
        self.possibly_free_var(op.getarg(0))
        resloc = self.force_allocate_reg(op.result)
        self.Perform(op, [argloc], resloc)
    consider_cast_ptr_to_int = consider_same_as
    consider_cast_int_to_ptr = consider_same_as

    def consider_strlen(self, op):
        args = op.getarglist()
        base_loc = self.rm.make_sure_var_in_reg(op.getarg(0), args)
        self.rm.possibly_free_vars_for_op(op)
        result_loc = self.rm.force_allocate_reg(op.result)
        self.Perform(op, [base_loc], result_loc)

    consider_unicodelen = consider_strlen

    def consider_arraylen_gc(self, op):
        arraydescr = op.getdescr()
        assert isinstance(arraydescr, ArrayDescr)
        ofs = arraydescr.lendescr.offset
        args = op.getarglist()
        base_loc = self.rm.make_sure_var_in_reg(op.getarg(0), args)
        self.rm.possibly_free_vars_for_op(op)
        result_loc = self.rm.force_allocate_reg(op.result)
        self.Perform(op, [base_loc, imm(ofs)], result_loc)

    def consider_strgetitem(self, op):
        args = op.getarglist()
        base_loc = self.rm.make_sure_var_in_reg(op.getarg(0), args)
        ofs_loc = self.rm.make_sure_var_in_reg(op.getarg(1), args)
        self.rm.possibly_free_vars_for_op(op)
        result_loc = self.rm.force_allocate_reg(op.result)
        self.Perform(op, [base_loc, ofs_loc], result_loc)

    consider_unicodegetitem = consider_strgetitem

    def consider_copystrcontent(self, op):
        self._consider_copystrcontent(op, is_unicode=False)

    def consider_copyunicodecontent(self, op):
        self._consider_copystrcontent(op, is_unicode=True)

    def _consider_copystrcontent(self, op, is_unicode):
        # compute the source address
        args = op.getarglist()
        base_loc = self.rm.make_sure_var_in_reg(args[0], args)
        ofs_loc = self.rm.make_sure_var_in_reg(args[2], args)
        assert args[0] is not args[1]    # forbidden case of aliasing
        self.rm.possibly_free_var(args[0])
        if args[3] is not args[2] is not args[4]:  # MESS MESS MESS: don't free
            self.rm.possibly_free_var(args[2])     # it if ==args[3] or args[4]
        srcaddr_box = TempBox()
        forbidden_vars = [args[1], args[3], args[4], srcaddr_box]
        srcaddr_loc = self.rm.force_allocate_reg(srcaddr_box, forbidden_vars)
        self._gen_address_inside_string(base_loc, ofs_loc, srcaddr_loc,
                                        is_unicode=is_unicode)
        # compute the destination address
        base_loc = self.rm.make_sure_var_in_reg(args[1], forbidden_vars)
        ofs_loc = self.rm.make_sure_var_in_reg(args[3], forbidden_vars)
        self.rm.possibly_free_var(args[1])
        if args[3] is not args[4]:     # more of the MESS described above
            self.rm.possibly_free_var(args[3])
        forbidden_vars = [args[4], srcaddr_box]
        dstaddr_box = TempBox()
        dstaddr_loc = self.rm.force_allocate_reg(dstaddr_box, forbidden_vars)
        self._gen_address_inside_string(base_loc, ofs_loc, dstaddr_loc,
                                        is_unicode=is_unicode)
        # compute the length in bytes
        length_box = args[4]
        length_loc = self.loc(length_box)
        if is_unicode:
            self.rm.possibly_free_var(length_box)
            forbidden_vars = [srcaddr_box, dstaddr_box]
            bytes_box = TempBox()
            bytes_loc = self.rm.force_allocate_reg(bytes_box, forbidden_vars)
            scale = self._get_unicode_item_scale()
            if not (isinstance(length_loc, ImmedLoc) or
                    isinstance(length_loc, RegLoc)):
                self.assembler.mov(length_loc, bytes_loc)
                length_loc = bytes_loc
            self.assembler.load_effective_addr(length_loc, 0, scale, bytes_loc)
            length_box = bytes_box
            length_loc = bytes_loc
        # call memcpy()
        self.rm.before_call()
        self.xrm.before_call()
        self.assembler._emit_call(-1, imm(self.assembler.memcpy_addr),
                                  [dstaddr_loc, srcaddr_loc, length_loc])
        self.rm.possibly_free_var(length_box)
        self.rm.possibly_free_var(dstaddr_box)
        self.rm.possibly_free_var(srcaddr_box)

    def _gen_address_inside_string(self, baseloc, ofsloc, resloc, is_unicode):
        if is_unicode:
            ofs_items, _, _ = symbolic.get_array_token(rstr.UNICODE,
                                                  self.translate_support_code)
            scale = self._get_unicode_item_scale()
        else:
            ofs_items, itemsize, _ = symbolic.get_array_token(rstr.STR,
                                                  self.translate_support_code)
            assert itemsize == 1
            scale = 0
        self.assembler.load_effective_addr(ofsloc, ofs_items, scale,
                                           resloc, baseloc)

    def _get_unicode_item_scale(self):
        _, itemsize, _ = symbolic.get_array_token(rstr.UNICODE,
                                                  self.translate_support_code)
        if itemsize == 4:
            return 2
        elif itemsize == 2:
            return 1
        else:
            raise AssertionError("bad unicode item size")

    def consider_read_timestamp(self, op):
        tmpbox_high = TempBox()
        self.rm.force_allocate_reg(tmpbox_high, selected_reg=eax)
        if longlong.is_64_bit:
            # on 64-bit, use rax as temporary register and returns the
            # result in rdx
            result_loc = self.rm.force_allocate_reg(op.result,
                                                    selected_reg=edx)
            self.Perform(op, [], result_loc)
        else:
            # on 32-bit, use both eax and edx as temporary registers,
            # use a temporary xmm register, and returns the result in
            # another xmm register.
            tmpbox_low = TempBox()
            self.rm.force_allocate_reg(tmpbox_low, selected_reg=edx)
            xmmtmpbox = TempBox()
            xmmtmploc = self.xrm.force_allocate_reg(xmmtmpbox)
            result_loc = self.xrm.force_allocate_reg(op.result)
            self.Perform(op, [xmmtmploc], result_loc)
            self.xrm.possibly_free_var(xmmtmpbox)
            self.rm.possibly_free_var(tmpbox_low)
        self.rm.possibly_free_var(tmpbox_high)

    def compute_hint_frame_locations(self, operations):
        # optimization only: fill in the 'hint_frame_locations' dictionary
        # of 'fm' based on the JUMP at the end of the loop, by looking
        # at where we would like the boxes to be after the jump.
        op = operations[-1]
        if op.getopnum() != rop.JUMP:
            return
        self.final_jump_op = op
        descr = op.getdescr()
        assert isinstance(descr, TargetToken)
        if descr._x86_loop_code != 0:
            # if the target LABEL was already compiled, i.e. if it belongs
            # to some already-compiled piece of code
            self._compute_hint_frame_locations_from_descr(descr)
        #else:
        #   The loop ends in a JUMP going back to a LABEL in the same loop.
        #   We cannot fill 'hint_frame_locations' immediately, but we can
        #   wait until the corresponding consider_label() to know where the
        #   we would like the boxes to be after the jump.

    def _compute_hint_frame_locations_from_descr(self, descr):
        arglocs = descr._x86_arglocs
        jump_op = self.final_jump_op
        assert len(arglocs) == jump_op.numargs()
        for i in range(jump_op.numargs()):
            box = jump_op.getarg(i)
            if isinstance(box, Box):
                loc = arglocs[i]
                if isinstance(loc, StackLoc):
                    self.fm.hint_frame_locations[box] = loc

    def consider_jump(self, op):
        assembler = self.assembler
        assert self.jump_target_descr is None
        descr = op.getdescr()
        assert isinstance(descr, TargetToken)
        arglocs = descr._x86_arglocs
        self.jump_target_descr = descr
        # Part about non-floats
        src_locations1 = []
        dst_locations1 = []
        # Part about floats
        src_locations2 = []
        dst_locations2 = []
        # Build the four lists
        for i in range(op.numargs()):
            box = op.getarg(i)
            src_loc = self.loc(box)
            dst_loc = arglocs[i]
            if box.type != FLOAT:
                src_locations1.append(src_loc)
                dst_locations1.append(dst_loc)
            else:
                src_locations2.append(src_loc)
                dst_locations2.append(dst_loc)
        # Do we have a temp var?
        if IS_X86_64:
            tmpreg = X86_64_SCRATCH_REG
            xmmtmp = X86_64_XMM_SCRATCH_REG
        else:
            tmpreg = None
            xmmtmp = None
        # Do the remapping
        remap_frame_layout_mixed(assembler,
                                 src_locations1, dst_locations1, tmpreg,
                                 src_locations2, dst_locations2, xmmtmp)
        self.possibly_free_vars_for_op(op)
        assembler.closing_jump(self.jump_target_descr)

    def consider_debug_merge_point(self, op):
        pass

    def consider_jit_debug(self, op):
        pass

    def _consider_force_spill(self, op):
        # This operation is used only for testing
        self.force_spill_var(op.getarg(0))

    def get_mark_gc_roots(self, gcrootmap, use_copy_area=False):
        shape = gcrootmap.get_basic_shape(IS_X86_64)
        for v, val in self.fm.bindings.items():
            if (isinstance(v, BoxPtr) and self.rm.stays_alive(v)):
                assert isinstance(val, StackLoc)
                gcrootmap.add_frame_offset(shape, get_ebp_ofs(val.position))
        for v, reg in self.rm.reg_bindings.items():
            if reg is eax:
                continue      # ok to ignore this one
            if (isinstance(v, BoxPtr) and self.rm.stays_alive(v)):
                #
                # The register 'reg' is alive across this call.
                gcrootmap = self.assembler.cpu.gc_ll_descr.gcrootmap
                if gcrootmap is None or not gcrootmap.is_shadow_stack:
                    #
                    # Asmgcc: if reg is a callee-save register, we can
                    # explicitly mark it as containing a BoxPtr.
                    if reg in self.rm.REGLOC_TO_GCROOTMAP_REG_INDEX:
                        gcrootmap.add_callee_save_reg(
                            shape, self.rm.REGLOC_TO_GCROOTMAP_REG_INDEX[reg])
                        continue
                #
                # Else, 'use_copy_area' must be True (otherwise this BoxPtr
                # should not be in a register).  The copy area contains the
                # real value of the register.
                assert use_copy_area
                assert reg in self.rm.REGLOC_TO_COPY_AREA_OFS
                area_offset = self.rm.REGLOC_TO_COPY_AREA_OFS[reg]
                gcrootmap.add_frame_offset(shape, area_offset)
        #
        return gcrootmap.compress_callshape(shape,
                                            self.assembler.datablockwrapper)

    def consider_force_token(self, op):
        # the FORCE_TOKEN operation returns directly 'ebp'
        self.rm.force_allocate_frame_reg(op.result)

    def consider_label(self, op):
        descr = op.getdescr()
        assert isinstance(descr, TargetToken)
        inputargs = op.getarglist()
        arglocs = [None] * len(inputargs)
        #
        # we use force_spill() on the boxes that are not going to be really
        # used any more in the loop, but that are kept alive anyway
        # by being in a next LABEL's or a JUMP's argument or fail_args
        # of some guard
        position = self.rm.position
        for arg in inputargs:
            assert isinstance(arg, Box)
            if self.last_real_usage.get(arg, -1) <= position:
                self.force_spill_var(arg)
        #
        # we need to make sure that no variable is stored in ebp
        for arg in inputargs:
            if self.loc(arg) is ebp:
                loc2 = self.fm.loc(arg)
                self.assembler.mc.MOV(loc2, ebp)
        self.rm.bindings_to_frame_reg.clear()
        #
        for i in range(len(inputargs)):
            arg = inputargs[i]
            assert isinstance(arg, Box)
            loc = self.loc(arg)
            assert loc is not ebp
            arglocs[i] = loc
            if isinstance(loc, RegLoc):
                self.fm.mark_as_free(arg)
        #
        # if we are too close to the start of the loop, the label's target may
        # get overridden by redirect_call_assembler().  (rare case)
        self.flush_loop()
        #
        descr._x86_arglocs = arglocs
        descr._x86_loop_code = self.assembler.mc.get_relative_pos()
        descr._x86_clt = self.assembler.current_clt
        self.assembler.target_tokens_currently_compiling[descr] = None
        self.possibly_free_vars_for_op(op)
        #
        # if the LABEL's descr is precisely the target of the JUMP at the
        # end of the same loop, i.e. if what we are compiling is a single
        # loop that ends up jumping to this LABEL, then we can now provide
        # the hints about the expected position of the spilled variables.
        jump_op = self.final_jump_op
        if jump_op is not None and jump_op.getdescr() is descr:
            self._compute_hint_frame_locations_from_descr(descr)

    def not_implemented_op(self, op):
        not_implemented("not implemented operation: %s" % op.getopname())

    def not_implemented_op_with_guard(self, op, guard_op):
        not_implemented("not implemented operation with guard: %s" % (
            op.getopname(),))

oplist = [RegAlloc.not_implemented_op] * rop._LAST
oplist_with_guard = [RegAlloc.not_implemented_op_with_guard] * rop._LAST

def add_none_argument(fn):
    return lambda self, op: fn(self, op, None)

for name, value in RegAlloc.__dict__.iteritems():
    if name.startswith('consider_'):
        name = name[len('consider_'):]
        num = getattr(rop, name.upper())
        if (is_comparison_or_ovf_op(num)
            or num == rop.CALL_MAY_FORCE
            or num == rop.CALL_ASSEMBLER
            or num == rop.CALL_RELEASE_GIL):
            oplist_with_guard[num] = value
            oplist[num] = add_none_argument(value)
        else:
            oplist[num] = value

def get_ebp_ofs(position):
    # Argument is a frame position (0, 1, 2...).
    # Returns (ebp-20), (ebp-24), (ebp-28)...
    # i.e. the n'th word beyond the fixed frame size.
    return -WORD * (FRAME_FIXED_SIZE + position)

def _valid_addressing_size(size):
    return size == 1 or size == 2 or size == 4 or size == 8

def _get_scale(size):
    assert _valid_addressing_size(size)
    if size < 4:
        return size - 1         # 1, 2 => 0, 1
    else:
        return (size >> 2) + 1  # 4, 8 => 2, 3

def not_implemented(msg):
    os.write(2, '[x86/regalloc] %s\n' % msg)
    raise NotImplementedError(msg)

# xxx hack: set a default value for TargetToken._x86_loop_code.
# If 0, we know that it is a LABEL that was not compiled yet.
TargetToken._x86_loop_code = 0<|MERGE_RESOLUTION|>--- conflicted
+++ resolved
@@ -454,70 +454,13 @@
         self.flush_loop()
         self.assembler.mc.mark_op(None) # end of the loop
 
-<<<<<<< HEAD
-=======
     def flush_loop(self):
         # rare case: if the loop is too short, pad with NOPs
         mc = self.assembler.mc
         while mc.get_relative_pos() < self.min_bytes_before_label:
             mc.NOP()
 
-    def _compute_vars_longevity(self, inputargs, operations):
-        # compute a dictionary that maps variables to index in
-        # operations that is a "last-time-seen"
-
-        # returns a pair longevity/useful. Non-useful variables are ones that
-        # never appear in the assembler or it does not matter if they appear on
-        # stack or in registers. Main example is loop arguments that go
-        # only to guard operations or to jump or to finish
-        produced = {}
-        last_used = {}
-        last_real_usage = {}
-        for i in range(len(operations)-1, -1, -1):
-            op = operations[i]
-            if op.result:
-                if op.result not in last_used and op.has_no_side_effect():
-                    continue
-                assert op.result not in produced
-                produced[op.result] = i
-            opnum = op.getopnum()
-            for j in range(op.numargs()):
-                arg = op.getarg(j)
-                if not isinstance(arg, Box):
-                    continue
-                if arg not in last_used:
-                    last_used[arg] = i
-                if opnum != rop.JUMP and opnum != rop.LABEL:
-                    if arg not in last_real_usage:
-                        last_real_usage[arg] = i
-            if op.is_guard():
-                for arg in op.getfailargs():
-                    if arg is None: # hole
-                        continue
-                    assert isinstance(arg, Box)
-                    if arg not in last_used:
-                        last_used[arg] = i
-        self.last_real_usage = last_real_usage
-        #
-        longevity = {}
-        for arg in produced:
-            if arg in last_used:
-                assert isinstance(arg, Box)
-                assert produced[arg] < last_used[arg]
-                longevity[arg] = (produced[arg], last_used[arg])
-                del last_used[arg]
-        for arg in inputargs:
-            assert isinstance(arg, Box)
-            if arg not in last_used:
-                longevity[arg] = (-1, -1)
-            else:
-                longevity[arg] = (0, last_used[arg])
-                del last_used[arg]
-        assert len(last_used) == 0
-        self.longevity = longevity
->>>>>>> f8a7948a
-
-    def loc(self, v):
+     def loc(self, v):
         if v is None: # xxx kludgy
             return None
         if v.type == FLOAT:
