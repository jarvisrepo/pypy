
""" Register allocation scheme.
"""

import os
from pypy.jit.metainterp.history import (Box, Const, ConstInt, ConstPtr,
                                         ResOperation, BoxPtr, ConstFloat,
                                         BoxFloat, INT, REF, FLOAT,
                                         TargetToken, JitCellToken)
from pypy.jit.backend.x86.regloc import *
from pypy.rpython.lltypesystem import lltype, rffi, rstr
from pypy.rlib.objectmodel import we_are_translated
from pypy.rlib import rgc
from pypy.jit.backend.llsupport import symbolic
from pypy.jit.backend.x86.jump import remap_frame_layout_mixed
from pypy.jit.codewriter import heaptracker, longlong
from pypy.jit.codewriter.effectinfo import EffectInfo
from pypy.jit.metainterp.resoperation import rop
from pypy.jit.backend.llsupport.descr import FieldDescr, ArrayDescr
from pypy.jit.backend.llsupport.descr import CallDescr, SizeDescr
from pypy.jit.backend.llsupport.descr import InteriorFieldDescr
from pypy.jit.backend.llsupport.descr import unpack_arraydescr
from pypy.jit.backend.llsupport.descr import unpack_fielddescr
from pypy.jit.backend.llsupport.descr import unpack_interiorfielddescr
from pypy.jit.backend.llsupport.regalloc import FrameManager, RegisterManager,\
     TempBox, compute_vars_longevity, is_comparison_or_ovf_op
from pypy.jit.backend.x86.arch import WORD, FRAME_FIXED_SIZE
from pypy.jit.backend.x86.arch import IS_X86_32, IS_X86_64, MY_COPY_OF_REGS
from pypy.jit.backend.x86 import rx86
from pypy.rlib.rarithmetic import r_longlong

class X86RegisterManager(RegisterManager):

    box_types = [INT, REF]
    all_regs = [ecx, eax, edx, ebx, esi, edi]
    no_lower_byte_regs = [esi, edi]
    save_around_call_regs = [eax, edx, ecx]
    frame_reg = ebp

    REGLOC_TO_GCROOTMAP_REG_INDEX = {
        ebx: 1,
        esi: 2,
        edi: 3,
    }
    REGLOC_TO_COPY_AREA_OFS = {
        ecx: MY_COPY_OF_REGS + 0 * WORD,
        ebx: MY_COPY_OF_REGS + 1 * WORD,
        esi: MY_COPY_OF_REGS + 2 * WORD,
        edi: MY_COPY_OF_REGS + 3 * WORD,
    }

    def call_result_location(self, v):
        return eax

    def convert_to_imm(self, c):
        if isinstance(c, ConstInt):
            return imm(c.value)
        elif isinstance(c, ConstPtr):
            if we_are_translated() and c.value and rgc.can_move(c.value):
                not_implemented("convert_to_imm: ConstPtr needs special care")
            return imm(rffi.cast(lltype.Signed, c.value))
        else:
            not_implemented("convert_to_imm: got a %s" % c)

class X86_64_RegisterManager(X86RegisterManager):
    # r11 omitted because it's used as scratch
    all_regs = [ecx, eax, edx, ebx, esi, edi, r8, r9, r10, r12, r13, r14, r15]
    no_lower_byte_regs = []
    save_around_call_regs = [eax, ecx, edx, esi, edi, r8, r9, r10]

    REGLOC_TO_GCROOTMAP_REG_INDEX = {
        ebx: 1,
        r12: 2,
        r13: 3,
        r14: 4,
        r15: 5,
    }
    REGLOC_TO_COPY_AREA_OFS = {
        ecx: MY_COPY_OF_REGS + 0 * WORD,
        ebx: MY_COPY_OF_REGS + 1 * WORD,
        esi: MY_COPY_OF_REGS + 2 * WORD,
        edi: MY_COPY_OF_REGS + 3 * WORD,
        r8:  MY_COPY_OF_REGS + 4 * WORD,
        r9:  MY_COPY_OF_REGS + 5 * WORD,
        r10: MY_COPY_OF_REGS + 6 * WORD,
        r12: MY_COPY_OF_REGS + 7 * WORD,
        r13: MY_COPY_OF_REGS + 8 * WORD,
        r14: MY_COPY_OF_REGS + 9 * WORD,
        r15: MY_COPY_OF_REGS + 10 * WORD,
    }

class X86XMMRegisterManager(RegisterManager):

    box_types = [FLOAT]
    all_regs = [xmm0, xmm1, xmm2, xmm3, xmm4, xmm5, xmm6, xmm7]
    # we never need lower byte I hope
    save_around_call_regs = all_regs

    def convert_to_imm(self, c):
        adr = self.assembler.datablockwrapper.malloc_aligned(8, 8)
        x = c.getfloatstorage()
        rffi.cast(rffi.CArrayPtr(longlong.FLOATSTORAGE), adr)[0] = x
        return ConstFloatLoc(adr)

    def convert_to_imm_16bytes_align(self, c):
        adr = self.assembler.datablockwrapper.malloc_aligned(16, 16)
        x = c.getfloatstorage()
        y = longlong.ZEROF
        rffi.cast(rffi.CArrayPtr(longlong.FLOATSTORAGE), adr)[0] = x
        rffi.cast(rffi.CArrayPtr(longlong.FLOATSTORAGE), adr)[1] = y
        return ConstFloatLoc(adr)

    def after_call(self, v):
        # the result is stored in st0, but we don't have this around,
        # so genop_call will move it to some frame location immediately
        # after the call
        return self.frame_manager.loc(v)

class X86_64_XMMRegisterManager(X86XMMRegisterManager):
    # xmm15 reserved for scratch use
    all_regs = [xmm0, xmm1, xmm2, xmm3, xmm4, xmm5, xmm6, xmm7, xmm8, xmm9, xmm10, xmm11, xmm12, xmm13, xmm14]
    save_around_call_regs = all_regs

    def call_result_location(self, v):
        return xmm0

    def after_call(self, v):
        # We use RegisterManager's implementation, since X86XMMRegisterManager
        # places the result on the stack, which we don't need to do when the
        # calling convention places the result in xmm0
        return RegisterManager.after_call(self, v)

class X86FrameManager(FrameManager):
    @staticmethod
    def frame_pos(i, box_type):
        if IS_X86_32 and box_type == FLOAT:
            return StackLoc(i, get_ebp_ofs(i+1), box_type)
        else:
            return StackLoc(i, get_ebp_ofs(i), box_type)
    @staticmethod
    def frame_size(box_type):
        if IS_X86_32 and box_type == FLOAT:
            return 2
        else:
            return 1
    @staticmethod
    def get_loc_index(loc):
        assert isinstance(loc, StackLoc)
        return loc.position

if WORD == 4:
    gpr_reg_mgr_cls = X86RegisterManager
    xmm_reg_mgr_cls = X86XMMRegisterManager
elif WORD == 8:
    gpr_reg_mgr_cls = X86_64_RegisterManager
    xmm_reg_mgr_cls = X86_64_XMMRegisterManager
else:
    raise AssertionError("Word size should be 4 or 8")


class RegAlloc(object):

    def __init__(self, assembler, translate_support_code=False):
        assert isinstance(translate_support_code, bool)
        # variables that have place in register
        self.assembler = assembler
        self.translate_support_code = translate_support_code
        # to be read/used by the assembler too
        self.jump_target_descr = None
        self.close_stack_struct = 0
        self.final_jump_op = None

    def _prepare(self, inputargs, operations, allgcrefs):
        self.fm = X86FrameManager()
        self.min_frame_depth = 0
        cpu = self.assembler.cpu
        operations = cpu.gc_ll_descr.rewrite_assembler(cpu, operations,
                                                       allgcrefs)
        # compute longevity of variables
        longevity, last_real_usage = compute_vars_longevity(
                                                    inputargs, operations)
        self.longevity = longevity
        self.last_real_usage = last_real_usage
        self.rm = gpr_reg_mgr_cls(self.longevity,
                                  frame_manager = self.fm,
                                  assembler = self.assembler)
        self.xrm = xmm_reg_mgr_cls(self.longevity, frame_manager = self.fm,
                                   assembler = self.assembler)
        return operations

    def prepare_loop(self, inputargs, operations, looptoken, allgcrefs):
        operations = self._prepare(inputargs, operations, allgcrefs)
        self._set_initial_bindings(inputargs)
        # note: we need to make a copy of inputargs because possibly_free_vars
        # is also used on op args, which is a non-resizable list
        self.possibly_free_vars(list(inputargs))
        if WORD == 4:       # see redirect_call_assembler()
            self.min_bytes_before_label = 5
        else:
            self.min_bytes_before_label = 13
        return operations

    def prepare_bridge(self, inputargs, arglocs, operations, allgcrefs):
        operations = self._prepare(inputargs, operations, allgcrefs)
        self._update_bindings(arglocs, inputargs)
        self.min_bytes_before_label = 0
        return operations

    def ensure_next_label_is_at_least_at_position(self, at_least_position):
        self.min_bytes_before_label = max(self.min_bytes_before_label,
                                          at_least_position)

    def needed_extra_stack_locations(self, n):
        # call *after* you needed extra stack locations: (%esp), (%esp+4)...
        min_frame_depth = self.fm.get_frame_depth() + n
        if min_frame_depth > self.min_frame_depth:
            self.min_frame_depth = min_frame_depth

    def get_final_frame_depth(self):
        self.needed_extra_stack_locations(0)  # update min_frame_depth
        return self.min_frame_depth

    def _set_initial_bindings(self, inputargs):
        if IS_X86_64:
            inputargs = self._set_initial_bindings_regs_64(inputargs)
        #                   ...
        # stack layout:     arg2
        #                   arg1
        #                   arg0
        #                   return address
        #                   saved ebp        <-- ebp points here
        #                   ...
        cur_frame_pos = - 1 - FRAME_FIXED_SIZE
        assert get_ebp_ofs(cur_frame_pos-1) == 2*WORD
        assert get_ebp_ofs(cur_frame_pos-2) == 3*WORD
        #
        for box in inputargs:
            assert isinstance(box, Box)
            #
            if IS_X86_32 and box.type == FLOAT:
                cur_frame_pos -= 2
            else:
                cur_frame_pos -= 1
            loc = self.fm.frame_pos(cur_frame_pos, box.type)
            self.fm.set_binding(box, loc)

    def _set_initial_bindings_regs_64(self, inputargs):
        # In reverse order for use with pop()
        unused_gpr = [r9, r8, ecx, edx, esi, edi]
        unused_xmm = [xmm7, xmm6, xmm5, xmm4, xmm3, xmm2, xmm1, xmm0]
        #
        pass_on_stack = []
        #
        for box in inputargs:
            assert isinstance(box, Box)
            #
            if box.type == FLOAT:
                if len(unused_xmm) > 0:
                    ask = unused_xmm.pop()
                    got = self.xrm.try_allocate_reg(box, selected_reg=ask)
                    assert ask == got
                else:
                    pass_on_stack.append(box)
            else:
                if len(unused_gpr) > 0:
                    ask = unused_gpr.pop()
                    got = self.rm.try_allocate_reg(box, selected_reg=ask)
                    assert ask == got
                else:
                    pass_on_stack.append(box)
        #
        return pass_on_stack

    def possibly_free_var(self, var):
        if var.type == FLOAT:
            self.xrm.possibly_free_var(var)
        else:
            self.rm.possibly_free_var(var)

    def possibly_free_vars_for_op(self, op):
        for i in range(op.numargs()):
            var = op.getarg(i)
            if var is not None: # xxx kludgy
                self.possibly_free_var(var)

    def possibly_free_vars(self, vars):
        for var in vars:
            if var is not None: # xxx kludgy
                self.possibly_free_var(var)

    def make_sure_var_in_reg(self, var, forbidden_vars=[],
                             selected_reg=None, need_lower_byte=False):
        if var.type == FLOAT:
            if isinstance(var, ConstFloat):
                return FloatImmedLoc(var.getfloatstorage())
            return self.xrm.make_sure_var_in_reg(var, forbidden_vars,
                                                 selected_reg, need_lower_byte)
        else:
            return self.rm.make_sure_var_in_reg(var, forbidden_vars,
                                                selected_reg, need_lower_byte)

    def force_allocate_reg(self, var, forbidden_vars=[], selected_reg=None,
                           need_lower_byte=False):
        if var.type == FLOAT:
            return self.xrm.force_allocate_reg(var, forbidden_vars,
                                               selected_reg, need_lower_byte)
        else:
            return self.rm.force_allocate_reg(var, forbidden_vars,
                                              selected_reg, need_lower_byte)

    def force_spill_var(self, var):
        if var.type == FLOAT:
            return self.xrm.force_spill_var(var)
        else:
            return self.rm.force_spill_var(var)

    def load_xmm_aligned_16_bytes(self, var, forbidden_vars=[]):
        # Load 'var' in a register; but if it is a constant, we can return
        # a 16-bytes-aligned ConstFloatLoc.
        if isinstance(var, Const):
            return self.xrm.convert_to_imm_16bytes_align(var)
        else:
            return self.xrm.make_sure_var_in_reg(var, forbidden_vars)

    def _update_bindings(self, locs, inputargs):
        # XXX this should probably go to llsupport/regalloc.py
        used = {}
        i = 0
        for loc in locs:
            if loc is None: # xxx bit kludgy
                continue
            arg = inputargs[i]
            i += 1
            if arg.type == FLOAT:
                if isinstance(loc, RegLoc):
                    self.xrm.reg_bindings[arg] = loc
                    used[loc] = None
                else:
                    self.fm.set_binding(arg, loc)
            else:
                if isinstance(loc, RegLoc):
                    if loc is ebp:
                        self.rm.bindings_to_frame_reg[arg] = None
                    else:
                        self.rm.reg_bindings[arg] = loc
                        used[loc] = None
                else:
                    self.fm.set_binding(arg, loc)
        self.rm.free_regs = []
        for reg in self.rm.all_regs:
            if reg not in used:
                self.rm.free_regs.append(reg)
        self.xrm.free_regs = []
        for reg in self.xrm.all_regs:
            if reg not in used:
                self.xrm.free_regs.append(reg)
        # note: we need to make a copy of inputargs because possibly_free_vars
        # is also used on op args, which is a non-resizable list
        self.possibly_free_vars(list(inputargs))
        self.rm._check_invariants()
        self.xrm._check_invariants()

    def Perform(self, op, arglocs, result_loc):
        if not we_are_translated():
            self.assembler.dump('%s <- %s(%s)' % (result_loc, op, arglocs))
        self.assembler.regalloc_perform(op, arglocs, result_loc)

    def PerformLLong(self, op, arglocs, result_loc):
        if not we_are_translated():
            self.assembler.dump('%s <- %s(%s)' % (result_loc, op, arglocs))
        self.assembler.regalloc_perform_llong(op, arglocs, result_loc)

    def PerformMath(self, op, arglocs, result_loc):
        if not we_are_translated():
            self.assembler.dump('%s <- %s(%s)' % (result_loc, op, arglocs))
        self.assembler.regalloc_perform_math(op, arglocs, result_loc)

    def locs_for_fail(self, guard_op):
        return [self.loc(v) for v in guard_op.getfailargs()]

    def perform_with_guard(self, op, guard_op, arglocs, result_loc):
        faillocs = self.locs_for_fail(guard_op)
        self.rm.position += 1
        self.xrm.position += 1
        self.assembler.regalloc_perform_with_guard(op, guard_op, faillocs,
                                                   arglocs, result_loc)
        if op.result is not None:
            self.possibly_free_var(op.result)
        self.possibly_free_vars(guard_op.getfailargs())

    def perform_guard(self, guard_op, arglocs, result_loc):
        faillocs = self.locs_for_fail(guard_op)
        if not we_are_translated():
            if result_loc is not None:
                self.assembler.dump('%s <- %s(%s)' % (result_loc, guard_op,
                                                      arglocs))
            else:
                self.assembler.dump('%s(%s)' % (guard_op, arglocs))
        self.assembler.regalloc_perform_guard(guard_op, faillocs, arglocs,
                                              result_loc)
        self.possibly_free_vars(guard_op.getfailargs())

    def PerformDiscard(self, op, arglocs):
        if not we_are_translated():
            self.assembler.dump('%s(%s)' % (op, arglocs))
        self.assembler.regalloc_perform_discard(op, arglocs)

    def can_merge_with_next_guard(self, op, i, operations):
        if (op.getopnum() == rop.CALL_MAY_FORCE or
            op.getopnum() == rop.CALL_ASSEMBLER or
            op.getopnum() == rop.CALL_RELEASE_GIL):
            assert operations[i + 1].getopnum() == rop.GUARD_NOT_FORCED
            return True
        if not op.is_comparison():
            if op.is_ovf():
                if (operations[i + 1].getopnum() != rop.GUARD_NO_OVERFLOW and
                    operations[i + 1].getopnum() != rop.GUARD_OVERFLOW):
                    not_implemented("int_xxx_ovf not followed by "
                                    "guard_(no)_overflow")
                return True
            return False
        if (operations[i + 1].getopnum() != rop.GUARD_TRUE and
            operations[i + 1].getopnum() != rop.GUARD_FALSE):
            return False
        if operations[i + 1].getarg(0) is not op.result:
            return False
        if (self.longevity[op.result][1] > i + 1 or
            op.result in operations[i + 1].getfailargs()):
            return False
        return True

    def walk_operations(self, operations):
        i = 0
        #self.operations = operations
        while i < len(operations):
            op = operations[i]
            self.assembler.mc.mark_op(op)
            self.rm.position = i
            self.xrm.position = i
            if op.has_no_side_effect() and op.result not in self.longevity:
                i += 1
                self.possibly_free_vars_for_op(op)
                continue
            if self.can_merge_with_next_guard(op, i, operations):
                oplist_with_guard[op.getopnum()](self, op, operations[i + 1])
                i += 1
            elif not we_are_translated() and op.getopnum() == -124:
                self._consider_force_spill(op)
            else:
                oplist[op.getopnum()](self, op)
            if op.result is not None:
                self.possibly_free_var(op.result)
            self.rm._check_invariants()
            self.xrm._check_invariants()
            i += 1
        assert not self.rm.reg_bindings
        assert not self.xrm.reg_bindings
        self.flush_loop()
        self.assembler.mc.mark_op(None) # end of the loop

    def flush_loop(self):
        # rare case: if the loop is too short, or if we are just after
        # a GUARD_NOT_INVALIDATED, pad with NOPs.  Important!  This must
        # be called to ensure that there are enough bytes produced,
        # because GUARD_NOT_INVALIDATED or redirect_call_assembler()
        # will maybe overwrite them.
        mc = self.assembler.mc
        while mc.get_relative_pos() < self.min_bytes_before_label:
            mc.NOP()

    def loc(self, v):
        if v is None: # xxx kludgy
            return None
        if v.type == FLOAT:
            return self.xrm.loc(v)
        return self.rm.loc(v)

    def _consider_guard(self, op):
        loc = self.rm.make_sure_var_in_reg(op.getarg(0))
        self.perform_guard(op, [loc], None)
        self.rm.possibly_free_var(op.getarg(0))

    consider_guard_true = _consider_guard
    consider_guard_false = _consider_guard
    consider_guard_nonnull = _consider_guard
    consider_guard_isnull = _consider_guard

    def consider_finish(self, op):
<<<<<<< HEAD
        boxes = [op.getarg(i) for i in range(op.numargs())]
        locs = [self.loc(box) for box in boxes]
        fail_index = self.assembler.cpu.get_fail_descr_number(op.getdescr())
        # note: no exception should currently be set in llop.get_exception_addr
        # even if this finish may be an exit_frame_with_exception (in this case
        # the exception instance is in locs[0]).
        self.assembler.generate_failure(fail_index, locs, boxes)
        self.possibly_free_vars_for_op(op)
=======
        loc = self.loc(op.getarg(0))
        self.Perform(op, [loc], None)
        self.possibly_free_var(op.getarg(0))
>>>>>>> 4966311d

    def consider_guard_no_exception(self, op):
        self.perform_guard(op, [], None)

    def consider_guard_not_invalidated(self, op):
        mc = self.assembler.mc
        n = mc.get_relative_pos()
        self.perform_guard(op, [], None)
        assert n == mc.get_relative_pos()
        # ensure that the next label is at least 5 bytes farther than
        # the current position.  Otherwise, when invalidating the guard,
        # we would overwrite randomly the next label's position.
        self.ensure_next_label_is_at_least_at_position(n + 5)

    def consider_guard_exception(self, op):
        loc = self.rm.make_sure_var_in_reg(op.getarg(0))
        box = TempBox()
        args = op.getarglist()
        loc1 = self.rm.force_allocate_reg(box, args)
        if op.result in self.longevity:
            # this means, is it ever used
            resloc = self.rm.force_allocate_reg(op.result, args + [box])
        else:
            resloc = None
        self.perform_guard(op, [loc, loc1], resloc)
        self.rm.possibly_free_vars_for_op(op)
        self.rm.possibly_free_var(box)

    consider_guard_no_overflow = consider_guard_no_exception
    consider_guard_overflow    = consider_guard_no_exception

    def consider_guard_value(self, op):
        x = self.make_sure_var_in_reg(op.getarg(0))
        y = self.loc(op.getarg(1))
        self.perform_guard(op, [x, y], None)
        self.possibly_free_vars_for_op(op)

    def consider_guard_class(self, op):
        assert isinstance(op.getarg(0), Box)
        x = self.rm.make_sure_var_in_reg(op.getarg(0))
        y = self.loc(op.getarg(1))
        self.perform_guard(op, [x, y], None)
        self.rm.possibly_free_vars_for_op(op)

    consider_guard_nonnull_class = consider_guard_class

    def _consider_binop_part(self, op):
        x = op.getarg(0)
        argloc = self.loc(op.getarg(1))
        args = op.getarglist()
        loc = self.rm.force_result_in_reg(op.result, x, args)
        self.rm.possibly_free_var(op.getarg(1))
        return loc, argloc

    def _consider_binop(self, op):
        loc, argloc = self._consider_binop_part(op)
        self.Perform(op, [loc, argloc], loc)

    def _consider_lea(self, op, loc):
        argloc = self.loc(op.getarg(1))
        self.rm.possibly_free_var(op.getarg(0))
        resloc = self.force_allocate_reg(op.result)
        self.Perform(op, [loc, argloc], resloc)

    def consider_int_add(self, op):
        loc = self.loc(op.getarg(0))
        y = op.getarg(1)
        if (isinstance(loc, RegLoc) and
            isinstance(y, ConstInt) and rx86.fits_in_32bits(y.value)):
            self._consider_lea(op, loc)
        else:
            self._consider_binop(op)

    def consider_int_sub(self, op):
        loc = self.loc(op.getarg(0))
        y = op.getarg(1)
        if (isinstance(loc, RegLoc) and
            isinstance(y, ConstInt) and rx86.fits_in_32bits(-y.value)):
            self._consider_lea(op, loc)
        else:
            self._consider_binop(op)

    consider_int_mul = _consider_binop
    consider_int_and = _consider_binop
    consider_int_or  = _consider_binop
    consider_int_xor = _consider_binop

    def _consider_binop_with_guard(self, op, guard_op):
        loc, argloc = self._consider_binop_part(op)
        self.perform_with_guard(op, guard_op, [loc, argloc], loc)

    consider_int_mul_ovf = _consider_binop_with_guard
    consider_int_sub_ovf = _consider_binop_with_guard
    consider_int_add_ovf = _consider_binop_with_guard

    def consider_int_neg(self, op):
        res = self.rm.force_result_in_reg(op.result, op.getarg(0))
        self.Perform(op, [res], res)

    consider_int_invert = consider_int_neg

    def consider_int_lshift(self, op):
        if isinstance(op.getarg(1), Const):
            loc2 = self.rm.convert_to_imm(op.getarg(1))
        else:
            loc2 = self.rm.make_sure_var_in_reg(op.getarg(1), selected_reg=ecx)
        args = op.getarglist()
        loc1 = self.rm.force_result_in_reg(op.result, op.getarg(0), args)
        self.Perform(op, [loc1, loc2], loc1)
        self.rm.possibly_free_vars_for_op(op)

    consider_int_rshift  = consider_int_lshift
    consider_uint_rshift = consider_int_lshift

    def _consider_int_div_or_mod(self, op, resultreg, trashreg):
        l0 = self.rm.make_sure_var_in_reg(op.getarg(0), selected_reg=eax)
        l1 = self.rm.make_sure_var_in_reg(op.getarg(1), selected_reg=ecx)
        l2 = self.rm.force_allocate_reg(op.result, selected_reg=resultreg)
        # the register (eax or edx) not holding what we are looking for
        # will be just trash after that operation
        tmpvar = TempBox()
        self.rm.force_allocate_reg(tmpvar, selected_reg=trashreg)
        assert l0 is eax
        assert l1 is ecx
        assert l2 is resultreg
        self.rm.possibly_free_vars_for_op(op)
        self.rm.possibly_free_var(tmpvar)

    def consider_int_mod(self, op):
        self._consider_int_div_or_mod(op, edx, eax)
        self.Perform(op, [eax, ecx], edx)

    def consider_int_floordiv(self, op):
        self._consider_int_div_or_mod(op, eax, edx)
        self.Perform(op, [eax, ecx], eax)

    consider_uint_floordiv = consider_int_floordiv

    def _consider_compop(self, op, guard_op):
        vx = op.getarg(0)
        vy = op.getarg(1)
        arglocs = [self.loc(vx), self.loc(vy)]
        if (vx in self.rm.reg_bindings or vy in self.rm.reg_bindings or
            isinstance(vx, Const) or isinstance(vy, Const)):
            pass
        else:
            arglocs[0] = self.rm.make_sure_var_in_reg(vx)
        args = op.getarglist()
        self.rm.possibly_free_vars(args)
        if guard_op is None:
            loc = self.rm.force_allocate_reg(op.result, args,
                                             need_lower_byte=True)
            self.Perform(op, arglocs, loc)
        else:
            self.perform_with_guard(op, guard_op, arglocs, None)

    consider_int_lt = _consider_compop
    consider_int_gt = _consider_compop
    consider_int_ge = _consider_compop
    consider_int_le = _consider_compop
    consider_int_ne = _consider_compop
    consider_int_eq = _consider_compop
    consider_uint_gt = _consider_compop
    consider_uint_lt = _consider_compop
    consider_uint_le = _consider_compop
    consider_uint_ge = _consider_compop
    consider_ptr_eq = consider_instance_ptr_eq = _consider_compop
    consider_ptr_ne = consider_instance_ptr_ne = _consider_compop

    def _consider_float_op(self, op):
        loc1 = self.xrm.loc(op.getarg(1))
        args = op.getarglist()
        loc0 = self.xrm.force_result_in_reg(op.result, op.getarg(0), args)
        self.Perform(op, [loc0, loc1], loc0)
        self.xrm.possibly_free_vars_for_op(op)

    consider_float_add = _consider_float_op
    consider_float_sub = _consider_float_op
    consider_float_mul = _consider_float_op
    consider_float_truediv = _consider_float_op

    def _consider_float_cmp(self, op, guard_op):
        vx = op.getarg(0)
        vy = op.getarg(1)
        arglocs = [self.loc(vx), self.loc(vy)]
        if not (isinstance(arglocs[0], RegLoc) or
                isinstance(arglocs[1], RegLoc)):
            if isinstance(vx, Const):
                arglocs[1] = self.xrm.make_sure_var_in_reg(vy)
            else:
                arglocs[0] = self.xrm.make_sure_var_in_reg(vx)
        self.xrm.possibly_free_vars_for_op(op)
        if guard_op is None:
            res = self.rm.force_allocate_reg(op.result, need_lower_byte=True)
            self.Perform(op, arglocs, res)
        else:
            self.perform_with_guard(op, guard_op, arglocs, None)

    consider_float_lt = _consider_float_cmp
    consider_float_le = _consider_float_cmp
    consider_float_eq = _consider_float_cmp
    consider_float_ne = _consider_float_cmp
    consider_float_gt = _consider_float_cmp
    consider_float_ge = _consider_float_cmp

    def _consider_float_unary_op(self, op):
        loc0 = self.xrm.force_result_in_reg(op.result, op.getarg(0))
        self.Perform(op, [loc0], loc0)
        self.xrm.possibly_free_var(op.getarg(0))

    consider_float_neg = _consider_float_unary_op
    consider_float_abs = _consider_float_unary_op

    def consider_cast_float_to_int(self, op):
        loc0 = self.xrm.make_sure_var_in_reg(op.getarg(0))
        loc1 = self.rm.force_allocate_reg(op.result)
        self.Perform(op, [loc0], loc1)
        self.xrm.possibly_free_var(op.getarg(0))

    def consider_cast_int_to_float(self, op):
        loc0 = self.rm.make_sure_var_in_reg(op.getarg(0))
        loc1 = self.xrm.force_allocate_reg(op.result)
        self.Perform(op, [loc0], loc1)
        self.rm.possibly_free_var(op.getarg(0))

    def consider_cast_float_to_singlefloat(self, op):
        loc0 = self.xrm.make_sure_var_in_reg(op.getarg(0))
        loc1 = self.rm.force_allocate_reg(op.result)
        self.xrm.possibly_free_var(op.getarg(0))
        tmpxvar = TempBox()
        loctmp = self.xrm.force_allocate_reg(tmpxvar)   # may be equal to loc0
        self.xrm.possibly_free_var(tmpxvar)
        self.Perform(op, [loc0, loctmp], loc1)

    consider_cast_singlefloat_to_float = consider_cast_int_to_float

    def consider_convert_float_bytes_to_longlong(self, op):
        if longlong.is_64_bit:
            loc0 = self.xrm.make_sure_var_in_reg(op.getarg(0))
            loc1 = self.rm.force_allocate_reg(op.result)
            self.Perform(op, [loc0], loc1)
            self.xrm.possibly_free_var(op.getarg(0))
        else:
            arg0 = op.getarg(0)
            loc0 = self.xrm.loc(arg0)
            loc1 = self.xrm.force_allocate_reg(op.result, forbidden_vars=[arg0])
            self.Perform(op, [loc0], loc1)
            self.xrm.possibly_free_var(arg0)

    def consider_convert_longlong_bytes_to_float(self, op):
        if longlong.is_64_bit:
            loc0 = self.rm.make_sure_var_in_reg(op.getarg(0))
            loc1 = self.xrm.force_allocate_reg(op.result)
            self.Perform(op, [loc0], loc1)
            self.rm.possibly_free_var(op.getarg(0))
        else:
            arg0 = op.getarg(0)
            loc0 = self.xrm.make_sure_var_in_reg(arg0)
            loc1 = self.xrm.force_allocate_reg(op.result, forbidden_vars=[arg0])
            self.Perform(op, [loc0], loc1)
            self.xrm.possibly_free_var(arg0)

    def _consider_llong_binop_xx(self, op):
        # must force both arguments into xmm registers, because we don't
        # know if they will be suitably aligned.  Exception: if the second
        # argument is a constant, we can ask it to be aligned to 16 bytes.
        args = [op.getarg(1), op.getarg(2)]
        loc1 = self.load_xmm_aligned_16_bytes(args[1])
        loc0 = self.xrm.force_result_in_reg(op.result, args[0], args)
        self.PerformLLong(op, [loc0, loc1], loc0)
        self.xrm.possibly_free_vars(args)

    def _consider_llong_eq_ne_xx(self, op):
        # must force both arguments into xmm registers, because we don't
        # know if they will be suitably aligned.  Exception: if they are
        # constants, we can ask them to be aligned to 16 bytes.
        args = [op.getarg(1), op.getarg(2)]
        loc1 = self.load_xmm_aligned_16_bytes(args[0])
        loc2 = self.load_xmm_aligned_16_bytes(args[1], args)
        tmpxvar = TempBox()
        loc3 = self.xrm.force_allocate_reg(tmpxvar, args)
        self.xrm.possibly_free_var(tmpxvar)
        loc0 = self.rm.force_allocate_reg(op.result, need_lower_byte=True)
        self.PerformLLong(op, [loc1, loc2, loc3], loc0)
        self.xrm.possibly_free_vars(args)

    def _maybe_consider_llong_lt(self, op):
        # XXX just a special case for now
        box = op.getarg(2)
        if not isinstance(box, ConstFloat):
            return False
        if box.getlonglong() != 0:
            return False
        # "x < 0"
        box = op.getarg(1)
        assert isinstance(box, BoxFloat)
        loc1 = self.xrm.make_sure_var_in_reg(box)
        loc0 = self.rm.force_allocate_reg(op.result)
        self.PerformLLong(op, [loc1], loc0)
        self.xrm.possibly_free_var(box)
        return True

    def _consider_llong_to_int(self, op):
        # accept an argument in a xmm register or in the stack
        loc1 = self.xrm.loc(op.getarg(1))
        loc0 = self.rm.force_allocate_reg(op.result)
        self.PerformLLong(op, [loc1], loc0)
        self.xrm.possibly_free_var(op.getarg(1))

    def _loc_of_const_longlong(self, value64):
        c = ConstFloat(value64)
        return self.xrm.convert_to_imm(c)

    def _consider_llong_from_int(self, op):
        assert IS_X86_32
        loc0 = self.xrm.force_allocate_reg(op.result)
        box = op.getarg(1)
        if isinstance(box, ConstInt):
            loc1 = self._loc_of_const_longlong(r_longlong(box.value))
            loc2 = None    # unused
        else:
            loc1 = self.rm.make_sure_var_in_reg(box)
            tmpxvar = TempBox()
            loc2 = self.xrm.force_allocate_reg(tmpxvar, [op.result])
            self.xrm.possibly_free_var(tmpxvar)
        self.PerformLLong(op, [loc1, loc2], loc0)
        self.rm.possibly_free_var(box)

    def _consider_llong_from_uint(self, op):
        assert IS_X86_32
        loc0 = self.xrm.force_allocate_reg(op.result)
        loc1 = self.rm.make_sure_var_in_reg(op.getarg(1))
        self.PerformLLong(op, [loc1], loc0)
        self.rm.possibly_free_vars_for_op(op)

    def _consider_math_sqrt(self, op):
        loc0 = self.xrm.force_result_in_reg(op.result, op.getarg(1))
        self.PerformMath(op, [loc0], loc0)
        self.xrm.possibly_free_var(op.getarg(1))

    def _call(self, op, arglocs, force_store=[], guard_not_forced_op=None):
        # we need to save registers on the stack:
        #
        #  - at least the non-callee-saved registers
        #
        #  - for shadowstack, we assume that any call can collect, and we
        #    save also the callee-saved registers that contain GC pointers,
        #    so that they can be found by follow_stack_frame_of_assembler()
        #
        #  - for CALL_MAY_FORCE or CALL_ASSEMBLER, we have to save all regs
        #    anyway, in case we need to do cpu.force().  The issue is that
        #    grab_frame_values() would not be able to locate values in
        #    callee-saved registers.
        #
        save_all_regs = guard_not_forced_op is not None
        self.xrm.before_call(force_store, save_all_regs=save_all_regs)
        if not save_all_regs:
            gcrootmap = self.assembler.cpu.gc_ll_descr.gcrootmap
            if gcrootmap and gcrootmap.is_shadow_stack:
                save_all_regs = 2
        self.rm.before_call(force_store, save_all_regs=save_all_regs)
        if op.result is not None:
            if op.result.type == FLOAT:
                resloc = self.xrm.after_call(op.result)
            else:
                resloc = self.rm.after_call(op.result)
        else:
            resloc = None
        if guard_not_forced_op is not None:
            self.perform_with_guard(op, guard_not_forced_op, arglocs, resloc)
        else:
            self.Perform(op, arglocs, resloc)

    def _consider_call(self, op, guard_not_forced_op=None):
        calldescr = op.getdescr()
        assert isinstance(calldescr, CallDescr)
        assert len(calldescr.arg_classes) == op.numargs() - 1
        size = calldescr.get_result_size()
        sign = calldescr.is_result_signed()
        if sign:
            sign_loc = imm1
        else:
            sign_loc = imm0
        self._call(op, [imm(size), sign_loc] +
                       [self.loc(op.getarg(i)) for i in range(op.numargs())],
                   guard_not_forced_op=guard_not_forced_op)

    def consider_call(self, op):
        effectinfo = op.getdescr().get_extra_info()
        if effectinfo is not None and (
                effectinfo.oopspecindex != EffectInfo.OS_NONE):
            oopspecindex = effectinfo.oopspecindex
            if IS_X86_32:
                # support for some of the llong operations,
                # which only exist on x86-32
                if oopspecindex in (EffectInfo.OS_LLONG_ADD,
                                    EffectInfo.OS_LLONG_SUB,
                                    EffectInfo.OS_LLONG_AND,
                                    EffectInfo.OS_LLONG_OR,
                                    EffectInfo.OS_LLONG_XOR):
                    return self._consider_llong_binop_xx(op)
                if oopspecindex == EffectInfo.OS_LLONG_TO_INT:
                    return self._consider_llong_to_int(op)
                if oopspecindex == EffectInfo.OS_LLONG_FROM_INT:
                    return self._consider_llong_from_int(op)
                if oopspecindex == EffectInfo.OS_LLONG_FROM_UINT:
                    return self._consider_llong_from_uint(op)
                if (oopspecindex == EffectInfo.OS_LLONG_EQ or
                    oopspecindex == EffectInfo.OS_LLONG_NE):
                    return self._consider_llong_eq_ne_xx(op)
                if oopspecindex == EffectInfo.OS_LLONG_LT:
                    if self._maybe_consider_llong_lt(op):
                        return
            if oopspecindex == EffectInfo.OS_MATH_SQRT:
                return self._consider_math_sqrt(op)
        self._consider_call(op)

    def consider_call_may_force(self, op, guard_op):
        assert guard_op is not None
        self._consider_call(op, guard_op)

    consider_call_release_gil = consider_call_may_force

    def consider_call_malloc_gc(self, op):
        self._consider_call(op)

    def consider_call_assembler(self, op, guard_op):
        descr = op.getdescr()
        assert isinstance(descr, JitCellToken)
        jd = descr.outermost_jitdriver_sd
        assert jd is not None
        size = jd.portal_calldescr.get_result_size()
        vable_index = jd.index_of_virtualizable
        if vable_index >= 0:
            self.rm._sync_var(op.getarg(vable_index))
            vable = self.fm.loc(op.getarg(vable_index))
        else:
            vable = imm0
        self._call(op, [imm(size), vable] +
                   [self.loc(op.getarg(i)) for i in range(op.numargs())],
                   guard_not_forced_op=guard_op)

    def consider_cond_call_gc_wb(self, op):
        assert op.result is None
        args = op.getarglist()
        N = len(args)
        # we force all arguments in a reg (unless they are Consts),
        # because it will be needed anyway by the following setfield_gc
        # or setarrayitem_gc. It avoids loading it twice from the memory.
        arglocs = [self.rm.make_sure_var_in_reg(op.getarg(i), args)
                   for i in range(N)]
        self.PerformDiscard(op, arglocs)
        self.rm.possibly_free_vars_for_op(op)

    consider_cond_call_gc_wb_array = consider_cond_call_gc_wb

    def consider_call_malloc_nursery(self, op):
        gc_ll_descr = self.assembler.cpu.gc_ll_descr
        assert gc_ll_descr.get_malloc_slowpath_addr() is not None
        # ^^^ if this returns None, don't translate the rest of this function
        #
        size_box = op.getarg(0)
        assert isinstance(size_box, ConstInt)
        size = size_box.getint()
        self.rm.force_allocate_reg(op.result, selected_reg=eax)
        #
        # We need edx as a temporary, but otherwise don't save any more
        # register.  See comments in _build_malloc_slowpath().
        tmp_box = TempBox()
        self.rm.force_allocate_reg(tmp_box, selected_reg=edx)
        self.rm.possibly_free_var(tmp_box)
        #
        self.assembler.malloc_cond(
            gc_ll_descr.get_nursery_free_addr(),
            gc_ll_descr.get_nursery_top_addr(),
            size)


    def consider_setfield_gc(self, op):
        ofs, size, _ = unpack_fielddescr(op.getdescr())
        ofs_loc = imm(ofs)
        size_loc = imm(size)
        assert isinstance(size_loc, ImmedLoc)
        if size_loc.value == 1:
            need_lower_byte = True
        else:
            need_lower_byte = False
        args = op.getarglist()
        base_loc = self.rm.make_sure_var_in_reg(op.getarg(0), args)
        value_loc = self.make_sure_var_in_reg(op.getarg(1), args,
                                              need_lower_byte=need_lower_byte)
        self.possibly_free_vars(args)
        self.PerformDiscard(op, [base_loc, ofs_loc, size_loc, value_loc])

    consider_setfield_raw = consider_setfield_gc

    def consider_setinteriorfield_gc(self, op):
        t = unpack_interiorfielddescr(op.getdescr())
        ofs, itemsize, fieldsize = imm(t[0]), imm(t[1]), imm(t[2])
        args = op.getarglist()
        if fieldsize.value == 1:
            need_lower_byte = True
        else:
            need_lower_byte = False
        box_base, box_index, box_value = args
        base_loc = self.rm.make_sure_var_in_reg(box_base, args)
        index_loc = self.rm.make_sure_var_in_reg(box_index, args)
        value_loc = self.make_sure_var_in_reg(box_value, args,
                                              need_lower_byte=need_lower_byte)
        # If 'index_loc' is not an immediate, then we need a 'temp_loc' that
        # is a register whose value will be destroyed.  It's fine to destroy
        # the same register as 'index_loc', but not the other ones.
        if not isinstance(index_loc, ImmedLoc):
            # ...that is, except in a corner case where 'index_loc' would be
            # in the same register as 'value_loc'...
            if index_loc is not value_loc:
                self.rm.possibly_free_var(box_index)
            tempvar = TempBox()
            temp_loc = self.rm.force_allocate_reg(tempvar, [box_base,
                                                            box_value])
            self.rm.possibly_free_var(tempvar)
        else:
            temp_loc = None
        self.rm.possibly_free_var(box_index)
        self.rm.possibly_free_var(box_base)
        self.possibly_free_var(box_value)
        self.PerformDiscard(op, [base_loc, ofs, itemsize, fieldsize,
                                 index_loc, temp_loc, value_loc])

    consider_setinteriorfield_raw = consider_setinteriorfield_gc

    def consider_strsetitem(self, op):
        args = op.getarglist()
        base_loc = self.rm.make_sure_var_in_reg(op.getarg(0), args)
        ofs_loc = self.rm.make_sure_var_in_reg(op.getarg(1), args)
        value_loc = self.rm.make_sure_var_in_reg(op.getarg(2), args,
                                                 need_lower_byte=True)
        self.rm.possibly_free_vars_for_op(op)
        self.PerformDiscard(op, [base_loc, ofs_loc, value_loc])

    consider_unicodesetitem = consider_strsetitem

    def consider_setarrayitem_gc(self, op):
        itemsize, ofs, _ = unpack_arraydescr(op.getdescr())
        args = op.getarglist()
        base_loc  = self.rm.make_sure_var_in_reg(op.getarg(0), args)
        if itemsize == 1:
            need_lower_byte = True
        else:
            need_lower_byte = False
        value_loc = self.make_sure_var_in_reg(op.getarg(2), args,
                                          need_lower_byte=need_lower_byte)
        ofs_loc = self.rm.make_sure_var_in_reg(op.getarg(1), args)
        self.possibly_free_vars(args)
        self.PerformDiscard(op, [base_loc, ofs_loc, value_loc,
                                 imm(itemsize), imm(ofs)])

    consider_setarrayitem_raw = consider_setarrayitem_gc
    consider_raw_store = consider_setarrayitem_gc

    def consider_getfield_gc(self, op):
        ofs, size, sign = unpack_fielddescr(op.getdescr())
        ofs_loc = imm(ofs)
        size_loc = imm(size)
        args = op.getarglist()
        base_loc = self.rm.make_sure_var_in_reg(op.getarg(0), args)
        self.rm.possibly_free_vars(args)
        result_loc = self.force_allocate_reg(op.result)
        if sign:
            sign_loc = imm1
        else:
            sign_loc = imm0
        self.Perform(op, [base_loc, ofs_loc, size_loc, sign_loc], result_loc)

    consider_getfield_raw = consider_getfield_gc
    consider_getfield_raw_pure = consider_getfield_gc
    consider_getfield_gc_pure = consider_getfield_gc

    def consider_getarrayitem_gc(self, op):
        itemsize, ofs, sign = unpack_arraydescr(op.getdescr())
        args = op.getarglist()
        base_loc = self.rm.make_sure_var_in_reg(op.getarg(0), args)
        ofs_loc = self.rm.make_sure_var_in_reg(op.getarg(1), args)
        self.rm.possibly_free_vars_for_op(op)
        result_loc = self.force_allocate_reg(op.result)
        if sign:
            sign_loc = imm1
        else:
            sign_loc = imm0
        self.Perform(op, [base_loc, ofs_loc, imm(itemsize), imm(ofs),
                          sign_loc], result_loc)

    consider_getarrayitem_raw = consider_getarrayitem_gc
    consider_getarrayitem_gc_pure = consider_getarrayitem_gc
    consider_getarrayitem_raw_pure = consider_getarrayitem_gc
    consider_raw_load = consider_getarrayitem_gc

    def consider_getinteriorfield_gc(self, op):
        t = unpack_interiorfielddescr(op.getdescr())
        ofs, itemsize, fieldsize, sign = imm(t[0]), imm(t[1]), imm(t[2]), t[3]
        if sign:
            sign_loc = imm1
        else:
            sign_loc = imm0
        args = op.getarglist()
        base_loc = self.rm.make_sure_var_in_reg(op.getarg(0), args)
        index_loc = self.rm.make_sure_var_in_reg(op.getarg(1), args)
        # 'base' and 'index' are put in two registers (or one if 'index'
        # is an immediate).  'result' can be in the same register as
        # 'index' but must be in a different register than 'base'.
        self.rm.possibly_free_var(op.getarg(1))
        result_loc = self.force_allocate_reg(op.result, [op.getarg(0)])
        assert isinstance(result_loc, RegLoc)
        # two cases: 1) if result_loc is a normal register, use it as temp_loc
        if not result_loc.is_xmm:
            temp_loc = result_loc
        else:
            # 2) if result_loc is an xmm register, we (likely) need another
            # temp_loc that is a normal register.  It can be in the same
            # register as 'index' but not 'base'.
            tempvar = TempBox()
            temp_loc = self.rm.force_allocate_reg(tempvar, [op.getarg(0)])
            self.rm.possibly_free_var(tempvar)
        self.rm.possibly_free_var(op.getarg(0))
        self.Perform(op, [base_loc, ofs, itemsize, fieldsize,
                          index_loc, temp_loc, sign_loc], result_loc)

    def consider_int_is_true(self, op, guard_op):
        # doesn't need arg to be in a register
        argloc = self.loc(op.getarg(0))
        self.rm.possibly_free_var(op.getarg(0))
        if guard_op is not None:
            self.perform_with_guard(op, guard_op, [argloc], None)
        else:
            resloc = self.rm.force_allocate_reg(op.result, need_lower_byte=True)
            self.Perform(op, [argloc], resloc)

    consider_int_is_zero = consider_int_is_true

    def consider_same_as(self, op):
        argloc = self.loc(op.getarg(0))
        self.possibly_free_var(op.getarg(0))
        resloc = self.force_allocate_reg(op.result)
        self.Perform(op, [argloc], resloc)
    consider_cast_ptr_to_int = consider_same_as
    consider_cast_int_to_ptr = consider_same_as

    def consider_int_force_ge_zero(self, op):
        argloc = self.make_sure_var_in_reg(op.getarg(0))
        resloc = self.force_allocate_reg(op.result, [op.getarg(0)])
        self.possibly_free_var(op.getarg(0))
        self.Perform(op, [argloc], resloc)

    def consider_strlen(self, op):
        args = op.getarglist()
        base_loc = self.rm.make_sure_var_in_reg(op.getarg(0), args)
        self.rm.possibly_free_vars_for_op(op)
        result_loc = self.rm.force_allocate_reg(op.result)
        self.Perform(op, [base_loc], result_loc)

    consider_unicodelen = consider_strlen

    def consider_arraylen_gc(self, op):
        arraydescr = op.getdescr()
        assert isinstance(arraydescr, ArrayDescr)
        ofs = arraydescr.lendescr.offset
        args = op.getarglist()
        base_loc = self.rm.make_sure_var_in_reg(op.getarg(0), args)
        self.rm.possibly_free_vars_for_op(op)
        result_loc = self.rm.force_allocate_reg(op.result)
        self.Perform(op, [base_loc, imm(ofs)], result_loc)

    def consider_strgetitem(self, op):
        args = op.getarglist()
        base_loc = self.rm.make_sure_var_in_reg(op.getarg(0), args)
        ofs_loc = self.rm.make_sure_var_in_reg(op.getarg(1), args)
        self.rm.possibly_free_vars_for_op(op)
        result_loc = self.rm.force_allocate_reg(op.result)
        self.Perform(op, [base_loc, ofs_loc], result_loc)

    consider_unicodegetitem = consider_strgetitem

    def consider_copystrcontent(self, op):
        self._consider_copystrcontent(op, is_unicode=False)

    def consider_copyunicodecontent(self, op):
        self._consider_copystrcontent(op, is_unicode=True)

    def _consider_copystrcontent(self, op, is_unicode):
        # compute the source address
        args = op.getarglist()
        base_loc = self.rm.make_sure_var_in_reg(args[0], args)
        ofs_loc = self.rm.make_sure_var_in_reg(args[2], args)
        assert args[0] is not args[1]    # forbidden case of aliasing
        self.rm.possibly_free_var(args[0])
        if args[3] is not args[2] is not args[4]:  # MESS MESS MESS: don't free
            self.rm.possibly_free_var(args[2])     # it if ==args[3] or args[4]
        srcaddr_box = TempBox()
        forbidden_vars = [args[1], args[3], args[4], srcaddr_box]
        srcaddr_loc = self.rm.force_allocate_reg(srcaddr_box, forbidden_vars)
        self._gen_address_inside_string(base_loc, ofs_loc, srcaddr_loc,
                                        is_unicode=is_unicode)
        # compute the destination address
        base_loc = self.rm.make_sure_var_in_reg(args[1], forbidden_vars)
        ofs_loc = self.rm.make_sure_var_in_reg(args[3], forbidden_vars)
        self.rm.possibly_free_var(args[1])
        if args[3] is not args[4]:     # more of the MESS described above
            self.rm.possibly_free_var(args[3])
        forbidden_vars = [args[4], srcaddr_box]
        dstaddr_box = TempBox()
        dstaddr_loc = self.rm.force_allocate_reg(dstaddr_box, forbidden_vars)
        self._gen_address_inside_string(base_loc, ofs_loc, dstaddr_loc,
                                        is_unicode=is_unicode)
        # compute the length in bytes
        length_box = args[4]
        length_loc = self.loc(length_box)
        if is_unicode:
            self.rm.possibly_free_var(length_box)
            forbidden_vars = [srcaddr_box, dstaddr_box]
            bytes_box = TempBox()
            bytes_loc = self.rm.force_allocate_reg(bytes_box, forbidden_vars)
            scale = self._get_unicode_item_scale()
            if not (isinstance(length_loc, ImmedLoc) or
                    isinstance(length_loc, RegLoc)):
                self.assembler.mov(length_loc, bytes_loc)
                length_loc = bytes_loc
            self.assembler.load_effective_addr(length_loc, 0, scale, bytes_loc)
            length_box = bytes_box
            length_loc = bytes_loc
        # call memcpy()
        self.rm.before_call()
        self.xrm.before_call()
        self.assembler._emit_call(-1, imm(self.assembler.memcpy_addr),
                                  [dstaddr_loc, srcaddr_loc, length_loc])
        self.rm.possibly_free_var(length_box)
        self.rm.possibly_free_var(dstaddr_box)
        self.rm.possibly_free_var(srcaddr_box)

    def _gen_address_inside_string(self, baseloc, ofsloc, resloc, is_unicode):
        if is_unicode:
            ofs_items, _, _ = symbolic.get_array_token(rstr.UNICODE,
                                                  self.translate_support_code)
            scale = self._get_unicode_item_scale()
        else:
            ofs_items, itemsize, _ = symbolic.get_array_token(rstr.STR,
                                                  self.translate_support_code)
            assert itemsize == 1
            scale = 0
        self.assembler.load_effective_addr(ofsloc, ofs_items, scale,
                                           resloc, baseloc)

    def _get_unicode_item_scale(self):
        _, itemsize, _ = symbolic.get_array_token(rstr.UNICODE,
                                                  self.translate_support_code)
        if itemsize == 4:
            return 2
        elif itemsize == 2:
            return 1
        else:
            raise AssertionError("bad unicode item size")

    def consider_read_timestamp(self, op):
        tmpbox_high = TempBox()
        self.rm.force_allocate_reg(tmpbox_high, selected_reg=eax)
        if longlong.is_64_bit:
            # on 64-bit, use rax as temporary register and returns the
            # result in rdx
            result_loc = self.rm.force_allocate_reg(op.result,
                                                    selected_reg=edx)
            self.Perform(op, [], result_loc)
        else:
            # on 32-bit, use both eax and edx as temporary registers,
            # use a temporary xmm register, and returns the result in
            # another xmm register.
            tmpbox_low = TempBox()
            self.rm.force_allocate_reg(tmpbox_low, selected_reg=edx)
            xmmtmpbox = TempBox()
            xmmtmploc = self.xrm.force_allocate_reg(xmmtmpbox)
            result_loc = self.xrm.force_allocate_reg(op.result)
            self.Perform(op, [xmmtmploc], result_loc)
            self.xrm.possibly_free_var(xmmtmpbox)
            self.rm.possibly_free_var(tmpbox_low)
        self.rm.possibly_free_var(tmpbox_high)

    def compute_hint_frame_locations(self, operations):
        # optimization only: fill in the 'hint_frame_locations' dictionary
        # of 'fm' based on the JUMP at the end of the loop, by looking
        # at where we would like the boxes to be after the jump.
        op = operations[-1]
        if op.getopnum() != rop.JUMP:
            return
        self.final_jump_op = op
        descr = op.getdescr()
        assert isinstance(descr, TargetToken)
        if descr._x86_loop_code != 0:
            # if the target LABEL was already compiled, i.e. if it belongs
            # to some already-compiled piece of code
            self._compute_hint_frame_locations_from_descr(descr)
        #else:
        #   The loop ends in a JUMP going back to a LABEL in the same loop.
        #   We cannot fill 'hint_frame_locations' immediately, but we can
        #   wait until the corresponding consider_label() to know where the
        #   we would like the boxes to be after the jump.

    def _compute_hint_frame_locations_from_descr(self, descr):
        arglocs = descr._x86_arglocs
        jump_op = self.final_jump_op
        assert len(arglocs) == jump_op.numargs()
        for i in range(jump_op.numargs()):
            box = jump_op.getarg(i)
            if isinstance(box, Box):
                loc = arglocs[i]
                if isinstance(loc, StackLoc):
                    self.fm.hint_frame_locations[box] = loc

    def consider_jump(self, op):
        assembler = self.assembler
        assert self.jump_target_descr is None
        descr = op.getdescr()
        assert isinstance(descr, TargetToken)
        arglocs = descr._x86_arglocs
        self.jump_target_descr = descr
        # Part about non-floats
        src_locations1 = []
        dst_locations1 = []
        # Part about floats
        src_locations2 = []
        dst_locations2 = []
        # Build the four lists
        for i in range(op.numargs()):
            box = op.getarg(i)
            src_loc = self.loc(box)
            dst_loc = arglocs[i]
            if box.type != FLOAT:
                src_locations1.append(src_loc)
                dst_locations1.append(dst_loc)
            else:
                src_locations2.append(src_loc)
                dst_locations2.append(dst_loc)
        # Do we have a temp var?
        if IS_X86_64:
            tmpreg = X86_64_SCRATCH_REG
            xmmtmp = X86_64_XMM_SCRATCH_REG
        else:
            tmpreg = None
            xmmtmp = None
        # Do the remapping
        remap_frame_layout_mixed(assembler,
                                 src_locations1, dst_locations1, tmpreg,
                                 src_locations2, dst_locations2, xmmtmp)
        self.possibly_free_vars_for_op(op)
        assembler.closing_jump(self.jump_target_descr)

    def consider_debug_merge_point(self, op):
        pass

    def consider_jit_debug(self, op):
        pass

    def _consider_force_spill(self, op):
        # This operation is used only for testing
        self.force_spill_var(op.getarg(0))

    def get_mark_gc_roots(self, gcrootmap, use_copy_area=False):
        shape = gcrootmap.get_basic_shape()
        for v, val in self.fm.bindings.items():
            if (isinstance(v, BoxPtr) and self.rm.stays_alive(v)):
                assert isinstance(val, StackLoc)
                gcrootmap.add_frame_offset(shape, get_ebp_ofs(val.position))
        for v, reg in self.rm.reg_bindings.items():
            if reg is eax:
                continue      # ok to ignore this one
            if (isinstance(v, BoxPtr) and self.rm.stays_alive(v)):
                #
                # The register 'reg' is alive across this call.
                gcrootmap = self.assembler.cpu.gc_ll_descr.gcrootmap
                if gcrootmap is None or not gcrootmap.is_shadow_stack:
                    #
                    # Asmgcc: if reg is a callee-save register, we can
                    # explicitly mark it as containing a BoxPtr.
                    if reg in self.rm.REGLOC_TO_GCROOTMAP_REG_INDEX:
                        gcrootmap.add_callee_save_reg(
                            shape, self.rm.REGLOC_TO_GCROOTMAP_REG_INDEX[reg])
                        continue
                #
                # Else, 'use_copy_area' must be True (otherwise this BoxPtr
                # should not be in a register).  The copy area contains the
                # real value of the register.
                assert use_copy_area
                assert reg in self.rm.REGLOC_TO_COPY_AREA_OFS
                area_offset = self.rm.REGLOC_TO_COPY_AREA_OFS[reg]
                gcrootmap.add_frame_offset(shape, area_offset)
        #
        return gcrootmap.compress_callshape(shape,
                                            self.assembler.datablockwrapper)

    def consider_force_token(self, op):
        # the FORCE_TOKEN operation returns directly 'ebp'
        self.rm.force_allocate_frame_reg(op.result)

    def consider_label(self, op):
        descr = op.getdescr()
        assert isinstance(descr, TargetToken)
        inputargs = op.getarglist()
        arglocs = [None] * len(inputargs)
        #
        # we use force_spill() on the boxes that are not going to be really
        # used any more in the loop, but that are kept alive anyway
        # by being in a next LABEL's or a JUMP's argument or fail_args
        # of some guard
        position = self.rm.position
        for arg in inputargs:
            assert isinstance(arg, Box)
            if self.last_real_usage.get(arg, -1) <= position:
                self.force_spill_var(arg)
        #
        # we need to make sure that no variable is stored in ebp
        for arg in inputargs:
            if self.loc(arg) is ebp:
                loc2 = self.fm.loc(arg)
                self.assembler.mc.MOV(loc2, ebp)
        self.rm.bindings_to_frame_reg.clear()
        #
        for i in range(len(inputargs)):
            arg = inputargs[i]
            assert isinstance(arg, Box)
            loc = self.loc(arg)
            assert loc is not ebp
            arglocs[i] = loc
            if isinstance(loc, RegLoc):
                self.fm.mark_as_free(arg)
        #
        # if we are too close to the start of the loop, the label's target may
        # get overridden by redirect_call_assembler().  (rare case)
        self.flush_loop()
        #
        descr._x86_arglocs = arglocs
        descr._x86_loop_code = self.assembler.mc.get_relative_pos()
        descr._x86_clt = self.assembler.current_clt
        self.assembler.target_tokens_currently_compiling[descr] = None
        self.possibly_free_vars_for_op(op)
        #
        # if the LABEL's descr is precisely the target of the JUMP at the
        # end of the same loop, i.e. if what we are compiling is a single
        # loop that ends up jumping to this LABEL, then we can now provide
        # the hints about the expected position of the spilled variables.
        jump_op = self.final_jump_op
        if jump_op is not None and jump_op.getdescr() is descr:
            self._compute_hint_frame_locations_from_descr(descr)

    def consider_keepalive(self, op):
        pass

    def not_implemented_op(self, op):
        not_implemented("not implemented operation: %s" % op.getopname())

    def not_implemented_op_with_guard(self, op, guard_op):
        not_implemented("not implemented operation with guard: %s" % (
            op.getopname(),))

oplist = [RegAlloc.not_implemented_op] * rop._LAST
oplist_with_guard = [RegAlloc.not_implemented_op_with_guard] * rop._LAST

def add_none_argument(fn):
    return lambda self, op: fn(self, op, None)

for name, value in RegAlloc.__dict__.iteritems():
    if name.startswith('consider_'):
        name = name[len('consider_'):]
        num = getattr(rop, name.upper())
        if (is_comparison_or_ovf_op(num)
            or num == rop.CALL_MAY_FORCE
            or num == rop.CALL_ASSEMBLER
            or num == rop.CALL_RELEASE_GIL):
            oplist_with_guard[num] = value
            oplist[num] = add_none_argument(value)
        else:
            oplist[num] = value

def get_ebp_ofs(position):
    # Argument is a frame position (0, 1, 2...).
    # Returns (ebp-20), (ebp-24), (ebp-28)...
    # i.e. the n'th word beyond the fixed frame size.
    return -WORD * (FRAME_FIXED_SIZE + position)

def _valid_addressing_size(size):
    return size == 1 or size == 2 or size == 4 or size == 8

def _get_scale(size):
    assert _valid_addressing_size(size)
    if size < 4:
        return size - 1         # 1, 2 => 0, 1
    else:
        return (size >> 2) + 1  # 4, 8 => 2, 3

def not_implemented(msg):
    os.write(2, '[x86/regalloc] %s\n' % msg)
    raise NotImplementedError(msg)

# xxx hack: set a default value for TargetToken._x86_loop_code.
# If 0, we know that it is a LABEL that was not compiled yet.
TargetToken._x86_loop_code = 0<|MERGE_RESOLUTION|>--- conflicted
+++ resolved
@@ -486,20 +486,9 @@
     consider_guard_isnull = _consider_guard
 
     def consider_finish(self, op):
-<<<<<<< HEAD
-        boxes = [op.getarg(i) for i in range(op.numargs())]
-        locs = [self.loc(box) for box in boxes]
-        fail_index = self.assembler.cpu.get_fail_descr_number(op.getdescr())
-        # note: no exception should currently be set in llop.get_exception_addr
-        # even if this finish may be an exit_frame_with_exception (in this case
-        # the exception instance is in locs[0]).
-        self.assembler.generate_failure(fail_index, locs, boxes)
-        self.possibly_free_vars_for_op(op)
-=======
         loc = self.loc(op.getarg(0))
         self.Perform(op, [loc], None)
         self.possibly_free_var(op.getarg(0))
->>>>>>> 4966311d
 
     def consider_guard_no_exception(self, op):
         self.perform_guard(op, [], None)
