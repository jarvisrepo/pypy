--- conflicted
+++ resolved
@@ -1046,18 +1046,10 @@
             need_lower_byte = True
         else:
             need_lower_byte = False
-<<<<<<< HEAD
-        base_loc = self.rm.make_sure_var_in_reg(op.getarg(0), args)
-        tempvar = TempBox()
-        index_loc = self.rm.force_result_in_reg(tempvar, op.getarg(1), args)
-        # we're free to modify index now
-        value_loc = self.make_sure_var_in_reg(op.getarg(2), args + [tempvar],
-=======
         box_base, box_index, box_value = args
         base_loc = self.rm.make_sure_var_in_reg(box_base, args)
         index_loc = self.rm.make_sure_var_in_reg(box_index, args)
         value_loc = self.make_sure_var_in_reg(box_value, args,
->>>>>>> a528c4fd
                                               need_lower_byte=need_lower_byte)
         # If 'index_loc' is not an immediate, then we need a 'temp_loc' that
         # is a register whose value will be destroyed.  It's fine to destroy
