
""" Register allocation scheme.
"""

import os
from pypy.jit.metainterp.history import (Box, Const, ConstInt, ConstPtr,
                                         ResOperation, BoxPtr, ConstFloat,
                                         BoxFloat, INT, REF, FLOAT,
                                         TargetToken, JitCellToken)
from pypy.jit.backend.x86.regloc import *
from pypy.rpython.lltypesystem import lltype, rffi, rstr
from pypy.rlib.objectmodel import we_are_translated
from pypy.rlib import rgc
from pypy.jit.backend.llsupport import symbolic
from pypy.jit.backend.x86.jump import remap_frame_layout_mixed
from pypy.jit.codewriter import heaptracker, longlong
from pypy.jit.codewriter.effectinfo import EffectInfo
from pypy.jit.metainterp.resoperation import rop
from pypy.jit.backend.llsupport.descr import FieldDescr, ArrayDescr
from pypy.jit.backend.llsupport.descr import CallDescr, SizeDescr
from pypy.jit.backend.llsupport.descr import InteriorFieldDescr
from pypy.jit.backend.llsupport.regalloc import FrameManager, RegisterManager,\
     TempBox
from pypy.jit.backend.x86.arch import WORD, FRAME_FIXED_SIZE
from pypy.jit.backend.x86.arch import IS_X86_32, IS_X86_64, MY_COPY_OF_REGS
from pypy.jit.backend.x86.arch import OFFSTACK_REAL_FRAME
from pypy.jit.backend.x86.arch import OFFSTACK_START_AT_WORD
from pypy.rlib.rarithmetic import r_longlong

class X86RegisterManager(RegisterManager):

    box_types = [INT, REF]
    all_regs = [ecx, eax, edx, ebx, esi, edi]
    no_lower_byte_regs = [esi, edi]
    save_around_call_regs = [eax, edx, ecx]
    frame_reg = ebp

    REGLOC_TO_GCROOTMAP_REG_INDEX = {
        ebx: 1,
        esi: 2,
        edi: 3,
    }
    REGLOC_TO_COPY_AREA_OFS = {
        ecx: MY_COPY_OF_REGS + 0 * WORD,
        ebx: MY_COPY_OF_REGS + 1 * WORD,
        esi: MY_COPY_OF_REGS + 2 * WORD,
        edi: MY_COPY_OF_REGS + 3 * WORD,
    }

    def call_result_location(self, v):
        return eax

    def convert_to_imm(self, c):
        if isinstance(c, ConstInt):
            return imm(c.value)
        elif isinstance(c, ConstPtr):
            if we_are_translated() and c.value and rgc.can_move(c.value):
                not_implemented("convert_to_imm: ConstPtr needs special care")
            return imm(rffi.cast(lltype.Signed, c.value))
        else:
            not_implemented("convert_to_imm: got a %s" % c)

class X86_64_RegisterManager(X86RegisterManager):
    # r11 omitted because it's used as scratch
    all_regs = [ecx, eax, edx, ebx, esi, edi, r8, r9, r10, r12, r13, r14, r15]
    no_lower_byte_regs = []
    save_around_call_regs = [eax, ecx, edx, esi, edi, r8, r9, r10]

    REGLOC_TO_GCROOTMAP_REG_INDEX = {
        ebx: 1,
        r12: 2,
        r13: 3,
        r14: 4,
        r15: 5,
    }
    REGLOC_TO_COPY_AREA_OFS = {
        ecx: MY_COPY_OF_REGS + 0 * WORD,
        ebx: MY_COPY_OF_REGS + 1 * WORD,
        esi: MY_COPY_OF_REGS + 2 * WORD,
        edi: MY_COPY_OF_REGS + 3 * WORD,
        r8:  MY_COPY_OF_REGS + 4 * WORD,
        r9:  MY_COPY_OF_REGS + 5 * WORD,
        r10: MY_COPY_OF_REGS + 6 * WORD,
        r12: MY_COPY_OF_REGS + 7 * WORD,
        r13: MY_COPY_OF_REGS + 8 * WORD,
        r14: MY_COPY_OF_REGS + 9 * WORD,
        r15: MY_COPY_OF_REGS + 10 * WORD,
    }

class X86XMMRegisterManager(RegisterManager):

    box_types = [FLOAT]
    all_regs = [xmm0, xmm1, xmm2, xmm3, xmm4, xmm5, xmm6, xmm7]
    # we never need lower byte I hope
    save_around_call_regs = all_regs

    def convert_to_imm(self, c):
        adr = self.assembler.datablockwrapper.malloc_aligned(8, 8)
        x = c.getfloatstorage()
        rffi.cast(rffi.CArrayPtr(longlong.FLOATSTORAGE), adr)[0] = x
        return ConstFloatLoc(adr)

    def convert_to_imm_16bytes_align(self, c):
        adr = self.assembler.datablockwrapper.malloc_aligned(16, 16)
        x = c.getfloatstorage()
        y = longlong.ZEROF
        rffi.cast(rffi.CArrayPtr(longlong.FLOATSTORAGE), adr)[0] = x
        rffi.cast(rffi.CArrayPtr(longlong.FLOATSTORAGE), adr)[1] = y
        return ConstFloatLoc(adr)

    def after_call(self, v):
        # the result is stored in st0, but we don't have this around,
        # so genop_call will move it to some frame location immediately
        # after the call
        return self.frame_manager.loc(v)

class X86_64_XMMRegisterManager(X86XMMRegisterManager):
    # xmm15 reserved for scratch use
    all_regs = [xmm0, xmm1, xmm2, xmm3, xmm4, xmm5, xmm6, xmm7, xmm8, xmm9, xmm10, xmm11, xmm12, xmm13, xmm14]
    save_around_call_regs = all_regs

    def call_result_location(self, v):
        return xmm0

    def after_call(self, v):
        # We use RegisterManager's implementation, since X86XMMRegisterManager
        # places the result on the stack, which we don't need to do when the
        # calling convention places the result in xmm0
        return RegisterManager.after_call(self, v)

class X86FrameManager(FrameManager):
    @staticmethod
    def frame_pos(i, box_type):
        #if IS_X86_32 and box_type == FLOAT:
        #    return StackLoc(i, get_ebp_ofs(i+1), box_type)
        #else:
            return StackLoc(i, get_ebp_ofs(i), box_type)
    @staticmethod
    def frame_size(box_type):
        if IS_X86_32 and box_type == FLOAT:
            return 2
        else:
            return 1
    @staticmethod
    def get_loc_index(loc):
        assert isinstance(loc, StackLoc)
        return loc.position

if WORD == 4:
    gpr_reg_mgr_cls = X86RegisterManager
    xmm_reg_mgr_cls = X86XMMRegisterManager
elif WORD == 8:
    gpr_reg_mgr_cls = X86_64_RegisterManager
    xmm_reg_mgr_cls = X86_64_XMMRegisterManager
else:
    raise AssertionError("Word size should be 4 or 8")


class RegAlloc(object):

    def __init__(self, assembler, translate_support_code=False):
        assert isinstance(translate_support_code, bool)
        # variables that have place in register
        self.assembler = assembler
        self.translate_support_code = translate_support_code
        # to be read/used by the assembler too
        self.jump_target_descr = None
        self.close_stack_struct = 0
        self.final_jump_op = None

    def _prepare(self, inputargs, operations, allgcrefs):
        self.fm = X86FrameManager()
<<<<<<< HEAD
        #self.param_depth = 0
=======
        self.min_frame_depth = 0
>>>>>>> bb570e4b
        cpu = self.assembler.cpu
        operations = cpu.gc_ll_descr.rewrite_assembler(cpu, operations,
                                                       allgcrefs)
        # compute longevity of variables
        self._compute_vars_longevity(inputargs, operations)
        self.rm = gpr_reg_mgr_cls(self.longevity,
                                  frame_manager = self.fm,
                                  assembler = self.assembler)
        self.xrm = xmm_reg_mgr_cls(self.longevity, frame_manager = self.fm,
                                   assembler = self.assembler)
        return operations

    def prepare_loop(self, inputargs, operations, looptoken, allgcrefs):
        operations = self._prepare(inputargs, operations, allgcrefs)
        self._set_initial_bindings(inputargs)
        # note: we need to make a copy of inputargs because possibly_free_vars
        # is also used on op args, which is a non-resizable list
        self.possibly_free_vars(list(inputargs))
        if WORD == 4:       # see redirect_call_assembler()
            self.min_bytes_before_label = 5
        else:
            self.min_bytes_before_label = 13
        return operations

    def prepare_bridge(self, inputargs, arglocs, operations, allgcrefs):
        operations = self._prepare(inputargs, operations, allgcrefs)
        self._update_bindings(arglocs, inputargs)
<<<<<<< HEAD
        #self.param_depth = prev_depths[1]
=======
>>>>>>> bb570e4b
        self.min_bytes_before_label = 0
        return operations

    def ensure_next_label_is_at_least_at_position(self, at_least_position):
        self.min_bytes_before_label = max(self.min_bytes_before_label,
                                          at_least_position)

<<<<<<< HEAD
    @staticmethod
    def reserve_param(n):
        assert n <= OFFSTACK_REAL_FRAME
        #self.param_depth = max(self.param_depth, n)
=======
    def needed_extra_stack_locations(self, n):
        # call *after* you needed extra stack locations: (%esp), (%esp+4)...
        min_frame_depth = self.fm.get_frame_depth() + n
        if min_frame_depth > self.min_frame_depth:
            self.min_frame_depth = min_frame_depth

    def get_final_frame_depth(self):
        self.needed_extra_stack_locations(0)  # update min_frame_depth
        return self.min_frame_depth
>>>>>>> bb570e4b

    def _set_initial_bindings(self, inputargs):
        if IS_X86_64:
            inputargs = self._set_initial_bindings_regs_64(inputargs)

        cur_frame_ofs = WORD * (OFFSTACK_REAL_FRAME + 1)
        mc = self.assembler.mc
        if IS_X86_32:
            xmmtmp = xmm0
        elif IS_X86_64:
            xmmtmp = X86_64_XMM_SCRATCH_REG
        for box in inputargs:
            assert isinstance(box, Box)
            loc = self.fm.loc(box)
            if box.type == FLOAT:
                mc.MOVSD_xs(xmmtmp.value, cur_frame_ofs)
                mc.MOVSD_bx(loc.value, xmmtmp.value)
                cur_frame_ofs += 8
            else:
                mc.MOV_rs(eax.value, cur_frame_ofs)
                mc.MOV_br(loc.value, eax.value)
                cur_frame_ofs += WORD
        return

        #                   ...
        # stack layout:     arg2
        #                   arg1
        #                   arg0
        #                   return address
        #                   saved ebp        <-- ebp points here
        #                   ...
        cur_frame_pos = - 1 - FRAME_FIXED_SIZE
        assert get_ebp_ofs(cur_frame_pos-1) == 2*WORD
        assert get_ebp_ofs(cur_frame_pos-2) == 3*WORD
        #
        for box in inputargs:
            assert isinstance(box, Box)
            #
            if IS_X86_32 and box.type == FLOAT:
                cur_frame_pos -= 2
            else:
                cur_frame_pos -= 1
            loc = self.fm.frame_pos(cur_frame_pos, box.type)
            self.fm.set_binding(box, loc)

    def _set_initial_bindings_regs_64(self, inputargs):
        # In reverse order for use with pop()
        unused_gpr = [r9, r8, ecx, edx, esi, edi]
        unused_xmm = [xmm7, xmm6, xmm5, xmm4, xmm3, xmm2, xmm1, xmm0]
        #
        pass_on_stack = []
        #
        for box in inputargs:
            assert isinstance(box, Box)
            #
            if box.type == FLOAT:
                if len(unused_xmm) > 0:
                    ask = unused_xmm.pop()
                    got = self.xrm.try_allocate_reg(box, selected_reg=ask)
                    assert ask == got
                else:
                    pass_on_stack.append(box)
            else:
                if len(unused_gpr) > 0:
                    ask = unused_gpr.pop()
                    got = self.rm.try_allocate_reg(box, selected_reg=ask)
                    assert ask == got
                else:
                    pass_on_stack.append(box)
        #
        return pass_on_stack

    def possibly_free_var(self, var):
        if var.type == FLOAT:
            self.xrm.possibly_free_var(var)
        else:
            self.rm.possibly_free_var(var)

    def possibly_free_vars_for_op(self, op):
        for i in range(op.numargs()):
            var = op.getarg(i)
            if var is not None: # xxx kludgy
                self.possibly_free_var(var)

    def possibly_free_vars(self, vars):
        for var in vars:
            if var is not None: # xxx kludgy
                self.possibly_free_var(var)

    def make_sure_var_in_reg(self, var, forbidden_vars=[],
                             selected_reg=None, need_lower_byte=False):
        if var.type == FLOAT:
            if isinstance(var, ConstFloat):
                return FloatImmedLoc(var.getfloatstorage())
            return self.xrm.make_sure_var_in_reg(var, forbidden_vars,
                                                 selected_reg, need_lower_byte)
        else:
            return self.rm.make_sure_var_in_reg(var, forbidden_vars,
                                                selected_reg, need_lower_byte)

    def force_allocate_reg(self, var, forbidden_vars=[], selected_reg=None,
                           need_lower_byte=False):
        if var.type == FLOAT:
            return self.xrm.force_allocate_reg(var, forbidden_vars,
                                               selected_reg, need_lower_byte)
        else:
            return self.rm.force_allocate_reg(var, forbidden_vars,
                                              selected_reg, need_lower_byte)

    def force_spill_var(self, var):
        if var.type == FLOAT:
            return self.xrm.force_spill_var(var)
        else:
            return self.rm.force_spill_var(var)

    def load_xmm_aligned_16_bytes(self, var, forbidden_vars=[]):
        # Load 'var' in a register; but if it is a constant, we can return
        # a 16-bytes-aligned ConstFloatLoc.
        if isinstance(var, Const):
            return self.xrm.convert_to_imm_16bytes_align(var)
        else:
            return self.xrm.make_sure_var_in_reg(var, forbidden_vars)

    #def _compute_loop_consts(self, inputargs, jump, looptoken):
    #    if jump.getopnum() != rop.JUMP or jump.getdescr() is not looptoken:
    #        loop_consts = {}
    #    else:
    #        loop_consts = {}
    #        for i in range(len(inputargs)):
    #            if inputargs[i] is jump.getarg(i):
    #                loop_consts[inputargs[i]] = i
    #    return loop_consts

    def _update_bindings(self, locs, inputargs):
        # XXX this should probably go to llsupport/regalloc.py
        used = {}
        i = 0
        for loc in locs:
            if loc is None: # xxx bit kludgy
                continue
            arg = inputargs[i]
            i += 1
            if arg.type == FLOAT:
                if isinstance(loc, RegLoc):
                    self.xrm.reg_bindings[arg] = loc
                    used[loc] = None
                else:
                    self.fm.set_binding(arg, loc)
            else:
                if isinstance(loc, RegLoc):
                    if loc is ebp:
                        self.rm.bindings_to_frame_reg[arg] = None
                    else:
                        self.rm.reg_bindings[arg] = loc
                        used[loc] = None
                else:
                    self.fm.set_binding(arg, loc)
        self.rm.free_regs = []
        for reg in self.rm.all_regs:
            if reg not in used:
                self.rm.free_regs.append(reg)
        self.xrm.free_regs = []
        for reg in self.xrm.all_regs:
            if reg not in used:
                self.xrm.free_regs.append(reg)
        # note: we need to make a copy of inputargs because possibly_free_vars
        # is also used on op args, which is a non-resizable list
        self.possibly_free_vars(list(inputargs))
        self.rm._check_invariants()
        self.xrm._check_invariants()

    def Perform(self, op, arglocs, result_loc):
        if not we_are_translated():
            self.assembler.dump('%s <- %s(%s)' % (result_loc, op, arglocs))
        self.assembler.regalloc_perform(op, arglocs, result_loc)

    def PerformLLong(self, op, arglocs, result_loc):
        if not we_are_translated():
            self.assembler.dump('%s <- %s(%s)' % (result_loc, op, arglocs))
        self.assembler.regalloc_perform_llong(op, arglocs, result_loc)

    def PerformMath(self, op, arglocs, result_loc):
        if not we_are_translated():
            self.assembler.dump('%s <- %s(%s)' % (result_loc, op, arglocs))
        self.assembler.regalloc_perform_math(op, arglocs, result_loc)

    def locs_for_fail(self, guard_op):
        return [self.loc(v) for v in guard_op.getfailargs()]

<<<<<<< HEAD
    def get_current_depth(self):
        # return (self.fm.frame_depth, self.param_depth), but trying to share
        # the resulting tuple among several calls
        arg0 = self.fm.get_frame_depth()
        return arg0
        #
        arg1 = self.param_depth
        result = self.assembler._current_depths_cache
        if result[0] != arg0 or result[1] != arg1:
            result = (arg0, arg1)
            self.assembler._current_depths_cache = result
        return result

=======
>>>>>>> bb570e4b
    def perform_with_guard(self, op, guard_op, arglocs, result_loc):
        faillocs = self.locs_for_fail(guard_op)
        self.rm.position += 1
        self.xrm.position += 1
        self.assembler.regalloc_perform_with_guard(op, guard_op, faillocs,
                                                   arglocs, result_loc)
        if op.result is not None:
            self.possibly_free_var(op.result)
        self.possibly_free_vars(guard_op.getfailargs())

    def perform_guard(self, guard_op, arglocs, result_loc):
        faillocs = self.locs_for_fail(guard_op)
        if not we_are_translated():
            if result_loc is not None:
                self.assembler.dump('%s <- %s(%s)' % (result_loc, guard_op,
                                                      arglocs))
            else:
                self.assembler.dump('%s(%s)' % (guard_op, arglocs))
        self.assembler.regalloc_perform_guard(guard_op, faillocs, arglocs,
                                              result_loc)
        self.possibly_free_vars(guard_op.getfailargs())

    def PerformDiscard(self, op, arglocs):
        if not we_are_translated():
            self.assembler.dump('%s(%s)' % (op, arglocs))
        self.assembler.regalloc_perform_discard(op, arglocs)

    def can_merge_with_next_guard(self, op, i, operations):
        if (op.getopnum() == rop.CALL_MAY_FORCE or
            op.getopnum() == rop.CALL_ASSEMBLER or
            op.getopnum() == rop.CALL_RELEASE_GIL):
            assert operations[i + 1].getopnum() == rop.GUARD_NOT_FORCED
            return True
        if not op.is_comparison():
            if op.is_ovf():
                if (operations[i + 1].getopnum() != rop.GUARD_NO_OVERFLOW and
                    operations[i + 1].getopnum() != rop.GUARD_OVERFLOW):
                    not_implemented("int_xxx_ovf not followed by "
                                    "guard_(no)_overflow")
                return True
            return False
        if (operations[i + 1].getopnum() != rop.GUARD_TRUE and
            operations[i + 1].getopnum() != rop.GUARD_FALSE):
            return False
        if operations[i + 1].getarg(0) is not op.result:
            return False
        if (self.longevity[op.result][1] > i + 1 or
            op.result in operations[i + 1].getfailargs()):
            return False
        return True

    def walk_operations(self, operations):
        i = 0
        #self.operations = operations
        while i < len(operations):
            op = operations[i]
            self.assembler.mc.mark_op(op)
            self.rm.position = i
            self.xrm.position = i
            if op.has_no_side_effect() and op.result not in self.longevity:
                i += 1
                self.possibly_free_vars_for_op(op)
                continue
            if self.can_merge_with_next_guard(op, i, operations):
                oplist_with_guard[op.getopnum()](self, op, operations[i + 1])
                i += 1
            elif not we_are_translated() and op.getopnum() == -124:
                self._consider_force_spill(op)
            else:
                oplist[op.getopnum()](self, op)
            if op.result is not None:
                self.possibly_free_var(op.result)
            self.rm._check_invariants()
            self.xrm._check_invariants()
            i += 1
        assert not self.rm.reg_bindings
        assert not self.xrm.reg_bindings
        self.flush_loop()
        self.assembler.mc.mark_op(None) # end of the loop

    def flush_loop(self):
        # rare case: if the loop is too short, or if we are just after
        # a GUARD_NOT_INVALIDATED, pad with NOPs.  Important!  This must
        # be called to ensure that there are enough bytes produced,
        # because GUARD_NOT_INVALIDATED or redirect_call_assembler()
        # will maybe overwrite them.
        mc = self.assembler.mc
        while mc.get_relative_pos() < self.min_bytes_before_label:
            mc.NOP()

    def _compute_vars_longevity(self, inputargs, operations):
        # compute a dictionary that maps variables to index in
        # operations that is a "last-time-seen"

        # returns a pair longevity/useful. Non-useful variables are ones that
        # never appear in the assembler or it does not matter if they appear on
        # stack or in registers. Main example is loop arguments that go
        # only to guard operations or to jump or to finish
        produced = {}
        last_used = {}
        last_real_usage = {}
        for i in range(len(operations)-1, -1, -1):
            op = operations[i]
            if op.result:
                if op.result not in last_used and op.has_no_side_effect():
                    continue
                assert op.result not in produced
                produced[op.result] = i
            opnum = op.getopnum()
            for j in range(op.numargs()):
                arg = op.getarg(j)
                if not isinstance(arg, Box):
                    continue
                if arg not in last_used:
                    last_used[arg] = i
                if opnum != rop.JUMP and opnum != rop.LABEL:
                    if arg not in last_real_usage:
                        last_real_usage[arg] = i
            if op.is_guard():
                for arg in op.getfailargs():
                    if arg is None: # hole
                        continue
                    assert isinstance(arg, Box)
                    if arg not in last_used:
                        last_used[arg] = i
        self.last_real_usage = last_real_usage
        #
        longevity = {}
        for arg in produced:
            if arg in last_used:
                assert isinstance(arg, Box)
                assert produced[arg] < last_used[arg]
                longevity[arg] = (produced[arg], last_used[arg])
                del last_used[arg]
        for arg in inputargs:
            assert isinstance(arg, Box)
            if arg not in last_used:
                longevity[arg] = (-1, -1)
            else:
                longevity[arg] = (0, last_used[arg])
                del last_used[arg]
        assert len(last_used) == 0
        self.longevity = longevity

    def loc(self, v):
        if v is None: # xxx kludgy
            return None
        if v.type == FLOAT:
            return self.xrm.loc(v)
        return self.rm.loc(v)

    def _consider_guard(self, op):
        loc = self.rm.make_sure_var_in_reg(op.getarg(0))
        self.perform_guard(op, [loc], None)
        self.rm.possibly_free_var(op.getarg(0))

    consider_guard_true = _consider_guard
    consider_guard_false = _consider_guard
    consider_guard_nonnull = _consider_guard
    consider_guard_isnull = _consider_guard

    def consider_finish(self, op):
        locs = [self.loc(op.getarg(i)) for i in range(op.numargs())]
        locs_are_ref = [op.getarg(i).type == REF for i in range(op.numargs())]
        fail_index = self.assembler.cpu.get_fail_descr_number(op.getdescr())
        # note: no exception should currently be set in llop.get_exception_addr
        # even if this finish may be an exit_frame_with_exception (in this case
        # the exception instance is in locs[0]).
        self.assembler.generate_failure(fail_index, locs, False,
                                        locs_are_ref)
        self.possibly_free_vars_for_op(op)

    def consider_guard_no_exception(self, op):
        self.perform_guard(op, [], None)

    def consider_guard_not_invalidated(self, op):
        mc = self.assembler.mc
        n = mc.get_relative_pos()
        self.perform_guard(op, [], None)
        assert n == mc.get_relative_pos()
        # ensure that the next label is at least 5 bytes farther than
        # the current position.  Otherwise, when invalidating the guard,
        # we would overwrite randomly the next label's position.
        self.ensure_next_label_is_at_least_at_position(n + 5)

    def consider_guard_exception(self, op):
        loc = self.rm.make_sure_var_in_reg(op.getarg(0))
        box = TempBox()
        args = op.getarglist()
        loc1 = self.rm.force_allocate_reg(box, args)
        if op.result in self.longevity:
            # this means, is it ever used
            resloc = self.rm.force_allocate_reg(op.result, args + [box])
        else:
            resloc = None
        self.perform_guard(op, [loc, loc1], resloc)
        self.rm.possibly_free_vars_for_op(op)
        self.rm.possibly_free_var(box)

    consider_guard_no_overflow = consider_guard_no_exception
    consider_guard_overflow    = consider_guard_no_exception

    def consider_guard_value(self, op):
        x = self.make_sure_var_in_reg(op.getarg(0))
        y = self.loc(op.getarg(1))
        self.perform_guard(op, [x, y], None)
        self.possibly_free_vars_for_op(op)

    def consider_guard_class(self, op):
        assert isinstance(op.getarg(0), Box)
        x = self.rm.make_sure_var_in_reg(op.getarg(0))
        y = self.loc(op.getarg(1))
        self.perform_guard(op, [x, y], None)
        self.rm.possibly_free_vars_for_op(op)

    consider_guard_nonnull_class = consider_guard_class

    def _consider_binop_part(self, op):
        x = op.getarg(0)
        argloc = self.loc(op.getarg(1))
        args = op.getarglist()
        loc = self.rm.force_result_in_reg(op.result, x, args)
        self.rm.possibly_free_var(op.getarg(1))
        return loc, argloc

    def _consider_binop(self, op):
        loc, argloc = self._consider_binop_part(op)
        self.Perform(op, [loc, argloc], loc)

    consider_int_add = _consider_binop
    consider_int_mul = _consider_binop
    consider_int_sub = _consider_binop
    consider_int_and = _consider_binop
    consider_int_or  = _consider_binop
    consider_int_xor = _consider_binop

    def _consider_binop_with_guard(self, op, guard_op):
        loc, argloc = self._consider_binop_part(op)
        self.perform_with_guard(op, guard_op, [loc, argloc], loc)

    consider_int_mul_ovf = _consider_binop_with_guard
    consider_int_sub_ovf = _consider_binop_with_guard
    consider_int_add_ovf = _consider_binop_with_guard

    def consider_int_neg(self, op):
        res = self.rm.force_result_in_reg(op.result, op.getarg(0))
        self.Perform(op, [res], res)

    consider_int_invert = consider_int_neg

    def consider_int_lshift(self, op):
        if isinstance(op.getarg(1), Const):
            loc2 = self.rm.convert_to_imm(op.getarg(1))
        else:
            loc2 = self.rm.make_sure_var_in_reg(op.getarg(1), selected_reg=ecx)
        args = op.getarglist()
        loc1 = self.rm.force_result_in_reg(op.result, op.getarg(0), args)
        self.Perform(op, [loc1, loc2], loc1)
        self.rm.possibly_free_vars_for_op(op)

    consider_int_rshift  = consider_int_lshift
    consider_uint_rshift = consider_int_lshift

    def _consider_int_div_or_mod(self, op, resultreg, trashreg):
        l0 = self.rm.make_sure_var_in_reg(op.getarg(0), selected_reg=eax)
        l1 = self.rm.make_sure_var_in_reg(op.getarg(1), selected_reg=ecx)
        l2 = self.rm.force_allocate_reg(op.result, selected_reg=resultreg)
        # the register (eax or edx) not holding what we are looking for
        # will be just trash after that operation
        tmpvar = TempBox()
        self.rm.force_allocate_reg(tmpvar, selected_reg=trashreg)
        assert l0 is eax
        assert l1 is ecx
        assert l2 is resultreg
        self.rm.possibly_free_vars_for_op(op)
        self.rm.possibly_free_var(tmpvar)

    def consider_int_mod(self, op):
        self._consider_int_div_or_mod(op, edx, eax)
        self.Perform(op, [eax, ecx], edx)

    def consider_int_floordiv(self, op):
        self._consider_int_div_or_mod(op, eax, edx)
        self.Perform(op, [eax, ecx], eax)

    consider_uint_floordiv = consider_int_floordiv

    def _consider_compop(self, op, guard_op):
        vx = op.getarg(0)
        vy = op.getarg(1)
        arglocs = [self.loc(vx), self.loc(vy)]
        if (vx in self.rm.reg_bindings or vy in self.rm.reg_bindings or
            isinstance(vx, Const) or isinstance(vy, Const)):
            pass
        else:
            arglocs[0] = self.rm.make_sure_var_in_reg(vx)
        args = op.getarglist()
        self.rm.possibly_free_vars(args)
        if guard_op is None:
            loc = self.rm.force_allocate_reg(op.result, args,
                                             need_lower_byte=True)
            self.Perform(op, arglocs, loc)
        else:
            self.perform_with_guard(op, guard_op, arglocs, None)

    consider_int_lt = _consider_compop
    consider_int_gt = _consider_compop
    consider_int_ge = _consider_compop
    consider_int_le = _consider_compop
    consider_int_ne = _consider_compop
    consider_int_eq = _consider_compop
    consider_uint_gt = _consider_compop
    consider_uint_lt = _consider_compop
    consider_uint_le = _consider_compop
    consider_uint_ge = _consider_compop
    consider_ptr_eq = consider_instance_ptr_eq = _consider_compop
    consider_ptr_ne = consider_instance_ptr_ne = _consider_compop

    def _consider_float_op(self, op):
        loc1 = self.xrm.loc(op.getarg(1))
        args = op.getarglist()
        loc0 = self.xrm.force_result_in_reg(op.result, op.getarg(0), args)
        self.Perform(op, [loc0, loc1], loc0)
        self.xrm.possibly_free_vars_for_op(op)

    consider_float_add = _consider_float_op
    consider_float_sub = _consider_float_op
    consider_float_mul = _consider_float_op
    consider_float_truediv = _consider_float_op

    def _consider_float_cmp(self, op, guard_op):
        vx = op.getarg(0)
        vy = op.getarg(1)
        arglocs = [self.loc(vx), self.loc(vy)]
        if not (isinstance(arglocs[0], RegLoc) or
                isinstance(arglocs[1], RegLoc)):
            if isinstance(vx, Const):
                arglocs[1] = self.xrm.make_sure_var_in_reg(vy)
            else:
                arglocs[0] = self.xrm.make_sure_var_in_reg(vx)
        self.xrm.possibly_free_vars_for_op(op)
        if guard_op is None:
            res = self.rm.force_allocate_reg(op.result, need_lower_byte=True)
            self.Perform(op, arglocs, res)
        else:
            self.perform_with_guard(op, guard_op, arglocs, None)

    consider_float_lt = _consider_float_cmp
    consider_float_le = _consider_float_cmp
    consider_float_eq = _consider_float_cmp
    consider_float_ne = _consider_float_cmp
    consider_float_gt = _consider_float_cmp
    consider_float_ge = _consider_float_cmp

    def _consider_float_unary_op(self, op):
        loc0 = self.xrm.force_result_in_reg(op.result, op.getarg(0))
        self.Perform(op, [loc0], loc0)
        self.xrm.possibly_free_var(op.getarg(0))

    consider_float_neg = _consider_float_unary_op
    consider_float_abs = _consider_float_unary_op

    def consider_cast_float_to_int(self, op):
        loc0 = self.xrm.make_sure_var_in_reg(op.getarg(0))
        loc1 = self.rm.force_allocate_reg(op.result)
        self.Perform(op, [loc0], loc1)
        self.xrm.possibly_free_var(op.getarg(0))

    def consider_cast_int_to_float(self, op):
        loc0 = self.rm.make_sure_var_in_reg(op.getarg(0))
        loc1 = self.xrm.force_allocate_reg(op.result)
        self.Perform(op, [loc0], loc1)
        self.rm.possibly_free_var(op.getarg(0))

    def consider_cast_float_to_singlefloat(self, op):
        loc0 = self.xrm.make_sure_var_in_reg(op.getarg(0))
        loc1 = self.rm.force_allocate_reg(op.result)
        self.xrm.possibly_free_var(op.getarg(0))
        tmpxvar = TempBox()
        loctmp = self.xrm.force_allocate_reg(tmpxvar)   # may be equal to loc0
        self.xrm.possibly_free_var(tmpxvar)
        self.Perform(op, [loc0, loctmp], loc1)

    consider_cast_singlefloat_to_float = consider_cast_int_to_float

    def _consider_llong_binop_xx(self, op):
        # must force both arguments into xmm registers, because we don't
        # know if they will be suitably aligned.  Exception: if the second
        # argument is a constant, we can ask it to be aligned to 16 bytes.
        args = [op.getarg(1), op.getarg(2)]
        loc1 = self.load_xmm_aligned_16_bytes(args[1])
        loc0 = self.xrm.force_result_in_reg(op.result, args[0], args)
        self.PerformLLong(op, [loc0, loc1], loc0)
        self.xrm.possibly_free_vars(args)

    def _consider_llong_eq_ne_xx(self, op):
        # must force both arguments into xmm registers, because we don't
        # know if they will be suitably aligned.  Exception: if they are
        # constants, we can ask them to be aligned to 16 bytes.
        args = [op.getarg(1), op.getarg(2)]
        loc1 = self.load_xmm_aligned_16_bytes(args[0])
        loc2 = self.load_xmm_aligned_16_bytes(args[1], args)
        tmpxvar = TempBox()
        loc3 = self.xrm.force_allocate_reg(tmpxvar, args)
        self.xrm.possibly_free_var(tmpxvar)
        loc0 = self.rm.force_allocate_reg(op.result, need_lower_byte=True)
        self.PerformLLong(op, [loc1, loc2, loc3], loc0)
        self.xrm.possibly_free_vars(args)

    def _maybe_consider_llong_lt(self, op):
        # XXX just a special case for now
        box = op.getarg(2)
        if not isinstance(box, ConstFloat):
            return False
        if box.getlonglong() != 0:
            return False
        # "x < 0"
        box = op.getarg(1)
        assert isinstance(box, BoxFloat)
        loc1 = self.xrm.make_sure_var_in_reg(box)
        loc0 = self.rm.force_allocate_reg(op.result)
        self.PerformLLong(op, [loc1], loc0)
        self.xrm.possibly_free_var(box)
        return True

    def _consider_llong_to_int(self, op):
        # accept an argument in a xmm register or in the stack
        loc1 = self.xrm.loc(op.getarg(1))
        loc0 = self.rm.force_allocate_reg(op.result)
        self.PerformLLong(op, [loc1], loc0)
        self.xrm.possibly_free_var(op.getarg(1))

    def _loc_of_const_longlong(self, value64):
        c = ConstFloat(value64)
        return self.xrm.convert_to_imm(c)

    def _consider_llong_from_int(self, op):
        assert IS_X86_32
        loc0 = self.xrm.force_allocate_reg(op.result)
        box = op.getarg(1)
        if isinstance(box, ConstInt):
            loc1 = self._loc_of_const_longlong(r_longlong(box.value))
            loc2 = None    # unused
        else:
            loc1 = self.rm.make_sure_var_in_reg(box)
            tmpxvar = TempBox()
            loc2 = self.xrm.force_allocate_reg(tmpxvar, [op.result])
            self.xrm.possibly_free_var(tmpxvar)
        self.PerformLLong(op, [loc1, loc2], loc0)
        self.rm.possibly_free_var(box)

    def _consider_llong_from_uint(self, op):
        assert IS_X86_32
        loc0 = self.xrm.force_allocate_reg(op.result)
        loc1 = self.rm.make_sure_var_in_reg(op.getarg(1))
        self.PerformLLong(op, [loc1], loc0)
        self.rm.possibly_free_vars_for_op(op)

    def _consider_math_sqrt(self, op):
        loc0 = self.xrm.force_result_in_reg(op.result, op.getarg(1))
        self.PerformMath(op, [loc0], loc0)
        self.xrm.possibly_free_var(op.getarg(1))

    def _call(self, op, arglocs, force_store=[], guard_not_forced_op=None):
        # we need to save registers on the stack:
        #
        #  - at least the non-callee-saved registers
        #
        #  - for shadowstack, we assume that any call can collect, and we
        #    save also the callee-saved registers that contain GC pointers,
        #    so that they can be found by follow_stack_frame_of_assembler()
        #
        #  - for CALL_MAY_FORCE or CALL_ASSEMBLER, we have to save all regs
        #    anyway, in case we need to do cpu.force().  The issue is that
        #    grab_frame_values() would not be able to locate values in
        #    callee-saved registers.
        #
        save_all_regs = guard_not_forced_op is not None
        self.xrm.before_call(force_store, save_all_regs=save_all_regs)
        if not save_all_regs:
            gcrootmap = self.assembler.cpu.gc_ll_descr.gcrootmap
            if gcrootmap and gcrootmap.is_shadow_stack:
                save_all_regs = 2
        self.rm.before_call(force_store, save_all_regs=save_all_regs)
        if op.result is not None:
            if op.result.type == FLOAT:
                resloc = self.xrm.after_call(op.result)
            else:
                resloc = self.rm.after_call(op.result)
        else:
            resloc = None
        if guard_not_forced_op is not None:
            self.perform_with_guard(op, guard_not_forced_op, arglocs, resloc)
        else:
            self.Perform(op, arglocs, resloc)

    def _consider_call(self, op, guard_not_forced_op=None):
        calldescr = op.getdescr()
        assert isinstance(calldescr, CallDescr)
        assert len(calldescr.arg_classes) == op.numargs() - 1
        size = calldescr.get_result_size()
        sign = calldescr.is_result_signed()
        if sign:
            sign_loc = imm1
        else:
            sign_loc = imm0
        self._call(op, [imm(size), sign_loc] +
                       [self.loc(op.getarg(i)) for i in range(op.numargs())],
                   guard_not_forced_op=guard_not_forced_op)

    def consider_call(self, op):
        effectinfo = op.getdescr().get_extra_info()
        oopspecindex = effectinfo.oopspecindex
        if oopspecindex != EffectInfo.OS_NONE:
            if IS_X86_32:
                # support for some of the llong operations,
                # which only exist on x86-32
                if oopspecindex in (EffectInfo.OS_LLONG_ADD,
                                    EffectInfo.OS_LLONG_SUB,
                                    EffectInfo.OS_LLONG_AND,
                                    EffectInfo.OS_LLONG_OR,
                                    EffectInfo.OS_LLONG_XOR):
                    return self._consider_llong_binop_xx(op)
                if oopspecindex == EffectInfo.OS_LLONG_TO_INT:
                    return self._consider_llong_to_int(op)
                if oopspecindex == EffectInfo.OS_LLONG_FROM_INT:
                    return self._consider_llong_from_int(op)
                if oopspecindex == EffectInfo.OS_LLONG_FROM_UINT:
                    return self._consider_llong_from_uint(op)
                if (oopspecindex == EffectInfo.OS_LLONG_EQ or
                    oopspecindex == EffectInfo.OS_LLONG_NE):
                    return self._consider_llong_eq_ne_xx(op)
                if oopspecindex == EffectInfo.OS_LLONG_LT:
                    if self._maybe_consider_llong_lt(op):
                        return
            if oopspecindex == EffectInfo.OS_MATH_SQRT:
                return self._consider_math_sqrt(op)
        self._consider_call(op)

    def consider_call_may_force(self, op, guard_op):
        assert guard_op is not None
        self._consider_call(op, guard_op)

    consider_call_release_gil = consider_call_may_force

    def consider_call_malloc_gc(self, op):
        self._consider_call(op)

    def consider_call_assembler(self, op, guard_op):
        descr = op.getdescr()
        assert isinstance(descr, JitCellToken)
        jd = descr.outermost_jitdriver_sd
        assert jd is not None
        size = jd.portal_calldescr.get_result_size()
        vable_index = jd.index_of_virtualizable
        if vable_index >= 0:
            self.rm._sync_var(op.getarg(vable_index))
            vable = self.fm.loc(op.getarg(vable_index))
        else:
            vable = imm0
        self._call(op, [imm(size), vable] +
                   [self.loc(op.getarg(i)) for i in range(op.numargs())],
                   guard_not_forced_op=guard_op)

    def consider_cond_call_gc_wb(self, op):
        assert op.result is None
        args = op.getarglist()
        N = len(args)
        # we force all arguments in a reg (unless they are Consts),
        # because it will be needed anyway by the following setfield_gc
        # or setarrayitem_gc. It avoids loading it twice from the memory.
        arglocs = [self.rm.make_sure_var_in_reg(op.getarg(i), args)
                   for i in range(N)]
        # add eax, ecx and edx as extra "arguments" to ensure they are
        # saved and restored.  Fish in self.rm to know which of these
        # registers really need to be saved (a bit of a hack).  Moreover,
        # we don't save and restore any SSE register because the called
        # function, a GC write barrier, is known not to touch them.
        # See remember_young_pointer() in rpython/memory/gc/generation.py.
        for v, reg in self.rm.reg_bindings.items():
            if (reg in self.rm.save_around_call_regs
                and self.rm.stays_alive(v)):
                arglocs.append(reg)
        self.PerformDiscard(op, arglocs)
        self.rm.possibly_free_vars_for_op(op)

    consider_cond_call_gc_wb_array = consider_cond_call_gc_wb

    def consider_call_malloc_nursery(self, op):
        size_box = op.getarg(0)
        assert isinstance(size_box, ConstInt)
        size = size_box.getint()
        self.rm.force_allocate_reg(op.result, selected_reg=eax)
        #
        # We need edx as a temporary, but otherwise don't save any more
        # register.  See comments in _build_malloc_slowpath().
        tmp_box = TempBox()
        self.rm.force_allocate_reg(tmp_box, selected_reg=edx)
        self.rm.possibly_free_var(tmp_box)
        #
        gc_ll_descr = self.assembler.cpu.gc_ll_descr
        self.assembler.malloc_cond(
            gc_ll_descr.get_nursery_free_addr(),
            gc_ll_descr.get_nursery_top_addr(),
            size)

    def _unpack_arraydescr(self, arraydescr):
        assert isinstance(arraydescr, ArrayDescr)
        ofs = arraydescr.basesize
        size = arraydescr.itemsize
        sign = arraydescr.is_item_signed()
        return size, ofs, sign

    def _unpack_fielddescr(self, fielddescr):
        assert isinstance(fielddescr, FieldDescr)
        ofs = fielddescr.offset
        size = fielddescr.field_size
        sign = fielddescr.is_field_signed()
        return imm(ofs), imm(size), sign
    _unpack_fielddescr._always_inline_ = True

    def _unpack_interiorfielddescr(self, descr):
        assert isinstance(descr, InteriorFieldDescr)
        arraydescr = descr.arraydescr
        ofs = arraydescr.basesize
        itemsize = arraydescr.itemsize
        fieldsize = descr.fielddescr.field_size
        sign = descr.fielddescr.is_field_signed()
        ofs += descr.fielddescr.offset
        return imm(ofs), imm(itemsize), imm(fieldsize), sign

    def consider_setfield_gc(self, op):
        ofs_loc, size_loc, _ = self._unpack_fielddescr(op.getdescr())
        assert isinstance(size_loc, ImmedLoc)
        if size_loc.value == 1:
            need_lower_byte = True
        else:
            need_lower_byte = False
        args = op.getarglist()
        base_loc = self.rm.make_sure_var_in_reg(op.getarg(0), args)
        value_loc = self.make_sure_var_in_reg(op.getarg(1), args,
                                              need_lower_byte=need_lower_byte)
        self.possibly_free_vars(args)
        self.PerformDiscard(op, [base_loc, ofs_loc, size_loc, value_loc])

    consider_setfield_raw = consider_setfield_gc

    def consider_setinteriorfield_gc(self, op):
        t = self._unpack_interiorfielddescr(op.getdescr())
        ofs, itemsize, fieldsize, _ = t
        args = op.getarglist()
        if fieldsize.value == 1:
            need_lower_byte = True
        else:
            need_lower_byte = False
        box_base, box_index, box_value = args
        base_loc = self.rm.make_sure_var_in_reg(box_base, args)
        index_loc = self.rm.make_sure_var_in_reg(box_index, args)
        value_loc = self.make_sure_var_in_reg(box_value, args,
                                              need_lower_byte=need_lower_byte)
        # If 'index_loc' is not an immediate, then we need a 'temp_loc' that
        # is a register whose value will be destroyed.  It's fine to destroy
        # the same register as 'index_loc', but not the other ones.
        self.rm.possibly_free_var(box_index)
        if not isinstance(index_loc, ImmedLoc):
            tempvar = TempBox()
            temp_loc = self.rm.force_allocate_reg(tempvar, [box_base,
                                                            box_value])
            self.rm.possibly_free_var(tempvar)
        else:
            temp_loc = None
        self.rm.possibly_free_var(box_base)
        self.possibly_free_var(box_value)
        self.PerformDiscard(op, [base_loc, ofs, itemsize, fieldsize,
                                 index_loc, temp_loc, value_loc])

    consider_setinteriorfield_raw = consider_setinteriorfield_gc

    def consider_strsetitem(self, op):
        args = op.getarglist()
        base_loc = self.rm.make_sure_var_in_reg(op.getarg(0), args)
        ofs_loc = self.rm.make_sure_var_in_reg(op.getarg(1), args)
        value_loc = self.rm.make_sure_var_in_reg(op.getarg(2), args,
                                                 need_lower_byte=True)
        self.rm.possibly_free_vars_for_op(op)
        self.PerformDiscard(op, [base_loc, ofs_loc, value_loc])

    consider_unicodesetitem = consider_strsetitem

    def consider_setarrayitem_gc(self, op):
        itemsize, ofs, _ = self._unpack_arraydescr(op.getdescr())
        args = op.getarglist()
        base_loc  = self.rm.make_sure_var_in_reg(op.getarg(0), args)
        if itemsize == 1:
            need_lower_byte = True
        else:
            need_lower_byte = False
        value_loc = self.make_sure_var_in_reg(op.getarg(2), args,
                                          need_lower_byte=need_lower_byte)
        ofs_loc = self.rm.make_sure_var_in_reg(op.getarg(1), args)
        self.possibly_free_vars(args)
        self.PerformDiscard(op, [base_loc, ofs_loc, value_loc,
                                 imm(itemsize), imm(ofs)])

    consider_setarrayitem_raw = consider_setarrayitem_gc

    def consider_getfield_gc(self, op):
        ofs_loc, size_loc, sign = self._unpack_fielddescr(op.getdescr())
        args = op.getarglist()
        base_loc = self.rm.make_sure_var_in_reg(op.getarg(0), args)
        self.rm.possibly_free_vars(args)
        result_loc = self.force_allocate_reg(op.result)
        if sign:
            sign_loc = imm1
        else:
            sign_loc = imm0
        self.Perform(op, [base_loc, ofs_loc, size_loc, sign_loc], result_loc)

    consider_getfield_raw = consider_getfield_gc
    consider_getfield_raw_pure = consider_getfield_gc
    consider_getfield_gc_pure = consider_getfield_gc

    def consider_getarrayitem_gc(self, op):
        itemsize, ofs, sign = self._unpack_arraydescr(op.getdescr())
        args = op.getarglist()
        base_loc = self.rm.make_sure_var_in_reg(op.getarg(0), args)
        ofs_loc = self.rm.make_sure_var_in_reg(op.getarg(1), args)
        self.rm.possibly_free_vars_for_op(op)
        result_loc = self.force_allocate_reg(op.result)
        if sign:
            sign_loc = imm1
        else:
            sign_loc = imm0
        self.Perform(op, [base_loc, ofs_loc, imm(itemsize), imm(ofs),
                          sign_loc], result_loc)

    consider_getarrayitem_raw = consider_getarrayitem_gc
    consider_getarrayitem_gc_pure = consider_getarrayitem_gc

    def consider_getinteriorfield_gc(self, op):
        t = self._unpack_interiorfielddescr(op.getdescr())
        ofs, itemsize, fieldsize, sign = t
        if sign:
            sign_loc = imm1
        else:
            sign_loc = imm0
        args = op.getarglist()
        base_loc = self.rm.make_sure_var_in_reg(op.getarg(0), args)
        index_loc = self.rm.make_sure_var_in_reg(op.getarg(1), args)
        # 'base' and 'index' are put in two registers (or one if 'index'
        # is an immediate).  'result' can be in the same register as
        # 'index' but must be in a different register than 'base'.
        self.rm.possibly_free_var(op.getarg(1))
        result_loc = self.force_allocate_reg(op.result, [op.getarg(0)])
        assert isinstance(result_loc, RegLoc)
        # two cases: 1) if result_loc is a normal register, use it as temp_loc
        if not result_loc.is_xmm:
            temp_loc = result_loc
        else:
            # 2) if result_loc is an xmm register, we (likely) need another
            # temp_loc that is a normal register.  It can be in the same
            # register as 'index' but not 'base'.
            tempvar = TempBox()
            temp_loc = self.rm.force_allocate_reg(tempvar, [op.getarg(0)])
            self.rm.possibly_free_var(tempvar)
        self.rm.possibly_free_var(op.getarg(0))
        self.Perform(op, [base_loc, ofs, itemsize, fieldsize,
                          index_loc, temp_loc, sign_loc], result_loc)

    consider_getinteriorfield_raw = consider_getinteriorfield_gc

    def consider_int_is_true(self, op, guard_op):
        # doesn't need arg to be in a register
        argloc = self.loc(op.getarg(0))
        self.rm.possibly_free_var(op.getarg(0))
        if guard_op is not None:
            self.perform_with_guard(op, guard_op, [argloc], None)
        else:
            resloc = self.rm.force_allocate_reg(op.result, need_lower_byte=True)
            self.Perform(op, [argloc], resloc)

    consider_int_is_zero = consider_int_is_true

    def consider_same_as(self, op):
        argloc = self.loc(op.getarg(0))
        self.possibly_free_var(op.getarg(0))
        resloc = self.force_allocate_reg(op.result)
        self.Perform(op, [argloc], resloc)
    consider_cast_ptr_to_int = consider_same_as
    consider_cast_int_to_ptr = consider_same_as

    def consider_strlen(self, op):
        args = op.getarglist()
        base_loc = self.rm.make_sure_var_in_reg(op.getarg(0), args)
        self.rm.possibly_free_vars_for_op(op)
        result_loc = self.rm.force_allocate_reg(op.result)
        self.Perform(op, [base_loc], result_loc)

    consider_unicodelen = consider_strlen

    def consider_arraylen_gc(self, op):
        arraydescr = op.getdescr()
        assert isinstance(arraydescr, ArrayDescr)
        ofs = arraydescr.lendescr.offset
        args = op.getarglist()
        base_loc = self.rm.make_sure_var_in_reg(op.getarg(0), args)
        self.rm.possibly_free_vars_for_op(op)
        result_loc = self.rm.force_allocate_reg(op.result)
        self.Perform(op, [base_loc, imm(ofs)], result_loc)

    def consider_strgetitem(self, op):
        args = op.getarglist()
        base_loc = self.rm.make_sure_var_in_reg(op.getarg(0), args)
        ofs_loc = self.rm.make_sure_var_in_reg(op.getarg(1), args)
        self.rm.possibly_free_vars_for_op(op)
        result_loc = self.rm.force_allocate_reg(op.result)
        self.Perform(op, [base_loc, ofs_loc], result_loc)

    consider_unicodegetitem = consider_strgetitem

    def consider_copystrcontent(self, op):
        self._consider_copystrcontent(op, is_unicode=False)

    def consider_copyunicodecontent(self, op):
        self._consider_copystrcontent(op, is_unicode=True)

    def _consider_copystrcontent(self, op, is_unicode):
        # compute the source address
        args = op.getarglist()
        base_loc = self.rm.make_sure_var_in_reg(args[0], args)
        ofs_loc = self.rm.make_sure_var_in_reg(args[2], args)
        assert args[0] is not args[1]    # forbidden case of aliasing
        self.rm.possibly_free_var(args[0])
        if args[3] is not args[2] is not args[4]:  # MESS MESS MESS: don't free
            self.rm.possibly_free_var(args[2])     # it if ==args[3] or args[4]
        srcaddr_box = TempBox()
        forbidden_vars = [args[1], args[3], args[4], srcaddr_box]
        srcaddr_loc = self.rm.force_allocate_reg(srcaddr_box, forbidden_vars)
        self._gen_address_inside_string(base_loc, ofs_loc, srcaddr_loc,
                                        is_unicode=is_unicode)
        # compute the destination address
        base_loc = self.rm.make_sure_var_in_reg(args[1], forbidden_vars)
        ofs_loc = self.rm.make_sure_var_in_reg(args[3], forbidden_vars)
        self.rm.possibly_free_var(args[1])
        if args[3] is not args[4]:     # more of the MESS described above
            self.rm.possibly_free_var(args[3])
        forbidden_vars = [args[4], srcaddr_box]
        dstaddr_box = TempBox()
        dstaddr_loc = self.rm.force_allocate_reg(dstaddr_box, forbidden_vars)
        self._gen_address_inside_string(base_loc, ofs_loc, dstaddr_loc,
                                        is_unicode=is_unicode)
        # compute the length in bytes
        length_box = args[4]
        length_loc = self.loc(length_box)
        if is_unicode:
            self.rm.possibly_free_var(length_box)
            forbidden_vars = [srcaddr_box, dstaddr_box]
            bytes_box = TempBox()
            bytes_loc = self.rm.force_allocate_reg(bytes_box, forbidden_vars)
            scale = self._get_unicode_item_scale()
            if not (isinstance(length_loc, ImmedLoc) or
                    isinstance(length_loc, RegLoc)):
                self.assembler.mov(length_loc, bytes_loc)
                length_loc = bytes_loc
            self.assembler.load_effective_addr(length_loc, 0, scale, bytes_loc)
            length_box = bytes_box
            length_loc = bytes_loc
        # call memcpy()
        self.rm.before_call()
        self.xrm.before_call()
        self.assembler._emit_call(-1, imm(self.assembler.memcpy_addr),
                                  [dstaddr_loc, srcaddr_loc, length_loc])
        self.rm.possibly_free_var(length_box)
        self.rm.possibly_free_var(dstaddr_box)
        self.rm.possibly_free_var(srcaddr_box)

    def _gen_address_inside_string(self, baseloc, ofsloc, resloc, is_unicode):
        if is_unicode:
            ofs_items, _, _ = symbolic.get_array_token(rstr.UNICODE,
                                                  self.translate_support_code)
            scale = self._get_unicode_item_scale()
        else:
            ofs_items, itemsize, _ = symbolic.get_array_token(rstr.STR,
                                                  self.translate_support_code)
            assert itemsize == 1
            scale = 0
        self.assembler.load_effective_addr(ofsloc, ofs_items, scale,
                                           resloc, baseloc)

    def _get_unicode_item_scale(self):
        _, itemsize, _ = symbolic.get_array_token(rstr.UNICODE,
                                                  self.translate_support_code)
        if itemsize == 4:
            return 2
        elif itemsize == 2:
            return 1
        else:
            raise AssertionError("bad unicode item size")

    def consider_read_timestamp(self, op):
        tmpbox_high = TempBox()
        self.rm.force_allocate_reg(tmpbox_high, selected_reg=eax)
        if longlong.is_64_bit:
            # on 64-bit, use rax as temporary register and returns the
            # result in rdx
            result_loc = self.rm.force_allocate_reg(op.result,
                                                    selected_reg=edx)
            self.Perform(op, [], result_loc)
        else:
            # on 32-bit, use both eax and edx as temporary registers,
            # use a temporary xmm register, and returns the result in
            # another xmm register.
            tmpbox_low = TempBox()
            self.rm.force_allocate_reg(tmpbox_low, selected_reg=edx)
            xmmtmpbox = TempBox()
            xmmtmploc = self.xrm.force_allocate_reg(xmmtmpbox)
            result_loc = self.xrm.force_allocate_reg(op.result)
            self.Perform(op, [xmmtmploc], result_loc)
            self.xrm.possibly_free_var(xmmtmpbox)
            self.rm.possibly_free_var(tmpbox_low)
        self.rm.possibly_free_var(tmpbox_high)

    def compute_hint_frame_locations(self, operations):
        # optimization only: fill in the 'hint_frame_locations' dictionary
        # of 'fm' based on the JUMP at the end of the loop, by looking
        # at where we would like the boxes to be after the jump.
        op = operations[-1]
        if op.getopnum() != rop.JUMP:
            return
        self.final_jump_op = op
        descr = op.getdescr()
        assert isinstance(descr, TargetToken)
        if descr._x86_loop_code != 0:
            # if the target LABEL was already compiled, i.e. if it belongs
            # to some already-compiled piece of code
            self._compute_hint_frame_locations_from_descr(descr)
        #else:
        #   The loop ends in a JUMP going back to a LABEL in the same loop.
        #   We cannot fill 'hint_frame_locations' immediately, but we can
        #   wait until the corresponding consider_label() to know where the
        #   we would like the boxes to be after the jump.

    def _compute_hint_frame_locations_from_descr(self, descr):
        arglocs = descr._x86_arglocs
        jump_op = self.final_jump_op
        assert len(arglocs) == jump_op.numargs()
        for i in range(jump_op.numargs()):
            box = jump_op.getarg(i)
            if isinstance(box, Box):
                loc = arglocs[i]
                if isinstance(loc, StackLoc):
                    self.fm.hint_frame_locations[box] = loc

    def consider_jump(self, op):
        assembler = self.assembler
        assert self.jump_target_descr is None
        descr = op.getdescr()
        assert isinstance(descr, TargetToken)
        arglocs = descr._x86_arglocs
        self.jump_target_descr = descr
        # Part about non-floats
        src_locations1 = []
        dst_locations1 = []
        # Part about floats
        src_locations2 = []
        dst_locations2 = []
        # Build the four lists
        for i in range(op.numargs()):
            box = op.getarg(i)
            src_loc = self.loc(box)
            dst_loc = arglocs[i]
            if box.type != FLOAT:
                src_locations1.append(src_loc)
                dst_locations1.append(dst_loc)
            else:
                src_locations2.append(src_loc)
                dst_locations2.append(dst_loc)
        # Do we have a temp var?
        if IS_X86_64:
            tmpreg = X86_64_SCRATCH_REG
            xmmtmp = X86_64_XMM_SCRATCH_REG
        else:
            tmpreg = None
            xmmtmp = None
        # Do the remapping
        remap_frame_layout_mixed(assembler,
                                 src_locations1, dst_locations1, tmpreg,
                                 src_locations2, dst_locations2, xmmtmp)
        self.possibly_free_vars_for_op(op)
        assembler.closing_jump(self.jump_target_descr)

    def consider_debug_merge_point(self, op):
        pass

    def consider_jit_debug(self, op):
        pass

    def _consider_force_spill(self, op):
        # This operation is used only for testing
        self.force_spill_var(op.getarg(0))

    def get_mark_gc_roots(self, gcrootmap, use_copy_area=False,
                          orf=OFFSTACK_REAL_FRAME*WORD):
        shape = gcrootmap.get_basic_shape(return_addr_from_esp=orf)
        for v, val in self.fm.bindings.items():
            if (isinstance(v, BoxPtr) and self.rm.stays_alive(v)):
                assert isinstance(val, StackLoc)
                gcrootmap.add_frame_offset(shape, get_ebp_ofs(val.position))
        for v, reg in self.rm.reg_bindings.items():
            if reg is eax:
                continue      # ok to ignore this one
            if (isinstance(v, BoxPtr) and self.rm.stays_alive(v)):
                #
                # The register 'reg' is alive across this call.
                gcrootmap = self.assembler.cpu.gc_ll_descr.gcrootmap
                if gcrootmap is None or not gcrootmap.is_shadow_stack:
                    #
                    # Asmgcc: if reg is a callee-save register, we can
                    # explicitly mark it as containing a BoxPtr.
                    if reg in self.rm.REGLOC_TO_GCROOTMAP_REG_INDEX:
                        gcrootmap.add_callee_save_reg(
                            shape, self.rm.REGLOC_TO_GCROOTMAP_REG_INDEX[reg])
                        continue
                #
                # Else, 'use_copy_area' must be True (otherwise this BoxPtr
                # should not be in a register).  The copy area contains the
                # real value of the register.
                assert use_copy_area
                assert reg in self.rm.REGLOC_TO_COPY_AREA_OFS
                area_offset = self.rm.REGLOC_TO_COPY_AREA_OFS[reg]
                gcrootmap.add_frame_offset(shape, area_offset)
        #
        return gcrootmap.compress_callshape(shape,
                                            self.assembler.datablockwrapper)

    def consider_force_token(self, op):
        # the FORCE_TOKEN operation returns directly 'ebp'
        self.rm.force_allocate_frame_reg(op.result)

    def consider_label(self, op):
        descr = op.getdescr()
        assert isinstance(descr, TargetToken)
        inputargs = op.getarglist()
        arglocs = [None] * len(inputargs)
        #
        # we use force_spill() on the boxes that are not going to be really
        # used any more in the loop, but that are kept alive anyway
        # by being in a next LABEL's or a JUMP's argument or fail_args
        # of some guard
        position = self.rm.position
        for arg in inputargs:
            assert isinstance(arg, Box)
            if self.last_real_usage.get(arg, -1) <= position:
                self.force_spill_var(arg)
        #
        # we need to make sure that no variable is stored in ebp
        for arg in inputargs:
            if self.loc(arg) is ebp:
                loc2 = self.fm.loc(arg)
                self.assembler.mc.MOV(loc2, ebp)
        self.rm.bindings_to_frame_reg.clear()
        #
        for i in range(len(inputargs)):
            arg = inputargs[i]
            assert isinstance(arg, Box)
            loc = self.loc(arg)
            assert loc is not ebp
            arglocs[i] = loc
            if isinstance(loc, RegLoc):
                self.fm.mark_as_free(arg)
        #
        # if we are too close to the start of the loop, the label's target may
        # get overridden by redirect_call_assembler().  (rare case)
        self.flush_loop()
        #
        descr._x86_arglocs = arglocs
        descr._x86_loop_code = self.assembler.mc.get_relative_pos()
        descr._x86_clt = self.assembler.current_clt
        self.assembler.target_tokens_currently_compiling[descr] = None
        self.possibly_free_vars_for_op(op)
        #
        # if the LABEL's descr is precisely the target of the JUMP at the
        # end of the same loop, i.e. if what we are compiling is a single
        # loop that ends up jumping to this LABEL, then we can now provide
        # the hints about the expected position of the spilled variables.
        jump_op = self.final_jump_op
        if jump_op is not None and jump_op.getdescr() is descr:
            self._compute_hint_frame_locations_from_descr(descr)

    def consider_keepalive(self, op):
        pass

    def not_implemented_op(self, op):
        not_implemented("not implemented operation: %s" % op.getopname())

    def not_implemented_op_with_guard(self, op, guard_op):
        not_implemented("not implemented operation with guard: %s" % (
            op.getopname(),))

oplist = [RegAlloc.not_implemented_op] * rop._LAST
oplist_with_guard = [RegAlloc.not_implemented_op_with_guard] * rop._LAST

def add_none_argument(fn):
    return lambda self, op: fn(self, op, None)

def is_comparison_or_ovf_op(opnum):
    from pypy.jit.metainterp.resoperation import opclasses
    cls = opclasses[opnum]
    # hack hack: in theory they are instance method, but they don't use
    # any instance field, we can use a fake object
    class Fake(cls):
        pass
    op = Fake(None)
    return op.is_comparison() or op.is_ovf()

for name, value in RegAlloc.__dict__.iteritems():
    if name.startswith('consider_'):
        name = name[len('consider_'):]
        num = getattr(rop, name.upper())
        if (is_comparison_or_ovf_op(num)
            or num == rop.CALL_MAY_FORCE
            or num == rop.CALL_ASSEMBLER
            or num == rop.CALL_RELEASE_GIL):
            oplist_with_guard[num] = value
            oplist[num] = add_none_argument(value)
        else:
            oplist[num] = value

##def get_ebp_ofs(position):
##    # Argument is a frame position (0, 1, 2...).
##    # Returns (ebp-20), (ebp-24), (ebp-28)...
##    # i.e. the n'th word beyond the fixed frame size.
##    return -WORD * (FRAME_FIXED_SIZE + position)
def get_ebp_ofs(position):
    # Argument is a frame position (0, 1, 2...).
    # Returns (ebp+8), (ebp+12), (ebp+16)...
    return WORD * (OFFSTACK_START_AT_WORD + position)

def _valid_addressing_size(size):
    return size == 1 or size == 2 or size == 4 or size == 8

def _get_scale(size):
    assert _valid_addressing_size(size)
    if size < 4:
        return size - 1         # 1, 2 => 0, 1
    else:
        return (size >> 2) + 1  # 4, 8 => 2, 3

def not_implemented(msg):
    os.write(2, '[x86/regalloc] %s\n' % msg)
    raise NotImplementedError(msg)

# xxx hack: set a default value for TargetToken._x86_loop_code.
# If 0, we know that it is a LABEL that was not compiled yet.
TargetToken._x86_loop_code = 0<|MERGE_RESOLUTION|>--- conflicted
+++ resolved
@@ -170,11 +170,7 @@
 
     def _prepare(self, inputargs, operations, allgcrefs):
         self.fm = X86FrameManager()
-<<<<<<< HEAD
-        #self.param_depth = 0
-=======
         self.min_frame_depth = 0
->>>>>>> bb570e4b
         cpu = self.assembler.cpu
         operations = cpu.gc_ll_descr.rewrite_assembler(cpu, operations,
                                                        allgcrefs)
@@ -202,10 +198,6 @@
     def prepare_bridge(self, inputargs, arglocs, operations, allgcrefs):
         operations = self._prepare(inputargs, operations, allgcrefs)
         self._update_bindings(arglocs, inputargs)
-<<<<<<< HEAD
-        #self.param_depth = prev_depths[1]
-=======
->>>>>>> bb570e4b
         self.min_bytes_before_label = 0
         return operations
 
@@ -213,22 +205,10 @@
         self.min_bytes_before_label = max(self.min_bytes_before_label,
                                           at_least_position)
 
-<<<<<<< HEAD
     @staticmethod
     def reserve_param(n):
         assert n <= OFFSTACK_REAL_FRAME
         #self.param_depth = max(self.param_depth, n)
-=======
-    def needed_extra_stack_locations(self, n):
-        # call *after* you needed extra stack locations: (%esp), (%esp+4)...
-        min_frame_depth = self.fm.get_frame_depth() + n
-        if min_frame_depth > self.min_frame_depth:
-            self.min_frame_depth = min_frame_depth
-
-    def get_final_frame_depth(self):
-        self.needed_extra_stack_locations(0)  # update min_frame_depth
-        return self.min_frame_depth
->>>>>>> bb570e4b
 
     def _set_initial_bindings(self, inputargs):
         if IS_X86_64:
@@ -418,22 +398,6 @@
     def locs_for_fail(self, guard_op):
         return [self.loc(v) for v in guard_op.getfailargs()]
 
-<<<<<<< HEAD
-    def get_current_depth(self):
-        # return (self.fm.frame_depth, self.param_depth), but trying to share
-        # the resulting tuple among several calls
-        arg0 = self.fm.get_frame_depth()
-        return arg0
-        #
-        arg1 = self.param_depth
-        result = self.assembler._current_depths_cache
-        if result[0] != arg0 or result[1] != arg1:
-            result = (arg0, arg1)
-            self.assembler._current_depths_cache = result
-        return result
-
-=======
->>>>>>> bb570e4b
     def perform_with_guard(self, op, guard_op, arglocs, result_loc):
         faillocs = self.locs_for_fail(guard_op)
         self.rm.position += 1
