import py
from pypy.rpython.lltypesystem import lltype, llmemory, rffi
from pypy.rpython.lltypesystem.lloperation import llop
from pypy.rpython.llinterp import LLInterpreter
from pypy.rlib.objectmodel import we_are_translated, specialize
from pypy.rlib.jit_hooks import LOOP_RUN_CONTAINER
from pypy.jit.codewriter import longlong
from pypy.jit.metainterp import history, compile
from pypy.jit.backend.x86.assembler import Assembler386
from pypy.jit.backend.x86.arch import FORCE_INDEX_OFS, IS_X86_32
from pypy.jit.backend.x86.profagent import ProfileAgent
from pypy.jit.backend.llsupport.llmodel import AbstractLLCPU
from pypy.jit.backend.x86 import regloc, stmtlocal
import sys

from pypy.tool.ansi_print import ansi_log
log = py.log.Producer('jitbackend')
py.log.setconsumer('jitbackend', ansi_log)


class AbstractX86CPU(AbstractLLCPU):
    debug = True
    supports_floats = True
    supports_singlefloats = True

    dont_keepalive_stuff = False # for tests
    with_threads = False

    def __init__(self, rtyper, stats, opts=None, translate_support_code=False,
                 gcdescr=None):
        if gcdescr is not None:
            gcdescr.force_index_ofs = FORCE_INDEX_OFS
        AbstractLLCPU.__init__(self, rtyper, stats, opts,
                               translate_support_code, gcdescr)

        profile_agent = ProfileAgent()
        if rtyper is not None:
            config = rtyper.annotator.translator.config
            if config.translation.jit_profiler == "oprofile":
                from pypy.jit.backend.x86 import oprofile
                if not oprofile.OPROFILE_AVAILABLE:
                    log.WARNING('oprofile support was explicitly enabled, but oprofile headers seem not to be available')
                profile_agent = oprofile.OProfileAgent()
            self.with_threads = config.translation.thread

        self.profile_agent = profile_agent

        from pypy.jit.backend.llsupport import jitframe
        self.deadframe_size_max = llmemory.sizeof(jitframe.DEADFRAME,
                                                  self.get_failargs_limit())

    def set_debug(self, flag):
        return self.assembler.set_debug(flag)

    def get_failargs_limit(self):
        if self.opts is not None:
<<<<<<< HEAD
            assert self.opts.failargs_limit == stmtlocal.FAILARGS_LIMIT
        self.assembler = Assembler386(self, self.translate_support_code)
=======
            return self.opts.failargs_limit
        else:
            return 1000

    def gc_set_extra_threshold(self):
        llop.gc_set_extra_threshold(lltype.Void, self.deadframe_size_max)
>>>>>>> 4966311d

    def gc_clear_extra_threshold(self):
        llop.gc_set_extra_threshold(lltype.Void, 0)

    def setup(self):
        self.assembler = Assembler386(self, self.translate_support_code)

    def setup_once(self):
        self.profile_agent.startup()
        self.assembler.setup_once()

    def finish_once(self):
        self.assembler.finish_once()
        self.profile_agent.shutdown()

    def dump_loop_token(self, looptoken):
        """
        NOT_RPYTHON
        """
        from pypy.jit.backend.x86.tool.viewcode import machine_code_dump
        data = []
        label_list = [(offset, name) for name, offset in
                      looptoken._x86_ops_offset.iteritems()]
        label_list.sort()
        addr = looptoken._x86_rawstart
        src = rffi.cast(rffi.CCHARP, addr)
        for p in range(looptoken._x86_fullsize):
            data.append(src[p])
        data = ''.join(data)
        lines = machine_code_dump(data, addr, self.backend_name, label_list)
        print ''.join(lines)

    def compile_loop(self, inputargs, operations, looptoken, log=True, name=''):
        return self.assembler.assemble_loop(name, inputargs, operations,
                                            looptoken, log=log)

    def compile_bridge(self, faildescr, inputargs, operations,
                       original_loop_token, log=True):
        clt = original_loop_token.compiled_loop_token
        clt.compiling_a_bridge()
        return self.assembler.assemble_bridge(faildescr, inputargs, operations,
                                              original_loop_token, log=log)

<<<<<<< HEAD
    def get_latest_value_int(self, index):
        return stmtlocal.get_asm_tlocal(self).fail_boxes_int[index]

    def get_latest_value_float(self, index):
        return stmtlocal.get_asm_tlocal(self).fail_boxes_float[index]

    def get_latest_value_ref(self, index):
        return stmtlocal.get_asm_tlocal(self).fail_boxes_ptr[index]

    def get_latest_value_count(self):
        return stmtlocal.get_asm_tlocal(self).fail_boxes_count

=======
>>>>>>> 4966311d
    def clear_latest_values(self, count):
        asmtlocal = stmtlocal.get_asm_tlocal(self)
        null = lltype.nullptr(llmemory.GCREF.TO)
        for index in range(count):
            asmtlocal.fail_boxes_ptr[index] = null

<<<<<<< HEAD
    def get_latest_force_token(self):
        # the FORCE_TOKEN operation and this helper both return 'ebp'.
        return stmtlocal.get_asm_tlocal(self).fail_ebp

=======
>>>>>>> 4966311d
    def make_execute_token(self, *ARGS):
        FUNCPTR = lltype.Ptr(lltype.FuncType(ARGS, llmemory.GCREF))
        #
        def execute_token(executable_token, *args):
            stmtlocal.prepare_asm_tlocal(self)
            clt = executable_token.compiled_loop_token
            assert len(args) == clt._debug_nbargs
            #
            addr = executable_token._x86_function_addr
            func = rffi.cast(FUNCPTR, addr)
            #llop.debug_print(lltype.Void, ">>>> Entering", addr)
            prev_interpreter = None   # help flow space
            if not self.translate_support_code:
                prev_interpreter = LLInterpreter.current_interpreter
                LLInterpreter.current_interpreter = self.debug_ll_interpreter
            try:
<<<<<<< HEAD
                #if not self.gc_ll_descr.stm:
                    fail_index = func(*args)
                #else:
                #    fail_index = llop.stm_jit_invoke_code(lltype.Signed,
                #                                          func, *args)
                #    XXX stm: do we need this special call operations?
=======
                deadframe = func(*args)
>>>>>>> 4966311d
            finally:
                if not self.translate_support_code:
                    LLInterpreter.current_interpreter = prev_interpreter
            #llop.debug_print(lltype.Void, "<<<< Back")
            self.gc_set_extra_threshold()
            return deadframe
        return execute_token

    def cast_ptr_to_int(x):
        adr = llmemory.cast_ptr_to_adr(x)
        return CPU386.cast_adr_to_int(adr)
    cast_ptr_to_int._annspecialcase_ = 'specialize:arglltype(0)'
    cast_ptr_to_int = staticmethod(cast_ptr_to_int)

    all_null_registers = lltype.malloc(rffi.LONGP.TO,
                                       IS_X86_32 and (16+8)  # 16 + 8 regs
                                                 or (16+16), # 16 + 16 regs
                                       flavor='raw', zero=True,
                                       immortal=True)

    def force(self, addr_of_force_token):
        TP = rffi.CArrayPtr(lltype.Signed)
        addr_of_force_index = addr_of_force_token + FORCE_INDEX_OFS
        fail_index = rffi.cast(TP, addr_of_force_index)[0]
        assert fail_index >= 0, "already forced!"
        faildescr = self.get_fail_descr_from_number(fail_index)
        rffi.cast(TP, addr_of_force_index)[0] = ~fail_index
        frb = self.assembler._find_failure_recovery_bytecode(faildescr)
        bytecode = rffi.cast(rffi.UCHARP, frb)
        assert (rffi.cast(lltype.Signed, bytecode[0]) ==
                self.assembler.CODE_FORCED)
        bytecode = rffi.ptradd(bytecode, 1)
        deadframe = self.assembler.grab_frame_values(
            self,
            bytecode,
            addr_of_force_token,
            self.all_null_registers)
        assert self.get_latest_descr(deadframe) is faildescr
        self.assembler.force_token_to_dead_frame[addr_of_force_token] = (
            deadframe)
        return deadframe

    def redirect_call_assembler(self, oldlooptoken, newlooptoken):
        self.assembler.redirect_call_assembler(oldlooptoken, newlooptoken)

    def invalidate_loop(self, looptoken):
        from pypy.jit.backend.x86 import codebuf
        
        for addr, tgt in looptoken.compiled_loop_token.invalidate_positions:
            mc = codebuf.MachineCodeBlockWrapper()
            mc.JMP_l(tgt)
            assert mc.get_relative_pos() == 5      # [JMP] [tgt 4 bytes]
            mc.copy_to_raw_memory(addr - 1)
        # positions invalidated
        looptoken.compiled_loop_token.invalidate_positions = []

    def get_all_loop_runs(self):
        l = lltype.malloc(LOOP_RUN_CONTAINER,
                          len(self.assembler.loop_run_counters))
        for i, ll_s in enumerate(self.assembler.loop_run_counters):
            l[i].type = ll_s.type
            l[i].number = ll_s.number
            l[i].counter = ll_s.i
        return l

class CPU386(AbstractX86CPU):
    backend_name = 'x86'
    WORD = 4
    NUM_REGS = 8
    CALLEE_SAVE_REGISTERS = [regloc.ebx, regloc.esi, regloc.edi]

    supports_longlong = True

    def __init__(self, *args, **kwargs):
        assert sys.maxint == (2**31 - 1)
        super(CPU386, self).__init__(*args, **kwargs)

class CPU386_NO_SSE2(CPU386):
    supports_floats = False
    supports_longlong = False

class CPU_X86_64(AbstractX86CPU):
    backend_name = 'x86_64'
    WORD = 8
    NUM_REGS = 16
    CALLEE_SAVE_REGISTERS = [regloc.ebx, regloc.r12, regloc.r13, regloc.r14, regloc.r15]

    def __init__(self, *args, **kwargs):
        assert sys.maxint == (2**63 - 1)
        super(CPU_X86_64, self).__init__(*args, **kwargs)

CPU = CPU386<|MERGE_RESOLUTION|>--- conflicted
+++ resolved
@@ -54,17 +54,12 @@
 
     def get_failargs_limit(self):
         if self.opts is not None:
-<<<<<<< HEAD
-            assert self.opts.failargs_limit == stmtlocal.FAILARGS_LIMIT
-        self.assembler = Assembler386(self, self.translate_support_code)
-=======
             return self.opts.failargs_limit
         else:
             return 1000
 
     def gc_set_extra_threshold(self):
         llop.gc_set_extra_threshold(lltype.Void, self.deadframe_size_max)
->>>>>>> 4966311d
 
     def gc_clear_extra_threshold(self):
         llop.gc_set_extra_threshold(lltype.Void, 0)
@@ -108,34 +103,12 @@
         return self.assembler.assemble_bridge(faildescr, inputargs, operations,
                                               original_loop_token, log=log)
 
-<<<<<<< HEAD
-    def get_latest_value_int(self, index):
-        return stmtlocal.get_asm_tlocal(self).fail_boxes_int[index]
-
-    def get_latest_value_float(self, index):
-        return stmtlocal.get_asm_tlocal(self).fail_boxes_float[index]
-
-    def get_latest_value_ref(self, index):
-        return stmtlocal.get_asm_tlocal(self).fail_boxes_ptr[index]
-
-    def get_latest_value_count(self):
-        return stmtlocal.get_asm_tlocal(self).fail_boxes_count
-
-=======
->>>>>>> 4966311d
     def clear_latest_values(self, count):
         asmtlocal = stmtlocal.get_asm_tlocal(self)
         null = lltype.nullptr(llmemory.GCREF.TO)
         for index in range(count):
             asmtlocal.fail_boxes_ptr[index] = null
 
-<<<<<<< HEAD
-    def get_latest_force_token(self):
-        # the FORCE_TOKEN operation and this helper both return 'ebp'.
-        return stmtlocal.get_asm_tlocal(self).fail_ebp
-
-=======
->>>>>>> 4966311d
     def make_execute_token(self, *ARGS):
         FUNCPTR = lltype.Ptr(lltype.FuncType(ARGS, llmemory.GCREF))
         #
@@ -152,16 +125,12 @@
                 prev_interpreter = LLInterpreter.current_interpreter
                 LLInterpreter.current_interpreter = self.debug_ll_interpreter
             try:
-<<<<<<< HEAD
                 #if not self.gc_ll_descr.stm:
-                    fail_index = func(*args)
+                    deadframe = func(*args)
                 #else:
                 #    fail_index = llop.stm_jit_invoke_code(lltype.Signed,
                 #                                          func, *args)
                 #    XXX stm: do we need this special call operations?
-=======
-                deadframe = func(*args)
->>>>>>> 4966311d
             finally:
                 if not self.translate_support_code:
                     LLInterpreter.current_interpreter = prev_interpreter
