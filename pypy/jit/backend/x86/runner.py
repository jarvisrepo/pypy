import py
from pypy.rpython.lltypesystem import lltype, llmemory, rffi
from pypy.rpython.lltypesystem.lloperation import llop
from pypy.rpython.llinterp import LLInterpreter
from pypy.rlib.objectmodel import we_are_translated, specialize
from pypy.rlib.jit_hooks import LOOP_RUN_CONTAINER
from pypy.jit.codewriter import longlong
from pypy.jit.metainterp import history, compile
from pypy.jit.backend.x86.assembler import Assembler386
from pypy.jit.backend.x86.arch import FORCE_INDEX_OFS, IS_X86_32
from pypy.jit.backend.x86.profagent import ProfileAgent
from pypy.jit.backend.llsupport.llmodel import AbstractLLCPU
from pypy.jit.backend.x86 import regloc, stmtlocal
import sys

from pypy.tool.ansi_print import ansi_log
log = py.log.Producer('jitbackend')
py.log.setconsumer('jitbackend', ansi_log)


class AbstractX86CPU(AbstractLLCPU):
    debug = True
    supports_floats = True
    supports_singlefloats = True

    dont_keepalive_stuff = False # for tests
    with_threads = False

    def __init__(self, rtyper, stats, opts=None, translate_support_code=False,
                 gcdescr=None):
        if gcdescr is not None:
            gcdescr.force_index_ofs = FORCE_INDEX_OFS
        AbstractLLCPU.__init__(self, rtyper, stats, opts,
                               translate_support_code, gcdescr)

        profile_agent = ProfileAgent()
        if rtyper is not None:
            config = rtyper.annotator.translator.config
            if config.translation.jit_profiler == "oprofile":
                from pypy.jit.backend.x86 import oprofile
                if not oprofile.OPROFILE_AVAILABLE:
                    log.WARNING('oprofile support was explicitly enabled, but oprofile headers seem not to be available')
                profile_agent = oprofile.OProfileAgent()
            self.with_threads = config.translation.thread

        self.profile_agent = profile_agent

        from pypy.jit.backend.llsupport import jitframe
        self.deadframe_size_max = llmemory.sizeof(jitframe.DEADFRAME,
                                                  self.get_failargs_limit())

    def set_debug(self, flag):
        return self.assembler.set_debug(flag)

    def get_failargs_limit(self):
        if self.opts is not None:
            return self.opts.failargs_limit
        else:
            return 1000
<<<<<<< HEAD

    def gc_set_extra_threshold(self):
        llop.gc_set_extra_threshold(lltype.Void, self.deadframe_size_max)

    def gc_clear_extra_threshold(self):
        llop.gc_set_extra_threshold(lltype.Void, 0)

=======

>>>>>>> 64a21fac
    def setup(self):
        self.assembler = Assembler386(self, self.translate_support_code)

    def setup_once(self):
        self.profile_agent.startup()
        self.assembler.setup_once()

    def finish_once(self):
        self.assembler.finish_once()
        self.profile_agent.shutdown()

    def dump_loop_token(self, looptoken):
        """
        NOT_RPYTHON
        """
        from pypy.jit.backend.x86.tool.viewcode import machine_code_dump
        data = []
        label_list = [(offset, name) for name, offset in
                      looptoken._x86_ops_offset.iteritems()]
        label_list.sort()
        addr = looptoken._x86_rawstart
        src = rffi.cast(rffi.CCHARP, addr)
        for p in range(looptoken._x86_fullsize):
            data.append(src[p])
        data = ''.join(data)
        lines = machine_code_dump(data, addr, self.backend_name, label_list)
        print ''.join(lines)

    def compile_loop(self, inputargs, operations, looptoken, log=True, name=''):
        return self.assembler.assemble_loop(name, inputargs, operations,
                                            looptoken, log=log)

    def compile_bridge(self, faildescr, inputargs, operations,
                       original_loop_token, log=True):
        clt = original_loop_token.compiled_loop_token
        clt.compiling_a_bridge()
        return self.assembler.assemble_bridge(faildescr, inputargs, operations,
                                              original_loop_token, log=log)

<<<<<<< HEAD
=======
    def clear_latest_values(self, count):
        setitem = self.assembler.fail_boxes_ptr.setitem
        null = lltype.nullptr(llmemory.GCREF.TO)
        for index in range(count):
            setitem(index, null)

>>>>>>> 64a21fac
    def make_execute_token(self, *ARGS):
        FUNCPTR = lltype.Ptr(lltype.FuncType(ARGS, llmemory.GCREF))
        #
        def execute_token(executable_token, *args):
            clt = executable_token.compiled_loop_token
            assert len(args) == clt._debug_nbargs
            #
            addr = executable_token._x86_function_addr
            func = rffi.cast(FUNCPTR, addr)
            #llop.debug_print(lltype.Void, ">>>> Entering", addr)
            prev_interpreter = None   # help flow space
            if not self.translate_support_code:
                prev_interpreter = LLInterpreter.current_interpreter
                LLInterpreter.current_interpreter = self.debug_ll_interpreter
            try:
<<<<<<< HEAD
                #if not self.gc_ll_descr.stm:
                    deadframe = func(*args)
                #else:
                #    fail_index = llop.stm_jit_invoke_code(lltype.Signed,
                #                                          func, *args)
                #    XXX stm: do we need this special call operations?
=======
                deadframe = func(*args)
>>>>>>> 64a21fac
            finally:
                if not self.translate_support_code:
                    LLInterpreter.current_interpreter = prev_interpreter
            #llop.debug_print(lltype.Void, "<<<< Back")
            self.gc_set_extra_threshold()
            return deadframe
        return execute_token

    def cast_ptr_to_int(x):
        adr = llmemory.cast_ptr_to_adr(x)
        return CPU386.cast_adr_to_int(adr)
    cast_ptr_to_int._annspecialcase_ = 'specialize:arglltype(0)'
    cast_ptr_to_int = staticmethod(cast_ptr_to_int)

    all_null_registers = lltype.malloc(rffi.LONGP.TO,
                                       IS_X86_32 and (16+8)  # 16 + 8 regs
                                                 or (16+16), # 16 + 16 regs
                                       flavor='raw', zero=True,
                                       immortal=True)

    def force(self, addr_of_force_token):
        TP = rffi.CArrayPtr(lltype.Signed)
        addr_of_force_index = addr_of_force_token + FORCE_INDEX_OFS
        fail_index = rffi.cast(TP, addr_of_force_index)[0]
        assert fail_index >= 0, "already forced!"
        faildescr = self.get_fail_descr_from_number(fail_index)
        rffi.cast(TP, addr_of_force_index)[0] = ~fail_index
        frb = self.assembler._find_failure_recovery_bytecode(faildescr)
        bytecode = rffi.cast(rffi.UCHARP, frb)
        assert (rffi.cast(lltype.Signed, bytecode[0]) ==
                self.assembler.CODE_FORCED)
        bytecode = rffi.ptradd(bytecode, 1)
        deadframe = self.assembler.grab_frame_values(
            self,
            bytecode,
            addr_of_force_token,
            self.all_null_registers)
        assert self.get_latest_descr(deadframe) is faildescr
        self.assembler.force_token_to_dead_frame[addr_of_force_token] = (
            deadframe)
        return deadframe

    def redirect_call_assembler(self, oldlooptoken, newlooptoken):
        self.assembler.redirect_call_assembler(oldlooptoken, newlooptoken)

    def invalidate_loop(self, looptoken):
        from pypy.jit.backend.x86 import codebuf
        
        for addr, tgt in looptoken.compiled_loop_token.invalidate_positions:
            mc = codebuf.MachineCodeBlockWrapper()
            mc.JMP_l(tgt)
            assert mc.get_relative_pos() == 5      # [JMP] [tgt 4 bytes]
            mc.copy_to_raw_memory(addr - 1)
        # positions invalidated
        looptoken.compiled_loop_token.invalidate_positions = []

    def get_all_loop_runs(self):
        l = lltype.malloc(LOOP_RUN_CONTAINER,
                          len(self.assembler.loop_run_counters))
        for i, ll_s in enumerate(self.assembler.loop_run_counters):
            l[i].type = ll_s.type
            l[i].number = ll_s.number
            l[i].counter = ll_s.i
        return l

class CPU386(AbstractX86CPU):
    backend_name = 'x86'
    WORD = 4
    NUM_REGS = 8
    CALLEE_SAVE_REGISTERS = [regloc.ebx, regloc.esi, regloc.edi]

    supports_longlong = True

    def __init__(self, *args, **kwargs):
        assert sys.maxint == (2**31 - 1)
        super(CPU386, self).__init__(*args, **kwargs)

class CPU386_NO_SSE2(CPU386):
    supports_floats = False
    supports_longlong = False

class CPU_X86_64(AbstractX86CPU):
    backend_name = 'x86_64'
    WORD = 8
    NUM_REGS = 16
    CALLEE_SAVE_REGISTERS = [regloc.ebx, regloc.r12, regloc.r13, regloc.r14, regloc.r15]

    def __init__(self, *args, **kwargs):
        assert sys.maxint == (2**63 - 1)
        super(CPU_X86_64, self).__init__(*args, **kwargs)

CPU = CPU386<|MERGE_RESOLUTION|>--- conflicted
+++ resolved
@@ -57,17 +57,7 @@
             return self.opts.failargs_limit
         else:
             return 1000
-<<<<<<< HEAD
-
-    def gc_set_extra_threshold(self):
-        llop.gc_set_extra_threshold(lltype.Void, self.deadframe_size_max)
-
-    def gc_clear_extra_threshold(self):
-        llop.gc_set_extra_threshold(lltype.Void, 0)
-
-=======
-
->>>>>>> 64a21fac
+
     def setup(self):
         self.assembler = Assembler386(self, self.translate_support_code)
 
@@ -107,15 +97,6 @@
         return self.assembler.assemble_bridge(faildescr, inputargs, operations,
                                               original_loop_token, log=log)
 
-<<<<<<< HEAD
-=======
-    def clear_latest_values(self, count):
-        setitem = self.assembler.fail_boxes_ptr.setitem
-        null = lltype.nullptr(llmemory.GCREF.TO)
-        for index in range(count):
-            setitem(index, null)
-
->>>>>>> 64a21fac
     def make_execute_token(self, *ARGS):
         FUNCPTR = lltype.Ptr(lltype.FuncType(ARGS, llmemory.GCREF))
         #
@@ -131,16 +112,12 @@
                 prev_interpreter = LLInterpreter.current_interpreter
                 LLInterpreter.current_interpreter = self.debug_ll_interpreter
             try:
-<<<<<<< HEAD
                 #if not self.gc_ll_descr.stm:
                     deadframe = func(*args)
                 #else:
                 #    fail_index = llop.stm_jit_invoke_code(lltype.Signed,
                 #                                          func, *args)
                 #    XXX stm: do we need this special call operations?
-=======
-                deadframe = func(*args)
->>>>>>> 64a21fac
             finally:
                 if not self.translate_support_code:
                     LLInterpreter.current_interpreter = prev_interpreter
