--- conflicted
+++ resolved
@@ -2444,10 +2444,6 @@
         _offset, _size, _ = unpack_fielddescr(descrs.jf_descr)
         fail_descr = self.cpu.get_fail_descr_from_number(value)
         value = fail_descr.hide(self.cpu)
-<<<<<<< HEAD
-        value = rffi.cast(lltype.Signed, value)       # XXX assumes non-moving
-        self.mc.CMP_mi((eax.value, _offset), value)
-=======
         rgc._make_sure_does_not_move(value)
         value = rffi.cast(lltype.Signed, value)
         if rx86.fits_in_32bits(value):
@@ -2455,7 +2451,6 @@
         else:
             self.mc.MOV_ri(X86_64_SCRATCH_REG.value, value)
             self.mc.CMP_mr((eax.value, _offset), X86_64_SCRATCH_REG.value)
->>>>>>> 64a21fac
         # patched later
         self.mc.J_il8(rx86.Conditions['E'], 0) # goto B if we get 'done_with_this_frame'
         je_location = self.mc.get_relative_pos()
