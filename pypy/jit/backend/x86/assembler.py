--- conflicted
+++ resolved
@@ -531,23 +531,15 @@
 
         regalloc = RegAlloc(self, self.cpu.translate_support_code)
         #
-        frame_size_pos = self._call_header_with_stack_check()
+        stackadjustpos = self._call_header_with_stack_check()
         clt._debug_nbargs = len(inputargs)
         operations = regalloc.prepare_loop(inputargs, operations,
                                            looptoken, clt.allgcrefs)
         looppos = self.mc.get_relative_pos()
         looptoken._x86_loop_code = looppos
         clt.frame_depth = -1     # temporarily
-<<<<<<< HEAD
-        #clt.param_depth = -1     # temporarily
-        (frame_depth#, param_depth
-                ) = self._assemble(regalloc, operations)
-        clt.frame_depth = frame_depth
-        #clt.param_depth = param_depth
-=======
         frame_depth = self._assemble(regalloc, operations)
         clt.frame_depth = frame_depth
->>>>>>> bb570e4b
         #
         size_excluding_failure_stuff = self.mc.get_relative_pos()
         self.write_pending_failure_recoveries()
@@ -561,12 +553,7 @@
             rawstart + size_excluding_failure_stuff,
             rawstart))
         debug_stop("jit-backend-addr")
-<<<<<<< HEAD
-        self._patch_stackadjust(rawstart + frame_size_pos,
-                                frame_depth )#+ param_depth)
-=======
         self._patch_stackadjust(rawstart + stackadjustpos, frame_depth)
->>>>>>> bb570e4b
         self.patch_pending_failure_recoveries(rawstart)
         #
         ops_offset = self.mc.ops_offset
@@ -611,14 +598,8 @@
                                              operations,
                                              self.current_clt.allgcrefs)
 
-<<<<<<< HEAD
-        frame_size_pos = self._enter_bridge_code(regalloc)
-        (frame_depth #, param_depth
-              ) = self._assemble(regalloc, operations)
-=======
-        stackadjustpos = self._patchable_stackadjust()
+        stackadjustpos = self._enter_bridge_code(regalloc)
         frame_depth = self._assemble(regalloc, operations)
->>>>>>> bb570e4b
         codeendpos = self.mc.get_relative_pos()
         self.write_pending_failure_recoveries()
         fullsize = self.mc.get_relative_pos()
@@ -628,29 +609,16 @@
         debug_print("bridge out of Guard %d has address %x to %x" %
                     (descr_number, rawstart, rawstart + codeendpos))
         debug_stop("jit-backend-addr")
-<<<<<<< HEAD
-        self._patch_stackadjust(rawstart + frame_size_pos,
-                                frame_depth) # + param_depth)
-=======
         self._patch_stackadjust(rawstart + stackadjustpos, frame_depth)
->>>>>>> bb570e4b
         self.patch_pending_failure_recoveries(rawstart)
         if not we_are_translated():
             # for the benefit of tests
             faildescr._x86_bridge_frame_depth = frame_depth
-<<<<<<< HEAD
-            #faildescr._x86_bridge_param_depth = param_depth
-=======
->>>>>>> bb570e4b
         # patch the jump from original guard
         self.patch_jump_for_descr(faildescr, rawstart)
         ops_offset = self.mc.ops_offset
         self.fixup_target_tokens(rawstart)
         self.current_clt.frame_depth = max(self.current_clt.frame_depth, frame_depth)
-<<<<<<< HEAD
-        #self.current_clt.param_depth = max(self.current_clt.param_depth, param_depth)
-=======
->>>>>>> bb570e4b
         self.teardown()
         # oprofile support
         if self.cpu.profile_agent is not None:
@@ -821,24 +789,12 @@
         regalloc.walk_operations(operations)
         if we_are_translated() or self.cpu.dont_keepalive_stuff:
             self._regalloc = None   # else keep it around for debugging
-<<<<<<< HEAD
         frame_depth = regalloc.fm.get_frame_depth()
-        #param_depth = regalloc.param_depth
-        jump_target_descr = regalloc.jump_target_descr
-        if jump_target_descr is not None:
-            target_frame_depth = jump_target_descr._x86_clt.frame_depth
-            #target_param_depth = jump_target_descr._x86_clt.param_depth
-            frame_depth = max(frame_depth, target_frame_depth)
-            #param_depth = max(param_depth, target_param_depth)
-        return frame_depth#, param_depth
-=======
-        frame_depth = regalloc.get_final_frame_depth()
         jump_target_descr = regalloc.jump_target_descr
         if jump_target_descr is not None:
             target_frame_depth = jump_target_descr._x86_clt.frame_depth
             frame_depth = max(frame_depth, target_frame_depth)
         return frame_depth
->>>>>>> bb570e4b
 
     def _patchable_stackadjust(self):
         xxx
@@ -1260,10 +1216,6 @@
                     self.mc.MOV(tmp, loc)
                     self.mc.MOV_sr(p, tmp.value)
             p += loc.get_width()
-<<<<<<< HEAD
-        #self._regalloc.reserve_param(p//WORD)
-=======
->>>>>>> bb570e4b
         # x is a location
         self.mc.CALL(x)
         self.mark_gc_roots(force_index, extra_esp=extra_esp)
@@ -1271,12 +1223,8 @@
         if callconv != FFI_DEFAULT_ABI:
             self._fix_stdcall(callconv, p)
         #
-<<<<<<< HEAD
         if extra_esp > 0:
             self.mc.ADD_ri(esp.value, extra_esp)
-=======
-        self._regalloc.needed_extra_stack_locations(p//WORD)
->>>>>>> bb570e4b
 
     def _fix_stdcall(self, callconv, p):
         from pypy.rlib.clibffi import FFI_STDCALL
@@ -1365,18 +1313,11 @@
             x = r10
         remap_frame_layout(self, src_locs, dst_locs, X86_64_SCRATCH_REG)
 
-<<<<<<< HEAD
-        #self._regalloc.reserve_param(len(pass_on_stack))
         self.mc.CALL(x)
         self.mark_gc_roots(force_index, extra_esp=extra_esp)
 
         if extra_esp > 0:
             self.mc.ADD_ri(esp.value, extra_esp)
-=======
-        self.mc.CALL(x)
-        self.mark_gc_roots(force_index)
-        self._regalloc.needed_extra_stack_locations(len(pass_on_stack))
->>>>>>> bb570e4b
 
     def call(self, addr, args, res):
         force_index = self.write_new_force_index()
