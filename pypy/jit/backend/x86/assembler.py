import sys, os
from pypy.jit.backend.llsupport import symbolic
from pypy.jit.backend.llsupport.asmmemmgr import MachineDataBlockWrapper
from pypy.jit.metainterp.history import Const, Box, BoxInt, ConstInt
from pypy.jit.metainterp.history import (AbstractFailDescr, INT, REF, FLOAT,
                                         LoopToken)
from pypy.rpython.lltypesystem import lltype, rffi, rstr, llmemory
from pypy.rpython.lltypesystem.lloperation import llop
from pypy.rpython.annlowlevel import llhelper
from pypy.jit.backend.model import CompiledLoopToken
from pypy.jit.backend.x86.regalloc import (RegAlloc, get_ebp_ofs,
                                           _get_scale, gpr_reg_mgr_cls)

from pypy.jit.backend.x86.arch import (FRAME_FIXED_SIZE, FORCE_INDEX_OFS, WORD,
                                       IS_X86_32, IS_X86_64)

from pypy.jit.backend.x86.regloc import (eax, ecx, edx, ebx,
                                         esp, ebp, esi, edi,
                                         xmm0, xmm1, xmm2, xmm3,
                                         xmm4, xmm5, xmm6, xmm7,
                                         r8, r9, r10, r11,
                                         r12, r13, r14, r15,
                                         X86_64_SCRATCH_REG,
                                         X86_64_XMM_SCRATCH_REG,
                                         RegLoc, StackLoc, ConstFloatLoc,
                                         ImmedLoc, AddressLoc, imm,
                                         imm0, imm1, FloatImmedLoc)

from pypy.rlib.objectmodel import we_are_translated, specialize
from pypy.jit.backend.x86 import rx86, regloc, codebuf
from pypy.jit.metainterp.resoperation import rop, ResOperation
from pypy.jit.backend.x86.support import values_array
from pypy.jit.backend.x86 import support
from pypy.rlib.debug import (debug_print, debug_start, debug_stop,
                             have_debug_prints)
from pypy.rlib import rgc
from pypy.rlib.clibffi import FFI_DEFAULT_ABI
from pypy.jit.backend.x86.jump import remap_frame_layout
from pypy.jit.codewriter.effectinfo import EffectInfo
from pypy.jit.codewriter import longlong

# darwin requires the stack to be 16 bytes aligned on calls. Same for gcc 4.5.0,
# better safe than sorry
CALL_ALIGN = 16 // WORD

def align_stack_words(words):
    return (words + CALL_ALIGN - 1) & ~(CALL_ALIGN-1)


class GuardToken(object):
    def __init__(self, faildescr, failargs, fail_locs, exc,
                 is_guard_not_invalidated):
        self.faildescr = faildescr
        self.failargs = failargs
        self.fail_locs = fail_locs
        self.exc = exc
        self.is_guard_not_invalidated = is_guard_not_invalidated

DEBUG_COUNTER = lltype.Struct('DEBUG_COUNTER', ('i', lltype.Signed),
                              ('bridge', lltype.Signed), # 0 or 1
                              ('number', lltype.Signed))

class Assembler386(object):
    _regalloc = None
    _output_loop_log = None

    def __init__(self, cpu, translate_support_code=False,
                            failargs_limit=1000):
        self.cpu = cpu
        self.verbose = False
        self.rtyper = cpu.rtyper
        self.malloc_func_addr = 0
        self.malloc_array_func_addr = 0
        self.malloc_str_func_addr = 0
        self.malloc_unicode_func_addr = 0
        self.fail_boxes_int = values_array(lltype.Signed, failargs_limit)
        self.fail_boxes_ptr = values_array(llmemory.GCREF, failargs_limit)
        self.fail_boxes_float = values_array(longlong.FLOATSTORAGE,
                                             failargs_limit)
        self.fail_ebp = 0
        self.loop_run_counters = []
        self.float_const_neg_addr = 0
        self.float_const_abs_addr = 0
        self.malloc_slowpath1 = 0
        self.malloc_slowpath2 = 0
        self.memcpy_addr = 0
        self.setup_failure_recovery()
        self._debug = False
        self.debug_counter_descr = cpu.fielddescrof(DEBUG_COUNTER, 'i')
        self.fail_boxes_count = 0
        self._current_depths_cache = (0, 0)
        self.datablockwrapper = None
        self.stack_check_slowpath = 0
        self.propagate_exception_path = 0
        self.gcrootmap_retaddr_forced = 0
        self.teardown()

    def leave_jitted_hook(self):
        ptrs = self.fail_boxes_ptr.ar
        llop.gc_assume_young_pointers(lltype.Void,
                                      llmemory.cast_ptr_to_adr(ptrs))

    def set_debug(self, v):
        self._debug = v

    def setup_once(self):
        # the address of the function called by 'new'
        gc_ll_descr = self.cpu.gc_ll_descr
        gc_ll_descr.initialize()
        ll_new = gc_ll_descr.get_funcptr_for_new()
        self.malloc_func_addr = rffi.cast(lltype.Signed, ll_new)
        if gc_ll_descr.get_funcptr_for_newarray is not None:
            ll_new_array = gc_ll_descr.get_funcptr_for_newarray()
            self.malloc_array_func_addr = rffi.cast(lltype.Signed,
                                                    ll_new_array)
        if gc_ll_descr.get_funcptr_for_newstr is not None:
            ll_new_str = gc_ll_descr.get_funcptr_for_newstr()
            self.malloc_str_func_addr = rffi.cast(lltype.Signed,
                                                  ll_new_str)
        if gc_ll_descr.get_funcptr_for_newunicode is not None:
            ll_new_unicode = gc_ll_descr.get_funcptr_for_newunicode()
            self.malloc_unicode_func_addr = rffi.cast(lltype.Signed,
                                                      ll_new_unicode)
        self.memcpy_addr = self.cpu.cast_ptr_to_int(support.memcpy_fn)
        self._build_failure_recovery(False)
        self._build_failure_recovery(True)
        if self.cpu.supports_floats:
            self._build_failure_recovery(False, withfloats=True)
            self._build_failure_recovery(True, withfloats=True)
            support.ensure_sse2_floats()
            self._build_float_constants()
        self._build_propagate_exception_path()
        if gc_ll_descr.get_malloc_slowpath_addr is not None:
            self._build_malloc_slowpath()
        self._build_stack_check_slowpath()
        if gc_ll_descr.gcrootmap:
            self._build_release_gil(gc_ll_descr.gcrootmap)
        debug_start('jit-backend-counts')
        self.set_debug(have_debug_prints())
        debug_stop('jit-backend-counts')

    def setup(self, looptoken):
        assert self.memcpy_addr != 0, "setup_once() not called?"
        self.current_clt = looptoken.compiled_loop_token
        self.pending_guard_tokens = []
        if WORD == 8:
            self.pending_memoryerror_trampoline_from = []
            self.error_trampoline_64 = 0
        self.mc = codebuf.MachineCodeBlockWrapper()
        #assert self.datablockwrapper is None --- but obscure case
        # possible, e.g. getting MemoryError and continuing
        allblocks = self.get_asmmemmgr_blocks(looptoken)
        self.datablockwrapper = MachineDataBlockWrapper(self.cpu.asmmemmgr,
                                                        allblocks)

    def teardown(self):
        self.pending_guard_tokens = None
        if WORD == 8:
            self.pending_memoryerror_trampoline_from = None
        self.mc = None
        self.looppos = -1
        self.currently_compiling_loop = None
        self.current_clt = None

    def finish_once(self):
        if self._debug:
            debug_start('jit-backend-counts')
            for struct in self.loop_run_counters:
                if struct.bridge:
                    prefix = 'bridge '
                else:
                    prefix = 'loop '
                debug_print(prefix + str(struct.number) + ':' + str(struct.i))
            debug_stop('jit-backend-counts')

    def _build_float_constants(self):
        datablockwrapper = MachineDataBlockWrapper(self.cpu.asmmemmgr, [])
        float_constants = datablockwrapper.malloc_aligned(32, alignment=16)
        datablockwrapper.done()
        addr = rffi.cast(rffi.CArrayPtr(lltype.Char), float_constants)
        qword_padding = '\x00\x00\x00\x00\x00\x00\x00\x00'
        # 0x8000000000000000
        neg_const = '\x00\x00\x00\x00\x00\x00\x00\x80'
        # 0x7FFFFFFFFFFFFFFF
        abs_const = '\xFF\xFF\xFF\xFF\xFF\xFF\xFF\x7F'
        data = neg_const + qword_padding + abs_const + qword_padding
        for i in range(len(data)):
            addr[i] = data[i]
        self.float_const_neg_addr = float_constants
        self.float_const_abs_addr = float_constants + 16

    def _build_malloc_slowpath(self):
        # With asmgcc, we need two helpers, so that we can write two CALL
        # instructions in assembler, with a mark_gc_roots in between.
        # With shadowstack, this is not needed, so we produce a single helper.
        gcrootmap = self.cpu.gc_ll_descr.gcrootmap
        shadow_stack = (gcrootmap is not None and gcrootmap.is_shadow_stack)
        #
        # ---------- first helper for the slow path of malloc ----------
        mc = codebuf.MachineCodeBlockWrapper()
        if self.cpu.supports_floats:          # save the XMM registers in
            for i in range(self.cpu.NUM_REGS):# the *caller* frame, from esp+8
                mc.MOVSD_sx((WORD*2)+8*i, i)
        mc.SUB_rr(edx.value, eax.value)       # compute the size we want
        addr = self.cpu.gc_ll_descr.get_malloc_slowpath_addr()
        #
        # The registers to save in the copy area: with shadowstack, most
        # registers need to be saved.  With asmgcc, the callee-saved registers
        # don't need to.
        save_in_copy_area = gpr_reg_mgr_cls.REGLOC_TO_COPY_AREA_OFS.items()
        if not shadow_stack:
            save_in_copy_area = [(reg, ofs) for (reg, ofs) in save_in_copy_area
                   if reg not in gpr_reg_mgr_cls.REGLOC_TO_GCROOTMAP_REG_INDEX]
        #
        for reg, ofs in save_in_copy_area:
            mc.MOV_br(ofs, reg.value)
        #
        if shadow_stack:
            # ---- shadowstack ----
            mc.SUB_ri(esp.value, 16 - WORD)      # stack alignment of 16 bytes
            if IS_X86_32:
                mc.MOV_sr(0, edx.value)          # push argument
            elif IS_X86_64:
                mc.MOV_rr(edi.value, edx.value)
            mc.CALL(imm(addr))
            mc.ADD_ri(esp.value, 16 - WORD)
        else:
            # ---- asmgcc ----
            if IS_X86_32:
                mc.MOV_sr(WORD, edx.value)       # save it as the new argument
            elif IS_X86_64:
                # rdi can be clobbered: its content was saved in the
                # copy area of the stack
                mc.MOV_rr(edi.value, edx.value)
            mc.JMP(imm(addr))                    # tail call to the real malloc
            rawstart = mc.materialize(self.cpu.asmmemmgr, [])
            self.malloc_slowpath1 = rawstart
            # ---------- second helper for the slow path of malloc ----------
            mc = codebuf.MachineCodeBlockWrapper()
        #
        for reg, ofs in save_in_copy_area:
            mc.MOV_rb(reg.value, ofs)
            assert reg is not eax and reg is not edx
        #
        if self.cpu.supports_floats:          # restore the XMM registers
            for i in range(self.cpu.NUM_REGS):# from where they were saved
                mc.MOVSD_xs(i, (WORD*2)+8*i)
        #
        # Note: we check this after the code above, just because the code
        # above is more than 127 bytes on 64-bits...
        mc.TEST_rr(eax.value, eax.value)
        mc.J_il8(rx86.Conditions['Z'], 0) # patched later
        jz_location = mc.get_relative_pos()
        #
        nursery_free_adr = self.cpu.gc_ll_descr.get_nursery_free_addr()
        mc.MOV(edx, heap(nursery_free_adr))   # load this in EDX
        mc.RET()
        #
        # If the slowpath malloc failed, we raise a MemoryError that
        # always interrupts the current loop, as a "good enough"
        # approximation.  Also note that we didn't RET from this helper;
        # but the code we jump to will actually restore the stack
        # position based on EBP, which will get us out of here for free.
        offset = mc.get_relative_pos() - jz_location
        assert 0 < offset <= 127
        mc.overwrite(jz_location-1, chr(offset))
        mc.JMP(imm(self.propagate_exception_path))
        #
        rawstart = mc.materialize(self.cpu.asmmemmgr, [])
        self.malloc_slowpath2 = rawstart

    def _build_propagate_exception_path(self):
        if self.cpu.propagate_exception_v < 0:
            return      # not supported (for tests, or non-translated)
        #
        self.mc = codebuf.MachineCodeBlockWrapper()
        # call on_leave_jitted_save_exc()
        addr = self.cpu.get_on_leave_jitted_int(save_exception=True)
        self.mc.CALL(imm(addr))
        self.mc.MOV_ri(eax.value, self.cpu.propagate_exception_v)
        self._call_footer()
        rawstart = self.mc.materialize(self.cpu.asmmemmgr, [])
        self.propagate_exception_path = rawstart
        self.mc = None

    def _build_stack_check_slowpath(self):
        _, _, slowpathaddr = self.cpu.insert_stack_check()
        if slowpathaddr == 0 or self.cpu.propagate_exception_v < 0:
            return      # no stack check (for tests, or non-translated)
        #
        # make a "function" that is called immediately at the start of
        # an assembler function.  In particular, the stack looks like:
        #
        #    |  ...                |    <-- aligned to a multiple of 16
        #    |  retaddr of caller  |
        #    |  my own retaddr     |    <-- esp
        #    +---------------------+
        #
        mc = codebuf.MachineCodeBlockWrapper()
        #
        stack_size = WORD
        if IS_X86_64:
            # on the x86_64, we have to save all the registers that may
            # have been used to pass arguments
            stack_size += 6*WORD + 8*8
            for reg in [edi, esi, edx, ecx, r8, r9]:
                mc.PUSH_r(reg.value)
            mc.SUB_ri(esp.value, 8*8)
            for i in range(8):
                mc.MOVSD_sx(8*i, i)     # xmm0 to xmm7
        #
        if IS_X86_32:
            mc.LEA_rb(eax.value, +8)
            stack_size += 2*WORD
            mc.PUSH_r(eax.value)        # alignment
            mc.PUSH_r(eax.value)
        elif IS_X86_64:
            mc.LEA_rb(edi.value, +16)
        #
        # esp is now aligned to a multiple of 16 again
        mc.CALL(imm(slowpathaddr))
        #
        mc.MOV(eax, heap(self.cpu.pos_exception()))
        mc.TEST_rr(eax.value, eax.value)
        mc.J_il8(rx86.Conditions['NZ'], 0)
        jnz_location = mc.get_relative_pos()
        #
        if IS_X86_32:
            mc.ADD_ri(esp.value, 2*WORD)
        elif IS_X86_64:
            # restore the registers
            for i in range(7, -1, -1):
                mc.MOVSD_xs(i, 8*i)
            mc.ADD_ri(esp.value, 8*8)
            for reg in [r9, r8, ecx, edx, esi, edi]:
                mc.POP_r(reg.value)
        #
        mc.RET()
        #
        # patch the JNZ above
        offset = mc.get_relative_pos() - jnz_location
        assert 0 < offset <= 127
        mc.overwrite(jnz_location-1, chr(offset))
        # call on_leave_jitted_save_exc()
        addr = self.cpu.get_on_leave_jitted_int(save_exception=True)
        mc.CALL(imm(addr))
        #
        mc.MOV_ri(eax.value, self.cpu.propagate_exception_v)
        #
        # footer -- note the ADD, which skips the return address of this
        # function, and will instead return to the caller's caller.  Note
        # also that we completely ignore the saved arguments, because we
        # are interrupting the function.
        mc.ADD_ri(esp.value, stack_size)
        mc.RET()
        #
        rawstart = mc.materialize(self.cpu.asmmemmgr, [])
        self.stack_check_slowpath = rawstart

    @staticmethod
    @rgc.no_collect
    def _release_gil_asmgcc(css):
        # similar to trackgcroot.py:pypy_asm_stackwalk, first part
        from pypy.rpython.memory.gctransform import asmgcroot
        new = rffi.cast(asmgcroot.ASM_FRAMEDATA_HEAD_PTR, css)
        next = asmgcroot.gcrootanchor.next
        new.next = next
        new.prev = asmgcroot.gcrootanchor
        asmgcroot.gcrootanchor.next = new
        next.prev = new
        # and now release the GIL
        before = rffi.aroundstate.before
        if before:
            before()

    @staticmethod
    @rgc.no_collect
    def _reacquire_gil_asmgcc(css):
        # first reacquire the GIL
        after = rffi.aroundstate.after
        if after:
            after()
        # similar to trackgcroot.py:pypy_asm_stackwalk, second part
        from pypy.rpython.memory.gctransform import asmgcroot
        old = rffi.cast(asmgcroot.ASM_FRAMEDATA_HEAD_PTR, css)
        prev = old.prev
        next = old.next
        prev.next = next
        next.prev = prev

    @staticmethod
    @rgc.no_collect
    def _release_gil_shadowstack():
        before = rffi.aroundstate.before
        if before:
            before()

    @staticmethod
    @rgc.no_collect
    def _reacquire_gil_shadowstack():
        after = rffi.aroundstate.after
        if after:
            after()

    _NOARG_FUNC = lltype.Ptr(lltype.FuncType([], lltype.Void))
    _CLOSESTACK_FUNC = lltype.Ptr(lltype.FuncType([rffi.LONGP],
                                                  lltype.Void))

    def _build_release_gil(self, gcrootmap):
        if gcrootmap.is_shadow_stack:
            releasegil_func = llhelper(self._NOARG_FUNC,
                                       self._release_gil_shadowstack)
            reacqgil_func = llhelper(self._NOARG_FUNC,
                                     self._reacquire_gil_shadowstack)
        else:
            releasegil_func = llhelper(self._CLOSESTACK_FUNC,
                                       self._release_gil_asmgcc)
            reacqgil_func = llhelper(self._CLOSESTACK_FUNC,
                                     self._reacquire_gil_asmgcc)
        self.releasegil_addr  = self.cpu.cast_ptr_to_int(releasegil_func)
        self.reacqgil_addr = self.cpu.cast_ptr_to_int(reacqgil_func)

    def assemble_loop(self, loopname, inputargs, operations, looptoken, log):
        '''adds the following attributes to looptoken:
               _x86_loop_code       (an integer giving an address)
               _x86_bootstrap_code  (an integer giving an address)
               _x86_direct_bootstrap_code  ( "    "     "    "   )
               _x86_frame_depth
               _x86_param_depth
               _x86_arglocs
               _x86_debug_checksum
        '''
        # XXX this function is too longish and contains some code
        # duplication with assemble_bridge().  Also, we should think
        # about not storing on 'self' attributes that will live only
        # for the duration of compiling one loop or a one bridge.

        clt = CompiledLoopToken(self.cpu, looptoken.number)
        clt.allgcrefs = []
        looptoken.compiled_loop_token = clt
        if not we_are_translated():
            # Arguments should be unique
            assert len(set(inputargs)) == len(inputargs)

        self.setup(looptoken)
        self.currently_compiling_loop = looptoken
        if log:
            self._register_counter(False, looptoken.number)
            operations = self._inject_debugging_code(looptoken, operations)

        regalloc = RegAlloc(self, self.cpu.translate_support_code)
        arglocs, operations = regalloc.prepare_loop(inputargs, operations,
                                                    looptoken, clt.allgcrefs)
        looptoken._x86_arglocs = arglocs

        bootstrappos = self.mc.get_relative_pos()
        stackadjustpos = self._assemble_bootstrap_code(inputargs, arglocs)
        self.looppos = self.mc.get_relative_pos()
        looptoken._x86_frame_depth = -1     # temporarily
        looptoken._x86_param_depth = -1     # temporarily
        frame_depth, param_depth = self._assemble(regalloc, operations)
        looptoken._x86_frame_depth = frame_depth
        looptoken._x86_param_depth = param_depth

        directbootstrappos = self.mc.get_relative_pos()
        self._assemble_bootstrap_direct_call(arglocs, self.looppos,
                                             frame_depth+param_depth)
        self.write_pending_failure_recoveries()
        fullsize = self.mc.get_relative_pos()
        #
        rawstart = self.materialize_loop(looptoken)
        debug_start("jit-backend-addr")
        debug_print("Loop %d (%s) has address %x to %x (bootstrap %x)" % (
            looptoken.number, loopname,
            rawstart + self.looppos,
            rawstart + directbootstrappos,
            rawstart))
        debug_stop("jit-backend-addr")
        self._patch_stackadjust(rawstart + stackadjustpos,
                                frame_depth + param_depth)
        self.patch_pending_failure_recoveries(rawstart)
        #
        ops_offset = self.mc.ops_offset
        if not we_are_translated():
            # used only by looptoken.dump() -- useful in tests
            looptoken._x86_rawstart = rawstart
            looptoken._x86_fullsize = fullsize
            looptoken._x86_ops_offset = ops_offset

        looptoken._x86_bootstrap_code = rawstart + bootstrappos
        looptoken._x86_loop_code = rawstart + self.looppos
        looptoken._x86_direct_bootstrap_code = rawstart + directbootstrappos
        self.teardown()
        # oprofile support
        if self.cpu.profile_agent is not None:
            name = "Loop # %s: %s" % (looptoken.number, loopname)
            self.cpu.profile_agent.native_code_written(name,
                                                       rawstart, fullsize)
        return ops_offset

    def assemble_bridge(self, faildescr, inputargs, operations,
                        original_loop_token, log):
        if not we_are_translated():
            # Arguments should be unique
            assert len(set(inputargs)) == len(inputargs)

        descr_number = self.cpu.get_fail_descr_number(faildescr)
        try:
            failure_recovery = self._find_failure_recovery_bytecode(faildescr)
        except ValueError:
            debug_print("Bridge out of guard", descr_number,
                        "was already compiled!")
            return

        self.setup(original_loop_token)
        if log:
            self._register_counter(True, descr_number)
            operations = self._inject_debugging_code(faildescr, operations)

        arglocs = self.rebuild_faillocs_from_descr(failure_recovery)
        if not we_are_translated():
            assert ([loc.assembler() for loc in arglocs] ==
                    [loc.assembler() for loc in faildescr._x86_debug_faillocs])
        regalloc = RegAlloc(self, self.cpu.translate_support_code)
        fail_depths = faildescr._x86_current_depths
        operations = regalloc.prepare_bridge(fail_depths, inputargs, arglocs,
                                             operations,
                                             self.current_clt.allgcrefs)

        stackadjustpos = self._patchable_stackadjust()
        frame_depth, param_depth = self._assemble(regalloc, operations)
        codeendpos = self.mc.get_relative_pos()
        self.write_pending_failure_recoveries()
        fullsize = self.mc.get_relative_pos()
        #
        rawstart = self.materialize_loop(original_loop_token)
        debug_start("jit-backend-addr")
        debug_print("bridge out of Guard %d has address %x to %x" %
                    (descr_number, rawstart, rawstart + codeendpos))
        debug_stop("jit-backend-addr")
        self._patch_stackadjust(rawstart + stackadjustpos,
                                frame_depth + param_depth)
        self.patch_pending_failure_recoveries(rawstart)
        if not we_are_translated():
            # for the benefit of tests
            faildescr._x86_bridge_frame_depth = frame_depth
            faildescr._x86_bridge_param_depth = param_depth
        # patch the jump from original guard
        self.patch_jump_for_descr(faildescr, rawstart)
        ops_offset = self.mc.ops_offset
        self.teardown()
        # oprofile support
        if self.cpu.profile_agent is not None:
            name = "Bridge # %s" % (descr_number,)
            self.cpu.profile_agent.native_code_written(name,
                                                       rawstart, fullsize)
        return ops_offset

    def write_pending_failure_recoveries(self):
        # for each pending guard, generate the code of the recovery stub
        # at the end of self.mc.
        for tok in self.pending_guard_tokens:
            tok.pos_recovery_stub = self.generate_quick_failure(tok)
        if WORD == 8 and len(self.pending_memoryerror_trampoline_from) > 0:
            self.error_trampoline_64 = self.generate_propagate_error_64()

    def patch_pending_failure_recoveries(self, rawstart):
        # after we wrote the assembler to raw memory, set up
        # tok.faildescr._x86_adr_jump_offset to contain the raw address of
        # the 4-byte target field in the JMP/Jcond instruction, and patch
        # the field in question to point (initially) to the recovery stub
        clt = self.current_clt
        for tok in self.pending_guard_tokens:
            addr = rawstart + tok.pos_jump_offset
            tok.faildescr._x86_adr_jump_offset = addr
            relative_target = tok.pos_recovery_stub - (tok.pos_jump_offset + 4)
            assert rx86.fits_in_32bits(relative_target)
            #
            if not tok.is_guard_not_invalidated:
                mc = codebuf.MachineCodeBlockWrapper()
                mc.writeimm32(relative_target)
                mc.copy_to_raw_memory(addr)
            else:
                # GUARD_NOT_INVALIDATED, record an entry in
                # clt.invalidate_positions of the form:
                #     (addr-in-the-code-of-the-not-yet-written-jump-target,
                #      relative-target-to-use)
                relpos = tok.pos_jump_offset
                clt.invalidate_positions.append((rawstart + relpos,
                                                 relative_target))
                # General idea: Although no code was generated by this
                # guard, the code might be patched with a "JMP rel32" to
                # the guard recovery code.  This recovery code is
                # already generated, and looks like the recovery code
                # for any guard, even if at first it has no jump to it.
                # So we may later write 5 bytes overriding the existing
                # instructions; this works because a CALL instruction
                # would also take at least 5 bytes.  If it could take
                # less, we would run into the issue that overwriting the
                # 5 bytes here might get a few nonsense bytes at the
                # return address of the following CALL.
        if WORD == 8:
            for pos_after_jz in self.pending_memoryerror_trampoline_from:
                assert self.error_trampoline_64 != 0     # only if non-empty
                mc = codebuf.MachineCodeBlockWrapper()
                mc.writeimm32(self.error_trampoline_64 - pos_after_jz)
                mc.copy_to_raw_memory(rawstart + pos_after_jz - 4)

    def get_asmmemmgr_blocks(self, looptoken):
        clt = looptoken.compiled_loop_token
        if clt.asmmemmgr_blocks is None:
            clt.asmmemmgr_blocks = []
        return clt.asmmemmgr_blocks

    def materialize_loop(self, looptoken):
        self.datablockwrapper.done()      # finish using cpu.asmmemmgr
        self.datablockwrapper = None
        allblocks = self.get_asmmemmgr_blocks(looptoken)
        return self.mc.materialize(self.cpu.asmmemmgr, allblocks,
                                   self.cpu.gc_ll_descr.gcrootmap)

    def _register_counter(self, bridge, number):
        if self._debug:
            # YYY very minor leak -- we need the counters to stay alive
            # forever, just because we want to report them at the end
            # of the process
            struct = lltype.malloc(DEBUG_COUNTER, flavor='raw',
                                   track_allocation=False)
            struct.i = 0
            struct.bridge = int(bridge)
            struct.number = number
            self.loop_run_counters.append(struct)

    def _find_failure_recovery_bytecode(self, faildescr):
        adr_jump_offset = faildescr._x86_adr_jump_offset
        if adr_jump_offset == 0:
            raise ValueError
        # follow the JMP/Jcond
        p = rffi.cast(rffi.INTP, adr_jump_offset)
        adr_target = adr_jump_offset + 4 + rffi.cast(lltype.Signed, p[0])
        # skip the CALL
        if WORD == 4:
            adr_target += 5     # CALL imm
        else:
            adr_target += 13    # MOV r11, imm-as-8-bytes; CALL *r11 xxxxxxxxxx
        return adr_target

    def patch_jump_for_descr(self, faildescr, adr_new_target):
        adr_jump_offset = faildescr._x86_adr_jump_offset
        assert adr_jump_offset != 0
        offset = adr_new_target - (adr_jump_offset + 4)
        # If the new target fits within a rel32 of the jump, just patch
        # that. Otherwise, leave the original rel32 to the recovery stub in
        # place, but clobber the recovery stub with a jump to the real
        # target.
        mc = codebuf.MachineCodeBlockWrapper()
        if rx86.fits_in_32bits(offset):
            mc.writeimm32(offset)
            mc.copy_to_raw_memory(adr_jump_offset)
        else:
            # "mov r11, addr; jmp r11" is up to 13 bytes, which fits in there
            # because we always write "mov r11, imm-as-8-bytes; call *r11" in
            # the first place.
            mc.MOV_ri(X86_64_SCRATCH_REG.value, adr_new_target)
            mc.JMP_r(X86_64_SCRATCH_REG.value)
            p = rffi.cast(rffi.INTP, adr_jump_offset)
            adr_target = adr_jump_offset + 4 + rffi.cast(lltype.Signed, p[0])
            mc.copy_to_raw_memory(adr_target)
        faildescr._x86_adr_jump_offset = 0    # means "patched"

    @specialize.argtype(1)
    def _inject_debugging_code(self, looptoken, operations):
        if self._debug:
            # before doing anything, let's increase a counter
            s = 0
            for op in operations:
                s += op.getopnum()
            looptoken._x86_debug_checksum = s
            c_adr = ConstInt(rffi.cast(lltype.Signed,
                                       self.loop_run_counters[-1]))
            box = BoxInt()
            box2 = BoxInt()
            ops = [ResOperation(rop.GETFIELD_RAW, [c_adr],
                                box, descr=self.debug_counter_descr),
                   ResOperation(rop.INT_ADD, [box, ConstInt(1)], box2),
                   ResOperation(rop.SETFIELD_RAW, [c_adr, box2],
                                None, descr=self.debug_counter_descr)]
            operations = ops + operations
        return operations

    def _assemble(self, regalloc, operations):
        self._regalloc = regalloc
        regalloc.walk_operations(operations)
        if we_are_translated() or self.cpu.dont_keepalive_stuff:
            self._regalloc = None   # else keep it around for debugging
        frame_depth = regalloc.fm.frame_depth
        param_depth = regalloc.param_depth
        jump_target_descr = regalloc.jump_target_descr
        if jump_target_descr is not None:
            target_frame_depth = jump_target_descr._x86_frame_depth
            target_param_depth = jump_target_descr._x86_param_depth
            frame_depth = max(frame_depth, target_frame_depth)
            param_depth = max(param_depth, target_param_depth)
        return frame_depth, param_depth

    def _patchable_stackadjust(self):
        # stack adjustment LEA
        self.mc.LEA32_rb(esp.value, 0)
        return self.mc.get_relative_pos() - 4

    def _patch_stackadjust(self, adr_lea, allocated_depth):
        # patch stack adjustment LEA
        mc = codebuf.MachineCodeBlockWrapper()
        # Compute the correct offset for the instruction LEA ESP, [EBP-4*words]
        mc.writeimm32(self._get_offset_of_ebp_from_esp(allocated_depth))
        mc.copy_to_raw_memory(adr_lea)

    def _get_offset_of_ebp_from_esp(self, allocated_depth):
        # Given that [EBP] is where we saved EBP, i.e. in the last word
        # of our fixed frame, then the 'words' value is:
        words = (FRAME_FIXED_SIZE - 1) + allocated_depth
        # align, e.g. for Mac OS X
        aligned_words = align_stack_words(words+2)-2 # 2 = EIP+EBP
        return -WORD * aligned_words

    def _call_header(self):
        # NB. the shape of the frame is hard-coded in get_basic_shape() too.
        # Also, make sure this is consistent with FRAME_FIXED_SIZE.
        self.mc.PUSH_r(ebp.value)
        self.mc.MOV_rr(ebp.value, esp.value)
        for loc in self.cpu.CALLEE_SAVE_REGISTERS:
            self.mc.PUSH_r(loc.value)

        gcrootmap = self.cpu.gc_ll_descr.gcrootmap
        if gcrootmap and gcrootmap.is_shadow_stack:
            self._call_header_shadowstack(gcrootmap)

    def _call_header_with_stack_check(self):
        if self.stack_check_slowpath == 0:
            pass                # no stack check (e.g. not translated)
        else:
            endaddr, lengthaddr, _ = self.cpu.insert_stack_check()
            self.mc.MOV(eax, heap(endaddr))             # MOV eax, [start]
            self.mc.SUB(eax, esp)                       # SUB eax, current
            self.mc.CMP(eax, heap(lengthaddr))          # CMP eax, [length]
            self.mc.J_il8(rx86.Conditions['BE'], 0)     # JBE .skip
            jb_location = self.mc.get_relative_pos()
            self.mc.CALL(imm(self.stack_check_slowpath))# CALL slowpath
            # patch the JB above                        # .skip:
            offset = self.mc.get_relative_pos() - jb_location
            assert 0 < offset <= 127
            self.mc.overwrite(jb_location-1, chr(offset))
            #
        self._call_header()

    def _call_footer(self):
        self.mc.LEA_rb(esp.value, -len(self.cpu.CALLEE_SAVE_REGISTERS) * WORD)

        gcrootmap = self.cpu.gc_ll_descr.gcrootmap
        if gcrootmap and gcrootmap.is_shadow_stack:
            self._call_footer_shadowstack(gcrootmap)

        for i in range(len(self.cpu.CALLEE_SAVE_REGISTERS)-1, -1, -1):
            self.mc.POP_r(self.cpu.CALLEE_SAVE_REGISTERS[i].value)

        self.mc.POP_r(ebp.value)
        self.mc.RET()

    def _call_header_shadowstack(self, gcrootmap):
        # we need to put two words into the shadowstack: the MARKER
        # and the address of the frame (ebp, actually)
        rst = gcrootmap.get_root_stack_top_addr()
        if rx86.fits_in_32bits(rst):
            self.mc.MOV_rj(eax.value, rst)            # MOV eax, [rootstacktop]
        else:
            self.mc.MOV_ri(r13.value, rst)            # MOV r13, rootstacktop
            self.mc.MOV_rm(eax.value, (r13.value, 0)) # MOV eax, [r13]
        #
        self.mc.LEA_rm(ebx.value, (eax.value, 2*WORD))  # LEA ebx, [eax+2*WORD]
        self.mc.MOV_mi((eax.value, 0), gcrootmap.MARKER)    # MOV [eax], MARKER
        self.mc.MOV_mr((eax.value, WORD), ebp.value)      # MOV [eax+WORD], ebp
        #
        if rx86.fits_in_32bits(rst):
            self.mc.MOV_jr(rst, ebx.value)            # MOV [rootstacktop], ebx
        else:
            self.mc.MOV_mr((r13.value, 0), ebx.value) # MOV [r13], ebx

    def _call_footer_shadowstack(self, gcrootmap):
        rst = gcrootmap.get_root_stack_top_addr()
        if rx86.fits_in_32bits(rst):
            self.mc.SUB_ji8(rst, 2*WORD)       # SUB [rootstacktop], 2*WORD
        else:
            self.mc.MOV_ri(ebx.value, rst)           # MOV ebx, rootstacktop
            self.mc.SUB_mi8((ebx.value, 0), 2*WORD)  # SUB [ebx], 2*WORD

    def _assemble_bootstrap_direct_call(self, arglocs, jmppos, stackdepth):
        if IS_X86_64:
            return self._assemble_bootstrap_direct_call_64(arglocs, jmppos, stackdepth)
        # XXX pushing ebx esi and edi is a bit pointless, since we store
        #     all regsiters anyway, for the case of guard_not_forced
        # XXX this can be improved greatly. Right now it'll behave like
        #     a normal call
        nonfloatlocs, floatlocs = arglocs
        self._call_header_with_stack_check()
        self.mc.LEA_rb(esp.value, self._get_offset_of_ebp_from_esp(stackdepth))
        offset = 2 * WORD
        tmp = eax
        xmmtmp = xmm0
        for i in range(len(nonfloatlocs)):
            loc = nonfloatlocs[i]
            if loc is not None:
                if isinstance(loc, RegLoc):
                    assert not loc.is_xmm
                    self.mc.MOV_rb(loc.value, offset)
                else:
                    self.mc.MOV_rb(tmp.value, offset)
                    self.mc.MOV(loc, tmp)
                offset += WORD
            loc = floatlocs[i]
            if loc is not None:
                if isinstance(loc, RegLoc):
                    assert loc.is_xmm
                    self.mc.MOVSD_xb(loc.value, offset)
                else:
                    self.mc.MOVSD_xb(xmmtmp.value, offset)
                    assert isinstance(loc, StackLoc)
                    self.mc.MOVSD_bx(loc.value, xmmtmp.value)
                offset += 2 * WORD
        endpos = self.mc.get_relative_pos() + 5
        self.mc.JMP_l(jmppos - endpos)
        assert endpos == self.mc.get_relative_pos()

    def _assemble_bootstrap_direct_call_64(self, arglocs, jmppos, stackdepth):
        # XXX: Very similar to _emit_call_64

        src_locs = []
        dst_locs = []
        xmm_src_locs = []
        xmm_dst_locs = []
        get_from_stack = []

        # In reverse order for use with pop()
        unused_gpr = [r9, r8, ecx, edx, esi, edi]
        unused_xmm = [xmm7, xmm6, xmm5, xmm4, xmm3, xmm2, xmm1, xmm0]

        nonfloatlocs, floatlocs = arglocs
        self._call_header_with_stack_check()
        self.mc.LEA_rb(esp.value, self._get_offset_of_ebp_from_esp(stackdepth))

        # The lists are padded with Nones
        assert len(nonfloatlocs) == len(floatlocs)

        for i in range(len(nonfloatlocs)):
            loc = nonfloatlocs[i]
            if loc is not None:
                if len(unused_gpr) > 0:
                    src_locs.append(unused_gpr.pop())
                    dst_locs.append(loc)
                else:
                    get_from_stack.append((loc, False))

            floc = floatlocs[i]
            if floc is not None:
                if len(unused_xmm) > 0:
                    xmm_src_locs.append(unused_xmm.pop())
                    xmm_dst_locs.append(floc)
                else:
                    get_from_stack.append((floc, True))

        remap_frame_layout(self, src_locs, dst_locs, X86_64_SCRATCH_REG)
        remap_frame_layout(self, xmm_src_locs, xmm_dst_locs, X86_64_XMM_SCRATCH_REG)

        for i in range(len(get_from_stack)):
            loc, is_xmm = get_from_stack[i]
            if is_xmm:
                self.mc.MOVSD_xb(X86_64_XMM_SCRATCH_REG.value, (2 + i) * WORD)
                self.mc.MOVSD(loc, X86_64_XMM_SCRATCH_REG)
            else:
                self.mc.MOV_rb(X86_64_SCRATCH_REG.value, (2 + i) * WORD)
                # XXX: We're assuming that "loc" won't require regloc to
                # clobber the scratch register
                self.mc.MOV(loc, X86_64_SCRATCH_REG)

        endpos = self.mc.get_relative_pos() + 5
        self.mc.JMP_l(jmppos - endpos)
        assert endpos == self.mc.get_relative_pos()

    def redirect_call_assembler(self, oldlooptoken, newlooptoken):
        # some minimal sanity checking
        oldnonfloatlocs, oldfloatlocs = oldlooptoken._x86_arglocs
        newnonfloatlocs, newfloatlocs = newlooptoken._x86_arglocs
        assert len(oldnonfloatlocs) == len(newnonfloatlocs)
        assert len(oldfloatlocs) == len(newfloatlocs)
        # we overwrite the instructions at the old _x86_direct_bootstrap_code
        # to start with a JMP to the new _x86_direct_bootstrap_code.
        # Ideally we should rather patch all existing CALLs, but well.
        oldadr = oldlooptoken._x86_direct_bootstrap_code
        target = newlooptoken._x86_direct_bootstrap_code
        mc = codebuf.MachineCodeBlockWrapper()
        mc.JMP(imm(target))
        mc.copy_to_raw_memory(oldadr)

    def _assemble_bootstrap_code(self, inputargs, arglocs):
        nonfloatlocs, floatlocs = arglocs
        self._call_header()
        stackadjustpos = self._patchable_stackadjust()
        tmp = eax
        xmmtmp = xmm0
        self.mc.begin_reuse_scratch_register()
        for i in range(len(nonfloatlocs)):
            loc = nonfloatlocs[i]
            if loc is None:
                continue
            if isinstance(loc, RegLoc):
                target = loc
            else:
                target = tmp
            if inputargs[i].type == REF:
                adr = self.fail_boxes_ptr.get_addr_for_num(i)
                self.mc.MOV(target, heap(adr))
                self.mc.MOV(heap(adr), imm0)
            else:
                adr = self.fail_boxes_int.get_addr_for_num(i)
                self.mc.MOV(target, heap(adr))
            if target is not loc:
                assert isinstance(loc, StackLoc)
                self.mc.MOV_br(loc.value, target.value)
        for i in range(len(floatlocs)):
            loc = floatlocs[i]
            if loc is None:
                continue
            adr = self.fail_boxes_float.get_addr_for_num(i)
            if isinstance(loc, RegLoc):
                self.mc.MOVSD(loc, heap(adr))
            else:
                self.mc.MOVSD(xmmtmp, heap(adr))
                assert isinstance(loc, StackLoc)
                self.mc.MOVSD_bx(loc.value, xmmtmp.value)
        self.mc.end_reuse_scratch_register()
        return stackadjustpos

    def dump(self, text):
        if not self.verbose:
            return
        _prev = Box._extended_display
        try:
            Box._extended_display = False
            pos = self.mc.get_relative_pos()
            print >> sys.stderr, ' 0x%x  %s' % (pos, text)
        finally:
            Box._extended_display = _prev

    # ------------------------------------------------------------

    def mov(self, from_loc, to_loc):
        if (isinstance(from_loc, RegLoc) and from_loc.is_xmm) or (isinstance(to_loc, RegLoc) and to_loc.is_xmm):
            self.mc.MOVSD(to_loc, from_loc)
        else:
            assert to_loc is not ebp
            self.mc.MOV(to_loc, from_loc)

    regalloc_mov = mov # legacy interface

    def regalloc_push(self, loc):
        if isinstance(loc, RegLoc) and loc.is_xmm:
            self.mc.SUB_ri(esp.value, 8)   # = size of doubles
            self.mc.MOVSD_sx(0, loc.value)
        elif WORD == 4 and isinstance(loc, StackLoc) and loc.width == 8:
            # XXX evil trick
            self.mc.PUSH_b(get_ebp_ofs(loc.position))
            self.mc.PUSH_b(get_ebp_ofs(loc.position + 1))
        else:
            self.mc.PUSH(loc)

    def regalloc_pop(self, loc):
        if isinstance(loc, RegLoc) and loc.is_xmm:
            self.mc.MOVSD_xs(loc.value, 0)
            self.mc.ADD_ri(esp.value, 8)   # = size of doubles
        elif WORD == 4 and isinstance(loc, StackLoc) and loc.width == 8:
            # XXX evil trick
            self.mc.POP_b(get_ebp_ofs(loc.position + 1))
            self.mc.POP_b(get_ebp_ofs(loc.position))
        else:
            self.mc.POP(loc)

    def regalloc_perform(self, op, arglocs, resloc):
        genop_list[op.getopnum()](self, op, arglocs, resloc)

    def regalloc_perform_discard(self, op, arglocs):
        genop_discard_list[op.getopnum()](self, op, arglocs)

    def regalloc_perform_llong(self, op, arglocs, resloc):
        effectinfo = op.getdescr().get_extra_info()
        oopspecindex = effectinfo.oopspecindex
        genop_llong_list[oopspecindex](self, op, arglocs, resloc)

    def regalloc_perform_math(self, op, arglocs, resloc):
        effectinfo = op.getdescr().get_extra_info()
        oopspecindex = effectinfo.oopspecindex
        genop_math_list[oopspecindex](self, op, arglocs, resloc)

    def regalloc_perform_with_guard(self, op, guard_op, faillocs,
                                    arglocs, resloc, current_depths):
        faildescr = guard_op.getdescr()
        assert isinstance(faildescr, AbstractFailDescr)
        faildescr._x86_current_depths = current_depths
        failargs = guard_op.getfailargs()
        guard_opnum = guard_op.getopnum()
        guard_token = self.implement_guard_recovery(guard_opnum,
                                                    faildescr, failargs,
                                                    faillocs)
        if op is None:
            dispatch_opnum = guard_opnum
        else:
            dispatch_opnum = op.getopnum()
        genop_guard_list[dispatch_opnum](self, op, guard_op, guard_token,
                                         arglocs, resloc)
        if not we_are_translated():
            # must be added by the genop_guard_list[]()
            assert guard_token is self.pending_guard_tokens[-1]

    def regalloc_perform_guard(self, guard_op, faillocs, arglocs, resloc,
                               current_depths):
        self.regalloc_perform_with_guard(None, guard_op, faillocs, arglocs,
                                         resloc, current_depths)

    def load_effective_addr(self, sizereg, baseofs, scale, result, frm=imm0):
        self.mc.LEA(result, addr_add(frm, sizereg, baseofs, scale))

    def _unaryop(asmop):
        def genop_unary(self, op, arglocs, resloc):
            getattr(self.mc, asmop)(arglocs[0])
        return genop_unary

    def _binaryop(asmop, can_swap=False):
        def genop_binary(self, op, arglocs, result_loc):
            getattr(self.mc, asmop)(arglocs[0], arglocs[1])
        return genop_binary

    def _cmpop(cond, rev_cond):
        def genop_cmp(self, op, arglocs, result_loc):
            rl = result_loc.lowest8bits()
            if isinstance(op.getarg(0), Const):
                self.mc.CMP(arglocs[1], arglocs[0])
                self.mc.SET_ir(rx86.Conditions[rev_cond], rl.value)
            else:
                self.mc.CMP(arglocs[0], arglocs[1])
                self.mc.SET_ir(rx86.Conditions[cond], rl.value)
            self.mc.MOVZX8_rr(result_loc.value, rl.value)
        return genop_cmp

    def _cmpop_float(cond, rev_cond, is_ne=False):
        def genop_cmp(self, op, arglocs, result_loc):
            if isinstance(arglocs[0], RegLoc):
                self.mc.UCOMISD(arglocs[0], arglocs[1])
                checkcond = cond
            else:
                self.mc.UCOMISD(arglocs[1], arglocs[0])
                checkcond = rev_cond

            tmp1 = result_loc.lowest8bits()
            if IS_X86_32:
                tmp2 = result_loc.higher8bits()
            elif IS_X86_64:
                tmp2 = X86_64_SCRATCH_REG.lowest8bits()

            self.mc.SET_ir(rx86.Conditions[checkcond], tmp1.value)
            if is_ne:
                self.mc.SET_ir(rx86.Conditions['P'], tmp2.value)
                self.mc.OR8_rr(tmp1.value, tmp2.value)
            else:
                self.mc.SET_ir(rx86.Conditions['NP'], tmp2.value)
                self.mc.AND8_rr(tmp1.value, tmp2.value)
            self.mc.MOVZX8_rr(result_loc.value, tmp1.value)
        return genop_cmp

    def _cmpop_guard(cond, rev_cond, false_cond, false_rev_cond):
        def genop_cmp_guard(self, op, guard_op, guard_token, arglocs, result_loc):
            guard_opnum = guard_op.getopnum()
            if isinstance(op.getarg(0), Const):
                self.mc.CMP(arglocs[1], arglocs[0])
                if guard_opnum == rop.GUARD_FALSE:
                    self.implement_guard(guard_token, rev_cond)
                else:
                    self.implement_guard(guard_token, false_rev_cond)
            else:
                self.mc.CMP(arglocs[0], arglocs[1])
                if guard_opnum == rop.GUARD_FALSE:
                    self.implement_guard(guard_token, cond)
                else:
                    self.implement_guard(guard_token, false_cond)
        return genop_cmp_guard

    def _cmpop_guard_float(cond, rev_cond, false_cond, false_rev_cond):
        need_direct_jp = 'A' not in cond
        need_rev_jp = 'A' not in rev_cond
        def genop_cmp_guard_float(self, op, guard_op, guard_token, arglocs,
                                  result_loc):
            guard_opnum = guard_op.getopnum()
            if isinstance(arglocs[0], RegLoc):
                self.mc.UCOMISD(arglocs[0], arglocs[1])
                checkcond = cond
                checkfalsecond = false_cond
                need_jp = need_direct_jp
            else:
                self.mc.UCOMISD(arglocs[1], arglocs[0])
                checkcond = rev_cond
                checkfalsecond = false_rev_cond
                need_jp = need_rev_jp
            if guard_opnum == rop.GUARD_FALSE:
                if need_jp:
                    self.mc.J_il8(rx86.Conditions['P'], 6)
                self.implement_guard(guard_token, checkcond)
            else:
                if need_jp:
                    self.mc.J_il8(rx86.Conditions['P'], 2)
                    self.mc.J_il8(rx86.Conditions[checkcond], 5)
                    self.implement_guard(guard_token)
                else:
                    self.implement_guard(guard_token, checkfalsecond)
        return genop_cmp_guard_float

    def _emit_call(self, force_index, x, arglocs, start=0, tmp=eax,
                   argtypes=None, callconv=FFI_DEFAULT_ABI):
        if IS_X86_64:
            return self._emit_call_64(force_index, x, arglocs, start, argtypes)

        p = 0
        n = len(arglocs)
        for i in range(start, n):
            loc = arglocs[i]
            if isinstance(loc, RegLoc):
                if loc.is_xmm:
                    self.mc.MOVSD_sx(p, loc.value)
                else:
                    self.mc.MOV_sr(p, loc.value)
            p += round_up_to_4(loc.width)
        p = 0
        for i in range(start, n):
            loc = arglocs[i]
            if not isinstance(loc, RegLoc):
                if loc.width == 8:
                    self.mc.MOVSD(xmm0, loc)
                    self.mc.MOVSD_sx(p, xmm0.value)
                else:
                    self.mc.MOV(tmp, loc)
                    self.mc.MOV_sr(p, tmp.value)
            p += round_up_to_4(loc.width)
        self._regalloc.reserve_param(p//WORD)
        # x is a location
        self.mc.CALL(x)
        self.mark_gc_roots(force_index)
        #
        if callconv != FFI_DEFAULT_ABI:
            self._fix_stdcall(callconv, p)

    def _fix_stdcall(self, callconv, p):
        from pypy.rlib.clibffi import FFI_STDCALL
        assert callconv == FFI_STDCALL
        # it's a bit stupid, but we're just going to cancel the fact that
        # the called function just added 'p' to ESP, by subtracting it again.
        self.mc.SUB_ri(esp.value, p)

    def _emit_call_64(self, force_index, x, arglocs, start, argtypes):
        src_locs = []
        dst_locs = []
        xmm_src_locs = []
        xmm_dst_locs = []
        pass_on_stack = []
        singlefloats = None

        # In reverse order for use with pop()
        unused_gpr = [r9, r8, ecx, edx, esi, edi]
        unused_xmm = [xmm7, xmm6, xmm5, xmm4, xmm3, xmm2, xmm1, xmm0]

        for i in range(start, len(arglocs)):
            loc = arglocs[i]
            # XXX: Should be much simplier to tell whether a location is a
            # float! It's so ugly because we have to "guard" the access to
            # .type with isinstance, since not all AssemblerLocation classes
            # are "typed"
            if ((isinstance(loc, RegLoc) and loc.is_xmm) or
                (isinstance(loc, StackLoc) and loc.type == FLOAT) or
                (isinstance(loc, ConstFloatLoc))):
                if len(unused_xmm) > 0:
                    xmm_src_locs.append(loc)
                    xmm_dst_locs.append(unused_xmm.pop())
                else:
                    pass_on_stack.append(loc)
            elif (argtypes is not None and argtypes[i-start] == 'S' and
                  len(unused_xmm) > 0):
                # Singlefloat argument
                if singlefloats is None: singlefloats = []
                singlefloats.append((loc, unused_xmm.pop()))
            else:
                if len(unused_gpr) > 0:
                    src_locs.append(loc)
                    dst_locs.append(unused_gpr.pop())
                else:
                    pass_on_stack.append(loc)

        # Emit instructions to pass the stack arguments
        # XXX: Would be nice to let remap_frame_layout take care of this, but
        # we'd need to create something like StackLoc, but relative to esp,
        # and I don't know if it's worth it.
        for i in range(len(pass_on_stack)):
            loc = pass_on_stack[i]
            if not isinstance(loc, RegLoc):
                if isinstance(loc, StackLoc) and loc.type == FLOAT:
                    self.mc.MOVSD(X86_64_XMM_SCRATCH_REG, loc)
                    self.mc.MOVSD_sx(i*WORD, X86_64_XMM_SCRATCH_REG.value)
                else:
                    self.mc.MOV(X86_64_SCRATCH_REG, loc)
                    self.mc.MOV_sr(i*WORD, X86_64_SCRATCH_REG.value)
            else:
                # It's a register
                if loc.is_xmm:
                    self.mc.MOVSD_sx(i*WORD, loc.value)
                else:
                    self.mc.MOV_sr(i*WORD, loc.value)

        # Handle register arguments: first remap the xmm arguments
        remap_frame_layout(self, xmm_src_locs, xmm_dst_locs,
                           X86_64_XMM_SCRATCH_REG)
        # Load the singlefloat arguments from main regs or stack to xmm regs
        if singlefloats is not None:
            for src, dst in singlefloats:
                self.mc.MOVD(dst, src)
        # Finally remap the arguments in the main regs
        remap_frame_layout(self, src_locs, dst_locs, X86_64_SCRATCH_REG)

        self._regalloc.reserve_param(len(pass_on_stack))
        self.mc.CALL(x)
        self.mark_gc_roots(force_index)

    def call(self, addr, args, res):
        force_index = self.write_new_force_index()
        self._emit_call(force_index, imm(addr), args)
        assert res is eax

    def write_new_force_index(self):
        # for shadowstack only: get a new, unused force_index number and
        # write it to FORCE_INDEX_OFS.  Used to record the call shape
        # (i.e. where the GC pointers are in the stack) around a CALL
        # instruction that doesn't already have a force_index.
        gcrootmap = self.cpu.gc_ll_descr.gcrootmap
        if gcrootmap and gcrootmap.is_shadow_stack:
            clt = self.current_clt
            force_index = clt.reserve_and_record_some_faildescr_index()
            self.mc.MOV_bi(FORCE_INDEX_OFS, force_index)
            return force_index
        else:
            # the return value is ignored, apart from the fact that it
            # is not negative.
            return 0

    genop_int_neg = _unaryop("NEG")
    genop_int_invert = _unaryop("NOT")
    genop_int_add = _binaryop("ADD", True)
    genop_int_sub = _binaryop("SUB")
    genop_int_mul = _binaryop("IMUL", True)
    genop_int_and = _binaryop("AND", True)
    genop_int_or  = _binaryop("OR", True)
    genop_int_xor = _binaryop("XOR", True)
    genop_int_lshift = _binaryop("SHL")
    genop_int_rshift = _binaryop("SAR")
    genop_uint_rshift = _binaryop("SHR")
    genop_float_add = _binaryop("ADDSD", True)
    genop_float_sub = _binaryop('SUBSD')
    genop_float_mul = _binaryop('MULSD', True)
    genop_float_truediv = _binaryop('DIVSD')

    genop_int_lt = _cmpop("L", "G")
    genop_int_le = _cmpop("LE", "GE")
    genop_int_eq = _cmpop("E", "E")
    genop_int_ne = _cmpop("NE", "NE")
    genop_int_gt = _cmpop("G", "L")
    genop_int_ge = _cmpop("GE", "LE")
    genop_ptr_eq = genop_instance_ptr_eq = genop_int_eq
    genop_ptr_ne = genop_instance_ptr_ne = genop_int_ne

    genop_float_lt = _cmpop_float('B', 'A')
    genop_float_le = _cmpop_float('BE', 'AE')
    genop_float_ne = _cmpop_float('NE', 'NE', is_ne=True)
    genop_float_eq = _cmpop_float('E', 'E')
    genop_float_gt = _cmpop_float('A', 'B')
    genop_float_ge = _cmpop_float('AE', 'BE')

    genop_uint_gt = _cmpop("A", "B")
    genop_uint_lt = _cmpop("B", "A")
    genop_uint_le = _cmpop("BE", "AE")
    genop_uint_ge = _cmpop("AE", "BE")

    genop_guard_int_lt = _cmpop_guard("L", "G", "GE", "LE")
    genop_guard_int_le = _cmpop_guard("LE", "GE", "G", "L")
    genop_guard_int_eq = _cmpop_guard("E", "E", "NE", "NE")
    genop_guard_int_ne = _cmpop_guard("NE", "NE", "E", "E")
    genop_guard_int_gt = _cmpop_guard("G", "L", "LE", "GE")
    genop_guard_int_ge = _cmpop_guard("GE", "LE", "L", "G")
    genop_guard_ptr_eq = genop_guard_instance_ptr_eq = genop_guard_int_eq
    genop_guard_ptr_ne = genop_guard_instance_ptr_ne = genop_guard_int_ne

    genop_guard_uint_gt = _cmpop_guard("A", "B", "BE", "AE")
    genop_guard_uint_lt = _cmpop_guard("B", "A", "AE", "BE")
    genop_guard_uint_le = _cmpop_guard("BE", "AE", "A", "B")
    genop_guard_uint_ge = _cmpop_guard("AE", "BE", "B", "A")

    genop_guard_float_lt = _cmpop_guard_float("B", "A", "AE","BE")
    genop_guard_float_le = _cmpop_guard_float("BE","AE", "A", "B")
    genop_guard_float_eq = _cmpop_guard_float("E", "E", "NE","NE")
    genop_guard_float_gt = _cmpop_guard_float("A", "B", "BE","AE")
    genop_guard_float_ge = _cmpop_guard_float("AE","BE", "B", "A")

<<<<<<< HEAD

    def genop_int_tag(self, op, arglocs, resloc):
        loc, = arglocs
        assert isinstance(loc, RegLoc)
        assert isinstance(resloc, RegLoc)
        # res = loc + (loc << 0) + 1
        self.mc.LEA_ra(resloc.value, (loc.value, loc.value, 0, 1))

    def genop_int_untag(self, op, arglocs, resloc):
        loc, = arglocs
        self.mc.SAR(loc, imm1)

=======
>>>>>>> 3bd43875
    def genop_math_sqrt(self, op, arglocs, resloc):
        self.mc.SQRTSD(arglocs[0], resloc)

    def genop_guard_float_ne(self, op, guard_op, guard_token, arglocs, result_loc):
        guard_opnum = guard_op.getopnum()
        if isinstance(arglocs[0], RegLoc):
            self.mc.UCOMISD(arglocs[0], arglocs[1])
        else:
            self.mc.UCOMISD(arglocs[1], arglocs[0])
        if guard_opnum == rop.GUARD_TRUE:
            self.mc.J_il8(rx86.Conditions['P'], 6)
            self.implement_guard(guard_token, 'E')
        else:
            self.mc.J_il8(rx86.Conditions['P'], 2)
            self.mc.J_il8(rx86.Conditions['E'], 5)
            self.implement_guard(guard_token)

    def genop_float_neg(self, op, arglocs, resloc):
        # Following what gcc does: res = x ^ 0x8000000000000000
        self.mc.XORPD(arglocs[0], heap(self.float_const_neg_addr))

    def genop_float_abs(self, op, arglocs, resloc):
        # Following what gcc does: res = x & 0x7FFFFFFFFFFFFFFF
        self.mc.ANDPD(arglocs[0], heap(self.float_const_abs_addr))

    def genop_cast_float_to_int(self, op, arglocs, resloc):
        self.mc.CVTTSD2SI(resloc, arglocs[0])

    def genop_cast_int_to_float(self, op, arglocs, resloc):
        self.mc.CVTSI2SD(resloc, arglocs[0])

    def genop_cast_float_to_singlefloat(self, op, arglocs, resloc):
        loc0, loctmp = arglocs
        self.mc.CVTSD2SS(loctmp, loc0)
        assert isinstance(resloc, RegLoc)
        assert isinstance(loctmp, RegLoc)
        self.mc.MOVD_rx(resloc.value, loctmp.value)

    def genop_cast_singlefloat_to_float(self, op, arglocs, resloc):
        loc0, = arglocs
        assert isinstance(resloc, RegLoc)
        assert isinstance(loc0, RegLoc)
        self.mc.MOVD_xr(resloc.value, loc0.value)
        self.mc.CVTSS2SD_xx(resloc.value, resloc.value)

    def genop_guard_int_is_true(self, op, guard_op, guard_token, arglocs, resloc):
        guard_opnum = guard_op.getopnum()
        self.mc.CMP(arglocs[0], imm0)
        if guard_opnum == rop.GUARD_TRUE:
            self.implement_guard(guard_token, 'Z')
        else:
            self.implement_guard(guard_token, 'NZ')

    def genop_int_is_true(self, op, arglocs, resloc):
        self.mc.CMP(arglocs[0], imm0)
        rl = resloc.lowest8bits()
        self.mc.SET_ir(rx86.Conditions['NE'], rl.value)
        self.mc.MOVZX8(resloc, rl)

    def genop_guard_int_is_zero(self, op, guard_op, guard_token, arglocs, resloc):
        guard_opnum = guard_op.getopnum()
        self.mc.CMP(arglocs[0], imm0)
        if guard_opnum == rop.GUARD_TRUE:
            self.implement_guard(guard_token, 'NZ')
        else:
            self.implement_guard(guard_token, 'Z')

    def genop_int_is_zero(self, op, arglocs, resloc):
        self.mc.CMP(arglocs[0], imm0)
        rl = resloc.lowest8bits()
        self.mc.SET_ir(rx86.Conditions['E'], rl.value)
        self.mc.MOVZX8(resloc, rl)

    def genop_same_as(self, op, arglocs, resloc):
        self.mov(arglocs[0], resloc)
    genop_cast_ptr_to_int = genop_same_as
    genop_cast_int_to_ptr = genop_same_as

    def genop_int_mod(self, op, arglocs, resloc):
        if IS_X86_32:
            self.mc.CDQ()
        elif IS_X86_64:
            self.mc.CQO()

        self.mc.IDIV_r(ecx.value)

    genop_int_floordiv = genop_int_mod

    def genop_uint_floordiv(self, op, arglocs, resloc):
        self.mc.XOR_rr(edx.value, edx.value)
        self.mc.DIV_r(ecx.value)

    genop_llong_add = _binaryop("PADDQ", True)
    genop_llong_sub = _binaryop("PSUBQ")
    genop_llong_and = _binaryop("PAND",  True)
    genop_llong_or  = _binaryop("POR",   True)
    genop_llong_xor = _binaryop("PXOR",  True)

    def genop_llong_to_int(self, op, arglocs, resloc):
        loc = arglocs[0]
        assert isinstance(resloc, RegLoc)
        if isinstance(loc, RegLoc):
            self.mc.MOVD_rx(resloc.value, loc.value)
        elif isinstance(loc, StackLoc):
            self.mc.MOV_rb(resloc.value, loc.value)
        else:
            not_implemented("llong_to_int: %s" % (loc,))

    def genop_llong_from_int(self, op, arglocs, resloc):
        loc1, loc2 = arglocs
        if isinstance(loc1, ConstFloatLoc):
            assert loc2 is None
            self.mc.MOVSD(resloc, loc1)
        else:
            assert isinstance(loc1, RegLoc)
            assert isinstance(loc2, RegLoc)
            assert isinstance(resloc, RegLoc)
            self.mc.MOVD_xr(loc2.value, loc1.value)
            self.mc.PSRAD_xi(loc2.value, 31)    # -> 0 or -1
            self.mc.MOVD_xr(resloc.value, loc1.value)
            self.mc.PUNPCKLDQ_xx(resloc.value, loc2.value)

    def genop_llong_from_uint(self, op, arglocs, resloc):
        loc1, = arglocs
        assert isinstance(resloc, RegLoc)
        assert isinstance(loc1, RegLoc)
        self.mc.MOVD_xr(resloc.value, loc1.value)

    def genop_llong_eq(self, op, arglocs, resloc):
        loc1, loc2, locxtmp = arglocs
        self.mc.MOVSD(locxtmp, loc1)
        self.mc.PCMPEQD(locxtmp, loc2)
        self.mc.PMOVMSKB_rx(resloc.value, locxtmp.value)
        # Now the lower 8 bits of resloc contain 0x00, 0x0F, 0xF0 or 0xFF
        # depending on the result of the comparison of each of the two
        # double-words of loc1 and loc2.  The higher 8 bits contain random
        # results.  We want to map 0xFF to 1, and 0x00, 0x0F and 0xF0 to 0.
        self.mc.CMP8_ri(resloc.value | rx86.BYTE_REG_FLAG, -1)
        self.mc.SBB_rr(resloc.value, resloc.value)
        self.mc.ADD_ri(resloc.value, 1)

    def genop_llong_ne(self, op, arglocs, resloc):
        loc1, loc2, locxtmp = arglocs
        self.mc.MOVSD(locxtmp, loc1)
        self.mc.PCMPEQD(locxtmp, loc2)
        self.mc.PMOVMSKB_rx(resloc.value, locxtmp.value)
        # Now the lower 8 bits of resloc contain 0x00, 0x0F, 0xF0 or 0xFF
        # depending on the result of the comparison of each of the two
        # double-words of loc1 and loc2.  The higher 8 bits contain random
        # results.  We want to map 0xFF to 0, and 0x00, 0x0F and 0xF0 to 1.
        self.mc.CMP8_ri(resloc.value | rx86.BYTE_REG_FLAG, -1)
        self.mc.SBB_rr(resloc.value, resloc.value)
        self.mc.NEG_r(resloc.value)

    def genop_llong_lt(self, op, arglocs, resloc):
        # XXX just a special case for now: "x < 0"
        loc1, = arglocs
        self.mc.PMOVMSKB_rx(resloc.value, loc1.value)
        self.mc.SHR_ri(resloc.value, 7)
        self.mc.AND_ri(resloc.value, 1)

    def genop_new_with_vtable(self, op, arglocs, result_loc):
        assert result_loc is eax
        loc_vtable = arglocs[-1]
        assert isinstance(loc_vtable, ImmedLoc)
        arglocs = arglocs[:-1]
        self.call(self.malloc_func_addr, arglocs, eax)
        self.propagate_memoryerror_if_eax_is_null()
        self.set_vtable(eax, loc_vtable)

    def set_vtable(self, loc, loc_vtable):
        if self.cpu.vtable_offset is not None:
            assert isinstance(loc, RegLoc)
            assert isinstance(loc_vtable, ImmedLoc)
            self.mc.MOV(mem(loc, self.cpu.vtable_offset), loc_vtable)

    def set_new_array_length(self, loc, ofs_length, loc_num_elem):
        assert isinstance(loc, RegLoc)
        assert isinstance(loc_num_elem, ImmedLoc)
        self.mc.MOV(mem(loc, ofs_length), loc_num_elem)

    # XXX genop_new is abused for all varsized mallocs with Boehm, for now
    # (instead of genop_new_array, genop_newstr, genop_newunicode)
    def genop_new(self, op, arglocs, result_loc):
        assert result_loc is eax
        self.call(self.malloc_func_addr, arglocs, eax)
        self.propagate_memoryerror_if_eax_is_null()

    def genop_new_array(self, op, arglocs, result_loc):
        assert result_loc is eax
        self.call(self.malloc_array_func_addr, arglocs, eax)
        self.propagate_memoryerror_if_eax_is_null()

    def genop_newstr(self, op, arglocs, result_loc):
        assert result_loc is eax
        self.call(self.malloc_str_func_addr, arglocs, eax)
        self.propagate_memoryerror_if_eax_is_null()

    def genop_newunicode(self, op, arglocs, result_loc):
        assert result_loc is eax
        self.call(self.malloc_unicode_func_addr, arglocs, eax)
        self.propagate_memoryerror_if_eax_is_null()

    def propagate_memoryerror_if_eax_is_null(self):
        # if self.propagate_exception_path == 0 (tests), this may jump to 0
        # and segfaults.  too bad.  the alternative is to continue anyway
        # with eax==0, but that will segfault too.
        self.mc.TEST_rr(eax.value, eax.value)
        if WORD == 4:
            self.mc.J_il(rx86.Conditions['Z'], self.propagate_exception_path)
            self.mc.add_pending_relocation()
        elif WORD == 8:
            self.mc.J_il(rx86.Conditions['Z'], 0)
            pos = self.mc.get_relative_pos()
            self.pending_memoryerror_trampoline_from.append(pos)

    # ----------

    def load_from_mem(self, resloc, source_addr, size_loc, sign_loc):
        assert isinstance(resloc, RegLoc)
        size = size_loc.value
        sign = sign_loc.value
        if resloc.is_xmm:
            self.mc.MOVSD(resloc, source_addr)
        elif size == WORD:
            self.mc.MOV(resloc, source_addr)
        elif size == 1:
            if sign:
                self.mc.MOVSX8(resloc, source_addr)
            else:
                self.mc.MOVZX8(resloc, source_addr)
        elif size == 2:
            if sign:
                self.mc.MOVSX16(resloc, source_addr)
            else:
                self.mc.MOVZX16(resloc, source_addr)
        elif IS_X86_64 and size == 4:
            if sign:
                self.mc.MOVSX32(resloc, source_addr)
            else:
                self.mc.MOV32(resloc, source_addr)    # zero-extending
        else:
            not_implemented("load_from_mem size = %d" % size)

    def save_into_mem(self, dest_addr, value_loc, size_loc):
        size = size_loc.value
        if isinstance(value_loc, RegLoc) and value_loc.is_xmm:
            self.mc.MOVSD(dest_addr, value_loc)
        elif size == 1:
            self.mc.MOV8(dest_addr, value_loc.lowest8bits())
        elif size == 2:
            self.mc.MOV16(dest_addr, value_loc)
        elif size == 4:
            self.mc.MOV32(dest_addr, value_loc)
        elif size == 8:
            if IS_X86_64:
                self.mc.MOV(dest_addr, value_loc)
            else:
                assert isinstance(value_loc, FloatImmedLoc)
                self.mc.MOV(dest_addr, value_loc.low_part_loc())
                self.mc.MOV(dest_addr.add_offset(4), value_loc.high_part_loc())
        else:
            not_implemented("save_into_mem size = %d" % size)

    def genop_getfield_gc(self, op, arglocs, resloc):
        base_loc, ofs_loc, size_loc, sign_loc = arglocs
        assert isinstance(size_loc, ImmedLoc)
        source_addr = AddressLoc(base_loc, ofs_loc)
        self.load_from_mem(resloc, source_addr, size_loc, sign_loc)

    genop_getfield_raw = genop_getfield_gc
    genop_getfield_raw_pure = genop_getfield_gc
    genop_getfield_gc_pure = genop_getfield_gc

    def genop_getarrayitem_gc(self, op, arglocs, resloc):
        base_loc, ofs_loc, size_loc, ofs, sign_loc = arglocs
        assert isinstance(ofs, ImmedLoc)
        assert isinstance(size_loc, ImmedLoc)
        scale = _get_scale(size_loc.value)
        src_addr = addr_add(base_loc, ofs_loc, ofs.value, scale)
        self.load_from_mem(resloc, src_addr, size_loc, sign_loc)

    genop_getarrayitem_gc_pure = genop_getarrayitem_gc
    genop_getarrayitem_raw = genop_getarrayitem_gc

    def _get_interiorfield_addr(self, temp_loc, index_loc, itemsize_loc,
                                base_loc, ofs_loc):
        assert isinstance(itemsize_loc, ImmedLoc)
        if isinstance(index_loc, ImmedLoc):
            temp_loc = imm(index_loc.value * itemsize_loc.value)
        else:
            # XXX should not use IMUL in most cases
            assert isinstance(temp_loc, RegLoc)
            assert isinstance(index_loc, RegLoc)
            self.mc.IMUL_rri(temp_loc.value, index_loc.value,
                             itemsize_loc.value)
        assert isinstance(ofs_loc, ImmedLoc)
        return AddressLoc(base_loc, temp_loc, 0, ofs_loc.value)

    def genop_getinteriorfield_gc(self, op, arglocs, resloc):
        (base_loc, ofs_loc, itemsize_loc, fieldsize_loc,
            index_loc, sign_loc) = arglocs
        src_addr = self._get_interiorfield_addr(resloc, index_loc,
                                                itemsize_loc, base_loc,
                                                ofs_loc)
        self.load_from_mem(resloc, src_addr, fieldsize_loc, sign_loc)


    def genop_discard_setfield_gc(self, op, arglocs):
        base_loc, ofs_loc, size_loc, value_loc = arglocs
        assert isinstance(size_loc, ImmedLoc)
        dest_addr = AddressLoc(base_loc, ofs_loc)
        self.save_into_mem(dest_addr, value_loc, size_loc)

    def genop_discard_setinteriorfield_gc(self, op, arglocs):
        (base_loc, ofs_loc, itemsize_loc, fieldsize_loc,
            index_loc, temp_loc, value_loc) = arglocs
        dest_addr = self._get_interiorfield_addr(temp_loc, index_loc,
                                                 itemsize_loc, base_loc,
                                                 ofs_loc)
        self.save_into_mem(dest_addr, value_loc, fieldsize_loc)

    def genop_discard_setarrayitem_gc(self, op, arglocs):
        base_loc, ofs_loc, value_loc, size_loc, baseofs = arglocs
        assert isinstance(baseofs, ImmedLoc)
        assert isinstance(size_loc, ImmedLoc)
        scale = _get_scale(size_loc.value)
        dest_addr = AddressLoc(base_loc, ofs_loc, scale, baseofs.value)
        self.save_into_mem(dest_addr, value_loc, size_loc)

    def genop_discard_strsetitem(self, op, arglocs):
        base_loc, ofs_loc, val_loc = arglocs
        basesize, itemsize, ofs_length = symbolic.get_array_token(rstr.STR,
                                              self.cpu.translate_support_code)
        assert itemsize == 1
        dest_addr = AddressLoc(base_loc, ofs_loc, 0, basesize)
        self.mc.MOV8(dest_addr, val_loc.lowest8bits())

    def genop_discard_unicodesetitem(self, op, arglocs):
        base_loc, ofs_loc, val_loc = arglocs
        basesize, itemsize, ofs_length = symbolic.get_array_token(rstr.UNICODE,
                                              self.cpu.translate_support_code)
        if itemsize == 4:
            self.mc.MOV32(AddressLoc(base_loc, ofs_loc, 2, basesize), val_loc)
        elif itemsize == 2:
            self.mc.MOV16(AddressLoc(base_loc, ofs_loc, 1, basesize), val_loc)
        else:
            assert 0, itemsize

    genop_discard_setfield_raw = genop_discard_setfield_gc
    genop_discard_setarrayitem_raw = genop_discard_setarrayitem_gc

    def genop_strlen(self, op, arglocs, resloc):
        base_loc = arglocs[0]
        basesize, itemsize, ofs_length = symbolic.get_array_token(rstr.STR,
                                             self.cpu.translate_support_code)
        self.mc.MOV(resloc, addr_add_const(base_loc, ofs_length))

    def genop_unicodelen(self, op, arglocs, resloc):
        base_loc = arglocs[0]
        basesize, itemsize, ofs_length = symbolic.get_array_token(rstr.UNICODE,
                                             self.cpu.translate_support_code)
        self.mc.MOV(resloc, addr_add_const(base_loc, ofs_length))

    def genop_arraylen_gc(self, op, arglocs, resloc):
        base_loc, ofs_loc = arglocs
        assert isinstance(ofs_loc, ImmedLoc)
        self.mc.MOV(resloc, addr_add_const(base_loc, ofs_loc.value))

    def genop_strgetitem(self, op, arglocs, resloc):
        base_loc, ofs_loc = arglocs
        basesize, itemsize, ofs_length = symbolic.get_array_token(rstr.STR,
                                             self.cpu.translate_support_code)
        assert itemsize == 1
        self.mc.MOVZX8(resloc, AddressLoc(base_loc, ofs_loc, 0, basesize))

    def genop_unicodegetitem(self, op, arglocs, resloc):
        base_loc, ofs_loc = arglocs
        basesize, itemsize, ofs_length = symbolic.get_array_token(rstr.UNICODE,
                                             self.cpu.translate_support_code)
        if itemsize == 4:
            self.mc.MOV32(resloc, AddressLoc(base_loc, ofs_loc, 2, basesize))
        elif itemsize == 2:
            self.mc.MOVZX16(resloc, AddressLoc(base_loc, ofs_loc, 1, basesize))
        else:
            assert 0, itemsize

    def genop_read_timestamp(self, op, arglocs, resloc):
        self.mc.RDTSC()
        if longlong.is_64_bit:
            self.mc.SHL_ri(edx.value, 32)
            self.mc.OR_rr(edx.value, eax.value)
        else:
            loc1, = arglocs
            self.mc.MOVD_xr(loc1.value, edx.value)
            self.mc.MOVD_xr(resloc.value, eax.value)
            self.mc.PUNPCKLDQ_xx(resloc.value, loc1.value)

    def genop_guard_guard_true(self, ign_1, guard_op, guard_token, locs, ign_2):
        loc = locs[0]
        self.mc.TEST(loc, loc)
        self.implement_guard(guard_token, 'Z')
    genop_guard_guard_nonnull = genop_guard_guard_true

    def genop_guard_guard_no_exception(self, ign_1, guard_op, guard_token,
                                       locs, ign_2):
        self.mc.CMP(heap(self.cpu.pos_exception()), imm0)
        self.implement_guard(guard_token, 'NZ')

    def genop_guard_guard_not_invalidated(self, ign_1, guard_op, guard_token,
                                     locs, ign_2):
        pos = self.mc.get_relative_pos() + 1 # after potential jmp
        guard_token.pos_jump_offset = pos
        self.pending_guard_tokens.append(guard_token)

    def genop_guard_guard_exception(self, ign_1, guard_op, guard_token,
                                    locs, resloc):
        loc = locs[0]
        loc1 = locs[1]
        self.mc.MOV(loc1, heap(self.cpu.pos_exception()))
        self.mc.CMP(loc1, loc)
        self.implement_guard(guard_token, 'NE')
        if resloc is not None:
            self.mc.MOV(resloc, heap(self.cpu.pos_exc_value()))
        self.mc.MOV(heap(self.cpu.pos_exception()), imm0)
        self.mc.MOV(heap(self.cpu.pos_exc_value()), imm0)

    def _gen_guard_overflow(self, guard_op, guard_token):
        guard_opnum = guard_op.getopnum()
        if guard_opnum == rop.GUARD_NO_OVERFLOW:
            self.implement_guard(guard_token, 'O')
        elif guard_opnum == rop.GUARD_OVERFLOW:
            self.implement_guard(guard_token, 'NO')
        else:
            not_implemented("int_xxx_ovf followed by %s" %
                            guard_op.getopname())

    def genop_guard_int_add_ovf(self, op, guard_op, guard_token, arglocs, result_loc):
        self.genop_int_add(op, arglocs, result_loc)
        return self._gen_guard_overflow(guard_op, guard_token)

    def genop_guard_int_sub_ovf(self, op, guard_op, guard_token, arglocs, result_loc):
        self.genop_int_sub(op, arglocs, result_loc)
        return self._gen_guard_overflow(guard_op, guard_token)

    def genop_guard_int_mul_ovf(self, op, guard_op, guard_token, arglocs, result_loc):
        self.genop_int_mul(op, arglocs, result_loc)
        return self._gen_guard_overflow(guard_op, guard_token)

    def genop_guard_int_tag_ovf(self, op, guard_op, guard_token, arglocs, result_loc):
        self.mc.STC()
        self.mc.ADC(arglocs[0], arglocs[0])
        return self._gen_guard_overflow(guard_op, guard_token)

    def genop_guard_guard_false(self, ign_1, guard_op, guard_token, locs, ign_2):
        loc = locs[0]
        self.mc.TEST(loc, loc)
        self.implement_guard(guard_token, 'NZ')
    genop_guard_guard_isnull = genop_guard_guard_false

    def genop_guard_guard_value(self, ign_1, guard_op, guard_token, locs, ign_2):
        if guard_op.getarg(0).type == FLOAT:
            assert guard_op.getarg(1).type == FLOAT
            self.mc.UCOMISD(locs[0], locs[1])
        else:
            self.mc.CMP(locs[0], locs[1])
        self.implement_guard(guard_token, 'NE')

    def _cmp_guard_class(self, locs):
        offset = self.cpu.vtable_offset
        if offset is not None:
            self.mc.CMP(mem(locs[0], offset), locs[1])
        else:
            # XXX hard-coded assumption: to go from an object to its class
            # we use the following algorithm:
            #   - read the typeid from mem(locs[0]), i.e. at offset 0
            #   - keep the lower 16 bits read there
            #   - multiply by 4 and use it as an offset in type_info_group
            #   - add 16 bytes, to go past the TYPE_INFO structure
            loc = locs[1]
            assert isinstance(loc, ImmedLoc)
            classptr = loc.value
            # here, we have to go back from 'classptr' to the value expected
            # from reading the 16 bits in the object header
            from pypy.rpython.memory.gctypelayout import GCData
            sizeof_ti = rffi.sizeof(GCData.TYPE_INFO)
            type_info_group = llop.gc_get_type_info_group(llmemory.Address)
            type_info_group = rffi.cast(lltype.Signed, type_info_group)
            expected_typeid = classptr - sizeof_ti - type_info_group
            if IS_X86_32:
                expected_typeid >>= 2
                self.mc.CMP16(mem(locs[0], 0), ImmedLoc(expected_typeid))
            elif IS_X86_64:
                self.mc.CMP32_mi((locs[0].value, 0), expected_typeid)

    def genop_guard_guard_class(self, ign_1, guard_op, guard_token, locs, ign_2):
        self._cmp_guard_class(locs)
        self.implement_guard(guard_token, 'NE')

    def genop_guard_guard_nonnull_class(self, ign_1, guard_op,
                                        guard_token, locs, ign_2):
        self.mc.CMP(locs[0], imm1)
        # Patched below
        self.mc.J_il8(rx86.Conditions['B'], 0)
        jb_location = self.mc.get_relative_pos()
        self._cmp_guard_class(locs)
        # patch the JB above
        offset = self.mc.get_relative_pos() - jb_location
        assert 0 < offset <= 127
        self.mc.overwrite(jb_location-1, chr(offset))
        #
        self.implement_guard(guard_token, 'NE')

    def implement_guard_recovery(self, guard_opnum, faildescr, failargs,
                                                               fail_locs):
        exc = (guard_opnum == rop.GUARD_EXCEPTION or
               guard_opnum == rop.GUARD_NO_EXCEPTION or
               guard_opnum == rop.GUARD_NOT_FORCED)
        is_guard_not_invalidated = guard_opnum == rop.GUARD_NOT_INVALIDATED
        return GuardToken(faildescr, failargs, fail_locs, exc,
                          is_guard_not_invalidated)

    def generate_propagate_error_64(self):
        assert WORD == 8
        startpos = self.mc.get_relative_pos()
        self.mc.JMP(imm(self.propagate_exception_path))
        return startpos

    def generate_quick_failure(self, guardtok):
        """Generate the initial code for handling a failure.  We try to
        keep it as compact as possible.
        """
        fail_index = self.cpu.get_fail_descr_number(guardtok.faildescr)
        mc = self.mc
        startpos = mc.get_relative_pos()
        withfloats = False
        for box in guardtok.failargs:
            if box is not None and box.type == FLOAT:
                withfloats = True
                break
        exc = guardtok.exc
        target = self.failure_recovery_code[exc + 2 * withfloats]
        if WORD == 4:
            mc.CALL(imm(target))
        else:
            # Generate exactly 13 bytes:
            #        MOV r11, target-as-8-bytes
            #        CALL *r11
            # Keep the number 13 in sync with _find_failure_recovery_bytecode.
            start = mc.get_relative_pos()
            mc.MOV_ri64(X86_64_SCRATCH_REG.value, target)
            mc.CALL_r(X86_64_SCRATCH_REG.value)
            assert mc.get_relative_pos() == start + 13
        # write tight data that describes the failure recovery
        self.write_failure_recovery_description(mc, guardtok.failargs,
                                                guardtok.fail_locs)
        # write the fail_index too
        mc.writeimm32(fail_index)
        # for testing the decoding, write a final byte 0xCC
        if not we_are_translated():
            mc.writechar('\xCC')
            faillocs = [loc for loc in guardtok.fail_locs if loc is not None]
            guardtok.faildescr._x86_debug_faillocs = faillocs
        return startpos

    DESCR_REF       = 0x00
    DESCR_INT       = 0x01
    DESCR_FLOAT     = 0x02
    DESCR_SPECIAL   = 0x03
    # XXX: 4*8 works on i386, should we optimize for that case?
    CODE_FROMSTACK  = 4*16
    CODE_STOP       = 0 | DESCR_SPECIAL
    CODE_HOLE       = 4 | DESCR_SPECIAL

    def write_failure_recovery_description(self, mc, failargs, locs):
        for i in range(len(failargs)):
            arg = failargs[i]
            if arg is not None:
                if arg.type == REF:
                    kind = self.DESCR_REF
                elif arg.type == INT:
                    kind = self.DESCR_INT
                elif arg.type == FLOAT:
                    kind = self.DESCR_FLOAT
                else:
                    raise AssertionError("bogus kind")
                loc = locs[i]
                if isinstance(loc, StackLoc):
                    n = self.CODE_FROMSTACK//4 + loc.position
                else:
                    assert isinstance(loc, RegLoc)
                    n = loc.value
                n = kind + 4*n
                while n > 0x7F:
                    mc.writechar(chr((n & 0x7F) | 0x80))
                    n >>= 7
            else:
                n = self.CODE_HOLE
            mc.writechar(chr(n))
        mc.writechar(chr(self.CODE_STOP))
        # assert that the fail_boxes lists are big enough
        assert len(failargs) <= self.fail_boxes_int.SIZE

    def rebuild_faillocs_from_descr(self, bytecode):
        from pypy.jit.backend.x86.regalloc import X86FrameManager
        descr_to_box_type = [REF, INT, FLOAT]
        bytecode = rffi.cast(rffi.UCHARP, bytecode)
        arglocs = []
        while 1:
            # decode the next instruction from the bytecode
            code = rffi.cast(lltype.Signed, bytecode[0])
            bytecode = rffi.ptradd(bytecode, 1)
            if code >= self.CODE_FROMSTACK:
                # 'code' identifies a stack location
                if code > 0x7F:
                    shift = 7
                    code &= 0x7F
                    while True:
                        nextcode = rffi.cast(lltype.Signed, bytecode[0])
                        bytecode = rffi.ptradd(bytecode, 1)
                        code |= (nextcode & 0x7F) << shift
                        shift += 7
                        if nextcode <= 0x7F:
                            break
                kind = code & 3
                code = (code - self.CODE_FROMSTACK) >> 2
                loc = X86FrameManager.frame_pos(code, descr_to_box_type[kind])
            elif code == self.CODE_STOP:
                break
            elif code == self.CODE_HOLE:
                continue
            else:
                # 'code' identifies a register
                kind = code & 3
                code >>= 2
                if kind == self.DESCR_FLOAT:
                    loc = regloc.XMMREGLOCS[code]
                else:
                    loc = regloc.REGLOCS[code]
            arglocs.append(loc)
        return arglocs[:]

    @rgc.no_collect
    def grab_frame_values(self, bytecode, frame_addr, allregisters):
        # no malloc allowed here!!
        self.fail_ebp = allregisters[16 + ebp.value]
        num = 0
        value_hi = 0
        while 1:
            # decode the next instruction from the bytecode
            code = rffi.cast(lltype.Signed, bytecode[0])
            bytecode = rffi.ptradd(bytecode, 1)
            if code >= self.CODE_FROMSTACK:
                if code > 0x7F:
                    shift = 7
                    code &= 0x7F
                    while True:
                        nextcode = rffi.cast(lltype.Signed, bytecode[0])
                        bytecode = rffi.ptradd(bytecode, 1)
                        code |= (nextcode & 0x7F) << shift
                        shift += 7
                        if nextcode <= 0x7F:
                            break
                # load the value from the stack
                kind = code & 3
                code = (code - self.CODE_FROMSTACK) >> 2
                stackloc = frame_addr + get_ebp_ofs(code)
                value = rffi.cast(rffi.LONGP, stackloc)[0]
                if kind == self.DESCR_FLOAT and WORD == 4:
                    value_hi = value
                    value = rffi.cast(rffi.LONGP, stackloc - 4)[0]
            else:
                # 'code' identifies a register: load its value
                kind = code & 3
                if kind == self.DESCR_SPECIAL:
                    if code == self.CODE_HOLE:
                        num += 1
                        continue
                    assert code == self.CODE_STOP
                    break
                code >>= 2
                if kind == self.DESCR_FLOAT:
                    if WORD == 4:
                        value = allregisters[2*code]
                        value_hi = allregisters[2*code + 1]
                    else:
                        value = allregisters[code]
                else:
                    value = allregisters[16 + code]

            # store the loaded value into fail_boxes_<type>
            if kind == self.DESCR_INT:
                tgt = self.fail_boxes_int.get_addr_for_num(num)
            elif kind == self.DESCR_REF:
                tgt = self.fail_boxes_ptr.get_addr_for_num(num)
            elif kind == self.DESCR_FLOAT:
                tgt = self.fail_boxes_float.get_addr_for_num(num)
                if WORD == 4:
                    rffi.cast(rffi.LONGP, tgt)[1] = value_hi
            else:
                assert 0, "bogus kind"
            rffi.cast(rffi.LONGP, tgt)[0] = value
            num += 1
        #
        if not we_are_translated():
            assert bytecode[4] == 0xCC
        self.fail_boxes_count = num
        fail_index = rffi.cast(rffi.INTP, bytecode)[0]
        fail_index = rffi.cast(lltype.Signed, fail_index)
        return fail_index

    def setup_failure_recovery(self):

        @rgc.no_collect
        def failure_recovery_func(registers):
            # 'registers' is a pointer to a structure containing the
            # original value of the registers, optionally the original
            # value of XMM registers, and finally a reference to the
            # recovery bytecode.  See _build_failure_recovery() for details.
            stack_at_ebp = registers[ebp.value]
            bytecode = rffi.cast(rffi.UCHARP, registers[self.cpu.NUM_REGS])
            allregisters = rffi.ptradd(registers, -16)
            return self.grab_frame_values(bytecode, stack_at_ebp, allregisters)

        self.failure_recovery_func = failure_recovery_func
        self.failure_recovery_code = [0, 0, 0, 0]

    _FAILURE_RECOVERY_FUNC = lltype.Ptr(lltype.FuncType([rffi.LONGP],
                                                        lltype.Signed))

    def _build_failure_recovery(self, exc, withfloats=False):
        failure_recovery_func = llhelper(self._FAILURE_RECOVERY_FUNC,
                                         self.failure_recovery_func)
        failure_recovery_func = rffi.cast(lltype.Signed,
                                          failure_recovery_func)
        mc = codebuf.MachineCodeBlockWrapper()
        self.mc = mc

        # Push all general purpose registers
        for gpr in range(self.cpu.NUM_REGS-1, -1, -1):
            mc.PUSH_r(gpr)

        # ebx/rbx is callee-save in both i386 and x86-64
        mc.MOV_rr(ebx.value, esp.value)

        if withfloats:
            # Push all float registers
            mc.SUB_ri(esp.value, self.cpu.NUM_REGS*8)
            for i in range(self.cpu.NUM_REGS):
                mc.MOVSD_sx(8*i, i)

        # we call a provided function that will
        # - call our on_leave_jitted_hook which will mark
        #   the fail_boxes_ptr array as pointing to young objects to
        #   avoid unwarranted freeing
        # - optionally save exception depending on the flag
        addr = self.cpu.get_on_leave_jitted_int(save_exception=exc)
        mc.CALL(imm(addr))

        # the following call saves all values from the stack and from
        # registers to the right 'fail_boxes_<type>' location.
        # Note that the registers are saved so far in esi[0] to esi[7],
        # as pushed above, plus optionally in esi[-16] to esi[-1] for
        # the XMM registers.  Moreover, esi[8] is a pointer to the recovery
        # bytecode, pushed just before by the CALL instruction written by
        # generate_quick_failure().  XXX misaligned stack in the call, but
        # it's ok because failure_recovery_func is not calling anything more

        # XXX
        if IS_X86_32:
            mc.PUSH_r(ebx.value)
        elif IS_X86_64:
            mc.MOV_rr(edi.value, ebx.value)
            # XXX: Correct to only align the stack on 64-bit?
            mc.AND_ri(esp.value, -16)
        else:
            raise AssertionError("Shouldn't happen")

        mc.CALL(imm(failure_recovery_func))
        # returns in eax the fail_index

        # now we return from the complete frame, which starts from
        # _assemble_bootstrap_code().  The LEA in _call_footer below throws
        # away most of the frame, including all the PUSHes that we did just
        # above.

        self._call_footer()
        rawstart = mc.materialize(self.cpu.asmmemmgr, [])
        self.failure_recovery_code[exc + 2 * withfloats] = rawstart
        self.mc = None

    def generate_failure(self, fail_index, locs, exc, locs_are_ref):
        self.mc.begin_reuse_scratch_register()
        for i in range(len(locs)):
            loc = locs[i]
            if isinstance(loc, RegLoc):
                if loc.is_xmm:
                    adr = self.fail_boxes_float.get_addr_for_num(i)
                    self.mc.MOVSD(heap(adr), loc)
                else:
                    if locs_are_ref[i]:
                        adr = self.fail_boxes_ptr.get_addr_for_num(i)
                    else:
                        adr = self.fail_boxes_int.get_addr_for_num(i)
                    self.mc.MOV(heap(adr), loc)
        for i in range(len(locs)):
            loc = locs[i]
            if not isinstance(loc, RegLoc):
                if ((isinstance(loc, StackLoc) and loc.type == FLOAT) or
                        isinstance(loc, ConstFloatLoc)):
                    self.mc.MOVSD(xmm0, loc)
                    adr = self.fail_boxes_float.get_addr_for_num(i)
                    self.mc.MOVSD(heap(adr), xmm0)
                else:
                    if locs_are_ref[i]:
                        adr = self.fail_boxes_ptr.get_addr_for_num(i)
                    else:
                        adr = self.fail_boxes_int.get_addr_for_num(i)
                    self.mc.MOV(eax, loc)
                    self.mc.MOV(heap(adr), eax)
        self.mc.end_reuse_scratch_register()

        # we call a provided function that will
        # - call our on_leave_jitted_hook which will mark
        #   the fail_boxes_ptr array as pointing to young objects to
        #   avoid unwarranted freeing
        # - optionally save exception depending on the flag
        addr = self.cpu.get_on_leave_jitted_int(save_exception=exc)
        self.mc.CALL(imm(addr))

        self.mc.MOV_ri(eax.value, fail_index)

        # exit function
        self._call_footer()

    def implement_guard(self, guard_token, condition=None):
        # These jumps are patched later.
        if condition:
            self.mc.J_il(rx86.Conditions[condition], 0)
        else:
            self.mc.JMP_l(0)
        guard_token.pos_jump_offset = self.mc.get_relative_pos() - 4
        self.pending_guard_tokens.append(guard_token)

    def genop_call(self, op, arglocs, resloc):
        force_index = self.write_new_force_index()
        self._genop_call(op, arglocs, resloc, force_index)

    def _genop_call(self, op, arglocs, resloc, force_index):
        sizeloc = arglocs[0]
        assert isinstance(sizeloc, ImmedLoc)
        size = sizeloc.value
        signloc = arglocs[1]

        if isinstance(op.getarg(0), Const):
            x = imm(op.getarg(0).getint())
        else:
            x = arglocs[2]
        if x is eax:
            tmp = ecx
        else:
            tmp = eax

        self._emit_call(force_index, x, arglocs, 3, tmp=tmp,
                        argtypes=op.getdescr().get_arg_types(),
                        callconv=op.getdescr().get_call_conv())

        if IS_X86_32 and isinstance(resloc, StackLoc) and resloc.width == 8:
            # a float or a long long return
            if op.getdescr().get_return_type() == 'L':
                self.mc.MOV_br(resloc.value, eax.value)      # long long
                self.mc.MOV_br(resloc.value + 4, edx.value)
                # XXX should ideally not move the result on the stack,
                #     but it's a mess to load eax/edx into a xmm register
                #     and this way is simpler also because the result loc
                #     can just be always a stack location
            else:
                self.mc.FSTPL_b(resloc.value)   # float return
        elif op.getdescr().get_return_type() == 'S':
            # singlefloat return
            assert resloc is eax
            if IS_X86_32:
                # must convert ST(0) to a 32-bit singlefloat and load it into EAX
                # mess mess mess
                self.mc.SUB_ri(esp.value, 4)
                self.mc.FSTPS_s(0)
                self.mc.POP_r(eax.value)
            elif IS_X86_64:
                # must copy from the lower 32 bits of XMM0 into eax
                self.mc.MOVD_rx(eax.value, xmm0.value)
        elif size == WORD:
            assert resloc is eax or resloc is xmm0    # a full word
        elif size == 0:
            pass    # void return
        else:
            # use the code in load_from_mem to do the zero- or sign-extension
            assert resloc is eax
            if size == 1:
                srcloc = eax.lowest8bits()
            else:
                srcloc = eax
            self.load_from_mem(eax, srcloc, sizeloc, signloc)

    def genop_guard_call_may_force(self, op, guard_op, guard_token,
                                   arglocs, result_loc):
        faildescr = guard_op.getdescr()
        fail_index = self.cpu.get_fail_descr_number(faildescr)
        self.mc.MOV_bi(FORCE_INDEX_OFS, fail_index)
        self._genop_call(op, arglocs, result_loc, fail_index)
        self.mc.CMP_bi(FORCE_INDEX_OFS, 0)
        self.implement_guard(guard_token, 'L')

    def genop_guard_call_release_gil(self, op, guard_op, guard_token,
                                     arglocs, result_loc):
        # first, close the stack in the sense of the asmgcc GC root tracker
        gcrootmap = self.cpu.gc_ll_descr.gcrootmap
        if gcrootmap:
            self.call_release_gil(gcrootmap, arglocs)
        # do the call
        faildescr = guard_op.getdescr()
        fail_index = self.cpu.get_fail_descr_number(faildescr)
        self.mc.MOV_bi(FORCE_INDEX_OFS, fail_index)
        self._genop_call(op, arglocs, result_loc, fail_index)
        # then reopen the stack
        if gcrootmap:
            self.call_reacquire_gil(gcrootmap, result_loc)
        # finally, the guard_not_forced
        self.mc.CMP_bi(FORCE_INDEX_OFS, 0)
        self.implement_guard(guard_token, 'L')

    def call_release_gil(self, gcrootmap, save_registers):
        # First, we need to save away the registers listed in
        # 'save_registers' that are not callee-save.  XXX We assume that
        # the XMM registers won't be modified.  We store them in
        # [ESP+4], [ESP+8], etc., leaving enough room in [ESP] for the
        # single argument to closestack_addr below.
        p = WORD
        for reg in self._regalloc.rm.save_around_call_regs:
            if reg in save_registers:
                self.mc.MOV_sr(p, reg.value)
                p += WORD
        self._regalloc.reserve_param(p//WORD)
        #
        if gcrootmap.is_shadow_stack:
            args = []
        else:
            # note that regalloc.py used save_all_regs=True to save all
            # registers, so we don't have to care about saving them (other
            # than ebp) in the close_stack_struct.  But if they are registers
            # like %eax that would be destroyed by this call, *and* they are
            # used by arglocs for the *next* call, then trouble; for now we
            # will just push/pop them.
            from pypy.rpython.memory.gctransform import asmgcroot
            css = self._regalloc.close_stack_struct
            if css == 0:
                use_words = (2 + max(asmgcroot.INDEX_OF_EBP,
                                     asmgcroot.FRAME_PTR) + 1)
                pos = self._regalloc.fm.reserve_location_in_frame(use_words)
                css = get_ebp_ofs(pos + use_words - 1)
                self._regalloc.close_stack_struct = css
            # The location where the future CALL will put its return address
            # will be [ESP-WORD].  But we can't use that as the next frame's
            # top address!  As the code after releasegil() runs without the
            # GIL, it might not be set yet by the time we need it (very
            # unlikely), or it might be overwritten by the following call
            # to reaquiregil() (much more likely).  So we hack even more
            # and use a dummy location containing a dummy value (a pointer
            # to itself) which we pretend is the return address :-/ :-/ :-/
            # It prevents us to store any %esp-based stack locations but we
            # don't so far.
            adr = self.datablockwrapper.malloc_aligned(WORD, WORD)
            rffi.cast(rffi.CArrayPtr(lltype.Signed), adr)[0] = adr
            self.gcrootmap_retaddr_forced = adr
            frame_ptr = css + WORD * (2+asmgcroot.FRAME_PTR)
            if rx86.fits_in_32bits(adr):
                self.mc.MOV_bi(frame_ptr, adr)          # MOV [css.frame], adr
            else:
                self.mc.MOV_ri(eax.value, adr)          # MOV EAX, adr
                self.mc.MOV_br(frame_ptr, eax.value)    # MOV [css.frame], EAX
            # Save ebp
            index_of_ebp = css + WORD * (2+asmgcroot.INDEX_OF_EBP)
            self.mc.MOV_br(index_of_ebp, ebp.value)     # MOV [css.ebp], EBP
            # Call the closestack() function (also releasing the GIL)
            if IS_X86_32:
                reg = eax
            elif IS_X86_64:
                reg = edi
            self.mc.LEA_rb(reg.value, css)
            args = [reg]
        #
        self._emit_call(-1, imm(self.releasegil_addr), args)
        # Finally, restore the registers saved above.
        p = WORD
        for reg in self._regalloc.rm.save_around_call_regs:
            if reg in save_registers:
                self.mc.MOV_rs(reg.value, p)
                p += WORD

    def call_reacquire_gil(self, gcrootmap, save_loc):
        # save the previous result (eax/xmm0) into the stack temporarily.
        # XXX like with call_release_gil(), we assume that we don't need
        # to save xmm0 in this case.
        if isinstance(save_loc, RegLoc) and not save_loc.is_xmm:
            self.mc.MOV_sr(WORD, save_loc.value)
            self._regalloc.reserve_param(2)
        # call the reopenstack() function (also reacquiring the GIL)
        if gcrootmap.is_shadow_stack:
            args = []
        else:
            assert self.gcrootmap_retaddr_forced == -1, (
                      "missing mark_gc_roots() in CALL_RELEASE_GIL")
            self.gcrootmap_retaddr_forced = 0
            css = self._regalloc.close_stack_struct
            assert css != 0
            if IS_X86_32:
                reg = eax
            elif IS_X86_64:
                reg = edi
            self.mc.LEA_rb(reg.value, css)
            args = [reg]
        self._emit_call(-1, imm(self.reacqgil_addr), args)
        # restore the result from the stack
        if isinstance(save_loc, RegLoc) and not save_loc.is_xmm:
            self.mc.MOV_rs(save_loc.value, WORD)

    def genop_guard_call_assembler(self, op, guard_op, guard_token,
                                   arglocs, result_loc):
        faildescr = guard_op.getdescr()
        fail_index = self.cpu.get_fail_descr_number(faildescr)
        self.mc.MOV_bi(FORCE_INDEX_OFS, fail_index)
        descr = op.getdescr()
        assert isinstance(descr, LoopToken)
        assert len(arglocs) - 2 == len(descr._x86_arglocs[0])
        #
        # Write a call to the direct_bootstrap_code of the target assembler
        self._emit_call(fail_index, imm(descr._x86_direct_bootstrap_code),
                        arglocs, 2, tmp=eax)
        if op.result is None:
            assert result_loc is None
            value = self.cpu.done_with_this_frame_void_v
        else:
            kind = op.result.type
            if kind == INT:
                assert result_loc is eax
                value = self.cpu.done_with_this_frame_int_v
            elif kind == REF:
                assert result_loc is eax
                value = self.cpu.done_with_this_frame_ref_v
            elif kind == FLOAT:
                value = self.cpu.done_with_this_frame_float_v
            else:
                raise AssertionError(kind)
        self.mc.CMP_ri(eax.value, value)
        # patched later
        self.mc.J_il8(rx86.Conditions['E'], 0) # goto B if we get 'done_with_this_frame'
        je_location = self.mc.get_relative_pos()
        #
        # Path A: use assembler_helper_adr
        jd = descr.outermost_jitdriver_sd
        assert jd is not None
        asm_helper_adr = self.cpu.cast_adr_to_int(jd.assembler_helper_adr)
        self._emit_call(fail_index, imm(asm_helper_adr), [eax, arglocs[1]], 0,
                        tmp=ecx)
        if IS_X86_32 and isinstance(result_loc, StackLoc) and result_loc.type == FLOAT:
            self.mc.FSTPL_b(result_loc.value)
        #else: result_loc is already either eax or None, checked below
        self.mc.JMP_l8(0) # jump to done, patched later
        jmp_location = self.mc.get_relative_pos()
        #
        # Path B: fast path.  Must load the return value, and reset the token
        offset = jmp_location - je_location
        assert 0 < offset <= 127
        self.mc.overwrite(je_location - 1, chr(offset))
        #
        # Reset the vable token --- XXX really too much special logic here:-(
        if jd.index_of_virtualizable >= 0:
            from pypy.jit.backend.llsupport.descr import BaseFieldDescr
            fielddescr = jd.vable_token_descr
            assert isinstance(fielddescr, BaseFieldDescr)
            ofs = fielddescr.offset
            self.mc.MOV(eax, arglocs[1])
            self.mc.MOV_mi((eax.value, ofs), 0)
            # in the line above, TOKEN_NONE = 0
        #
        if op.result is not None:
            # load the return value from fail_boxes_xxx[0]
            kind = op.result.type
            if kind == FLOAT:
                xmmtmp = xmm0
                adr = self.fail_boxes_float.get_addr_for_num(0)
                self.mc.MOVSD(xmmtmp, heap(adr))
                self.mc.MOVSD(result_loc, xmmtmp)
            else:
                assert result_loc is eax
                if kind == INT:
                    adr = self.fail_boxes_int.get_addr_for_num(0)
                    self.mc.MOV(eax, heap(adr))
                elif kind == REF:
                    adr = self.fail_boxes_ptr.get_addr_for_num(0)
                    self.mc.MOV(eax, heap(adr))
                    self.mc.MOV(heap(adr), imm0)
                else:
                    raise AssertionError(kind)
        #
        # Here we join Path A and Path B again
        offset = self.mc.get_relative_pos() - jmp_location
        assert 0 <= offset <= 127
        self.mc.overwrite(jmp_location - 1, chr(offset))
        self.mc.CMP_bi(FORCE_INDEX_OFS, 0)
        self.implement_guard(guard_token, 'L')

    def genop_discard_cond_call_gc_wb(self, op, arglocs):
        # Write code equivalent to write_barrier() in the GC: it checks
        # a flag in the object at arglocs[0], and if set, it calls the
        # function remember_young_pointer() from the GC.  The arguments
        # to the call are in arglocs[:N].  The rest, arglocs[N:], contains
        # registers that need to be saved and restored across the call.
        # N is either 2 (regular write barrier) or 3 (array write barrier).
        descr = op.getdescr()
        if we_are_translated():
            cls = self.cpu.gc_ll_descr.has_write_barrier_class()
            assert cls is not None and isinstance(descr, cls)
        #
        opnum = op.getopnum()
        if opnum == rop.COND_CALL_GC_WB:
            N = 2
            func = descr.get_write_barrier_fn(self.cpu)
            card_marking = False
        elif opnum == rop.COND_CALL_GC_WB_ARRAY:
            N = 3
            func = descr.get_write_barrier_from_array_fn(self.cpu)
            assert func != 0
            card_marking = descr.jit_wb_cards_set != 0
        else:
            raise AssertionError(opnum)
        #
        loc_base = arglocs[0]
        self.mc.TEST8(addr_add_const(loc_base, descr.jit_wb_if_flag_byteofs),
                      imm(descr.jit_wb_if_flag_singlebyte))
        self.mc.J_il8(rx86.Conditions['Z'], 0) # patched later
        jz_location = self.mc.get_relative_pos()

        # for cond_call_gc_wb_array, also add another fast path:
        # if GCFLAG_CARDS_SET, then we can just set one bit and be done
        if card_marking:
            self.mc.TEST8(addr_add_const(loc_base,
                                         descr.jit_wb_cards_set_byteofs),
                          imm(descr.jit_wb_cards_set_singlebyte))
            self.mc.J_il8(rx86.Conditions['NZ'], 0) # patched later
            jnz_location = self.mc.get_relative_pos()
        else:
            jnz_location = 0

        # the following is supposed to be the slow path, so whenever possible
        # we choose the most compact encoding over the most efficient one.
        if IS_X86_32:
            limit = -1      # push all arglocs on the stack
        elif IS_X86_64:
            limit = N - 1   # push only arglocs[N:] on the stack
        for i in range(len(arglocs)-1, limit, -1):
            loc = arglocs[i]
            if isinstance(loc, RegLoc):
                self.mc.PUSH_r(loc.value)
            else:
                assert not IS_X86_64 # there should only be regs in arglocs[N:]
                self.mc.PUSH_i32(loc.getint())
        if IS_X86_64:
            # We clobber these registers to pass the arguments, but that's
            # okay, because consider_cond_call_gc_wb makes sure that any
            # caller-save registers with values in them are present in
            # arglocs[N:] too, so they are saved on the stack above and
            # restored below.
            if N == 2:
                callargs = [edi, esi]
            else:
                callargs = [edi, esi, edx]
            remap_frame_layout(self, arglocs[:N], callargs,
                               X86_64_SCRATCH_REG)
        #
        # misaligned stack in the call, but it's ok because the write barrier
        # is not going to call anything more.  Also, this assumes that the
        # write barrier does not touch the xmm registers.  (Slightly delicate
        # assumption, given that the write barrier can end up calling the
        # platform's malloc() from AddressStack.append().  XXX may need to
        # be done properly)
        self.mc.CALL(imm(func))
        if IS_X86_32:
            self.mc.ADD_ri(esp.value, N*WORD)
        for i in range(N, len(arglocs)):
            loc = arglocs[i]
            assert isinstance(loc, RegLoc)
            self.mc.POP_r(loc.value)

        # if GCFLAG_CARDS_SET, then we can do the whole thing that would
        # be done in the CALL above with just four instructions, so here
        # is an inline copy of them
        if card_marking:
            self.mc.JMP_l8(0) # jump to the exit, patched later
            jmp_location = self.mc.get_relative_pos()
            # patch the JNZ above
            offset = self.mc.get_relative_pos() - jnz_location
            assert 0 < offset <= 127
            self.mc.overwrite(jnz_location-1, chr(offset))
            #
            loc_index = arglocs[1]
            if isinstance(loc_index, RegLoc):
                # choose a scratch register
                tmp1 = loc_index
                self.mc.PUSH_r(tmp1.value)
                # SHR tmp, card_page_shift
                self.mc.SHR_ri(tmp1.value, descr.jit_wb_card_page_shift)
                # XOR tmp, -8
                self.mc.XOR_ri(tmp1.value, -8)
                # BTS [loc_base], tmp
                self.mc.BTS(addr_add_const(loc_base, 0), tmp1)
                # done
                self.mc.POP_r(tmp1.value)
            elif isinstance(loc_index, ImmedLoc):
                byte_index = loc_index.value >> descr.jit_wb_card_page_shift
                byte_ofs = ~(byte_index >> 3)
                byte_val = 1 << (byte_index & 7)
                self.mc.OR8(addr_add_const(loc_base, byte_ofs), imm(byte_val))
            else:
                raise AssertionError("index is neither RegLoc nor ImmedLoc")
            # patch the JMP above
            offset = self.mc.get_relative_pos() - jmp_location
            assert 0 < offset <= 127
            self.mc.overwrite(jmp_location-1, chr(offset))
        #
        # patch the JZ above
        offset = self.mc.get_relative_pos() - jz_location
        assert 0 < offset <= 127
        self.mc.overwrite(jz_location-1, chr(offset))

    genop_discard_cond_call_gc_wb_array = genop_discard_cond_call_gc_wb

    def not_implemented_op_discard(self, op, arglocs):
        not_implemented("not implemented operation: %s" % op.getopname())

    def not_implemented_op(self, op, arglocs, resloc):
        not_implemented("not implemented operation with res: %s" %
                        op.getopname())

    def not_implemented_op_guard(self, op, guard_op,
                                 failaddr, arglocs, resloc):
        not_implemented("not implemented operation (guard): %s" %
                        op.getopname())

    def mark_gc_roots(self, force_index, use_copy_area=False):
        if force_index < 0:
            return     # not needed
        gcrootmap = self.cpu.gc_ll_descr.gcrootmap
        if gcrootmap:
            mark = self._regalloc.get_mark_gc_roots(gcrootmap, use_copy_area)
            if gcrootmap.is_shadow_stack:
                gcrootmap.write_callshape(mark, force_index)
            else:
                if self.gcrootmap_retaddr_forced == 0:
                    self.mc.insert_gcroot_marker(mark)   # common case
                else:
                    assert self.gcrootmap_retaddr_forced != -1, (
                              "two mark_gc_roots() in a CALL_RELEASE_GIL")
                    gcrootmap.put(self.gcrootmap_retaddr_forced, mark)
                    self.gcrootmap_retaddr_forced = -1

    def target_arglocs(self, loop_token):
        return loop_token._x86_arglocs

    def closing_jump(self, loop_token):
        if loop_token is self.currently_compiling_loop:
            curpos = self.mc.get_relative_pos() + 5
            self.mc.JMP_l(self.looppos - curpos)
        else:
            self.mc.JMP(imm(loop_token._x86_loop_code))

    def malloc_cond(self, nursery_free_adr, nursery_top_adr, size, tid):
        size = max(size, self.cpu.gc_ll_descr.minimal_size_in_nursery)
        size = (size + WORD-1) & ~(WORD-1)     # round up
        self.mc.MOV(eax, heap(nursery_free_adr))
        self.mc.LEA_rm(edx.value, (eax.value, size))
        self.mc.CMP(edx, heap(nursery_top_adr))
        self.mc.J_il8(rx86.Conditions['NA'], 0) # patched later
        jmp_adr = self.mc.get_relative_pos()

        # See comments in _build_malloc_slowpath for the
        # details of the two helper functions that we are calling below.
        # First, we need to call two of them and not just one because we
        # need to have a mark_gc_roots() in between.  Then the calling
        # convention of slowpath_addr{1,2} are tweaked a lot to allow
        # the code here to be just two CALLs: slowpath_addr1 gets the
        # size of the object to allocate from (EDX-EAX) and returns the
        # result in EAX; slowpath_addr2 additionally returns in EDX a
        # copy of heap(nursery_free_adr), so that the final MOV below is
        # a no-op.

        # reserve room for the argument to the real malloc and the
        # saved XMM regs (on 32 bit: 8 * 2 words; on 64 bit: 16 * 1
        # word)
        self._regalloc.reserve_param(1+16)

        gcrootmap = self.cpu.gc_ll_descr.gcrootmap
        shadow_stack = (gcrootmap is not None and gcrootmap.is_shadow_stack)
        if not shadow_stack:
            # there are two helpers to call only with asmgcc
            slowpath_addr1 = self.malloc_slowpath1
            self.mc.CALL(imm(slowpath_addr1))
        self.mark_gc_roots(self.write_new_force_index(), use_copy_area=True)
        slowpath_addr2 = self.malloc_slowpath2
        self.mc.CALL(imm(slowpath_addr2))

        offset = self.mc.get_relative_pos() - jmp_adr
        assert 0 < offset <= 127
        self.mc.overwrite(jmp_adr-1, chr(offset))
        # on 64-bits, 'tid' is a value that fits in 31 bits
        assert rx86.fits_in_32bits(tid)
        self.mc.MOV_mi((eax.value, 0), tid)
        self.mc.MOV(heap(nursery_free_adr), edx)

genop_discard_list = [Assembler386.not_implemented_op_discard] * rop._LAST
genop_list = [Assembler386.not_implemented_op] * rop._LAST
genop_llong_list = {}
genop_math_list = {}
genop_guard_list = [Assembler386.not_implemented_op_guard] * rop._LAST

for name, value in Assembler386.__dict__.iteritems():
    if name.startswith('genop_discard_'):
        opname = name[len('genop_discard_'):]
        num = getattr(rop, opname.upper())
        genop_discard_list[num] = value
    elif name.startswith('genop_guard_') and name != 'genop_guard_exception':
        opname = name[len('genop_guard_'):]
        num = getattr(rop, opname.upper())
        genop_guard_list[num] = value
    elif name.startswith('genop_llong_'):
        opname = name[len('genop_llong_'):]
        num = getattr(EffectInfo, 'OS_LLONG_' + opname.upper())
        genop_llong_list[num] = value
    elif name.startswith('genop_math_'):
        opname = name[len('genop_math_'):]
        num = getattr(EffectInfo, 'OS_MATH_' + opname.upper())
        genop_math_list[num] = value
    elif name.startswith('genop_'):
        opname = name[len('genop_'):]
        num = getattr(rop, opname.upper())
        genop_list[num] = value

def round_up_to_4(size):
    if size < 4:
        return 4
    return size

# XXX: ri386 migration shims:
def addr_add(reg_or_imm1, reg_or_imm2, offset=0, scale=0):
    return AddressLoc(reg_or_imm1, reg_or_imm2, scale, offset)

def addr_add_const(reg_or_imm1, offset):
    return AddressLoc(reg_or_imm1, ImmedLoc(0), 0, offset)

def mem(loc, offset):
    return AddressLoc(loc, ImmedLoc(0), 0, offset)

def heap(addr):
    return AddressLoc(ImmedLoc(addr), ImmedLoc(0), 0, 0)

def not_implemented(msg):
    os.write(2, '[x86/asm] %s\n' % msg)
    raise NotImplementedError(msg)<|MERGE_RESOLUTION|>--- conflicted
+++ resolved
@@ -1311,7 +1311,6 @@
     genop_guard_float_gt = _cmpop_guard_float("A", "B", "BE","AE")
     genop_guard_float_ge = _cmpop_guard_float("AE","BE", "B", "A")
 
-<<<<<<< HEAD
 
     def genop_int_tag(self, op, arglocs, resloc):
         loc, = arglocs
@@ -1324,8 +1323,6 @@
         loc, = arglocs
         self.mc.SAR(loc, imm1)
 
-=======
->>>>>>> 3bd43875
     def genop_math_sqrt(self, op, arglocs, resloc):
         self.mc.SQRTSD(arglocs[0], resloc)
 
