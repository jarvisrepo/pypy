--- conflicted
+++ resolved
@@ -540,11 +540,8 @@
 
     PUSH_r = insn(rex_nw, register(1), '\x50')
     PUSH_b = insn(rex_nw, '\xFF', orbyte(6<<3), stack_bp(1))
-<<<<<<< HEAD
     PUSH_m = insn(rex_nw, '\xFF', orbyte(6<<3), mem_reg_plus_const(1))
-=======
     PUSH_i8 = insn('\x6A', immediate(1, 'b'))
->>>>>>> 32922c19
     PUSH_i32 = insn('\x68', immediate(1, 'i'))
     def PUSH_i(mc, immed):
         if single_byte(immed):
