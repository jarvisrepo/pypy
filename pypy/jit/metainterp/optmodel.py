--- conflicted
+++ resolved
@@ -4,11 +4,7 @@
 
 from pypy.tool.sourcetools import func_with_new_name
 from pypy.jit.metainterp.resoperation import opclasses, opclasses_mutable, rop,\
-<<<<<<< HEAD
-     VOID, INT, REF, ConstInt, Const
-=======
-     INT, REF, ConstInt, Const, ConstPtr
->>>>>>> 0b325cd2
+     VOID, INT, REF, ConstInt, Const, ConstPtr
 from pypy.jit.metainterp.optimizeopt.intutils import ImmutableIntUnbounded,\
      ConstantIntBound, IntBound
 from pypy.jit.metainterp.virtualmodel import Virtual
@@ -91,19 +87,6 @@
                 is_mutable = True
                 attributes_to_copy = []
 
-<<<<<<< HEAD
-                if cls.getopnum() in (rop.NEW_WITH_VTABLE, rop.NEW):
-                    def force(self, optimizer):
-                        optimizer.emit_operation(self)
-                        return self
-                else:
-                    def force(self, _):
-                        return self
-            if cls.type != VOID:
-                addattr(Mutable, 'varindex', -1)
-                #if cls.type == REF:
-                #    addattr(Mutable, 'varrange', sys.maxint // 2)
-=======
                 def force(self, _):
                     return self
                 def is_virtual(self):
@@ -111,9 +94,10 @@
                 def is_forced_virtual(self):
                     return False
 
-            if cls.is_guard() or cls.getopnum() == rop.FINISH:
-                addattr(Mutable, 'failargs')
->>>>>>> 0b325cd2
+            if cls.type != VOID:
+                addattr(Mutable, 'varindex', -1)
+                #if cls.type == REF:
+                #    addattr(Mutable, 'varrange', sys.maxint // 2)
             if cls.is_guard():
                 addattr(Mutable, 'descr') # mutable guards have descrs
             if cls.type == INT:
