
from pypy.rpython.extregistry import ExtRegistryEntry
from pypy.rpython.lltypesystem import lltype, llmemory, rffi
from pypy.rpython.ootypesystem import ootype
from pypy.rlib.objectmodel import we_are_translated, r_dict, Symbolic
from pypy.rlib.objectmodel import compute_unique_id
from pypy.rlib.rarithmetic import intmask, r_int64
from pypy.conftest import option

from pypy.jit.metainterp.resoperation import ResOperation, rop
from pypy.jit.codewriter import heaptracker, longlong

# ____________________________________________________________

INT   = 'i'
REF   = 'r'
FLOAT = 'f'
HOLE  = '_'
VOID  = 'v'

FAILARGS_LIMIT = 1000

def getkind(TYPE, supports_floats=True, supports_longlong=True):
    if TYPE is lltype.Void:
        return "void"
    elif isinstance(TYPE, lltype.Primitive):
        if TYPE is lltype.Float and supports_floats:
            return 'float'
        if TYPE in (lltype.Float, lltype.SingleFloat):
            raise NotImplementedError("type %s not supported" % TYPE)
        # XXX fix this for oo...
        if (TYPE != llmemory.Address and
            rffi.sizeof(TYPE) > rffi.sizeof(lltype.Signed)):
            if supports_longlong:
                assert rffi.sizeof(TYPE) == 8
                return 'float'
            raise NotImplementedError("type %s is too large" % TYPE)
        return "int"
    elif isinstance(TYPE, lltype.Ptr):
        if TYPE.TO._gckind == 'raw':
            return "int"
        else:
            return "ref"
    elif isinstance(TYPE, ootype.OOType):
        return "ref"
    else:
        raise NotImplementedError("type %s not supported" % TYPE)
getkind._annspecialcase_ = 'specialize:memo'

def repr_pointer(box):
    from pypy.rpython.lltypesystem import rstr
    try:
        T = box.value._obj.container._normalizedcontainer(check=False)._TYPE
        if T is rstr.STR:
            return repr(box._get_str())
        return '*%s' % (T._name,)
    except AttributeError:
        return box.value

def repr_object(box):
    try:
        TYPE = box.value.obj._TYPE
        if TYPE is ootype.String:
            return '(%r)' % box.value.obj._str
        if TYPE is ootype.Class or isinstance(TYPE, ootype.StaticMethod):
            return '(%r)' % box.value.obj
        if isinstance(box.value.obj, ootype._view):
            return repr(box.value.obj._inst._TYPE)
        else:
            return repr(TYPE)
    except AttributeError:
        return box.value

def repr_rpython(box, typechars):
    return '%s/%s%d' % (box._get_hash_(), typechars,
                        compute_unique_id(box))


class AbstractValue(object):
    __slots__ = ()

    def getint(self):
        raise NotImplementedError

    def getfloatstorage(self):
        raise NotImplementedError

    def getfloat(self):
        return longlong.getrealfloat(self.getfloatstorage())

    def getlonglong(self):
        assert longlong.supports_longlong
        return self.getfloatstorage()

    def getref_base(self):
        raise NotImplementedError

    def getref(self, TYPE):
        raise NotImplementedError
    getref._annspecialcase_ = 'specialize:arg(1)'

    def _get_hash_(self):
        raise NotImplementedError

    def clonebox(self):
        raise NotImplementedError

    def constbox(self):
        raise NotImplementedError

    def nonconstbox(self):
        raise NotImplementedError

    def getaddr(self):
        raise NotImplementedError

    def sort_key(self):
        raise NotImplementedError

    def set_future_value(self, cpu, j):
        raise NotImplementedError

    def nonnull(self):
        raise NotImplementedError

    def repr_rpython(self):
        return '%s' % self

    def _get_str(self):
        raise NotImplementedError

class AbstractDescr(AbstractValue):
    __slots__ = ()

    def repr_of_descr(self):
        return '%r' % (self,)

    def get_arg_types(self):
        """ Implement in call descr.
        Must return a string of INT, REF and FLOAT ('i', 'r', 'f').
        """
        raise NotImplementedError

    def get_return_type(self):
        """ Implement in call descr.
        Must return INT, REF, FLOAT, or 'v' for void.
        On 32-bit (hack) it can also be 'L' for longlongs.
        """
        raise NotImplementedError

    def get_extra_info(self):
        """ Implement in call descr
        """
        raise NotImplementedError

    def is_array_of_pointers(self):
        """ Implement for array descr
        """
        raise NotImplementedError

    def is_array_of_floats(self):
        """ Implement for array descr
        """
        raise NotImplementedError

    def is_pointer_field(self):
        """ Implement for field descr
        """
        raise NotImplementedError

    def is_float_field(self):
        """ Implement for field descr
        """
        raise NotImplementedError

    def as_vtable_size_descr(self):
        """ Implement for size descr representing objects with vtables.
        Returns self.  (it's an annotation hack)
        """
        raise NotImplementedError

    def count_fields_if_immutable(self):
        return -1

    def _clone_if_mutable(self):
        return self
    def clone_if_mutable(self):
        clone = self._clone_if_mutable()
        if not we_are_translated():
            assert clone.__class__ is self.__class__
        return clone

class AbstractFailDescr(AbstractDescr):
    index = -1

    def handle_fail(self, metainterp_sd, jitdriver_sd):
        raise NotImplementedError
    def compile_and_attach(self, metainterp, new_loop):
        raise NotImplementedError

class BasicFailDescr(AbstractFailDescr):
    def __init__(self, identifier=None):
        self.identifier = identifier      # for testing

class AbstractMethDescr(AbstractDescr):
    # the base class of the result of cpu.methdescrof()
    jitcodes = None
    def setup(self, jitcodes):
        # jitcodes maps { runtimeClass -> jitcode for runtimeClass.methname }
        self.jitcodes = jitcodes
    def get_jitcode_for_class(self, oocls):
        return self.jitcodes[oocls]


class Const(AbstractValue):
    __slots__ = ()

    @staticmethod
    def _new(x):
        "NOT_RPYTHON"
        T = lltype.typeOf(x)
        kind = getkind(T)
        if kind == "int":
            if isinstance(T, lltype.Ptr):
                intval = heaptracker.adr2int(llmemory.cast_ptr_to_adr(x))
            else:
                intval = lltype.cast_primitive(lltype.Signed, x)
            return ConstInt(intval)
        elif kind == "ref":
            return cpu.ts.new_ConstRef(x)
        elif kind == "float":
            return ConstFloat(longlong.getfloatstorage(x))
        else:
            raise NotImplementedError(kind)

    def constbox(self):
        return self

    def same_constant(self, other):
        raise NotImplementedError

    def __repr__(self):
        return 'Const(%s)' % self._getrepr_()

    def __eq__(self, other):
        "NOT_RPYTHON"
        # Remember that you should not compare Consts with '==' in RPython.
        # Consts have no special __hash__, in order to force different Consts
        # from being considered as different keys when stored in dicts
        # (as they always are after translation).  Use a dict_equal_consts()
        # to get the other behavior (i.e. using this __eq__).
        if self.__class__ is not other.__class__:
            return False
        try:
            return self.value == other.value
        except TypeError:
            if (isinstance(self.value, Symbolic) and
                isinstance(other.value, Symbolic)):
                return self.value is other.value
            raise

    def __ne__(self, other):
        return not (self == other)


class ConstInt(Const):
    type = INT
    value = 0
    _attrs_ = ('value',)

    def __init__(self, value):
        if not we_are_translated():
            if isinstance(value, int):
                value = int(value)    # bool -> int
            else:
                assert isinstance(value, Symbolic)
        self.value = value

    def clonebox(self):
        return BoxInt(self.value)

    nonconstbox = clonebox

    def getint(self):
        return self.value

    def getaddr(self):
        return heaptracker.int2adr(self.value)

    def _get_hash_(self):
        return make_hashable_int(self.value)

    def set_future_value(self, cpu, j):
        cpu.set_future_value_int(j, self.value)

    def same_constant(self, other):
        if isinstance(other, Const):
            return self.value == other.getint()
        return False

    def nonnull(self):
        return self.value != 0

    def _getrepr_(self):
        return self.value

    def repr_rpython(self):
        return repr_rpython(self, 'ci')

CONST_FALSE = ConstInt(0)
CONST_TRUE  = ConstInt(1)

class ConstFloat(Const):
    type = FLOAT
    value = longlong.ZEROF
    _attrs_ = ('value',)

    def __init__(self, valuestorage):
        assert lltype.typeOf(valuestorage) is longlong.FLOATSTORAGE
        self.value = valuestorage

    def clonebox(self):
        return BoxFloat(self.value)

    nonconstbox = clonebox

    def getfloatstorage(self):
        return self.value

    def _get_hash_(self):
        return longlong.gethash(self.value)

    def set_future_value(self, cpu, j):
        cpu.set_future_value_float(j, self.value)

    def same_constant(self, other):
        if isinstance(other, ConstFloat):
            return self.value == other.value
        return False

    def nonnull(self):
        return self.value != longlong.ZEROF

    def _getrepr_(self):
        return self.getfloat()

    def repr_rpython(self):
        return repr_rpython(self, 'cf')

CONST_FZERO = ConstFloat(longlong.ZEROF)

class ConstPtr(Const):
    type = REF
    value = lltype.nullptr(llmemory.GCREF.TO)
    _attrs_ = ('value',)

    def __init__(self, value):
        assert lltype.typeOf(value) == llmemory.GCREF
        self.value = value

    def clonebox(self):
        return BoxPtr(self.value)

    nonconstbox = clonebox

    def getref_base(self):
        return self.value

    def getref(self, PTR):
        return lltype.cast_opaque_ptr(PTR, self.getref_base())
    getref._annspecialcase_ = 'specialize:arg(1)'

    def _get_hash_(self):
        if self.value:
            return lltype.identityhash(self.value)
        else:
            return 0

    def getaddr(self):
        return llmemory.cast_ptr_to_adr(self.value)

    def set_future_value(self, cpu, j):
        cpu.set_future_value_ref(j, self.value)

    def same_constant(self, other):
        if isinstance(other, ConstPtr):
            return self.value == other.value
        return False

    def nonnull(self):
        return bool(self.value)

    _getrepr_ = repr_pointer

    def repr_rpython(self):
        return repr_rpython(self, 'cp')

    def _get_str(self):    # for debugging only
        from pypy.rpython.annlowlevel import hlstr
        from pypy.rpython.lltypesystem import rstr
        try:
            return hlstr(lltype.cast_opaque_ptr(lltype.Ptr(rstr.STR),
                                                self.value))
        except lltype.UninitializedMemoryAccess:
            return '<uninitialized string>'

CONST_NULL = ConstPtr(ConstPtr.value)

class ConstObj(Const):
    type = REF
    value = ootype.NULL
    _attrs_ = ('value',)

    def __init__(self, value):
        assert ootype.typeOf(value) is ootype.Object
        self.value = value

    def clonebox(self):
        return BoxObj(self.value)

    nonconstbox = clonebox

    def getref_base(self):
       return self.value

    def getref(self, OBJ):
        return ootype.cast_from_object(OBJ, self.getref_base())
    getref._annspecialcase_ = 'specialize:arg(1)'

    def _get_hash_(self):
        if self.value:
            return ootype.identityhash(self.value)
        else:
            return 0

    def set_future_value(self, cpu, j):
        cpu.set_future_value_ref(j, self.value)

##    def getaddr(self):
##        # so far this is used only when calling
##        # CodeWriter.IndirectCallset.bytecode_for_address.  We don't need a
##        # real addr, but just a key for the dictionary
##        return self.value

    def same_constant(self, other):
        if isinstance(other, ConstObj):
            return self.value == other.value
        return False

    def nonnull(self):
        return bool(self.value)

    _getrepr_ = repr_object

    def repr_rpython(self):
        return repr_rpython(self, 'co')

    def _get_str(self):    # for debugging only
        from pypy.rpython.annlowlevel import hlstr
        return hlstr(ootype.cast_from_object(ootype.String, self.value))

class Box(AbstractValue):
    __slots__ = ()
    _extended_display = True
    _counter = 0
    is_box = True  # hint that we want to make links in graphviz from this

    @staticmethod
    def _new(x):
        "NOT_RPYTHON"
        kind = getkind(lltype.typeOf(x))
        if kind == "int":
            intval = lltype.cast_primitive(lltype.Signed, x)
            return BoxInt(intval)
        elif kind == "ref":
            # XXX add ootype support?
            ptrval = lltype.cast_opaque_ptr(llmemory.GCREF, x)
            return BoxPtr(ptrval)
        elif kind == "float":
            return BoxFloat(longlong.getfloatstorage(x))
        else:
            raise NotImplementedError(kind)

    def nonconstbox(self):
        return self

    def __repr__(self):
        result = str(self)
        if self._extended_display:
            result += '(%s)' % self._getrepr_()
        return result

    def __str__(self):
        if not hasattr(self, '_str'):
            try:
                if self.type == INT:
                    t = 'i'
                elif self.type == FLOAT:
                    t = 'f'
                else:
                    t = 'p'
            except AttributeError:
                t = 'b'
            self._str = '%s%d' % (t, Box._counter)
            Box._counter += 1
        return self._str

    def _get_str(self):    # for debugging only
        return self.constbox()._get_str()

    def forget_value(self):
        raise NotImplementedError

class BoxInt(Box):
    type = INT
    _attrs_ = ('value',)

    def __init__(self, value=0):
        if not we_are_translated():
            if isinstance(value, int):
                value = int(value)    # bool -> int
            else:
                assert isinstance(value, Symbolic)
        self.value = value

    def forget_value(self):
        self.value = 0

    def clonebox(self):
        return BoxInt(self.value)

    def constbox(self):
        return ConstInt(self.value)

    def getint(self):
        return self.value

    def getaddr(self):
        return heaptracker.int2adr(self.value)

    def _get_hash_(self):
        return make_hashable_int(self.value)

    def set_future_value(self, cpu, j):
        cpu.set_future_value_int(j, self.value)

    def nonnull(self):
        return self.value != 0

    def _getrepr_(self):
        return self.value

    def repr_rpython(self):
        return repr_rpython(self, 'bi')

class BoxFloat(Box):
    type = FLOAT
    _attrs_ = ('value',)

    def __init__(self, valuestorage=longlong.ZEROF):
        assert lltype.typeOf(valuestorage) is longlong.FLOATSTORAGE
        self.value = valuestorage

    def forget_value(self):
        self.value = longlong.ZEROF

    def clonebox(self):
        return BoxFloat(self.value)

    def constbox(self):
        return ConstFloat(self.value)

    def getfloatstorage(self):
        return self.value

    def _get_hash_(self):
        return longlong.gethash(self.value)

    def set_future_value(self, cpu, j):
        cpu.set_future_value_float(j, self.value)

    def nonnull(self):
        return self.value != longlong.ZEROF

    def _getrepr_(self):
        return self.getfloat()

    def repr_rpython(self):
        return repr_rpython(self, 'bf')

class BoxPtr(Box):
    type = REF
    _attrs_ = ('value',)

    def __init__(self, value=lltype.nullptr(llmemory.GCREF.TO)):
        assert lltype.typeOf(value) == llmemory.GCREF
        self.value = value

    def forget_value(self):
        self.value = lltype.nullptr(llmemory.GCREF.TO)

    def clonebox(self):
        return BoxPtr(self.value)

    def constbox(self):
        return ConstPtr(self.value)

    def getref_base(self):
        return self.value

    def getref(self, PTR):
        return lltype.cast_opaque_ptr(PTR, self.getref_base())
    getref._annspecialcase_ = 'specialize:arg(1)'

    def getaddr(self):
        return llmemory.cast_ptr_to_adr(self.value)

    def _get_hash_(self):
        if self.value:
            return lltype.identityhash(self.value)
        else:
            return 0

    def set_future_value(self, cpu, j):
        cpu.set_future_value_ref(j, self.value)

    def nonnull(self):
        return bool(self.value)

    def repr_rpython(self):
        return repr_rpython(self, 'bp')

    _getrepr_ = repr_pointer

NULLBOX = BoxPtr()


class BoxObj(Box):
    type = REF
    _attrs_ = ('value',)

    def __init__(self, value=ootype.NULL):
        assert ootype.typeOf(value) is ootype.Object
        self.value = value

    def forget_value(self):
        self.value = ootype.NULL

    def clonebox(self):
        return BoxObj(self.value)

    def constbox(self):
        return ConstObj(self.value)

    def getref_base(self):
        return self.value

    def getref(self, OBJ):
        return ootype.cast_from_object(OBJ, self.getref_base())
    getref._annspecialcase_ = 'specialize:arg(1)'

    def _get_hash_(self):
        if self.value:
            return ootype.identityhash(self.value)
        else:
            return 0

    def nonnull(self):
        return bool(self.value)

    def set_future_value(self, cpu, j):
        cpu.set_future_value_ref(j, self.value)

    def repr_rpython(self):
        return repr_rpython(self, 'bo')

    _getrepr_ = repr_object


def set_future_values(cpu, boxes):
    for j in range(len(boxes)):
        boxes[j].set_future_value(cpu, j)

# ____________________________________________________________

def dict_equal_consts():
    "NOT_RPYTHON"
    # Returns a dict in which Consts that compare as equal
    # are identified when used as keys.
    return r_dict(dc_eq, dc_hash)

def dc_eq(c1, c2):
    return c1 == c2

def dc_hash(c):
    "NOT_RPYTHON"
    # This is called during translation only.  Avoid using identityhash(),
    # to avoid forcing a hash, at least on lltype objects.
    if not isinstance(c, Const):
        return hash(c)
    if isinstance(c.value, Symbolic):
        return id(c.value)
    try:
        if isinstance(c, ConstPtr):
            p = lltype.normalizeptr(c.value)
            if p is not None:
                return hash(p._obj)
            else:
                return 0
        return c._get_hash_()
    except lltype.DelayedPointer:
        return -2      # xxx risk of changing hash...

def make_hashable_int(i):
    from pypy.rpython.lltypesystem.ll2ctypes import NotCtypesAllocatedStructure
    if not we_are_translated() and isinstance(i, llmemory.AddressAsInt):
        # Warning: such a hash changes at the time of translation
        adr = heaptracker.int2adr(i)
        try:
            return llmemory.cast_adr_to_int(adr, "emulated")
        except NotCtypesAllocatedStructure:
            return 12345 # use an arbitrary number for the hash
    return i

def get_const_ptr_for_string(s):
    from pypy.rpython.annlowlevel import llstr
    if not we_are_translated():
        try:
            return _const_ptr_for_string[s]
        except KeyError:
            pass
    result = ConstPtr(lltype.cast_opaque_ptr(llmemory.GCREF, llstr(s)))
    if not we_are_translated():
        _const_ptr_for_string[s] = result
    return result
_const_ptr_for_string = {}

def get_const_ptr_for_unicode(s):
    from pypy.rpython.annlowlevel import llunicode
    if not we_are_translated():
        try:
            return _const_ptr_for_unicode[s]
        except KeyError:
            pass
    if isinstance(s, str):
        s = unicode(s)
    result = ConstPtr(lltype.cast_opaque_ptr(llmemory.GCREF, llunicode(s)))
    if not we_are_translated():
        _const_ptr_for_unicode[s] = result
    return result
_const_ptr_for_unicode = {}

# ____________________________________________________________

# The TreeLoop class contains a loop or a generalized loop, i.e. a tree
# of operations.  Each branch ends in a jump which can go either to
# the top of the same loop, or to another TreeLoop; or it ends in a FINISH.

class LoopToken(AbstractDescr):
    """Used for rop.JUMP, giving the target of the jump.
    This is different from TreeLoop: the TreeLoop class contains the
    whole loop, including 'operations', and goes away after the loop
    was compiled; but the LoopDescr remains alive and points to the
    generated assembler.
    """
    short_preamble = None
    failed_states = None
    terminating = False # see TerminatingLoopToken in compile.py
    outermost_jitdriver_sd = None
    # and more data specified by the backend when the loop is compiled
    number = -1
    generation = r_int64(0)
    # one purpose of LoopToken is to keep alive the CompiledLoopToken
    # returned by the backend.  When the LoopToken goes away, the
    # CompiledLoopToken has its __del__ called, which frees the assembler
    # memory and the ResumeGuards.
    compiled_loop_token = None

    def __init__(self):
        # For memory management of assembled loops
        self._keepalive_target_looktokens = {}      # set of other LoopTokens

    def record_jump_to(self, target_loop_token):
        self._keepalive_target_looktokens[target_loop_token] = None

    def __repr__(self):
        return '<Loop %d, gen=%d>' % (self.number, self.generation)

    def repr_of_descr(self):
        return '<Loop%d>' % self.number

    def dump(self):
        self.compiled_loop_token.cpu.dump_loop_token(self)

class TreeLoop(object):
    inputargs = None
    operations = None
    token = None
    call_pure_results = None
<<<<<<< HEAD
    logops = None
=======
    quasi_immutable_deps = None
>>>>>>> c5d2f785

    def __init__(self, name):
        self.name = name
        # self.inputargs = list of distinct Boxes
        # self.operations = list of ResOperations
        #   ops of the kind 'guard_xxx' contain a further list of operations,
        #   which may itself contain 'guard_xxx' and so on, making a tree.

    def _all_operations(self, omit_finish=False):
        "NOT_RPYTHON"
        result = []
        _list_all_operations(result, self.operations, omit_finish)
        return result

    def summary(self, adding_insns={}):    # for debugging
        "NOT_RPYTHON"
        insns = adding_insns.copy()
        for op in self._all_operations(omit_finish=True):
            opname = op.getopname()
            insns[opname] = insns.get(opname, 0) + 1
        return insns

    def get_operations(self):
        return self.operations

    def get_display_text(self):    # for graphpage.py
        return self.name + '\n' + repr(self.inputargs)

    def show(self, errmsg=None):
        "NOT_RPYTHON"
        from pypy.jit.metainterp.graphpage import display_loops
        display_loops([self], errmsg)

    def check_consistency(self):     # for testing
        "NOT_RPYTHON"
        self.check_consistency_of(self.inputargs, self.operations)

    @staticmethod
    def check_consistency_of(inputargs, operations):
        for box in inputargs:
            assert isinstance(box, Box), "Loop.inputargs contains %r" % (box,)
        seen = dict.fromkeys(inputargs)
        assert len(seen) == len(inputargs), (
               "duplicate Box in the Loop.inputargs")
        TreeLoop.check_consistency_of_branch(operations, seen)

    @staticmethod
    def check_consistency_of_branch(operations, seen):
        "NOT_RPYTHON"
        for op in operations:
            for i in range(op.numargs()):
                box = op.getarg(i)
                if isinstance(box, Box):
                    assert box in seen
            if op.is_guard():
                assert op.getdescr() is not None
                if hasattr(op.getdescr(), '_debug_suboperations'):
                    ops = op.getdescr()._debug_suboperations
                    TreeLoop.check_consistency_of_branch(ops, seen.copy())
                for box in op.getfailargs() or []:
                    if box is not None:
                        assert isinstance(box, Box)
                        assert box in seen
            else:
                assert op.getfailargs() is None
            box = op.result
            if box is not None:
                assert isinstance(box, Box)
                assert box not in seen
                seen[box] = True
        assert operations[-1].is_final()
        if operations[-1].getopnum() == rop.JUMP:
            target = operations[-1].getdescr()
            if target is not None:
                assert isinstance(target, LoopToken)

    def dump(self):
        # RPython-friendly
        print '%r: inputargs =' % self, self._dump_args(self.inputargs)
        for op in self.operations:
            args = op.getarglist()
            print '\t', op.getopname(), self._dump_args(args), \
                  self._dump_box(op.result)

    def _dump_args(self, boxes):
        return '[' + ', '.join([self._dump_box(box) for box in boxes]) + ']'

    def _dump_box(self, box):
        if box is None:
            return 'None'
        else:
            return box.repr_rpython()

    def __repr__(self):
        return '<%s>' % (self.name,)

def _list_all_operations(result, operations, omit_finish=True):
    if omit_finish and operations[-1].getopnum() == rop.FINISH:
        # xxx obscure
        return
    result.extend(operations)
    for op in operations:
        if op.is_guard() and op.getdescr():
            if hasattr(op.getdescr(), '_debug_suboperations'):
                ops = op.getdescr()._debug_suboperations
                _list_all_operations(result, ops, omit_finish)

# ____________________________________________________________


class History(object):
    def __init__(self):
        self.inputargs = None
        self.operations = []

    def record(self, opnum, argboxes, resbox, descr=None):
        op = ResOperation(opnum, argboxes, resbox, descr)
        self.operations.append(op)
        return op

    def substitute_operation(self, position, opnum, argboxes, descr=None):
        resbox = self.operations[position].result
        op = ResOperation(opnum, argboxes, resbox, descr)
        self.operations[position] = op

# ____________________________________________________________


class NoStats(object):

    def set_history(self, history):
        pass

    def aborted(self):
        pass

    def entered(self):
        pass

    def compiled(self):
        pass

    def add_merge_point_location(self, loc):
        pass

    def name_for_new_loop(self):
        return 'Loop'

    def add_new_loop(self, loop):
        pass

    def record_aborted(self, greenkey):
        pass

    def view(self, **kwds):
        pass

class Stats(object):
    """For tests."""

    compiled_count = 0
    enter_count = 0
    aborted_count = 0
    history = None

    def __init__(self):
        self.loops = []
        self.locations = []
        self.aborted_keys = []

    def set_history(self, history):
        self.history = history

    def aborted(self):
        self.aborted_count += 1

    def entered(self):
        self.enter_count += 1

    def compiled(self):
        self.compiled_count += 1

    def add_merge_point_location(self, loc):
        self.locations.append(loc)

    def name_for_new_loop(self):
        return 'Loop #%d' % len(self.loops)

    def add_new_loop(self, loop):
        self.loops.append(loop)

    def record_aborted(self, greenkey):
        self.aborted_keys.append(greenkey)

    # test read interface

    def get_all_loops(self):
        return self.loops

    def check_history(self, expected=None, **check):
        insns = {}
        for op in self.history.operations:
            opname = op.getopname()
            insns[opname] = insns.get(opname, 0) + 1
        if expected is not None:
            insns.pop('debug_merge_point', None)
            assert insns == expected
        for insn, expected_count in check.items():
            getattr(rop, insn.upper())  # fails if 'rop.INSN' does not exist
            found = insns.get(insn, 0)
            assert found == expected_count, (
                "found %d %r, expected %d" % (found, insn, expected_count))
        return insns

    def check_loops(self, expected=None, everywhere=False, **check):
        insns = {}
        for loop in self.loops:
            if not everywhere:
                if getattr(loop, '_ignore_during_counting', False):
                    continue
            insns = loop.summary(adding_insns=insns)
        if expected is not None:
            insns.pop('debug_merge_point', None)
            assert insns == expected
        for insn, expected_count in check.items():
            getattr(rop, insn.upper())  # fails if 'rop.INSN' does not exist
            found = insns.get(insn, 0)
            assert found == expected_count, (
                "found %d %r, expected %d" % (found, insn, expected_count))
        return insns

    def check_consistency(self):
        "NOT_RPYTHON"
        for loop in self.loops:
            loop.check_consistency()

    def maybe_view(self):
        if option.view:
            self.view()

    def view(self, errmsg=None, extraloops=[]):
        from pypy.jit.metainterp.graphpage import display_loops
        loops = self.get_all_loops()[:]
        for loop in extraloops:
            if loop in loops:
                loops.remove(loop)
            loops.append(loop)
        display_loops(loops, errmsg, extraloops)

# ----------------------------------------------------------------

class Options:
    def __init__(self, listops=False, failargs_limit=FAILARGS_LIMIT):
        self.listops = listops
        self.failargs_limit = failargs_limit
    def _freeze_(self):
        return True

# ----------------------------------------------------------------

def check_descr(x):
    """Check that 'x' is None or an instance of AbstractDescr.
    Explodes if the annotator only thinks it is an instance of AbstractValue.
    """
    if x is not None:
        assert isinstance(x, AbstractDescr)

class Entry(ExtRegistryEntry):
    _about_ = check_descr

    def compute_result_annotation(self, s_x):
        # Failures here mean that 'descr' is not correctly an AbstractDescr.
        # Please don't check in disabling of this test!
        from pypy.annotation import model as annmodel
        if not annmodel.s_None.contains(s_x):
            assert isinstance(s_x, annmodel.SomeInstance)
            # the following assert fails if we somehow did not manage
            # to ensure that the 'descr' field of ResOperation is really
            # an instance of AbstractDescr, a subclass of AbstractValue.
            assert issubclass(s_x.classdef.classdesc.pyobj, AbstractDescr)

    def specialize_call(self, hop):
        hop.exception_cannot_occur()<|MERGE_RESOLUTION|>--- conflicted
+++ resolved
@@ -797,11 +797,8 @@
     operations = None
     token = None
     call_pure_results = None
-<<<<<<< HEAD
     logops = None
-=======
     quasi_immutable_deps = None
->>>>>>> c5d2f785
 
     def __init__(self, name):
         self.name = name
