--- conflicted
+++ resolved
@@ -17,122 +17,6 @@
 # ____________________________________________________________
 
 FAILARGS_LIMIT = 1000
-
-<<<<<<< HEAD
-=======
-def getkind(TYPE, supports_floats=True,
-                  supports_longlong=True,
-                  supports_singlefloats=True):
-    if TYPE is lltype.Void:
-        return "void"
-    elif isinstance(TYPE, lltype.Primitive):
-        if TYPE is lltype.Float and supports_floats:
-            return 'float'
-        if TYPE is lltype.SingleFloat and supports_singlefloats:
-            return 'int'     # singlefloats are stored in an int
-        if TYPE in (lltype.Float, lltype.SingleFloat):
-            raise NotImplementedError("type %s not supported" % TYPE)
-        # XXX fix this for oo...
-        if (TYPE != llmemory.Address and
-            rffi.sizeof(TYPE) > rffi.sizeof(lltype.Signed)):
-            if supports_longlong and TYPE is not lltype.LongFloat:
-                assert rffi.sizeof(TYPE) == 8
-                return 'float'
-            raise NotImplementedError("type %s is too large" % TYPE)
-        return "int"
-    elif isinstance(TYPE, lltype.Ptr):
-        if TYPE.TO._gckind == 'raw':
-            return "int"
-        else:
-            return "ref"
-    elif isinstance(TYPE, ootype.OOType):
-        return "ref"
-    else:
-        raise NotImplementedError("type %s not supported" % TYPE)
-getkind._annspecialcase_ = 'specialize:memo'
-
-def repr_pointer(box):
-    from pypy.rpython.lltypesystem import rstr
-    try:
-        T = box.value._obj.container._normalizedcontainer(check=False)._TYPE
-        if T is rstr.STR:
-            return repr(box._get_str())
-        return '*%s' % (T._name,)
-    except AttributeError:
-        return box.value
-
-def repr_object(box):
-    try:
-        TYPE = box.value.obj._TYPE
-        if TYPE is ootype.String:
-            return '(%r)' % box.value.obj._str
-        if TYPE is ootype.Class or isinstance(TYPE, ootype.StaticMethod):
-            return '(%r)' % box.value.obj
-        if isinstance(box.value.obj, ootype._view):
-            return repr(box.value.obj._inst._TYPE)
-        else:
-            return repr(TYPE)
-    except AttributeError:
-        return box.value
-
-def repr_rpython(box, typechars):
-    return '%s/%s%d' % (box._get_hash_(), typechars,
-                        compute_unique_id(box))
-
-
-class AbstractValue(object):
-    __slots__ = ()
-
-    def getint(self):
-        raise NotImplementedError
-
-    def getfloatstorage(self):
-        raise NotImplementedError
-
-    def getfloat(self):
-        return longlong.getrealfloat(self.getfloatstorage())
-
-    def getlonglong(self):
-        assert longlong.supports_longlong
-        return self.getfloatstorage()
-
-    def getref_base(self):
-        raise NotImplementedError
-
-    def getref(self, TYPE):
-        raise NotImplementedError
-    getref._annspecialcase_ = 'specialize:arg(1)'
-
-    def _get_hash_(self):
-        return compute_identity_hash(self)
-
-    def clonebox(self):
-        raise NotImplementedError
-
-    def constbox(self):
-        raise NotImplementedError
-
-    def nonconstbox(self):
-        raise NotImplementedError
-
-    def getaddr(self):
-        raise NotImplementedError
-
-    def sort_key(self):
-        raise NotImplementedError
-
-    def nonnull(self):
-        raise NotImplementedError
-
-    def repr_rpython(self):
-        return '%s' % self
-
-    def _get_str(self):
-        raise NotImplementedError
-
-    def same_box(self, other):
-        return self is other
->>>>>>> 978dffe9
 
 class AbstractDescr(AbstractValue):
     __slots__ = ()
