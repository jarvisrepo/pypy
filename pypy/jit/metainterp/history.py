--- conflicted
+++ resolved
@@ -992,12 +992,8 @@
         self.aborted_count = 0
 
     def add_jitcell_token(self, token):
-<<<<<<< HEAD
+        assert isinstance(token, JitCellToken)
         self.jitcell_token_wrefs.append(weakref.ref(token))
-=======
-        assert isinstance(token, JitCellToken)
-        self.jitcell_token_wrefs.add(weakref.ref(token))
->>>>>>> 9aa00ae5
         
     def set_history(self, history):
         self.operations = history.operations
