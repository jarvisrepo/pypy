--- conflicted
+++ resolved
@@ -1119,21 +1119,6 @@
         return cpu.bh_call_v(jitcode.get_fnaddr_as_int(),
                              args_i, args_r, args_f, jitcode.calldescr)
 
-<<<<<<< HEAD
-    @arguments("cpu", "i", "d", returns="r")
-    def bhimpl_new_array(cpu, length, arraydescr):
-        return cpu.bh_new_array(arraydescr, length)
-
-    @arguments("cpu", "r", "i", "d", returns="i")
-    def bhimpl_getarrayitem_gc_i(cpu, array, index, arraydescr):
-        return cpu.bh_getarrayitem_gc_i(arraydescr, array, index)
-    @arguments("cpu", "r", "i", "d", returns="r")
-    def bhimpl_getarrayitem_gc_r(cpu, array, index, arraydescr):
-        return cpu.bh_getarrayitem_gc_r(arraydescr, array, index)
-    @arguments("cpu", "r", "i", "d", returns="f")
-    def bhimpl_getarrayitem_gc_f(cpu, array, index, arraydescr):
-        return cpu.bh_getarrayitem_gc_f(arraydescr, array, index)
-=======
     @arguments("cpu", "d", "i", returns="r")
     def bhimpl_new_array(cpu, arraydescr, length):
         return cpu.bh_new_array(length, arraydescr)
@@ -1147,27 +1132,17 @@
     @arguments("cpu", "r", "d", "i", returns="f")
     def bhimpl_getarrayitem_gc_f(cpu, array, arraydescr, index):
         return cpu.bh_getarrayitem_gc_f(array, index, arraydescr)
->>>>>>> a7ac7bdc
 
     bhimpl_getarrayitem_gc_i_pure = bhimpl_getarrayitem_gc_i
     bhimpl_getarrayitem_gc_r_pure = bhimpl_getarrayitem_gc_r
     bhimpl_getarrayitem_gc_f_pure = bhimpl_getarrayitem_gc_f
 
-<<<<<<< HEAD
-    @arguments("cpu", "i", "i", "d", returns="i")
-    def bhimpl_getarrayitem_raw_i(cpu, array, index, arraydescr):
-        return cpu.bh_getarrayitem_raw_i(arraydescr, array, index)
-    @arguments("cpu", "i", "i", "d", returns="f")
-    def bhimpl_getarrayitem_raw_f(cpu, array, index, arraydescr):
-        return cpu.bh_getarrayitem_raw_f(arraydescr, array, index)
-=======
     @arguments("cpu", "i", "d", "i", returns="i")
     def bhimpl_getarrayitem_raw_i(cpu, array, arraydescr, index):
         return cpu.bh_getarrayitem_raw_i(array, index, arraydescr)
     @arguments("cpu", "i", "d", "i", returns="f")
     def bhimpl_getarrayitem_raw_f(cpu, array, arraydescr, index):
         return cpu.bh_getarrayitem_raw_f(array, index, arraydescr)
->>>>>>> a7ac7bdc
 
     bhimpl_getarrayitem_raw_i_pure = bhimpl_getarrayitem_raw_i
     bhimpl_getarrayitem_raw_f_pure = bhimpl_getarrayitem_raw_f
