
import py
import ctypes, math
from pypy.rpython.lltypesystem import lltype, rffi
from pypy.jit.metainterp.test.support import LLJitMixin
from pypy.rlib import jit
from pypy.rlib.jit_libffi import types, CIF_DESCRIPTION, FFI_TYPE_PP
from pypy.rlib.unroll import unrolling_iterable
from pypy.rlib.rarithmetic import intmask


def get_description(atypes, rtype):
    p = lltype.malloc(CIF_DESCRIPTION, len(atypes),
                      flavor='raw', immortal=True)
    p.abi = 42
    p.nargs = len(atypes)
    p.rtype = rtype
    p.atypes = lltype.malloc(FFI_TYPE_PP.TO, len(atypes),
                             flavor='raw', immortal=True)
    for i in range(len(atypes)):
        p.atypes[i] = atypes[i]
    return p


class FfiCallTests(object):

    def _run(self, atypes, rtype, avalues, rvalue):
        cif_description = get_description(atypes, rtype)

        def verify(*args):
            assert args == tuple(avalues)
            return rvalue
        FUNC = lltype.FuncType([lltype.typeOf(avalue) for avalue in avalues],
                               lltype.typeOf(rvalue))
        func = lltype.functionptr(FUNC, 'verify', _callable=verify)
        func_addr = rffi.cast(rffi.VOIDP, func)

        for i in range(len(avalues)):
            cif_description.exchange_args[i] = (i+1) * 16
        cif_description.exchange_result = (len(avalues)+1) * 16

        unroll_avalues = unrolling_iterable(avalues)

        @jit.oopspec("libffi_call(cif_description,func_addr,exchange_buffer)")
        def fake_call(cif_description, func_addr, exchange_buffer):
            ofs = 16
            for avalue in unroll_avalues:
                TYPE = rffi.CArray(lltype.typeOf(avalue))
                data = rffi.ptradd(exchange_buffer, ofs)
                assert rffi.cast(lltype.Ptr(TYPE), data)[0] == avalue
                ofs += 16
            if rvalue is not None:
                write_rvalue = rvalue
            else:
                write_rvalue = 12923  # ignored
            TYPE = rffi.CArray(lltype.typeOf(write_rvalue))
            data = rffi.ptradd(exchange_buffer, ofs)
            rffi.cast(lltype.Ptr(TYPE), data)[0] = write_rvalue

        def f():
            exbuf = lltype.malloc(rffi.CCHARP.TO, (len(avalues)+2) * 16,
                                  flavor='raw', zero=True)
            ofs = 16
            for avalue in unroll_avalues:
                TYPE = rffi.CArray(lltype.typeOf(avalue))
                data = rffi.ptradd(exbuf, ofs)
                rffi.cast(lltype.Ptr(TYPE), data)[0] = avalue
                ofs += 16

            fake_call(cif_description, func_addr, exbuf)

            if rvalue is None:
                res = 654321
            else:
                TYPE = rffi.CArray(lltype.typeOf(rvalue))
                data = rffi.ptradd(exbuf, ofs)
                res = rffi.cast(lltype.Ptr(TYPE), data)[0]
            lltype.free(exbuf, flavor='raw')
            return res

        res = f()
        assert res == rvalue or (res, rvalue) == (654321, None)
        res = self.interp_operations(f, [])
        assert res == rvalue or (res, rvalue) == (654321, None)
        self.check_operations_history(call_may_force=0,
                                      call_release_gil=1)

    def test_simple_call(self):
        self._run([types.signed] * 2, types.signed, [456, 789], -42)

    def test_many_arguments(self):
        for i in [0, 6, 20]:
            self._run([types.signed] * i, types.signed,
                      [-123456*j for j in range(i)],
                      -42434445)

    def test_simple_call_float(self):
        self._run([types.double] * 2, types.double, [45.6, 78.9], -4.2)

    def test_returns_none(self):
        self._run([types.signed] * 2, types.void, [456, 789], None)

    def test_returns_signedchar(self):
        self._run([types.signed], types.sint8, [456],
                  rffi.cast(rffi.SIGNEDCHAR, -42))


class TestFfiCall(FfiCallTests, LLJitMixin):
<<<<<<< HEAD
    def test_jit_fii_vref(self):
        py.test.skip("unsupported so far")
=======
    def test_jit_ffi_vref(self):
>>>>>>> 361bad28
        from pypy.rlib import clibffi
        from pypy.rlib.jit_libffi import jit_ffi_prep_cif, jit_ffi_call

        math_sin = intmask(ctypes.cast(ctypes.CDLL(None).sin,
                                       ctypes.c_void_p).value)
        math_sin = rffi.cast(rffi.VOIDP, math_sin)

        cd = lltype.malloc(CIF_DESCRIPTION, 1, flavor='raw')
        cd.abi = clibffi.FFI_DEFAULT_ABI
        cd.nargs = 1
        cd.rtype = clibffi.cast_type_to_ffitype(rffi.DOUBLE)
        atypes = lltype.malloc(clibffi.FFI_TYPE_PP.TO, 1, flavor='raw')
        atypes[0] = clibffi.cast_type_to_ffitype(rffi.DOUBLE)
        cd.atypes = atypes
        cd.exchange_size = 64    # 64 bytes of exchange data
        cd.exchange_result = 24
        cd.exchange_result_libffi = 24
        cd.exchange_args[0] = 16

        def f():
            #
            jit_ffi_prep_cif(cd)
            #
            assert rffi.sizeof(rffi.DOUBLE) == 8
            exb = lltype.malloc(rffi.DOUBLEP.TO, 8, flavor='raw')
            exb[2] = 1.23
            jit_ffi_call(cd, math_sin, rffi.cast(rffi.CCHARP, exb))
            res = exb[3]
            lltype.free(exb, flavor='raw')
            #
            return res
            #
        res = self.interp_operations(f, [])
        lltype.free(cd, flavor='raw')
        assert res == math.sin(1.23)

        lltype.free(atypes, flavor='raw')<|MERGE_RESOLUTION|>--- conflicted
+++ resolved
@@ -106,12 +106,8 @@
 
 
 class TestFfiCall(FfiCallTests, LLJitMixin):
-<<<<<<< HEAD
-    def test_jit_fii_vref(self):
+    def test_jit_ffi_vref(self):
         py.test.skip("unsupported so far")
-=======
-    def test_jit_ffi_vref(self):
->>>>>>> 361bad28
         from pypy.rlib import clibffi
         from pypy.rlib.jit_libffi import jit_ffi_prep_cif, jit_ffi_call
 
