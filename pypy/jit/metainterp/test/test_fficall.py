--- conflicted
+++ resolved
@@ -59,11 +59,7 @@
                 n += 1
             return res
         #
-<<<<<<< HEAD
-        res = self.meta_interp(f, [0], jit_ffi=True, backendopt=True)
-=======
-        res = self.meta_interp(f, [0])
->>>>>>> 4e10f829
+        res = self.meta_interp(f, [0], backendopt=True)
         return res
 
     def test_byval_result(self):
