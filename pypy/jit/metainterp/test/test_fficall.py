from __future__ import with_statement
import py

from pypy.jit.metainterp.test.support import LLJitMixin
from pypy.rlib.jit import JitDriver, promote, dont_look_inside
<<<<<<< HEAD
from pypy.rlib.unroll import unrolling_iterable
from pypy.rlib.libffi import ArgChain, types
from pypy.rlib.libffi import IS_32_BIT, struct_setfield_int, struct_getfield_int
=======
from pypy.rlib.libffi import (ArgChain, IS_32_BIT, array_getitem, array_setitem,
    types)
from pypy.rlib.objectmodel import specialize
from pypy.rlib.rarithmetic import r_singlefloat, r_longlong, r_ulonglong
>>>>>>> 46303526
from pypy.rlib.test.test_libffi import TestLibffiCall as _TestLibffiCall
from pypy.rlib.unroll import unrolling_iterable
from pypy.rpython.lltypesystem import lltype, rffi
from pypy.tool.sourcetools import func_with_new_name


class FfiCallTests(_TestLibffiCall):
    # ===> ../../../rlib/test/test_libffi.py

    def call(self, funcspec, args, RESULT, is_struct=False, jitif=[]):
        """
        Call the function specified by funcspec in a loop, and let the jit to
        see and optimize it.
        """
        #
        lib, name, argtypes, restype = funcspec
        method_and_args = []
        for argval in args:
            if isinstance(argval, tuple):
                method_name, argval = argval
            else:
                method_name = 'arg'
            method_and_args.append((method_name, argval))
        method_and_args = unrolling_iterable(method_and_args)
        #
        reds = ['n', 'res', 'func']
        if (RESULT is rffi.DOUBLE or
            IS_32_BIT and RESULT in [rffi.LONGLONG, rffi.ULONGLONG]):
            reds = ['n', 'func', 'res'] # 'double' floats must be *after* refs
        driver = JitDriver(reds=reds, greens=[])
        init_result = rffi.cast(RESULT, 0)
        #
        def g(func):
            # a different function, which is marked as "dont_look_inside"
            # in case it uses an unsupported argument
            argchain = ArgChain()
            # this loop is unrolled
            for method_name, argval in method_and_args:
                getattr(argchain, method_name)(argval)
            return func.call(argchain, RESULT, is_struct=is_struct)
        #
        def f(n):
            func = lib.getpointer(name, argtypes, restype)
            res = init_result
            while n < 10:
                driver.jit_merge_point(n=n, res=res, func=func)
                promote(func)
                res = g(func)
                n += 1
            return res
        #
        res = self.meta_interp(f, [0], backendopt=True,
                               supports_floats       = self.supports_all,
                               supports_longlong     = self.supports_all,
                               supports_singlefloats = self.supports_all)
        d = {'floats': self.supports_all,
             'longlong': self.supports_all or not IS_32_BIT,
             'singlefloats': self.supports_all,
             'byval': False}
        supported = all(d[check] for check in jitif)
        if supported:
            self.check_resops(
                call_release_gil=2,   # a CALL_RELEASE_GIL, and no other CALLs
                call=0,
                call_may_force=0,
                guard_no_exception=2,
                guard_not_forced=2,
                int_add=2,
                int_lt=2,
                guard_true=2,
                jump=1)
        else:
            self.check_resops(
                call_release_gil=0,   # no CALL_RELEASE_GIL
                int_add=2,
                int_lt=2,
                guard_true=2,
                jump=1)
        return res

    def test_byval_result(self):
        _TestLibffiCall.test_byval_result(self)
    test_byval_result.__doc__ = _TestLibffiCall.test_byval_result.__doc__
    test_byval_result.dont_track_allocations = True

class FfiLookupTests(object):
    def test_array_fields(self):
        myjitdriver = JitDriver(
            greens = [],
            reds = ["n", "i", "points", "result_point"],
        )

        POINT = lltype.Struct("POINT",
            ("x", lltype.Signed),
            ("y", lltype.Signed),
        )
        def f(points, result_point, n):
            i = 0
            while i < n:
                myjitdriver.jit_merge_point(i=i, points=points, n=n,
                                            result_point=result_point)
                x = array_getitem(
                    types.slong, rffi.sizeof(lltype.Signed) * 2, points, i, 0
                )
                y = array_getitem(
                    types.slong, rffi.sizeof(lltype.Signed) * 2, points, i, rffi.sizeof(lltype.Signed)
                )

                cur_x = array_getitem(
                    types.slong, rffi.sizeof(lltype.Signed) * 2, result_point, 0, 0
                )
                cur_y = array_getitem(
                    types.slong, rffi.sizeof(lltype.Signed) * 2, result_point, 0, rffi.sizeof(lltype.Signed)
                )

                array_setitem(
                    types.slong, rffi.sizeof(lltype.Signed) * 2, result_point, 0, 0, cur_x + x
                )
                array_setitem(
                    types.slong, rffi.sizeof(lltype.Signed) * 2, result_point, 0, rffi.sizeof(lltype.Signed), cur_y + y
                )
                i += 1

        def main(n):
            with lltype.scoped_alloc(rffi.CArray(POINT), n) as points:
                with lltype.scoped_alloc(rffi.CArray(POINT), 1) as result_point:
                    for i in xrange(n):
                        points[i].x = i * 2
                        points[i].y = i * 2 + 1
                    points = rffi.cast(rffi.CArrayPtr(lltype.Char), points)
                    result_point[0].x = 0
                    result_point[0].y = 0
                    result_point = rffi.cast(rffi.CArrayPtr(lltype.Char), result_point)
                    f(points, result_point, n)
                    result_point = rffi.cast(rffi.CArrayPtr(POINT), result_point)
                    return result_point[0].x * result_point[0].y

        assert self.meta_interp(main, [10]) == main(10) == 9000
        self.check_resops({'jump': 1, 'int_lt': 2, 'setinteriorfield_raw': 4,
                           'getinteriorfield_raw': 8, 'int_add': 6, 'guard_true': 2})

    def _test_getitem_type(self, TYPE, ffitype, COMPUTE_TYPE):
        reds = ["n", "i", "s", "data"]
        if COMPUTE_TYPE is lltype.Float:
            # Move the float var to the back.
            reds.remove("s")
            reds.append("s")
        myjitdriver = JitDriver(
            greens = [],
            reds = reds,
        )
        def f(data, n):
            i = 0
            s = rffi.cast(COMPUTE_TYPE, 0)
            while i < n:
                myjitdriver.jit_merge_point(n=n, i=i, s=s, data=data)
                s += rffi.cast(COMPUTE_TYPE, array_getitem(ffitype, rffi.sizeof(TYPE), data, 0, 0))
                i += 1
            return s
        def main(n):
            with lltype.scoped_alloc(rffi.CArray(TYPE), 1) as data:
                data[0] = rffi.cast(TYPE, 200)
                return f(data, n)
        assert self.meta_interp(main, [10]) == 2000

    def test_array_getitem_uint8(self):
        self._test_getitem_type(rffi.UCHAR, types.uchar, lltype.Signed)
        self.check_resops({'jump': 1, 'int_lt': 2, 'getinteriorfield_raw': 2,
                           'guard_true': 2, 'int_add': 4})

    def test_array_getitem_float(self):
        self._test_getitem_type(rffi.FLOAT, types.float, lltype.Float)


class TestFfiCall(FfiCallTests, LLJitMixin):
    supports_all = False

class TestFfiCallSupportAll(FfiCallTests, LLJitMixin):
    supports_all = True     # supports_{floats,longlong,singlefloats}

<<<<<<< HEAD

class TestFfiCallSupportAll(TestFfiCall):
    supports_all = True     # supports_{floats,longlong,singlefloats}


    def test_struct_getfield(self):
        myjitdriver = JitDriver(greens = [], reds = ['n', 'i', 'addr'])

        def f(n):
            i = 0
            addr = lltype.malloc(rffi.VOIDP.TO, 10, flavor='raw')
            while i < n:
                myjitdriver.jit_merge_point(n=n, i=i, addr=addr)
                struct_setfield_int(types.slong, addr, 0, 1)
                i += struct_getfield_int(types.slong, addr, 0)
            lltype.free(addr, flavor='raw')
            return i
        assert self.meta_interp(f, [20]) == f(20)
        self.check_loops(
            setfield_raw=1,
            getfield_raw=1,
            call=0)
=======
class TestFfiLookup(FfiLookupTests, LLJitMixin):
    pass
>>>>>>> 46303526
<|MERGE_RESOLUTION|>--- conflicted
+++ resolved
@@ -3,16 +3,10 @@
 
 from pypy.jit.metainterp.test.support import LLJitMixin
 from pypy.rlib.jit import JitDriver, promote, dont_look_inside
-<<<<<<< HEAD
-from pypy.rlib.unroll import unrolling_iterable
-from pypy.rlib.libffi import ArgChain, types
-from pypy.rlib.libffi import IS_32_BIT, struct_setfield_int, struct_getfield_int
-=======
 from pypy.rlib.libffi import (ArgChain, IS_32_BIT, array_getitem, array_setitem,
-    types)
+    types, struct_setfield_int, struct_getfield_int)
 from pypy.rlib.objectmodel import specialize
 from pypy.rlib.rarithmetic import r_singlefloat, r_longlong, r_ulonglong
->>>>>>> 46303526
 from pypy.rlib.test.test_libffi import TestLibffiCall as _TestLibffiCall
 from pypy.rlib.unroll import unrolling_iterable
 from pypy.rpython.lltypesystem import lltype, rffi
@@ -193,12 +187,6 @@
 class TestFfiCallSupportAll(FfiCallTests, LLJitMixin):
     supports_all = True     # supports_{floats,longlong,singlefloats}
 
-<<<<<<< HEAD
-
-class TestFfiCallSupportAll(TestFfiCall):
-    supports_all = True     # supports_{floats,longlong,singlefloats}
-
-
     def test_struct_getfield(self):
         myjitdriver = JitDriver(greens = [], reds = ['n', 'i', 'addr'])
 
@@ -212,11 +200,11 @@
             lltype.free(addr, flavor='raw')
             return i
         assert self.meta_interp(f, [20]) == f(20)
-        self.check_loops(
-            setfield_raw=1,
-            getfield_raw=1,
+        self.check_resops(
+            setfield_raw=2,
+            getfield_raw=2,
             call=0)
-=======
+
+
 class TestFfiLookup(FfiLookupTests, LLJitMixin):
-    pass
->>>>>>> 46303526
+    pass