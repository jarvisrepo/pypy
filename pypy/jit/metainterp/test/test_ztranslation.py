--- conflicted
+++ resolved
@@ -1,13 +1,8 @@
 import py
 from pypy.jit.metainterp.warmspot import rpython_ll_meta_interp, ll_meta_interp
 from pypy.jit.backend.llgraph import runner
-<<<<<<< HEAD
-from pypy.rlib.jit import JitDriver, OPTIMIZER_FULL, unroll_parameters
+from pypy.rlib.jit import JitDriver, unroll_parameters
 from pypy.rlib.jit import PARAMETERS, dont_look_inside, hint
-=======
-from pypy.rlib.jit import JitDriver, unroll_parameters
-from pypy.rlib.jit import PARAMETERS, dont_look_inside
->>>>>>> fcdf5437
 from pypy.jit.metainterp.jitprof import Profiler
 from pypy.rpython.lltypesystem import lltype, llmemory
 
@@ -82,36 +77,22 @@
                 frame.l[0] -= 1
             return total * 10
         #
-<<<<<<< HEAD
-        myjitdriver2 = JitDriver(greens = ['g'],
-                                 reds = ['m', 's', 'f', 'float_s'],
-=======
         myjitdriver2 = JitDriver(greens = ['g'], reds = ['m', 's', 'f'],
->>>>>>> fcdf5437
                                  virtualizables = ['f'])
         def f2(g, m, x):
             s = ""
             f = OtherFrame(x)
-<<<<<<< HEAD
             float_s = 0.0
             while m > 0:
                 myjitdriver2.can_enter_jit(g=g, m=m, f=f, s=s, float_s=float_s)
                 myjitdriver2.jit_merge_point(g=g, m=m, f=f, s=s,
                                              float_s=float_s)
-=======
-            while m > 0:
-                myjitdriver2.can_enter_jit(g=g, m=m, f=f, s=s)
-                myjitdriver2.jit_merge_point(g=g, m=m, f=f, s=s)
->>>>>>> fcdf5437
                 s += 'xy'
                 if s[:2] == 'yz':
                     return -666
                 m -= 1
                 f.i += 3
-<<<<<<< HEAD
                 float_s += f.l[0]
-=======
->>>>>>> fcdf5437
             return f.i
         #
         def main(i, j):
@@ -123,13 +104,8 @@
         res = rpython_ll_meta_interp(main, [40, 5],
                                      CPUClass=self.CPUClass,
                                      type_system=self.type_system,
-<<<<<<< HEAD
-                                     optimizer=OPTIMIZER_FULL,
                                      ProfilerClass=Profiler,
                                      listops=True)
-=======
-                                     ProfilerClass=Profiler)
->>>>>>> fcdf5437
         assert res == main(40, 5)
 
     def test_external_exception_handling_translates(self):
