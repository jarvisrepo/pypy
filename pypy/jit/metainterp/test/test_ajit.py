import py
import sys
from pypy.rlib.jit import JitDriver, we_are_jitted, hint, dont_look_inside
from pypy.rlib.jit import loop_invariant
from pypy.rlib.jit import jit_debug, assert_green, AssertGreenFailed
from pypy.rlib.jit import unroll_safe, current_trace_length
from pypy.jit.metainterp import pyjitpl, history
from pypy.jit.metainterp.warmstate import set_future_value
from pypy.jit.metainterp.warmspot import get_stats
from pypy.jit.codewriter.policy import JitPolicy, StopAtXPolicy
from pypy import conftest
from pypy.rlib.rarithmetic import ovfcheck
from pypy.jit.metainterp.typesystem import LLTypeHelper, OOTypeHelper
from pypy.rpython.lltypesystem import lltype, llmemory
from pypy.rpython.ootypesystem import ootype
from pypy.jit.metainterp.optimizeopt import ALL_OPTS_DICT
from pypy.jit.metainterp.test.support import LLJitMixin, OOJitMixin

class BasicTests:

    def test_basic(self):
        def f(x, y):
            return x + y
        res = self.interp_operations(f, [40, 2])
        assert res == 42

    def test_basic_inst(self):
        class A:
            pass
        def f(n):
            a = A()
            a.x = n
            return a.x
        res = self.interp_operations(f, [42])
        assert res == 42

    def test_uint_floordiv(self):
        from pypy.rlib.rarithmetic import r_uint

        def f(a, b):
            a = r_uint(a)
            b = r_uint(b)
            return a/b

        res = self.interp_operations(f, [-4, 3])
        assert res == long(r_uint(-4)) // 3

    def test_direct_call(self):
        def g(n):
            return n + 2
        def f(a, b):
            return g(a) + g(b)
        res = self.interp_operations(f, [8, 98])
        assert res == 110

    def test_direct_call_with_guard(self):
        def g(n):
            if n < 0:
                return 0
            return n + 2
        def f(a, b):
            return g(a) + g(b)
        res = self.interp_operations(f, [8, 98])
        assert res == 110

    def test_loop(self):
        myjitdriver = JitDriver(greens = [], reds = ['x', 'y', 'res'])
        def f(x, y):
            res = 0
            while y > 0:
                myjitdriver.can_enter_jit(x=x, y=y, res=res)
                myjitdriver.jit_merge_point(x=x, y=y, res=res)
                res += x
                y -= 1
            return res
        res = self.meta_interp(f, [6, 7])
        assert res == 42
        self.check_loop_count(1)
        self.check_loops({'guard_true': 1,
                          'int_add': 1, 'int_sub': 1, 'int_gt': 1,
                          'jump': 1})
        if self.basic:
            found = 0
            for op in get_stats().loops[0]._all_operations():
                if op.getopname() == 'guard_true':
                    liveboxes = op.getfailargs()
                    assert len(liveboxes) == 3
                    for box in liveboxes:
                        assert isinstance(box, history.BoxInt)
                    found += 1
            assert found == 1

    def test_loop_invariant_mul1(self):
        myjitdriver = JitDriver(greens = [], reds = ['y', 'res', 'x'])
        def f(x, y):
            res = 0
            while y > 0:
                myjitdriver.can_enter_jit(x=x, y=y, res=res)
                myjitdriver.jit_merge_point(x=x, y=y, res=res)
                res += x * x
                y -= 1
            return res
        res = self.meta_interp(f, [6, 7])
        assert res == 252
        self.check_loop_count(1)
        self.check_loops({'guard_true': 1,
                          'int_add': 1, 'int_sub': 1, 'int_gt': 1,
                          'jump': 1})

    def test_loop_invariant_mul_ovf(self):
        myjitdriver = JitDriver(greens = [], reds = ['y', 'res', 'x'])
        def f(x, y):
            res = 0
            while y > 0:
                myjitdriver.can_enter_jit(x=x, y=y, res=res)
                myjitdriver.jit_merge_point(x=x, y=y, res=res)
                b = y * 2
                res += ovfcheck(x * x) + b
                y -= 1
            return res
        res = self.meta_interp(f, [6, 7])
        assert res == 308
        self.check_loop_count(1)
        self.check_loops({'guard_true': 1,
                          'int_add': 2, 'int_sub': 1, 'int_gt': 1,
                          'int_lshift': 1,
                          'jump': 1})

    def test_loop_invariant_mul_bridge1(self):
        myjitdriver = JitDriver(greens = [], reds = ['y', 'res', 'x'])
        def f(x, y):
            res = 0
            while y > 0:
                myjitdriver.can_enter_jit(x=x, y=y, res=res)
                myjitdriver.jit_merge_point(x=x, y=y, res=res)
                res += x * x
                if y<16:
                    x += 1
                y -= 1
            return res
        res = self.meta_interp(f, [6, 32])
        assert res == 3427
        self.check_loop_count(3)

    def test_loop_invariant_mul_bridge_maintaining1(self):
        myjitdriver = JitDriver(greens = [], reds = ['y', 'res', 'x'])
        def f(x, y):
            res = 0
            while y > 0:
                myjitdriver.can_enter_jit(x=x, y=y, res=res)
                myjitdriver.jit_merge_point(x=x, y=y, res=res)
                res += x * x
                if y<16:
                    res += 1
                y -= 1
            return res
        res = self.meta_interp(f, [6, 32])
        assert res == 1167
        self.check_loop_count(3)
        self.check_loops({'int_add': 3, 'int_lt': 2,
                          'int_sub': 2, 'guard_false': 1,
                          'jump': 2,
                          'int_gt': 1, 'guard_true': 2})


    def test_loop_invariant_mul_bridge_maintaining2(self):
        myjitdriver = JitDriver(greens = [], reds = ['y', 'res', 'x'])
        def f(x, y):
            res = 0
            while y > 0:
                myjitdriver.can_enter_jit(x=x, y=y, res=res)
                myjitdriver.jit_merge_point(x=x, y=y, res=res)
                z = x * x
                res += z
                if y<16:
                    res += z
                y -= 1
            return res
        res = self.meta_interp(f, [6, 32])
        assert res == 1692
        self.check_loop_count(3)
        self.check_loops({'int_add': 3, 'int_lt': 2,
                          'int_sub': 2, 'guard_false': 1,
                          'jump': 2,
                          'int_gt': 1, 'guard_true': 2})

    def test_loop_invariant_mul_bridge_maintaining3(self):
        myjitdriver = JitDriver(greens = [], reds = ['y', 'res', 'x', 'm'])
        def f(x, y, m):
            res = 0
            while y > 0:
                myjitdriver.can_enter_jit(x=x, y=y, res=res, m=m)
                myjitdriver.jit_merge_point(x=x, y=y, res=res, m=m)
                z = x * x
                res += z
                if y<m:
                    res += z
                y -= 1
            return res
        res = self.meta_interp(f, [6, 32, 16])
        assert res == 1692
        self.check_loop_count(3)
        self.check_loops({'int_add': 2, 'int_lt': 1,
                          'int_sub': 2, 'guard_false': 1,
                          'jump': 2, 'int_mul': 1,
                          'int_gt': 2, 'guard_true': 2})

    def test_loop_invariant_intbox(self):
        myjitdriver = JitDriver(greens = [], reds = ['y', 'res', 'x'])
        class I:
            __slots__ = 'intval'
            _immutable_ = True
            def __init__(self, intval):
                self.intval = intval
        def f(i, y):
            res = 0
            x = I(i)
            while y > 0:
                myjitdriver.can_enter_jit(x=x, y=y, res=res)
                myjitdriver.jit_merge_point(x=x, y=y, res=res)
                res += x.intval * x.intval
                y -= 1
            return res
        res = self.meta_interp(f, [6, 7])
        assert res == 252
        self.check_loop_count(1)
        self.check_loops({'guard_true': 1,
                          'int_add': 1, 'int_sub': 1, 'int_gt': 1,
                          'jump': 1})

    def test_loops_are_transient(self):
        import gc, weakref
        myjitdriver = JitDriver(greens = [], reds = ['x', 'y', 'res'])
        def f(x, y):
            res = 0
            while y > 0:
                myjitdriver.can_enter_jit(x=x, y=y, res=res)
                myjitdriver.jit_merge_point(x=x, y=y, res=res)
                res += x
                if y%2:
                    res *= 2
                y -= 1
            return res
        wr_loops = []
        old_init = history.TreeLoop.__init__.im_func
        try:
            def track_init(self, name):
                old_init(self, name)
                wr_loops.append(weakref.ref(self))
            history.TreeLoop.__init__ = track_init
            res = self.meta_interp(f, [6, 15], no_stats=True)
        finally:
            history.TreeLoop.__init__ = old_init

        assert res == f(6, 15)
        gc.collect()

        #assert not [wr for wr in wr_loops if wr()]
        for loop in [wr for wr in wr_loops if wr()]:
            assert loop().name == 'short preamble'

    def test_string(self):
        def f(n):
            bytecode = 'adlfkj' + chr(n)
            if n < len(bytecode):
                return bytecode[n]
            else:
                return "?"
        res = self.interp_operations(f, [1])
        assert res == ord("d") # XXX should be "d"
        res = self.interp_operations(f, [6])
        assert res == 6
        res = self.interp_operations(f, [42])
        assert res == ord("?")

    def test_chr2str(self):
        def f(n):
            s = chr(n)
            return s[0]
        res = self.interp_operations(f, [3])
        assert res == 3

    def test_unicode(self):
        def f(n):
            bytecode = u'adlfkj' + unichr(n)
            if n < len(bytecode):
                return bytecode[n]
            else:
                return u"?"
        res = self.interp_operations(f, [1])
        assert res == ord(u"d") # XXX should be "d"
        res = self.interp_operations(f, [6])
        assert res == 6
        res = self.interp_operations(f, [42])
        assert res == ord(u"?")

    def test_residual_call(self):
        @dont_look_inside
        def externfn(x, y):
            return x * y
        def f(n):
            return externfn(n, n+1)
        res = self.interp_operations(f, [6])
        assert res == 42
        self.check_operations_history(int_add=1, int_mul=0, call=1, guard_no_exception=0)

    def test_residual_call_pure(self):
        def externfn(x, y):
            return x * y
        externfn._pure_function_ = True
        def f(n):
            n = hint(n, promote=True)
            return externfn(n, n+1)
        res = self.interp_operations(f, [6])
        assert res == 42
        # CALL_PURE is not recorded in the history if all-constant args
        self.check_operations_history(int_add=0, int_mul=0,
                                      call=0, call_pure=0)

    def test_residual_call_pure_1(self):
        def externfn(x, y):
            return x * y
        externfn._pure_function_ = True
        def f(n):
            return externfn(n, n+1)
        res = self.interp_operations(f, [6])
        assert res == 42
        # CALL_PURE is recorded in the history if not-all-constant args
        self.check_operations_history(int_add=1, int_mul=0,
                                      call=0, call_pure=1)

    def test_residual_call_pure_2(self):
        myjitdriver = JitDriver(greens = [], reds = ['n'])
        def externfn(x):
            return x - 1
        externfn._pure_function_ = True
        def f(n):
            while n > 0:
                myjitdriver.can_enter_jit(n=n)
                myjitdriver.jit_merge_point(n=n)
                n = externfn(n)
            return n
        res = self.meta_interp(f, [7])
        assert res == 0
        # CALL_PURE is recorded in the history, but turned into a CALL
        # by optimizeopt.py
        self.check_loops(int_sub=0, call=1, call_pure=0)

    def test_constfold_call_pure(self):
        myjitdriver = JitDriver(greens = ['m'], reds = ['n'])
        def externfn(x):
            return x - 3
        externfn._pure_function_ = True
        def f(n, m):
            while n > 0:
                myjitdriver.can_enter_jit(n=n, m=m)
                myjitdriver.jit_merge_point(n=n, m=m)
                n -= externfn(m)
            return n
        res = self.meta_interp(f, [21, 5])
        assert res == -1
        # the CALL_PURE is constant-folded away by optimizeopt.py
        self.check_loops(int_sub=1, call=0, call_pure=0)

    def test_constfold_call_pure_2(self):
        myjitdriver = JitDriver(greens = ['m'], reds = ['n'])
        def externfn(x):
            return x - 3
        externfn._pure_function_ = True
        class V:
            def __init__(self, value):
                self.value = value
        def f(n, m):
            while n > 0:
                myjitdriver.can_enter_jit(n=n, m=m)
                myjitdriver.jit_merge_point(n=n, m=m)
                v = V(m)
                n -= externfn(v.value)
            return n
        res = self.meta_interp(f, [21, 5])
        assert res == -1
        # the CALL_PURE is constant-folded away by optimizeopt.py
        self.check_loops(int_sub=1, call=0, call_pure=0)

    def test_pure_function_returning_object(self):
        myjitdriver = JitDriver(greens = ['m'], reds = ['n'])
        class V:
            def __init__(self, x):
                self.x = x
        v1 = V(1)
        v2 = V(2)
        def externfn(x):
            if x:
                return v1
            else:
                return v2
        externfn._pure_function_ = True
        def f(n, m):
            while n > 0:
                myjitdriver.can_enter_jit(n=n, m=m)
                myjitdriver.jit_merge_point(n=n, m=m)
                m = V(m).x
                n -= externfn(m).x + externfn(m + m - m).x
            return n
        res = self.meta_interp(f, [21, 5])
        assert res == -1
        # the CALL_PURE is constant-folded away by optimizeopt.py
        self.check_loops(int_sub=1, call=0, call_pure=0, getfield_gc=0)

    def test_constant_across_mp(self):
        myjitdriver = JitDriver(greens = [], reds = ['n'])
        class X(object):
            pass
        def f(n):
            while n > -100:
                myjitdriver.can_enter_jit(n=n)
                myjitdriver.jit_merge_point(n=n)
                x = X()
                x.arg = 5
                if n <= 0: break
                n -= x.arg
                x.arg = 6   # prevents 'x.arg' from being annotated as constant
            return n
        res = self.meta_interp(f, [31])
        assert res == -4

    def test_stopatxpolicy(self):
        myjitdriver = JitDriver(greens = [], reds = ['y'])
        def internfn(y):
            return y * 3
        def externfn(y):
            return y % 4
        def f(y):
            while y >= 0:
                myjitdriver.can_enter_jit(y=y)
                myjitdriver.jit_merge_point(y=y)
                if y & 7:
                    f = internfn
                else:
                    f = externfn
                f(y)
                y -= 1
            return 42
        policy = StopAtXPolicy(externfn)
        res = self.meta_interp(f, [31], policy=policy)
        assert res == 42
        self.check_loops(int_mul=1, int_mod=0)

    def test_we_are_jitted(self):
        myjitdriver = JitDriver(greens = [], reds = ['y'])
        def f(y):
            while y >= 0:
                myjitdriver.can_enter_jit(y=y)
                myjitdriver.jit_merge_point(y=y)
                if we_are_jitted():
                    x = 1
                else:
                    x = 10
                y -= x
            return y
        assert f(55) == -5
        res = self.meta_interp(f, [55])
        assert res == -1

    def test_confirm_enter_jit(self):
        def confirm_enter_jit(x, y):
            return x <= 5
        myjitdriver = JitDriver(greens = ['x'], reds = ['y'],
                                confirm_enter_jit = confirm_enter_jit)
        def f(x, y):
            while y >= 0:
                myjitdriver.can_enter_jit(x=x, y=y)
                myjitdriver.jit_merge_point(x=x, y=y)
                y -= x
            return y
        #
        res = self.meta_interp(f, [10, 84])
        assert res == -6
        self.check_loop_count(0)
        #
        res = self.meta_interp(f, [3, 19])
        assert res == -2
        self.check_loop_count(1)

    def test_can_never_inline(self):
        def can_never_inline(x):
            return x > 50
        myjitdriver = JitDriver(greens = ['x'], reds = ['y'],
                                can_never_inline = can_never_inline)
        @dont_look_inside
        def marker():
            pass
        def f(x, y):
            while y >= 0:
                myjitdriver.can_enter_jit(x=x, y=y)
                myjitdriver.jit_merge_point(x=x, y=y)
                x += 1
                if x == 4 or x == 61:
                    marker()
                y -= x
            return y
        #
        res = self.meta_interp(f, [3, 6], repeat=7)
        assert res == 6 - 4 - 5
        self.check_history(call=0)   # because the trace starts in the middle
        #
        res = self.meta_interp(f, [60, 84], repeat=7)
        assert res == 84 - 61 - 62
        self.check_history(call=1)   # because the trace starts immediately

    def test_format(self):
        def f(n):
            return len("<%d>" % n)
        res = self.interp_operations(f, [421])
        assert res == 5

    def test_switch(self):
        def f(n):
            if n == -5:  return 12
            elif n == 2: return 51
            elif n == 7: return 1212
            else:        return 42
        res = self.interp_operations(f, [7])
        assert res == 1212
        res = self.interp_operations(f, [12311])
        assert res == 42

    def test_r_uint(self):
        from pypy.rlib.rarithmetic import r_uint
        myjitdriver = JitDriver(greens = [], reds = ['y'])
        def f(y):
            y = r_uint(y)
            while y > 0:
                myjitdriver.can_enter_jit(y=y)
                myjitdriver.jit_merge_point(y=y)
                y -= 1
            return y
        res = self.meta_interp(f, [10])
        assert res == 0

    def test_uint_operations(self):
        from pypy.rlib.rarithmetic import r_uint
        def f(n):
            return ((r_uint(n) - 123) >> 1) <= r_uint(456)
        res = self.interp_operations(f, [50])
        assert res == False
        self.check_operations_history(int_rshift=0, uint_rshift=1,
                                      int_le=0, uint_le=1,
                                      int_sub=1)

    def test_uint_condition(self):
        from pypy.rlib.rarithmetic import r_uint
        def f(n):
            if ((r_uint(n) - 123) >> 1) <= r_uint(456):
                return 24
            else:
                return 12
        res = self.interp_operations(f, [50])
        assert res == 12
        self.check_operations_history(int_rshift=0, uint_rshift=1,
                                      int_le=0, uint_le=1,
                                      int_sub=1)

    def test_int_between(self):
        #
        def check(arg1, arg2, arg3, expect_result, **expect_operations):
            from pypy.rpython.lltypesystem import lltype
            from pypy.rpython.lltypesystem.lloperation import llop
            loc = locals().copy()
            exec py.code.Source("""
                def f(n, m, p):
                    arg1 = %(arg1)s
                    arg2 = %(arg2)s
                    arg3 = %(arg3)s
                    return llop.int_between(lltype.Bool, arg1, arg2, arg3)
            """ % locals()).compile() in loc
            res = self.interp_operations(loc['f'], [5, 6, 7])
            assert res == expect_result
            self.check_operations_history(expect_operations)
        #
        check('n', 'm', 'p', True,  int_sub=2, uint_lt=1)
        check('n', 'p', 'm', False, int_sub=2, uint_lt=1)
        #
        check('n', 'm', 6, False, int_sub=2, uint_lt=1)
        #
        check('n', 4, 'p', False, int_sub=2, uint_lt=1)
        check('n', 5, 'p', True,  int_sub=2, uint_lt=1)
        check('n', 8, 'p', False, int_sub=2, uint_lt=1)
        #
        check('n', 6, 7, True, int_sub=2, uint_lt=1)
        #
        check(-2, 'n', 'p', True,  int_sub=2, uint_lt=1)
        check(-2, 'm', 'p', True,  int_sub=2, uint_lt=1)
        check(-2, 'p', 'm', False, int_sub=2, uint_lt=1)
        #check(0, 'n', 'p', True,  uint_lt=1)   xxx implement me
        #check(0, 'm', 'p', True,  uint_lt=1)
        #check(0, 'p', 'm', False, uint_lt=1)
        #
        check(2, 'n', 6, True,  int_sub=1, uint_lt=1)
        check(2, 'm', 6, False, int_sub=1, uint_lt=1)
        check(2, 'p', 6, False, int_sub=1, uint_lt=1)
        check(5, 'n', 6, True,  int_eq=1)    # 6 == 5+1
        check(5, 'm', 6, False, int_eq=1)    # 6 == 5+1
        #
        check(2, 6, 'm', False, int_sub=1, uint_lt=1)
        check(2, 6, 'p', True,  int_sub=1, uint_lt=1)
        #
        check(2, 40, 6,  False)
        check(2, 40, 60, True)

    def test_getfield(self):
        class A:
            pass
        a1 = A()
        a1.foo = 5
        a2 = A()
        a2.foo = 8
        def f(x):
            if x > 5:
                a = a1
            else:
                a = a2
            return a.foo * x
        res = self.interp_operations(f, [42])
        assert res == 210
        self.check_operations_history(getfield_gc=1)

    def test_getfield_immutable(self):
        class A:
            _immutable_ = True
        a1 = A()
        a1.foo = 5
        a2 = A()
        a2.foo = 8
        def f(x):
            if x > 5:
                a = a1
            else:
                a = a2
            return a.foo * x
        res = self.interp_operations(f, [42])
        assert res == 210
        self.check_operations_history(getfield_gc=0)

    def test_setfield_bool(self):
        class A:
            def __init__(self):
                self.flag = True
        myjitdriver = JitDriver(greens = [], reds = ['n', 'obj'])
        def f(n):
            obj = A()
            res = False
            while n > 0:
                myjitdriver.can_enter_jit(n=n, obj=obj)
                myjitdriver.jit_merge_point(n=n, obj=obj)
                obj.flag = False
                n -= 1
            return res
        res = self.meta_interp(f, [7])
        assert type(res) == bool
        assert not res

    def test_switch_dict(self):
        def f(x):
            if   x == 1: return 61
            elif x == 2: return 511
            elif x == 3: return -22
            elif x == 4: return 81
            elif x == 5: return 17
            elif x == 6: return 54
            elif x == 7: return 987
            elif x == 8: return -12
            elif x == 9: return 321
            return -1
        res = self.interp_operations(f, [5])
        assert res == 17
        res = self.interp_operations(f, [15])
        assert res == -1

    def test_int_add_ovf(self):
        def f(x, y):
            try:
                return ovfcheck(x + y)
            except OverflowError:
                return -42
        res = self.interp_operations(f, [-100, 2])
        assert res == -98
        res = self.interp_operations(f, [1, sys.maxint])
        assert res == -42

    def test_int_sub_ovf(self):
        def f(x, y):
            try:
                return ovfcheck(x - y)
            except OverflowError:
                return -42
        res = self.interp_operations(f, [-100, 2])
        assert res == -102
        res = self.interp_operations(f, [1, -sys.maxint])
        assert res == -42

    def test_int_mul_ovf(self):
        def f(x, y):
            try:
                return ovfcheck(x * y)
            except OverflowError:
                return -42
        res = self.interp_operations(f, [-100, 2])
        assert res == -200
        res = self.interp_operations(f, [-3, sys.maxint//2])
        assert res == -42

    def test_mod_ovf(self):
        myjitdriver = JitDriver(greens = [], reds = ['n', 'x', 'y'])
        def f(n, x, y):
            while n > 0:
                myjitdriver.can_enter_jit(x=x, y=y, n=n)
                myjitdriver.jit_merge_point(x=x, y=y, n=n)
                n -= ovfcheck(x % y)
            return n
        res = self.meta_interp(f, [20, 1, 2])
        assert res == 0
        self.check_loops(call=0)

    def test_abs(self):
        myjitdriver = JitDriver(greens = [], reds = ['i', 't'])
        def f(i):
            t = 0
            while i < 10:
                myjitdriver.can_enter_jit(i=i, t=t)
                myjitdriver.jit_merge_point(i=i, t=t)
                t += abs(i)
                i += 1
            return t
        res = self.meta_interp(f, [-5])
        assert res == 5+4+3+2+1+0+1+2+3+4+5+6+7+8+9

    def test_float(self):
        myjitdriver = JitDriver(greens = [], reds = ['x', 'y', 'res'])
        def f(x, y):
            x = float(x)
            y = float(y)
            res = 0.0
            while y > 0.0:
                myjitdriver.can_enter_jit(x=x, y=y, res=res)
                myjitdriver.jit_merge_point(x=x, y=y, res=res)
                res += x
                y -= 1.0
            return res
        res = self.meta_interp(f, [6, 7])
        assert res == 42.0
        self.check_loop_count(1)
        self.check_loops({'guard_true': 1,
                          'float_add': 1, 'float_sub': 1, 'float_gt': 1,
                          'jump': 1})

    def test_print(self):
        myjitdriver = JitDriver(greens = [], reds = ['n'])
        def f(n):
            while n > 0:
                myjitdriver.can_enter_jit(n=n)
                myjitdriver.jit_merge_point(n=n)
                print n
                n -= 1
            return n
        res = self.meta_interp(f, [7])
        assert res == 0

    def test_bridge_from_interpreter(self):
        mydriver = JitDriver(reds = ['n'], greens = [])

        def f(n):
            while n > 0:
                mydriver.can_enter_jit(n=n)
                mydriver.jit_merge_point(n=n)
                n -= 1

        self.meta_interp(f, [20], repeat=7)
        self.check_tree_loop_count(2)      # the loop and the entry path
        # we get:
        #    ENTER             - compile the new loop and the entry bridge
        #    ENTER             - compile the leaving path
        self.check_enter_count(2)

    def test_bridge_from_interpreter_2(self):
        # one case for backend - computing of framesize on guard failure
        mydriver = JitDriver(reds = ['n'], greens = [])
        glob = [1]

        def f(n):
            while n > 0:
                mydriver.can_enter_jit(n=n)
                mydriver.jit_merge_point(n=n)
                if n == 17 and glob[0]:
                    glob[0] = 0
                    x = n + 1
                    y = n + 2
                    z = n + 3
                    k = n + 4
                    n -= 1
                    n += x + y + z + k
                    n -= x + y + z + k
                n -= 1

        self.meta_interp(f, [20], repeat=7)

    def test_bridge_from_interpreter_3(self):
        # one case for backend - computing of framesize on guard failure
        mydriver = JitDriver(reds = ['n', 'x', 'y', 'z', 'k'], greens = [])
        class Global:
            pass
        glob = Global()

        def f(n):
            glob.x = 1
            x = 0
            y = 0
            z = 0
            k = 0
            while n > 0:
                mydriver.can_enter_jit(n=n, x=x, y=y, z=z, k=k)
                mydriver.jit_merge_point(n=n, x=x, y=y, z=z, k=k)
                x += 10
                y += 3
                z -= 15
                k += 4
                if n == 17 and glob.x:
                    glob.x = 0
                    x += n + 1
                    y += n + 2
                    z += n + 3
                    k += n + 4
                    n -= 1
                n -= 1
            return x + 2*y + 3*z + 5*k + 13*n

        res = self.meta_interp(f, [20], repeat=7)
        assert res == f(20)

    def test_bridge_from_interpreter_4(self):
        jitdriver = JitDriver(reds = ['n', 'k'], greens = [])

        def f(n, k):
            while n > 0:
                jitdriver.can_enter_jit(n=n, k=k)
                jitdriver.jit_merge_point(n=n, k=k)
                if k:
                    n -= 2
                else:
                    n -= 1
            return n + k

        from pypy.rpython.test.test_llinterp import get_interpreter, clear_tcache
        from pypy.jit.metainterp.warmspot import WarmRunnerDesc

        interp, graph = get_interpreter(f, [0, 0], backendopt=False,
                                        inline_threshold=0, type_system=self.type_system)
        clear_tcache()
        translator = interp.typer.annotator.translator
        translator.config.translation.gc = "boehm"
        warmrunnerdesc = WarmRunnerDesc(translator,
                                        CPUClass=self.CPUClass)
        state = warmrunnerdesc.jitdrivers_sd[0].warmstate
        state.set_param_threshold(3)          # for tests
        state.set_param_trace_eagerness(0)    # for tests
        warmrunnerdesc.finish()
        for n, k in [(20, 0), (20, 1)]:
            interp.eval_graph(graph, [n, k])

    def test_bridge_leaving_interpreter_5(self):
        mydriver = JitDriver(reds = ['n', 'x'], greens = [])
        class Global:
            pass
        glob = Global()

        def f(n):
            x = 0
            glob.x = 1
            while n > 0:
                mydriver.can_enter_jit(n=n, x=x)
                mydriver.jit_merge_point(n=n, x=x)
                glob.x += 1
                x += 3
                n -= 1
            glob.x += 100
            return glob.x + x
        res = self.meta_interp(f, [20], repeat=7)
        assert res == f(20)

    def test_instantiate_classes(self):
        class Base: pass
        class A(Base): foo = 72
        class B(Base): foo = 8
        def f(n):
            if n > 5:
                cls = A
            else:
                cls = B
            return cls().foo
        res = self.interp_operations(f, [3])
        assert res == 8
        res = self.interp_operations(f, [13])
        assert res == 72

    def test_instantiate_does_not_call(self):
        mydriver = JitDriver(reds = ['n', 'x'], greens = [])
        class Base: pass
        class A(Base): foo = 72
        class B(Base): foo = 8

        def f(n):
            x = 0
            while n > 0:
                mydriver.can_enter_jit(n=n, x=x)
                mydriver.jit_merge_point(n=n, x=x)
                if n % 2 == 0:
                    cls = A
                else:
                    cls = B
                inst = cls()
                x += inst.foo
                n -= 1
            return x
        res = self.meta_interp(f, [20], enable_opts='')
        assert res == f(20)
        self.check_loops(call=0)

    def test_zerodivisionerror(self):
        # test the case of exception-raising operation that is not delegated
        # to the backend at all: ZeroDivisionError
        #
        def f(n):
            assert n >= 0
            try:
                return ovfcheck(5 % n)
            except ZeroDivisionError:
                return -666
            except OverflowError:
                return -777
        res = self.interp_operations(f, [0])
        assert res == -666
        #
        def f(n):
            assert n >= 0
            try:
                return ovfcheck(6 // n)
            except ZeroDivisionError:
                return -667
            except OverflowError:
                return -778
        res = self.interp_operations(f, [0])
        assert res == -667

    def test_div_overflow(self):
        import sys
        from pypy.rpython.lltypesystem.lloperation import llop
        myjitdriver = JitDriver(greens = [], reds = ['x', 'y', 'res'])
        def f(x, y):
            res = 0
            while y > 0:
                myjitdriver.can_enter_jit(x=x, y=y, res=res)
                myjitdriver.jit_merge_point(x=x, y=y, res=res)
                try:
                    res += llop.int_floordiv_ovf(lltype.Signed,
                                                 -sys.maxint-1, x)
                    x += 5
                except OverflowError:
                    res += 100
                y -= 1
            return res
        res = self.meta_interp(f, [-41, 16])
        assert res == ((-sys.maxint-1) // (-41) +
                       (-sys.maxint-1) // (-36) +
                       (-sys.maxint-1) // (-31) +
                       (-sys.maxint-1) // (-26) +
                       (-sys.maxint-1) // (-21) +
                       (-sys.maxint-1) // (-16) +
                       (-sys.maxint-1) // (-11) +
                       (-sys.maxint-1) // (-6) +
                       100 * 8)

    def test_isinstance(self):
        class A:
            pass
        class B(A):
            pass
        def fn(n):
            if n:
                obj = A()
            else:
                obj = B()
            return isinstance(obj, B)
        res = self.interp_operations(fn, [0])
        assert res
        self.check_operations_history(guard_class=1)
        res = self.interp_operations(fn, [1])
        assert not res

    def test_isinstance_2(self):
        driver = JitDriver(greens = [], reds = ['n', 'sum', 'x'])
        class A:
            pass
        class B(A):
            pass
        class C(B):
            pass

        def main():
            return f(5, B()) * 10 + f(5, C()) + f(5, A()) * 100

        def f(n, x):
            sum = 0
            while n > 0:
                driver.can_enter_jit(x=x, n=n, sum=sum)
                driver.jit_merge_point(x=x, n=n, sum=sum)
                if isinstance(x, B):
                    sum += 1
                n -= 1
            return sum

        res = self.meta_interp(main, [])
        assert res == 55

    def test_assert_isinstance(self):
        class A:
            pass
        class B(A):
            pass
        def fn(n):
            # this should only be called with n != 0
            if n:
                obj = B()
                obj.a = n
            else:
                obj = A()
                obj.a = 17
            assert isinstance(obj, B)
            return obj.a
        res = self.interp_operations(fn, [1])
        assert res == 1
        self.check_operations_history(guard_class=0)
        if self.type_system == 'ootype':
            self.check_operations_history(instanceof=0)

    def test_r_dict(self):
        from pypy.rlib.objectmodel import r_dict
        class FooError(Exception):
            pass
        def myeq(n, m):
            return n == m
        def myhash(n):
            if n < 0:
                raise FooError
            return -n
        def f(n):
            d = r_dict(myeq, myhash)
            for i in range(10):
                d[i] = i*i
            try:
                return d[n]
            except FooError:
                return 99
        res = self.interp_operations(f, [5])
        assert res == f(5)

    def test_free_object(self):
        import weakref
        from pypy.rlib import rgc
        from pypy.rpython.lltypesystem.lloperation import llop
        myjitdriver = JitDriver(greens = [], reds = ['n', 'x'])
        class X(object):
            pass
        def main(n, x):
            while n > 0:
                myjitdriver.can_enter_jit(n=n, x=x)
                myjitdriver.jit_merge_point(n=n, x=x)
                n -= x.foo
        def g(n):
            x = X()
            x.foo = 2
            main(n, x)
            x.foo = 5
            return weakref.ref(x)
        def f(n):
            r = g(n)
            rgc.collect(); rgc.collect(); rgc.collect()
            return r() is None
        #
        assert f(30) == 1
        res = self.meta_interp(f, [30], no_stats=True)
        assert res == 1

    def test_pass_around(self):
        myjitdriver = JitDriver(greens = [], reds = ['n', 'x'])

        def call():
            pass

        def f(n, x):
            while n > 0:
                myjitdriver.can_enter_jit(n=n, x=x)
                myjitdriver.jit_merge_point(n=n, x=x)
                if n % 2:
                    call()
                    if n == 8:
                        return x
                    x = 3
                else:
                    x = 5
                n -= 1
            return 0

        self.meta_interp(f, [40, 0])

    def test_const_inputargs(self):
        myjitdriver = JitDriver(greens = ['m'], reds = ['n', 'x'])
        def f(n, x):
            m = 0x7FFFFFFF
            while n > 0:
                myjitdriver.can_enter_jit(m=m, n=n, x=x)
                myjitdriver.jit_merge_point(m=m, n=n, x=x)
                x = 42
                n -= 1
                m = m >> 1
            return x

        res = self.meta_interp(f, [50, 1], enable_opts='')
        assert res == 42

    def test_set_param(self):
        myjitdriver = JitDriver(greens = [], reds = ['n', 'x'])
        def g(n):
            x = 0
            while n > 0:
                myjitdriver.can_enter_jit(n=n, x=x)
                myjitdriver.jit_merge_point(n=n, x=x)
                n -= 1
                x += n
            return x
        def f(n, threshold):
            myjitdriver.set_param('threshold', threshold)
            return g(n)

        res = self.meta_interp(f, [10, 3])
        assert res == 9 + 8 + 7 + 6 + 5 + 4 + 3 + 2 + 1 + 0
        self.check_tree_loop_count(2)

        res = self.meta_interp(f, [10, 13])
        assert res == 9 + 8 + 7 + 6 + 5 + 4 + 3 + 2 + 1 + 0
        self.check_tree_loop_count(0)

    def test_dont_look_inside(self):
        @dont_look_inside
        def g(a, b):
            return a + b
        def f(a, b):
            return g(a, b)
        res = self.interp_operations(f, [3, 5])
        assert res == 8
        self.check_operations_history(int_add=0, call=1)

    def test_listcomp(self):
        myjitdriver = JitDriver(greens = [], reds = ['x', 'y', 'lst'])
        def f(x, y):
            lst = [0, 0, 0]
            while y > 0:
                myjitdriver.can_enter_jit(x=x, y=y, lst=lst)
                myjitdriver.jit_merge_point(x=x, y=y, lst=lst)
                lst = [i+x for i in lst if i >=0]
                y -= 1
            return lst[0]
        res = self.meta_interp(f, [6, 7], listcomp=True, backendopt=True, listops=True)
        # XXX: the loop looks inefficient
        assert res == 42

    def test_tuple_immutable(self):
        def new(a, b):
            return a, b
        def f(a, b):
            tup = new(a, b)
            return tup[1]
        res = self.interp_operations(f, [3, 5])
        assert res == 5
        self.check_operations_history(setfield_gc=2, getfield_gc_pure=1)

    def test_oosend_look_inside_only_one(self):
        class A:
            pass
        class B(A):
            def g(self):
                return 123
        class C(A):
            @dont_look_inside
            def g(self):
                return 456
        def f(n):
            if n > 3:
                x = B()
            else:
                x = C()
            return x.g() + x.g()
        res = self.interp_operations(f, [10])
        assert res == 123 * 2
        res = self.interp_operations(f, [-10])
        assert res == 456 * 2

    def test_residual_external_call(self):
        import math
        myjitdriver = JitDriver(greens = [], reds = ['y', 'x', 'res'])

        # When this test was written ll_math couldn't be inlined, now it can,
        # instead of rewriting this test, just ensure that an external call is
        # still generated by wrapping the function.
        @dont_look_inside
        def modf(x):
            return math.modf(x)

        def f(x, y):
            x = float(x)
            res = 0.0
            while y > 0:
                myjitdriver.can_enter_jit(x=x, y=y, res=res)
                myjitdriver.jit_merge_point(x=x, y=y, res=res)
                # this is an external call that the default policy ignores
                rpart, ipart = modf(x)
                res += ipart
                y -= 1
            return res
        res = self.meta_interp(f, [6, 7])
        assert res == 42
        self.check_loop_count(1)
        self.check_loops(call=1)

    def test_merge_guardclass_guardvalue(self):
        from pypy.rlib.objectmodel import instantiate
        myjitdriver = JitDriver(greens = [], reds = ['x', 'l'])

        class A(object):
            def g(self, x):
                return x - 5
        class B(A):
            def g(self, y):
                return y - 3

        a1 = A()
        a2 = A()
        b = B()
        def f(x):
            l = [a1] * 100 + [a2] * 100 + [b] * 100
            while x > 0:
                myjitdriver.can_enter_jit(x=x, l=l)
                myjitdriver.jit_merge_point(x=x, l=l)
                a = l[x]
                x = a.g(x)
                hint(a, promote=True)
            return x
        res = self.meta_interp(f, [299], listops=True)
        assert res == f(299)
        self.check_loops(guard_class=0, guard_value=2)
        self.check_loops(guard_class=0, guard_value=5, everywhere=True)

    def test_merge_guardnonnull_guardclass(self):
        from pypy.rlib.objectmodel import instantiate
        myjitdriver = JitDriver(greens = [], reds = ['x', 'l'])

        class A(object):
            def g(self, x):
                return x - 3
        class B(A):
            def g(self, y):
                return y - 5

        a1 = A()
        b1 = B()
        def f(x):
            l = [None] * 100 + [b1] * 100 + [a1] * 100
            while x > 0:
                myjitdriver.can_enter_jit(x=x, l=l)
                myjitdriver.jit_merge_point(x=x, l=l)
                a = l[x]
                if a:
                    x = a.g(x)
                else:
                    x -= 7
            return x
        res = self.meta_interp(f, [299], listops=True)
        assert res == f(299)
        self.check_loops(guard_class=0, guard_nonnull=0,
                         guard_nonnull_class=2, guard_isnull=0)
        self.check_loops(guard_class=0, guard_nonnull=0,
                         guard_nonnull_class=4, guard_isnull=1,
                         everywhere=True)

    def test_merge_guardnonnull_guardvalue(self):
        from pypy.rlib.objectmodel import instantiate
        myjitdriver = JitDriver(greens = [], reds = ['x', 'l'])

        class A(object):
            pass
        class B(A):
            pass

        a1 = A()
        b1 = B()
        def f(x):
            l = [b1] * 100 + [None] * 100 + [a1] * 100
            while x > 0:
                myjitdriver.can_enter_jit(x=x, l=l)
                myjitdriver.jit_merge_point(x=x, l=l)
                a = l[x]
                if a:
                    x -= 5
                else:
                    x -= 7
                hint(a, promote=True)
            return x
        res = self.meta_interp(f, [299], listops=True)
        assert res == f(299)
        self.check_loops(guard_class=0, guard_nonnull=0, guard_value=1,
                         guard_nonnull_class=0, guard_isnull=1)
        self.check_loops(guard_class=0, guard_nonnull=0, guard_value=3,
                         guard_nonnull_class=0, guard_isnull=2,
                         everywhere=True)

    def test_merge_guardnonnull_guardvalue_2(self):
        from pypy.rlib.objectmodel import instantiate
        myjitdriver = JitDriver(greens = [], reds = ['x', 'l'])

        class A(object):
            pass
        class B(A):
            pass

        a1 = A()
        b1 = B()
        def f(x):
            l = [None] * 100 + [b1] * 100 + [a1] * 100
            while x > 0:
                myjitdriver.can_enter_jit(x=x, l=l)
                myjitdriver.jit_merge_point(x=x, l=l)
                a = l[x]
                if a:
                    x -= 5
                else:
                    x -= 7
                hint(a, promote=True)
            return x
        res = self.meta_interp(f, [299], listops=True)
        assert res == f(299)
        self.check_loops(guard_class=0, guard_nonnull=0, guard_value=2,
                         guard_nonnull_class=0, guard_isnull=0)
        self.check_loops(guard_class=0, guard_nonnull=0, guard_value=4,
                         guard_nonnull_class=0, guard_isnull=1,
                         everywhere=True)

    def test_merge_guardnonnull_guardclass_guardvalue(self):
        from pypy.rlib.objectmodel import instantiate
        myjitdriver = JitDriver(greens = [], reds = ['x', 'l'])

        class A(object):
            def g(self, x):
                return x - 3
        class B(A):
            def g(self, y):
                return y - 5

        a1 = A()
        a2 = A()
        b1 = B()
        def f(x):
            l = [a2] * 100 + [None] * 100 + [b1] * 100 + [a1] * 100
            while x > 0:
                myjitdriver.can_enter_jit(x=x, l=l)
                myjitdriver.jit_merge_point(x=x, l=l)
                a = l[x]
                if a:
                    x = a.g(x)
                else:
                    x -= 7
                hint(a, promote=True)
            return x
        res = self.meta_interp(f, [399], listops=True)
        assert res == f(399)
        self.check_loops(guard_class=0, guard_nonnull=0, guard_value=2,
                         guard_nonnull_class=0, guard_isnull=0)
        self.check_loops(guard_class=0, guard_nonnull=0, guard_value=5,
                         guard_nonnull_class=0, guard_isnull=1,
                         everywhere=True)

    def test_residual_call_doesnt_lose_info(self):
        myjitdriver = JitDriver(greens = [], reds = ['x', 'y', 'l'])

        class A(object):
            pass

        globall = [""]
        @dont_look_inside
        def g(x):
            globall[0] = str(x)
            return x

        def f(x):
            y = A()
            y.v = x
            l = [0]
            while y.v > 0:
                myjitdriver.can_enter_jit(x=x, y=y, l=l)
                myjitdriver.jit_merge_point(x=x, y=y, l=l)
                l[0] = y.v
                lc = l[0]
                y.v = g(y.v) - y.v/y.v + lc/l[0] - 1
            return y.v
        res = self.meta_interp(f, [20], listops=True)
        self.check_loops(getfield_gc=0, getarrayitem_gc=0)
        self.check_loops(getfield_gc=1, getarrayitem_gc=0, everywhere=True)

    def test_guard_isnull_nonnull(self):
        myjitdriver = JitDriver(greens = [], reds = ['x', 'res'])
        class A(object):
            pass

        @dont_look_inside
        def create(x):
            if x >= -40:
                return A()
            return None

        def f(x):
            res = 0
            while x > 0:
                myjitdriver.can_enter_jit(x=x, res=res)
                myjitdriver.jit_merge_point(x=x, res=res)
                obj = create(x-1)
                if obj is not None:
                    res += 1
                obj2 = create(x-1000)
                if obj2 is None:
                    res += 1
                x -= 1
            return res
        res = self.meta_interp(f, [21])
        assert res == 42
        self.check_loops(guard_nonnull=1, guard_isnull=1)

    def test_loop_invariant1(self):
        myjitdriver = JitDriver(greens = [], reds = ['x', 'res'])
        class A(object):
            pass
        a = A()
        a.current_a = A()
        a.current_a.x = 1
        @loop_invariant
        def f():
            return a.current_a

        def g(x):
            res = 0
            while x > 0:
                myjitdriver.can_enter_jit(x=x, res=res)
                myjitdriver.jit_merge_point(x=x, res=res)
                res += f().x
                res += f().x
                res += f().x
                x -= 1
            a.current_a = A()
            a.current_a.x = 2
            return res
        res = self.meta_interp(g, [21])
        assert res == 3 * 21
        self.check_loops(call=0)
        self.check_loops(call=1, everywhere=True)

    def test_bug_optimizeopt_mutates_ops(self):
        myjitdriver = JitDriver(greens = [], reds = ['x', 'res', 'const', 'a'])
        class A(object):
            pass
        class B(A):
            pass

        glob = A()
        glob.a = None
        def f(x):
            res = 0
            a = A()
            a.x = 0
            glob.a = A()
            const = 2
            while x > 0:
                myjitdriver.can_enter_jit(x=x, res=res, a=a, const=const)
                myjitdriver.jit_merge_point(x=x, res=res, a=a, const=const)
                if type(glob.a) is B:
                    res += 1
                if a is None:
                    a = A()
                    a.x = x
                    glob.a = B()
                    const = 2
                else:
                    const = hint(const, promote=True)
                    x -= const
                    res += a.x
                    a = None
                    glob.a = A()
                    const = 1
            return res
        res = self.meta_interp(f, [21])
        assert res == f(21)

    def test_getitem_indexerror(self):
        lst = [10, 4, 9, 16]
        def f(n):
            try:
                return lst[n]
            except IndexError:
                return -2
        res = self.interp_operations(f, [2])
        assert res == 9
        res = self.interp_operations(f, [4])
        assert res == -2
        res = self.interp_operations(f, [-4])
        assert res == 10
        res = self.interp_operations(f, [-5])
        assert res == -2

    def test_guard_always_changing_value(self):
        myjitdriver = JitDriver(greens = [], reds = ['x'])
        class A:
            pass
        def f(x):
            while x > 0:
                myjitdriver.can_enter_jit(x=x)
                myjitdriver.jit_merge_point(x=x)
                a = A()
                hint(a, promote=True)
                x -= 1
        self.meta_interp(f, [50])
        self.check_loop_count(1)
        # this checks that the logic triggered by make_a_counter_per_value()
        # works and prevents generating tons of bridges

    def test_swap_values(self):
        def f(x, y):
            if x > 5:
                x, y = y, x
            return x - y
        res = self.interp_operations(f, [10, 2])
        assert res == -8
        res = self.interp_operations(f, [3, 2])
        assert res == 1

    def test_raw_malloc_and_access(self):
        from pypy.rpython.lltypesystem import rffi

        TP = rffi.CArray(lltype.Signed)

        def f(n):
            a = lltype.malloc(TP, n, flavor='raw')
            a[0] = n
            res = a[0]
            lltype.free(a, flavor='raw')
            return res

        res = self.interp_operations(f, [10])
        assert res == 10

    def test_raw_malloc_and_access_float(self):
        from pypy.rpython.lltypesystem import rffi

        TP = rffi.CArray(lltype.Float)

        def f(n, f):
            a = lltype.malloc(TP, n, flavor='raw')
            a[0] = f
            res = a[0]
            lltype.free(a, flavor='raw')
            return res

        res = self.interp_operations(f, [10, 3.5])
        assert res == 3.5

    def test_jit_debug(self):
        myjitdriver = JitDriver(greens = [], reds = ['x'])
        class A:
            pass
        def f(x):
            while x > 0:
                myjitdriver.can_enter_jit(x=x)
                myjitdriver.jit_merge_point(x=x)
                jit_debug("hi there:", x)
                jit_debug("foobar")
                x -= 1
            return x
        res = self.meta_interp(f, [8])
        assert res == 0
        self.check_loops(jit_debug=2)

    def test_assert_green(self):
        def f(x, promote):
            if promote:
                x = hint(x, promote=True)
            assert_green(x)
            return x
        res = self.interp_operations(f, [8, 1])
        assert res == 8
        py.test.raises(AssertGreenFailed, self.interp_operations, f, [8, 0])

    def test_multiple_specialied_versions1(self):
        myjitdriver = JitDriver(greens = [], reds = ['y', 'x', 'res'])
        class Base:
            def __init__(self, val):
                self.val = val
        class A(Base):
            def binop(self, other):
                return A(self.val + other.val)
        class B(Base):
            def binop(self, other):
                return B(self.val * other.val)
        def f(x, y):
            res = x
            while y > 0:
                myjitdriver.can_enter_jit(y=y, x=x, res=res)
                myjitdriver.jit_merge_point(y=y, x=x, res=res)
                res = res.binop(x)
                y -= 1
            return res
        def g(x, y):
            a1 = f(A(x), y)
            a2 = f(A(x), y)
            b1 = f(B(x), y)
            b2 = f(B(x), y)
            assert a1.val == a2.val
            assert b1.val == b2.val
            return a1.val + b1.val
        res = self.meta_interp(g, [6, 7])
        assert res == 6*8 + 6**8
        self.check_loop_count(5)
        self.check_loops({'guard_true': 2,
                          'int_add': 1, 'int_mul': 1, 'int_sub': 2,
                          'int_gt': 2, 'jump': 2})

    def test_multiple_specialied_versions_array(self):
        myjitdriver = JitDriver(greens = [], reds = ['idx', 'y', 'x', 'res',
                                                     'array'])
        class Base:
            def __init__(self, val):
                self.val = val
        class A(Base):
            def binop(self, other):
                return A(self.val + other.val)
        class B(Base):
            def binop(self, other):
                return B(self.val - other.val)
        def f(x, y):
            res = x
            array = [1, 2, 3]
            array[1] = 7
            idx = 0
            while y > 0:
                myjitdriver.can_enter_jit(idx=idx, y=y, x=x, res=res,
                                          array=array)
                myjitdriver.jit_merge_point(idx=idx, y=y, x=x, res=res,
                                            array=array)
                res = res.binop(x)
                res.val += array[idx] + array[1]
                if y < 7:
                    idx = 2
                y -= 1
            return res
        def g(x, y):
            a1 = f(A(x), y)
            a2 = f(A(x), y)
            b1 = f(B(x), y)
            b2 = f(B(x), y)
            assert a1.val == a2.val
            assert b1.val == b2.val
            return a1.val + b1.val
        res = self.meta_interp(g, [6, 14])
        assert res == g(6, 14)
        self.check_loop_count(9)
        self.check_loops(getarrayitem_gc=6, everywhere=True)

    def test_multiple_specialied_versions_bridge(self):
        myjitdriver = JitDriver(greens = [], reds = ['y', 'x', 'z', 'res'])
        class Base:
            def __init__(self, val):
                self.val = val
            def getval(self):
                return self.val
        class A(Base):
            def binop(self, other):
                return A(self.getval() + other.getval())
        class B(Base):
            def binop(self, other):
                return B(self.getval() * other.getval())
        def f(x, y, z):
            res = x
            while y > 0:
                myjitdriver.can_enter_jit(y=y, x=x, z=z, res=res)
                myjitdriver.jit_merge_point(y=y, x=x, z=z, res=res)
                res = res.binop(x)
                y -= 1
                if y < 7:
                    x = z
            return res
        def g(x, y):
            a1 = f(A(x), y, A(x))
            a2 = f(A(x), y, A(x))
            assert a1.val == a2.val
            b1 = f(B(x), y, B(x))
            b2 = f(B(x), y, B(x))
            assert b1.val == b2.val
            c1 = f(B(x), y, A(x))
            c2 = f(B(x), y, A(x))
            assert c1.val == c2.val
            d1 = f(A(x), y, B(x))
            d2 = f(A(x), y, B(x))
            assert d1.val == d2.val
            return a1.val + b1.val + c1.val + d1.val
        res = self.meta_interp(g, [3, 14])
        assert res == g(3, 14)

    def test_failing_inlined_guard(self):
        myjitdriver = JitDriver(greens = [], reds = ['y', 'x', 'z', 'res'])
        class Base:
            def __init__(self, val):
                self.val = val
            def getval(self):
                return self.val
        class A(Base):
            def binop(self, other):
                return A(self.getval() + other.getval())
        class B(Base):
            def binop(self, other):
                return B(self.getval() * other.getval())
        def f(x, y, z):
            res = x
            while y > 0:
                myjitdriver.can_enter_jit(y=y, x=x, z=z, res=res)
                myjitdriver.jit_merge_point(y=y, x=x, z=z, res=res)
                res = res.binop(x)
                y -= 1
                if y < 8:
                    x = z
            return res
        def g(x, y):
            c1 = f(A(x), y, B(x))
            c2 = f(A(x), y, B(x))
            assert c1.val == c2.val
            return c1.val
        res = self.meta_interp(g, [3, 16])
        assert res == g(3, 16)

    def test_inlined_guard_in_short_preamble(self):
        myjitdriver = JitDriver(greens = [], reds = ['y', 'x', 'z', 'res'])
        class A:
            def __init__(self, val):
                self.val = val
            def getval(self):
                return self.val
            def binop(self, other):
                return A(self.getval() + other.getval())
        def f(x, y, z):
            res = x
            while y > 0:
                myjitdriver.can_enter_jit(y=y, x=x, z=z, res=res)
                myjitdriver.jit_merge_point(y=y, x=x, z=z, res=res)
                res = res.binop(x)
                y -= 1
                if y < 7:
                    x = z
            return res
        def g(x, y):
            a1 = f(A(x), y, A(x))
            a2 = f(A(x), y, A(x))
            assert a1.val == a2.val
            return a1.val
        res = self.meta_interp(g, [3, 14])
        assert res == g(3, 14)

    def test_specialied_bridge(self):
        myjitdriver = JitDriver(greens = [], reds = ['y', 'x', 'res'])
        class A:
            def __init__(self, val):
                self.val = val
            def binop(self, other):
                return A(self.val + other.val)
        def f(x, y):
            res = A(0)
            while y > 0:
                myjitdriver.can_enter_jit(y=y, x=x, res=res)
                myjitdriver.jit_merge_point(y=y, x=x, res=res)
                res = res.binop(A(y))
                if y<7:
                    res = x
                y -= 1
            return res
        def g(x, y):
            a1 = f(A(x), y)
            a2 = f(A(x), y)
            assert a1.val == a2.val
            return a1.val
        res = self.meta_interp(g, [6, 14])
        assert res == g(6, 14)

    def test_specialied_bridge_const(self):
        myjitdriver = JitDriver(greens = [], reds = ['y', 'const', 'x', 'res'])
        class A:
            def __init__(self, val):
                self.val = val
            def binop(self, other):
                return A(self.val + other.val)
        def f(x, y):
            res = A(0)
            const = 7
            while y > 0:
                myjitdriver.can_enter_jit(y=y, x=x, res=res, const=const)
                myjitdriver.jit_merge_point(y=y, x=x, res=res, const=const)
                const = hint(const, promote=True)
                res = res.binop(A(const))
                if y<7:
                    res = x
                y -= 1
            return res
        def g(x, y):
            a1 = f(A(x), y)
            a2 = f(A(x), y)
            assert a1.val == a2.val
            return a1.val
        res = self.meta_interp(g, [6, 14])
        assert res == g(6, 14)

    def test_multiple_specialied_zigzag(self):
        myjitdriver = JitDriver(greens = [], reds = ['y', 'x', 'res'])
        class Base:
            def __init__(self, val):
                self.val = val
        class A(Base):
            def binop(self, other):
                return A(self.val + other.val)
            def switch(self):
                return B(self.val)
        class B(Base):
            def binop(self, other):
                return B(self.val * other.val)
            def switch(self):
                return A(self.val)
        def f(x, y):
            res = x
            while y > 0:
                myjitdriver.can_enter_jit(y=y, x=x, res=res)
                myjitdriver.jit_merge_point(y=y, x=x, res=res)
                if y % 4 == 0:
                    res = res.switch()
                res = res.binop(x)
                y -= 1
            return res
        def g(x, y):
            a1 = f(A(x), y)
            a2 = f(A(x), y)
            b1 = f(B(x), y)
            b2 = f(B(x), y)
            assert a1.val == a2.val
            assert b1.val == b2.val
            return a1.val + b1.val
        res = self.meta_interp(g, [3, 23])
        assert res == 7068153
        self.check_loop_count(6)
        self.check_loops(guard_true=4, guard_class=0, int_add=2, int_mul=2,
                         guard_false=2)

    def test_dont_trace_every_iteration(self):
        myjitdriver = JitDriver(greens = [], reds = ['a', 'b', 'i', 'sa'])

        def main(a, b):
            i = sa = 0
            #while i < 200:
            while i < 200:
                myjitdriver.can_enter_jit(a=a, b=b, i=i, sa=sa)
                myjitdriver.jit_merge_point(a=a, b=b, i=i, sa=sa)
                if a > 0: pass
                if b < 2: pass
                sa += a % b
                i += 1
            return sa
        def g():
            return main(10, 20) + main(-10, -20)
        res = self.meta_interp(g, [])
        assert res == g()
        self.check_enter_count(2)

    def test_current_trace_length(self):
        myjitdriver = JitDriver(greens = ['g'], reds = ['x'])
        @dont_look_inside
        def residual():
            print "hi there"
        @unroll_safe
        def loop(g):
            y = 0
            while y < g:
                residual()
                y += 1
        def f(x, g):
            n = 0
            while x > 0:
                myjitdriver.can_enter_jit(x=x, g=g)
                myjitdriver.jit_merge_point(x=x, g=g)
                loop(g)
                x -= 1
                n = current_trace_length()
            return n
        res = self.meta_interp(f, [5, 8])
        assert 14 < res < 42
        res = self.meta_interp(f, [5, 2])
        assert 4 < res < 14

    def test_compute_identity_hash(self):
        from pypy.rlib.objectmodel import compute_identity_hash
        class A(object):
            pass
        def f():
            a = A()
            return compute_identity_hash(a) == compute_identity_hash(a)
        res = self.interp_operations(f, [])
        assert res
        # a "did not crash" kind of test

    def test_compute_unique_id(self):
        from pypy.rlib.objectmodel import compute_unique_id
        class A(object):
            pass
        def f():
            a1 = A()
            a2 = A()
            return (compute_unique_id(a1) == compute_unique_id(a1) and
                    compute_unique_id(a1) != compute_unique_id(a2))
        res = self.interp_operations(f, [])
        assert res

    def test_wrap_around_add(self):
        myjitdriver = JitDriver(greens = [], reds = ['x', 'n'])
        class A:
            pass
        def f(x):
            n = 0
            while x > 0:
                myjitdriver.can_enter_jit(x=x, n=n)
                myjitdriver.jit_merge_point(x=x, n=n)
                x += 1
                n += 1
            return n
        res = self.meta_interp(f, [sys.maxint-10])
        assert res == 11
        self.check_tree_loop_count(2)

    def test_wrap_around_mul(self):
        myjitdriver = JitDriver(greens = [], reds = ['x', 'n'])
        class A:
            pass
        def f(x):
            n = 0
            while x > 0:
                myjitdriver.can_enter_jit(x=x, n=n)
                myjitdriver.jit_merge_point(x=x, n=n)
                x *= 2
                n += 1
            return n
        res = self.meta_interp(f, [sys.maxint>>10])
        assert res == 11
        self.check_tree_loop_count(2)

    def test_wrap_around_sub(self):
        myjitdriver = JitDriver(greens = [], reds = ['x', 'n'])
        class A:
            pass
        def f(x):
            n = 0
            while x < 0:
                myjitdriver.can_enter_jit(x=x, n=n)
                myjitdriver.jit_merge_point(x=x, n=n)
                x -= 1
                n += 1
            return n
        res = self.meta_interp(f, [10-sys.maxint])
        assert res == 12
        self.check_tree_loop_count(2)

    def test_overflowing_shift_pos(self):
        myjitdriver = JitDriver(greens = [], reds = ['a', 'b', 'n', 'sa'])
        def f1(a, b):
            n = sa = 0
            while n < 10:
                myjitdriver.jit_merge_point(a=a, b=b, n=n, sa=sa)
                if 0 < a <= 5: pass
                if 0 < b <= 5: pass
                sa += (((((a << b) << b) << b) >> b) >> b) >> b                
                n += 1
            return sa

        def f2(a, b):
            n = sa = 0
            while n < 10:
                myjitdriver.jit_merge_point(a=a, b=b, n=n, sa=sa)
                if 0 < a < hint(sys.maxint/2, promote=True): pass
                if 0 < b < 100: pass
                sa += (((((a << b) << b) << b) >> b) >> b) >> b                
                n += 1
            return sa
        
        assert self.meta_interp(f1, [5, 5]) == 50
        self.check_loops(int_rshift=0, everywhere=True)

        for f in (f1, f2):
            assert self.meta_interp(f, [5, 6]) == 50
            self.check_loops(int_rshift=3, everywhere=True)

            assert self.meta_interp(f, [10, 5]) == 100
            self.check_loops(int_rshift=3, everywhere=True)

            assert self.meta_interp(f, [10, 6]) == 100
            self.check_loops(int_rshift=3, everywhere=True)

            assert self.meta_interp(f, [5, 31]) == 0
            self.check_loops(int_rshift=3, everywhere=True)

            bigval = 1
            while (bigval << 3).__class__ is int:
                bigval = bigval << 1

            assert self.meta_interp(f, [bigval, 5]) == 0
            self.check_loops(int_rshift=3, everywhere=True)

    def test_overflowing_shift_neg(self):
        myjitdriver = JitDriver(greens = [], reds = ['a', 'b', 'n', 'sa'])
        def f1(a, b):
            n = sa = 0
            while n < 10:
                myjitdriver.jit_merge_point(a=a, b=b, n=n, sa=sa)
                if -5 <= a < 0: pass
                if 0 < b <= 5: pass
                sa += (((((a << b) << b) << b) >> b) >> b) >> b                
                n += 1
            return sa

        def f2(a, b):
            n = sa = 0
            while n < 10:
                myjitdriver.jit_merge_point(a=a, b=b, n=n, sa=sa)
                if -hint(sys.maxint/2, promote=True) < a < 0: pass
                if 0 < b < 100: pass
                sa += (((((a << b) << b) << b) >> b) >> b) >> b                
                n += 1
            return sa
        
        assert self.meta_interp(f1, [-5, 5]) == -50
        self.check_loops(int_rshift=0, everywhere=True)

        for f in (f1, f2):
            assert self.meta_interp(f, [-5, 6]) == -50
            self.check_loops(int_rshift=3, everywhere=True)

            assert self.meta_interp(f, [-10, 5]) == -100
            self.check_loops(int_rshift=3, everywhere=True)

            assert self.meta_interp(f, [-10, 6]) == -100
            self.check_loops(int_rshift=3, everywhere=True)

            assert self.meta_interp(f, [-5, 31]) == 0
            self.check_loops(int_rshift=3, everywhere=True)

            bigval = 1
            while (bigval << 3).__class__ is int:
                bigval = bigval << 1

<<<<<<< HEAD
            assert self.meta_interp(f, [-bigval, 5]) == 0
            self.check_loops(int_rshift=1, everywhere=True)

    def notest_overflowing_shift2(self):
        myjitdriver = JitDriver(greens = [], reds = ['a', 'b', 'n', 'sa'])
        def f(a, b):
            n = sa = 0
            while n < 10:
                myjitdriver.jit_merge_point(a=a, b=b, n=n, sa=sa)
                if 0 < a < hint(sys.maxint/2, promote=True): pass
                if 0 < b < 100: pass
                sa += (a << b) >> b
                n += 1
            return sa

        assert self.meta_interp(f, [5, 5]) == 50
        self.check_loops(int_rshift=0, everywhere=True)

        assert self.meta_interp(f, [5, 10]) == 50
        self.check_loops(int_rshift=1, everywhere=True)

        assert self.meta_interp(f, [10, 5]) == 100
        self.check_loops(int_rshift=1, everywhere=True)

        assert self.meta_interp(f, [10, 10]) == 100
        self.check_loops(int_rshift=1, everywhere=True)

        assert self.meta_interp(f, [5, 100]) == 0
        self.check_loops(int_rshift=1, everywhere=True)
    
    def test_read_timestamp(self):
        import time
        from pypy.rlib.rtimer import read_timestamp
        def busy_loop():
            start = time.time()
            while time.time() - start < 0.1:
                # busy wait
                pass

        def f():
            t1 = read_timestamp()
            busy_loop()
            t2 = read_timestamp()
            return t2 - t1 > 1000
        res = self.interp_operations(f, [])
        assert res

=======
            assert self.meta_interp(f, [bigval, 5]) == 0
            self.check_loops(int_rshift=3, everywhere=True)
>>>>>>> 77fb28fc

class TestOOtype(BasicTests, OOJitMixin):

    def test_oohash(self):
        def f(n):
            s = ootype.oostring(n, -1)
            return s.ll_hash()
        res = self.interp_operations(f, [5])
        assert res == ootype.oostring(5, -1).ll_hash()

    def test_identityhash(self):
        A = ootype.Instance("A", ootype.ROOT)
        def f():
            obj1 = ootype.new(A)
            obj2 = ootype.new(A)
            return ootype.identityhash(obj1) == ootype.identityhash(obj2)
        assert not f()
        res = self.interp_operations(f, [])
        assert not res

    def test_oois(self):
        A = ootype.Instance("A", ootype.ROOT)
        def f(n):
            obj1 = ootype.new(A)
            if n:
                obj2 = obj1
            else:
                obj2 = ootype.new(A)
            return obj1 is obj2
        res = self.interp_operations(f, [0])
        assert not res
        res = self.interp_operations(f, [1])
        assert res

    def test_oostring_instance(self):
        A = ootype.Instance("A", ootype.ROOT)
        B = ootype.Instance("B", ootype.ROOT)
        def f(n):
            obj1 = ootype.new(A)
            obj2 = ootype.new(B)
            s1 = ootype.oostring(obj1, -1)
            s2 = ootype.oostring(obj2, -1)
            ch1 = s1.ll_stritem_nonneg(1)
            ch2 = s2.ll_stritem_nonneg(1)
            return ord(ch1) + ord(ch2)
        res = self.interp_operations(f, [0])
        assert res == ord('A') + ord('B')

    def test_subclassof(self):
        A = ootype.Instance("A", ootype.ROOT)
        B = ootype.Instance("B", A)
        clsA = ootype.runtimeClass(A)
        clsB = ootype.runtimeClass(B)
        myjitdriver = JitDriver(greens = [], reds = ['n', 'flag', 'res'])

        def getcls(flag):
            if flag:
                return clsA
            else:
                return clsB

        def f(flag, n):
            res = True
            while n > -100:
                myjitdriver.can_enter_jit(n=n, flag=flag, res=res)
                myjitdriver.jit_merge_point(n=n, flag=flag, res=res)
                cls = getcls(flag)
                n -= 1
                res = ootype.subclassof(cls, clsB)
            return res

        res = self.meta_interp(f, [1, 100],
                               policy=StopAtXPolicy(getcls),
                               enable_opts='')
        assert not res

        res = self.meta_interp(f, [0, 100],
                               policy=StopAtXPolicy(getcls),
                               enable_opts='')
        assert res

class BaseLLtypeTests(BasicTests):

    def test_identityhash(self):
        A = lltype.GcStruct("A")
        def f():
            obj1 = lltype.malloc(A)
            obj2 = lltype.malloc(A)
            return lltype.identityhash(obj1) == lltype.identityhash(obj2)
        assert not f()
        res = self.interp_operations(f, [])
        assert not res

    def test_oops_on_nongc(self):
        from pypy.rpython.lltypesystem import lltype

        TP = lltype.Struct('x')
        def f(i1, i2):
            p1 = prebuilt[i1]
            p2 = prebuilt[i2]
            a = p1 is p2
            b = p1 is not p2
            c = bool(p1)
            d = not bool(p2)
            return 1000*a + 100*b + 10*c + d
        prebuilt = [lltype.malloc(TP, flavor='raw', immortal=True)] * 2
        expected = f(0, 1)
        assert self.interp_operations(f, [0, 1]) == expected

    def test_casts(self):
        py.test.skip("xxx fix or kill")
        if not self.basic:
            py.test.skip("test written in a style that "
                         "means it's frontend only")
        from pypy.rpython.lltypesystem import lltype, llmemory, rffi

        TP = lltype.GcStruct('S1')
        def f(p):
            n = lltype.cast_ptr_to_int(p)
            return n
        x = lltype.malloc(TP)
        xref = lltype.cast_opaque_ptr(llmemory.GCREF, x)
        res = self.interp_operations(f, [xref])
        y = llmemory.cast_ptr_to_adr(x)
        y = llmemory.cast_adr_to_int(y)
        assert rffi.get_real_int(res) == rffi.get_real_int(y)
        #
        TP = lltype.Struct('S2')
        prebuilt = [lltype.malloc(TP, immortal=True),
                    lltype.malloc(TP, immortal=True)]
        def f(x):
            p = prebuilt[x]
            n = lltype.cast_ptr_to_int(p)
            return n
        res = self.interp_operations(f, [1])
        y = llmemory.cast_ptr_to_adr(prebuilt[1])
        y = llmemory.cast_adr_to_int(y)
        assert rffi.get_real_int(res) == rffi.get_real_int(y)

    def test_collapsing_ptr_eq(self):
        S = lltype.GcStruct('S')
        p = lltype.malloc(S)
        driver = JitDriver(greens = [], reds = ['n', 'x'])

        def f(n, x):
            while n > 0:
                driver.can_enter_jit(n=n, x=x)
                driver.jit_merge_point(n=n, x=x)
                if x:
                    n -= 1
                n -= 1

        def main():
            f(10, p)
            f(10, lltype.nullptr(S))

        self.meta_interp(main, [])

    def test_enable_opts(self):
        jitdriver = JitDriver(greens = [], reds = ['a'])

        class A(object):
            def __init__(self, i):
                self.i = i

        def f():
            a = A(0)

            while a.i < 10:
                jitdriver.jit_merge_point(a=a)
                jitdriver.can_enter_jit(a=a)
                a = A(a.i + 1)

        self.meta_interp(f, [])
        self.check_loops(new_with_vtable=0)
        self.meta_interp(f, [], enable_opts='')
        self.check_loops(new_with_vtable=1)

class TestLLtype(BaseLLtypeTests, LLJitMixin):
    pass<|MERGE_RESOLUTION|>--- conflicted
+++ resolved
@@ -2071,9 +2071,8 @@
             while (bigval << 3).__class__ is int:
                 bigval = bigval << 1
 
-<<<<<<< HEAD
-            assert self.meta_interp(f, [-bigval, 5]) == 0
-            self.check_loops(int_rshift=1, everywhere=True)
+            assert self.meta_interp(f, [bigval, 5]) == 0
+            self.check_loops(int_rshift=3, everywhere=True)
 
     def notest_overflowing_shift2(self):
         myjitdriver = JitDriver(greens = [], reds = ['a', 'b', 'n', 'sa'])
@@ -2101,7 +2100,7 @@
 
         assert self.meta_interp(f, [5, 100]) == 0
         self.check_loops(int_rshift=1, everywhere=True)
-    
+
     def test_read_timestamp(self):
         import time
         from pypy.rlib.rtimer import read_timestamp
@@ -2118,11 +2117,6 @@
             return t2 - t1 > 1000
         res = self.interp_operations(f, [])
         assert res
-
-=======
-            assert self.meta_interp(f, [bigval, 5]) == 0
-            self.check_loops(int_rshift=3, everywhere=True)
->>>>>>> 77fb28fc
 
 class TestOOtype(BasicTests, OOJitMixin):
 
