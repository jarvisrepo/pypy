--- conflicted
+++ resolved
@@ -2351,7 +2351,6 @@
         self.check_loops(getfield_gc_pure=0)
         self.check_loops(getfield_gc_pure=2, everywhere=True)
         
-<<<<<<< HEAD
     def test_args_becomming_equal(self):
         myjitdriver = JitDriver(greens = [], reds = ['n', 'i', 'sa', 'a', 'b'])
         def f(n, a, b):
@@ -2622,8 +2621,6 @@
         # 1 preamble and 6 speciealized versions of each loop
         self.check_tree_loop_count(2*(1 + 6))
 
-=======
->>>>>>> 3910b6cf
     def test_frame_finished_during_retrace(self):
         class Base(object):
             pass
@@ -2690,10 +2687,7 @@
         res = self.meta_interp(f, [1])
         assert res == f(1)
 
-<<<<<<< HEAD
-
-=======
->>>>>>> 3910b6cf
+
 class TestOOtype(BasicTests, OOJitMixin):
 
     def test_oohash(self):
