--- conflicted
+++ resolved
@@ -3436,21 +3436,6 @@
         res = self.meta_interp(f, [16])
         assert res == f(16)
 
-<<<<<<< HEAD
-    def test_virtual_dict_constant_keys(self):
-        myjitdriver = JitDriver(greens = [], reds = ["n"])
-        def g(d):
-            return d["key"] - 1
-
-        def f(n):
-            while n > 0:
-                myjitdriver.jit_merge_point(n=n)
-                n = g({"key": n})
-            return n
-        res = self.meta_interp(f, [10])
-        assert res == 0
-        self.check_loops({"int_sub": 1, "int_gt": 1, "guard_true": 1, "jump": 1})
-=======
     def test_ptr_eq(self):
         myjitdriver = JitDriver(greens = [], reds = ["n", "x"])
         class A(object):
@@ -3503,7 +3488,20 @@
         res = self.meta_interp(f, [10])
         assert res == 0
 
->>>>>>> b14fb1ef
+    def test_virtual_dict_constant_keys(self):
+        myjitdriver = JitDriver(greens = [], reds = ["n"])
+        def g(d):
+            return d["key"] - 1
+
+        def f(n):
+            while n > 0:
+                myjitdriver.jit_merge_point(n=n)
+                n = g({"key": n})
+            return n
+
+        res = self.meta_interp(f, [10])
+        assert res == 0
+        self.check_loops({"int_sub": 1, "int_gt": 1, "guard_true": 1, "jump": 1})
 
 
 class TestLLtype(BaseLLtypeTests, LLJitMixin):
