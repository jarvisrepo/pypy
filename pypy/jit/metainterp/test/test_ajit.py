--- conflicted
+++ resolved
@@ -3435,8 +3435,6 @@
             return sa
         res = self.meta_interp(f, [16])
         assert res == f(16)
-<<<<<<< HEAD
-=======
 
     def test_ptr_eq(self):
         myjitdriver = JitDriver(greens = [], reds = ["n", "x"])
@@ -3505,8 +3503,6 @@
             return n
         res = self.meta_interp(f, [10])
         assert res == 0
-
->>>>>>> 3bd43875
 
     def test_tagged(self):
         from pypy.rlib.objectmodel import UnboxedValue
