import sys

import py

from pypy.jit.codewriter.policy import StopAtXPolicy
from pypy.jit.metainterp import history
from pypy.jit.metainterp.test.support import LLJitMixin, OOJitMixin, noConst
from pypy.jit.metainterp.warmspot import get_stats
from pypy.rlib import rerased
from pypy.rlib.jit import (JitDriver, we_are_jitted, hint, dont_look_inside,
    loop_invariant, elidable, promote, jit_debug, assert_green,
    AssertGreenFailed, unroll_safe, current_trace_length, look_inside_iff,
    isconstant, isvirtual, set_param, record_known_class)
from pypy.rlib.longlong2float import float2longlong, longlong2float
from pypy.rlib.rarithmetic import ovfcheck, is_valid_int
from pypy.rpython.lltypesystem import lltype, rffi
from pypy.rpython.ootypesystem import ootype


class BasicTests:
    def test_basic(self):
        def f(x, y):
            return x + y
        res = self.interp_operations(f, [40, 2])
        assert res == 42

    def test_basic_inst(self):
        class A:
            pass
        def f(n):
            a = A()
            a.x = n
            return a.x
        res = self.interp_operations(f, [42])
        assert res == 42

    def test_uint_floordiv(self):
        from pypy.rlib.rarithmetic import r_uint

        def f(a, b):
            a = r_uint(a)
            b = r_uint(b)
            return a/b

        res = self.interp_operations(f, [-4, 3])
        assert res == long(r_uint(-4)) // 3

    def test_direct_call(self):
        def g(n):
            return n + 2
        def f(a, b):
            return g(a) + g(b)
        res = self.interp_operations(f, [8, 98])
        assert res == 110

    def test_direct_call_with_guard(self):
        def g(n):
            if n < 0:
                return 0
            return n + 2
        def f(a, b):
            return g(a) + g(b)
        res = self.interp_operations(f, [8, 98])
        assert res == 110

    def test_loop_1(self):
        myjitdriver = JitDriver(greens = [], reds = ['x', 'y', 'res'])
        def f(x, y):
            res = 0
            while y > 0:
                myjitdriver.can_enter_jit(x=x, y=y, res=res)
                myjitdriver.jit_merge_point(x=x, y=y, res=res)
                res += x
                y -= 1
            return res
        res = self.meta_interp(f, [6, 7])
        assert res == 42
        self.check_trace_count(1)
        self.check_resops({'jump': 1, 'int_gt': 2, 'int_add': 2,
                           'guard_true': 2, 'int_sub': 2})

        if self.basic:
            found = 0
            for op in get_stats().get_all_loops()[0]._all_operations():
                if op.getopname() == 'guard_true':
                    liveboxes = op.getfailargs()
                    assert len(liveboxes) == 3
                    for box in liveboxes:
                        assert isinstance(box, history.BoxInt)
                    found += 1
            assert found == 2

    def test_loop_variant_mul1(self):
        myjitdriver = JitDriver(greens = [], reds = ['y', 'res', 'x'])
        def f(x, y):
            res = 0
            while y > 0:
                myjitdriver.can_enter_jit(x=x, y=y, res=res)
                myjitdriver.jit_merge_point(x=x, y=y, res=res)
                res += x * x
                x += 1
                res += x * x
                y -= 1
            return res
        res = self.meta_interp(f, [6, 7])
        assert res == 1323
        self.check_trace_count(1)
        self.check_simple_loop(int_mul=1)

    def test_loop_variant_mul_ovf(self):
        myjitdriver = JitDriver(greens = [], reds = ['y', 'res', 'x'])
        def f(x, y):
            res = 0
            while y > 0:
                myjitdriver.can_enter_jit(x=x, y=y, res=res)
                myjitdriver.jit_merge_point(x=x, y=y, res=res)
                res += ovfcheck(x * x)
                x += 1
                res += ovfcheck(x * x)
                y -= 1
            return res
        res = self.meta_interp(f, [6, 7])
        assert res == 1323
        self.check_trace_count(1)
        self.check_simple_loop(int_mul_ovf=1)

    def test_loop_invariant_mul1(self):
        myjitdriver = JitDriver(greens = [], reds = ['y', 'res', 'x'])
        def f(x, y):
            res = 0
            while y > 0:
                myjitdriver.can_enter_jit(x=x, y=y, res=res)
                myjitdriver.jit_merge_point(x=x, y=y, res=res)
                res += x * x
                y -= 1
            return res
        res = self.meta_interp(f, [6, 7])
        assert res == 252
        self.check_trace_count(1)
        self.check_simple_loop(int_mul=0)
        self.check_resops({'jump': 1, 'int_gt': 2, 'int_add': 2,
                           'int_mul': 1, 'guard_true': 2, 'int_sub': 2})


    def test_loop_invariant_mul_ovf1(self):
        myjitdriver = JitDriver(greens = [], reds = ['y', 'res', 'x'])
        def f(x, y):
            res = 0
            while y > 0:
                myjitdriver.can_enter_jit(x=x, y=y, res=res)
                myjitdriver.jit_merge_point(x=x, y=y, res=res)
                b = y * 2
                res += ovfcheck(x * x) + b
                y -= 1
            return res
        res = self.meta_interp(f, [6, 7])
        assert res == 308
        self.check_trace_count(1)
        self.check_simple_loop(int_mul_ovf=0)
        self.check_resops({'jump': 1, 'int_lshift': 2, 'int_gt': 2,
                           'int_mul_ovf': 1, 'int_add': 4,
                           'guard_true': 2, 'guard_no_overflow': 1,
                           'int_sub': 2})

    def test_loop_invariant_mul_bridge1(self):
        myjitdriver = JitDriver(greens = [], reds = ['y', 'res', 'x', 'n'])
        def f(x, y, n):
            res = 0
            while y > 0:
                myjitdriver.can_enter_jit(x=x, y=y, n=n, res=res)
                myjitdriver.jit_merge_point(x=x, y=y, n=n, res=res)
                res += x * x
                if y<n:
                    x += 1
                y -= 1
            return res
        res = self.meta_interp(f, [6, 32, 16])
        assert res == 3427
        self.check_trace_count(3)

    def test_loop_invariant_mul_bridge_maintaining1(self):
        myjitdriver = JitDriver(greens = [], reds = ['y', 'res', 'x', 'n'])
        def f(x, y, n):
            res = 0
            while y > 0:
                myjitdriver.can_enter_jit(x=x, y=y, res=res, n=n)
                myjitdriver.jit_merge_point(x=x, y=y, res=res, n=n)
                res += x * x
                if y<n:
                    res += 1
                y -= 1
            return res
        res = self.meta_interp(f, [6, 32, 16])
        assert res == 1167
        self.check_trace_count(3)
        self.check_resops(int_mul=3)

    def test_loop_invariant_mul_bridge_maintaining2(self):
        myjitdriver = JitDriver(greens = [], reds = ['y', 'res', 'x', 'n'])
        def f(x, y, n):
            res = 0
            while y > 0:
                myjitdriver.can_enter_jit(x=x, y=y, res=res, n=n)
                myjitdriver.jit_merge_point(x=x, y=y, res=res, n=n)
                z = x * x
                res += z
                if y<n:
                    res += z
                y -= 1
            return res
        res = self.meta_interp(f, [6, 32, 16])
        assert res == 1692
        self.check_trace_count(3)
        self.check_resops(int_mul=3)

    def test_loop_invariant_mul_bridge_maintaining3(self):
        myjitdriver = JitDriver(greens = [], reds = ['y', 'res', 'x', 'm'])
        def f(x, y, m):
            res = 0
            while y > 0:
                myjitdriver.can_enter_jit(x=x, y=y, res=res, m=m)
                myjitdriver.jit_merge_point(x=x, y=y, res=res, m=m)
                z = x * x
                res += z
                if y<m:
                    res += z
                y -= 1
            return res
        res = self.meta_interp(f, [6, 32, 16])
        assert res == 1692
        self.check_trace_count(3)
        self.check_resops({'int_lt': 2, 'int_gt': 4, 'guard_false': 2,
                           'guard_true': 4, 'int_sub': 4, 'jump': 3,
                           'int_mul': 3, 'int_add': 4})

    def test_loop_invariant_mul_ovf2(self):
        myjitdriver = JitDriver(greens = [], reds = ['y', 'res', 'x'])
        def f(x, y):
            res = 0
            while y > 0:
                myjitdriver.can_enter_jit(x=x, y=y, res=res)
                myjitdriver.jit_merge_point(x=x, y=y, res=res)
                b = y * 2
                try:
                    res += ovfcheck(x * x) + b
                except OverflowError:
                    res += 1
                y -= 1
            return res
        res = self.meta_interp(f, [sys.maxint, 7])
        assert res == f(sys.maxint, 7)
        self.check_trace_count(1)
        res = self.meta_interp(f, [6, 7])
        assert res == 308

    def test_loop_invariant_mul_bridge_ovf1(self):
        myjitdriver = JitDriver(greens = [], reds = ['y', 'res', 'x1', 'x2'])
        def f(x1, x2, y):
            res = 0
            while y > 0:
                myjitdriver.can_enter_jit(x1=x1, x2=x2, y=y, res=res)
                myjitdriver.jit_merge_point(x1=x1, x2=x2, y=y, res=res)
                try:
                    res += ovfcheck(x1 * x1)
                except OverflowError:
                    res += 1
                if y<32 and (y>>2)&1==0:
                    x1, x2 = x2, x1
                y -= 1
            return res
        res = self.meta_interp(f, [6, sys.maxint, 48])
        assert res == f(6, sys.maxint, 48)

    def test_loop_invariant_mul_bridge_ovf2(self):
        myjitdriver = JitDriver(greens = [], reds = ['y', 'res', 'x1', 'x2', 'n'])
        def f(x1, x2, n, y):
            res = 0
            while y > 0:
                myjitdriver.can_enter_jit(x1=x1, x2=x2, y=y, res=res, n=n)
                myjitdriver.jit_merge_point(x1=x1, x2=x2, y=y, res=res, n=n)
                try:
                    res += ovfcheck(x1 * x1)
                except OverflowError:
                    res += 1
                y -= 1
                if y&4 == 0:
                    x1, x2 = x2, x1
            return res
        res = self.meta_interp(f, [6, sys.maxint, 32, 48])
        assert res == f(6, sys.maxint, 32, 48)
        res = self.meta_interp(f, [sys.maxint, 6, 32, 48])
        assert res == f(sys.maxint, 6, 32, 48)


    def test_loop_invariant_intbox(self):
        myjitdriver = JitDriver(greens = [], reds = ['y', 'res', 'x'])
        class I:
            __slots__ = 'intval'
            _immutable_ = True
            def __init__(self, intval):
                self.intval = intval
        def f(i, y):
            res = 0
            x = I(i)
            while y > 0:
                myjitdriver.can_enter_jit(x=x, y=y, res=res)
                myjitdriver.jit_merge_point(x=x, y=y, res=res)
                res += x.intval * x.intval
                y -= 1
            return res
        res = self.meta_interp(f, [6, 7])
        assert res == 252
        self.check_trace_count(1)
        self.check_resops({'jump': 1, 'int_gt': 2, 'int_add': 2,
                           'getfield_gc_pure': 1, 'int_mul': 1,
                           'guard_true': 2, 'int_sub': 2})

    def test_loops_are_transient(self):
        import gc, weakref
        myjitdriver = JitDriver(greens = [], reds = ['x', 'y', 'res'])
        def f(x, y):
            res = 0
            while y > 0:
                myjitdriver.can_enter_jit(x=x, y=y, res=res)
                myjitdriver.jit_merge_point(x=x, y=y, res=res)
                res += x
                if y%2:
                    res *= 2
                y -= 1
            return res
        wr_loops = []
        old_init = history.TreeLoop.__init__.im_func
        try:
            def track_init(self, name):
                old_init(self, name)
                wr_loops.append(weakref.ref(self))
            history.TreeLoop.__init__ = track_init
            res = self.meta_interp(f, [6, 15], no_stats=True)
        finally:
            history.TreeLoop.__init__ = old_init

        assert res == f(6, 15)
        gc.collect()

        assert not [wr for wr in wr_loops if wr()]

    def test_string(self):
        def f(n):
            bytecode = 'adlfkj' + chr(n)
            if n < len(bytecode):
                return bytecode[n]
            else:
                return "?"
        res = self.interp_operations(f, [1])
        assert res == ord("d") # XXX should be "d"
        res = self.interp_operations(f, [6])
        assert res == 6
        res = self.interp_operations(f, [42])
        assert res == ord("?")

    def test_chr2str(self):
        def f(n):
            s = chr(n)
            return s[0]
        res = self.interp_operations(f, [3])
        assert res == 3

    def test_unicode(self):
        def f(n):
            bytecode = u'adlfkj' + unichr(n)
            if n < len(bytecode):
                return bytecode[n]
            else:
                return u"?"
        res = self.interp_operations(f, [1])
        assert res == ord(u"d") # XXX should be "d"
        res = self.interp_operations(f, [6])
        assert res == 6
        res = self.interp_operations(f, [42])
        assert res == ord(u"?")

    def test_char_in_constant_string(self):
        def g(string):
            return '\x00' in string
        def f():
            if g('abcdef'): return -60
            if not g('abc\x00ef'): return -61
            return 42
        res = self.interp_operations(f, [])
        assert res == 42
        self.check_operations_history({'finish': 1})   # nothing else

    def test_residual_call(self):
        @dont_look_inside
        def externfn(x, y):
            return x * y
        def f(n):
            return externfn(n, n+1)
        res = self.interp_operations(f, [6])
        assert res == 42
        self.check_operations_history(int_add=1, int_mul=0, call=1, guard_no_exception=0)

    def test_residual_call_elidable(self):
        def externfn(x, y):
            return x * y
        externfn._elidable_function_ = True
        def f(n):
            promote(n)
            return externfn(n, n+1)
        res = self.interp_operations(f, [6])
        assert res == 42
        # CALL_PURE is not recorded in the history if all-constant args
        self.check_operations_history(int_add=0, int_mul=0,
                                      call=0, call_pure=0)

    def test_residual_call_elidable_1(self):
        @elidable
        def externfn(x, y):
            return x * y
        def f(n):
            return externfn(n, n+1)
        res = self.interp_operations(f, [6])
        assert res == 42
        # CALL_PURE is recorded in the history if not-all-constant args
        self.check_operations_history(int_add=1, int_mul=0,
                                      call=0, call_pure=1)

    def test_residual_call_elidable_2(self):
        myjitdriver = JitDriver(greens = [], reds = ['n'])
        @elidable
        def externfn(x):
            return x - 1
        def f(n):
            while n > 0:
                myjitdriver.can_enter_jit(n=n)
                myjitdriver.jit_merge_point(n=n)
                n = externfn(n)
            return n
        res = self.meta_interp(f, [7])
        assert res == 0
        # CALL_PURE is recorded in the history, but turned into a CALL
        # by optimizeopt.py
        self.check_resops(call_pure=0, call=2, int_sub=0)

    def test_constfold_call_elidable(self):
        myjitdriver = JitDriver(greens = ['m'], reds = ['n'])
        @elidable
        def externfn(x):
            return x - 3
        def f(n, m):
            while n > 0:
                myjitdriver.can_enter_jit(n=n, m=m)
                myjitdriver.jit_merge_point(n=n, m=m)
                n -= externfn(m)
            return n
        res = self.meta_interp(f, [21, 5])
        assert res == -1
        # the CALL_PURE is constant-folded away by optimizeopt.py
        self.check_resops(call_pure=0, call=0, int_sub=2)

    def test_constfold_call_elidable_2(self):
        myjitdriver = JitDriver(greens = ['m'], reds = ['n'])
        @elidable
        def externfn(x):
            return x - 3
        class V:
            def __init__(self, value):
                self.value = value
        def f(n, m):
            while n > 0:
                myjitdriver.can_enter_jit(n=n, m=m)
                myjitdriver.jit_merge_point(n=n, m=m)
                v = V(m)
                n -= externfn(v.value)
            return n
        res = self.meta_interp(f, [21, 5])
        assert res == -1
        # the CALL_PURE is constant-folded away by optimizeopt.py
        self.check_resops(call_pure=0, call=0, int_sub=2)

    def test_elidable_function_returning_object(self):
        myjitdriver = JitDriver(greens = ['m'], reds = ['n'])
        class V:
            def __init__(self, x):
                self.x = x
        v1 = V(1)
        v2 = V(2)
        @elidable
        def externfn(x):
            if x:
                return v1
            else:
                return v2
        def f(n, m):
            while n > 0:
                myjitdriver.can_enter_jit(n=n, m=m)
                myjitdriver.jit_merge_point(n=n, m=m)
                m = V(m).x
                n -= externfn(m).x + externfn(m + m - m).x
            return n
        res = self.meta_interp(f, [21, 5])
        assert res == -1
        # the CALL_PURE is constant-folded away by optimizeopt.py
        self.check_resops(call_pure=0, call=0, getfield_gc=1, int_sub=2)

    def test_elidable_raising(self):
        myjitdriver = JitDriver(greens = ['m'], reds = ['n'])
        @elidable
        def externfn(x):
            if x <= 0:
                raise ValueError
            return x - 1
        def f(n, m):
            while n > 0:
                myjitdriver.can_enter_jit(n=n, m=m)
                myjitdriver.jit_merge_point(n=n, m=m)
                try:
                    n -= externfn(m)
                except ValueError:
                    n -= 1
            return n
        res = self.meta_interp(f, [22, 6])
        assert res == -3
        # the CALL_PURE is constant-folded away during tracing
        self.check_resops(call_pure=0, call=0, int_sub=2)
        #
        res = self.meta_interp(f, [22, -5])
        assert res == 0
        # raises: becomes CALL and is not constant-folded away
        self.check_resops(call_pure=0, call=2, int_sub=2)

    def test_elidable_raising_2(self):
        myjitdriver = JitDriver(greens = ['m'], reds = ['n'])
        @elidable
        def externfn(x):
            if x <= 0:
                raise ValueError
            return x - 1
        def f(n, m):
            while n > 0:
                myjitdriver.can_enter_jit(n=n, m=m)
                myjitdriver.jit_merge_point(n=n, m=m)
                try:
                    n -= externfn(noConst(m))
                except ValueError:
                    n -= 1
            return n
        res = self.meta_interp(f, [22, 6])
        assert res == -3
        # the CALL_PURE is constant-folded away by optimizeopt.py
        self.check_resops(call_pure=0, call=0, int_sub=2)
        #
        res = self.meta_interp(f, [22, -5])
        assert res == 0
        # raises: becomes CALL and is not constant-folded away
        self.check_resops(call_pure=0, call=2, int_sub=2)

    def test_constant_across_mp(self):
        myjitdriver = JitDriver(greens = [], reds = ['n'])
        class X(object):
            pass
        def f(n):
            while n > -100:
                myjitdriver.can_enter_jit(n=n)
                myjitdriver.jit_merge_point(n=n)
                x = X()
                x.arg = 5
                if n <= 0: break
                n -= x.arg
                x.arg = 6   # prevents 'x.arg' from being annotated as constant
            return n
        res = self.meta_interp(f, [31])
        assert res == -4

    def test_stopatxpolicy(self):
        myjitdriver = JitDriver(greens = [], reds = ['y'])
        def internfn(y):
            return y * 3
        def externfn(y):
            return y % 4
        def f(y):
            while y >= 0:
                myjitdriver.can_enter_jit(y=y)
                myjitdriver.jit_merge_point(y=y)
                if y & 7:
                    f = internfn
                else:
                    f = externfn
                f(y)
                y -= 1
            return 42
        policy = StopAtXPolicy(externfn)
        res = self.meta_interp(f, [31], policy=policy)
        assert res == 42
        self.check_resops(int_mul=2, int_mod=0)

    def test_we_are_jitted(self):
        myjitdriver = JitDriver(greens = [], reds = ['y'])
        def f(y):
            while y >= 0:
                myjitdriver.can_enter_jit(y=y)
                myjitdriver.jit_merge_point(y=y)
                if we_are_jitted():
                    x = 1
                else:
                    x = 10
                y -= x
            return y
        assert f(55) == -5
        res = self.meta_interp(f, [55])
        assert res == -1

    def test_confirm_enter_jit(self):
        def confirm_enter_jit(x, y):
            return x <= 5
        myjitdriver = JitDriver(greens = ['x'], reds = ['y'],
                                confirm_enter_jit = confirm_enter_jit)
        def f(x, y):
            while y >= 0:
                myjitdriver.can_enter_jit(x=x, y=y)
                myjitdriver.jit_merge_point(x=x, y=y)
                y -= x
            return y
        #
        res = self.meta_interp(f, [10, 84])
        assert res == -6
        self.check_trace_count(0)
        #
        res = self.meta_interp(f, [3, 19])
        assert res == -2
        self.check_trace_count(1)

    def test_can_never_inline(self):
        def can_never_inline(x):
            return x > 50
        myjitdriver = JitDriver(greens = ['x'], reds = ['y'],
                                can_never_inline = can_never_inline)
        @dont_look_inside
        def marker():
            pass
        def f(x, y):
            while y >= 0:
                myjitdriver.can_enter_jit(x=x, y=y)
                myjitdriver.jit_merge_point(x=x, y=y)
                x += 1
                if x == 4 or x == 61:
                    marker()
                y -= x
            return y
        #
        res = self.meta_interp(f, [3, 6], repeat=7, function_threshold=0)
        assert res == 6 - 4 - 5
        self.check_history(call=0)   # because the trace starts in the middle
        #
        res = self.meta_interp(f, [60, 84], repeat=7)
        assert res == 84 - 61 - 62
        self.check_history(call=1)   # because the trace starts immediately

    def test_unroll_one_loop_iteration(self):
        def unroll(code):
            return code == 0
        myjitdriver = JitDriver(greens = ['code'],
                                reds = ['loops', 'inner_loops', 's'],
                                should_unroll_one_iteration=unroll)

        def f(code, loops, inner_loops):
            s = 0
            while loops > 0:
                myjitdriver.jit_merge_point(code=code, loops=loops,
                                            inner_loops=inner_loops, s=s)
                if code == 1:
                    s += f(0, inner_loops, 0)
                loops -= 1
                s += 1
            return s

        res = self.meta_interp(f, [1, 4, 1], enable_opts="", inline=True)
        assert res == f(1, 4, 1)
        self.check_history(call_assembler=0)

        res = self.meta_interp(f, [1, 4, 2], enable_opts="", inline=True)
        assert res == f(1, 4, 2)
        self.check_history(call_assembler=1)

    def test_format(self):
        def f(n):
            return len("<%d>" % n)
        res = self.interp_operations(f, [421])
        assert res == 5

    def test_switch(self):
        def f(n):
            if n == -5:  return 12
            elif n == 2: return 51
            elif n == 7: return 1212
            else:        return 42
        res = self.interp_operations(f, [7])
        assert res == 1212
        res = self.interp_operations(f, [12311])
        assert res == 42

    def test_r_uint(self):
        from pypy.rlib.rarithmetic import r_uint
        myjitdriver = JitDriver(greens = [], reds = ['y'])
        def f(y):
            y = r_uint(y)
            while y > 0:
                myjitdriver.can_enter_jit(y=y)
                myjitdriver.jit_merge_point(y=y)
                y -= 1
            return y
        res = self.meta_interp(f, [10])
        assert res == 0

    def test_uint_operations(self):
        from pypy.rlib.rarithmetic import r_uint
        def f(n):
            return ((r_uint(n) - 123) >> 1) <= r_uint(456)
        res = self.interp_operations(f, [50])
        assert res == False
        self.check_operations_history(int_rshift=0, uint_rshift=1,
                                      int_le=0, uint_le=1,
                                      int_sub=1)

    def test_uint_condition(self):
        from pypy.rlib.rarithmetic import r_uint
        def f(n):
            if ((r_uint(n) - 123) >> 1) <= r_uint(456):
                return 24
            else:
                return 12
        res = self.interp_operations(f, [50])
        assert res == 12
        self.check_operations_history(int_rshift=0, uint_rshift=1,
                                      int_le=0, uint_le=1,
                                      int_sub=1)

    def test_int_between(self):
        #
        def check(arg1, arg2, arg3, expect_result, **expect_operations):
            from pypy.rpython.lltypesystem import lltype
            from pypy.rpython.lltypesystem.lloperation import llop
            loc = locals().copy()
            exec py.code.Source("""
                def f(n, m, p):
                    arg1 = %(arg1)s
                    arg2 = %(arg2)s
                    arg3 = %(arg3)s
                    return llop.int_between(lltype.Bool, arg1, arg2, arg3)
            """ % locals()).compile() in loc
            res = self.interp_operations(loc['f'], [5, 6, 7])
            assert res == expect_result
            self.check_operations_history(expect_operations)
        #
        check('n', 'm', 'p', True,  int_sub=2, uint_lt=1)
        check('n', 'p', 'm', False, int_sub=2, uint_lt=1)
        #
        check('n', 'm', 6, False, int_sub=2, uint_lt=1)
        #
        check('n', 4, 'p', False, int_sub=2, uint_lt=1)
        check('n', 5, 'p', True,  int_sub=2, uint_lt=1)
        check('n', 8, 'p', False, int_sub=2, uint_lt=1)
        #
        check('n', 6, 7, True, int_sub=2, uint_lt=1)
        #
        check(-2, 'n', 'p', True,  int_sub=2, uint_lt=1)
        check(-2, 'm', 'p', True,  int_sub=2, uint_lt=1)
        check(-2, 'p', 'm', False, int_sub=2, uint_lt=1)
        #check(0, 'n', 'p', True,  uint_lt=1)   xxx implement me
        #check(0, 'm', 'p', True,  uint_lt=1)
        #check(0, 'p', 'm', False, uint_lt=1)
        #
        check(2, 'n', 6, True,  int_sub=1, uint_lt=1)
        check(2, 'm', 6, False, int_sub=1, uint_lt=1)
        check(2, 'p', 6, False, int_sub=1, uint_lt=1)
        check(5, 'n', 6, True,  int_eq=1)    # 6 == 5+1
        check(5, 'm', 6, False, int_eq=1)    # 6 == 5+1
        #
        check(2, 6, 'm', False, int_sub=1, uint_lt=1)
        check(2, 6, 'p', True,  int_sub=1, uint_lt=1)
        #
        check(2, 40, 6,  False)
        check(2, 40, 60, True)

    def test_getfield(self):
        class A:
            pass
        a1 = A()
        a1.foo = 5
        a2 = A()
        a2.foo = 8
        def f(x):
            if x > 5:
                a = a1
            else:
                a = a2
            return a.foo * x
        res = self.interp_operations(f, [42])
        assert res == 210
        self.check_operations_history(getfield_gc=1)

    def test_getfield_immutable(self):
        class A:
            _immutable_ = True
        a1 = A()
        a1.foo = 5
        a2 = A()
        a2.foo = 8
        def f(x):
            if x > 5:
                a = a1
            else:
                a = a2
            return a.foo * x
        res = self.interp_operations(f, [42])
        assert res == 210
        self.check_operations_history(getfield_gc=0)

    def test_setfield_bool(self):
        class A:
            def __init__(self):
                self.flag = True
        myjitdriver = JitDriver(greens = [], reds = ['n', 'obj'])
        def f(n):
            obj = A()
            res = False
            while n > 0:
                myjitdriver.can_enter_jit(n=n, obj=obj)
                myjitdriver.jit_merge_point(n=n, obj=obj)
                obj.flag = False
                n -= 1
            return res
        res = self.meta_interp(f, [7])
        assert type(res) == bool
        assert not res

    def test_switch_dict(self):
        def f(x):
            if   x == 1: return 61
            elif x == 2: return 511
            elif x == 3: return -22
            elif x == 4: return 81
            elif x == 5: return 17
            elif x == 6: return 54
            elif x == 7: return 987
            elif x == 8: return -12
            elif x == 9: return 321
            return -1
        res = self.interp_operations(f, [5])
        assert res == 17
        res = self.interp_operations(f, [15])
        assert res == -1

    def test_int_add_ovf(self):
        def f(x, y):
            try:
                return ovfcheck(x + y)
            except OverflowError:
                return -42
        res = self.interp_operations(f, [-100, 2])
        assert res == -98
        res = self.interp_operations(f, [1, sys.maxint])
        assert res == -42

    def test_int_sub_ovf(self):
        def f(x, y):
            try:
                return ovfcheck(x - y)
            except OverflowError:
                return -42
        res = self.interp_operations(f, [-100, 2])
        assert res == -102
        res = self.interp_operations(f, [1, -sys.maxint])
        assert res == -42

    def test_int_mul_ovf(self):
        def f(x, y):
            try:
                return ovfcheck(x * y)
            except OverflowError:
                return -42
        res = self.interp_operations(f, [-100, 2])
        assert res == -200
        res = self.interp_operations(f, [-3, sys.maxint//2])
        assert res == -42

    def test_mod_ovf(self):
        myjitdriver = JitDriver(greens = [], reds = ['n', 'x', 'y'])
        def f(n, x, y):
            while n > 0:
                myjitdriver.can_enter_jit(x=x, y=y, n=n)
                myjitdriver.jit_merge_point(x=x, y=y, n=n)
                n -= ovfcheck(x % y)
            return n
        res = self.meta_interp(f, [20, 1, 2])
        assert res == 0
        self.check_resops(call=0)

    def test_abs(self):
        myjitdriver = JitDriver(greens = [], reds = ['i', 't'])
        def f(i):
            t = 0
            while i < 10:
                myjitdriver.can_enter_jit(i=i, t=t)
                myjitdriver.jit_merge_point(i=i, t=t)
                t += abs(i)
                i += 1
            return t
        res = self.meta_interp(f, [-5])
        assert res == 5+4+3+2+1+0+1+2+3+4+5+6+7+8+9

    def test_float(self):
        myjitdriver = JitDriver(greens = [], reds = ['x', 'y', 'res'])
        def f(x, y):
            x = float(x)
            y = float(y)
            res = 0.0
            while y > 0.0:
                myjitdriver.can_enter_jit(x=x, y=y, res=res)
                myjitdriver.jit_merge_point(x=x, y=y, res=res)
                res += x
                y -= 1.0
            return res
        res = self.meta_interp(f, [6, 7])
        assert res == 42.0
        self.check_trace_count(1)
        self.check_resops({'jump': 1, 'float_gt': 2, 'float_add': 2,
                           'float_sub': 2, 'guard_true': 2})

    def test_print(self):
        myjitdriver = JitDriver(greens = [], reds = ['n'])
        def f(n):
            while n > 0:
                myjitdriver.can_enter_jit(n=n)
                myjitdriver.jit_merge_point(n=n)
                print n
                n -= 1
            return n
        res = self.meta_interp(f, [7])
        assert res == 0

    def test_bridge_from_interpreter_1(self):
        mydriver = JitDriver(reds = ['n'], greens = [])

        def f(n):
            while n > 0:
                mydriver.can_enter_jit(n=n)
                mydriver.jit_merge_point(n=n)
                n -= 1

        self.meta_interp(f, [20], repeat=7)
        # the loop and the entry path as a single trace
        self.check_jitcell_token_count(1)

        # we get:
        #    ENTER             - compile the new loop and the entry bridge
        #    ENTER             - compile the leaving path
        self.check_enter_count(2)

    def test_bridge_from_interpreter_2(self):
        # one case for backend - computing of framesize on guard failure
        mydriver = JitDriver(reds = ['n'], greens = [])
        glob = [1]

        def f(n):
            while n > 0:
                mydriver.can_enter_jit(n=n)
                mydriver.jit_merge_point(n=n)
                if n == 17 and glob[0]:
                    glob[0] = 0
                    x = n + 1
                    y = n + 2
                    z = n + 3
                    k = n + 4
                    n -= 1
                    n += x + y + z + k
                    n -= x + y + z + k
                n -= 1

        self.meta_interp(f, [20], repeat=7)

    def test_bridge_from_interpreter_3(self):
        # one case for backend - computing of framesize on guard failure
        mydriver = JitDriver(reds = ['n', 'x', 'y', 'z', 'k'], greens = [])
        class Global:
            pass
        glob = Global()

        def f(n):
            glob.x = 1
            x = 0
            y = 0
            z = 0
            k = 0
            while n > 0:
                mydriver.can_enter_jit(n=n, x=x, y=y, z=z, k=k)
                mydriver.jit_merge_point(n=n, x=x, y=y, z=z, k=k)
                x += 10
                y += 3
                z -= 15
                k += 4
                if n == 17 and glob.x:
                    glob.x = 0
                    x += n + 1
                    y += n + 2
                    z += n + 3
                    k += n + 4
                    n -= 1
                n -= 1
            return x + 2*y + 3*z + 5*k + 13*n

        res = self.meta_interp(f, [20], repeat=7)
        assert res == f(20)

    def test_bridge_from_interpreter_4(self):
        jitdriver = JitDriver(reds = ['n', 'k'], greens = [])

        def f(n, k):
            while n > 0:
                jitdriver.can_enter_jit(n=n, k=k)
                jitdriver.jit_merge_point(n=n, k=k)
                if k:
                    n -= 2
                else:
                    n -= 1
            return n + k

        from pypy.rpython.test.test_llinterp import get_interpreter, clear_tcache
        from pypy.jit.metainterp.warmspot import WarmRunnerDesc

        interp, graph = get_interpreter(f, [0, 0], backendopt=False,
                                        inline_threshold=0, type_system=self.type_system)
        clear_tcache()
        translator = interp.typer.annotator.translator
        translator.config.translation.gc = "boehm"
        warmrunnerdesc = WarmRunnerDesc(translator,
                                        CPUClass=self.CPUClass)
        state = warmrunnerdesc.jitdrivers_sd[0].warmstate
        state.set_param_threshold(3)          # for tests
        state.set_param_trace_eagerness(0)    # for tests
        warmrunnerdesc.finish()
        for n, k in [(20, 0), (20, 1)]:
            interp.eval_graph(graph, [n, k])

    def test_bridge_leaving_interpreter_5(self):
        mydriver = JitDriver(reds = ['n', 'x'], greens = [])
        class Global:
            pass
        glob = Global()

        def f(n):
            x = 0
            glob.x = 1
            while n > 0:
                mydriver.can_enter_jit(n=n, x=x)
                mydriver.jit_merge_point(n=n, x=x)
                glob.x += 1
                x += 3
                n -= 1
            glob.x += 100
            return glob.x + x
        res = self.meta_interp(f, [20], repeat=7)
        assert res == f(20)

    def test_instantiate_classes(self):
        class Base: pass
        class A(Base): foo = 72
        class B(Base): foo = 8
        def f(n):
            if n > 5:
                cls = A
            else:
                cls = B
            return cls().foo
        res = self.interp_operations(f, [3])
        assert res == 8
        res = self.interp_operations(f, [13])
        assert res == 72

    def test_instantiate_does_not_call(self):
        mydriver = JitDriver(reds = ['n', 'x'], greens = [])
        class Base: pass
        class A(Base): foo = 72
        class B(Base): foo = 8

        def f(n):
            x = 0
            while n > 0:
                mydriver.can_enter_jit(n=n, x=x)
                mydriver.jit_merge_point(n=n, x=x)
                if n % 2 == 0:
                    cls = A
                else:
                    cls = B
                inst = cls()
                x += inst.foo
                n -= 1
            return x
        res = self.meta_interp(f, [20], enable_opts='')
        assert res == f(20)
        self.check_resops(call=0)

    def test_zerodivisionerror(self):
        # test the case of exception-raising operation that is not delegated
        # to the backend at all: ZeroDivisionError
        #
        def f(n):
            assert n >= 0
            try:
                return ovfcheck(5 % n)
            except ZeroDivisionError:
                return -666
            except OverflowError:
                return -777
        res = self.interp_operations(f, [0])
        assert res == -666
        #
        def f(n):
            assert n >= 0
            try:
                return ovfcheck(6 // n)
            except ZeroDivisionError:
                return -667
            except OverflowError:
                return -778
        res = self.interp_operations(f, [0])
        assert res == -667

    def test_div_overflow(self):
        import sys
        from pypy.rpython.lltypesystem.lloperation import llop
        myjitdriver = JitDriver(greens = [], reds = ['x', 'y', 'res'])
        def f(x, y):
            res = 0
            while y > 0:
                myjitdriver.can_enter_jit(x=x, y=y, res=res)
                myjitdriver.jit_merge_point(x=x, y=y, res=res)
                try:
                    res += llop.int_floordiv_ovf(lltype.Signed,
                                                 -sys.maxint-1, x)
                    x += 5
                except OverflowError:
                    res += 100
                y -= 1
            return res
        res = self.meta_interp(f, [-41, 16])
        assert res == ((-sys.maxint-1) // (-41) +
                       (-sys.maxint-1) // (-36) +
                       (-sys.maxint-1) // (-31) +
                       (-sys.maxint-1) // (-26) +
                       (-sys.maxint-1) // (-21) +
                       (-sys.maxint-1) // (-16) +
                       (-sys.maxint-1) // (-11) +
                       (-sys.maxint-1) // (-6) +
                       100 * 8)

    def test_isinstance(self):
        class A:
            pass
        class B(A):
            pass
        @dont_look_inside
        def extern(n):
            if n:
                return A()
            else:
                return B()
        def fn(n):
            obj = extern(n)
            return isinstance(obj, B)
        res = self.interp_operations(fn, [0])
        assert res
        self.check_operations_history(guard_class=1)
        res = self.interp_operations(fn, [1])
        assert not res

    def test_isinstance_2(self):
        driver = JitDriver(greens = [], reds = ['n', 'sum', 'x'])
        class A:
            pass
        class B(A):
            pass
        class C(B):
            pass

        def main():
            return f(5, B()) * 10 + f(5, C()) + f(5, A()) * 100

        def f(n, x):
            sum = 0
            while n > 0:
                driver.can_enter_jit(x=x, n=n, sum=sum)
                driver.jit_merge_point(x=x, n=n, sum=sum)
                if isinstance(x, B):
                    sum += 1
                n -= 1
            return sum

        res = self.meta_interp(main, [])
        assert res == 55


    def test_assert_isinstance(self):
        class A:
            pass
        class B(A):
            pass
        def fn(n):
            # this should only be called with n != 0
            if n:
                obj = B()
                obj.a = n
            else:
                obj = A()
                obj.a = 17
            assert isinstance(obj, B)
            return obj.a
        res = self.interp_operations(fn, [1])
        assert res == 1
        self.check_operations_history(guard_class=0)
        if self.type_system == 'ootype':
            self.check_operations_history(instanceof=0)

    def test_r_dict(self):
        from pypy.rlib.objectmodel import r_dict
        class FooError(Exception):
            pass
        def myeq(n, m):
            return n == m
        def myhash(n):
            if n < 0:
                raise FooError
            return -n
        def f(n):
            d = r_dict(myeq, myhash)
            for i in range(10):
                d[i] = i*i
            try:
                return d[n]
            except FooError:
                return 99
        res = self.interp_operations(f, [5])
        assert res == f(5)

    def test_free_object(self):
        import weakref
        from pypy.rlib import rgc
        from pypy.rpython.lltypesystem.lloperation import llop
        myjitdriver = JitDriver(greens = [], reds = ['n', 'x'])
        class X(object):
            pass
        def main(n, x):
            while n > 0:
                myjitdriver.can_enter_jit(n=n, x=x)
                myjitdriver.jit_merge_point(n=n, x=x)
                n -= x.foo
        def g(n):
            x = X()
            x.foo = 2
            main(n, x)
            x.foo = 5
            return weakref.ref(x)
        def f(n):
            r = g(n)
            rgc.collect(); rgc.collect(); rgc.collect()
            return r() is None
        #
        assert f(30) == 1
        res = self.meta_interp(f, [30], no_stats=True)
        assert res == 1

    def test_pass_around(self):
        myjitdriver = JitDriver(greens = [], reds = ['n', 'x'])

        def call():
            pass

        def f(n, x):
            while n > 0:
                myjitdriver.can_enter_jit(n=n, x=x)
                myjitdriver.jit_merge_point(n=n, x=x)
                if n % 2:
                    call()
                    if n == 8:
                        return x
                    x = 3
                else:
                    x = 5
                n -= 1
            return 0

        self.meta_interp(f, [40, 0])

    def test_const_inputargs(self):
        myjitdriver = JitDriver(greens = ['m'], reds = ['n', 'x'])
        def f(n, x):
            m = 0x7FFFFFFF
            while n > 0:
                myjitdriver.can_enter_jit(m=m, n=n, x=x)
                myjitdriver.jit_merge_point(m=m, n=n, x=x)
                x = 42
                n -= 1
                m = m >> 1
            return x

        res = self.meta_interp(f, [50, 1], enable_opts='')
        assert res == 42

    def test_set_param(self):
        myjitdriver = JitDriver(greens = [], reds = ['n', 'x'])
        def g(n):
            x = 0
            while n > 0:
                myjitdriver.can_enter_jit(n=n, x=x)
                myjitdriver.jit_merge_point(n=n, x=x)
                n -= 1
                x += n
            return x
        def f(n, threshold, arg):
            if arg:
                set_param(myjitdriver, 'threshold', threshold)
            else:
                set_param(None, 'threshold', threshold)
            return g(n)

        res = self.meta_interp(f, [10, 3, 1])
        assert res == 9 + 8 + 7 + 6 + 5 + 4 + 3 + 2 + 1 + 0
        self.check_jitcell_token_count(1)

        res = self.meta_interp(f, [10, 13, 0])
        assert res == 9 + 8 + 7 + 6 + 5 + 4 + 3 + 2 + 1 + 0
        self.check_jitcell_token_count(0)

    def test_dont_look_inside(self):
        @dont_look_inside
        def g(a, b):
            return a + b
        def f(a, b):
            return g(a, b)
        res = self.interp_operations(f, [3, 5])
        assert res == 8
        self.check_operations_history(int_add=0, call=1)

    def test_listcomp(self):
        myjitdriver = JitDriver(greens = [], reds = ['x', 'y', 'lst'])
        def f(x, y):
            lst = [0, 0, 0]
            while y > 0:
                myjitdriver.can_enter_jit(x=x, y=y, lst=lst)
                myjitdriver.jit_merge_point(x=x, y=y, lst=lst)
                lst = [i+x for i in lst if i >=0]
                y -= 1
            return lst[0]
        res = self.meta_interp(f, [6, 7], listcomp=True, backendopt=True, listops=True)
        # XXX: the loop looks inefficient
        assert res == 42

    def test_tuple_immutable(self):
        def new(a, b):
            return a, b
        def f(a, b):
            tup = new(a, b)
            return tup[1]
        res = self.interp_operations(f, [3, 5])
        assert res == 5
        self.check_operations_history(setfield_gc=2, getfield_gc_pure=0)

    def test_oosend_look_inside_only_one(self):
        class A:
            pass
        class B(A):
            def g(self):
                return 123
        class C(A):
            @dont_look_inside
            def g(self):
                return 456
        def f(n):
            if n > 3:
                x = B()
            else:
                x = C()
            return x.g() + x.g()
        res = self.interp_operations(f, [10])
        assert res == 123 * 2
        res = self.interp_operations(f, [-10])
        assert res == 456 * 2

    def test_residual_external_call(self):
        import math
        myjitdriver = JitDriver(greens = [], reds = ['y', 'x', 'res'])

        # When this test was written ll_math couldn't be inlined, now it can,
        # instead of rewriting this test, just ensure that an external call is
        # still generated by wrapping the function.
        @dont_look_inside
        def modf(x):
            return math.modf(x)

        def f(x, y):
            x = float(x)
            res = 0.0
            while y > 0:
                myjitdriver.can_enter_jit(x=x, y=y, res=res)
                myjitdriver.jit_merge_point(x=x, y=y, res=res)
                # this is an external call that the default policy ignores
                rpart, ipart = modf(x)
                res += ipart
                y -= 1
            return res
        res = self.meta_interp(f, [6, 7])
        assert res == 42
        self.check_trace_count(1)
        self.check_resops(call=2)

    def test_merge_guardclass_guardvalue(self):
        from pypy.rlib.objectmodel import instantiate
        myjitdriver = JitDriver(greens = [], reds = ['x', 'l'])

        class A(object):
            def g(self, x):
                return x - 5
        class B(A):
            def g(self, y):
                return y - 3

        a1 = A()
        a2 = A()
        b = B()
        def f(x):
            l = [a1] * 100 + [a2] * 100 + [b] * 100
            while x > 0:
                myjitdriver.can_enter_jit(x=x, l=l)
                myjitdriver.jit_merge_point(x=x, l=l)
                a = l[x]
                x = a.g(x)
                promote(a)
            return x
        res = self.meta_interp(f, [299], listops=True)
        assert res == f(299)
        self.check_resops(guard_class=0, guard_value=6)

    def test_merge_guardnonnull_guardclass(self):
        from pypy.rlib.objectmodel import instantiate
        myjitdriver = JitDriver(greens = [], reds = ['x', 'l'])

        class A(object):
            def g(self, x):
                return x - 3
        class B(A):
            def g(self, y):
                return y - 5

        a1 = A()
        b1 = B()
        def f(x):
            l = [None] * 100 + [b1] * 100 + [a1] * 100
            while x > 0:
                myjitdriver.can_enter_jit(x=x, l=l)
                myjitdriver.jit_merge_point(x=x, l=l)
                a = l[x]
                if a:
                    x = a.g(x)
                else:
                    x -= 7
            return x
        res = self.meta_interp(f, [299], listops=True)
        assert res == f(299)
        self.check_resops(guard_class=0, guard_nonnull=4,
                          guard_nonnull_class=4, guard_isnull=2)


    def test_merge_guardnonnull_guardvalue(self):
        from pypy.rlib.objectmodel import instantiate
        myjitdriver = JitDriver(greens = [], reds = ['x', 'l'])

        class A(object):
            pass
        class B(A):
            pass

        a1 = A()
        b1 = B()
        def f(x):
            l = [b1] * 100 + [None] * 100 + [a1] * 100
            while x > 0:
                myjitdriver.can_enter_jit(x=x, l=l)
                myjitdriver.jit_merge_point(x=x, l=l)
                a = l[x]
                if a:
                    x -= 5
                else:
                    x -= 7
                promote(a)
            return x
        res = self.meta_interp(f, [299], listops=True)
        assert res == f(299)
        self.check_resops(guard_value=4, guard_class=0, guard_nonnull=4,
                          guard_nonnull_class=0, guard_isnull=2)


    def test_merge_guardnonnull_guardvalue_2(self):
        from pypy.rlib.objectmodel import instantiate
        myjitdriver = JitDriver(greens = [], reds = ['x', 'l'])

        class A(object):
            pass
        class B(A):
            pass

        a1 = A()
        b1 = B()
        def f(x):
            l = [None] * 100 + [b1] * 100 + [a1] * 100
            while x > 0:
                myjitdriver.can_enter_jit(x=x, l=l)
                myjitdriver.jit_merge_point(x=x, l=l)
                a = l[x]
                if a:
                    x -= 5
                else:
                    x -= 7
                promote(a)
            return x
        res = self.meta_interp(f, [299], listops=True)
        assert res == f(299)
        self.check_resops(guard_value=4, guard_class=0, guard_nonnull=4,
                          guard_nonnull_class=0, guard_isnull=2)


    def test_merge_guardnonnull_guardclass_guardvalue(self):
        from pypy.rlib.objectmodel import instantiate
        myjitdriver = JitDriver(greens = [], reds = ['x', 'l'])

        class A(object):
            def g(self, x):
                return x - 3
        class B(A):
            def g(self, y):
                return y - 5

        a1 = A()
        a2 = A()
        b1 = B()
        def f(x):
            l = [a2] * 100 + [None] * 100 + [b1] * 100 + [a1] * 100
            while x > 0:
                myjitdriver.can_enter_jit(x=x, l=l)
                myjitdriver.jit_merge_point(x=x, l=l)
                a = l[x]
                if a:
                    x = a.g(x)
                else:
                    x -= 7
                promote(a)
            return x
        res = self.meta_interp(f, [399], listops=True)
        assert res == f(399)
        self.check_resops(guard_class=0, guard_nonnull=6, guard_value=6,
                          guard_nonnull_class=0, guard_isnull=2)


    def test_residual_call_doesnt_lose_info(self):
        myjitdriver = JitDriver(greens = [], reds = ['x', 'y', 'l'])

        class A(object):
            pass

        globall = [""]
        @dont_look_inside
        def g(x):
            globall[0] = str(x)
            return x

        def f(x):
            y = A()
            y.v = x
            l = [0]
            while y.v > 0:
                myjitdriver.can_enter_jit(x=x, y=y, l=l)
                myjitdriver.jit_merge_point(x=x, y=y, l=l)
                l[0] = y.v
                lc = l[0]
                y.v = g(y.v) - y.v/y.v + lc/l[0] - 1
            return y.v
        res = self.meta_interp(f, [20], listops=True)
        self.check_resops(getarrayitem_gc=0, getfield_gc=1)

    def test_guard_isnull_nonnull(self):
        myjitdriver = JitDriver(greens = [], reds = ['x', 'res'])
        class A(object):
            pass

        @dont_look_inside
        def create(x):
            if x >= -40:
                return A()
            return None

        def f(x):
            res = 0
            while x > 0:
                myjitdriver.can_enter_jit(x=x, res=res)
                myjitdriver.jit_merge_point(x=x, res=res)
                obj = create(x-1)
                if obj is not None:
                    res += 1
                obj2 = create(x-1000)
                if obj2 is None:
                    res += 1
                x -= 1
            return res
        res = self.meta_interp(f, [21])
        assert res == 42
        self.check_resops(guard_nonnull=2, guard_isnull=2)

    def test_loop_invariant1(self):
        myjitdriver = JitDriver(greens = [], reds = ['x', 'res'])
        class A(object):
            pass
        a = A()
        a.current_a = A()
        a.current_a.x = 1
        @loop_invariant
        def f():
            return a.current_a

        def g(x):
            res = 0
            while x > 0:
                myjitdriver.can_enter_jit(x=x, res=res)
                myjitdriver.jit_merge_point(x=x, res=res)
                res += f().x
                res += f().x
                res += f().x
                x -= 1
            a.current_a = A()
            a.current_a.x = 2
            return res
        res = self.meta_interp(g, [21])
        assert res == 3 * 21
        self.check_resops(call=1)

    def test_bug_optimizeopt_mutates_ops(self):
        myjitdriver = JitDriver(greens = [], reds = ['x', 'res', 'const', 'a'])
        class A(object):
            pass
        class B(A):
            pass

        glob = A()
        glob.a = None
        def f(x):
            res = 0
            a = A()
            a.x = 0
            glob.a = A()
            const = 2
            while x > 0:
                myjitdriver.can_enter_jit(x=x, res=res, a=a, const=const)
                myjitdriver.jit_merge_point(x=x, res=res, a=a, const=const)
                if type(glob.a) is B:
                    res += 1
                if a is None:
                    a = A()
                    a.x = x
                    glob.a = B()
                    const = 2
                else:
                    promote(const)
                    x -= const
                    res += a.x
                    a = None
                    glob.a = A()
                    const = 1
            return res
        res = self.meta_interp(f, [21])
        assert res == f(21)

    def test_getitem_indexerror(self):
        lst = [10, 4, 9, 16]
        def f(n):
            try:
                return lst[n]
            except IndexError:
                return -2
        res = self.interp_operations(f, [2])
        assert res == 9
        res = self.interp_operations(f, [4])
        assert res == -2
        res = self.interp_operations(f, [-4])
        assert res == 10
        res = self.interp_operations(f, [-5])
        assert res == -2

    def test_guard_always_changing_value(self):
        myjitdriver = JitDriver(greens = [], reds = ['x'])
        class A:
            pass
        def f(x):
            while x > 0:
                myjitdriver.can_enter_jit(x=x)
                myjitdriver.jit_merge_point(x=x)
                a = A()
                promote(a)
                x -= 1
        self.meta_interp(f, [50])
        self.check_trace_count(1)
        # this checks that the logic triggered by make_a_counter_per_value()
        # works and prevents generating tons of bridges

    def test_swap_values(self):
        def f(x, y):
            if x > 5:
                x, y = y, x
            return x - y
        res = self.interp_operations(f, [10, 2])
        assert res == -8
        res = self.interp_operations(f, [3, 2])
        assert res == 1

    def test_raw_malloc_and_access(self):
        TP = rffi.CArray(lltype.Signed)

        def f(n):
            a = lltype.malloc(TP, n, flavor='raw')
            a[0] = n
            res = a[0]
            lltype.free(a, flavor='raw')
            return res

        res = self.interp_operations(f, [10])
        assert res == 10

    def test_raw_malloc_and_access_float(self):
        TP = rffi.CArray(lltype.Float)

        def f(n, f):
            a = lltype.malloc(TP, n, flavor='raw')
            a[0] = f
            res = a[0]
            lltype.free(a, flavor='raw')
            return res

        res = self.interp_operations(f, [10, 3.5])
        assert res == 3.5

    def test_jit_debug(self):
        myjitdriver = JitDriver(greens = [], reds = ['x'])
        class A:
            pass
        def f(x):
            while x > 0:
                myjitdriver.can_enter_jit(x=x)
                myjitdriver.jit_merge_point(x=x)
                jit_debug("hi there:", x)
                jit_debug("foobar")
                x -= 1
            return x
        res = self.meta_interp(f, [8])
        assert res == 0
        self.check_resops(jit_debug=4)

    def test_assert_green(self):
        def f(x, promote_flag):
            if promote_flag:
                promote(x)
            assert_green(x)
            return x
        res = self.interp_operations(f, [8, 1])
        assert res == 8
        py.test.raises(AssertGreenFailed, self.interp_operations, f, [8, 0])

    def test_multiple_specialied_versions1(self):
        myjitdriver = JitDriver(greens = [], reds = ['y', 'x', 'res'])
        class Base:
            def __init__(self, val):
                self.val = val
        class A(Base):
            def binop(self, other):
                return A(self.val + other.val)
        class B(Base):
            def binop(self, other):
                return B(self.val * other.val)
        def f(x, y):
            res = x
            while y > 0:
                myjitdriver.can_enter_jit(y=y, x=x, res=res)
                myjitdriver.jit_merge_point(y=y, x=x, res=res)
                res = res.binop(x)
                y -= 1
            return res
        def g(x, y):
            a1 = f(A(x), y)
            a2 = f(A(x), y)
            b1 = f(B(x), y)
            b2 = f(B(x), y)
            assert a1.val == a2.val
            assert b1.val == b2.val
            return a1.val + b1.val
        res = self.meta_interp(g, [6, 7])
        assert res == 6*8 + 6**8
        self.check_trace_count(4)
        self.check_resops({'guard_class': 2, 'int_gt': 4,
                           'getfield_gc': 4, 'guard_true': 4,
                           'int_sub': 4, 'jump': 2, 'int_mul': 2,
                           'int_add': 2})

    def test_multiple_specialied_versions_array(self):
        myjitdriver = JitDriver(greens = [], reds = ['idx', 'y', 'x', 'res',
                                                     'array'])
        class Base:
            def __init__(self, val):
                self.val = val
        class A(Base):
            def binop(self, other):
                return A(self.val + other.val)
        class B(Base):
            def binop(self, other):
                return B(self.val - other.val)
        def f(x, y):
            res = x
            array = [1, 2, 3]
            array[1] = 7
            idx = 0
            while y > 0:
                myjitdriver.can_enter_jit(idx=idx, y=y, x=x, res=res,
                                          array=array)
                myjitdriver.jit_merge_point(idx=idx, y=y, x=x, res=res,
                                            array=array)
                res = res.binop(x)
                res.val += array[idx] + array[1]
                if y < 10:
                    idx = 2
                y -= 1
            return res
        def g(x, y):
            a1 = f(A(x), y)
            a2 = f(A(x), y)
            b1 = f(B(x), y)
            b2 = f(B(x), y)
            assert a1.val == a2.val
            assert b1.val == b2.val
            return a1.val + b1.val
        res = self.meta_interp(g, [6, 20])
        assert res == g(6, 20)
        self.check_trace_count(8)
        self.check_resops(getarrayitem_gc=10)

    def test_multiple_specialied_versions_bridge(self):
        myjitdriver = JitDriver(greens = [], reds = ['y', 'x', 'z', 'res'])
        class Base:
            def __init__(self, val):
                self.val = val
            def getval(self):
                return self.val
        class A(Base):
            def binop(self, other):
                return A(self.getval() + other.getval())
        class B(Base):
            def binop(self, other):
                return B(self.getval() * other.getval())
        def f(x, y, z):
            res = x
            while y > 0:
                myjitdriver.can_enter_jit(y=y, x=x, z=z, res=res)
                myjitdriver.jit_merge_point(y=y, x=x, z=z, res=res)
                res = res.binop(x)
                y -= 1
                if y < 7:
                    x = z
            return res
        def g(x, y):
            a1 = f(A(x), y, A(x))
            a2 = f(A(x), y, A(x))
            assert a1.val == a2.val
            b1 = f(B(x), y, B(x))
            b2 = f(B(x), y, B(x))
            assert b1.val == b2.val
            c1 = f(B(x), y, A(x))
            c2 = f(B(x), y, A(x))
            assert c1.val == c2.val
            d1 = f(A(x), y, B(x))
            d2 = f(A(x), y, B(x))
            assert d1.val == d2.val
            return a1.val + b1.val + c1.val + d1.val
        res = self.meta_interp(g, [3, 14])
        assert res == g(3, 14)

    def test_failing_inlined_guard(self):
        myjitdriver = JitDriver(greens = [], reds = ['y', 'x', 'z', 'res'])
        class Base:
            def __init__(self, val):
                self.val = val
            def getval(self):
                return self.val
        class A(Base):
            def binop(self, other):
                return A(self.getval() + other.getval())
        class B(Base):
            def binop(self, other):
                return B(self.getval() * other.getval())
        def f(x, y, z):
            res = x
            while y > 0:
                myjitdriver.can_enter_jit(y=y, x=x, z=z, res=res)
                myjitdriver.jit_merge_point(y=y, x=x, z=z, res=res)
                res = res.binop(x)
                y -= 1
                if y < 8:
                    x = z
            return res
        def g(x, y):
            c1 = f(A(x), y, B(x))
            c2 = f(A(x), y, B(x))
            assert c1.val == c2.val
            return c1.val
        res = self.meta_interp(g, [3, 16])
        assert res == g(3, 16)

    def test_inlined_guard_in_short_preamble(self):
        myjitdriver = JitDriver(greens = [], reds = ['y', 'x', 'z', 'res'])
        class A:
            def __init__(self, val):
                self.val = val
            def getval(self):
                return self.val
            def binop(self, other):
                return A(self.getval() + other.getval())
        def f(x, y, z):
            res = x
            while y > 0:
                myjitdriver.can_enter_jit(y=y, x=x, z=z, res=res)
                myjitdriver.jit_merge_point(y=y, x=x, z=z, res=res)
                res = res.binop(x)
                y -= 1
                if y < 7:
                    x = z
            return res
        def g(x, y):
            a1 = f(A(x), y, A(x))
            a2 = f(A(x), y, A(x))
            assert a1.val == a2.val
            return a1.val
        res = self.meta_interp(g, [3, 14])
        assert res == g(3, 14)

    def test_specialied_bridge(self):
        myjitdriver = JitDriver(greens = [], reds = ['y', 'x', 'res'])
        class A:
            def __init__(self, val):
                self.val = val
            def binop(self, other):
                return A(self.val + other.val)
        def f(x, y):
            res = A(0)
            while y > 0:
                myjitdriver.can_enter_jit(y=y, x=x, res=res)
                myjitdriver.jit_merge_point(y=y, x=x, res=res)
                res = res.binop(A(y))
                if y<7:
                    res = x
                y -= 1
            return res
        def g(x, y):
            a1 = f(A(x), y)
            a2 = f(A(x), y)
            assert a1.val == a2.val
            return a1.val
        res = self.meta_interp(g, [6, 14])
        assert res == g(6, 14)

    def test_specialied_bridge_const(self):
        myjitdriver = JitDriver(greens = [], reds = ['y', 'const', 'x', 'res'])
        class A:
            def __init__(self, val):
                self.val = val
            def binop(self, other):
                return A(self.val + other.val)
        def f(x, y):
            res = A(0)
            const = 7
            while y > 0:
                myjitdriver.can_enter_jit(y=y, x=x, res=res, const=const)
                myjitdriver.jit_merge_point(y=y, x=x, res=res, const=const)
                const = promote(const)
                res = res.binop(A(const))
                if y<7:
                    res = x
                y -= 1
            return res
        def g(x, y):
            a1 = f(A(x), y)
            a2 = f(A(x), y)
            assert a1.val == a2.val
            return a1.val
        res = self.meta_interp(g, [6, 14])
        assert res == g(6, 14)

    def test_multiple_specialied_zigzag(self):
        myjitdriver = JitDriver(greens = [], reds = ['y', 'x', 'res'])
        class Base:
            def __init__(self, val):
                self.val = val
        class A(Base):
            def binop(self, other):
                return A(self.val + other.val)
            def switch(self):
                return B(self.val)
        class B(Base):
            def binop(self, other):
                return B(self.val * other.val)
            def switch(self):
                return A(self.val)
        def f(x, y):
            res = x
            while y > 0:
                myjitdriver.can_enter_jit(y=y, x=x, res=res)
                myjitdriver.jit_merge_point(y=y, x=x, res=res)
                if y % 4 == 0:
                    res = res.switch()
                res = res.binop(x)
                y -= 1
            return res
        def g(x, y):
            set_param(myjitdriver, 'max_unroll_loops', 5)
            a1 = f(A(x), y)
            a2 = f(A(x), y)
            b1 = f(B(x), y)
            b2 = f(B(x), y)
            assert a1.val == a2.val
            assert b1.val == b2.val
            return a1.val + b1.val
        res = self.meta_interp(g, [3, 23])
        assert res == 7068153
        self.check_trace_count(6)
        self.check_resops(guard_true=6, guard_class=2, int_mul=3,
                          int_add=3, guard_false=3)

    def test_dont_trace_every_iteration(self):
        myjitdriver = JitDriver(greens = [], reds = ['a', 'b', 'i', 'sa'])

        def main(a, b):
            i = sa = 0
            #while i < 200:
            while i < 200:
                myjitdriver.can_enter_jit(a=a, b=b, i=i, sa=sa)
                myjitdriver.jit_merge_point(a=a, b=b, i=i, sa=sa)
                if a > 0: pass
                if b < 2: pass
                sa += a % b
                i += 1
            return sa
        def g():
            return main(10, 20) + main(-10, -20)
        res = self.meta_interp(g, [])
        assert res == g()
        self.check_enter_count(2)

    def test_current_trace_length(self):
        myjitdriver = JitDriver(greens = ['g'], reds = ['x'])
        @dont_look_inside
        def residual():
            print "hi there"
        @unroll_safe
        def loop(g):
            y = 0
            while y < g:
                residual()
                y += 1
        def f(x, g):
            n = 0
            while x > 0:
                myjitdriver.can_enter_jit(x=x, g=g)
                myjitdriver.jit_merge_point(x=x, g=g)
                loop(g)
                x -= 1
                n = current_trace_length()
            return n
        res = self.meta_interp(f, [5, 8])
        assert 14 < res < 42
        res = self.meta_interp(f, [5, 2])
        assert 4 < res < 14

    def test_compute_identity_hash(self):
        from pypy.rlib.objectmodel import compute_identity_hash
        class A(object):
            pass
        def f():
            a = A()
            return compute_identity_hash(a) == compute_identity_hash(a)
        res = self.interp_operations(f, [])
        assert res
        # a "did not crash" kind of test

    def test_compute_unique_id(self):
        from pypy.rlib.objectmodel import compute_unique_id
        class A(object):
            pass
        def f():
            a1 = A()
            a2 = A()
            return (compute_unique_id(a1) == compute_unique_id(a1) and
                    compute_unique_id(a1) != compute_unique_id(a2))
        res = self.interp_operations(f, [])
        assert res

    def test_wrap_around_add(self):
        myjitdriver = JitDriver(greens = [], reds = ['x', 'n'])
        class A:
            pass
        def f(x):
            n = 0
            while x > 0:
                myjitdriver.can_enter_jit(x=x, n=n)
                myjitdriver.jit_merge_point(x=x, n=n)
                x += 1
                n += 1
            return n
        res = self.meta_interp(f, [sys.maxint-10])
        assert res == 11
        self.check_jitcell_token_count(1)

    def test_wrap_around_mul(self):
        myjitdriver = JitDriver(greens = [], reds = ['x', 'n'])
        class A:
            pass
        def f(x):
            n = 0
            while x > 0:
                myjitdriver.can_enter_jit(x=x, n=n)
                myjitdriver.jit_merge_point(x=x, n=n)
                x *= 2
                n += 1
            return n
        res = self.meta_interp(f, [sys.maxint>>10])
        assert res == 11
        self.check_jitcell_token_count(1)

    def test_wrap_around_sub(self):
        myjitdriver = JitDriver(greens = [], reds = ['x', 'n'])
        class A:
            pass
        def f(x):
            n = 0
            while x < 0:
                myjitdriver.can_enter_jit(x=x, n=n)
                myjitdriver.jit_merge_point(x=x, n=n)
                x -= 1
                n += 1
            return n
        res = self.meta_interp(f, [10-sys.maxint])
        assert res == 12
        self.check_jitcell_token_count(1)

    def test_caching_setfield(self):
        myjitdriver = JitDriver(greens = [], reds = ['sa', 'i', 'n', 'a', 'node'])
        class A:
            pass
        def f(n, a):
            i = sa = 0
            node = A()
            node.val1 = node.val2 = 0
            while i < n:
                myjitdriver.can_enter_jit(sa=sa, i=i, n=n, a=a, node=node)
                myjitdriver.jit_merge_point(sa=sa, i=i, n=n, a=a, node=node)
                sa += node.val1 + node.val2
                if i < n/2:
                    node.val1 = a
                    node.val2 = a
                else:
                    node.val1 = a
                    node.val2 = a + 1
                i += 1
            return sa
        res = self.meta_interp(f, [32, 7])
        assert res == f(32, 7)

    def test_caching_setarrayitem_fixed(self):
        myjitdriver = JitDriver(greens = [], reds = ['sa', 'i', 'n', 'a', 'node'])
        def f(n, a):
            i = sa = 0
            node = [1, 2, 3]
            while i < n:
                myjitdriver.can_enter_jit(sa=sa, i=i, n=n, a=a, node=node)
                myjitdriver.jit_merge_point(sa=sa, i=i, n=n, a=a, node=node)
                sa += node[0] + node[1]
                if i < n/2:
                    node[0] = a
                    node[1] = a
                else:
                    node[0] = a
                    node[1] = a + 1
                i += 1
            return sa
        res = self.meta_interp(f, [32, 7])
        assert res == f(32, 7)

    def test_caching_setarrayitem_var(self):
        myjitdriver = JitDriver(greens = [], reds = ['sa', 'i', 'n', 'a', 'b', 'node'])
        def f(n, a, b):
            i = sa = 0
            node = [1, 2, 3]
            while i < n:
                myjitdriver.can_enter_jit(sa=sa, i=i, n=n, a=a, b=b, node=node)
                myjitdriver.jit_merge_point(sa=sa, i=i, n=n, a=a, b=b, node=node)
                sa += node[0] + node[b]
                if i < n/2:
                    node[0] = a
                    node[b] = a
                else:
                    node[0] = a
                    node[b] = a + 1
                i += 1
            return sa
        res = self.meta_interp(f, [32, 7, 2])
        assert res == f(32, 7, 2)

    def test_getfield_result_with_intbound(self):
        myjitdriver = JitDriver(greens = [], reds = ['sa', 'i', 'n', 'a', 'node'])
        class A:
            pass
        def f(n, a):
            i = sa = 0
            node = A()
            node.val1 = a
            while i < n:
                myjitdriver.can_enter_jit(sa=sa, i=i, n=n, a=a, node=node)
                myjitdriver.jit_merge_point(sa=sa, i=i, n=n, a=a, node=node)
                if node.val1 > 0:
                    sa += 1
                if i > n/2:
                    node.val1 = -a
                i += 1
            return sa
        res = self.meta_interp(f, [32, 7])
        assert res == f(32, 7)

    def test_getfield_result_constant(self):
        myjitdriver = JitDriver(greens = [], reds = ['sa', 'i', 'n', 'a', 'node'])
        class A:
            pass
        def f(n, a):
            i = sa = 0
            node = A()
            node.val1 = 7
            while i < n:
                myjitdriver.can_enter_jit(sa=sa, i=i, n=n, a=a, node=node)
                myjitdriver.jit_merge_point(sa=sa, i=i, n=n, a=a, node=node)
                if node.val1 == 7:
                    sa += 1
                if i > n/2:
                    node.val1 = -7
                i += 1
            return sa
        res = self.meta_interp(f, [32, 7])
        assert res == f(32, 7)

    def test_overflowing_shift_pos(self):
        myjitdriver = JitDriver(greens = [], reds = ['a', 'b', 'n', 'sa'])
        def f1(a, b):
            n = sa = 0
            while n < 10:
                myjitdriver.jit_merge_point(a=a, b=b, n=n, sa=sa)
                if 0 < a <= 5: pass
                if 0 < b <= 5: pass
                sa += (((((a << b) << b) << b) >> b) >> b) >> b
                n += 1
            return sa

        def f2(a, b):
            n = sa = 0
            while n < 10:
                myjitdriver.jit_merge_point(a=a, b=b, n=n, sa=sa)
                if 0 < a < promote(sys.maxint/2): pass
                if 0 < b < 100: pass
                sa += (((((a << b) << b) << b) >> b) >> b) >> b
                n += 1
            return sa

        assert self.meta_interp(f1, [5, 5]) == 50
        self.check_resops(int_rshift=0)

        for f in (f1, f2):
            assert self.meta_interp(f, [5, 6]) == 50
            self.check_resops(int_rshift=3)

            assert self.meta_interp(f, [10, 5]) == 100
            self.check_resops(int_rshift=3)

            assert self.meta_interp(f, [10, 6]) == 100
            self.check_resops(int_rshift=3)

            assert self.meta_interp(f, [5, 31]) == 0
            self.check_resops(int_rshift=3)

            bigval = 1
            while is_valid_int(bigval << 3):
                bigval = bigval << 1

            assert self.meta_interp(f, [bigval, 5]) == 0
            self.check_resops(int_rshift=3)

    def test_overflowing_shift_neg(self):
        myjitdriver = JitDriver(greens = [], reds = ['a', 'b', 'n', 'sa'])
        def f1(a, b):
            n = sa = 0
            while n < 10:
                myjitdriver.jit_merge_point(a=a, b=b, n=n, sa=sa)
                if -5 <= a < 0: pass
                if 0 < b <= 5: pass
                sa += (((((a << b) << b) << b) >> b) >> b) >> b
                n += 1
            return sa

        def f2(a, b):
            n = sa = 0
            while n < 10:
                myjitdriver.jit_merge_point(a=a, b=b, n=n, sa=sa)
                if -promote(sys.maxint/2) < a < 0: pass
                if 0 < b < 100: pass
                sa += (((((a << b) << b) << b) >> b) >> b) >> b
                n += 1
            return sa

        assert self.meta_interp(f1, [-5, 5]) == -50
        self.check_resops(int_rshift=0)

        for f in (f1, f2):
            assert self.meta_interp(f, [-5, 6]) == -50
            self.check_resops(int_rshift=3)

            assert self.meta_interp(f, [-10, 5]) == -100
            self.check_resops(int_rshift=3)

            assert self.meta_interp(f, [-10, 6]) == -100
            self.check_resops(int_rshift=3)

            assert self.meta_interp(f, [-5, 31]) == 0
            self.check_resops(int_rshift=3)

            bigval = 1
            while is_valid_int(bigval << 3):
                bigval = bigval << 1

            assert self.meta_interp(f, [bigval, 5]) == 0
            self.check_resops(int_rshift=3)

    def test_pure_op_not_to_be_propagated(self):
        myjitdriver = JitDriver(greens = [], reds = ['n', 'sa'])
        def f(n):
            sa = 0
            while n > 0:
                myjitdriver.jit_merge_point(n=n, sa=sa)
                sa += n + 1
                n -= 1
            return sa
        assert self.meta_interp(f, [10]) == f(10)

    def test_inputarg_reset_bug(self):
        ## j = 0
        ## while j < 100:
        ##     j += 1

        ## c = 0
        ## j = 0
        ## while j < 2:
        ##     j += 1
        ##     if c == 0:
        ##         c = 1
        ##     else:
        ##         c = 0

        ## j = 0
        ## while j < 100:
        ##     j += 1

        def get_printable_location(i):
            return str(i)

        myjitdriver = JitDriver(greens = ['i'], reds = ['j', 'c', 'a'],
                                get_printable_location=get_printable_location)
        bytecode = "0j10jc20a3"
        def f():
            set_param(myjitdriver, 'threshold', 7)
            set_param(myjitdriver, 'trace_eagerness', 1)
            i = j = c = a = 1
            while True:
                myjitdriver.jit_merge_point(i=i, j=j, c=c, a=a)
                if i >= len(bytecode):
                    break
                op = bytecode[i]
                if op == 'j':
                    j += 1
                elif op == 'c':
                    promote(c)
                    c = 1 - c
                elif op == '2':
                    if j < 3:
                        i -= 3
                        myjitdriver.can_enter_jit(i=i, j=j, c=c, a=a)
                elif op == '1':
                    k = j*a
                    if j < 100:
                        i -= 2
                        a += k
                        myjitdriver.can_enter_jit(i=i, j=j, c=c, a=a)
                    else:
                        a += k*2
                elif op == '0':
                    j = c = a = 0
                elif op == 'a':
                    j += 1
                    a += 1
                elif op == '3':
                    if a < 100:
                        i -= 2
                        myjitdriver.can_enter_jit(i=i, j=j, c=c, a=a)

                else:
                    return ord(op)
                i += 1
            return 42
        assert f() == 42
        def g():
            res = 1
            for i in range(10):
                res = f()
            return res
        res = self.meta_interp(g, [])
        assert res == 42

    def test_read_timestamp(self):
        import time
        from pypy.rlib.rtimer import read_timestamp
        def busy_loop():
            start = time.time()
            while time.time() - start < 0.1:
                # busy wait
                pass

        def f():
            t1 = read_timestamp()
            busy_loop()
            t2 = read_timestamp()
            return t2 - t1 > 1000
        res = self.interp_operations(f, [])
        assert res

    def test_bug688_multiple_immutable_fields(self):
        myjitdriver = JitDriver(greens=[], reds=['counter','context'])

        class Tag:
            pass
        class InnerContext():
            _immutable_fields_ = ['variables','local_names']
            def __init__(self, variables):
                self.variables = variables
                self.local_names = [0]

            def store(self):
                self.local_names[0] = 1

            def retrieve(self):
                variables = self.variables
                promote(variables)
                result = self.local_names[0]
                if result == 0:
                    return -1
                else:
                    return -1
        def build():
            context = InnerContext(Tag())

            context.store()

            counter = 0
            while True:
                myjitdriver.jit_merge_point(context=context, counter = counter)
                context.retrieve()
                context.retrieve()

                counter += 1
                if counter > 10:
                    return 7
        assert self.meta_interp(build, []) == 7
        self.check_resops(getfield_gc_pure=2)

    def test_args_becomming_equal(self):
        myjitdriver = JitDriver(greens = [], reds = ['n', 'i', 'sa', 'a', 'b'])
        def f(n, a, b):
            sa = i = 0
            while i < n:
                myjitdriver.jit_merge_point(n=n, i=i, sa=sa, a=a, b=b)
                sa += a
                sa *= b
                if i > n/2:
                    a = b
                i += 1
            return sa
        assert self.meta_interp(f, [20, 1, 2]) == f(20, 1, 2)

    def test_args_becomming_equal_boxed1(self):
        class A(object):
            def __init__(self, a, b):
                self.a = a
                self.b = b
        myjitdriver = JitDriver(greens = [], reds = ['n', 'i', 'sa', 'a', 'b', 'node'])

        def f(n, a, b):
            sa = i = 0
            node = A(a,b)
            while i < n:
                myjitdriver.jit_merge_point(n=n, i=i, sa=sa, a=a, b=b, node=node)
                sa += node.a
                sa *= node.b
                if i > n/2:
                    node = A(b, b)
                else:
                    node = A(a, b)
                i += 1
            return sa
        assert self.meta_interp(f, [20, 1, 2]) == f(20, 1, 2)

    def test_args_becomming_not_equal_boxed1(self):
        class A(object):
            def __init__(self, a, b):
                self.a = a
                self.b = b
        myjitdriver = JitDriver(greens = [], reds = ['n', 'i', 'sa', 'a', 'b', 'node'])

        def f(n, a, b):
            sa = i = 0
            node = A(b, b)
            while i < n:
                myjitdriver.jit_merge_point(n=n, i=i, sa=sa, a=a, b=b, node=node)
                sa += node.a
                sa *= node.b
                if i > n/2:
                    node = A(a, b)
                else:
                    node = A(b, b)
                i += 1
            return sa
        assert self.meta_interp(f, [20, 1, 2]) == f(20, 1, 2)

    def test_args_becomming_equal_boxed2(self):
        class A(object):
            def __init__(self, a, b):
                self.a = a
                self.b = b
        myjitdriver = JitDriver(greens = [], reds = ['n', 'i', 'sa', 'node'])

        def f(n, a, b):
            sa = i = 0
            node = A(a, b)
            while i < n:
                myjitdriver.jit_merge_point(n=n, i=i, sa=sa, node=node)
                sa += node.a
                sa *= node.b
                if i > n/2:
                    node = A(node.b, node.b)
                else:
                    node = A(node.b, node.a)
                i += 1
            return sa
        assert self.meta_interp(f, [20, 1, 2]) == f(20, 1, 2)

    def test_inlined_short_preamble_guard_needed_in_loop1(self):
        class A(object):
            def __init__(self, a):
                self.a = a
        myjitdriver = JitDriver(greens = [], reds = ['n', 'i', 'sa',
                                                     'a', 'b'])
        def f(n, a, b):
            sa = i = 0
            while i < n:
                myjitdriver.jit_merge_point(n=n, i=i, sa=sa, a=a, b=b)
                if a.a < 10:
                    sa += a.a
                b.a = i
                i += 1
            return sa
        def g(n):
            return f(n, A(5), A(10))
        assert self.meta_interp(g, [20]) == g(20)

    def test_ovf_guard_in_short_preamble2(self):
        class A(object):
            def __init__(self, val):
                self.val = val
        myjitdriver = JitDriver(greens = [], reds = ['n', 'i', 'sa', 'a', 'node1', 'node2'])
        def f(n, a):
            node1 = node2 = A(0)
            sa = i = 0
            while i < n:
                myjitdriver.jit_merge_point(n=n, i=i, sa=sa, a=a, node1=node1, node2=node2)
                node2.val = 7
                if a >= 100:
                    sa += 1
                sa += ovfcheck(i + i)
                node1 = A(i)
                i += 1
        assert self.meta_interp(f, [20, 7]) == f(20, 7)

    def test_intbounds_generalized(self):
        myjitdriver = JitDriver(greens = [], reds = ['n', 'i', 'sa'])

        def f(n):
            sa = i = 0
            while i < n:
                myjitdriver.jit_merge_point(n=n, i=i, sa=sa)
                if i > n/2:
                    sa += 1
                else:
                    sa += 2
                i += 1
            return sa
        assert self.meta_interp(f, [20]) == f(20)
        self.check_resops(int_lt=4, int_le=0, int_ge=0, int_gt=2)

    def test_intbounds_not_generalized1(self):
        myjitdriver = JitDriver(greens = [], reds = ['n', 'i', 'sa'])

        def f(n):
            sa = i = 0
            while i < n:
                myjitdriver.jit_merge_point(n=n, i=i, sa=sa)
                if i > n/2:
                    sa += 1
                else:
                    sa += 2
                    assert  -100 < i < 100
                i += 1
            return sa
        assert self.meta_interp(f, [20]) == f(20)
        self.check_resops(int_lt=6, int_le=2, int_ge=4, int_gt=3)


    def test_intbounds_not_generalized2(self):
        myjitdriver = JitDriver(greens = [], reds = ['n', 'i', 'sa', 'node'])
        class A(object):
            def __init__(self, val):
                self.val = val
        def f(n):
            sa = i = 0
            node = A(n)
            while i < n:
                myjitdriver.jit_merge_point(n=n, i=i, sa=sa, node=node)
                if i > n/2:
                    sa += 1
                else:
                    sa += 2
                    assert  -100 <= node.val <= 100
                i += 1
            return sa
        assert self.meta_interp(f, [20]) == f(20)
        self.check_resops(int_lt=4, int_le=3, int_ge=3, int_gt=2)

    def test_retrace_limit1(self):
        myjitdriver = JitDriver(greens = [], reds = ['n', 'i', 'sa', 'a'])

        def f(n, limit):
            set_param(myjitdriver, 'retrace_limit', limit)
            sa = i = a = 0
            while i < n:
                myjitdriver.jit_merge_point(n=n, i=i, sa=sa, a=a)
                a = i/4
                a = hint(a, promote=True)
                sa += a
                i += 1
            return sa
        assert self.meta_interp(f, [20, 2]) == f(20, 2)
        self.check_jitcell_token_count(1)
        self.check_target_token_count(4)
        assert self.meta_interp(f, [20, 3]) == f(20, 3)
        self.check_jitcell_token_count(1)
        self.check_target_token_count(5)

    def test_max_retrace_guards(self):
        myjitdriver = JitDriver(greens = [], reds = ['n', 'i', 'sa', 'a'])

        def f(n, limit):
            set_param(myjitdriver, 'retrace_limit', 3)
            set_param(myjitdriver, 'max_retrace_guards', limit)
            sa = i = a = 0
            while i < n:
                myjitdriver.jit_merge_point(n=n, i=i, sa=sa, a=a)
                a = i/4
                a = hint(a, promote=True)
                sa += a
                i += 1
            return sa
        assert self.meta_interp(f, [20, 1]) == f(20, 1)
        self.check_jitcell_token_count(1)
        self.check_target_token_count(2)
        assert self.meta_interp(f, [20, 10]) == f(20, 10)
        self.check_jitcell_token_count(1)
        self.check_target_token_count(5)

    def test_max_unroll_loops(self):
        from pypy.jit.metainterp.optimize import InvalidLoop
        from pypy.jit.metainterp import optimizeopt
        myjitdriver = JitDriver(greens = [], reds = ['n', 'i'])
        #
        def f(n, limit):
            set_param(myjitdriver, 'threshold', 5)
            set_param(myjitdriver, 'max_unroll_loops', limit)
            i = 0
            while i < n:
                myjitdriver.jit_merge_point(n=n, i=i)
                print i
                i += 1
            return i
        #
        def my_optimize_trace(*args, **kwds):
            raise InvalidLoop
        old_optimize_trace = optimizeopt.optimize_trace
        optimizeopt.optimize_trace = my_optimize_trace
        try:
            res = self.meta_interp(f, [23, 4])
            assert res == 23
            self.check_trace_count(0)
            self.check_aborted_count(3)
            #
            res = self.meta_interp(f, [23, 20])
            assert res == 23
            self.check_trace_count(0)
            self.check_aborted_count(2)
        finally:
            optimizeopt.optimize_trace = old_optimize_trace

    def test_max_unroll_loops_retry_without_unroll(self):
        from pypy.jit.metainterp.optimize import InvalidLoop
        from pypy.jit.metainterp import optimizeopt
        myjitdriver = JitDriver(greens = [], reds = ['n', 'i'])
        #
        def f(n, limit):
            set_param(myjitdriver, 'threshold', 5)
            set_param(myjitdriver, 'max_unroll_loops', limit)
            i = 0
            while i < n:
                myjitdriver.jit_merge_point(n=n, i=i)
                print i
                i += 1
            return i
        #
        seen = []
        def my_optimize_trace(metainterp_sd, loop, enable_opts, *args, **kwds):
            seen.append('unroll' in enable_opts)
            raise InvalidLoop
        old_optimize_trace = optimizeopt.optimize_trace
        optimizeopt.optimize_trace = my_optimize_trace
        try:
            res = self.meta_interp(f, [23, 4])
            assert res == 23
            assert False in seen
            assert True in seen
        finally:
            optimizeopt.optimize_trace = old_optimize_trace

    def test_retrace_limit_with_extra_guards(self):
        myjitdriver = JitDriver(greens = [], reds = ['n', 'i', 'sa', 'a',
                                                     'node'])
        def f(n, limit):
            set_param(myjitdriver, 'retrace_limit', limit)
            sa = i = a = 0
            node = [1, 2, 3]
            node[1] = n
            while i < n:
                myjitdriver.jit_merge_point(n=n, i=i, sa=sa, a=a, node=node)
                a = i/4
                a = hint(a, promote=True)
                if i&1 == 0:
                    sa += node[i%3]
                sa += a
                i += 1
            return sa
        assert self.meta_interp(f, [20, 2]) == f(20, 2)
        self.check_jitcell_token_count(1)
        self.check_target_token_count(4)
        assert self.meta_interp(f, [20, 3]) == f(20, 3)
        self.check_jitcell_token_count(1)
        self.check_target_token_count(5)

    def test_retrace_ending_up_retracing_another_loop(self):

        myjitdriver = JitDriver(greens = ['pc'], reds = ['n', 'i', 'sa'])
        bytecode = "0+sI0+SI"
        def f(n):
            set_param(None, 'threshold', 3)
            set_param(None, 'trace_eagerness', 1)
            set_param(None, 'retrace_limit', 5)
            set_param(None, 'function_threshold', -1)
            pc = sa = i = 0
            while pc < len(bytecode):
                myjitdriver.jit_merge_point(pc=pc, n=n, sa=sa, i=i)
                n = hint(n, promote=True)
                op = bytecode[pc]
                if op == '0':
                    i = 0
                elif op == '+':
                    i += 1
                elif op == 's':
                    sa += i
                elif op == 'S':
                    sa += 2
                elif op == 'I':
                    if i < n:
                        pc -= 2
                        myjitdriver.can_enter_jit(pc=pc, n=n, sa=sa, i=i)
                        continue
                pc += 1
            return sa

        def g(n1, n2):
            for i in range(10):
                f(n1)
            for i in range(10):
                f(n2)

        nn = [10, 3]
        assert self.meta_interp(g, nn) == g(*nn)

        # The attempts of retracing first loop will end up retracing the
        # second and thus fail 5 times, saturating the retrace_count. Instead a
        # bridge back to the preamble of the first loop is produced. A guard in
        # this bridge is later traced resulting in a failed attempt of retracing
        # the second loop.
        self.check_trace_count(9)

        # FIXME: Add a gloabl retrace counter and test that we are not trying more than 5 times.

        def g(n):
            for i in range(n):
                for j in range(10):
                    f(n-i)

        res = self.meta_interp(g, [10])
        assert res == g(10)

        self.check_jitcell_token_count(2)
        for cell in get_stats().get_all_jitcell_tokens():
            # Initialal trace with two labels and 5 retraces
            assert len(cell.target_tokens) <= 7

    def test_nested_retrace(self):

        myjitdriver = JitDriver(greens = ['pc'], reds = ['n', 'a', 'i', 'j', 'sa'])
        bytecode = "ij+Jj+JI"
        def f(n, a):
            set_param(None, 'threshold', 5)
            set_param(None, 'trace_eagerness', 1)
            set_param(None, 'retrace_limit', 2)
            pc = sa = i = j = 0
            while pc < len(bytecode):
                myjitdriver.jit_merge_point(pc=pc, n=n, sa=sa, i=i, j=j, a=a)
                a = hint(a, promote=True)
                op = bytecode[pc]
                if op == 'i':
                    i = 0
                elif op == 'j':
                    j = 0
                elif op == '+':
                    sa += a
                elif op == 'J':
                    j += 1
                    if j < 3:
                        pc -= 1
                        myjitdriver.can_enter_jit(pc=pc, n=n, sa=sa, i=i, j=j, a=a)
                        continue
                elif op == 'I':
                    i += 1
                    if i < n:
                        pc -= 6
                        myjitdriver.can_enter_jit(pc=pc, n=n, sa=sa, i=i, j=j, a=a)
                        continue
                pc += 1
            return sa

        res = self.meta_interp(f, [10, 7])
        assert res == f(10, 7)
        self.check_jitcell_token_count(2)
        for cell in get_stats().get_all_jitcell_tokens():
            assert len(cell.target_tokens) == 2

        def g(n):
            return f(n, 2) + f(n, 3)

        res = self.meta_interp(g, [10])
        assert res == g(10)
        self.check_jitcell_token_count(2)
        for cell in get_stats().get_all_jitcell_tokens():
            assert len(cell.target_tokens) <= 3

        def g(n):
            return f(n, 2) + f(n, 3) + f(n, 4) + f(n, 5) + f(n, 6) + f(n, 7)

        res = self.meta_interp(g, [10])
        assert res == g(10)
        # 2 loops and one function
        self.check_jitcell_token_count(3)
        cnt = 0
        for cell in get_stats().get_all_jitcell_tokens():
            if cell.target_tokens is None:
                cnt += 1
            else:
                assert len(cell.target_tokens) <= 4
        assert cnt == 1

    def test_frame_finished_during_retrace(self):
        class Base(object):
            pass
        class A(Base):
            def __init__(self, a):
                self.val = a
                self.num = 1
            def inc(self):
                return A(self.val + 1)
        class B(Base):
            def __init__(self, a):
                self.val = a
                self.num = 1000
            def inc(self):
                return B(self.val + 1)
        myjitdriver = JitDriver(greens = [], reds = ['sa', 'a'])
        def f():
            set_param(None, 'threshold', 3)
            set_param(None, 'trace_eagerness', 2)
            a = A(0)
            sa = 0
            while a.val < 8:
                myjitdriver.jit_merge_point(a=a, sa=sa)
                a = a.inc()
                if a.val > 4:
                    a = B(a.val)
                sa += a.num
            return sa
        res = self.meta_interp(f, [])
        assert res == f()

    def test_frame_finished_during_continued_retrace(self):
        class Base(object):
            pass
        class A(Base):
            def __init__(self, a):
                self.val = a
                self.num = 100
            def inc(self):
                return A(self.val + 1)
        class B(Base):
            def __init__(self, a):
                self.val = a
                self.num = 10000
            def inc(self):
                return B(self.val + 1)
        myjitdriver = JitDriver(greens = [], reds = ['sa', 'b', 'a'])
        def f(b):
            set_param(None, 'threshold', 6)
            set_param(None, 'trace_eagerness', 4)
            a = A(0)
            sa = 0
            while a.val < 15:
                myjitdriver.jit_merge_point(a=a, b=b, sa=sa)
                a = a.inc()
                if a.val > 8:
                    a = B(a.val)
                if b == 1:
                    b = 2
                else:
                    b = 1
                sa += a.num + b
            return sa
        res = self.meta_interp(f, [1])
        assert res == f(1)

    def test_remove_array_operations(self):
        myjitdriver = JitDriver(greens = [], reds = ['a'])
        class W_Int:
            def __init__(self, intvalue):
                self.intvalue = intvalue
        def f(x):
            a = [W_Int(x)]
            while a[0].intvalue > 0:
                myjitdriver.jit_merge_point(a=a)
                a[0] = W_Int(a[0].intvalue - 3)
            return a[0].intvalue
        res = self.meta_interp(f, [100])
        assert res == -2
        self.check_resops(setarrayitem_gc=2, getarrayitem_gc=1)

    def test_continue_tracing_with_boxes_in_start_snapshot_replaced_by_optimizer(self):
        myjitdriver = JitDriver(greens = [], reds = ['sa', 'n', 'a', 'b'])
        def f(n):
            sa = a = 0
            b = 10
            while n:
                myjitdriver.jit_merge_point(sa=sa, n=n, a=a, b=b)
                sa += b
                b += 1
                if b > 7:
                    pass
                if a == 0:
                    a = 1
                elif a == 1:
                    a = 2
                elif a == 2:
                    a = 0
                sa += a
                sa += 0
                n -= 1
            return sa
        res = self.meta_interp(f, [16])
        assert res == f(16)

    def test_loopinvariant_array_shrinking1(self):
        myjitdriver = JitDriver(greens = [], reds = ['sa', 'n', 'i', 'a'])
        def f(n):
            sa = i = 0
            a = [0, 1, 2, 3, 4]
            while i < n:
                myjitdriver.jit_merge_point(sa=sa, n=n, a=a, i=i)
                if i < n / 2:
                    sa += a[4]
                elif i == n / 2:
                    a.pop()
                i += 1
        res = self.meta_interp(f, [32])
        assert res == f(32)
        self.check_resops(arraylen_gc=3)

    def test_ulonglong_mod(self):
        myjitdriver = JitDriver(greens = [], reds = ['n', 'a'])
        class A:
            pass
        def f(n):
            sa = i = rffi.cast(rffi.ULONGLONG, 1)
            a = A()
            while i < rffi.cast(rffi.ULONGLONG, n):
                a.sa = sa
                a.i = i
                myjitdriver.jit_merge_point(n=n, a=a)
                sa = a.sa
                i = a.i
                sa += sa % i
                i += 1
        res = self.meta_interp(f, [32])
        assert res == f(32)
        
class XXXDisabledTestOOtype(BasicTests, OOJitMixin):

    def test_oohash(self):
        def f(n):
            s = ootype.oostring(n, -1)
            return s.ll_hash()
        res = self.interp_operations(f, [5])
        assert res == ootype.oostring(5, -1).ll_hash()

    def test_identityhash(self):
        A = ootype.Instance("A", ootype.ROOT)
        def f():
            obj1 = ootype.new(A)
            obj2 = ootype.new(A)
            return ootype.identityhash(obj1) == ootype.identityhash(obj2)
        assert not f()
        res = self.interp_operations(f, [])
        assert not res

    def test_oois(self):
        A = ootype.Instance("A", ootype.ROOT)
        def f(n):
            obj1 = ootype.new(A)
            if n:
                obj2 = obj1
            else:
                obj2 = ootype.new(A)
            return obj1 is obj2
        res = self.interp_operations(f, [0])
        assert not res
        res = self.interp_operations(f, [1])
        assert res

    def test_oostring_instance(self):
        A = ootype.Instance("A", ootype.ROOT)
        B = ootype.Instance("B", ootype.ROOT)
        def f(n):
            obj1 = ootype.new(A)
            obj2 = ootype.new(B)
            s1 = ootype.oostring(obj1, -1)
            s2 = ootype.oostring(obj2, -1)
            ch1 = s1.ll_stritem_nonneg(1)
            ch2 = s2.ll_stritem_nonneg(1)
            return ord(ch1) + ord(ch2)
        res = self.interp_operations(f, [0])
        assert res == ord('A') + ord('B')

    def test_subclassof(self):
        A = ootype.Instance("A", ootype.ROOT)
        B = ootype.Instance("B", A)
        clsA = ootype.runtimeClass(A)
        clsB = ootype.runtimeClass(B)
        myjitdriver = JitDriver(greens = [], reds = ['n', 'flag', 'res'])

        def getcls(flag):
            if flag:
                return clsA
            else:
                return clsB

        def f(flag, n):
            res = True
            while n > -100:
                myjitdriver.can_enter_jit(n=n, flag=flag, res=res)
                myjitdriver.jit_merge_point(n=n, flag=flag, res=res)
                cls = getcls(flag)
                n -= 1
                res = ootype.subclassof(cls, clsB)
            return res

        res = self.meta_interp(f, [1, 100],
                               policy=StopAtXPolicy(getcls),
                               enable_opts='')
        assert not res

        res = self.meta_interp(f, [0, 100],
                               policy=StopAtXPolicy(getcls),
                               enable_opts='')
        assert res

class BaseLLtypeTests(BasicTests):

    def test_identityhash(self):
        A = lltype.GcStruct("A")
        def f():
            obj1 = lltype.malloc(A)
            obj2 = lltype.malloc(A)
            return lltype.identityhash(obj1) == lltype.identityhash(obj2)
        assert not f()
        res = self.interp_operations(f, [])
        assert not res

    def test_oops_on_nongc(self):
        from pypy.rpython.lltypesystem import lltype

        TP = lltype.Struct('x')
        def f(i1, i2):
            p1 = prebuilt[i1]
            p2 = prebuilt[i2]
            a = p1 is p2
            b = p1 is not p2
            c = bool(p1)
            d = not bool(p2)
            return 1000*a + 100*b + 10*c + d
        prebuilt = [lltype.malloc(TP, flavor='raw', immortal=True)] * 2
        expected = f(0, 1)
        assert self.interp_operations(f, [0, 1]) == expected

    def test_casts(self):
        py.test.skip("xxx fix or kill")
        if not self.basic:
            py.test.skip("test written in a style that "
                         "means it's frontend only")
        from pypy.rpython.lltypesystem import lltype, llmemory, rffi

        TP = lltype.GcStruct('S1')
        def f(p):
            n = lltype.cast_ptr_to_int(p)
            return n
        x = lltype.malloc(TP)
        xref = lltype.cast_opaque_ptr(llmemory.GCREF, x)
        res = self.interp_operations(f, [xref])
        y = llmemory.cast_ptr_to_adr(x)
        y = llmemory.cast_adr_to_int(y)
        assert rffi.get_real_int(res) == rffi.get_real_int(y)
        #
        TP = lltype.Struct('S2')
        prebuilt = [lltype.malloc(TP, immortal=True),
                    lltype.malloc(TP, immortal=True)]
        def f(x):
            p = prebuilt[x]
            n = lltype.cast_ptr_to_int(p)
            return n
        res = self.interp_operations(f, [1])
        y = llmemory.cast_ptr_to_adr(prebuilt[1])
        y = llmemory.cast_adr_to_int(y)
        assert rffi.get_real_int(res) == rffi.get_real_int(y)

    def test_collapsing_ptr_eq(self):
        S = lltype.GcStruct('S')
        p = lltype.malloc(S)
        driver = JitDriver(greens = [], reds = ['n', 'x'])

        def f(n, x):
            while n > 0:
                driver.can_enter_jit(n=n, x=x)
                driver.jit_merge_point(n=n, x=x)
                if x:
                    n -= 1
                n -= 1

        def main():
            f(10, p)
            f(10, lltype.nullptr(S))

        self.meta_interp(main, [])

    def test_enable_opts(self):
        jitdriver = JitDriver(greens = [], reds = ['a'])

        class A(object):
            def __init__(self, i):
                self.i = i

        def f():
            a = A(0)

            while a.i < 10:
                jitdriver.jit_merge_point(a=a)
                jitdriver.can_enter_jit(a=a)
                a = A(a.i + 1)

        self.meta_interp(f, [])
        self.check_resops(new_with_vtable=0)
        self.meta_interp(f, [], enable_opts='')
        self.check_resops(new_with_vtable=1)

    def test_two_loopinvariant_arrays1(self):
        from pypy.rpython.lltypesystem import lltype, llmemory, rffi
        myjitdriver = JitDriver(greens = [], reds = ['sa', 'n', 'i', 'a'])
        TP = lltype.GcArray(lltype.Signed)
        def f(n):
            sa = i = 0
            a = lltype.malloc(TP, 5)
            a[4] = 7
            while i < n:
                myjitdriver.jit_merge_point(sa=sa, n=n, a=a, i=i)
                if i < n/2:
                    sa += a[4]
                if i == n/2:
                    a = lltype.malloc(TP, 3)
                i += 1
            return sa
        res = self.meta_interp(f, [32])
        assert res == f(32)
        self.check_trace_count(2)

    def test_two_loopinvariant_arrays2(self):
        from pypy.rpython.lltypesystem import lltype, llmemory, rffi
        myjitdriver = JitDriver(greens = [], reds = ['sa', 'n', 'i', 'a'])
        TP = lltype.GcArray(lltype.Signed)
        def f(n):
            sa = i = 0
            a = lltype.malloc(TP, 5)
            a[4] = 7
            while i < n:
                myjitdriver.jit_merge_point(sa=sa, n=n, a=a, i=i)
                if i < n/2:
                    sa += a[4]
                elif i > n/2:
                    sa += a[2]
                if i == n/2:
                    a = lltype.malloc(TP, 3)
                    a[2] = 42
                i += 1
            return sa
        res = self.meta_interp(f, [32])
        assert res == f(32)
        self.check_trace_count(2)

    def test_two_loopinvariant_arrays3(self):
        from pypy.rpython.lltypesystem import lltype, llmemory, rffi
        myjitdriver = JitDriver(greens = [], reds = ['sa', 'n', 'i', 'a'])
        TP = lltype.GcArray(lltype.Signed)
        def f(n):
            sa = i = 0
            a = lltype.malloc(TP, 5)
            a[2] = 7
            while i < n:
                myjitdriver.jit_merge_point(sa=sa, n=n, a=a, i=i)
                if i < n/2:
                    sa += a[2]
                elif i > n/2:
                    sa += a[3]
                if i == n/2:
                    a = lltype.malloc(TP, 7)
                    a[3] = 10
                    a[2] = 42
                i += 1
            return sa
        res = self.meta_interp(f, [32])
        assert res == f(32)
        self.check_trace_count(3)

    def test_two_loopinvariant_arrays_boxed(self):
        class A(object):
            def __init__(self, a):
                self.a  = a
        from pypy.rpython.lltypesystem import lltype, llmemory, rffi
        myjitdriver = JitDriver(greens = [], reds = ['sa', 'n', 'i', 'a'])
        TP = lltype.GcArray(lltype.Signed)
        a1 = A(lltype.malloc(TP, 5))
        a2 = A(lltype.malloc(TP, 3))
        def f(n):
            sa = i = 0
            a = a1
            a.a[4] = 7
            while i < n:
                myjitdriver.jit_merge_point(sa=sa, n=n, a=a, i=i)
                if i < n/2:
                    sa += a.a[4]
                if i == n/2:
                    a = a2
                i += 1
            return sa
        res = self.meta_interp(f, [32])
        assert res == f(32)
        self.check_resops(arraylen_gc=2)

    def test_release_gil_flush_heap_cache(self):
        if sys.platform == "win32":
            py.test.skip("needs 'time'")
        T = rffi.CArrayPtr(rffi.TIME_T)

        external = rffi.llexternal("time", [T], rffi.TIME_T, threadsafe=True)
        # Not a real lock, has all the same properties with respect to GIL
        # release though, so good for this test.
        class Lock(object):
            @dont_look_inside
            def acquire(self):
                external(lltype.nullptr(T.TO))
            @dont_look_inside
            def release(self):
                external(lltype.nullptr(T.TO))
        class X(object):
            def __init__(self, idx):
                self.field = idx
        @dont_look_inside
        def get_obj(z):
            return X(z)
        myjitdriver = JitDriver(greens=[], reds=["n", "l", "z", "lock"])
        def f(n, z):
            lock = Lock()
            l = 0
            while n > 0:
                myjitdriver.jit_merge_point(lock=lock, l=l, n=n, z=z)
                x = get_obj(z)
                l += x.field
                lock.acquire()
                # This must not reuse the previous one.
                n -= x.field
                lock.release()
            return n
        res = self.meta_interp(f, [10, 1])
        self.check_resops(getfield_gc=4)
        assert res == f(10, 1)

    def test_jit_merge_point_with_raw_pointer(self):
        driver = JitDriver(greens = [], reds = ['n', 'x'])

        TP = lltype.Array(lltype.Signed, hints={'nolength': True})

        def f(n):
            x = lltype.malloc(TP, 10, flavor='raw')
            x[0] = 1
            while n > 0:
                driver.jit_merge_point(n=n, x=x)
                n -= x[0]
            lltype.free(x, flavor='raw')
            return n

        self.meta_interp(f, [10], repeat=3)

    def test_jit_merge_point_with_pbc(self):
        driver = JitDriver(greens = [], reds = ['x'])

        class A(object):
            def __init__(self, x):
                self.x = x
            def _freeze_(self):
                return True
        pbc = A(1)

        def main(x):
            return f(x, pbc)

        def f(x, pbc):
            while x > 0:
                driver.jit_merge_point(x = x)
                x -= pbc.x
            return x

        self.meta_interp(main, [10])

    def test_look_inside_iff_const(self):
        @look_inside_iff(lambda arg: isconstant(arg))
        def f(arg):
            s = 0
            while arg > 0:
                s += arg
                arg -= 1
            return s

        driver = JitDriver(greens = ['code'], reds = ['n', 'arg', 's'])

        def main(code, n, arg):
            s = 0
            while n > 0:
                driver.jit_merge_point(code=code, n=n, arg=arg, s=s)
                if code == 0:
                    s += f(arg)
                else:
                    s += f(1)
                n -= 1
            return s

        res = self.meta_interp(main, [0, 10, 2], enable_opts='')
        assert res == main(0, 10, 2)
        self.check_resops(call=1)
        res = self.meta_interp(main, [1, 10, 2], enable_opts='')
        assert res == main(1, 10, 2)
        self.check_resops(call=0)

    def test_look_inside_iff_virtual(self):
        # There's no good reason for this to be look_inside_iff, but it's a test!
        @look_inside_iff(lambda arg, n: isvirtual(arg))
        def f(arg, n):
            if n == 100:
                for i in xrange(n):
                    n += i
            return arg.x
        class A(object):
            def __init__(self, x):
                self.x = x
        driver = JitDriver(greens=['n'], reds=['i', 'a'])
        def main(n):
            i = 0
            a = A(3)
            while i < 20:
                driver.jit_merge_point(i=i, n=n, a=a)
                if n == 0:
                    i += f(a, n)
                else:
                    i += f(A(2), n)
        res = self.meta_interp(main, [0], enable_opts='')
        assert res == main(0)
        self.check_resops(call=1, getfield_gc=0)
        res = self.meta_interp(main, [1], enable_opts='')
        assert res == main(1)
        self.check_resops(call=0, getfield_gc=0)

    def test_reuse_elidable_result(self):
        driver = JitDriver(reds=['n', 's'], greens = [])
        def main(n):
            s = 0
            while n > 0:
                driver.jit_merge_point(s=s, n=n)
                s += len(str(n)) + len(str(n))
                n -= 1
            return s
        res = self.meta_interp(main, [10])
        assert res == main(10)
        self.check_resops({'int_gt': 2, 'strlen': 2, 'guard_true': 2,
                           'int_sub': 2, 'jump': 1, 'call': 2,
                           'guard_no_exception': 2, 'int_add': 4})

    def test_look_inside_iff_const_getarrayitem_gc_pure(self):
        driver = JitDriver(greens=['unroll'], reds=['s', 'n'])

        class A(object):
            _immutable_fields_ = ["x[*]"]
            def __init__(self, x):
                self.x = [x]

        @look_inside_iff(lambda x: isconstant(x))
        def f(x):
            i = 0
            for c in x:
                i += 1
            return i

        def main(unroll, n):
            s = 0
            while n > 0:
                driver.jit_merge_point(s=s, n=n, unroll=unroll)
                if unroll:
                    x = A("xx")
                else:
                    x = A("x" * n)
                s += f(x.x[0])
                n -= 1
            return s

        res = self.meta_interp(main, [0, 10])
        assert res == main(0, 10)
        # 2 calls, one for f() and one for char_mul
        self.check_resops(call=4)
        res = self.meta_interp(main, [1, 10])
        assert res == main(1, 10)
        self.check_resops(call=0)

    def test_setarrayitem_followed_by_arraycopy(self):
        myjitdriver = JitDriver(greens = [], reds = ['n', 'sa', 'x', 'y'])
        def f(n):
            sa = 0
            x = [1,2,n]
            y = [1,2,3]
            while n > 0:
                myjitdriver.jit_merge_point(sa=sa, n=n, x=x, y=y)
                y[0] = n
                x[0:3] = y
                sa += x[0]
                n -= 1
            return sa
        res = self.meta_interp(f, [16])
        assert res == f(16)

    def test_ptr_eq(self):
        myjitdriver = JitDriver(greens = [], reds = ["n", "x"])
        class A(object):
            def __init__(self, v):
                self.v = v
        def f(n, x):
            while n > 0:
                myjitdriver.jit_merge_point(n=n, x=x)
                z = 0 / x
                a1 = A("key")
                a2 = A("\x00")
                n -= [a1, a2][z].v is not a2.v
            return n
        res = self.meta_interp(f, [10, 1])
        assert res == 0

    def test_instance_ptr_eq(self):
        myjitdriver = JitDriver(greens = [], reds = ["n", "i", "a1", "a2"])
        class A(object):
            pass
        def f(n):
            a1 = A()
            a2 = A()
            i = 0
            while n > 0:
                myjitdriver.jit_merge_point(n=n, i=i, a1=a1, a2=a2)
                if n % 2:
                    a = a2
                else:
                    a = a1
                i += a is a1
                n -= 1
            return i
        res = self.meta_interp(f, [10])
        assert res == f(10)
        def f(n):
            a1 = A()
            a2 = A()
            i = 0
            while n > 0:
                myjitdriver.jit_merge_point(n=n, i=i, a1=a1, a2=a2)
                if n % 2:
                    a = a2
                else:
                    a = a1
                if a is a2:
                    i += 1
                n -= 1
            return i
        res = self.meta_interp(f, [10])
        assert res == f(10)

    def test_virtual_array_of_structs(self):
        myjitdriver = JitDriver(greens = [], reds=["n", "d"])
        def f(n):
            d = None
            while n > 0:
                myjitdriver.jit_merge_point(n=n, d=d)
                d = {"q": 1}
                if n % 2:
                    d["k"] = n
                else:
                    d["z"] = n
                n -= len(d) - d["q"]
            return n
        res = self.meta_interp(f, [10])
        assert res == 0

    def test_virtual_dict_constant_keys(self):
        myjitdriver = JitDriver(greens = [], reds = ["n"])
        def g(d):
            return d["key"] - 1

        def f(n):
            while n > 0:
                myjitdriver.jit_merge_point(n=n)
                x = {"key": n}
                n = g(x)
                del x["key"]
            return n

        res = self.meta_interp(f, [10])
        assert res == 0
        self.check_resops({'jump': 1, 'guard_true': 2, 'int_gt': 2,
                           'int_sub': 2})

    def test_virtual_opaque_ptr(self):
        myjitdriver = JitDriver(greens = [], reds = ["n"])
        erase, unerase = rerased.new_erasing_pair("x")
        @look_inside_iff(lambda x: isvirtual(x))
        def g(x):
            return x[0]
        def f(n):
            while n > 0:
                myjitdriver.jit_merge_point(n=n)
                x = []
                y = erase(x)
                z = unerase(y)
                z.append(1)
                n -= g(z)
            return n
        res = self.meta_interp(f, [10])
        assert res == 0
        self.check_resops({'jump': 1, 'guard_true': 2, 'int_gt': 2,
                           'int_sub': 2})


    def test_virtual_opaque_dict(self):
        myjitdriver = JitDriver(greens = [], reds = ["n"])
        erase, unerase = rerased.new_erasing_pair("x")
        @look_inside_iff(lambda x: isvirtual(x))
        def g(x):
            return x[0]["key"] - 1
        def f(n):
            while n > 0:
                myjitdriver.jit_merge_point(n=n)
                x = [{}]
                x[0]["key"] = n
                x[0]["other key"] = n
                y = erase(x)
                z = unerase(y)
                n = g(x)
            return n
        res = self.meta_interp(f, [10])
        assert res == 0
        self.check_resops({'int_gt': 2, 'getfield_gc': 1, 'int_eq': 1,
                           'guard_true': 2, 'int_sub': 2, 'jump': 1,
                           'guard_false': 1})


    def test_convert_from_SmallFunctionSetPBCRepr_to_FunctionsPBCRepr(self):
        f1 = lambda n: n+1
        f2 = lambda n: n+2
        f3 = lambda n: n+3
        f4 = lambda n: n+4
        f5 = lambda n: n+5
        f6 = lambda n: n+6
        f7 = lambda n: n+7
        f8 = lambda n: n+8
        def h(n, x):
            return x(n)
        h._dont_inline = True
        def g(n, x):
            return h(n, x)
        g._dont_inline = True
        def f(n):
            n = g(n, f1)
            n = g(n, f2)
            n = h(n, f3)
            n = h(n, f4)
            n = h(n, f5)
            n = h(n, f6)
            n = h(n, f7)
            n = h(n, f8)
            return n
        assert f(5) == 41
        translationoptions = {'withsmallfuncsets': 3}
        self.interp_operations(f, [5], translationoptions=translationoptions)


    def test_annotation_gives_class_knowledge_to_tracer(self):
        py.test.skip("disabled")
        class Base(object):
            pass
        class A(Base):
            def f(self):
                return self.a
            def g(self):
                return self.a + 1
        class B(Base):
            def f(self):
                return self.b
            def g(self):
                return self.b + 1
        class C(B):
            def f(self):
                self.c += 1
                return self.c
            def g(self):
                return self.c + 1
        @dont_look_inside
        def make(x):
            if x > 0:
                a = A()
                a.a = x + 1
            elif x < 0:
                a = B()
                a.b = -x
            else:
                a = C()
                a.c = 10
            return a
        def f(x):
            a = make(x)
            if x > 0:
                assert isinstance(a, A)
                z = a.f()
            elif x < 0:
                assert isinstance(a, B)
                z = a.f()
            else:
                assert isinstance(a, C)
                z = a.f()
            return z + a.g()
        res1 = f(6)
        res2 = self.interp_operations(f, [6])
        assert res1 == res2
        self.check_operations_history(guard_class=0, record_known_class=1)

        res1 = f(-6)
        res2 = self.interp_operations(f, [-6])
        assert res1 == res2
        # cannot use record_known_class here, because B has a subclass
        self.check_operations_history(guard_class=1)

        res1 = f(0)
        res2 = self.interp_operations(f, [0])
        assert res1 == res2
        # here it works again
        self.check_operations_history(guard_class=0, record_known_class=1)

    def test_give_class_knowledge_to_tracer_explicitly(self):
        from pypy.rpython.lltypesystem.lloperation import llop
        class Base(object):
            def f(self):
                raise NotImplementedError
            def g(self):
                raise NotImplementedError
        class A(Base):
            def f(self):
                return self.a
            def g(self):
                return self.a + 1
        class B(Base):
            def f(self):
                return self.b
            def g(self):
                return self.b + 1
        class C(B):
            def f(self):
                self.c += 1
                return self.c
            def g(self):
                return self.c + 1
        @dont_look_inside
        def make(x):
            if x > 0:
                a = A()
                a.a = x + 1
            elif x < 0:
                a = B()
                a.b = -x
            else:
                a = C()
                a.c = 10
            return a
        def f(x):
            a = make(x)
            if x > 0:
                record_known_class(a, A)
                z = a.f()
            elif x < 0:
                record_known_class(a, B)
                z = a.f()
            else:
                record_known_class(a, C)
                z = a.f()
            return z + a.g()
        res1 = f(6)
        res2 = self.interp_operations(f, [6])
        assert res1 == res2
        self.check_operations_history(guard_class=0, record_known_class=1)

        res1 = f(-6)
        res2 = self.interp_operations(f, [-6])
        assert res1 == res2
        # cannot use record_known_class here, because B has a subclass
        self.check_operations_history(guard_class=1)

        res1 = f(0)
        res2 = self.interp_operations(f, [0])
        assert res1 == res2
        # here it works again
        self.check_operations_history(guard_class=0, record_known_class=1)

    def test_generator(self):
        def g(n):
            yield n+1
            yield n+2
            yield n+3
        def f(n):
            gen = g(n)
            return gen.next() * gen.next() * gen.next()
        res = self.interp_operations(f, [10])
        assert res == 11 * 12 * 13
        self.check_operations_history(int_add=3, int_mul=2)

    def test_setinteriorfield(self):
        A = lltype.GcArray(lltype.Struct('S', ('x', lltype.Signed)))
        a = lltype.malloc(A, 5, immortal=True)
        def g(n):
            a[n].x = n + 2
            return a[n].x
        res = self.interp_operations(g, [1])
        assert res == 3

    def test_float_bytes(self):
        from pypy.rlib.rfloat import isnan
        def f(n):
            ll = float2longlong(n)
            return longlong2float(ll)

        for x in [2.5, float("nan"), -2.5, float("inf")]:
            # There are tests elsewhere to verify the correctness of this.
            res = self.interp_operations(f, [x])
            assert res == x or isnan(x) and isnan(res)


class TestLLtype(BaseLLtypeTests, LLJitMixin):
    def test_tagged(self):
        from pypy.rlib.objectmodel import UnboxedValue
        class Base(object):
            __slots__ = ()

        class Int(UnboxedValue, Base):
            __slots__ = ["a"]

            def is_pos(self):
                return self.a > 0

            def dec(self):
                return Int(self.a - 1)


        class Float(Base):
            def __init__(self, a):
                self.a = a

            def is_pos(self):
                return self.a > 0

            def dec(self):
                return Float(self.a - 1)

        driver = JitDriver(greens=['pc', 's'], reds=['o'])

        def main(fl, n, s):
            if s:
                s = "--j"
            else:
                s = "---j"
            if fl:
                o = Float(float(n))
            else:
                o = Int(n)
            pc = 0
            while True:
                driver.jit_merge_point(s=s, pc=pc, o=o)
                c = s[pc]
                if c == "j":
                    driver.can_enter_jit(s=s, pc=pc, o=o)
                    if o.is_pos():
                        pc = 0
                        continue
                    else:
                        break
                elif c == "-":
                    o = o.dec()
                pc += 1
            return pc
        topt = {'taggedpointers': True}
        res = self.meta_interp(main, [False, 100, True],
                               translationoptions=topt)

    def test_rerased(self):
        eraseX, uneraseX = rerased.new_erasing_pair("X")
        #
        class X:
            def __init__(self, a, b):
                self.a = a
                self.b = b
        #
        def f(i, j):
            # 'j' should be 0 or 1, not other values
            if j > 0:
                e = eraseX(X(i, j))
            else:
                try:
                    e = rerased.erase_int(i)
                except OverflowError:
                    return -42
            if j & 1:
                x = uneraseX(e)
                return x.a - x.b
            else:
                return rerased.unerase_int(e)
        #
        topt = {'taggedpointers': True}
        x = self.interp_operations(f, [-128, 0], translationoptions=topt)
        assert x == -128
        bigint = sys.maxint//2 + 1
        x = self.interp_operations(f, [bigint, 0], translationoptions=topt)
        assert x == -42
        x = self.interp_operations(f, [1000, 1], translationoptions=topt)
        assert x == 999

    def test_retracing_bridge_from_interpreter_to_finnish(self):
        myjitdriver = JitDriver(greens = [], reds = ['n', 'i', 'sa'])
        def f(n):
            sa = i = 0
            while i < n:
                myjitdriver.jit_merge_point(n=n, i=i, sa=sa)
                n = hint(n, promote=True)
                sa += 2*n
                i += 1
            return sa
        def g(n):
            return f(n) + f(n) + f(n) + f(n) + f(10*n) + f(11*n)
        res = self.meta_interp(g, [1], repeat=3)
        assert res == g(1)
        #self.check_jitcell_token_count(1)
        self.check_jitcell_token_count(2)
        # XXX A bridge from the interpreter to a finish is first
        # constructed for n=1. It is later replaced with a trace for
        # the case n=10 which is extended with a retrace for n=11 and
        # finnaly a new bridge to finnish is again traced and created
        # for the case n=1. We were not able to reuse the orignial n=1
        # bridge as a preamble since it does not start with a
        # label. The alternative would be to have all such bridges
        # start with labels. I dont know which is better...

    def test_ll_arraycopy(self):
        from pypy.rlib import rgc
        A = lltype.GcArray(lltype.Char)
        a = lltype.malloc(A, 10)
        for i in range(10): a[i] = chr(i)
        b = lltype.malloc(A, 10)
        #
        def f(c, d, e):
            rgc.ll_arraycopy(a, b, c, d, e)
            return 42
        self.interp_operations(f, [1, 2, 3])
        self.check_operations_history(call=1, guard_no_exception=0)

    def test_weakref(self):
        import weakref
        
        class A(object):
            def __init__(self, x):
                self.x = x

        def f(i):
            a = A(i)
            w = weakref.ref(a)
            return w().x + a.x

        assert self.interp_operations(f, [3]) == 6

    def test_gc_add_memory_pressure(self):
        from pypy.rlib import rgc

        def f():
            rgc.add_memory_pressure(1234)
            return 3

<<<<<<< HEAD
        self.interp_operations(f, [])

=======
>>>>>>> fb31c6be
    def test_external_call(self):
        from pypy.rlib.objectmodel import invoke_around_extcall
        
        T = rffi.CArrayPtr(rffi.TIME_T)
        external = rffi.llexternal("time", [T], rffi.TIME_T)

<<<<<<< HEAD
        l = []

        def before():
            l.append("before")

        def after():
            l.append("after")

        def f():
            external(lltype.nullptr(T.TO))
            return 1

        invoke_around_extcall(before, after)
        self.interp_operations(f, [])
        assert len(l) == 2
=======
        class Oups(Exception):
            pass
        class State:
            pass
        state = State()

        def before():
            if we_are_jitted():
                raise Oups
            state.l.append("before")

        def after():
            if we_are_jitted():
                raise Oups
            state.l.append("after")

        def f():
            state.l = []
            invoke_around_extcall(before, after)
            external(lltype.nullptr(T.TO))
            return len(state.l)

        res = self.interp_operations(f, [])
        assert res == 2
        res = self.interp_operations(f, [])
        assert res == 2
        self.check_operations_history(call_release_gil=1, call_may_force=0)
>>>>>>> fb31c6be
<|MERGE_RESOLUTION|>--- conflicted
+++ resolved
@@ -3979,34 +3979,14 @@
             rgc.add_memory_pressure(1234)
             return 3
 
-<<<<<<< HEAD
         self.interp_operations(f, [])
 
-=======
->>>>>>> fb31c6be
     def test_external_call(self):
         from pypy.rlib.objectmodel import invoke_around_extcall
         
         T = rffi.CArrayPtr(rffi.TIME_T)
         external = rffi.llexternal("time", [T], rffi.TIME_T)
 
-<<<<<<< HEAD
-        l = []
-
-        def before():
-            l.append("before")
-
-        def after():
-            l.append("after")
-
-        def f():
-            external(lltype.nullptr(T.TO))
-            return 1
-
-        invoke_around_extcall(before, after)
-        self.interp_operations(f, [])
-        assert len(l) == 2
-=======
         class Oups(Exception):
             pass
         class State:
@@ -4033,5 +4013,4 @@
         assert res == 2
         res = self.interp_operations(f, [])
         assert res == 2
-        self.check_operations_history(call_release_gil=1, call_may_force=0)
->>>>>>> fb31c6be
+        self.check_operations_history(call_release_gil=1, call_may_force=0)