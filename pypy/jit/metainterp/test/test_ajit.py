import py
import sys
from pypy.rlib.jit import JitDriver, we_are_jitted, hint, dont_look_inside
from pypy.rlib.jit import loop_invariant
from pypy.rlib.jit import jit_debug, assert_green, AssertGreenFailed
from pypy.rlib.jit import unroll_safe, current_trace_length
from pypy.jit.metainterp import pyjitpl, history
from pypy.jit.metainterp.warmstate import set_future_value
from pypy.jit.metainterp.warmspot import get_stats
from pypy.jit.codewriter.policy import JitPolicy, StopAtXPolicy
from pypy import conftest
from pypy.rlib.rarithmetic import ovfcheck
from pypy.jit.metainterp.typesystem import LLTypeHelper, OOTypeHelper
from pypy.rpython.lltypesystem import lltype, llmemory
from pypy.rpython.ootypesystem import ootype
from pypy.jit.metainterp.optimizeopt import ALL_OPTS_DICT
from pypy.jit.metainterp.test.support import LLJitMixin, OOJitMixin

class BasicTests:

    def test_basic(self):
        def f(x, y):
            return x + y
        res = self.interp_operations(f, [40, 2])
        assert res == 42

    def test_basic_inst(self):
        class A:
            pass
        def f(n):
            a = A()
            a.x = n
            return a.x
        res = self.interp_operations(f, [42])
        assert res == 42

    def test_uint_floordiv(self):
        from pypy.rlib.rarithmetic import r_uint

        def f(a, b):
            a = r_uint(a)
            b = r_uint(b)
            return a/b

        res = self.interp_operations(f, [-4, 3])
        assert res == long(r_uint(-4)) // 3

    def test_direct_call(self):
        def g(n):
            return n + 2
        def f(a, b):
            return g(a) + g(b)
        res = self.interp_operations(f, [8, 98])
        assert res == 110

    def test_direct_call_with_guard(self):
        def g(n):
            if n < 0:
                return 0
            return n + 2
        def f(a, b):
            return g(a) + g(b)
        res = self.interp_operations(f, [8, 98])
        assert res == 110

    def test_loop(self):
        myjitdriver = JitDriver(greens = [], reds = ['x', 'y', 'res'])
        def f(x, y):
            res = 0
            while y > 0:
                myjitdriver.can_enter_jit(x=x, y=y, res=res)
                myjitdriver.jit_merge_point(x=x, y=y, res=res)
                res += x
                y -= 1
            return res
        res = self.meta_interp(f, [6, 7])
        assert res == 42
        self.check_loop_count(1)
        self.check_loops({'guard_true': 1,
                          'int_add': 1, 'int_sub': 1, 'int_gt': 1,
                          'jump': 1})
        if self.basic:
            found = 0
            for op in get_stats().loops[0]._all_operations():
                if op.getopname() == 'guard_true':
                    liveboxes = op.getfailargs()
                    assert len(liveboxes) == 3
                    for box in liveboxes:
                        assert isinstance(box, history.BoxInt)
                    found += 1
            assert found == 1

    def test_loop_invariant_mul1(self):
        myjitdriver = JitDriver(greens = [], reds = ['y', 'res', 'x'])
        def f(x, y):
            res = 0
            while y > 0:
                myjitdriver.can_enter_jit(x=x, y=y, res=res)
                myjitdriver.jit_merge_point(x=x, y=y, res=res)
                res += x * x
                y -= 1
            return res
        res = self.meta_interp(f, [6, 7])
        assert res == 252
        self.check_loop_count(1)
        self.check_loops({'guard_true': 1,
                          'int_add': 1, 'int_sub': 1, 'int_gt': 1,
                          'jump': 1})

    def test_loop_invariant_mul_ovf(self):
        myjitdriver = JitDriver(greens = [], reds = ['y', 'res', 'x'])
        def f(x, y):
            res = 0
            while y > 0:
                myjitdriver.can_enter_jit(x=x, y=y, res=res)
                myjitdriver.jit_merge_point(x=x, y=y, res=res)
                b = y * 2
                res += ovfcheck(x * x) + b
                y -= 1
            return res
        res = self.meta_interp(f, [6, 7])
        assert res == 308
        self.check_loop_count(1)
        self.check_loops({'guard_true': 1,
                          'int_add': 2, 'int_sub': 1, 'int_gt': 1,
                          'int_lshift': 1,
                          'jump': 1})

    def test_loop_invariant_mul_bridge1(self):
        myjitdriver = JitDriver(greens = [], reds = ['y', 'res', 'x'])
        def f(x, y):
            res = 0
            while y > 0:
                myjitdriver.can_enter_jit(x=x, y=y, res=res)
                myjitdriver.jit_merge_point(x=x, y=y, res=res)
                res += x * x
                if y<16:
                    x += 1
                y -= 1
            return res
        res = self.meta_interp(f, [6, 32])
        assert res == 3427
        self.check_loop_count(3)

    def test_loop_invariant_mul_bridge_maintaining1(self):
        myjitdriver = JitDriver(greens = [], reds = ['y', 'res', 'x'])
        def f(x, y):
            res = 0
            while y > 0:
                myjitdriver.can_enter_jit(x=x, y=y, res=res)
                myjitdriver.jit_merge_point(x=x, y=y, res=res)
                res += x * x
                if y<16:
                    res += 1
                y -= 1
            return res
        res = self.meta_interp(f, [6, 32])
        assert res == 1167
        self.check_loop_count(3)
        self.check_loops({'int_add': 3, 'int_lt': 2,
                          'int_sub': 2, 'guard_false': 1,
                          'jump': 2,
                          'int_gt': 1, 'guard_true': 2})


    def test_loop_invariant_mul_bridge_maintaining2(self):
        myjitdriver = JitDriver(greens = [], reds = ['y', 'res', 'x'])
        def f(x, y):
            res = 0
            while y > 0:
                myjitdriver.can_enter_jit(x=x, y=y, res=res)
                myjitdriver.jit_merge_point(x=x, y=y, res=res)
                z = x * x
                res += z
                if y<16:
                    res += z
                y -= 1
            return res
        res = self.meta_interp(f, [6, 32])
        assert res == 1692
        self.check_loop_count(3)
        self.check_loops({'int_add': 3, 'int_lt': 2,
                          'int_sub': 2, 'guard_false': 1,
                          'jump': 2,
                          'int_gt': 1, 'guard_true': 2})

    def test_loop_invariant_mul_bridge_maintaining3(self):
        myjitdriver = JitDriver(greens = [], reds = ['y', 'res', 'x', 'm'])
        def f(x, y, m):
            res = 0
            while y > 0:
                myjitdriver.can_enter_jit(x=x, y=y, res=res, m=m)
                myjitdriver.jit_merge_point(x=x, y=y, res=res, m=m)
                z = x * x
                res += z
                if y<m:
                    res += z
                y -= 1
            return res
        res = self.meta_interp(f, [6, 32, 16])
        assert res == 1692
        self.check_loop_count(3)
        self.check_loops({'int_add': 2, 'int_lt': 1,
                          'int_sub': 2, 'guard_false': 1,
                          'jump': 2, 'int_mul': 1,
                          'int_gt': 2, 'guard_true': 2})

    def test_loop_invariant_intbox(self):
        myjitdriver = JitDriver(greens = [], reds = ['y', 'res', 'x'])
        class I:
            __slots__ = 'intval'
            _immutable_ = True
            def __init__(self, intval):
                self.intval = intval
        def f(i, y):
            res = 0
            x = I(i)
            while y > 0:
                myjitdriver.can_enter_jit(x=x, y=y, res=res)
                myjitdriver.jit_merge_point(x=x, y=y, res=res)
                res += x.intval * x.intval
                y -= 1
            return res
        res = self.meta_interp(f, [6, 7])
        assert res == 252
        self.check_loop_count(1)
        self.check_loops({'guard_true': 1,
                          'int_add': 1, 'int_sub': 1, 'int_gt': 1,
                          'jump': 1})

    def test_loops_are_transient(self):
        import gc, weakref
        myjitdriver = JitDriver(greens = [], reds = ['x', 'y', 'res'])
        def f(x, y):
            res = 0
            while y > 0:
                myjitdriver.can_enter_jit(x=x, y=y, res=res)
                myjitdriver.jit_merge_point(x=x, y=y, res=res)
                res += x
                if y%2:
                    res *= 2
                y -= 1
            return res
        wr_loops = []
        old_init = history.TreeLoop.__init__.im_func
        try:
            def track_init(self, name):
                old_init(self, name)
                wr_loops.append(weakref.ref(self))
            history.TreeLoop.__init__ = track_init
            res = self.meta_interp(f, [6, 15], no_stats=True)
        finally:
            history.TreeLoop.__init__ = old_init

        assert res == f(6, 15)
        gc.collect()

        #assert not [wr for wr in wr_loops if wr()]
        for loop in [wr for wr in wr_loops if wr()]:
            assert loop().name == 'short preamble'

    def test_string(self):
        def f(n):
            bytecode = 'adlfkj' + chr(n)
            if n < len(bytecode):
                return bytecode[n]
            else:
                return "?"
        res = self.interp_operations(f, [1])
        assert res == ord("d") # XXX should be "d"
        res = self.interp_operations(f, [6])
        assert res == 6
        res = self.interp_operations(f, [42])
        assert res == ord("?")

    def test_chr2str(self):
        def f(n):
            s = chr(n)
            return s[0]
        res = self.interp_operations(f, [3])
        assert res == 3

    def test_unicode(self):
        def f(n):
            bytecode = u'adlfkj' + unichr(n)
            if n < len(bytecode):
                return bytecode[n]
            else:
                return u"?"
        res = self.interp_operations(f, [1])
        assert res == ord(u"d") # XXX should be "d"
        res = self.interp_operations(f, [6])
        assert res == 6
        res = self.interp_operations(f, [42])
        assert res == ord(u"?")

    def test_residual_call(self):
        @dont_look_inside
        def externfn(x, y):
            return x * y
        def f(n):
            return externfn(n, n+1)
        res = self.interp_operations(f, [6])
        assert res == 42
        self.check_operations_history(int_add=1, int_mul=0, call=1, guard_no_exception=0)

    def test_residual_call_pure(self):
        def externfn(x, y):
            return x * y
        externfn._pure_function_ = True
        def f(n):
            n = hint(n, promote=True)
            return externfn(n, n+1)
        res = self.interp_operations(f, [6])
        assert res == 42
        # CALL_PURE is not recorded in the history if all-constant args
        self.check_operations_history(int_add=0, int_mul=0,
                                      call=0, call_pure=0)

    def test_residual_call_pure_1(self):
        def externfn(x, y):
            return x * y
        externfn._pure_function_ = True
        def f(n):
            return externfn(n, n+1)
        res = self.interp_operations(f, [6])
        assert res == 42
        # CALL_PURE is recorded in the history if not-all-constant args
        self.check_operations_history(int_add=1, int_mul=0,
                                      call=0, call_pure=1)

    def test_residual_call_pure_2(self):
        myjitdriver = JitDriver(greens = [], reds = ['n'])
        def externfn(x):
            return x - 1
        externfn._pure_function_ = True
        def f(n):
            while n > 0:
                myjitdriver.can_enter_jit(n=n)
                myjitdriver.jit_merge_point(n=n)
                n = externfn(n)
            return n
        res = self.meta_interp(f, [7])
        assert res == 0
        # CALL_PURE is recorded in the history, but turned into a CALL
        # by optimizeopt.py
        self.check_loops(int_sub=0, call=1, call_pure=0)

    def test_constfold_call_pure(self):
        myjitdriver = JitDriver(greens = ['m'], reds = ['n'])
        def externfn(x):
            return x - 3
        externfn._pure_function_ = True
        def f(n, m):
            while n > 0:
                myjitdriver.can_enter_jit(n=n, m=m)
                myjitdriver.jit_merge_point(n=n, m=m)
                n -= externfn(m)
            return n
        res = self.meta_interp(f, [21, 5])
        assert res == -1
        # the CALL_PURE is constant-folded away by optimizeopt.py
        self.check_loops(int_sub=1, call=0, call_pure=0)

    def test_constfold_call_pure_2(self):
        myjitdriver = JitDriver(greens = ['m'], reds = ['n'])
        def externfn(x):
            return x - 3
        externfn._pure_function_ = True
        class V:
            def __init__(self, value):
                self.value = value
        def f(n, m):
            while n > 0:
                myjitdriver.can_enter_jit(n=n, m=m)
                myjitdriver.jit_merge_point(n=n, m=m)
                v = V(m)
                n -= externfn(v.value)
            return n
        res = self.meta_interp(f, [21, 5])
        assert res == -1
        # the CALL_PURE is constant-folded away by optimizeopt.py
        self.check_loops(int_sub=1, call=0, call_pure=0)

    def test_pure_function_returning_object(self):
        myjitdriver = JitDriver(greens = ['m'], reds = ['n'])
        class V:
            def __init__(self, x):
                self.x = x
        v1 = V(1)
        v2 = V(2)
        def externfn(x):
            if x:
                return v1
            else:
                return v2
        externfn._pure_function_ = True
        def f(n, m):
            while n > 0:
                myjitdriver.can_enter_jit(n=n, m=m)
                myjitdriver.jit_merge_point(n=n, m=m)
                m = V(m).x
                n -= externfn(m).x + externfn(m + m - m).x
            return n
        res = self.meta_interp(f, [21, 5])
        assert res == -1
        # the CALL_PURE is constant-folded away by optimizeopt.py
        self.check_loops(int_sub=1, call=0, call_pure=0, getfield_gc=0)

    def test_constant_across_mp(self):
        myjitdriver = JitDriver(greens = [], reds = ['n'])
        class X(object):
            pass
        def f(n):
            while n > -100:
                myjitdriver.can_enter_jit(n=n)
                myjitdriver.jit_merge_point(n=n)
                x = X()
                x.arg = 5
                if n <= 0: break
                n -= x.arg
                x.arg = 6   # prevents 'x.arg' from being annotated as constant
            return n
        res = self.meta_interp(f, [31])
        assert res == -4

    def test_stopatxpolicy(self):
        myjitdriver = JitDriver(greens = [], reds = ['y'])
        def internfn(y):
            return y * 3
        def externfn(y):
            return y % 4
        def f(y):
            while y >= 0:
                myjitdriver.can_enter_jit(y=y)
                myjitdriver.jit_merge_point(y=y)
                if y & 7:
                    f = internfn
                else:
                    f = externfn
                f(y)
                y -= 1
            return 42
        policy = StopAtXPolicy(externfn)
        res = self.meta_interp(f, [31], policy=policy)
        assert res == 42
        self.check_loops(int_mul=1, int_mod=0)

    def test_we_are_jitted(self):
        myjitdriver = JitDriver(greens = [], reds = ['y'])
        def f(y):
            while y >= 0:
                myjitdriver.can_enter_jit(y=y)
                myjitdriver.jit_merge_point(y=y)
                if we_are_jitted():
                    x = 1
                else:
                    x = 10
                y -= x
            return y
        assert f(55) == -5
        res = self.meta_interp(f, [55])
        assert res == -1

    def test_confirm_enter_jit(self):
        def confirm_enter_jit(x, y):
            return x <= 5
        myjitdriver = JitDriver(greens = ['x'], reds = ['y'],
                                confirm_enter_jit = confirm_enter_jit)
        def f(x, y):
            while y >= 0:
                myjitdriver.can_enter_jit(x=x, y=y)
                myjitdriver.jit_merge_point(x=x, y=y)
                y -= x
            return y
        #
        res = self.meta_interp(f, [10, 84])
        assert res == -6
        self.check_loop_count(0)
        #
        res = self.meta_interp(f, [3, 19])
        assert res == -2
        self.check_loop_count(1)

    def test_can_never_inline(self):
        def can_never_inline(x):
            return x > 50
        myjitdriver = JitDriver(greens = ['x'], reds = ['y'],
                                can_never_inline = can_never_inline)
        @dont_look_inside
        def marker():
            pass
        def f(x, y):
            while y >= 0:
                myjitdriver.can_enter_jit(x=x, y=y)
                myjitdriver.jit_merge_point(x=x, y=y)
                x += 1
                if x == 4 or x == 61:
                    marker()
                y -= x
            return y
        #
        res = self.meta_interp(f, [3, 6], repeat=7)
        assert res == 6 - 4 - 5
        self.check_history(call=0)   # because the trace starts in the middle
        #
        res = self.meta_interp(f, [60, 84], repeat=7)
        assert res == 84 - 61 - 62
        self.check_history(call=1)   # because the trace starts immediately

    def test_format(self):
        def f(n):
            return len("<%d>" % n)
        res = self.interp_operations(f, [421])
        assert res == 5

    def test_switch(self):
        def f(n):
            if n == -5:  return 12
            elif n == 2: return 51
            elif n == 7: return 1212
            else:        return 42
        res = self.interp_operations(f, [7])
        assert res == 1212
        res = self.interp_operations(f, [12311])
        assert res == 42

    def test_r_uint(self):
        from pypy.rlib.rarithmetic import r_uint
        myjitdriver = JitDriver(greens = [], reds = ['y'])
        def f(y):
            y = r_uint(y)
            while y > 0:
                myjitdriver.can_enter_jit(y=y)
                myjitdriver.jit_merge_point(y=y)
                y -= 1
            return y
        res = self.meta_interp(f, [10])
        assert res == 0

    def test_uint_operations(self):
        from pypy.rlib.rarithmetic import r_uint
        def f(n):
            return ((r_uint(n) - 123) >> 1) <= r_uint(456)
        res = self.interp_operations(f, [50])
        assert res == False
        self.check_operations_history(int_rshift=0, uint_rshift=1,
                                      int_le=0, uint_le=1,
                                      int_sub=1)

    def test_uint_condition(self):
        from pypy.rlib.rarithmetic import r_uint
        def f(n):
            if ((r_uint(n) - 123) >> 1) <= r_uint(456):
                return 24
            else:
                return 12
        res = self.interp_operations(f, [50])
        assert res == 12
        self.check_operations_history(int_rshift=0, uint_rshift=1,
                                      int_le=0, uint_le=1,
                                      int_sub=1)

    def test_int_between(self):
        #
        def check(arg1, arg2, arg3, expect_result, **expect_operations):
            from pypy.rpython.lltypesystem import lltype
            from pypy.rpython.lltypesystem.lloperation import llop
            loc = locals().copy()
            exec py.code.Source("""
                def f(n, m, p):
                    arg1 = %(arg1)s
                    arg2 = %(arg2)s
                    arg3 = %(arg3)s
                    return llop.int_between(lltype.Bool, arg1, arg2, arg3)
            """ % locals()).compile() in loc
            res = self.interp_operations(loc['f'], [5, 6, 7])
            assert res == expect_result
            self.check_operations_history(expect_operations)
        #
        check('n', 'm', 'p', True,  int_sub=2, uint_lt=1)
        check('n', 'p', 'm', False, int_sub=2, uint_lt=1)
        #
        check('n', 'm', 6, False, int_sub=2, uint_lt=1)
        #
        check('n', 4, 'p', False, int_sub=2, uint_lt=1)
        check('n', 5, 'p', True,  int_sub=2, uint_lt=1)
        check('n', 8, 'p', False, int_sub=2, uint_lt=1)
        #
        check('n', 6, 7, True, int_sub=2, uint_lt=1)
        #
        check(-2, 'n', 'p', True,  int_sub=2, uint_lt=1)
        check(-2, 'm', 'p', True,  int_sub=2, uint_lt=1)
        check(-2, 'p', 'm', False, int_sub=2, uint_lt=1)
        #check(0, 'n', 'p', True,  uint_lt=1)   xxx implement me
        #check(0, 'm', 'p', True,  uint_lt=1)
        #check(0, 'p', 'm', False, uint_lt=1)
        #
        check(2, 'n', 6, True,  int_sub=1, uint_lt=1)
        check(2, 'm', 6, False, int_sub=1, uint_lt=1)
        check(2, 'p', 6, False, int_sub=1, uint_lt=1)
        check(5, 'n', 6, True,  int_eq=1)    # 6 == 5+1
        check(5, 'm', 6, False, int_eq=1)    # 6 == 5+1
        #
        check(2, 6, 'm', False, int_sub=1, uint_lt=1)
        check(2, 6, 'p', True,  int_sub=1, uint_lt=1)
        #
        check(2, 40, 6,  False)
        check(2, 40, 60, True)

    def test_getfield(self):
        class A:
            pass
        a1 = A()
        a1.foo = 5
        a2 = A()
        a2.foo = 8
        def f(x):
            if x > 5:
                a = a1
            else:
                a = a2
            return a.foo * x
        res = self.interp_operations(f, [42])
        assert res == 210
        self.check_operations_history(getfield_gc=1)

    def test_getfield_immutable(self):
        class A:
            _immutable_ = True
        a1 = A()
        a1.foo = 5
        a2 = A()
        a2.foo = 8
        def f(x):
            if x > 5:
                a = a1
            else:
                a = a2
            return a.foo * x
        res = self.interp_operations(f, [42])
        assert res == 210
        self.check_operations_history(getfield_gc=0)

    def test_setfield_bool(self):
        class A:
            def __init__(self):
                self.flag = True
        myjitdriver = JitDriver(greens = [], reds = ['n', 'obj'])
        def f(n):
            obj = A()
            res = False
            while n > 0:
                myjitdriver.can_enter_jit(n=n, obj=obj)
                myjitdriver.jit_merge_point(n=n, obj=obj)
                obj.flag = False
                n -= 1
            return res
        res = self.meta_interp(f, [7])
        assert type(res) == bool
        assert not res

    def test_switch_dict(self):
        def f(x):
            if   x == 1: return 61
            elif x == 2: return 511
            elif x == 3: return -22
            elif x == 4: return 81
            elif x == 5: return 17
            elif x == 6: return 54
            elif x == 7: return 987
            elif x == 8: return -12
            elif x == 9: return 321
            return -1
        res = self.interp_operations(f, [5])
        assert res == 17
        res = self.interp_operations(f, [15])
        assert res == -1

    def test_int_add_ovf(self):
        def f(x, y):
            try:
                return ovfcheck(x + y)
            except OverflowError:
                return -42
        res = self.interp_operations(f, [-100, 2])
        assert res == -98
        res = self.interp_operations(f, [1, sys.maxint])
        assert res == -42

    def test_int_sub_ovf(self):
        def f(x, y):
            try:
                return ovfcheck(x - y)
            except OverflowError:
                return -42
        res = self.interp_operations(f, [-100, 2])
        assert res == -102
        res = self.interp_operations(f, [1, -sys.maxint])
        assert res == -42

    def test_int_mul_ovf(self):
        def f(x, y):
            try:
                return ovfcheck(x * y)
            except OverflowError:
                return -42
        res = self.interp_operations(f, [-100, 2])
        assert res == -200
        res = self.interp_operations(f, [-3, sys.maxint//2])
        assert res == -42

    def test_mod_ovf(self):
        myjitdriver = JitDriver(greens = [], reds = ['n', 'x', 'y'])
        def f(n, x, y):
            while n > 0:
                myjitdriver.can_enter_jit(x=x, y=y, n=n)
                myjitdriver.jit_merge_point(x=x, y=y, n=n)
                n -= ovfcheck(x % y)
            return n
        res = self.meta_interp(f, [20, 1, 2])
        assert res == 0
        self.check_loops(call=0)

    def test_abs(self):
        myjitdriver = JitDriver(greens = [], reds = ['i', 't'])
        def f(i):
            t = 0
            while i < 10:
                myjitdriver.can_enter_jit(i=i, t=t)
                myjitdriver.jit_merge_point(i=i, t=t)
                t += abs(i)
                i += 1
            return t
        res = self.meta_interp(f, [-5])
        assert res == 5+4+3+2+1+0+1+2+3+4+5+6+7+8+9

    def test_float(self):
        myjitdriver = JitDriver(greens = [], reds = ['x', 'y', 'res'])
        def f(x, y):
            x = float(x)
            y = float(y)
            res = 0.0
            while y > 0.0:
                myjitdriver.can_enter_jit(x=x, y=y, res=res)
                myjitdriver.jit_merge_point(x=x, y=y, res=res)
                res += x
                y -= 1.0
            return res
        res = self.meta_interp(f, [6, 7])
        assert res == 42.0
        self.check_loop_count(1)
        self.check_loops({'guard_true': 1,
                          'float_add': 1, 'float_sub': 1, 'float_gt': 1,
                          'jump': 1})

    def test_print(self):
        myjitdriver = JitDriver(greens = [], reds = ['n'])
        def f(n):
            while n > 0:
                myjitdriver.can_enter_jit(n=n)
                myjitdriver.jit_merge_point(n=n)
                print n
                n -= 1
            return n
        res = self.meta_interp(f, [7])
        assert res == 0

    def test_bridge_from_interpreter(self):
        mydriver = JitDriver(reds = ['n'], greens = [])

        def f(n):
            while n > 0:
                mydriver.can_enter_jit(n=n)
                mydriver.jit_merge_point(n=n)
                n -= 1

        self.meta_interp(f, [20], repeat=7)
        self.check_tree_loop_count(2)      # the loop and the entry path
        # we get:
        #    ENTER             - compile the new loop and the entry bridge
        #    ENTER             - compile the leaving path
        self.check_enter_count(2)

    def test_bridge_from_interpreter_2(self):
        # one case for backend - computing of framesize on guard failure
        mydriver = JitDriver(reds = ['n'], greens = [])
        glob = [1]

        def f(n):
            while n > 0:
                mydriver.can_enter_jit(n=n)
                mydriver.jit_merge_point(n=n)
                if n == 17 and glob[0]:
                    glob[0] = 0
                    x = n + 1
                    y = n + 2
                    z = n + 3
                    k = n + 4
                    n -= 1
                    n += x + y + z + k
                    n -= x + y + z + k
                n -= 1

        self.meta_interp(f, [20], repeat=7)

    def test_bridge_from_interpreter_3(self):
        # one case for backend - computing of framesize on guard failure
        mydriver = JitDriver(reds = ['n', 'x', 'y', 'z', 'k'], greens = [])
        class Global:
            pass
        glob = Global()

        def f(n):
            glob.x = 1
            x = 0
            y = 0
            z = 0
            k = 0
            while n > 0:
                mydriver.can_enter_jit(n=n, x=x, y=y, z=z, k=k)
                mydriver.jit_merge_point(n=n, x=x, y=y, z=z, k=k)
                x += 10
                y += 3
                z -= 15
                k += 4
                if n == 17 and glob.x:
                    glob.x = 0
                    x += n + 1
                    y += n + 2
                    z += n + 3
                    k += n + 4
                    n -= 1
                n -= 1
            return x + 2*y + 3*z + 5*k + 13*n

        res = self.meta_interp(f, [20], repeat=7)
        assert res == f(20)

    def test_bridge_from_interpreter_4(self):
        jitdriver = JitDriver(reds = ['n', 'k'], greens = [])

        def f(n, k):
            while n > 0:
                jitdriver.can_enter_jit(n=n, k=k)
                jitdriver.jit_merge_point(n=n, k=k)
                if k:
                    n -= 2
                else:
                    n -= 1
            return n + k

        from pypy.rpython.test.test_llinterp import get_interpreter, clear_tcache
        from pypy.jit.metainterp.warmspot import WarmRunnerDesc

        interp, graph = get_interpreter(f, [0, 0], backendopt=False,
                                        inline_threshold=0, type_system=self.type_system)
        clear_tcache()
        translator = interp.typer.annotator.translator
        translator.config.translation.gc = "boehm"
        warmrunnerdesc = WarmRunnerDesc(translator,
                                        CPUClass=self.CPUClass)
        state = warmrunnerdesc.jitdrivers_sd[0].warmstate
        state.set_param_threshold(3)          # for tests
        state.set_param_trace_eagerness(0)    # for tests
        warmrunnerdesc.finish()
        for n, k in [(20, 0), (20, 1)]:
            interp.eval_graph(graph, [n, k])

    def test_bridge_leaving_interpreter_5(self):
        mydriver = JitDriver(reds = ['n', 'x'], greens = [])
        class Global:
            pass
        glob = Global()

        def f(n):
            x = 0
            glob.x = 1
            while n > 0:
                mydriver.can_enter_jit(n=n, x=x)
                mydriver.jit_merge_point(n=n, x=x)
                glob.x += 1
                x += 3
                n -= 1
            glob.x += 100
            return glob.x + x
        res = self.meta_interp(f, [20], repeat=7)
        assert res == f(20)

    def test_instantiate_classes(self):
        class Base: pass
        class A(Base): foo = 72
        class B(Base): foo = 8
        def f(n):
            if n > 5:
                cls = A
            else:
                cls = B
            return cls().foo
        res = self.interp_operations(f, [3])
        assert res == 8
        res = self.interp_operations(f, [13])
        assert res == 72

    def test_instantiate_does_not_call(self):
        mydriver = JitDriver(reds = ['n', 'x'], greens = [])
        class Base: pass
        class A(Base): foo = 72
        class B(Base): foo = 8

        def f(n):
            x = 0
            while n > 0:
                mydriver.can_enter_jit(n=n, x=x)
                mydriver.jit_merge_point(n=n, x=x)
                if n % 2 == 0:
                    cls = A
                else:
                    cls = B
                inst = cls()
                x += inst.foo
                n -= 1
            return x
        res = self.meta_interp(f, [20], enable_opts='')
        assert res == f(20)
        self.check_loops(call=0)

    def test_zerodivisionerror(self):
        # test the case of exception-raising operation that is not delegated
        # to the backend at all: ZeroDivisionError
        #
        def f(n):
            assert n >= 0
            try:
                return ovfcheck(5 % n)
            except ZeroDivisionError:
                return -666
            except OverflowError:
                return -777
        res = self.interp_operations(f, [0])
        assert res == -666
        #
        def f(n):
            assert n >= 0
            try:
                return ovfcheck(6 // n)
            except ZeroDivisionError:
                return -667
            except OverflowError:
                return -778
        res = self.interp_operations(f, [0])
        assert res == -667

    def test_div_overflow(self):
        import sys
        from pypy.rpython.lltypesystem.lloperation import llop
        myjitdriver = JitDriver(greens = [], reds = ['x', 'y', 'res'])
        def f(x, y):
            res = 0
            while y > 0:
                myjitdriver.can_enter_jit(x=x, y=y, res=res)
                myjitdriver.jit_merge_point(x=x, y=y, res=res)
                try:
                    res += llop.int_floordiv_ovf(lltype.Signed,
                                                 -sys.maxint-1, x)
                    x += 5
                except OverflowError:
                    res += 100
                y -= 1
            return res
        res = self.meta_interp(f, [-41, 16])
        assert res == ((-sys.maxint-1) // (-41) +
                       (-sys.maxint-1) // (-36) +
                       (-sys.maxint-1) // (-31) +
                       (-sys.maxint-1) // (-26) +
                       (-sys.maxint-1) // (-21) +
                       (-sys.maxint-1) // (-16) +
                       (-sys.maxint-1) // (-11) +
                       (-sys.maxint-1) // (-6) +
                       100 * 8)

    def test_isinstance(self):
        class A:
            pass
        class B(A):
            pass
        def fn(n):
            if n:
                obj = A()
            else:
                obj = B()
            return isinstance(obj, B)
        res = self.interp_operations(fn, [0])
        assert res
        self.check_operations_history(guard_class=1)
        res = self.interp_operations(fn, [1])
        assert not res

    def test_isinstance_2(self):
        driver = JitDriver(greens = [], reds = ['n', 'sum', 'x'])
        class A:
            pass
        class B(A):
            pass
        class C(B):
            pass

        def main():
            return f(5, B()) * 10 + f(5, C()) + f(5, A()) * 100

        def f(n, x):
            sum = 0
            while n > 0:
                driver.can_enter_jit(x=x, n=n, sum=sum)
                driver.jit_merge_point(x=x, n=n, sum=sum)
                if isinstance(x, B):
                    sum += 1
                n -= 1
            return sum

        res = self.meta_interp(main, [])
        assert res == 55

    def test_assert_isinstance(self):
        class A:
            pass
        class B(A):
            pass
        def fn(n):
            # this should only be called with n != 0
            if n:
                obj = B()
                obj.a = n
            else:
                obj = A()
                obj.a = 17
            assert isinstance(obj, B)
            return obj.a
        res = self.interp_operations(fn, [1])
        assert res == 1
        self.check_operations_history(guard_class=0)
        if self.type_system == 'ootype':
            self.check_operations_history(instanceof=0)

    def test_r_dict(self):
        from pypy.rlib.objectmodel import r_dict
        class FooError(Exception):
            pass
        def myeq(n, m):
            return n == m
        def myhash(n):
            if n < 0:
                raise FooError
            return -n
        def f(n):
            d = r_dict(myeq, myhash)
            for i in range(10):
                d[i] = i*i
            try:
                return d[n]
            except FooError:
                return 99
        res = self.interp_operations(f, [5])
        assert res == f(5)

    def test_free_object(self):
        import weakref
        from pypy.rlib import rgc
        from pypy.rpython.lltypesystem.lloperation import llop
        myjitdriver = JitDriver(greens = [], reds = ['n', 'x'])
        class X(object):
            pass
        def main(n, x):
            while n > 0:
                myjitdriver.can_enter_jit(n=n, x=x)
                myjitdriver.jit_merge_point(n=n, x=x)
                n -= x.foo
        def g(n):
            x = X()
            x.foo = 2
            main(n, x)
            x.foo = 5
            return weakref.ref(x)
        def f(n):
            r = g(n)
            rgc.collect(); rgc.collect(); rgc.collect()
            return r() is None
        #
        assert f(30) == 1
        res = self.meta_interp(f, [30], no_stats=True)
        assert res == 1

    def test_pass_around(self):
        myjitdriver = JitDriver(greens = [], reds = ['n', 'x'])

        def call():
            pass

        def f(n, x):
            while n > 0:
                myjitdriver.can_enter_jit(n=n, x=x)
                myjitdriver.jit_merge_point(n=n, x=x)
                if n % 2:
                    call()
                    if n == 8:
                        return x
                    x = 3
                else:
                    x = 5
                n -= 1
            return 0

        self.meta_interp(f, [40, 0])

    def test_const_inputargs(self):
        myjitdriver = JitDriver(greens = ['m'], reds = ['n', 'x'])
        def f(n, x):
            m = 0x7FFFFFFF
            while n > 0:
                myjitdriver.can_enter_jit(m=m, n=n, x=x)
                myjitdriver.jit_merge_point(m=m, n=n, x=x)
                x = 42
                n -= 1
                m = m >> 1
            return x

        res = self.meta_interp(f, [50, 1], enable_opts='')
        assert res == 42

    def test_set_param(self):
        myjitdriver = JitDriver(greens = [], reds = ['n', 'x'])
        def g(n):
            x = 0
            while n > 0:
                myjitdriver.can_enter_jit(n=n, x=x)
                myjitdriver.jit_merge_point(n=n, x=x)
                n -= 1
                x += n
            return x
        def f(n, threshold):
            myjitdriver.set_param('threshold', threshold)
            return g(n)

        res = self.meta_interp(f, [10, 3])
        assert res == 9 + 8 + 7 + 6 + 5 + 4 + 3 + 2 + 1 + 0
        self.check_tree_loop_count(2)

        res = self.meta_interp(f, [10, 13])
        assert res == 9 + 8 + 7 + 6 + 5 + 4 + 3 + 2 + 1 + 0
        self.check_tree_loop_count(0)

    def test_dont_look_inside(self):
        @dont_look_inside
        def g(a, b):
            return a + b
        def f(a, b):
            return g(a, b)
        res = self.interp_operations(f, [3, 5])
        assert res == 8
        self.check_operations_history(int_add=0, call=1)

    def test_listcomp(self):
        myjitdriver = JitDriver(greens = [], reds = ['x', 'y', 'lst'])
        def f(x, y):
            lst = [0, 0, 0]
            while y > 0:
                myjitdriver.can_enter_jit(x=x, y=y, lst=lst)
                myjitdriver.jit_merge_point(x=x, y=y, lst=lst)
                lst = [i+x for i in lst if i >=0]
                y -= 1
            return lst[0]
        res = self.meta_interp(f, [6, 7], listcomp=True, backendopt=True, listops=True)
        # XXX: the loop looks inefficient
        assert res == 42

    def test_tuple_immutable(self):
        def new(a, b):
            return a, b
        def f(a, b):
            tup = new(a, b)
            return tup[1]
        res = self.interp_operations(f, [3, 5])
        assert res == 5
        self.check_operations_history(setfield_gc=2, getfield_gc_pure=1)

    def test_oosend_look_inside_only_one(self):
        class A:
            pass
        class B(A):
            def g(self):
                return 123
        class C(A):
            @dont_look_inside
            def g(self):
                return 456
        def f(n):
            if n > 3:
                x = B()
            else:
                x = C()
            return x.g() + x.g()
        res = self.interp_operations(f, [10])
        assert res == 123 * 2
        res = self.interp_operations(f, [-10])
        assert res == 456 * 2

    def test_residual_external_call(self):
        import math
        myjitdriver = JitDriver(greens = [], reds = ['y', 'x', 'res'])

        # When this test was written ll_math couldn't be inlined, now it can,
        # instead of rewriting this test, just ensure that an external call is
        # still generated by wrapping the function.
        @dont_look_inside
        def modf(x):
            return math.modf(x)

        def f(x, y):
            x = float(x)
            res = 0.0
            while y > 0:
                myjitdriver.can_enter_jit(x=x, y=y, res=res)
                myjitdriver.jit_merge_point(x=x, y=y, res=res)
                # this is an external call that the default policy ignores
                rpart, ipart = modf(x)
                res += ipart
                y -= 1
            return res
        res = self.meta_interp(f, [6, 7])
        assert res == 42
        self.check_loop_count(1)
        self.check_loops(call=1)

    def test_merge_guardclass_guardvalue(self):
        from pypy.rlib.objectmodel import instantiate
        myjitdriver = JitDriver(greens = [], reds = ['x', 'l'])

        class A(object):
            def g(self, x):
                return x - 5
        class B(A):
            def g(self, y):
                return y - 3

        a1 = A()
        a2 = A()
        b = B()
        def f(x):
            l = [a1] * 100 + [a2] * 100 + [b] * 100
            while x > 0:
                myjitdriver.can_enter_jit(x=x, l=l)
                myjitdriver.jit_merge_point(x=x, l=l)
                a = l[x]
                x = a.g(x)
                hint(a, promote=True)
            return x
        res = self.meta_interp(f, [299], listops=True)
        assert res == f(299)
        self.check_loops(guard_class=0, guard_value=2)
        self.check_loops(guard_class=0, guard_value=5, everywhere=True)

    def test_merge_guardnonnull_guardclass(self):
        from pypy.rlib.objectmodel import instantiate
        myjitdriver = JitDriver(greens = [], reds = ['x', 'l'])

        class A(object):
            def g(self, x):
                return x - 3
        class B(A):
            def g(self, y):
                return y - 5

        a1 = A()
        b1 = B()
        def f(x):
            l = [None] * 100 + [b1] * 100 + [a1] * 100
            while x > 0:
                myjitdriver.can_enter_jit(x=x, l=l)
                myjitdriver.jit_merge_point(x=x, l=l)
                a = l[x]
                if a:
                    x = a.g(x)
                else:
                    x -= 7
            return x
        res = self.meta_interp(f, [299], listops=True)
        assert res == f(299)
        self.check_loops(guard_class=0, guard_nonnull=0,
                         guard_nonnull_class=2, guard_isnull=0)
        self.check_loops(guard_class=0, guard_nonnull=0,
                         guard_nonnull_class=4, guard_isnull=1,
                         everywhere=True)

    def test_merge_guardnonnull_guardvalue(self):
        from pypy.rlib.objectmodel import instantiate
        myjitdriver = JitDriver(greens = [], reds = ['x', 'l'])

        class A(object):
            pass
        class B(A):
            pass

        a1 = A()
        b1 = B()
        def f(x):
            l = [b1] * 100 + [None] * 100 + [a1] * 100
            while x > 0:
                myjitdriver.can_enter_jit(x=x, l=l)
                myjitdriver.jit_merge_point(x=x, l=l)
                a = l[x]
                if a:
                    x -= 5
                else:
                    x -= 7
                hint(a, promote=True)
            return x
        res = self.meta_interp(f, [299], listops=True)
        assert res == f(299)
        self.check_loops(guard_class=0, guard_nonnull=0, guard_value=1,
                         guard_nonnull_class=0, guard_isnull=1)
        self.check_loops(guard_class=0, guard_nonnull=0, guard_value=3,
                         guard_nonnull_class=0, guard_isnull=2,
                         everywhere=True)

    def test_merge_guardnonnull_guardvalue_2(self):
        from pypy.rlib.objectmodel import instantiate
        myjitdriver = JitDriver(greens = [], reds = ['x', 'l'])

        class A(object):
            pass
        class B(A):
            pass

        a1 = A()
        b1 = B()
        def f(x):
            l = [None] * 100 + [b1] * 100 + [a1] * 100
            while x > 0:
                myjitdriver.can_enter_jit(x=x, l=l)
                myjitdriver.jit_merge_point(x=x, l=l)
                a = l[x]
                if a:
                    x -= 5
                else:
                    x -= 7
                hint(a, promote=True)
            return x
        res = self.meta_interp(f, [299], listops=True)
        assert res == f(299)
        self.check_loops(guard_class=0, guard_nonnull=0, guard_value=2,
                         guard_nonnull_class=0, guard_isnull=0)
        self.check_loops(guard_class=0, guard_nonnull=0, guard_value=4,
                         guard_nonnull_class=0, guard_isnull=1,
                         everywhere=True)

    def test_merge_guardnonnull_guardclass_guardvalue(self):
        from pypy.rlib.objectmodel import instantiate
        myjitdriver = JitDriver(greens = [], reds = ['x', 'l'])

        class A(object):
            def g(self, x):
                return x - 3
        class B(A):
            def g(self, y):
                return y - 5

        a1 = A()
        a2 = A()
        b1 = B()
        def f(x):
            l = [a2] * 100 + [None] * 100 + [b1] * 100 + [a1] * 100
            while x > 0:
                myjitdriver.can_enter_jit(x=x, l=l)
                myjitdriver.jit_merge_point(x=x, l=l)
                a = l[x]
                if a:
                    x = a.g(x)
                else:
                    x -= 7
                hint(a, promote=True)
            return x
        res = self.meta_interp(f, [399], listops=True)
        assert res == f(399)
        self.check_loops(guard_class=0, guard_nonnull=0, guard_value=2,
                         guard_nonnull_class=0, guard_isnull=0)
        self.check_loops(guard_class=0, guard_nonnull=0, guard_value=5,
                         guard_nonnull_class=0, guard_isnull=1,
                         everywhere=True)

    def test_residual_call_doesnt_lose_info(self):
        myjitdriver = JitDriver(greens = [], reds = ['x', 'y', 'l'])

        class A(object):
            pass

        globall = [""]
        @dont_look_inside
        def g(x):
            globall[0] = str(x)
            return x

        def f(x):
            y = A()
            y.v = x
            l = [0]
            while y.v > 0:
                myjitdriver.can_enter_jit(x=x, y=y, l=l)
                myjitdriver.jit_merge_point(x=x, y=y, l=l)
                l[0] = y.v
                lc = l[0]
                y.v = g(y.v) - y.v/y.v + lc/l[0] - 1
            return y.v
        res = self.meta_interp(f, [20], listops=True)
        self.check_loops(getfield_gc=0, getarrayitem_gc=0)
        self.check_loops(getfield_gc=1, getarrayitem_gc=0, everywhere=True)

    def test_guard_isnull_nonnull(self):
        myjitdriver = JitDriver(greens = [], reds = ['x', 'res'])
        class A(object):
            pass

        @dont_look_inside
        def create(x):
            if x >= -40:
                return A()
            return None

        def f(x):
            res = 0
            while x > 0:
                myjitdriver.can_enter_jit(x=x, res=res)
                myjitdriver.jit_merge_point(x=x, res=res)
                obj = create(x-1)
                if obj is not None:
                    res += 1
                obj2 = create(x-1000)
                if obj2 is None:
                    res += 1
                x -= 1
            return res
        res = self.meta_interp(f, [21])
        assert res == 42
        self.check_loops(guard_nonnull=1, guard_isnull=1)

    def test_loop_invariant1(self):
        myjitdriver = JitDriver(greens = [], reds = ['x', 'res'])
        class A(object):
            pass
        a = A()
        a.current_a = A()
        a.current_a.x = 1
        @loop_invariant
        def f():
            return a.current_a

        def g(x):
            res = 0
            while x > 0:
                myjitdriver.can_enter_jit(x=x, res=res)
                myjitdriver.jit_merge_point(x=x, res=res)
                res += f().x
                res += f().x
                res += f().x
                x -= 1
            a.current_a = A()
            a.current_a.x = 2
            return res
        res = self.meta_interp(g, [21])
        assert res == 3 * 21
        self.check_loops(call=0)
        self.check_loops(call=1, everywhere=True)

    def test_bug_optimizeopt_mutates_ops(self):
        myjitdriver = JitDriver(greens = [], reds = ['x', 'res', 'const', 'a'])
        class A(object):
            pass
        class B(A):
            pass

        glob = A()
        glob.a = None
        def f(x):
            res = 0
            a = A()
            a.x = 0
            glob.a = A()
            const = 2
            while x > 0:
                myjitdriver.can_enter_jit(x=x, res=res, a=a, const=const)
                myjitdriver.jit_merge_point(x=x, res=res, a=a, const=const)
                if type(glob.a) is B:
                    res += 1
                if a is None:
                    a = A()
                    a.x = x
                    glob.a = B()
                    const = 2
                else:
                    const = hint(const, promote=True)
                    x -= const
                    res += a.x
                    a = None
                    glob.a = A()
                    const = 1
            return res
        res = self.meta_interp(f, [21])
        assert res == f(21)

    def test_getitem_indexerror(self):
        lst = [10, 4, 9, 16]
        def f(n):
            try:
                return lst[n]
            except IndexError:
                return -2
        res = self.interp_operations(f, [2])
        assert res == 9
        res = self.interp_operations(f, [4])
        assert res == -2
        res = self.interp_operations(f, [-4])
        assert res == 10
        res = self.interp_operations(f, [-5])
        assert res == -2

    def test_guard_always_changing_value(self):
        myjitdriver = JitDriver(greens = [], reds = ['x'])
        class A:
            pass
        def f(x):
            while x > 0:
                myjitdriver.can_enter_jit(x=x)
                myjitdriver.jit_merge_point(x=x)
                a = A()
                hint(a, promote=True)
                x -= 1
        self.meta_interp(f, [50])
        self.check_loop_count(1)
        # this checks that the logic triggered by make_a_counter_per_value()
        # works and prevents generating tons of bridges

    def test_swap_values(self):
        def f(x, y):
            if x > 5:
                x, y = y, x
            return x - y
        res = self.interp_operations(f, [10, 2])
        assert res == -8
        res = self.interp_operations(f, [3, 2])
        assert res == 1

    def test_raw_malloc_and_access(self):
        from pypy.rpython.lltypesystem import rffi

        TP = rffi.CArray(lltype.Signed)

        def f(n):
            a = lltype.malloc(TP, n, flavor='raw')
            a[0] = n
            res = a[0]
            lltype.free(a, flavor='raw')
            return res

        res = self.interp_operations(f, [10])
        assert res == 10

    def test_raw_malloc_and_access_float(self):
        from pypy.rpython.lltypesystem import rffi

        TP = rffi.CArray(lltype.Float)

        def f(n, f):
            a = lltype.malloc(TP, n, flavor='raw')
            a[0] = f
            res = a[0]
            lltype.free(a, flavor='raw')
            return res

        res = self.interp_operations(f, [10, 3.5])
        assert res == 3.5

    def test_jit_debug(self):
        myjitdriver = JitDriver(greens = [], reds = ['x'])
        class A:
            pass
        def f(x):
            while x > 0:
                myjitdriver.can_enter_jit(x=x)
                myjitdriver.jit_merge_point(x=x)
                jit_debug("hi there:", x)
                jit_debug("foobar")
                x -= 1
            return x
        res = self.meta_interp(f, [8])
        assert res == 0
        self.check_loops(jit_debug=2)

    def test_assert_green(self):
        def f(x, promote):
            if promote:
                x = hint(x, promote=True)
            assert_green(x)
            return x
        res = self.interp_operations(f, [8, 1])
        assert res == 8
        py.test.raises(AssertGreenFailed, self.interp_operations, f, [8, 0])

    def test_multiple_specialied_versions1(self):
        myjitdriver = JitDriver(greens = [], reds = ['y', 'x', 'res'])
        class Base:
            def __init__(self, val):
                self.val = val
        class A(Base):
            def binop(self, other):
                return A(self.val + other.val)
        class B(Base):
            def binop(self, other):
                return B(self.val * other.val)
        def f(x, y):
            res = x
            while y > 0:
                myjitdriver.can_enter_jit(y=y, x=x, res=res)
                myjitdriver.jit_merge_point(y=y, x=x, res=res)
                res = res.binop(x)
                y -= 1
            return res
        def g(x, y):
            a1 = f(A(x), y)
            a2 = f(A(x), y)
            b1 = f(B(x), y)
            b2 = f(B(x), y)
            assert a1.val == a2.val
            assert b1.val == b2.val
            return a1.val + b1.val
        res = self.meta_interp(g, [6, 7])
        assert res == 6*8 + 6**8
        self.check_loop_count(5)
        self.check_loops({'guard_true': 2,
                          'int_add': 1, 'int_mul': 1, 'int_sub': 2,
                          'int_gt': 2, 'jump': 2})

    def test_multiple_specialied_versions_array(self):
        myjitdriver = JitDriver(greens = [], reds = ['idx', 'y', 'x', 'res',
                                                     'array'])
        class Base:
            def __init__(self, val):
                self.val = val
        class A(Base):
            def binop(self, other):
                return A(self.val + other.val)
        class B(Base):
            def binop(self, other):
                return B(self.val - other.val)
        def f(x, y):
            res = x
            array = [1, 2, 3]
            array[1] = 7
            idx = 0
            while y > 0:
                myjitdriver.can_enter_jit(idx=idx, y=y, x=x, res=res,
                                          array=array)
                myjitdriver.jit_merge_point(idx=idx, y=y, x=x, res=res,
                                            array=array)
                res = res.binop(x)
                res.val += array[idx] + array[1]
                if y < 7:
                    idx = 2
                y -= 1
            return res
        def g(x, y):
            a1 = f(A(x), y)
            a2 = f(A(x), y)
            b1 = f(B(x), y)
            b2 = f(B(x), y)
            assert a1.val == a2.val
            assert b1.val == b2.val
            return a1.val + b1.val
        res = self.meta_interp(g, [6, 14])
        assert res == g(6, 14)
        self.check_loop_count(9)
        self.check_loops(getarrayitem_gc=6, everywhere=True)

    def test_multiple_specialied_versions_bridge(self):
        myjitdriver = JitDriver(greens = [], reds = ['y', 'x', 'z', 'res'])
        class Base:
            def __init__(self, val):
                self.val = val
            def getval(self):
                return self.val
        class A(Base):
            def binop(self, other):
                return A(self.getval() + other.getval())
        class B(Base):
            def binop(self, other):
                return B(self.getval() * other.getval())
        def f(x, y, z):
            res = x
            while y > 0:
                myjitdriver.can_enter_jit(y=y, x=x, z=z, res=res)
                myjitdriver.jit_merge_point(y=y, x=x, z=z, res=res)
                res = res.binop(x)
                y -= 1
                if y < 7:
                    x = z
            return res
        def g(x, y):
            a1 = f(A(x), y, A(x))
            a2 = f(A(x), y, A(x))
            assert a1.val == a2.val
            b1 = f(B(x), y, B(x))
            b2 = f(B(x), y, B(x))
            assert b1.val == b2.val
            c1 = f(B(x), y, A(x))
            c2 = f(B(x), y, A(x))
            assert c1.val == c2.val
            d1 = f(A(x), y, B(x))
            d2 = f(A(x), y, B(x))
            assert d1.val == d2.val
            return a1.val + b1.val + c1.val + d1.val
        res = self.meta_interp(g, [3, 14])
        assert res == g(3, 14)

    def test_failing_inlined_guard(self):
        myjitdriver = JitDriver(greens = [], reds = ['y', 'x', 'z', 'res'])
        class Base:
            def __init__(self, val):
                self.val = val
            def getval(self):
                return self.val
        class A(Base):
            def binop(self, other):
                return A(self.getval() + other.getval())
        class B(Base):
            def binop(self, other):
                return B(self.getval() * other.getval())
        def f(x, y, z):
            res = x
            while y > 0:
                myjitdriver.can_enter_jit(y=y, x=x, z=z, res=res)
                myjitdriver.jit_merge_point(y=y, x=x, z=z, res=res)
                res = res.binop(x)
                y -= 1
                if y < 8:
                    x = z
            return res
        def g(x, y):
            c1 = f(A(x), y, B(x))
            c2 = f(A(x), y, B(x))
            assert c1.val == c2.val
            return c1.val
        res = self.meta_interp(g, [3, 16])
        assert res == g(3, 16)

    def test_inlined_guard_in_short_preamble(self):
        myjitdriver = JitDriver(greens = [], reds = ['y', 'x', 'z', 'res'])
        class A:
            def __init__(self, val):
                self.val = val
            def getval(self):
                return self.val
            def binop(self, other):
                return A(self.getval() + other.getval())
        def f(x, y, z):
            res = x
            while y > 0:
                myjitdriver.can_enter_jit(y=y, x=x, z=z, res=res)
                myjitdriver.jit_merge_point(y=y, x=x, z=z, res=res)
                res = res.binop(x)
                y -= 1
                if y < 7:
                    x = z
            return res
        def g(x, y):
            a1 = f(A(x), y, A(x))
            a2 = f(A(x), y, A(x))
            assert a1.val == a2.val
            return a1.val
        res = self.meta_interp(g, [3, 14])
        assert res == g(3, 14)

    def test_specialied_bridge(self):
        myjitdriver = JitDriver(greens = [], reds = ['y', 'x', 'res'])
        class A:
            def __init__(self, val):
                self.val = val
            def binop(self, other):
                return A(self.val + other.val)
        def f(x, y):
            res = A(0)
            while y > 0:
                myjitdriver.can_enter_jit(y=y, x=x, res=res)
                myjitdriver.jit_merge_point(y=y, x=x, res=res)
                res = res.binop(A(y))
                if y<7:
                    res = x
                y -= 1
            return res
        def g(x, y):
            a1 = f(A(x), y)
            a2 = f(A(x), y)
            assert a1.val == a2.val
            return a1.val
        res = self.meta_interp(g, [6, 14])
        assert res == g(6, 14)

    def test_specialied_bridge_const(self):
        myjitdriver = JitDriver(greens = [], reds = ['y', 'const', 'x', 'res'])
        class A:
            def __init__(self, val):
                self.val = val
            def binop(self, other):
                return A(self.val + other.val)
        def f(x, y):
            res = A(0)
            const = 7
            while y > 0:
                myjitdriver.can_enter_jit(y=y, x=x, res=res, const=const)
                myjitdriver.jit_merge_point(y=y, x=x, res=res, const=const)
                const = hint(const, promote=True)
                res = res.binop(A(const))
                if y<7:
                    res = x
                y -= 1
            return res
        def g(x, y):
            a1 = f(A(x), y)
            a2 = f(A(x), y)
            assert a1.val == a2.val
            return a1.val
        res = self.meta_interp(g, [6, 14])
        assert res == g(6, 14)

    def test_multiple_specialied_zigzag(self):
        myjitdriver = JitDriver(greens = [], reds = ['y', 'x', 'res'])
        class Base:
            def __init__(self, val):
                self.val = val
        class A(Base):
            def binop(self, other):
                return A(self.val + other.val)
            def switch(self):
                return B(self.val)
        class B(Base):
            def binop(self, other):
                return B(self.val * other.val)
            def switch(self):
                return A(self.val)
        def f(x, y):
            res = x
            while y > 0:
                myjitdriver.can_enter_jit(y=y, x=x, res=res)
                myjitdriver.jit_merge_point(y=y, x=x, res=res)
                if y % 4 == 0:
                    res = res.switch()
                res = res.binop(x)
                y -= 1
            return res
        def g(x, y):
            a1 = f(A(x), y)
            a2 = f(A(x), y)
            b1 = f(B(x), y)
            b2 = f(B(x), y)
            assert a1.val == a2.val
            assert b1.val == b2.val
            return a1.val + b1.val
        res = self.meta_interp(g, [3, 23])
        assert res == 7068153
        self.check_loop_count(6)
        self.check_loops(guard_true=4, guard_class=0, int_add=2, int_mul=2,
                         guard_false=2)

    def test_dont_trace_every_iteration(self):
        myjitdriver = JitDriver(greens = [], reds = ['a', 'b', 'i', 'sa'])

        def main(a, b):
            i = sa = 0
            #while i < 200:
            while i < 200:
                myjitdriver.can_enter_jit(a=a, b=b, i=i, sa=sa)
                myjitdriver.jit_merge_point(a=a, b=b, i=i, sa=sa)
                if a > 0: pass
                if b < 2: pass
                sa += a % b
                i += 1
            return sa
        def g():
            return main(10, 20) + main(-10, -20)
        res = self.meta_interp(g, [])
        assert res == g()
        self.check_enter_count(2)

    def test_current_trace_length(self):
        myjitdriver = JitDriver(greens = ['g'], reds = ['x'])
        @dont_look_inside
        def residual():
            print "hi there"
        @unroll_safe
        def loop(g):
            y = 0
            while y < g:
                residual()
                y += 1
        def f(x, g):
            n = 0
            while x > 0:
                myjitdriver.can_enter_jit(x=x, g=g)
                myjitdriver.jit_merge_point(x=x, g=g)
                loop(g)
                x -= 1
                n = current_trace_length()
            return n
        res = self.meta_interp(f, [5, 8])
        assert 14 < res < 42
        res = self.meta_interp(f, [5, 2])
        assert 4 < res < 14

    def test_compute_identity_hash(self):
        from pypy.rlib.objectmodel import compute_identity_hash
        class A(object):
            pass
        def f():
            a = A()
            return compute_identity_hash(a) == compute_identity_hash(a)
        res = self.interp_operations(f, [])
        assert res
        # a "did not crash" kind of test

    def test_compute_unique_id(self):
        from pypy.rlib.objectmodel import compute_unique_id
        class A(object):
            pass
        def f():
            a1 = A()
            a2 = A()
            return (compute_unique_id(a1) == compute_unique_id(a1) and
                    compute_unique_id(a1) != compute_unique_id(a2))
        res = self.interp_operations(f, [])
        assert res

    def test_wrap_around_add(self):
        myjitdriver = JitDriver(greens = [], reds = ['x', 'n'])
        class A:
            pass
        def f(x):
            n = 0
            while x > 0:
                myjitdriver.can_enter_jit(x=x, n=n)
                myjitdriver.jit_merge_point(x=x, n=n)
                x += 1
                n += 1
            return n
        res = self.meta_interp(f, [sys.maxint-10])
        assert res == 11
        self.check_tree_loop_count(2)

    def test_wrap_around_mul(self):
        myjitdriver = JitDriver(greens = [], reds = ['x', 'n'])
        class A:
            pass
        def f(x):
            n = 0
            while x > 0:
                myjitdriver.can_enter_jit(x=x, n=n)
                myjitdriver.jit_merge_point(x=x, n=n)
                x *= 2
                n += 1
            return n
        res = self.meta_interp(f, [sys.maxint>>10])
        assert res == 11
        self.check_tree_loop_count(2)

    def test_wrap_around_sub(self):
        myjitdriver = JitDriver(greens = [], reds = ['x', 'n'])
        class A:
            pass
        def f(x):
            n = 0
            while x < 0:
                myjitdriver.can_enter_jit(x=x, n=n)
                myjitdriver.jit_merge_point(x=x, n=n)
                x -= 1
                n += 1
            return n
        res = self.meta_interp(f, [10-sys.maxint])
        assert res == 12
        self.check_tree_loop_count(2)

<<<<<<< HEAD
    def test_overflowing_shift_pos(self):
        myjitdriver = JitDriver(greens = [], reds = ['a', 'b', 'n', 'sa'])
        def f1(a, b):
            n = sa = 0
            while n < 10:
                myjitdriver.jit_merge_point(a=a, b=b, n=n, sa=sa)
                if 0 < a < 10: pass
                if 0 < b < 10: pass
                sa += (a << b) >> b
                n += 1
            return sa

        def f2(a, b):
            n = sa = 0
            while n < 10:
                myjitdriver.jit_merge_point(a=a, b=b, n=n, sa=sa)
                if 0 < a < hint(sys.maxint/2, promote=True): pass
                if 0 < b < 100: pass
                sa += (a << b) >> b
                n += 1
            return sa
        
        assert self.meta_interp(f1, [5, 5]) == 50
        self.check_loops(int_rshift=0, everywhere=True)

        for f in (f1, f2):
            assert self.meta_interp(f, [5, 10]) == 50
            self.check_loops(int_rshift=1, everywhere=True)

            assert self.meta_interp(f, [10, 5]) == 100
            self.check_loops(int_rshift=1, everywhere=True)

            assert self.meta_interp(f, [10, 10]) == 100
            self.check_loops(int_rshift=1, everywhere=True)

            assert self.meta_interp(f, [5, 100]) == 0
            self.check_loops(int_rshift=1, everywhere=True)

            bigval = 1
            while (bigval << 3).__class__ is int:
                bigval = bigval << 1

            assert self.meta_interp(f, [bigval, 5]) == 0
            self.check_loops(int_rshift=1, everywhere=True)

    def test_overflowing_shift_neg(self):
        myjitdriver = JitDriver(greens = [], reds = ['a', 'b', 'n', 'sa'])
        def f1(a, b):
            n = sa = 0
            while n < 10:
                myjitdriver.jit_merge_point(a=a, b=b, n=n, sa=sa)
                if -10 < a < 0: pass
                if 0 < b < 10: pass
                sa += (a << b) >> b
                n += 1
            return sa

        def f2(a, b):
            n = sa = 0
            while n < 10:
                myjitdriver.jit_merge_point(a=a, b=b, n=n, sa=sa)
                if -hint(sys.maxint/2, promote=True) < a < 0: pass
                if 0 < b < 100: pass
                sa += (a << b) >> b
                n += 1
            return sa
        
        assert self.meta_interp(f1, [-5, 5]) == -50
        self.check_loops(int_rshift=0, everywhere=True)

        for f in (f1, f2):
            assert self.meta_interp(f, [-5, 10]) == -50
            self.check_loops(int_rshift=1, everywhere=True)

            assert self.meta_interp(f, [-10, 5]) == -100
            self.check_loops(int_rshift=1, everywhere=True)

            assert self.meta_interp(f, [-10, 10]) == -100
            self.check_loops(int_rshift=1, everywhere=True)

            assert self.meta_interp(f, [-5, 100]) == 0
            self.check_loops(int_rshift=1, everywhere=True)

            bigval = 1
            while (bigval << 3).__class__ is int:
                bigval = bigval << 1

            assert self.meta_interp(f, [-bigval, 5]) == 0
            self.check_loops(int_rshift=1, everywhere=True)

    def notest_overflowing_shift2(self):
        myjitdriver = JitDriver(greens = [], reds = ['a', 'b', 'n', 'sa'])
        def f(a, b):
            n = sa = 0
            while n < 10:
                myjitdriver.jit_merge_point(a=a, b=b, n=n, sa=sa)
                if 0 < a < hint(sys.maxint/2, promote=True): pass
                if 0 < b < 100: pass
                sa += (a << b) >> b
                n += 1
            return sa

        assert self.meta_interp(f, [5, 5]) == 50
        self.check_loops(int_rshift=0, everywhere=True)

        assert self.meta_interp(f, [5, 10]) == 50
        self.check_loops(int_rshift=1, everywhere=True)

        assert self.meta_interp(f, [10, 5]) == 100
        self.check_loops(int_rshift=1, everywhere=True)

        assert self.meta_interp(f, [10, 10]) == 100
        self.check_loops(int_rshift=1, everywhere=True)

        assert self.meta_interp(f, [5, 100]) == 0
        self.check_loops(int_rshift=1, everywhere=True)
=======
    def test_read_timestamp(self):
        import time
        from pypy.rlib.rtimer import read_timestamp
        def busy_loop():
            start = time.time()
            while time.time() - start < 0.1:
                # busy wait
                pass

        def f():
            t1 = read_timestamp()
            busy_loop()
            t2 = read_timestamp()
            return t2 - t1 > 1000
        res = self.interp_operations(f, [])
        assert res
>>>>>>> 85ccd465


class TestOOtype(BasicTests, OOJitMixin):

    def test_oohash(self):
        def f(n):
            s = ootype.oostring(n, -1)
            return s.ll_hash()
        res = self.interp_operations(f, [5])
        assert res == ootype.oostring(5, -1).ll_hash()

    def test_identityhash(self):
        A = ootype.Instance("A", ootype.ROOT)
        def f():
            obj1 = ootype.new(A)
            obj2 = ootype.new(A)
            return ootype.identityhash(obj1) == ootype.identityhash(obj2)
        assert not f()
        res = self.interp_operations(f, [])
        assert not res

    def test_oois(self):
        A = ootype.Instance("A", ootype.ROOT)
        def f(n):
            obj1 = ootype.new(A)
            if n:
                obj2 = obj1
            else:
                obj2 = ootype.new(A)
            return obj1 is obj2
        res = self.interp_operations(f, [0])
        assert not res
        res = self.interp_operations(f, [1])
        assert res

    def test_oostring_instance(self):
        A = ootype.Instance("A", ootype.ROOT)
        B = ootype.Instance("B", ootype.ROOT)
        def f(n):
            obj1 = ootype.new(A)
            obj2 = ootype.new(B)
            s1 = ootype.oostring(obj1, -1)
            s2 = ootype.oostring(obj2, -1)
            ch1 = s1.ll_stritem_nonneg(1)
            ch2 = s2.ll_stritem_nonneg(1)
            return ord(ch1) + ord(ch2)
        res = self.interp_operations(f, [0])
        assert res == ord('A') + ord('B')

    def test_subclassof(self):
        A = ootype.Instance("A", ootype.ROOT)
        B = ootype.Instance("B", A)
        clsA = ootype.runtimeClass(A)
        clsB = ootype.runtimeClass(B)
        myjitdriver = JitDriver(greens = [], reds = ['n', 'flag', 'res'])

        def getcls(flag):
            if flag:
                return clsA
            else:
                return clsB

        def f(flag, n):
            res = True
            while n > -100:
                myjitdriver.can_enter_jit(n=n, flag=flag, res=res)
                myjitdriver.jit_merge_point(n=n, flag=flag, res=res)
                cls = getcls(flag)
                n -= 1
                res = ootype.subclassof(cls, clsB)
            return res

        res = self.meta_interp(f, [1, 100],
                               policy=StopAtXPolicy(getcls),
                               enable_opts='')
        assert not res

        res = self.meta_interp(f, [0, 100],
                               policy=StopAtXPolicy(getcls),
                               enable_opts='')
        assert res

class BaseLLtypeTests(BasicTests):

    def test_identityhash(self):
        A = lltype.GcStruct("A")
        def f():
            obj1 = lltype.malloc(A)
            obj2 = lltype.malloc(A)
            return lltype.identityhash(obj1) == lltype.identityhash(obj2)
        assert not f()
        res = self.interp_operations(f, [])
        assert not res

    def test_oops_on_nongc(self):
        from pypy.rpython.lltypesystem import lltype

        TP = lltype.Struct('x')
        def f(i1, i2):
            p1 = prebuilt[i1]
            p2 = prebuilt[i2]
            a = p1 is p2
            b = p1 is not p2
            c = bool(p1)
            d = not bool(p2)
            return 1000*a + 100*b + 10*c + d
        prebuilt = [lltype.malloc(TP, flavor='raw', immortal=True)] * 2
        expected = f(0, 1)
        assert self.interp_operations(f, [0, 1]) == expected

    def test_casts(self):
        py.test.skip("xxx fix or kill")
        if not self.basic:
            py.test.skip("test written in a style that "
                         "means it's frontend only")
        from pypy.rpython.lltypesystem import lltype, llmemory, rffi

        TP = lltype.GcStruct('S1')
        def f(p):
            n = lltype.cast_ptr_to_int(p)
            return n
        x = lltype.malloc(TP)
        xref = lltype.cast_opaque_ptr(llmemory.GCREF, x)
        res = self.interp_operations(f, [xref])
        y = llmemory.cast_ptr_to_adr(x)
        y = llmemory.cast_adr_to_int(y)
        assert rffi.get_real_int(res) == rffi.get_real_int(y)
        #
        TP = lltype.Struct('S2')
        prebuilt = [lltype.malloc(TP, immortal=True),
                    lltype.malloc(TP, immortal=True)]
        def f(x):
            p = prebuilt[x]
            n = lltype.cast_ptr_to_int(p)
            return n
        res = self.interp_operations(f, [1])
        y = llmemory.cast_ptr_to_adr(prebuilt[1])
        y = llmemory.cast_adr_to_int(y)
        assert rffi.get_real_int(res) == rffi.get_real_int(y)

    def test_collapsing_ptr_eq(self):
        S = lltype.GcStruct('S')
        p = lltype.malloc(S)
        driver = JitDriver(greens = [], reds = ['n', 'x'])

        def f(n, x):
            while n > 0:
                driver.can_enter_jit(n=n, x=x)
                driver.jit_merge_point(n=n, x=x)
                if x:
                    n -= 1
                n -= 1

        def main():
            f(10, p)
            f(10, lltype.nullptr(S))

        self.meta_interp(main, [])

    def test_enable_opts(self):
        jitdriver = JitDriver(greens = [], reds = ['a'])

        class A(object):
            def __init__(self, i):
                self.i = i

        def f():
            a = A(0)

            while a.i < 10:
                jitdriver.jit_merge_point(a=a)
                jitdriver.can_enter_jit(a=a)
                a = A(a.i + 1)

        self.meta_interp(f, [])
        self.check_loops(new_with_vtable=0)
        self.meta_interp(f, [], enable_opts='')
        self.check_loops(new_with_vtable=1)

class TestLLtype(BaseLLtypeTests, LLJitMixin):
    pass<|MERGE_RESOLUTION|>--- conflicted
+++ resolved
@@ -1984,7 +1984,6 @@
         assert res == 12
         self.check_tree_loop_count(2)
 
-<<<<<<< HEAD
     def test_overflowing_shift_pos(self):
         myjitdriver = JitDriver(greens = [], reds = ['a', 'b', 'n', 'sa'])
         def f1(a, b):
@@ -2101,7 +2100,7 @@
 
         assert self.meta_interp(f, [5, 100]) == 0
         self.check_loops(int_rshift=1, everywhere=True)
-=======
+    
     def test_read_timestamp(self):
         import time
         from pypy.rlib.rtimer import read_timestamp
@@ -2118,7 +2117,6 @@
             return t2 - t1 > 1000
         res = self.interp_operations(f, [])
         assert res
->>>>>>> 85ccd465
 
 
 class TestOOtype(BasicTests, OOJitMixin):
