import sys

import py

from pypy import conftest
from pypy.jit.codewriter.policy import JitPolicy, StopAtXPolicy
from pypy.jit.metainterp import pyjitpl, history
from pypy.jit.metainterp.optimizeopt import ALL_OPTS_DICT
from pypy.jit.metainterp.test.support import LLJitMixin, OOJitMixin, noConst
from pypy.jit.metainterp.typesystem import LLTypeHelper, OOTypeHelper
from pypy.jit.metainterp.warmspot import get_stats
from pypy.jit.metainterp.warmstate import set_future_value
from pypy.rlib import rerased
from pypy.rlib.jit import (JitDriver, we_are_jitted, hint, dont_look_inside,
    loop_invariant, elidable, promote, jit_debug, assert_green,
    AssertGreenFailed, unroll_safe, current_trace_length, look_inside_iff,
    isconstant, isvirtual, promote_string, set_param)
from pypy.rlib.rarithmetic import ovfcheck
from pypy.rpython.lltypesystem import lltype, llmemory, rffi
from pypy.rpython.ootypesystem import ootype


class BasicTests:
    def test_basic(self):
        def f(x, y):
            return x + y
        res = self.interp_operations(f, [40, 2])
        assert res == 42

    def test_basic_inst(self):
        class A:
            pass
        def f(n):
            a = A()
            a.x = n
            return a.x
        res = self.interp_operations(f, [42])
        assert res == 42

    def test_uint_floordiv(self):
        from pypy.rlib.rarithmetic import r_uint

        def f(a, b):
            a = r_uint(a)
            b = r_uint(b)
            return a/b

        res = self.interp_operations(f, [-4, 3])
        assert res == long(r_uint(-4)) // 3

    def test_direct_call(self):
        def g(n):
            return n + 2
        def f(a, b):
            return g(a) + g(b)
        res = self.interp_operations(f, [8, 98])
        assert res == 110

    def test_direct_call_with_guard(self):
        def g(n):
            if n < 0:
                return 0
            return n + 2
        def f(a, b):
            return g(a) + g(b)
        res = self.interp_operations(f, [8, 98])
        assert res == 110

    def test_loop(self):
        myjitdriver = JitDriver(greens = [], reds = ['x', 'y', 'res'])
        def f(x, y):
            res = 0
            while y > 0:
                myjitdriver.can_enter_jit(x=x, y=y, res=res)
                myjitdriver.jit_merge_point(x=x, y=y, res=res)
                res += x
                y -= 1
            return res
        res = self.meta_interp(f, [6, 7])
        assert res == 42
        self.check_loop_count(1)
        self.check_resops({'jump': 2, 'int_gt': 2, 'int_add': 2, 'guard_true': 2, 'int_sub': 2})

        if self.basic:
            found = 0
            for op in get_stats().loops[0]._all_operations():
                if op.getopname() == 'guard_true':
                    liveboxes = op.getfailargs()
                    assert len(liveboxes) == 3
                    for box in liveboxes:
                        assert isinstance(box, history.BoxInt)
                    found += 1
            assert found == 1

    def test_loop_variant_mul1(self):
        myjitdriver = JitDriver(greens = [], reds = ['y', 'res', 'x'])
        def f(x, y):
            res = 0
            while y > 0:
                myjitdriver.can_enter_jit(x=x, y=y, res=res)
                myjitdriver.jit_merge_point(x=x, y=y, res=res)
                res += x * x
                x += 1
                res += x * x
                y -= 1
            return res
        res = self.meta_interp(f, [6, 7])
        assert res == 1323
        self.check_loop_count(1)
        self.check_simple_loop(int_mul=1)

    def test_loop_variant_mul_ovf(self):
        myjitdriver = JitDriver(greens = [], reds = ['y', 'res', 'x'])
        def f(x, y):
            res = 0
            while y > 0:
                myjitdriver.can_enter_jit(x=x, y=y, res=res)
                myjitdriver.jit_merge_point(x=x, y=y, res=res)
                res += ovfcheck(x * x)
                x += 1
                res += ovfcheck(x * x)
                y -= 1
            return res
        res = self.meta_interp(f, [6, 7])
        assert res == 1323
        self.check_loop_count(1)
        self.check_simple_loop(int_mul_ovf=1)

    def test_loop_invariant_mul1(self):
        myjitdriver = JitDriver(greens = [], reds = ['y', 'res', 'x'])
        def f(x, y):
            res = 0
            while y > 0:
                myjitdriver.can_enter_jit(x=x, y=y, res=res)
                myjitdriver.jit_merge_point(x=x, y=y, res=res)
                res += x * x
                y -= 1
            return res
        res = self.meta_interp(f, [6, 7])
        assert res == 252
        self.check_loop_count(1)
        self.check_simple_loop(int_mul=0)
        self.check_resops({'jump': 2, 'int_gt': 2, 'int_add': 2,
                           'int_mul': 1, 'guard_true': 2, 'int_sub': 2})


    def test_loop_invariant_mul_ovf(self):
        myjitdriver = JitDriver(greens = [], reds = ['y', 'res', 'x'])
        def f(x, y):
            res = 0
            while y > 0:
                myjitdriver.can_enter_jit(x=x, y=y, res=res)
                myjitdriver.jit_merge_point(x=x, y=y, res=res)
                b = y * 2
                res += ovfcheck(x * x) + b
                y -= 1
            return res
        res = self.meta_interp(f, [6, 7])
        assert res == 308
        self.check_loop_count(1)
        self.check_simple_loop(int_mul_ovf=0)
        self.check_resops({'jump': 2, 'int_lshift': 2, 'int_gt': 2,
                           'int_mul_ovf': 1, 'int_add': 4,
                           'guard_true': 2, 'guard_no_overflow': 1,
                           'int_sub': 2})

    def test_loop_invariant_mul_bridge1(self):
        myjitdriver = JitDriver(greens = [], reds = ['y', 'res', 'x'])
        def f(x, y):
            res = 0
            while y > 0:
                myjitdriver.can_enter_jit(x=x, y=y, res=res)
                myjitdriver.jit_merge_point(x=x, y=y, res=res)
                res += x * x
                if y<16:
                    x += 1
                y -= 1
            return res
        res = self.meta_interp(f, [6, 32])
        assert res == 3427
        self.check_loop_count(3)

    def test_loop_invariant_mul_bridge_maintaining1(self):
        myjitdriver = JitDriver(greens = [], reds = ['y', 'res', 'x'])
        def f(x, y):
            res = 0
            while y > 0:
                myjitdriver.can_enter_jit(x=x, y=y, res=res)
                myjitdriver.jit_merge_point(x=x, y=y, res=res)
                res += x * x
                if y<16:
                    res += 1
                y -= 1
            return res
        res = self.meta_interp(f, [6, 32])
        assert res == 1167
        self.check_loop_count(3)
        self.check_resops({'int_lt': 3, 'int_gt': 2, 'int_add': 5,
                           'guard_true': 3, 'int_sub': 4, 'jump': 4,
                           'int_mul': 2, 'guard_false': 2})

    def test_loop_invariant_mul_bridge_maintaining2(self):
        myjitdriver = JitDriver(greens = [], reds = ['y', 'res', 'x'])
        def f(x, y):
            res = 0
            while y > 0:
                myjitdriver.can_enter_jit(x=x, y=y, res=res)
                myjitdriver.jit_merge_point(x=x, y=y, res=res)
                z = x * x
                res += z
                if y<16:
                    res += z
                y -= 1
            return res
        res = self.meta_interp(f, [6, 32])
        assert res == 1692
        self.check_loop_count(3)
        self.check_resops({'int_lt': 3, 'int_gt': 2, 'int_add': 5,
                           'guard_true': 3, 'int_sub': 4, 'jump': 4,
                           'int_mul': 2, 'guard_false': 2})

    def test_loop_invariant_mul_bridge_maintaining3(self):
        myjitdriver = JitDriver(greens = [], reds = ['y', 'res', 'x', 'm'])
        def f(x, y, m):
            res = 0
            while y > 0:
                myjitdriver.can_enter_jit(x=x, y=y, res=res, m=m)
                myjitdriver.jit_merge_point(x=x, y=y, res=res, m=m)
                z = x * x
                res += z
                if y<m:
                    res += z
                y -= 1
            return res
        res = self.meta_interp(f, [6, 32, 16])
        assert res == 1692
        self.check_loop_count(3)
        self.check_resops({'int_lt': 2, 'int_gt': 4, 'guard_false': 2,
                           'guard_true': 4, 'int_sub': 4, 'jump': 4,
                           'int_mul': 3, 'int_add': 4})

    def test_loop_invariant_intbox(self):
        myjitdriver = JitDriver(greens = [], reds = ['y', 'res', 'x'])
        class I:
            __slots__ = 'intval'
            _immutable_ = True
            def __init__(self, intval):
                self.intval = intval
        def f(i, y):
            res = 0
            x = I(i)
            while y > 0:
                myjitdriver.can_enter_jit(x=x, y=y, res=res)
                myjitdriver.jit_merge_point(x=x, y=y, res=res)
                res += x.intval * x.intval
                y -= 1
            return res
        res = self.meta_interp(f, [6, 7])
        assert res == 252
        self.check_loop_count(1)
        self.check_resops({'jump': 2, 'int_gt': 2, 'int_add': 2,
                           'getfield_gc_pure': 1, 'int_mul': 1,
                           'guard_true': 2, 'int_sub': 2})

    def test_loops_are_transient(self):
        import gc, weakref
        myjitdriver = JitDriver(greens = [], reds = ['x', 'y', 'res'])
        def f(x, y):
            res = 0
            while y > 0:
                myjitdriver.can_enter_jit(x=x, y=y, res=res)
                myjitdriver.jit_merge_point(x=x, y=y, res=res)
                res += x
                if y%2:
                    res *= 2
                y -= 1
            return res
        wr_loops = []
        old_init = history.TreeLoop.__init__.im_func
        try:
            def track_init(self, name):
                old_init(self, name)
                wr_loops.append(weakref.ref(self))
            history.TreeLoop.__init__ = track_init
            res = self.meta_interp(f, [6, 15], no_stats=True)
        finally:
            history.TreeLoop.__init__ = old_init

        assert res == f(6, 15)
        gc.collect()

        #assert not [wr for wr in wr_loops if wr()]
        for loop in [wr for wr in wr_loops if wr()]:
            assert loop().name == 'short preamble'

    def test_string(self):
        def f(n):
            bytecode = 'adlfkj' + chr(n)
            if n < len(bytecode):
                return bytecode[n]
            else:
                return "?"
        res = self.interp_operations(f, [1])
        assert res == ord("d") # XXX should be "d"
        res = self.interp_operations(f, [6])
        assert res == 6
        res = self.interp_operations(f, [42])
        assert res == ord("?")

    def test_chr2str(self):
        def f(n):
            s = chr(n)
            return s[0]
        res = self.interp_operations(f, [3])
        assert res == 3

    def test_unicode(self):
        def f(n):
            bytecode = u'adlfkj' + unichr(n)
            if n < len(bytecode):
                return bytecode[n]
            else:
                return u"?"
        res = self.interp_operations(f, [1])
        assert res == ord(u"d") # XXX should be "d"
        res = self.interp_operations(f, [6])
        assert res == 6
        res = self.interp_operations(f, [42])
        assert res == ord(u"?")

    def test_residual_call(self):
        @dont_look_inside
        def externfn(x, y):
            return x * y
        def f(n):
            return externfn(n, n+1)
        res = self.interp_operations(f, [6])
        assert res == 42
        self.check_operations_history(int_add=1, int_mul=0, call=1, guard_no_exception=0)

    def test_residual_call_elidable(self):
        def externfn(x, y):
            return x * y
        externfn._elidable_function_ = True
        def f(n):
            promote(n)
            return externfn(n, n+1)
        res = self.interp_operations(f, [6])
        assert res == 42
        # CALL_PURE is not recorded in the history if all-constant args
        self.check_operations_history(int_add=0, int_mul=0,
                                      call=0, call_pure=0)

    def test_residual_call_elidable_1(self):
        @elidable
        def externfn(x, y):
            return x * y
        def f(n):
            return externfn(n, n+1)
        res = self.interp_operations(f, [6])
        assert res == 42
        # CALL_PURE is recorded in the history if not-all-constant args
        self.check_operations_history(int_add=1, int_mul=0,
                                      call=0, call_pure=1)

    def test_residual_call_elidable_2(self):
        myjitdriver = JitDriver(greens = [], reds = ['n'])
        @elidable
        def externfn(x):
            return x - 1
        def f(n):
            while n > 0:
                myjitdriver.can_enter_jit(n=n)
                myjitdriver.jit_merge_point(n=n)
                n = externfn(n)
            return n
        res = self.meta_interp(f, [7])
        assert res == 0
        # CALL_PURE is recorded in the history, but turned into a CALL
        # by optimizeopt.py
        self.check_resops(call_pure=0, call=2, int_sub=0)

    def test_constfold_call_elidable(self):
        myjitdriver = JitDriver(greens = ['m'], reds = ['n'])
        @elidable
        def externfn(x):
            return x - 3
        def f(n, m):
            while n > 0:
                myjitdriver.can_enter_jit(n=n, m=m)
                myjitdriver.jit_merge_point(n=n, m=m)
                n -= externfn(m)
            return n
        res = self.meta_interp(f, [21, 5])
        assert res == -1
        # the CALL_PURE is constant-folded away by optimizeopt.py
        self.check_resops(call_pure=0, call=0, int_sub=2)

    def test_constfold_call_elidable_2(self):
        myjitdriver = JitDriver(greens = ['m'], reds = ['n'])
        @elidable
        def externfn(x):
            return x - 3
        class V:
            def __init__(self, value):
                self.value = value
        def f(n, m):
            while n > 0:
                myjitdriver.can_enter_jit(n=n, m=m)
                myjitdriver.jit_merge_point(n=n, m=m)
                v = V(m)
                n -= externfn(v.value)
            return n
        res = self.meta_interp(f, [21, 5])
        assert res == -1
        # the CALL_PURE is constant-folded away by optimizeopt.py
        self.check_resops(call_pure=0, call=0, int_sub=2)

    def test_elidable_function_returning_object(self):
        myjitdriver = JitDriver(greens = ['m'], reds = ['n'])
        class V:
            def __init__(self, x):
                self.x = x
        v1 = V(1)
        v2 = V(2)
        @elidable
        def externfn(x):
            if x:
                return v1
            else:
                return v2
        def f(n, m):
            while n > 0:
                myjitdriver.can_enter_jit(n=n, m=m)
                myjitdriver.jit_merge_point(n=n, m=m)
                m = V(m).x
                n -= externfn(m).x + externfn(m + m - m).x
            return n
        res = self.meta_interp(f, [21, 5])
        assert res == -1
        # the CALL_PURE is constant-folded away by optimizeopt.py
        self.check_resops(call_pure=0, call=0, getfield_gc=1, int_sub=2)

    def test_elidable_raising(self):
        myjitdriver = JitDriver(greens = ['m'], reds = ['n'])
        @elidable
        def externfn(x):
            if x <= 0:
                raise ValueError
            return x - 1
        def f(n, m):
            while n > 0:
                myjitdriver.can_enter_jit(n=n, m=m)
                myjitdriver.jit_merge_point(n=n, m=m)
                try:
                    n -= externfn(m)
                except ValueError:
                    n -= 1
            return n
        res = self.meta_interp(f, [22, 6])
        assert res == -3
        # the CALL_PURE is constant-folded away during tracing
        self.check_resops(call_pure=0, call=0, int_sub=2)
        #
        res = self.meta_interp(f, [22, -5])
        assert res == 0
        # raises: becomes CALL and is not constant-folded away
        self.check_resops(call_pure=0, call=2, int_sub=2)

    def test_elidable_raising_2(self):
        myjitdriver = JitDriver(greens = ['m'], reds = ['n'])
        @elidable
        def externfn(x):
            if x <= 0:
                raise ValueError
            return x - 1
        def f(n, m):
            while n > 0:
                myjitdriver.can_enter_jit(n=n, m=m)
                myjitdriver.jit_merge_point(n=n, m=m)
                try:
                    n -= externfn(noConst(m))
                except ValueError:
                    n -= 1
            return n
        res = self.meta_interp(f, [22, 6])
        assert res == -3
        # the CALL_PURE is constant-folded away by optimizeopt.py
        self.check_resops(call_pure=0, call=0, int_sub=2)
        #
        res = self.meta_interp(f, [22, -5])
        assert res == 0
        # raises: becomes CALL and is not constant-folded away
        self.check_resops(call_pure=0, call=2, int_sub=2)

    def test_constant_across_mp(self):
        myjitdriver = JitDriver(greens = [], reds = ['n'])
        class X(object):
            pass
        def f(n):
            while n > -100:
                myjitdriver.can_enter_jit(n=n)
                myjitdriver.jit_merge_point(n=n)
                x = X()
                x.arg = 5
                if n <= 0: break
                n -= x.arg
                x.arg = 6   # prevents 'x.arg' from being annotated as constant
            return n
        res = self.meta_interp(f, [31])
        assert res == -4

    def test_stopatxpolicy(self):
        myjitdriver = JitDriver(greens = [], reds = ['y'])
        def internfn(y):
            return y * 3
        def externfn(y):
            return y % 4
        def f(y):
            while y >= 0:
                myjitdriver.can_enter_jit(y=y)
                myjitdriver.jit_merge_point(y=y)
                if y & 7:
                    f = internfn
                else:
                    f = externfn
                f(y)
                y -= 1
            return 42
        policy = StopAtXPolicy(externfn)
        res = self.meta_interp(f, [31], policy=policy)
        assert res == 42
        self.check_resops(int_mul=2, int_mod=0)

    def test_we_are_jitted(self):
        myjitdriver = JitDriver(greens = [], reds = ['y'])
        def f(y):
            while y >= 0:
                myjitdriver.can_enter_jit(y=y)
                myjitdriver.jit_merge_point(y=y)
                if we_are_jitted():
                    x = 1
                else:
                    x = 10
                y -= x
            return y
        assert f(55) == -5
        res = self.meta_interp(f, [55])
        assert res == -1

    def test_confirm_enter_jit(self):
        def confirm_enter_jit(x, y):
            return x <= 5
        myjitdriver = JitDriver(greens = ['x'], reds = ['y'],
                                confirm_enter_jit = confirm_enter_jit)
        def f(x, y):
            while y >= 0:
                myjitdriver.can_enter_jit(x=x, y=y)
                myjitdriver.jit_merge_point(x=x, y=y)
                y -= x
            return y
        #
        res = self.meta_interp(f, [10, 84])
        assert res == -6
        self.check_loop_count(0)
        #
        res = self.meta_interp(f, [3, 19])
        assert res == -2
        self.check_loop_count(1)

    def test_can_never_inline(self):
        def can_never_inline(x):
            return x > 50
        myjitdriver = JitDriver(greens = ['x'], reds = ['y'],
                                can_never_inline = can_never_inline)
        @dont_look_inside
        def marker():
            pass
        def f(x, y):
            while y >= 0:
                myjitdriver.can_enter_jit(x=x, y=y)
                myjitdriver.jit_merge_point(x=x, y=y)
                x += 1
                if x == 4 or x == 61:
                    marker()
                y -= x
            return y
        #
        res = self.meta_interp(f, [3, 6], repeat=7, function_threshold=0)
        assert res == 6 - 4 - 5
        self.check_history(call=0)   # because the trace starts in the middle
        #
        res = self.meta_interp(f, [60, 84], repeat=7)
        assert res == 84 - 61 - 62
        self.check_history(call=1)   # because the trace starts immediately

    def test_unroll_one_loop_iteration(self):
        def unroll(code):
            return code == 0
        myjitdriver = JitDriver(greens = ['code'],
                                reds = ['loops', 'inner_loops', 's'],
                                should_unroll_one_iteration=unroll)

        def f(code, loops, inner_loops):
            s = 0
            while loops > 0:
                myjitdriver.jit_merge_point(code=code, loops=loops,
                                            inner_loops=inner_loops, s=s)
                if code == 1:
                    s += f(0, inner_loops, 0)
                loops -= 1
                s += 1
            return s

        res = self.meta_interp(f, [1, 4, 1], enable_opts="", inline=True)
        assert res == f(1, 4, 1)
        self.check_history(call_assembler=0)

        res = self.meta_interp(f, [1, 4, 2], enable_opts="", inline=True)
        assert res == f(1, 4, 2)
        self.check_history(call_assembler=1)

    def test_format(self):
        def f(n):
            return len("<%d>" % n)
        res = self.interp_operations(f, [421])
        assert res == 5

    def test_switch(self):
        def f(n):
            if n == -5:  return 12
            elif n == 2: return 51
            elif n == 7: return 1212
            else:        return 42
        res = self.interp_operations(f, [7])
        assert res == 1212
        res = self.interp_operations(f, [12311])
        assert res == 42

    def test_r_uint(self):
        from pypy.rlib.rarithmetic import r_uint
        myjitdriver = JitDriver(greens = [], reds = ['y'])
        def f(y):
            y = r_uint(y)
            while y > 0:
                myjitdriver.can_enter_jit(y=y)
                myjitdriver.jit_merge_point(y=y)
                y -= 1
            return y
        res = self.meta_interp(f, [10])
        assert res == 0

    def test_uint_operations(self):
        from pypy.rlib.rarithmetic import r_uint
        def f(n):
            return ((r_uint(n) - 123) >> 1) <= r_uint(456)
        res = self.interp_operations(f, [50])
        assert res == False
        self.check_operations_history(int_rshift=0, uint_rshift=1,
                                      int_le=0, uint_le=1,
                                      int_sub=1)

    def test_uint_condition(self):
        from pypy.rlib.rarithmetic import r_uint
        def f(n):
            if ((r_uint(n) - 123) >> 1) <= r_uint(456):
                return 24
            else:
                return 12
        res = self.interp_operations(f, [50])
        assert res == 12
        self.check_operations_history(int_rshift=0, uint_rshift=1,
                                      int_le=0, uint_le=1,
                                      int_sub=1)

    def test_int_between(self):
        #
        def check(arg1, arg2, arg3, expect_result, **expect_operations):
            from pypy.rpython.lltypesystem import lltype
            from pypy.rpython.lltypesystem.lloperation import llop
            loc = locals().copy()
            exec py.code.Source("""
                def f(n, m, p):
                    arg1 = %(arg1)s
                    arg2 = %(arg2)s
                    arg3 = %(arg3)s
                    return llop.int_between(lltype.Bool, arg1, arg2, arg3)
            """ % locals()).compile() in loc
            res = self.interp_operations(loc['f'], [5, 6, 7])
            assert res == expect_result
            self.check_operations_history(expect_operations)
        #
        check('n', 'm', 'p', True,  int_sub=2, uint_lt=1)
        check('n', 'p', 'm', False, int_sub=2, uint_lt=1)
        #
        check('n', 'm', 6, False, int_sub=2, uint_lt=1)
        #
        check('n', 4, 'p', False, int_sub=2, uint_lt=1)
        check('n', 5, 'p', True,  int_sub=2, uint_lt=1)
        check('n', 8, 'p', False, int_sub=2, uint_lt=1)
        #
        check('n', 6, 7, True, int_sub=2, uint_lt=1)
        #
        check(-2, 'n', 'p', True,  int_sub=2, uint_lt=1)
        check(-2, 'm', 'p', True,  int_sub=2, uint_lt=1)
        check(-2, 'p', 'm', False, int_sub=2, uint_lt=1)
        #check(0, 'n', 'p', True,  uint_lt=1)   xxx implement me
        #check(0, 'm', 'p', True,  uint_lt=1)
        #check(0, 'p', 'm', False, uint_lt=1)
        #
        check(2, 'n', 6, True,  int_sub=1, uint_lt=1)
        check(2, 'm', 6, False, int_sub=1, uint_lt=1)
        check(2, 'p', 6, False, int_sub=1, uint_lt=1)
        check(5, 'n', 6, True,  int_eq=1)    # 6 == 5+1
        check(5, 'm', 6, False, int_eq=1)    # 6 == 5+1
        #
        check(2, 6, 'm', False, int_sub=1, uint_lt=1)
        check(2, 6, 'p', True,  int_sub=1, uint_lt=1)
        #
        check(2, 40, 6,  False)
        check(2, 40, 60, True)

    def test_getfield(self):
        class A:
            pass
        a1 = A()
        a1.foo = 5
        a2 = A()
        a2.foo = 8
        def f(x):
            if x > 5:
                a = a1
            else:
                a = a2
            return a.foo * x
        res = self.interp_operations(f, [42])
        assert res == 210
        self.check_operations_history(getfield_gc=1)

    def test_getfield_immutable(self):
        class A:
            _immutable_ = True
        a1 = A()
        a1.foo = 5
        a2 = A()
        a2.foo = 8
        def f(x):
            if x > 5:
                a = a1
            else:
                a = a2
            return a.foo * x
        res = self.interp_operations(f, [42])
        assert res == 210
        self.check_operations_history(getfield_gc=0)

    def test_setfield_bool(self):
        class A:
            def __init__(self):
                self.flag = True
        myjitdriver = JitDriver(greens = [], reds = ['n', 'obj'])
        def f(n):
            obj = A()
            res = False
            while n > 0:
                myjitdriver.can_enter_jit(n=n, obj=obj)
                myjitdriver.jit_merge_point(n=n, obj=obj)
                obj.flag = False
                n -= 1
            return res
        res = self.meta_interp(f, [7])
        assert type(res) == bool
        assert not res

    def test_switch_dict(self):
        def f(x):
            if   x == 1: return 61
            elif x == 2: return 511
            elif x == 3: return -22
            elif x == 4: return 81
            elif x == 5: return 17
            elif x == 6: return 54
            elif x == 7: return 987
            elif x == 8: return -12
            elif x == 9: return 321
            return -1
        res = self.interp_operations(f, [5])
        assert res == 17
        res = self.interp_operations(f, [15])
        assert res == -1

    def test_int_add_ovf(self):
        def f(x, y):
            try:
                return ovfcheck(x + y)
            except OverflowError:
                return -42
        res = self.interp_operations(f, [-100, 2])
        assert res == -98
        res = self.interp_operations(f, [1, sys.maxint])
        assert res == -42

    def test_int_sub_ovf(self):
        def f(x, y):
            try:
                return ovfcheck(x - y)
            except OverflowError:
                return -42
        res = self.interp_operations(f, [-100, 2])
        assert res == -102
        res = self.interp_operations(f, [1, -sys.maxint])
        assert res == -42

    def test_int_mul_ovf(self):
        def f(x, y):
            try:
                return ovfcheck(x * y)
            except OverflowError:
                return -42
        res = self.interp_operations(f, [-100, 2])
        assert res == -200
        res = self.interp_operations(f, [-3, sys.maxint//2])
        assert res == -42

    def test_mod_ovf(self):
        myjitdriver = JitDriver(greens = [], reds = ['n', 'x', 'y'])
        def f(n, x, y):
            while n > 0:
                myjitdriver.can_enter_jit(x=x, y=y, n=n)
                myjitdriver.jit_merge_point(x=x, y=y, n=n)
                n -= ovfcheck(x % y)
            return n
        res = self.meta_interp(f, [20, 1, 2])
        assert res == 0
        self.check_resops(call=0)

    def test_abs(self):
        myjitdriver = JitDriver(greens = [], reds = ['i', 't'])
        def f(i):
            t = 0
            while i < 10:
                myjitdriver.can_enter_jit(i=i, t=t)
                myjitdriver.jit_merge_point(i=i, t=t)
                t += abs(i)
                i += 1
            return t
        res = self.meta_interp(f, [-5])
        assert res == 5+4+3+2+1+0+1+2+3+4+5+6+7+8+9

    def test_float(self):
        myjitdriver = JitDriver(greens = [], reds = ['x', 'y', 'res'])
        def f(x, y):
            x = float(x)
            y = float(y)
            res = 0.0
            while y > 0.0:
                myjitdriver.can_enter_jit(x=x, y=y, res=res)
                myjitdriver.jit_merge_point(x=x, y=y, res=res)
                res += x
                y -= 1.0
            return res
        res = self.meta_interp(f, [6, 7])
        assert res == 42.0
        self.check_loop_count(1)
        self.check_resops({'jump': 2, 'float_gt': 2, 'float_add': 2,
                           'float_sub': 2, 'guard_true': 2})

    def test_print(self):
        myjitdriver = JitDriver(greens = [], reds = ['n'])
        def f(n):
            while n > 0:
                myjitdriver.can_enter_jit(n=n)
                myjitdriver.jit_merge_point(n=n)
                print n
                n -= 1
            return n
        res = self.meta_interp(f, [7])
        assert res == 0

    def test_bridge_from_interpreter(self):
        mydriver = JitDriver(reds = ['n'], greens = [])

        def f(n):
            while n > 0:
                mydriver.can_enter_jit(n=n)
                mydriver.jit_merge_point(n=n)
                n -= 1

        self.meta_interp(f, [20], repeat=7)
        self.check_tree_loop_count(2)      # the loop and the entry path
        # we get:
        #    ENTER             - compile the new loop and the entry bridge
        #    ENTER             - compile the leaving path
        self.check_enter_count(2)

    def test_bridge_from_interpreter_2(self):
        # one case for backend - computing of framesize on guard failure
        mydriver = JitDriver(reds = ['n'], greens = [])
        glob = [1]

        def f(n):
            while n > 0:
                mydriver.can_enter_jit(n=n)
                mydriver.jit_merge_point(n=n)
                if n == 17 and glob[0]:
                    glob[0] = 0
                    x = n + 1
                    y = n + 2
                    z = n + 3
                    k = n + 4
                    n -= 1
                    n += x + y + z + k
                    n -= x + y + z + k
                n -= 1

        self.meta_interp(f, [20], repeat=7)

    def test_bridge_from_interpreter_3(self):
        # one case for backend - computing of framesize on guard failure
        mydriver = JitDriver(reds = ['n', 'x', 'y', 'z', 'k'], greens = [])
        class Global:
            pass
        glob = Global()

        def f(n):
            glob.x = 1
            x = 0
            y = 0
            z = 0
            k = 0
            while n > 0:
                mydriver.can_enter_jit(n=n, x=x, y=y, z=z, k=k)
                mydriver.jit_merge_point(n=n, x=x, y=y, z=z, k=k)
                x += 10
                y += 3
                z -= 15
                k += 4
                if n == 17 and glob.x:
                    glob.x = 0
                    x += n + 1
                    y += n + 2
                    z += n + 3
                    k += n + 4
                    n -= 1
                n -= 1
            return x + 2*y + 3*z + 5*k + 13*n

        res = self.meta_interp(f, [20], repeat=7)
        assert res == f(20)

    def test_bridge_from_interpreter_4(self):
        jitdriver = JitDriver(reds = ['n', 'k'], greens = [])

        def f(n, k):
            while n > 0:
                jitdriver.can_enter_jit(n=n, k=k)
                jitdriver.jit_merge_point(n=n, k=k)
                if k:
                    n -= 2
                else:
                    n -= 1
            return n + k

        from pypy.rpython.test.test_llinterp import get_interpreter, clear_tcache
        from pypy.jit.metainterp.warmspot import WarmRunnerDesc

        interp, graph = get_interpreter(f, [0, 0], backendopt=False,
                                        inline_threshold=0, type_system=self.type_system)
        clear_tcache()
        translator = interp.typer.annotator.translator
        translator.config.translation.gc = "boehm"
        warmrunnerdesc = WarmRunnerDesc(translator,
                                        CPUClass=self.CPUClass)
        state = warmrunnerdesc.jitdrivers_sd[0].warmstate
        state.set_param_threshold(3)          # for tests
        state.set_param_trace_eagerness(0)    # for tests
        warmrunnerdesc.finish()
        for n, k in [(20, 0), (20, 1)]:
            interp.eval_graph(graph, [n, k])

    def test_bridge_leaving_interpreter_5(self):
        mydriver = JitDriver(reds = ['n', 'x'], greens = [])
        class Global:
            pass
        glob = Global()

        def f(n):
            x = 0
            glob.x = 1
            while n > 0:
                mydriver.can_enter_jit(n=n, x=x)
                mydriver.jit_merge_point(n=n, x=x)
                glob.x += 1
                x += 3
                n -= 1
            glob.x += 100
            return glob.x + x
        res = self.meta_interp(f, [20], repeat=7)
        assert res == f(20)

    def test_instantiate_classes(self):
        class Base: pass
        class A(Base): foo = 72
        class B(Base): foo = 8
        def f(n):
            if n > 5:
                cls = A
            else:
                cls = B
            return cls().foo
        res = self.interp_operations(f, [3])
        assert res == 8
        res = self.interp_operations(f, [13])
        assert res == 72

    def test_instantiate_does_not_call(self):
        mydriver = JitDriver(reds = ['n', 'x'], greens = [])
        class Base: pass
        class A(Base): foo = 72
        class B(Base): foo = 8

        def f(n):
            x = 0
            while n > 0:
                mydriver.can_enter_jit(n=n, x=x)
                mydriver.jit_merge_point(n=n, x=x)
                if n % 2 == 0:
                    cls = A
                else:
                    cls = B
                inst = cls()
                x += inst.foo
                n -= 1
            return x
        res = self.meta_interp(f, [20], enable_opts='')
        assert res == f(20)
        self.check_resops(call=0)

    def test_zerodivisionerror(self):
        # test the case of exception-raising operation that is not delegated
        # to the backend at all: ZeroDivisionError
        #
        def f(n):
            assert n >= 0
            try:
                return ovfcheck(5 % n)
            except ZeroDivisionError:
                return -666
            except OverflowError:
                return -777
        res = self.interp_operations(f, [0])
        assert res == -666
        #
        def f(n):
            assert n >= 0
            try:
                return ovfcheck(6 // n)
            except ZeroDivisionError:
                return -667
            except OverflowError:
                return -778
        res = self.interp_operations(f, [0])
        assert res == -667

    def test_div_overflow(self):
        import sys
        from pypy.rpython.lltypesystem.lloperation import llop
        myjitdriver = JitDriver(greens = [], reds = ['x', 'y', 'res'])
        def f(x, y):
            res = 0
            while y > 0:
                myjitdriver.can_enter_jit(x=x, y=y, res=res)
                myjitdriver.jit_merge_point(x=x, y=y, res=res)
                try:
                    res += llop.int_floordiv_ovf(lltype.Signed,
                                                 -sys.maxint-1, x)
                    x += 5
                except OverflowError:
                    res += 100
                y -= 1
            return res
        res = self.meta_interp(f, [-41, 16])
        assert res == ((-sys.maxint-1) // (-41) +
                       (-sys.maxint-1) // (-36) +
                       (-sys.maxint-1) // (-31) +
                       (-sys.maxint-1) // (-26) +
                       (-sys.maxint-1) // (-21) +
                       (-sys.maxint-1) // (-16) +
                       (-sys.maxint-1) // (-11) +
                       (-sys.maxint-1) // (-6) +
                       100 * 8)

    def test_isinstance(self):
        class A:
            pass
        class B(A):
            pass
        @dont_look_inside
        def extern(n):
            if n:
                return A()
            else:
                return B()
        def fn(n):
            obj = extern(n)
            return isinstance(obj, B)
        res = self.interp_operations(fn, [0])
        assert res
        self.check_operations_history(guard_class=1)
        res = self.interp_operations(fn, [1])
        assert not res

    def test_isinstance_2(self):
        driver = JitDriver(greens = [], reds = ['n', 'sum', 'x'])
        class A:
            pass
        class B(A):
            pass
        class C(B):
            pass

        def main():
            return f(5, B()) * 10 + f(5, C()) + f(5, A()) * 100

        def f(n, x):
            sum = 0
            while n > 0:
                driver.can_enter_jit(x=x, n=n, sum=sum)
                driver.jit_merge_point(x=x, n=n, sum=sum)
                if isinstance(x, B):
                    sum += 1
                n -= 1
            return sum

        res = self.meta_interp(main, [])
        assert res == 55


    def test_assert_isinstance(self):
        class A:
            pass
        class B(A):
            pass
        def fn(n):
            # this should only be called with n != 0
            if n:
                obj = B()
                obj.a = n
            else:
                obj = A()
                obj.a = 17
            assert isinstance(obj, B)
            return obj.a
        res = self.interp_operations(fn, [1])
        assert res == 1
        self.check_operations_history(guard_class=0)
        if self.type_system == 'ootype':
            self.check_operations_history(instanceof=0)

    def test_r_dict(self):
        from pypy.rlib.objectmodel import r_dict
        class FooError(Exception):
            pass
        def myeq(n, m):
            return n == m
        def myhash(n):
            if n < 0:
                raise FooError
            return -n
        def f(n):
            d = r_dict(myeq, myhash)
            for i in range(10):
                d[i] = i*i
            try:
                return d[n]
            except FooError:
                return 99
        res = self.interp_operations(f, [5])
        assert res == f(5)

    def test_free_object(self):
        import weakref
        from pypy.rlib import rgc
        from pypy.rpython.lltypesystem.lloperation import llop
        myjitdriver = JitDriver(greens = [], reds = ['n', 'x'])
        class X(object):
            pass
        def main(n, x):
            while n > 0:
                myjitdriver.can_enter_jit(n=n, x=x)
                myjitdriver.jit_merge_point(n=n, x=x)
                n -= x.foo
        def g(n):
            x = X()
            x.foo = 2
            main(n, x)
            x.foo = 5
            return weakref.ref(x)
        def f(n):
            r = g(n)
            rgc.collect(); rgc.collect(); rgc.collect()
            return r() is None
        #
        assert f(30) == 1
        res = self.meta_interp(f, [30], no_stats=True)
        assert res == 1

    def test_pass_around(self):
        myjitdriver = JitDriver(greens = [], reds = ['n', 'x'])

        def call():
            pass

        def f(n, x):
            while n > 0:
                myjitdriver.can_enter_jit(n=n, x=x)
                myjitdriver.jit_merge_point(n=n, x=x)
                if n % 2:
                    call()
                    if n == 8:
                        return x
                    x = 3
                else:
                    x = 5
                n -= 1
            return 0

        self.meta_interp(f, [40, 0])

    def test_const_inputargs(self):
        myjitdriver = JitDriver(greens = ['m'], reds = ['n', 'x'])
        def f(n, x):
            m = 0x7FFFFFFF
            while n > 0:
                myjitdriver.can_enter_jit(m=m, n=n, x=x)
                myjitdriver.jit_merge_point(m=m, n=n, x=x)
                x = 42
                n -= 1
                m = m >> 1
            return x

        res = self.meta_interp(f, [50, 1], enable_opts='')
        assert res == 42

    def test_set_param(self):
        myjitdriver = JitDriver(greens = [], reds = ['n', 'x'])
        def g(n):
            x = 0
            while n > 0:
                myjitdriver.can_enter_jit(n=n, x=x)
                myjitdriver.jit_merge_point(n=n, x=x)
                n -= 1
                x += n
            return x
        def f(n, threshold, arg):
            if arg:
                set_param(myjitdriver, 'threshold', threshold)
            else:
                set_param(None, 'threshold', threshold)
            return g(n)

        res = self.meta_interp(f, [10, 3, 1])
        assert res == 9 + 8 + 7 + 6 + 5 + 4 + 3 + 2 + 1 + 0
        self.check_tree_loop_count(2)

        res = self.meta_interp(f, [10, 13, 0])
        assert res == 9 + 8 + 7 + 6 + 5 + 4 + 3 + 2 + 1 + 0
        self.check_tree_loop_count(0)

    def test_dont_look_inside(self):
        @dont_look_inside
        def g(a, b):
            return a + b
        def f(a, b):
            return g(a, b)
        res = self.interp_operations(f, [3, 5])
        assert res == 8
        self.check_operations_history(int_add=0, call=1)

    def test_listcomp(self):
        myjitdriver = JitDriver(greens = [], reds = ['x', 'y', 'lst'])
        def f(x, y):
            lst = [0, 0, 0]
            while y > 0:
                myjitdriver.can_enter_jit(x=x, y=y, lst=lst)
                myjitdriver.jit_merge_point(x=x, y=y, lst=lst)
                lst = [i+x for i in lst if i >=0]
                y -= 1
            return lst[0]
        res = self.meta_interp(f, [6, 7], listcomp=True, backendopt=True, listops=True)
        # XXX: the loop looks inefficient
        assert res == 42

    def test_tuple_immutable(self):
        def new(a, b):
            return a, b
        def f(a, b):
            tup = new(a, b)
            return tup[1]
        res = self.interp_operations(f, [3, 5])
        assert res == 5
        self.check_operations_history(setfield_gc=2, getfield_gc_pure=0)

    def test_oosend_look_inside_only_one(self):
        class A:
            pass
        class B(A):
            def g(self):
                return 123
        class C(A):
            @dont_look_inside
            def g(self):
                return 456
        def f(n):
            if n > 3:
                x = B()
            else:
                x = C()
            return x.g() + x.g()
        res = self.interp_operations(f, [10])
        assert res == 123 * 2
        res = self.interp_operations(f, [-10])
        assert res == 456 * 2

    def test_residual_external_call(self):
        import math
        myjitdriver = JitDriver(greens = [], reds = ['y', 'x', 'res'])

        # When this test was written ll_math couldn't be inlined, now it can,
        # instead of rewriting this test, just ensure that an external call is
        # still generated by wrapping the function.
        @dont_look_inside
        def modf(x):
            return math.modf(x)

        def f(x, y):
            x = float(x)
            res = 0.0
            while y > 0:
                myjitdriver.can_enter_jit(x=x, y=y, res=res)
                myjitdriver.jit_merge_point(x=x, y=y, res=res)
                # this is an external call that the default policy ignores
                rpart, ipart = modf(x)
                res += ipart
                y -= 1
            return res
        res = self.meta_interp(f, [6, 7])
        assert res == 42
        self.check_loop_count(1)
        self.check_resops(call=2)

    def test_merge_guardclass_guardvalue(self):
        from pypy.rlib.objectmodel import instantiate
        myjitdriver = JitDriver(greens = [], reds = ['x', 'l'])

        class A(object):
            def g(self, x):
                return x - 5
        class B(A):
            def g(self, y):
                return y - 3

        a1 = A()
        a2 = A()
        b = B()
        def f(x):
            l = [a1] * 100 + [a2] * 100 + [b] * 100
            while x > 0:
                myjitdriver.can_enter_jit(x=x, l=l)
                myjitdriver.jit_merge_point(x=x, l=l)
                a = l[x]
                x = a.g(x)
                promote(a)
            return x
        res = self.meta_interp(f, [299], listops=True)
        assert res == f(299)
        self.check_resops(guard_class=0, guard_value=6)

    def test_merge_guardnonnull_guardclass(self):
        from pypy.rlib.objectmodel import instantiate
        myjitdriver = JitDriver(greens = [], reds = ['x', 'l'])

        class A(object):
            def g(self, x):
                return x - 3
        class B(A):
            def g(self, y):
                return y - 5

        a1 = A()
        b1 = B()
        def f(x):
            l = [None] * 100 + [b1] * 100 + [a1] * 100
            while x > 0:
                myjitdriver.can_enter_jit(x=x, l=l)
                myjitdriver.jit_merge_point(x=x, l=l)
                a = l[x]
                if a:
                    x = a.g(x)
                else:
                    x -= 7
            return x
        res = self.meta_interp(f, [299], listops=True)
        assert res == f(299)
        self.check_resops(guard_class=0, guard_nonnull=4,
                          guard_nonnull_class=4, guard_isnull=2)
        

    def test_merge_guardnonnull_guardvalue(self):
        from pypy.rlib.objectmodel import instantiate
        myjitdriver = JitDriver(greens = [], reds = ['x', 'l'])

        class A(object):
            pass
        class B(A):
            pass

        a1 = A()
        b1 = B()
        def f(x):
            l = [b1] * 100 + [None] * 100 + [a1] * 100
            while x > 0:
                myjitdriver.can_enter_jit(x=x, l=l)
                myjitdriver.jit_merge_point(x=x, l=l)
                a = l[x]
                if a:
                    x -= 5
                else:
                    x -= 7
                promote(a)
            return x
        res = self.meta_interp(f, [299], listops=True)
        assert res == f(299)
        self.check_resops(guard_value=4, guard_class=0, guard_nonnull=4,
                          guard_nonnull_class=0, guard_isnull=2)
        

    def test_merge_guardnonnull_guardvalue_2(self):
        from pypy.rlib.objectmodel import instantiate
        myjitdriver = JitDriver(greens = [], reds = ['x', 'l'])

        class A(object):
            pass
        class B(A):
            pass

        a1 = A()
        b1 = B()
        def f(x):
            l = [None] * 100 + [b1] * 100 + [a1] * 100
            while x > 0:
                myjitdriver.can_enter_jit(x=x, l=l)
                myjitdriver.jit_merge_point(x=x, l=l)
                a = l[x]
                if a:
                    x -= 5
                else:
                    x -= 7
                promote(a)
            return x
        res = self.meta_interp(f, [299], listops=True)
        assert res == f(299)
        self.check_resops(guard_value=4, guard_class=0, guard_nonnull=4,
                          guard_nonnull_class=0, guard_isnull=2)
        

    def test_merge_guardnonnull_guardclass_guardvalue(self):
        from pypy.rlib.objectmodel import instantiate
        myjitdriver = JitDriver(greens = [], reds = ['x', 'l'])

        class A(object):
            def g(self, x):
                return x - 3
        class B(A):
            def g(self, y):
                return y - 5

        a1 = A()
        a2 = A()
        b1 = B()
        def f(x):
            l = [a2] * 100 + [None] * 100 + [b1] * 100 + [a1] * 100
            while x > 0:
                myjitdriver.can_enter_jit(x=x, l=l)
                myjitdriver.jit_merge_point(x=x, l=l)
                a = l[x]
                if a:
                    x = a.g(x)
                else:
                    x -= 7
                promote(a)
            return x
        res = self.meta_interp(f, [399], listops=True)
        assert res == f(399)
        self.check_resops(guard_class=0, guard_nonnull=6, guard_value=6,
                          guard_nonnull_class=0, guard_isnull=2)


    def test_residual_call_doesnt_lose_info(self):
        myjitdriver = JitDriver(greens = [], reds = ['x', 'y', 'l'])

        class A(object):
            pass

        globall = [""]
        @dont_look_inside
        def g(x):
            globall[0] = str(x)
            return x

        def f(x):
            y = A()
            y.v = x
            l = [0]
            while y.v > 0:
                myjitdriver.can_enter_jit(x=x, y=y, l=l)
                myjitdriver.jit_merge_point(x=x, y=y, l=l)
                l[0] = y.v
                lc = l[0]
                y.v = g(y.v) - y.v/y.v + lc/l[0] - 1
            return y.v
        res = self.meta_interp(f, [20], listops=True)
        self.check_resops(getarrayitem_gc=0, getfield_gc=1)

    def test_guard_isnull_nonnull(self):
        myjitdriver = JitDriver(greens = [], reds = ['x', 'res'])
        class A(object):
            pass

        @dont_look_inside
        def create(x):
            if x >= -40:
                return A()
            return None

        def f(x):
            res = 0
            while x > 0:
                myjitdriver.can_enter_jit(x=x, res=res)
                myjitdriver.jit_merge_point(x=x, res=res)
                obj = create(x-1)
                if obj is not None:
                    res += 1
                obj2 = create(x-1000)
                if obj2 is None:
                    res += 1
                x -= 1
            return res
        res = self.meta_interp(f, [21])
        assert res == 42
        self.check_resops(guard_nonnull=2, guard_isnull=2)

    def test_loop_invariant1(self):
        myjitdriver = JitDriver(greens = [], reds = ['x', 'res'])
        class A(object):
            pass
        a = A()
        a.current_a = A()
        a.current_a.x = 1
        @loop_invariant
        def f():
            return a.current_a

        def g(x):
            res = 0
            while x > 0:
                myjitdriver.can_enter_jit(x=x, res=res)
                myjitdriver.jit_merge_point(x=x, res=res)
                res += f().x
                res += f().x
                res += f().x
                x -= 1
            a.current_a = A()
            a.current_a.x = 2
            return res
        res = self.meta_interp(g, [21])
        assert res == 3 * 21
        self.check_resops(call=1)

    def test_bug_optimizeopt_mutates_ops(self):
        myjitdriver = JitDriver(greens = [], reds = ['x', 'res', 'const', 'a'])
        class A(object):
            pass
        class B(A):
            pass

        glob = A()
        glob.a = None
        def f(x):
            res = 0
            a = A()
            a.x = 0
            glob.a = A()
            const = 2
            while x > 0:
                myjitdriver.can_enter_jit(x=x, res=res, a=a, const=const)
                myjitdriver.jit_merge_point(x=x, res=res, a=a, const=const)
                if type(glob.a) is B:
                    res += 1
                if a is None:
                    a = A()
                    a.x = x
                    glob.a = B()
                    const = 2
                else:
                    promote(const)
                    x -= const
                    res += a.x
                    a = None
                    glob.a = A()
                    const = 1
            return res
        res = self.meta_interp(f, [21])
        assert res == f(21)

    def test_getitem_indexerror(self):
        lst = [10, 4, 9, 16]
        def f(n):
            try:
                return lst[n]
            except IndexError:
                return -2
        res = self.interp_operations(f, [2])
        assert res == 9
        res = self.interp_operations(f, [4])
        assert res == -2
        res = self.interp_operations(f, [-4])
        assert res == 10
        res = self.interp_operations(f, [-5])
        assert res == -2

    def test_guard_always_changing_value(self):
        myjitdriver = JitDriver(greens = [], reds = ['x'])
        class A:
            pass
        def f(x):
            while x > 0:
                myjitdriver.can_enter_jit(x=x)
                myjitdriver.jit_merge_point(x=x)
                a = A()
                promote(a)
                x -= 1
        self.meta_interp(f, [50])
        self.check_loop_count(1)
        # this checks that the logic triggered by make_a_counter_per_value()
        # works and prevents generating tons of bridges

    def test_swap_values(self):
        def f(x, y):
            if x > 5:
                x, y = y, x
            return x - y
        res = self.interp_operations(f, [10, 2])
        assert res == -8
        res = self.interp_operations(f, [3, 2])
        assert res == 1

    def test_raw_malloc_and_access(self):
        TP = rffi.CArray(lltype.Signed)

        def f(n):
            a = lltype.malloc(TP, n, flavor='raw')
            a[0] = n
            res = a[0]
            lltype.free(a, flavor='raw')
            return res

        res = self.interp_operations(f, [10])
        assert res == 10

    def test_raw_malloc_and_access_float(self):
        TP = rffi.CArray(lltype.Float)

        def f(n, f):
            a = lltype.malloc(TP, n, flavor='raw')
            a[0] = f
            res = a[0]
            lltype.free(a, flavor='raw')
            return res

        res = self.interp_operations(f, [10, 3.5])
        assert res == 3.5

    def test_jit_debug(self):
        myjitdriver = JitDriver(greens = [], reds = ['x'])
        class A:
            pass
        def f(x):
            while x > 0:
                myjitdriver.can_enter_jit(x=x)
                myjitdriver.jit_merge_point(x=x)
                jit_debug("hi there:", x)
                jit_debug("foobar")
                x -= 1
            return x
        res = self.meta_interp(f, [8])
        assert res == 0
        self.check_resops(jit_debug=4)

    def test_assert_green(self):
        def f(x, promote_flag):
            if promote_flag:
                promote(x)
            assert_green(x)
            return x
        res = self.interp_operations(f, [8, 1])
        assert res == 8
        py.test.raises(AssertGreenFailed, self.interp_operations, f, [8, 0])

    def test_multiple_specialied_versions1(self):
        myjitdriver = JitDriver(greens = [], reds = ['y', 'x', 'res'])
        class Base:
            def __init__(self, val):
                self.val = val
        class A(Base):
            def binop(self, other):
                return A(self.val + other.val)
        class B(Base):
            def binop(self, other):
                return B(self.val * other.val)
        def f(x, y):
            res = x
            while y > 0:
                myjitdriver.can_enter_jit(y=y, x=x, res=res)
                myjitdriver.jit_merge_point(y=y, x=x, res=res)
                res = res.binop(x)
                y -= 1
            return res
        def g(x, y):
            a1 = f(A(x), y)
            a2 = f(A(x), y)
            b1 = f(B(x), y)
            b2 = f(B(x), y)
            assert a1.val == a2.val
            assert b1.val == b2.val
            return a1.val + b1.val
        res = self.meta_interp(g, [6, 7])
        assert res == 6*8 + 6**8
        self.check_loop_count(5)
        self.check_resops({'guard_class': 2, 'int_gt': 4,
                           'getfield_gc': 4, 'guard_true': 4,
                           'int_sub': 4, 'jump': 4, 'int_mul': 2,
                           'int_add': 2})

    def test_multiple_specialied_versions_array(self):
        myjitdriver = JitDriver(greens = [], reds = ['idx', 'y', 'x', 'res',
                                                     'array'])
        class Base:
            def __init__(self, val):
                self.val = val
        class A(Base):
            def binop(self, other):
                return A(self.val + other.val)
        class B(Base):
            def binop(self, other):
                return B(self.val - other.val)
        def f(x, y):
            res = x
            array = [1, 2, 3]
            array[1] = 7
            idx = 0
            while y > 0:
                myjitdriver.can_enter_jit(idx=idx, y=y, x=x, res=res,
                                          array=array)
                myjitdriver.jit_merge_point(idx=idx, y=y, x=x, res=res,
                                            array=array)
                res = res.binop(x)
                res.val += array[idx] + array[1]
                if y < 7:
                    idx = 2
                y -= 1
            return res
        def g(x, y):
            a1 = f(A(x), y)
            a2 = f(A(x), y)
            b1 = f(B(x), y)
            b2 = f(B(x), y)
            assert a1.val == a2.val
            assert b1.val == b2.val
            return a1.val + b1.val
        res = self.meta_interp(g, [6, 14])
        assert res == g(6, 14)
        self.check_loop_count(9)
        self.check_resops(getarrayitem_gc=8)

    def test_multiple_specialied_versions_bridge(self):
        myjitdriver = JitDriver(greens = [], reds = ['y', 'x', 'z', 'res'])
        class Base:
            def __init__(self, val):
                self.val = val
            def getval(self):
                return self.val
        class A(Base):
            def binop(self, other):
                return A(self.getval() + other.getval())
        class B(Base):
            def binop(self, other):
                return B(self.getval() * other.getval())
        def f(x, y, z):
            res = x
            while y > 0:
                myjitdriver.can_enter_jit(y=y, x=x, z=z, res=res)
                myjitdriver.jit_merge_point(y=y, x=x, z=z, res=res)
                res = res.binop(x)
                y -= 1
                if y < 7:
                    x = z
            return res
        def g(x, y):
            a1 = f(A(x), y, A(x))
            a2 = f(A(x), y, A(x))
            assert a1.val == a2.val
            b1 = f(B(x), y, B(x))
            b2 = f(B(x), y, B(x))
            assert b1.val == b2.val
            c1 = f(B(x), y, A(x))
            c2 = f(B(x), y, A(x))
            assert c1.val == c2.val
            d1 = f(A(x), y, B(x))
            d2 = f(A(x), y, B(x))
            assert d1.val == d2.val
            return a1.val + b1.val + c1.val + d1.val
        res = self.meta_interp(g, [3, 14])
        assert res == g(3, 14)

    def test_failing_inlined_guard(self):
        myjitdriver = JitDriver(greens = [], reds = ['y', 'x', 'z', 'res'])
        class Base:
            def __init__(self, val):
                self.val = val
            def getval(self):
                return self.val
        class A(Base):
            def binop(self, other):
                return A(self.getval() + other.getval())
        class B(Base):
            def binop(self, other):
                return B(self.getval() * other.getval())
        def f(x, y, z):
            res = x
            while y > 0:
                myjitdriver.can_enter_jit(y=y, x=x, z=z, res=res)
                myjitdriver.jit_merge_point(y=y, x=x, z=z, res=res)
                res = res.binop(x)
                y -= 1
                if y < 8:
                    x = z
            return res
        def g(x, y):
            c1 = f(A(x), y, B(x))
            c2 = f(A(x), y, B(x))
            assert c1.val == c2.val
            return c1.val
        res = self.meta_interp(g, [3, 16])
        assert res == g(3, 16)

    def test_inlined_guard_in_short_preamble(self):
        myjitdriver = JitDriver(greens = [], reds = ['y', 'x', 'z', 'res'])
        class A:
            def __init__(self, val):
                self.val = val
            def getval(self):
                return self.val
            def binop(self, other):
                return A(self.getval() + other.getval())
        def f(x, y, z):
            res = x
            while y > 0:
                myjitdriver.can_enter_jit(y=y, x=x, z=z, res=res)
                myjitdriver.jit_merge_point(y=y, x=x, z=z, res=res)
                res = res.binop(x)
                y -= 1
                if y < 7:
                    x = z
            return res
        def g(x, y):
            a1 = f(A(x), y, A(x))
            a2 = f(A(x), y, A(x))
            assert a1.val == a2.val
            return a1.val
        res = self.meta_interp(g, [3, 14])
        assert res == g(3, 14)

    def test_specialied_bridge(self):
        myjitdriver = JitDriver(greens = [], reds = ['y', 'x', 'res'])
        class A:
            def __init__(self, val):
                self.val = val
            def binop(self, other):
                return A(self.val + other.val)
        def f(x, y):
            res = A(0)
            while y > 0:
                myjitdriver.can_enter_jit(y=y, x=x, res=res)
                myjitdriver.jit_merge_point(y=y, x=x, res=res)
                res = res.binop(A(y))
                if y<7:
                    res = x
                y -= 1
            return res
        def g(x, y):
            a1 = f(A(x), y)
            a2 = f(A(x), y)
            assert a1.val == a2.val
            return a1.val
        res = self.meta_interp(g, [6, 14])
        assert res == g(6, 14)

    def test_specialied_bridge_const(self):
        myjitdriver = JitDriver(greens = [], reds = ['y', 'const', 'x', 'res'])
        class A:
            def __init__(self, val):
                self.val = val
            def binop(self, other):
                return A(self.val + other.val)
        def f(x, y):
            res = A(0)
            const = 7
            while y > 0:
                myjitdriver.can_enter_jit(y=y, x=x, res=res, const=const)
                myjitdriver.jit_merge_point(y=y, x=x, res=res, const=const)
                const = promote(const)
                res = res.binop(A(const))
                if y<7:
                    res = x
                y -= 1
            return res
        def g(x, y):
            a1 = f(A(x), y)
            a2 = f(A(x), y)
            assert a1.val == a2.val
            return a1.val
        res = self.meta_interp(g, [6, 14])
        assert res == g(6, 14)

    def test_multiple_specialied_zigzag(self):
        myjitdriver = JitDriver(greens = [], reds = ['y', 'x', 'res'])
        class Base:
            def __init__(self, val):
                self.val = val
        class A(Base):
            def binop(self, other):
                return A(self.val + other.val)
            def switch(self):
                return B(self.val)
        class B(Base):
            def binop(self, other):
                return B(self.val * other.val)
            def switch(self):
                return A(self.val)
        def f(x, y):
            res = x
            while y > 0:
                myjitdriver.can_enter_jit(y=y, x=x, res=res)
                myjitdriver.jit_merge_point(y=y, x=x, res=res)
                if y % 4 == 0:
                    res = res.switch()
                res = res.binop(x)
                y -= 1
            return res
        def g(x, y):
            a1 = f(A(x), y)
            a2 = f(A(x), y)
            b1 = f(B(x), y)
            b2 = f(B(x), y)
            assert a1.val == a2.val
            assert b1.val == b2.val
            return a1.val + b1.val
        res = self.meta_interp(g, [3, 23])
        assert res == 7068153
        self.check_loop_count(7)
        self.check_resops(guard_true=6, guard_class=2, int_mul=3,
                          int_add=3, guard_false=3)

    def test_dont_trace_every_iteration(self):
        myjitdriver = JitDriver(greens = [], reds = ['a', 'b', 'i', 'sa'])

        def main(a, b):
            i = sa = 0
            #while i < 200:
            while i < 200:
                myjitdriver.can_enter_jit(a=a, b=b, i=i, sa=sa)
                myjitdriver.jit_merge_point(a=a, b=b, i=i, sa=sa)
                if a > 0: pass
                if b < 2: pass
                sa += a % b
                i += 1
            return sa
        def g():
            return main(10, 20) + main(-10, -20)
        res = self.meta_interp(g, [])
        assert res == g()
        self.check_enter_count(2)

    def test_current_trace_length(self):
        myjitdriver = JitDriver(greens = ['g'], reds = ['x'])
        @dont_look_inside
        def residual():
            print "hi there"
        @unroll_safe
        def loop(g):
            y = 0
            while y < g:
                residual()
                y += 1
        def f(x, g):
            n = 0
            while x > 0:
                myjitdriver.can_enter_jit(x=x, g=g)
                myjitdriver.jit_merge_point(x=x, g=g)
                loop(g)
                x -= 1
                n = current_trace_length()
            return n
        res = self.meta_interp(f, [5, 8])
        assert 14 < res < 42
        res = self.meta_interp(f, [5, 2])
        assert 4 < res < 14

    def test_compute_identity_hash(self):
        from pypy.rlib.objectmodel import compute_identity_hash
        class A(object):
            pass
        def f():
            a = A()
            return compute_identity_hash(a) == compute_identity_hash(a)
        res = self.interp_operations(f, [])
        assert res
        # a "did not crash" kind of test

    def test_compute_unique_id(self):
        from pypy.rlib.objectmodel import compute_unique_id
        class A(object):
            pass
        def f():
            a1 = A()
            a2 = A()
            return (compute_unique_id(a1) == compute_unique_id(a1) and
                    compute_unique_id(a1) != compute_unique_id(a2))
        res = self.interp_operations(f, [])
        assert res

    def test_wrap_around_add(self):
        myjitdriver = JitDriver(greens = [], reds = ['x', 'n'])
        class A:
            pass
        def f(x):
            n = 0
            while x > 0:
                myjitdriver.can_enter_jit(x=x, n=n)
                myjitdriver.jit_merge_point(x=x, n=n)
                x += 1
                n += 1
            return n
        res = self.meta_interp(f, [sys.maxint-10])
        assert res == 11
        self.check_tree_loop_count(2)

    def test_wrap_around_mul(self):
        myjitdriver = JitDriver(greens = [], reds = ['x', 'n'])
        class A:
            pass
        def f(x):
            n = 0
            while x > 0:
                myjitdriver.can_enter_jit(x=x, n=n)
                myjitdriver.jit_merge_point(x=x, n=n)
                x *= 2
                n += 1
            return n
        res = self.meta_interp(f, [sys.maxint>>10])
        assert res == 11
        self.check_tree_loop_count(2)

    def test_wrap_around_sub(self):
        myjitdriver = JitDriver(greens = [], reds = ['x', 'n'])
        class A:
            pass
        def f(x):
            n = 0
            while x < 0:
                myjitdriver.can_enter_jit(x=x, n=n)
                myjitdriver.jit_merge_point(x=x, n=n)
                x -= 1
                n += 1
            return n
        res = self.meta_interp(f, [10-sys.maxint])
        assert res == 12
        self.check_tree_loop_count(2)

    def test_caching_setfield(self):
        myjitdriver = JitDriver(greens = [], reds = ['sa', 'i', 'n', 'a', 'node'])
        class A:
            pass
        def f(n, a):
            i = sa = 0
            node = A()
            node.val1 = node.val2 = 0
            while i < n:
                myjitdriver.can_enter_jit(sa=sa, i=i, n=n, a=a, node=node)
                myjitdriver.jit_merge_point(sa=sa, i=i, n=n, a=a, node=node)
                sa += node.val1 + node.val2
                if i < n/2:
                    node.val1 = a
                    node.val2 = a
                else:
                    node.val1 = a
                    node.val2 = a + 1
                i += 1
            return sa
        res = self.meta_interp(f, [32, 7])
        assert res == f(32, 7)

    def test_caching_setarrayitem_fixed(self):
        myjitdriver = JitDriver(greens = [], reds = ['sa', 'i', 'n', 'a', 'node'])
        def f(n, a):
            i = sa = 0
            node = [1, 2, 3]
            while i < n:
                myjitdriver.can_enter_jit(sa=sa, i=i, n=n, a=a, node=node)
                myjitdriver.jit_merge_point(sa=sa, i=i, n=n, a=a, node=node)
                sa += node[0] + node[1]
                if i < n/2:
                    node[0] = a
                    node[1] = a
                else:
                    node[0] = a
                    node[1] = a + 1
                i += 1
            return sa
        res = self.meta_interp(f, [32, 7])
        assert res == f(32, 7)

    def test_caching_setarrayitem_var(self):
        myjitdriver = JitDriver(greens = [], reds = ['sa', 'i', 'n', 'a', 'b', 'node'])
        def f(n, a, b):
            i = sa = 0
            node = [1, 2, 3]
            while i < n:
                myjitdriver.can_enter_jit(sa=sa, i=i, n=n, a=a, b=b, node=node)
                myjitdriver.jit_merge_point(sa=sa, i=i, n=n, a=a, b=b, node=node)
                sa += node[0] + node[b]
                if i < n/2:
                    node[0] = a
                    node[b] = a
                else:
                    node[0] = a
                    node[b] = a + 1
                i += 1
            return sa
        res = self.meta_interp(f, [32, 7, 2])
        assert res == f(32, 7, 2)

    def test_getfield_result_with_intbound(self):
        myjitdriver = JitDriver(greens = [], reds = ['sa', 'i', 'n', 'a', 'node'])
        class A:
            pass
        def f(n, a):
            i = sa = 0
            node = A()
            node.val1 = a
            while i < n:
                myjitdriver.can_enter_jit(sa=sa, i=i, n=n, a=a, node=node)
                myjitdriver.jit_merge_point(sa=sa, i=i, n=n, a=a, node=node)
                if node.val1 > 0:
                    sa += 1
                if i > n/2:
                    node.val1 = -a
                i += 1
            return sa
        res = self.meta_interp(f, [32, 7])
        assert res == f(32, 7)

    def test_getfield_result_constant(self):
        myjitdriver = JitDriver(greens = [], reds = ['sa', 'i', 'n', 'a', 'node'])
        class A:
            pass
        def f(n, a):
            i = sa = 0
            node = A()
            node.val1 = 7
            while i < n:
                myjitdriver.can_enter_jit(sa=sa, i=i, n=n, a=a, node=node)
                myjitdriver.jit_merge_point(sa=sa, i=i, n=n, a=a, node=node)
                if node.val1 == 7:
                    sa += 1
                if i > n/2:
                    node.val1 = -7
                i += 1
            return sa
        res = self.meta_interp(f, [32, 7])
        assert res == f(32, 7)

    def test_overflowing_shift_pos(self):
        myjitdriver = JitDriver(greens = [], reds = ['a', 'b', 'n', 'sa'])
        def f1(a, b):
            n = sa = 0
            while n < 10:
                myjitdriver.jit_merge_point(a=a, b=b, n=n, sa=sa)
                if 0 < a <= 5: pass
                if 0 < b <= 5: pass
                sa += (((((a << b) << b) << b) >> b) >> b) >> b
                n += 1
            return sa

        def f2(a, b):
            n = sa = 0
            while n < 10:
                myjitdriver.jit_merge_point(a=a, b=b, n=n, sa=sa)
                if 0 < a < promote(sys.maxint/2): pass
                if 0 < b < 100: pass
                sa += (((((a << b) << b) << b) >> b) >> b) >> b
                n += 1
            return sa

        assert self.meta_interp(f1, [5, 5]) == 50
        self.check_resops(int_rshift=0)

        for f in (f1, f2):
            assert self.meta_interp(f, [5, 6]) == 50
            self.check_resops(int_rshift=3)

            assert self.meta_interp(f, [10, 5]) == 100
            self.check_resops(int_rshift=3)

            assert self.meta_interp(f, [10, 6]) == 100
            self.check_resops(int_rshift=3)

            assert self.meta_interp(f, [5, 31]) == 0
            self.check_resops(int_rshift=3)

            bigval = 1
            while (bigval << 3).__class__ is int:
                bigval = bigval << 1

            assert self.meta_interp(f, [bigval, 5]) == 0
            self.check_resops(int_rshift=3)

    def test_overflowing_shift_neg(self):
        myjitdriver = JitDriver(greens = [], reds = ['a', 'b', 'n', 'sa'])
        def f1(a, b):
            n = sa = 0
            while n < 10:
                myjitdriver.jit_merge_point(a=a, b=b, n=n, sa=sa)
                if -5 <= a < 0: pass
                if 0 < b <= 5: pass
                sa += (((((a << b) << b) << b) >> b) >> b) >> b
                n += 1
            return sa

        def f2(a, b):
            n = sa = 0
            while n < 10:
                myjitdriver.jit_merge_point(a=a, b=b, n=n, sa=sa)
                if -promote(sys.maxint/2) < a < 0: pass
                if 0 < b < 100: pass
                sa += (((((a << b) << b) << b) >> b) >> b) >> b
                n += 1
            return sa

        assert self.meta_interp(f1, [-5, 5]) == -50
        self.check_resops(int_rshift=0)

        for f in (f1, f2):
            assert self.meta_interp(f, [-5, 6]) == -50
            self.check_resops(int_rshift=3)

            assert self.meta_interp(f, [-10, 5]) == -100
            self.check_resops(int_rshift=3)

            assert self.meta_interp(f, [-10, 6]) == -100
            self.check_resops(int_rshift=3)

            assert self.meta_interp(f, [-5, 31]) == 0
            self.check_resops(int_rshift=3)

            bigval = 1
            while (bigval << 3).__class__ is int:
                bigval = bigval << 1

            assert self.meta_interp(f, [bigval, 5]) == 0
            self.check_resops(int_rshift=3)

    def test_pure_op_not_to_be_propagated(self):
        myjitdriver = JitDriver(greens = [], reds = ['n', 'sa'])
        def f(n):
            sa = 0
            while n > 0:
                myjitdriver.jit_merge_point(n=n, sa=sa)
                sa += n + 1
                n -= 1
            return sa
        assert self.meta_interp(f, [10]) == f(10)

    def test_inputarg_reset_bug(self):
        ## j = 0
        ## while j < 100:
        ##     j += 1

        ## c = 0
        ## j = 0
        ## while j < 2:
        ##     j += 1
        ##     if c == 0:
        ##         c = 1
        ##     else:
        ##         c = 0

        ## j = 0
        ## while j < 100:
        ##     j += 1

        def get_printable_location(i):
            return str(i)

        myjitdriver = JitDriver(greens = ['i'], reds = ['j', 'c', 'a'],
                                get_printable_location=get_printable_location)
        bytecode = "0j10jc20a3"
        def f():
            set_param(myjitdriver, 'threshold', 7)
            set_param(myjitdriver, 'trace_eagerness', 1)
            i = j = c = a = 1
            while True:
                myjitdriver.jit_merge_point(i=i, j=j, c=c, a=a)
                if i >= len(bytecode):
                    break
                op = bytecode[i]
                if op == 'j':
                    j += 1
                elif op == 'c':
                    promote(c)
                    c = 1 - c
                elif op == '2':
                    if j < 3:
                        i -= 3
                        myjitdriver.can_enter_jit(i=i, j=j, c=c, a=a)
                elif op == '1':
                    k = j*a
                    if j < 100:
                        i -= 2
                        a += k
                        myjitdriver.can_enter_jit(i=i, j=j, c=c, a=a)
                    else:
                        a += k*2
                elif op == '0':
                    j = c = a = 0
                elif op == 'a':
                    j += 1
                    a += 1
                elif op == '3':
                    if a < 100:
                        i -= 2
                        myjitdriver.can_enter_jit(i=i, j=j, c=c, a=a)

                else:
                    return ord(op)
                i += 1
            return 42
        assert f() == 42
        def g():
            res = 1
            for i in range(10):
                res = f()
            return res
        res = self.meta_interp(g, [])
        assert res == 42

    def test_read_timestamp(self):
        import time
        from pypy.rlib.rtimer import read_timestamp
        def busy_loop():
            start = time.time()
            while time.time() - start < 0.1:
                # busy wait
                pass

        def f():
            t1 = read_timestamp()
            busy_loop()
            t2 = read_timestamp()
            return t2 - t1 > 1000
        res = self.interp_operations(f, [])
        assert res

    def test_bug688_multiple_immutable_fields(self):
        myjitdriver = JitDriver(greens=[], reds=['counter','context'])

        class Tag:
            pass
        class InnerContext():
            _immutable_fields_ = ['variables','local_names']
            def __init__(self, variables):
                self.variables = variables
                self.local_names = [0]

            def store(self):
                self.local_names[0] = 1

            def retrieve(self):
                variables = self.variables
                promote(variables)
                result = self.local_names[0]
                if result == 0:
                    return -1
                else:
                    return -1
        def build():
            context = InnerContext(Tag())

            context.store()

            counter = 0
            while True:
                myjitdriver.jit_merge_point(context=context, counter = counter)
                context.retrieve()
                context.retrieve()

                counter += 1
                if counter > 10:
                    return 7
        assert self.meta_interp(build, []) == 7
        self.check_resops(getfield_gc_pure=2)

    def test_args_becomming_equal(self):
        myjitdriver = JitDriver(greens = [], reds = ['n', 'i', 'sa', 'a', 'b'])
        def f(n, a, b):
            sa = i = 0
            while i < n:
                myjitdriver.jit_merge_point(n=n, i=i, sa=sa, a=a, b=b)
                sa += a
                sa *= b
                if i > n/2:
                    a = b
                i += 1
            return sa
        assert self.meta_interp(f, [20, 1, 2]) == f(20, 1, 2)

    def test_args_becomming_equal_boxed1(self):
        class A(object):
            def __init__(self, a, b):
                self.a = a
                self.b = b
        myjitdriver = JitDriver(greens = [], reds = ['n', 'i', 'sa', 'a', 'b', 'node'])

        def f(n, a, b):
            sa = i = 0
            node = A(a,b)
            while i < n:
                myjitdriver.jit_merge_point(n=n, i=i, sa=sa, a=a, b=b, node=node)
                sa += node.a
                sa *= node.b
                if i > n/2:
                    node = A(b, b)
                else:
                    node = A(a, b)
                i += 1
            return sa
        assert self.meta_interp(f, [20, 1, 2]) == f(20, 1, 2)

    def test_args_becomming_not_equal_boxed1(self):
        class A(object):
            def __init__(self, a, b):
                self.a = a
                self.b = b
        myjitdriver = JitDriver(greens = [], reds = ['n', 'i', 'sa', 'a', 'b', 'node'])

        def f(n, a, b):
            sa = i = 0
            node = A(b, b)
            while i < n:
                myjitdriver.jit_merge_point(n=n, i=i, sa=sa, a=a, b=b, node=node)
                sa += node.a
                sa *= node.b
                if i > n/2:
                    node = A(a, b)
                else:
                    node = A(b, b)
                i += 1
            return sa
        assert self.meta_interp(f, [20, 1, 2]) == f(20, 1, 2)

    def test_args_becomming_equal_boxed2(self):
        class A(object):
            def __init__(self, a, b):
                self.a = a
                self.b = b
        myjitdriver = JitDriver(greens = [], reds = ['n', 'i', 'sa', 'node'])

        def f(n, a, b):
            sa = i = 0
            node = A(a, b)
            while i < n:
                myjitdriver.jit_merge_point(n=n, i=i, sa=sa, node=node)
                sa += node.a
                sa *= node.b
                if i > n/2:
                    node = A(node.b, node.b)
                else:
                    node = A(node.b, node.a)
                i += 1
            return sa
        assert self.meta_interp(f, [20, 1, 2]) == f(20, 1, 2)

    def test_inlined_short_preamble_guard_needed_in_loop1(self):
        class A(object):
            def __init__(self, a):
                self.a = a
        myjitdriver = JitDriver(greens = [], reds = ['n', 'i', 'sa',
                                                     'a', 'b'])
        def f(n, a, b):
            sa = i = 0
            while i < n:
                myjitdriver.jit_merge_point(n=n, i=i, sa=sa, a=a, b=b)
                if a.a < 10:
                    sa += a.a
                b.a = i
                i += 1
            return sa
        def g(n):
            return f(n, A(5), A(10))
        assert self.meta_interp(g, [20]) == g(20)

    def test_ovf_guard_in_short_preamble2(self):
        class A(object):
            def __init__(self, val):
                self.val = val
        myjitdriver = JitDriver(greens = [], reds = ['n', 'i', 'sa', 'a', 'node1', 'node2'])
        def f(n, a):
            node1 = node2 = A(0)
            sa = i = 0
            while i < n:
                myjitdriver.jit_merge_point(n=n, i=i, sa=sa, a=a, node1=node1, node2=node2)
                node2.val = 7
                if a >= 100:
                    sa += 1
                sa += ovfcheck(i + i)
                node1 = A(i)
                i += 1
        assert self.meta_interp(f, [20, 7]) == f(20, 7)

    def test_intbounds_generalized(self):
        myjitdriver = JitDriver(greens = [], reds = ['n', 'i', 'sa'])

        def f(n):
            sa = i = 0
            while i < n:
                myjitdriver.jit_merge_point(n=n, i=i, sa=sa)
                if i > n/2:
                    sa += 1
                else:
                    sa += 2
                i += 1
            return sa
        assert self.meta_interp(f, [20]) == f(20)
        self.check_resops(int_lt=4, int_le=0, int_ge=0, int_gt=2)

    def test_intbounds_not_generalized1(self):
        myjitdriver = JitDriver(greens = [], reds = ['n', 'i', 'sa'])

        def f(n):
            sa = i = 0
            while i < n:
                myjitdriver.jit_merge_point(n=n, i=i, sa=sa)
                if i > n/2:
                    sa += 1
                else:
                    sa += 2
                    assert  -100 < i < 100
                i += 1
            return sa
        assert self.meta_interp(f, [20]) == f(20)
        self.check_resops(int_lt=6, int_le=2, int_ge=4, int_gt=3)
        

    def test_intbounds_not_generalized2(self):
        myjitdriver = JitDriver(greens = [], reds = ['n', 'i', 'sa', 'node'])
        class A(object):
            def __init__(self, val):
                self.val = val
        def f(n):
            sa = i = 0
            node = A(n)
            while i < n:
                myjitdriver.jit_merge_point(n=n, i=i, sa=sa, node=node)
                if i > n/2:
                    sa += 1
                else:
                    sa += 2
                    assert  -100 <= node.val <= 100
                i += 1
            return sa
        assert self.meta_interp(f, [20]) == f(20)
        self.check_resops(int_lt=4, int_le=3, int_ge=3, int_gt=2)

    def test_retrace_limit1(self):
        myjitdriver = JitDriver(greens = [], reds = ['n', 'i', 'sa', 'a'])

        def f(n, limit):
            set_param(myjitdriver, 'retrace_limit', limit)
            sa = i = a = 0
            while i < n:
                myjitdriver.jit_merge_point(n=n, i=i, sa=sa, a=a)
                a = i/4
                a = hint(a, promote=True)
                sa += a
                i += 1
            return sa
        assert self.meta_interp(f, [20, 2]) == f(20, 2)
        self.check_tree_loop_count(4)
        assert self.meta_interp(f, [20, 3]) == f(20, 3)
        self.check_tree_loop_count(5)

    def test_max_retrace_guards(self):
        myjitdriver = JitDriver(greens = [], reds = ['n', 'i', 'sa', 'a'])

        def f(n, limit):
            set_param(myjitdriver, 'retrace_limit', 3)
            set_param(myjitdriver, 'max_retrace_guards', limit)
            sa = i = a = 0
            while i < n:
                myjitdriver.jit_merge_point(n=n, i=i, sa=sa, a=a)
                a = i/4
                a = hint(a, promote=True)
                sa += a
                i += 1
            return sa
        assert self.meta_interp(f, [20, 1]) == f(20, 1)
        self.check_tree_loop_count(2)
        assert self.meta_interp(f, [20, 10]) == f(20, 10)
        self.check_tree_loop_count(5)


    def test_retrace_limit_with_extra_guards(self):
        myjitdriver = JitDriver(greens = [], reds = ['n', 'i', 'sa', 'a',
                                                     'node'])
        def f(n, limit):
            set_param(myjitdriver, 'retrace_limit', limit)
            sa = i = a = 0
            node = [1, 2, 3]
            node[1] = n
            while i < n:
                myjitdriver.jit_merge_point(n=n, i=i, sa=sa, a=a, node=node)
                a = i/4
                a = hint(a, promote=True)
                if i&1 == 0:
                    sa += node[i%3]
                sa += a
                i += 1
            return sa
        assert self.meta_interp(f, [20, 2]) == f(20, 2)
        self.check_tree_loop_count(4)
        assert self.meta_interp(f, [20, 3]) == f(20, 3)
        self.check_tree_loop_count(5)

    def test_retrace_ending_up_retrazing_another_loop(self):

        myjitdriver = JitDriver(greens = ['pc'], reds = ['n', 'i', 'sa'])
        bytecode = "0+sI0+SI"
        def f(n):
            set_param(None, 'threshold', 3)
            set_param(None, 'trace_eagerness', 1)
            set_param(None, 'retrace_limit', 5)
            set_param(None, 'function_threshold', -1)
            pc = sa = i = 0
            while pc < len(bytecode):
                myjitdriver.jit_merge_point(pc=pc, n=n, sa=sa, i=i)
                n = hint(n, promote=True)
                op = bytecode[pc]
                if op == '0':
                    i = 0
                elif op == '+':
                    i += 1
                elif op == 's':
                    sa += i
                elif op == 'S':
                    sa += 2
                elif op == 'I':
                    if i < n:
                        pc -= 2
                        myjitdriver.can_enter_jit(pc=pc, n=n, sa=sa, i=i)
                        continue
                pc += 1
            return sa

        def g(n1, n2):
            for i in range(10):
                f(n1)
            for i in range(10):
                f(n2)

        nn = [10, 3]
        assert self.meta_interp(g, nn) == g(*nn)

        # The attempts of retracing first loop will end up retracing the
        # second and thus fail 5 times, saturating the retrace_count. Instead a
        # bridge back to the preamble of the first loop is produced. A guard in
        # this bridge is later traced resulting in a retrace of the second loop.
        # Thus we end up with:
        #   1 preamble and 1 specialized version of first loop
        #   1 preamble and 2 specialized version of second loop
        self.check_tree_loop_count(2 + 3)

        # FIXME: Add a gloabl retrace counter and test that we are not trying more than 5 times.

        def g(n):
            for i in range(n):
                for j in range(10):
                    f(n-i)

        res = self.meta_interp(g, [10])
        assert res == g(10)
        # 1 preamble and 6 speciealized versions of each loop
        self.check_tree_loop_count(2*(1 + 6))

    def test_nested_retrace(self):

        myjitdriver = JitDriver(greens = ['pc'], reds = ['n', 'a', 'i', 'j', 'sa'])
        bytecode = "ij+Jj+JI"
        def f(n, a):
            set_param(None, 'threshold', 5)
            set_param(None, 'trace_eagerness', 1)
            set_param(None, 'retrace_limit', 2)
            pc = sa = i = j = 0
            while pc < len(bytecode):
                myjitdriver.jit_merge_point(pc=pc, n=n, sa=sa, i=i, j=j, a=a)
                a = hint(a, promote=True)
                op = bytecode[pc]
                if op == 'i':
                    i = 0
                elif op == 'j':
                    j = 0
                elif op == '+':
                    sa += a
                elif op == 'J':
                    j += 1
                    if j < 3:
                        pc -= 1
                        myjitdriver.can_enter_jit(pc=pc, n=n, sa=sa, i=i, j=j, a=a)
                        continue
                elif op == 'I':
                    i += 1
                    if i < n:
                        pc -= 6
                        myjitdriver.can_enter_jit(pc=pc, n=n, sa=sa, i=i, j=j, a=a)
                        continue
                pc += 1
            return sa

        res = self.meta_interp(f, [10, 7])
        assert res == f(10, 7)
        self.check_tree_loop_count(4)

        def g(n):
            return f(n, 2) + f(n, 3)

        res = self.meta_interp(g, [10])
        assert res == g(10)
        self.check_tree_loop_count(6)


        def g(n):
            return f(n, 2) + f(n, 3) + f(n, 4) + f(n, 5) + f(n, 6) + f(n, 7)

        res = self.meta_interp(g, [10])
        assert res == g(10)
        self.check_tree_loop_count(8)

    def test_frame_finished_during_retrace(self):
        class Base(object):
            pass
        class A(Base):
            def __init__(self, a):
                self.val = a
                self.num = 1
            def inc(self):
                return A(self.val + 1)
        class B(Base):
            def __init__(self, a):
                self.val = a
                self.num = 1000
            def inc(self):
                return B(self.val + 1)
        myjitdriver = JitDriver(greens = [], reds = ['sa', 'a'])
        def f():
            set_param(None, 'threshold', 3)
            set_param(None, 'trace_eagerness', 2)
            a = A(0)
            sa = 0
            while a.val < 8:
                myjitdriver.jit_merge_point(a=a, sa=sa)
                a = a.inc()
                if a.val > 4:
                    a = B(a.val)
                sa += a.num
            return sa
        res = self.meta_interp(f, [])
        assert res == f()

    def test_frame_finished_during_continued_retrace(self):
        class Base(object):
            pass
        class A(Base):
            def __init__(self, a):
                self.val = a
                self.num = 100
            def inc(self):
                return A(self.val + 1)
        class B(Base):
            def __init__(self, a):
                self.val = a
                self.num = 10000
            def inc(self):
                return B(self.val + 1)
        myjitdriver = JitDriver(greens = [], reds = ['sa', 'b', 'a'])
        def f(b):
            set_param(None, 'threshold', 6)
            set_param(None, 'trace_eagerness', 4)
            a = A(0)
            sa = 0
            while a.val < 15:
                myjitdriver.jit_merge_point(a=a, b=b, sa=sa)
                a = a.inc()
                if a.val > 8:
                    a = B(a.val)
                if b == 1:
                    b = 2
                else:
                    b = 1
                sa += a.num + b
            return sa
        res = self.meta_interp(f, [1])
        assert res == f(1)

    def test_remove_array_operations(self):
        myjitdriver = JitDriver(greens = [], reds = ['a'])
        class W_Int:
            def __init__(self, intvalue):
                self.intvalue = intvalue
        def f(x):
            a = [W_Int(x)]
            while a[0].intvalue > 0:
                myjitdriver.jit_merge_point(a=a)
                a[0] = W_Int(a[0].intvalue - 3)
            return a[0].intvalue
        res = self.meta_interp(f, [100])
        assert res == -2
        self.check_resops(setarrayitem_gc=2, getarrayitem_gc=1)

    def test_retrace_ending_up_retracing_another_loop(self):

        myjitdriver = JitDriver(greens = ['pc'], reds = ['n', 'i', 'sa'])
        bytecode = "0+sI0+SI"
        def f(n):
            set_param(None, 'threshold', 3)
            set_param(None, 'trace_eagerness', 1)
            set_param(None, 'retrace_limit', 5)
            set_param(None, 'function_threshold', -1)
            pc = sa = i = 0
            while pc < len(bytecode):
                myjitdriver.jit_merge_point(pc=pc, n=n, sa=sa, i=i)
                n = hint(n, promote=True)
                op = bytecode[pc]
                if op == '0':
                    i = 0
                elif op == '+':
                    i += 1
                elif op == 's':
                    sa += i
                elif op == 'S':
                    sa += 2
                elif op == 'I':
                    if i < n:
                        pc -= 2
                        myjitdriver.can_enter_jit(pc=pc, n=n, sa=sa, i=i)
                        continue
                pc += 1
            return sa

        def g(n1, n2):
            for i in range(10):
                f(n1)
            for i in range(10):
                f(n2)

        nn = [10, 3]
        assert self.meta_interp(g, nn) == g(*nn)

        # The attempts of retracing first loop will end up retracing the
        # second and thus fail 5 times, saturating the retrace_count. Instead a
        # bridge back to the preamble of the first loop is produced. A guard in
        # this bridge is later traced resulting in a retrace of the second loop.
        # Thus we end up with:
        #   1 preamble and 1 specialized version of first loop
        #   1 preamble and 2 specialized version of second loop
        self.check_tree_loop_count(2 + 3)

        # FIXME: Add a gloabl retrace counter and test that we are not trying more than 5 times.

        def g(n):
            for i in range(n):
                for j in range(10):
                    f(n-i)

        res = self.meta_interp(g, [10])
        assert res == g(10)
        # 1 preamble and 6 speciealized versions of each loop
        self.check_tree_loop_count(2*(1 + 6))

    def test_continue_tracing_with_boxes_in_start_snapshot_replaced_by_optimizer(self):
        myjitdriver = JitDriver(greens = [], reds = ['sa', 'n', 'a', 'b'])
        def f(n):
            sa = a = 0
            b = 10
            while n:
                myjitdriver.jit_merge_point(sa=sa, n=n, a=a, b=b)
                sa += b
                b += 1
                if b > 7:
                    pass
                if a == 0:
                    a = 1
                elif a == 1:
                    a = 2
                elif a == 2:
                    a = 0
                sa += a
                sa += 0
                n -= 1
            return sa
        res = self.meta_interp(f, [16])
        assert res == f(16)

    def test_loopinvariant_array_shrinking1(self):
        myjitdriver = JitDriver(greens = [], reds = ['sa', 'n', 'i', 'a'])
        def f(n):
            sa = i = 0
            a = [0, 1, 2, 3, 4]
            while i < n:
                myjitdriver.jit_merge_point(sa=sa, n=n, a=a, i=i)
                if i < n / 2:
                    sa += a[4]
                elif i == n / 2:
                    a.pop()
                i += 1
        res = self.meta_interp(f, [32])
        assert res == f(32)
        self.check_resops(arraylen_gc=3)

    def test_ulonglong_mod(self):
        myjitdriver = JitDriver(greens = [], reds = ['n', 'sa', 'i'])
        def f(n):
            sa = i = rffi.cast(rffi.ULONGLONG, 1)
            while i < rffi.cast(rffi.ULONGLONG, n):
                myjitdriver.jit_merge_point(sa=sa, n=n, i=i)
                sa += sa % i
                i += 1
        res = self.meta_interp(f, [32])
        assert res == f(32)


class TestOOtype(BasicTests, OOJitMixin):

    def test_oohash(self):
        def f(n):
            s = ootype.oostring(n, -1)
            return s.ll_hash()
        res = self.interp_operations(f, [5])
        assert res == ootype.oostring(5, -1).ll_hash()

    def test_identityhash(self):
        A = ootype.Instance("A", ootype.ROOT)
        def f():
            obj1 = ootype.new(A)
            obj2 = ootype.new(A)
            return ootype.identityhash(obj1) == ootype.identityhash(obj2)
        assert not f()
        res = self.interp_operations(f, [])
        assert not res

    def test_oois(self):
        A = ootype.Instance("A", ootype.ROOT)
        def f(n):
            obj1 = ootype.new(A)
            if n:
                obj2 = obj1
            else:
                obj2 = ootype.new(A)
            return obj1 is obj2
        res = self.interp_operations(f, [0])
        assert not res
        res = self.interp_operations(f, [1])
        assert res

    def test_oostring_instance(self):
        A = ootype.Instance("A", ootype.ROOT)
        B = ootype.Instance("B", ootype.ROOT)
        def f(n):
            obj1 = ootype.new(A)
            obj2 = ootype.new(B)
            s1 = ootype.oostring(obj1, -1)
            s2 = ootype.oostring(obj2, -1)
            ch1 = s1.ll_stritem_nonneg(1)
            ch2 = s2.ll_stritem_nonneg(1)
            return ord(ch1) + ord(ch2)
        res = self.interp_operations(f, [0])
        assert res == ord('A') + ord('B')

    def test_subclassof(self):
        A = ootype.Instance("A", ootype.ROOT)
        B = ootype.Instance("B", A)
        clsA = ootype.runtimeClass(A)
        clsB = ootype.runtimeClass(B)
        myjitdriver = JitDriver(greens = [], reds = ['n', 'flag', 'res'])

        def getcls(flag):
            if flag:
                return clsA
            else:
                return clsB

        def f(flag, n):
            res = True
            while n > -100:
                myjitdriver.can_enter_jit(n=n, flag=flag, res=res)
                myjitdriver.jit_merge_point(n=n, flag=flag, res=res)
                cls = getcls(flag)
                n -= 1
                res = ootype.subclassof(cls, clsB)
            return res

        res = self.meta_interp(f, [1, 100],
                               policy=StopAtXPolicy(getcls),
                               enable_opts='')
        assert not res

        res = self.meta_interp(f, [0, 100],
                               policy=StopAtXPolicy(getcls),
                               enable_opts='')
        assert res

class BaseLLtypeTests(BasicTests):

    def test_identityhash(self):
        A = lltype.GcStruct("A")
        def f():
            obj1 = lltype.malloc(A)
            obj2 = lltype.malloc(A)
            return lltype.identityhash(obj1) == lltype.identityhash(obj2)
        assert not f()
        res = self.interp_operations(f, [])
        assert not res

    def test_oops_on_nongc(self):
        from pypy.rpython.lltypesystem import lltype

        TP = lltype.Struct('x')
        def f(i1, i2):
            p1 = prebuilt[i1]
            p2 = prebuilt[i2]
            a = p1 is p2
            b = p1 is not p2
            c = bool(p1)
            d = not bool(p2)
            return 1000*a + 100*b + 10*c + d
        prebuilt = [lltype.malloc(TP, flavor='raw', immortal=True)] * 2
        expected = f(0, 1)
        assert self.interp_operations(f, [0, 1]) == expected

    def test_casts(self):
        py.test.skip("xxx fix or kill")
        if not self.basic:
            py.test.skip("test written in a style that "
                         "means it's frontend only")
        from pypy.rpython.lltypesystem import lltype, llmemory, rffi

        TP = lltype.GcStruct('S1')
        def f(p):
            n = lltype.cast_ptr_to_int(p)
            return n
        x = lltype.malloc(TP)
        xref = lltype.cast_opaque_ptr(llmemory.GCREF, x)
        res = self.interp_operations(f, [xref])
        y = llmemory.cast_ptr_to_adr(x)
        y = llmemory.cast_adr_to_int(y)
        assert rffi.get_real_int(res) == rffi.get_real_int(y)
        #
        TP = lltype.Struct('S2')
        prebuilt = [lltype.malloc(TP, immortal=True),
                    lltype.malloc(TP, immortal=True)]
        def f(x):
            p = prebuilt[x]
            n = lltype.cast_ptr_to_int(p)
            return n
        res = self.interp_operations(f, [1])
        y = llmemory.cast_ptr_to_adr(prebuilt[1])
        y = llmemory.cast_adr_to_int(y)
        assert rffi.get_real_int(res) == rffi.get_real_int(y)

    def test_collapsing_ptr_eq(self):
        S = lltype.GcStruct('S')
        p = lltype.malloc(S)
        driver = JitDriver(greens = [], reds = ['n', 'x'])

        def f(n, x):
            while n > 0:
                driver.can_enter_jit(n=n, x=x)
                driver.jit_merge_point(n=n, x=x)
                if x:
                    n -= 1
                n -= 1

        def main():
            f(10, p)
            f(10, lltype.nullptr(S))

        self.meta_interp(main, [])

    def test_enable_opts(self):
        jitdriver = JitDriver(greens = [], reds = ['a'])

        class A(object):
            def __init__(self, i):
                self.i = i

        def f():
            a = A(0)

            while a.i < 10:
                jitdriver.jit_merge_point(a=a)
                jitdriver.can_enter_jit(a=a)
                a = A(a.i + 1)

        self.meta_interp(f, [])
        self.check_resops(new_with_vtable=0)
        self.meta_interp(f, [], enable_opts='')
        self.check_resops(new_with_vtable=1)

    def test_two_loopinvariant_arrays1(self):
        from pypy.rpython.lltypesystem import lltype, llmemory, rffi
        myjitdriver = JitDriver(greens = [], reds = ['sa', 'n', 'i', 'a'])
        TP = lltype.GcArray(lltype.Signed)
        def f(n):
            sa = i = 0
            a = lltype.malloc(TP, 5)
            a[4] = 7
            while i < n:
                myjitdriver.jit_merge_point(sa=sa, n=n, a=a, i=i)
                if i < n/2:
                    sa += a[4]
                if i == n/2:
                    a = lltype.malloc(TP, 3)
                i += 1
            return sa
        res = self.meta_interp(f, [32])
        assert res == f(32)
        self.check_tree_loop_count(3)

    def test_two_loopinvariant_arrays2(self):
        from pypy.rpython.lltypesystem import lltype, llmemory, rffi
        myjitdriver = JitDriver(greens = [], reds = ['sa', 'n', 'i', 'a'])
        TP = lltype.GcArray(lltype.Signed)
        def f(n):
            sa = i = 0
            a = lltype.malloc(TP, 5)
            a[4] = 7
            while i < n:
                myjitdriver.jit_merge_point(sa=sa, n=n, a=a, i=i)
                if i < n/2:
                    sa += a[4]
                elif i > n/2:
                    sa += a[2]
                if i == n/2:
                    a = lltype.malloc(TP, 3)
                    a[2] = 42
                i += 1
            return sa
        res = self.meta_interp(f, [32])
        assert res == f(32)
        self.check_tree_loop_count(3)

    def test_two_loopinvariant_arrays3(self):
        from pypy.rpython.lltypesystem import lltype, llmemory, rffi
        myjitdriver = JitDriver(greens = [], reds = ['sa', 'n', 'i', 'a'])
        TP = lltype.GcArray(lltype.Signed)
        def f(n):
            sa = i = 0
            a = lltype.malloc(TP, 5)
            a[2] = 7
            while i < n:
                myjitdriver.jit_merge_point(sa=sa, n=n, a=a, i=i)
                if i < n/2:
                    sa += a[2]
                elif i > n/2:
                    sa += a[3]
                if i == n/2:
                    a = lltype.malloc(TP, 7)
                    a[3] = 10
                    a[2] = 42
                i += 1
            return sa
        res = self.meta_interp(f, [32])
        assert res == f(32)
        self.check_tree_loop_count(2)

    def test_two_loopinvariant_arrays_boxed(self):
        class A(object):
            def __init__(self, a):
                self.a  = a
        from pypy.rpython.lltypesystem import lltype, llmemory, rffi
        myjitdriver = JitDriver(greens = [], reds = ['sa', 'n', 'i', 'a'])
        TP = lltype.GcArray(lltype.Signed)
        a1 = A(lltype.malloc(TP, 5))
        a2 = A(lltype.malloc(TP, 3))
        def f(n):
            sa = i = 0
            a = a1
            a.a[4] = 7
            while i < n:
                myjitdriver.jit_merge_point(sa=sa, n=n, a=a, i=i)
                if i < n/2:
                    sa += a.a[4]
                if i == n/2:
                    a = a2
                i += 1
            return sa
        res = self.meta_interp(f, [32])
        assert res == f(32)
        self.check_resops(arraylen_gc=2)

    def test_release_gil_flush_heap_cache(self):
        if sys.platform == "win32":
            py.test.skip("needs 'time'")
        T = rffi.CArrayPtr(rffi.TIME_T)

        external = rffi.llexternal("time", [T], rffi.TIME_T, threadsafe=True)
        # Not a real lock, has all the same properties with respect to GIL
        # release though, so good for this test.
        class Lock(object):
            @dont_look_inside
            def acquire(self):
                external(lltype.nullptr(T.TO))
            @dont_look_inside
            def release(self):
                external(lltype.nullptr(T.TO))
        class X(object):
            def __init__(self, idx):
                self.field = idx
        @dont_look_inside
        def get_obj(z):
            return X(z)
        myjitdriver = JitDriver(greens=[], reds=["n", "l", "z", "lock"])
        def f(n, z):
            lock = Lock()
            l = 0
            while n > 0:
                myjitdriver.jit_merge_point(lock=lock, l=l, n=n, z=z)
                x = get_obj(z)
                l += x.field
                lock.acquire()
                # This must not reuse the previous one.
                n -= x.field
                lock.release()
            return n
        res = self.meta_interp(f, [10, 1])
        self.check_resops(getfield_gc=4)
        assert res == f(10, 1)

    def test_jit_merge_point_with_raw_pointer(self):
        driver = JitDriver(greens = [], reds = ['n', 'x'])

        TP = lltype.Array(lltype.Signed, hints={'nolength': True})

        def f(n):
            x = lltype.malloc(TP, 10, flavor='raw')
            x[0] = 1
            while n > 0:
                driver.jit_merge_point(n=n, x=x)
                n -= x[0]
            lltype.free(x, flavor='raw')
            return n

        self.meta_interp(f, [10], repeat=3)

    def test_jit_merge_point_with_pbc(self):
        driver = JitDriver(greens = [], reds = ['x'])

        class A(object):
            def __init__(self, x):
                self.x = x
            def _freeze_(self):
                return True
        pbc = A(1)

        def main(x):
            return f(x, pbc)

        def f(x, pbc):
            while x > 0:
                driver.jit_merge_point(x = x)
                x -= pbc.x
            return x

        self.meta_interp(main, [10])

    def test_look_inside_iff_const(self):
        @look_inside_iff(lambda arg: isconstant(arg))
        def f(arg):
            s = 0
            while arg > 0:
                s += arg
                arg -= 1
            return s

        driver = JitDriver(greens = ['code'], reds = ['n', 'arg', 's'])

        def main(code, n, arg):
            s = 0
            while n > 0:
                driver.jit_merge_point(code=code, n=n, arg=arg, s=s)
                if code == 0:
                    s += f(arg)
                else:
                    s += f(1)
                n -= 1
            return s

        res = self.meta_interp(main, [0, 10, 2], enable_opts='')
        assert res == main(0, 10, 2)
        self.check_resops(call=1)
        res = self.meta_interp(main, [1, 10, 2], enable_opts='')
        assert res == main(1, 10, 2)
        self.check_resops(call=0)

    def test_look_inside_iff_virtual(self):
        # There's no good reason for this to be look_inside_iff, but it's a test!
        @look_inside_iff(lambda arg, n: isvirtual(arg))
        def f(arg, n):
            if n == 100:
                for i in xrange(n):
                    n += i
            return arg.x
        class A(object):
            def __init__(self, x):
                self.x = x
        driver = JitDriver(greens=['n'], reds=['i', 'a'])
        def main(n):
            i = 0
            a = A(3)
            while i < 20:
                driver.jit_merge_point(i=i, n=n, a=a)
                if n == 0:
                    i += f(a, n)
                else:
                    i += f(A(2), n)
        res = self.meta_interp(main, [0], enable_opts='')
        assert res == main(0)
        self.check_resops(call=1, getfield_gc=0)
        res = self.meta_interp(main, [1], enable_opts='')
        assert res == main(1)
        self.check_resops(call=0, getfield_gc=0)

    def test_reuse_elidable_result(self):
        driver = JitDriver(reds=['n', 's'], greens = [])
        def main(n):
            s = 0
            while n > 0:
                driver.jit_merge_point(s=s, n=n)
                s += len(str(n)) + len(str(n))
                n -= 1
            return s
        res = self.meta_interp(main, [10])
        assert res == main(10)
        self.check_resops({'int_gt': 2, 'strlen': 2, 'guard_true': 2,
                           'int_sub': 2, 'jump': 2, 'call': 2,
                           'guard_no_exception': 2, 'int_add': 4})

    def test_look_inside_iff_const_getarrayitem_gc_pure(self):
        driver = JitDriver(greens=['unroll'], reds=['s', 'n'])

        class A(object):
            _immutable_fields_ = ["x[*]"]
            def __init__(self, x):
                self.x = [x]

        @look_inside_iff(lambda x: isconstant(x))
        def f(x):
            i = 0
            for c in x:
                i += 1
            return i

        def main(unroll, n):
            s = 0
            while n > 0:
                driver.jit_merge_point(s=s, n=n, unroll=unroll)
                if unroll:
                    x = A("xx")
                else:
                    x = A("x" * n)
                s += f(x.x[0])
                n -= 1
            return s

        res = self.meta_interp(main, [0, 10])
        assert res == main(0, 10)
        # 2 calls, one for f() and one for char_mul
        self.check_resops(call=4)
        res = self.meta_interp(main, [1, 10])
        assert res == main(1, 10)
        self.check_resops(call=0)

    def test_setarrayitem_followed_by_arraycopy(self):
        myjitdriver = JitDriver(greens = [], reds = ['n', 'sa', 'x', 'y'])
        def f(n):
            sa = 0
            x = [1,2,n]
            y = [1,2,3]
            while n > 0:
                myjitdriver.jit_merge_point(sa=sa, n=n, x=x, y=y)
                y[0] = n
                x[0:3] = y
                sa += x[0]
                n -= 1
            return sa
        res = self.meta_interp(f, [16])
        assert res == f(16)

    def test_ptr_eq(self):
        myjitdriver = JitDriver(greens = [], reds = ["n", "x"])
        class A(object):
            def __init__(self, v):
                self.v = v
        def f(n, x):
            while n > 0:
                myjitdriver.jit_merge_point(n=n, x=x)
                z = 0 / x
                a1 = A("key")
                a2 = A("\x00")
                n -= [a1, a2][z].v is not a2.v
            return n
        res = self.meta_interp(f, [10, 1])
        assert res == 0

    def test_instance_ptr_eq(self):
        myjitdriver = JitDriver(greens = [], reds = ["n", "i", "a1", "a2"])
        class A(object):
            pass
        def f(n):
            a1 = A()
            a2 = A()
            i = 0
            while n > 0:
                myjitdriver.jit_merge_point(n=n, i=i, a1=a1, a2=a2)
                if n % 2:
                    a = a2
                else:
                    a = a1
                i += a is a1
                n -= 1
            return i
        res = self.meta_interp(f, [10])
        assert res == f(10)
        def f(n):
            a1 = A()
            a2 = A()
            i = 0
            while n > 0:
                myjitdriver.jit_merge_point(n=n, i=i, a1=a1, a2=a2)
                if n % 2:
                    a = a2
                else:
                    a = a1
                if a is a2:
                    i += 1
                n -= 1
            return i
        res = self.meta_interp(f, [10])
        assert res == f(10)

    def test_virtual_array_of_structs(self):
        myjitdriver = JitDriver(greens = [], reds=["n", "d"])
        def f(n):
            d = None
            while n > 0:
                myjitdriver.jit_merge_point(n=n, d=d)
                d = {"q": 1}
                if n % 2:
                    d["k"] = n
                else:
                    d["z"] = n
                n -= len(d) - d["q"]
            return n
        res = self.meta_interp(f, [10])
        assert res == 0

    def test_virtual_dict_constant_keys(self):
        myjitdriver = JitDriver(greens = [], reds = ["n"])
        def g(d):
            return d["key"] - 1

        def f(n):
            while n > 0:
                myjitdriver.jit_merge_point(n=n)
                x = {"key": n}
                n = g(x)
                del x["key"]
            return n

        res = self.meta_interp(f, [10])
        assert res == 0
        self.check_resops({'jump': 2, 'guard_true': 2, 'int_gt': 2,
                           'int_sub': 2})

    def test_virtual_opaque_ptr(self):
        myjitdriver = JitDriver(greens = [], reds = ["n"])
        erase, unerase = rerased.new_erasing_pair("x")
        @look_inside_iff(lambda x: isvirtual(x))
        def g(x):
            return x[0]
        def f(n):
            while n > 0:
                myjitdriver.jit_merge_point(n=n)
                x = []
                y = erase(x)
                z = unerase(y)
                z.append(1)
                n -= g(z)
            return n
        res = self.meta_interp(f, [10])
        assert res == 0
        self.check_resops({'jump': 2, 'guard_true': 2, 'int_gt': 2,
                           'int_sub': 2})


    def test_virtual_opaque_dict(self):
        myjitdriver = JitDriver(greens = [], reds = ["n"])
        erase, unerase = rerased.new_erasing_pair("x")
        @look_inside_iff(lambda x: isvirtual(x))
        def g(x):
            return x[0]["key"] - 1
        def f(n):
            while n > 0:
                myjitdriver.jit_merge_point(n=n)
                x = [{}]
                x[0]["key"] = n
                x[0]["other key"] = n
                y = erase(x)
                z = unerase(y)
                n = g(x)
            return n
        res = self.meta_interp(f, [10])
        assert res == 0
        self.check_resops({'int_gt': 2, 'getfield_gc': 1, 'int_eq': 1,
                           'guard_true': 2, 'int_sub': 2, 'jump': 2,
                           'guard_false': 1})


    def test_convert_from_SmallFunctionSetPBCRepr_to_FunctionsPBCRepr(self):
        f1 = lambda n: n+1
        f2 = lambda n: n+2
        f3 = lambda n: n+3
        f4 = lambda n: n+4
        f5 = lambda n: n+5
        f6 = lambda n: n+6
        f7 = lambda n: n+7
        f8 = lambda n: n+8
        def h(n, x):
            return x(n)
        h._dont_inline = True
        def g(n, x):
            return h(n, x)
        g._dont_inline = True
        def f(n):
            n = g(n, f1)
            n = g(n, f2)
            n = h(n, f3)
            n = h(n, f4)
            n = h(n, f5)
            n = h(n, f6)
            n = h(n, f7)
            n = h(n, f8)
            return n
        assert f(5) == 41
        translationoptions = {'withsmallfuncsets': 3}
        self.interp_operations(f, [5], translationoptions=translationoptions)
<<<<<<< HEAD
=======


    def test_annotation_gives_knowledge_to_tracer(self):
        class Base(object):
            pass
        class A(Base):
            def f(self):
                return self.a
            def g(self):
                return self.a + 1
        class B(Base):
            def f(self):
                return self.b
            def g(self):
                return self.b + 1
        class C(B):
            def f(self):
                self.c += 1
                return self.c
            def g(self):
                return self.c + 1
        @dont_look_inside
        def make(x):
            if x > 0:
                a = A()
                a.a = x + 1
            elif x < 0:
                a = B()
                a.b = -x
            else:
                a = C()
                a.c = 10
            return a
        def f(x):
            a = make(x)
            if x > 0:
                assert isinstance(a, A)
                z = a.f()
            elif x < 0:
                assert isinstance(a, B)
                z = a.f()
            else:
                assert isinstance(a, C)
                z = a.f()
            return z + a.g()
        res1 = f(6)
        res2 = self.interp_operations(f, [6])
        assert res1 == res2
        self.check_operations_history(guard_class=0, record_known_class=1)

        res1 = f(-6)
        res2 = self.interp_operations(f, [-6])
        assert res1 == res2
        # cannot use record_known_class here, because B has a subclass
        self.check_operations_history(guard_class=1)

        res1 = f(0)
        res2 = self.interp_operations(f, [0])
        assert res1 == res2
        # here it works again
        self.check_operations_history(guard_class=0, record_known_class=1)


class TestLLtype(BaseLLtypeTests, LLJitMixin):
>>>>>>> 6903e903
    def test_tagged(self):
        from pypy.rlib.objectmodel import UnboxedValue
        class Base(object):
            __slots__ = ()

        class Int(UnboxedValue, Base):
            __slots__ = ["a"]

            def is_pos(self):
                return self.a > 0

            def dec(self):
                return Int(self.a - 1)


        class Float(Base):
            def __init__(self, a):
                self.a = a

            def is_pos(self):
                return self.a > 0

            def dec(self):
                return Float(self.a - 1)

        driver = JitDriver(greens=['pc', 's'], reds=['o'])

        def main(fl, n, s):
            if s:
                s = "--j"
            else:
                s = "---j"
            if fl:
                o = Float(float(n))
            else:
                o = Int(n)
            pc = 0
            while True:
                driver.jit_merge_point(s=s, pc=pc, o=o)
                c = s[pc]
                if c == "j":
                    driver.can_enter_jit(s=s, pc=pc, o=o)
                    if o.is_pos():
                        pc = 0
                        continue
                    else:
                        break
                elif c == "-":
                    o = o.dec()
                pc += 1
            return pc
        topt = {'taggedpointers': True}
        res = self.meta_interp(main, [False, 100, True],
                               translationoptions=topt)

    def test_rerased(self):
        eraseX, uneraseX = rerased.new_erasing_pair("X")
        #
        class X:
            def __init__(self, a, b):
                self.a = a
                self.b = b
        #
        def f(i, j):
            # 'j' should be 0 or 1, not other values
            if j > 0:
                e = eraseX(X(i, j))
            else:
                try:
                    e = rerased.erase_int(i)
                except OverflowError:
                    return -42
            if j & 1:
                x = uneraseX(e)
                return x.a - x.b
            else:
                return rerased.unerase_int(e)
        #
        topt = {'taggedpointers': True}
        x = self.interp_operations(f, [-128, 0], translationoptions=topt)
        assert x == -128
        bigint = sys.maxint//2 + 1
        x = self.interp_operations(f, [bigint, 0], translationoptions=topt)
        assert x == -42
        x = self.interp_operations(f, [1000, 1], translationoptions=topt)
        assert x == 999

    def test_ll_arraycopy(self):
        from pypy.rlib import rgc
        A = lltype.GcArray(lltype.Char)
        a = lltype.malloc(A, 10)
        for i in range(10): a[i] = chr(i)
        b = lltype.malloc(A, 10)
        #
        def f(c, d, e):
            rgc.ll_arraycopy(a, b, c, d, e)
            return 42
        self.interp_operations(f, [1, 2, 3])
        self.check_operations_history(call=1, guard_no_exception=0)

class TestLLtype(BaseLLtypeTests, LLJitMixin):
    pass # should be empty<|MERGE_RESOLUTION|>--- conflicted
+++ resolved
@@ -3583,9 +3583,6 @@
         assert f(5) == 41
         translationoptions = {'withsmallfuncsets': 3}
         self.interp_operations(f, [5], translationoptions=translationoptions)
-<<<<<<< HEAD
-=======
-
 
     def test_annotation_gives_knowledge_to_tracer(self):
         class Base(object):
@@ -3648,8 +3645,6 @@
         self.check_operations_history(guard_class=0, record_known_class=1)
 
 
-class TestLLtype(BaseLLtypeTests, LLJitMixin):
->>>>>>> 6903e903
     def test_tagged(self):
         from pypy.rlib.objectmodel import UnboxedValue
         class Base(object):
