import py
from pypy.jit.metainterp.optimizeutil import InvalidLoop
from pypy.jit.metainterp.optimizeopt.virtualstate import VirtualStateInfo, VStructStateInfo, \
     VArrayStateInfo, NotVirtualStateInfo
from pypy.jit.metainterp.optimizeopt.optimizer import OptValue
from pypy.jit.metainterp.history import BoxInt, BoxFloat, BoxPtr, ConstInt, ConstPtr
from pypy.rpython.lltypesystem import lltype
from pypy.jit.metainterp.test.test_optimizeutil import LLtypeMixin, BaseTest
from pypy.jit.metainterp.optimizeopt.intutils import IntBound
from pypy.jit.metainterp.test.test_optimizebasic import equaloplists

class TestBasic:
    someptr1 = LLtypeMixin.myptr
    someptr2 = LLtypeMixin.myptr2

    def test_position_generalization(self):
        def postest(info1, info2):
            info1.position = 0
            assert info1.generalization_of(info1, {}, {})
            info2.position = 0
            assert info1.generalization_of(info2, {}, {})
            info2.position = 1
            renum = {}
            assert info1.generalization_of(info2, renum, {})
            assert renum == {0:1}
            assert info1.generalization_of(info2, {0:1}, {})
            assert info1.generalization_of(info2, {1:1}, {})
            bad = {}
            assert not info1.generalization_of(info2, {0:0}, bad)
            assert info1 in bad and info2 in bad

        for BoxType in (BoxInt, BoxFloat, BoxPtr):
            info1 = NotVirtualStateInfo(OptValue(BoxType()))
            info2 = NotVirtualStateInfo(OptValue(BoxType()))
            postest(info1, info2)
            
        info1, info2 = VArrayStateInfo(42), VArrayStateInfo(42)
        info1.fieldstate = info2.fieldstate = []
        postest(info1, info2)

        info1, info2 = VStructStateInfo(42, []), VStructStateInfo(42, [])
        info1.fieldstate = info2.fieldstate = []
        postest(info1, info2)

        info1, info2 = VirtualStateInfo(ConstInt(42), []), VirtualStateInfo(ConstInt(42), [])
        info1.fieldstate = info2.fieldstate = []
        postest(info1, info2)

    def test_NotVirtualStateInfo_generalization(self):
        def isgeneral(value1, value2):
            info1 = NotVirtualStateInfo(value1)
            info1.position = 0
            info2 = NotVirtualStateInfo(value2)
            info2.position = 0
            return info1.generalization_of(info2, {}, {})

        assert isgeneral(OptValue(BoxInt()), OptValue(ConstInt(7)))
        assert not isgeneral(OptValue(ConstInt(7)), OptValue(BoxInt()))

        ptr = OptValue(BoxPtr())
        nonnull = OptValue(BoxPtr())
        nonnull.make_nonnull(0)
        knownclass = OptValue(BoxPtr())
        knownclass.make_constant_class(ConstPtr(self.someptr1), 0)
        const = OptValue(BoxPtr)
        const.make_constant_class(ConstPtr(self.someptr1), 0)
        const.make_constant(ConstPtr(self.someptr1))
        inorder = [ptr, nonnull, knownclass, const]
        for i in range(len(inorder)):
            for j in range(i, len(inorder)):
                assert isgeneral(inorder[i], inorder[j])
                if i != j:
                    assert not isgeneral(inorder[j], inorder[i])

        value1 = OptValue(BoxInt())
        value2 = OptValue(BoxInt())
        value2.intbound.make_lt(IntBound(10, 10))
        assert isgeneral(value1, value2)
        assert not isgeneral(value2, value1)

    def test_field_matching_generalization(self):
        const1 = NotVirtualStateInfo(OptValue(ConstInt(1)))
        const2 = NotVirtualStateInfo(OptValue(ConstInt(2)))
        const1.position = const2.position = 1
        assert not const1.generalization_of(const2, {}, {})
        assert not const2.generalization_of(const1, {}, {})

        def fldtst(info1, info2):
            info1.position = info2.position = 0
            info1.fieldstate = [const1]
            info2.fieldstate = [const2]
            assert not info1.generalization_of(info2, {}, {})
            assert not info2.generalization_of(info1, {}, {})
            assert info1.generalization_of(info1, {}, {})
            assert info2.generalization_of(info2, {}, {})
        fldtst(VArrayStateInfo(42), VArrayStateInfo(42))
        fldtst(VStructStateInfo(42, [7]), VStructStateInfo(42, [7]))
        fldtst(VirtualStateInfo(ConstInt(42), [7]), VirtualStateInfo(ConstInt(42), [7]))

    def test_known_class_generalization(self):
        knownclass1 = OptValue(BoxPtr())
        knownclass1.make_constant_class(ConstPtr(self.someptr1), 0)
        info1 = NotVirtualStateInfo(knownclass1)
        info1.position = 0
        knownclass2 = OptValue(BoxPtr())
        knownclass2.make_constant_class(ConstPtr(self.someptr1), 0)
        info2 = NotVirtualStateInfo(knownclass2)
        info2.position = 0
        assert info1.generalization_of(info2, {}, {})
        assert info2.generalization_of(info1, {}, {})

        knownclass3 = OptValue(BoxPtr())
        knownclass3.make_constant_class(ConstPtr(self.someptr2), 0)
        info3 = NotVirtualStateInfo(knownclass3)
        info3.position = 0
        assert not info1.generalization_of(info3, {}, {})
        assert not info2.generalization_of(info3, {}, {})
        assert not info3.generalization_of(info2, {}, {})
        assert not info3.generalization_of(info1, {}, {})


    def test_circular_generalization(self):
        for info in (VArrayStateInfo(42), VStructStateInfo(42, [7]),
                     VirtualStateInfo(ConstInt(42), [7])):
            info.position = 0
            info.fieldstate = [info]
            assert info.generalization_of(info, {}, {})

class BaseTestGenerateGuards(BaseTest):
    def guards(self, info1, info2, box, expected):
        info1.position = info2.position = 0
        guards = []
        info1.generate_guards(info2, box, self.cpu, guards, {})
        loop = self.parse(expected)
        assert equaloplists(guards, loop.operations, False,
                            {loop.inputargs[0]: box})        
    def test_intbounds(self):
        value1 = OptValue(BoxInt())
        value1.intbound.make_ge(IntBound(0, 10))
        value1.intbound.make_le(IntBound(20, 30))
        info1 = NotVirtualStateInfo(value1)
        info2 = NotVirtualStateInfo(OptValue(BoxInt()))
        expected = """
        [i0]
        i1 = int_ge(i0, 0)
        guard_true(i1) []
        i2 = int_le(i0, 30)
        guard_true(i2) []
        """
        self.guards(info1, info2, BoxInt(15), expected)
        py.test.raises(InvalidLoop, self.guards,
                       info1, info2, BoxInt(50), expected)


    def test_known_class(self):
        value1 = OptValue(self.nodebox)
        classbox = self.cpu.ts.cls_of_box(self.nodebox)
        value1.make_constant_class(classbox, -1)
        info1 = NotVirtualStateInfo(value1)
        info2 = NotVirtualStateInfo(OptValue(self.nodebox))
        expected = """
        [p0]
        guard_nonnull(p0) []        
        guard_class(p0, ConstClass(node_vtable)) []
        """
        self.guards(info1, info2, self.nodebox, expected)
        py.test.raises(InvalidLoop, self.guards,
                       info1, info2, BoxPtr(), expected)

    def test_known_class_value(self):
        value1 = OptValue(self.nodebox)
        classbox = self.cpu.ts.cls_of_box(self.nodebox)
        value1.make_constant_class(classbox, -1)
        box = self.nodebox
        guards = value1.make_guards(box)
        expected = """
        [p0]
        guard_nonnull(p0) []        
        guard_class(p0, ConstClass(node_vtable)) []
        """
        loop = self.parse(expected)
        assert equaloplists(guards, loop.operations, False,
<<<<<<< HEAD
                            {loop.inputargs[0]: box})

    def test_nonnull(self):
        ops1 = """
        [p0]
        jump(p0)
        """
        ops2 = """
        [p0]
        p1 = getfield_gc(p0, descr=nextdescr]
        jump(p0)
        """
        self.general_order(ops1, ops2)

    def general_order(self, ops1, ops2):
        loop1 = self.parse(ops1)
        loop2 = self.parse(ops2)
=======
                            {loop.inputargs[0]: box})        
        
    
>>>>>>> b9582e06
        
class TestLLtype(BaseTestGenerateGuards, LLtypeMixin):
    pass<|MERGE_RESOLUTION|>--- conflicted
+++ resolved
@@ -180,8 +180,9 @@
         """
         loop = self.parse(expected)
         assert equaloplists(guards, loop.operations, False,
-<<<<<<< HEAD
-                            {loop.inputargs[0]: box})
+                            {loop.inputargs[0]: box})        
+        
+    
 
     def test_nonnull(self):
         ops1 = """
@@ -198,11 +199,6 @@
     def general_order(self, ops1, ops2):
         loop1 = self.parse(ops1)
         loop2 = self.parse(ops2)
-=======
-                            {loop.inputargs[0]: box})        
-        
-    
->>>>>>> b9582e06
         
 class TestLLtype(BaseTestGenerateGuards, LLtypeMixin):
     pass