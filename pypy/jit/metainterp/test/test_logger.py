--- conflicted
+++ resolved
@@ -184,7 +184,6 @@
         assert output.splitlines()[0] == "# bridge out of Guard 3 with 0 ops"
         pure_parse(output)
 
-<<<<<<< HEAD
     def test_repr_single_op(self):
         inp = '''
         [i0, i1, i2, p3, p4, p5]
@@ -195,7 +194,7 @@
         logger, loop, _ = self.reparse(inp)
         op = loop.operations[1]
         assert logger.logops.repr_of_op(op) == "i8 = int_add(i6, 3)"
-=======
+
     def test_ops_offset(self):
         inp = '''
         [i0]
@@ -218,5 +217,4 @@
 i4 = int_mul(i2, 2)
 +30: jump(i4)
 +40: --end of the loop--
-""".strip()
->>>>>>> c5d2f785
+""".strip()