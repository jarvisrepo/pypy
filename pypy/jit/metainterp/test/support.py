--- conflicted
+++ resolved
@@ -8,12 +8,8 @@
 from pypy.jit.metainterp import pyjitpl, history
 from pypy.jit.metainterp.warmstate import set_future_value
 from pypy.jit.codewriter.policy import JitPolicy
-<<<<<<< HEAD
-from pypy.jit.codewriter import longlong
-from pypy.rlib.rfloat import isinf, isnan
-=======
 from pypy.jit.codewriter import codewriter, longlong
->>>>>>> 413aeea2
+from pypy.rlib.rfloat import isnan
 
 def _get_jitcodes(testself, CPUClass, func, values, type_system,
                   supports_longlong=False, **kwds):
