
import py, sys
from pypy.rpython.lltypesystem import lltype, llmemory
from pypy.rpython.ootypesystem import ootype
from pypy.jit.backend.llgraph import runner
from pypy.jit.metainterp.warmspot import ll_meta_interp, get_stats
from pypy.jit.metainterp.optimizeopt import ALL_OPTS_DICT
from pypy.jit.metainterp import pyjitpl, history
from pypy.jit.metainterp.warmstate import set_future_value
from pypy.jit.codewriter.policy import JitPolicy
from pypy.jit.codewriter import codewriter, longlong
from pypy.rlib.rfloat import isnan

def _get_jitcodes(testself, CPUClass, func, values, type_system,
                  supports_longlong=False, translationoptions={}, **kwds):
    from pypy.jit.codewriter import support

    class FakeJitCell(object):
        __product_token = None
        def get_procedure_token(self):
            return self.__product_token
        def set_procedure_token(self, token):
            self.__product_token = token

    class FakeWarmRunnerState(object):
        def attach_procedure_to_interp(self, greenkey, procedure_token):
            cell = self.jit_cell_at_key(greenkey)
            cell.set_procedure_token(procedure_token)

        def helper_func(self, FUNCPTR, func):
            from pypy.rpython.annlowlevel import llhelper
            return llhelper(FUNCPTR, func)

        def get_location_str(self, args):
            return 'location'

        def jit_cell_at_key(self, greenkey):
            assert greenkey == []
            return self._cell
        _cell = FakeJitCell()

        trace_limit = sys.maxint
        enable_opts = ALL_OPTS_DICT

    func._jit_unroll_safe_ = True
    rtyper = support.annotate(func, values, type_system=type_system,
                              translationoptions=translationoptions)
    graphs = rtyper.annotator.translator.graphs
    testself.all_graphs = graphs
    result_kind = history.getkind(graphs[0].getreturnvar().concretetype)[0]

    class FakeJitDriverSD:
        num_green_args = 0
        portal_graph = graphs[0]
        virtualizable_info = None
        greenfield_info = None
        result_type = result_kind
        portal_runner_ptr = "???"
        on_compile = lambda *args: None
        on_compile_bridge = lambda *args: None

    stats = history.Stats()
    cpu = CPUClass(rtyper, stats, None, False)
    cw = codewriter.CodeWriter(cpu, [FakeJitDriverSD()])
    cw.debug = True
    testself.cw = cw
    policy = JitPolicy()
    policy.set_supports_floats(True)
    policy.set_supports_longlong(supports_longlong)
    cw.find_all_graphs(policy)
    #
    testself.warmrunnerstate = FakeWarmRunnerState()
    testself.warmrunnerstate.cpu = cpu
    FakeJitDriverSD.warmstate = testself.warmrunnerstate
    if hasattr(testself, 'finish_setup_for_interp_operations'):
        testself.finish_setup_for_interp_operations()
    #
    cw.make_jitcodes(verbose=True)

def _run_with_blackhole(testself, args):
    from pypy.jit.metainterp.blackhole import BlackholeInterpBuilder
    cw = testself.cw
    blackholeinterpbuilder = BlackholeInterpBuilder(cw)
    blackholeinterp = blackholeinterpbuilder.acquire_interp()
    count_i = count_r = count_f = 0
    for value in args:
        T = lltype.typeOf(value)
        if T == lltype.Signed:
            blackholeinterp.setarg_i(count_i, value)
            count_i += 1
        elif T == llmemory.GCREF:
            blackholeinterp.setarg_r(count_r, value)
            count_r += 1
        elif T == lltype.Float:
            value = longlong.getfloatstorage(value)
            blackholeinterp.setarg_f(count_f, value)
            count_f += 1
        else:
            raise TypeError(T)
    [jitdriver_sd] = cw.callcontrol.jitdrivers_sd
    blackholeinterp.setposition(jitdriver_sd.mainjitcode, 0)
    blackholeinterp.run()
    return blackholeinterp._final_result_anytype()

def _run_with_pyjitpl(testself, args):

    class DoneWithThisFrame(Exception):
        pass

    class DoneWithThisFrameRef(DoneWithThisFrame):
        def __init__(self, cpu, *args):
            DoneWithThisFrame.__init__(self, *args)

    cw = testself.cw
    opt = history.Options(listops=True)
    metainterp_sd = pyjitpl.MetaInterpStaticData(cw.cpu, opt)
    metainterp_sd.finish_setup(cw)
    [jitdriver_sd] = metainterp_sd.jitdrivers_sd
    metainterp = pyjitpl.MetaInterp(metainterp_sd, jitdriver_sd)
    metainterp_sd.DoneWithThisFrameInt = DoneWithThisFrame
    metainterp_sd.DoneWithThisFrameRef = DoneWithThisFrameRef
    metainterp_sd.DoneWithThisFrameFloat = DoneWithThisFrame
    testself.metainterp = metainterp
    try:
        metainterp.compile_and_run_once(jitdriver_sd, *args)
    except DoneWithThisFrame, e:
        #if conftest.option.view:
        #    metainterp.stats.view()
        return e.args[0]
    else:
        raise Exception("FAILED")

def _run_with_machine_code(testself, args):
    metainterp = testself.metainterp
    num_green_args = metainterp.jitdriver_sd.num_green_args
    procedure_token = metainterp.get_procedure_token(args[:num_green_args])
    # a loop was successfully created by _run_with_pyjitpl(); call it
    cpu = metainterp.cpu
    for i in range(len(args) - num_green_args):
        x = args[num_green_args + i]
        typecode = history.getkind(lltype.typeOf(x))
        set_future_value(cpu, i, x, typecode)
    faildescr = cpu.execute_token(procedure_token)
    assert faildescr.__class__.__name__.startswith('DoneWithThisFrameDescr')
    if metainterp.jitdriver_sd.result_type == history.INT:
        return cpu.get_latest_value_int(0)
    elif metainterp.jitdriver_sd.result_type == history.REF:
        return cpu.get_latest_value_ref(0)
    elif metainterp.jitdriver_sd.result_type == history.FLOAT:
        return cpu.get_latest_value_float(0)
    else:
        return None


class JitMixin:
    basic = True
    def check_resops(self, expected=None, **check):
        get_stats().check_resops(expected=expected, **check)

<<<<<<< HEAD
    
    def check_loops(self, expected=None, everywhere=False, **check):
        get_stats().check_loops(expected=expected, everywhere=everywhere,
                                **check)        

    def check_trace_count(self, count): # was check_loop_count
        # The number of traces compiled
=======
    def check_loop_count(self, count):
        """NB. This is a hack; use check_tree_loop_count() or
        check_enter_count() for the real thing.
        This counts as 1 every bridge in addition to every loop; and it does
        not count at all the entry bridges from interpreter, although they
        are TreeLoops as well."""
>>>>>>> d03a8620
        assert get_stats().compiled_count == count
    def check_trace_count_at_most(self, count):
        assert get_stats().compiled_count <= count

    def check_jitcell_token_count(self, count): # was check_tree_loop_count
        assert len(get_stats().jitcell_token_wrefs) == count

    def check_target_token_count(self, count):
        tokens = get_stats().get_all_jitcell_tokens()
        n = sum ([len(t.target_tokens) for t in tokens])
        assert n == count

    def check_enter_count(self, count):
        assert get_stats().enter_count == count
    def check_enter_count_at_most(self, count):
        assert get_stats().enter_count <= count

    def check_jumps(self, maxcount):
        return # FIXME
        assert get_stats().exec_jumps <= maxcount

    def check_aborted_count(self, count):
        assert get_stats().aborted_count == count
    def check_aborted_count_at_least(self, count):
        assert get_stats().aborted_count >= count

    def meta_interp(self, *args, **kwds):
        kwds['CPUClass'] = self.CPUClass
        kwds['type_system'] = self.type_system
        if "backendopt" not in kwds:
            kwds["backendopt"] = False
        old = codewriter.CodeWriter.debug
        try:
            codewriter.CodeWriter.debug = True
            return ll_meta_interp(*args, **kwds)
        finally:
            codewriter.CodeWriter.debug = old

    def interp_operations(self, f, args, **kwds):
        # get the JitCodes for the function f
        _get_jitcodes(self, self.CPUClass, f, args, self.type_system, **kwds)
        # try to run it with blackhole.py
        result1 = _run_with_blackhole(self, args)
        # try to run it with pyjitpl.py
        result2 = _run_with_pyjitpl(self, args)
        assert result1 == result2 or isnan(result1) and isnan(result2)
        # try to run it by running the code compiled just before
        result3 = _run_with_machine_code(self, args)
        assert result1 == result3 or result3 == NotImplemented or isnan(result1) and isnan(result3)
        #
        if (longlong.supports_longlong and
            isinstance(result1, longlong.r_float_storage)):
            result1 = longlong.getrealfloat(result1)
        return result1

    def check_history(self, expected=None, **isns):
        # this can be used after calling meta_interp
        get_stats().check_history(expected, **isns)

    def check_operations_history(self, expected=None, **isns):
        # this can be used after interp_operations
        if expected is not None:
            expected = dict(expected)
            expected['finish'] = 1
        self.metainterp.staticdata.stats.check_history(expected, **isns)


class LLJitMixin(JitMixin):
    type_system = 'lltype'
    CPUClass = runner.LLtypeCPU

    @staticmethod
    def Ptr(T):
        return lltype.Ptr(T)

    @staticmethod
    def GcStruct(name, *fields, **kwds):
        S = lltype.GcStruct(name, *fields, **kwds)
        return S

    malloc = staticmethod(lltype.malloc)
    nullptr = staticmethod(lltype.nullptr)

    @staticmethod
    def malloc_immortal(T):
        return lltype.malloc(T, immortal=True)

    def _get_NODE(self):
        NODE = lltype.GcForwardReference()
        NODE.become(lltype.GcStruct('NODE', ('value', lltype.Signed),
                                            ('next', lltype.Ptr(NODE))))
        return NODE
    
class OOJitMixin(JitMixin):
    type_system = 'ootype'
    #CPUClass = runner.OOtypeCPU

    def setup_class(cls):
        py.test.skip("ootype tests skipped for now")

    @staticmethod
    def Ptr(T):
        return T

    @staticmethod
    def GcStruct(name, *fields, **kwds):
        if 'hints' in kwds:
            kwds['_hints'] = kwds['hints']
            del kwds['hints']
        I = ootype.Instance(name, ootype.ROOT, dict(fields), **kwds)
        return I

    malloc = staticmethod(ootype.new)
    nullptr = staticmethod(ootype.null)

    @staticmethod
    def malloc_immortal(T):
        return ootype.new(T)

    def _get_NODE(self):
        NODE = ootype.Instance('NODE', ootype.ROOT, {})
        NODE._add_fields({'value': ootype.Signed,
                          'next': NODE})
        return NODE

# ____________________________________________________________

class _Foo:
    pass

def noConst(x):
    """Helper function for tests, returning 'x' as a BoxInt/BoxPtr
    even if it is a ConstInt/ConstPtr."""
    f1 = _Foo(); f2 = _Foo()
    f1.x = x; f2.x = 0
    return f1.x<|MERGE_RESOLUTION|>--- conflicted
+++ resolved
@@ -157,22 +157,10 @@
     def check_resops(self, expected=None, **check):
         get_stats().check_resops(expected=expected, **check)
 
-<<<<<<< HEAD
     
-    def check_loops(self, expected=None, everywhere=False, **check):
-        get_stats().check_loops(expected=expected, everywhere=everywhere,
-                                **check)        
 
     def check_trace_count(self, count): # was check_loop_count
         # The number of traces compiled
-=======
-    def check_loop_count(self, count):
-        """NB. This is a hack; use check_tree_loop_count() or
-        check_enter_count() for the real thing.
-        This counts as 1 every bridge in addition to every loop; and it does
-        not count at all the entry bridges from interpreter, although they
-        are TreeLoops as well."""
->>>>>>> d03a8620
         assert get_stats().compiled_count == count
     def check_trace_count_at_most(self, count):
         assert get_stats().compiled_count <= count
