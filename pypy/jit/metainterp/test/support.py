import py, sys
from pypy.rpython.lltypesystem import lltype, llmemory
from pypy.rpython.ootypesystem import ootype
from pypy.jit.backend.llgraph import runner
from pypy.jit.metainterp.warmspot import ll_meta_interp, get_stats
from pypy.jit.metainterp.optimizeopt import ALL_OPTS_DICT
from pypy.jit.metainterp import pyjitpl, history
from pypy.jit.metainterp.warmstate import set_future_value
from pypy.jit.codewriter.policy import JitPolicy
from pypy.jit.codewriter import codewriter, longlong
from pypy.rlib.rfloat import isnan

class SkipThisRun(Exception):
    pass

def _get_jitcodes(testself, CPUClass, func, values, type_system,
                  supports_longlong=False, **kwds):
    from pypy.jit.codewriter import support

    class FakeJitCell:
        __compiled_merge_points = []
        def get_compiled_merge_points(self):
            return self.__compiled_merge_points[:]
        def set_compiled_merge_points(self, lst):
            self.__compiled_merge_points = lst

    class FakeWarmRunnerState:
        def attach_unoptimized_bridge_from_interp(self, greenkey, newloop):
            pass

        def jit_cell_at_key(self, greenkey):
            assert greenkey == []
            return self._cell
        _cell = FakeJitCell()

        trace_limit = sys.maxint
        enable_opts = ALL_OPTS_DICT

    func._jit_unroll_safe_ = True
    rtyper = support.annotate(func, values, type_system=type_system)
    graphs = rtyper.annotator.translator.graphs
    result_kind = history.getkind(graphs[0].getreturnvar().concretetype)[0]

    class FakeJitDriverSD:
        num_green_args = 0
        portal_graph = graphs[0]
        virtualizable_info = None
        greenfield_info = None
        result_type = result_kind
        portal_runner_ptr = "???"

    stats = history.Stats()
    cpu = CPUClass(rtyper, stats, None, False)
    cw = codewriter.CodeWriter(cpu, [FakeJitDriverSD()])
    cw.debug = True
    testself.cw = cw
    policy = JitPolicy()
    policy.set_supports_floats(True)
    policy.set_supports_longlong(supports_longlong)
    cw.find_all_graphs(policy)
    #
    testself.warmrunnerstate = FakeWarmRunnerState()
    testself.warmrunnerstate.cpu = cpu
    FakeJitDriverSD.warmstate = testself.warmrunnerstate
    if hasattr(testself, 'finish_setup_for_interp_operations'):
        testself.finish_setup_for_interp_operations()
    #
    cw.make_jitcodes(verbose=True)

def _run_with_blackhole(testself, args):
    from pypy.jit.metainterp.blackhole import BlackholeInterpBuilder
    cw = testself.cw
    blackholeinterpbuilder = BlackholeInterpBuilder(cw)
    blackholeinterp = blackholeinterpbuilder.acquire_interp()
    count_i = count_r = count_f = 0
    for value in args:
        T = lltype.typeOf(value)
        if T == lltype.Signed:
            blackholeinterp.setarg_i(count_i, value)
            count_i += 1
        elif T == llmemory.GCREF:
            blackholeinterp.setarg_r(count_r, value)
            count_r += 1
        elif T == lltype.Float:
            value = longlong.getfloatstorage(value)
            blackholeinterp.setarg_f(count_f, value)
            count_f += 1
        else:
            raise TypeError(T)
    [jitdriver_sd] = cw.callcontrol.jitdrivers_sd
    blackholeinterp.setposition(jitdriver_sd.mainjitcode, 0)
    blackholeinterp.run()
    return blackholeinterp._final_result_anytype()

def _run_with_pyjitpl(testself, args):

    class DoneWithThisFrame(Exception):
        pass

    class DoneWithThisFrameRef(DoneWithThisFrame):
        def __init__(self, cpu, *args):
            DoneWithThisFrame.__init__(self, *args)

    cw = testself.cw
    opt = history.Options(listops=True)
    metainterp_sd = pyjitpl.MetaInterpStaticData(cw.cpu, opt)
    metainterp_sd.finish_setup(cw)
    [jitdriver_sd] = metainterp_sd.jitdrivers_sd
    metainterp = pyjitpl.MetaInterp(metainterp_sd, jitdriver_sd)
    metainterp_sd.DoneWithThisFrameInt = DoneWithThisFrame
    metainterp_sd.DoneWithThisFrameRef = DoneWithThisFrameRef
    metainterp_sd.DoneWithThisFrameFloat = DoneWithThisFrame
    testself.metainterp = metainterp
    try:
        metainterp.compile_and_run_once(jitdriver_sd, *args)
    except DoneWithThisFrame, e:
        #if conftest.option.view:
        #    metainterp.stats.view()
        return e.args[0]
    except SkipThisRun:
        return NotImplemented
    else:
        raise Exception("FAILED")

def _run_with_machine_code(testself, args):
    metainterp = testself.metainterp
    num_green_args = metainterp.jitdriver_sd.num_green_args
    loop_tokens = metainterp.get_compiled_merge_points(args[:num_green_args])
    if len(loop_tokens) != 1:
        return NotImplemented
    # a loop was successfully created by _run_with_pyjitpl(); call it
    cpu = metainterp.cpu
    for i in range(len(args) - num_green_args):
        x = args[num_green_args + i]
        typecode = history.getkind(lltype.typeOf(x))
        set_future_value(cpu, i, x, typecode)
    faildescr = cpu.execute_token(loop_tokens[0])
    assert faildescr.__class__.__name__.startswith('DoneWithThisFrameDescr')
    if metainterp.jitdriver_sd.result_type == history.INT:
        return cpu.get_latest_value_int(0)
    elif metainterp.jitdriver_sd.result_type == history.REF:
        return cpu.get_latest_value_ref(0)
    elif metainterp.jitdriver_sd.result_type == history.FLOAT:
        return cpu.get_latest_value_float(0)
    else:
        return None


class JitMixin:
    basic = True
    def check_loops(self, expected=None, everywhere=False, **check):
        get_stats().check_loops(expected=expected, everywhere=everywhere,
                                **check)
    def check_loop_count(self, count):
        """NB. This is a hack; use check_tree_loop_count() or
        check_enter_count() for the real thing.
        This counts as 1 every bridge in addition to every loop; and it does
        not count at all the entry bridges from interpreter, although they
        are TreeLoops as well."""
        assert get_stats().compiled_count == count
    def check_tree_loop_count(self, count):
        assert len(get_stats().loops) == count
    def check_loop_count_at_most(self, count):
        assert get_stats().compiled_count <= count
    def check_enter_count(self, count):
        assert get_stats().enter_count == count
    def check_enter_count_at_most(self, count):
        assert get_stats().enter_count <= count
    def check_jumps(self, maxcount):
        assert get_stats().exec_jumps <= maxcount
    def check_aborted_count(self, count):
        assert get_stats().aborted_count == count
    def check_aborted_count_at_least(self, count):
        assert get_stats().aborted_count >= count

    def meta_interp(self, *args, **kwds):
        kwds['CPUClass'] = self.CPUClass
        kwds['type_system'] = self.type_system
        if "backendopt" not in kwds:
            kwds["backendopt"] = False
        old = codewriter.CodeWriter.debug
        try:
            codewriter.CodeWriter.debug = True
            return ll_meta_interp(*args, **kwds)
        finally:
            codewriter.CodeWriter.debug = old

    def interp_operations(self, f, args, **kwds):
        # get the JitCodes for the function f
        _get_jitcodes(self, self.CPUClass, f, args, self.type_system, **kwds)
        # try to run it with blackhole.py
        result1 = _run_with_blackhole(self, args)
        # try to run it with pyjitpl.py
        result2 = _run_with_pyjitpl(self, args)
<<<<<<< HEAD
        if result2 != NotImplemented:
            assert result1 == result2
            # try to run it by running the code compiled just before
            result3 = _run_with_machine_code(self, args)
            assert result1 == result3 or result3 == NotImplemented
=======
        assert result1 == result2 or isnan(result1) and isnan(result2)
        # try to run it by running the code compiled just before
        result3 = _run_with_machine_code(self, args)
        assert result1 == result3 or result3 == NotImplemented or isnan(result1) and isnan(result3)
>>>>>>> 43740b61
        #
        if (longlong.supports_longlong and
            isinstance(result1, longlong.r_float_storage)):
            result1 = longlong.getrealfloat(result1)
        return result1

    def check_history(self, expected=None, **isns):
        # this can be used after calling meta_interp
        get_stats().check_history(expected, **isns)

    def check_operations_history(self, expected=None, **isns):
        # this can be used after interp_operations
        if expected is not None:
            expected = dict(expected)
            expected['jump'] = 1
        self.metainterp.staticdata.stats.check_history(expected, **isns)


class LLJitMixin(JitMixin):
    type_system = 'lltype'
    CPUClass = runner.LLtypeCPU

    @staticmethod
    def Ptr(T):
        return lltype.Ptr(T)

    @staticmethod
    def GcStruct(name, *fields, **kwds):
        S = lltype.GcStruct(name, *fields, **kwds)
        return S

    malloc = staticmethod(lltype.malloc)
    nullptr = staticmethod(lltype.nullptr)

    @staticmethod
    def malloc_immortal(T):
        return lltype.malloc(T, immortal=True)

    def _get_NODE(self):
        NODE = lltype.GcForwardReference()
        NODE.become(lltype.GcStruct('NODE', ('value', lltype.Signed),
                                            ('next', lltype.Ptr(NODE))))
        return NODE
    
class OOJitMixin(JitMixin):
    type_system = 'ootype'
    #CPUClass = runner.OOtypeCPU

    def setup_class(cls):
        py.test.skip("ootype tests skipped for now")

    @staticmethod
    def Ptr(T):
        return T

    @staticmethod
    def GcStruct(name, *fields, **kwds):
        if 'hints' in kwds:
            kwds['_hints'] = kwds['hints']
            del kwds['hints']
        I = ootype.Instance(name, ootype.ROOT, dict(fields), **kwds)
        return I

    malloc = staticmethod(ootype.new)
    nullptr = staticmethod(ootype.null)

    @staticmethod
    def malloc_immortal(T):
        return ootype.new(T)

    def _get_NODE(self):
        NODE = ootype.Instance('NODE', ootype.ROOT, {})
        NODE._add_fields({'value': ootype.Signed,
                          'next': NODE})
        return NODE<|MERGE_RESOLUTION|>--- conflicted
+++ resolved
@@ -192,18 +192,12 @@
         result1 = _run_with_blackhole(self, args)
         # try to run it with pyjitpl.py
         result2 = _run_with_pyjitpl(self, args)
-<<<<<<< HEAD
         if result2 != NotImplemented:
-            assert result1 == result2
+            assert result1 == result2 or isnan(result1) and isnan(result2)
             # try to run it by running the code compiled just before
             result3 = _run_with_machine_code(self, args)
-            assert result1 == result3 or result3 == NotImplemented
-=======
-        assert result1 == result2 or isnan(result1) and isnan(result2)
-        # try to run it by running the code compiled just before
-        result3 = _run_with_machine_code(self, args)
-        assert result1 == result3 or result3 == NotImplemented or isnan(result1) and isnan(result3)
->>>>>>> 43740b61
+            assert result1 == result3 or result3 == NotImplemented or (
+                isnan(result1) and isnan(result3))
         #
         if (longlong.supports_longlong and
             isinstance(result1, longlong.r_float_storage)):
