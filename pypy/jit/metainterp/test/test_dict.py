import py
from pypy.jit.metainterp.test.support import LLJitMixin, OOJitMixin
from pypy.rlib.jit import JitDriver
from pypy.rlib import objectmodel

class DictTests:

    def test_dict_set_none(self):
        def fn(n):
            d = {}
            d[0] = None
            return bool(d[n])
        res = self.interp_operations(fn, [0])
        assert not res

    def test_dict_keys_values_items(self):
        for name, extract, expected in [('keys', None, 'k'),
                                        ('values', None, 'v'),
                                        ('items', 0, 'k'),
                                        ('items', 1, 'v'),
                                        ]:
            myjitdriver = JitDriver(greens = [], reds = ['n', 'dct'])
            def f(n):
                dct = {}
                while n > 0:
                    myjitdriver.can_enter_jit(n=n, dct=dct)
                    myjitdriver.jit_merge_point(n=n, dct=dct)
                    dct[n] = n*n
                    n -= 1
                sum = 0
                for x in getattr(dct, name)():
                    if extract is not None:
                        x = x[extract]
                    sum += x
                return sum

            if expected == 'k':
                expected = 1 + 2 + 3 + 4 + 5 + 6 + 7 + 8 + 9 + 10
            else:
                expected = 1 + 4 + 9 + 16 + 25 + 36 + 49 + 64 + 81 + 100

            assert f(10) == expected
            res = self.meta_interp(f, [10], listops=True)
            assert res == expected

    def test_dict_iter(self):
        for name, extract, expected in [('iterkeys', None, 60),
                                        ('itervalues', None, 111),
                                        ('iteritems', 0, 60),
                                        ('iteritems', 1, 111),
                                        ]:
            myjitdriver = JitDriver(greens = [], reds = ['total', 'it'])
            def f(n):
                dct = {n: 100, 50: n+1}
                it = getattr(dct, name)()
                total = 0
                while True:
                    myjitdriver.can_enter_jit(total=total, it=it)
                    myjitdriver.jit_merge_point(total=total, it=it)
                    try:
                        x = it.next()
                    except StopIteration:
                        break
                    if extract is not None:
                        x = x[extract]
                    total += x
                return total

            assert f(10) == expected
            res = self.meta_interp(f, [10], listops=True)
            assert res == expected

    def test_dict_trace_hash(self):
        myjitdriver = JitDriver(greens = [], reds = ['total', 'dct'])
        def key(x):
            return x % 2
        def eq(x, y):
            return (x % 2) == (y % 2)

        def f(n):
            dct = objectmodel.r_dict(eq, key)
            total = n
            while total:
                myjitdriver.jit_merge_point(total=total, dct=dct)
                if total not in dct:
                    dct[total] = []
                dct[total].append(total)
                total -= 1
            return len(dct[0])

        res1 = f(100)
        res2 = self.meta_interp(f, [100], listops=True)
        assert res1 == res2
<<<<<<< HEAD
        # the hash was traced
        self.check_loops(int_mod=1)
=======
        self.check_loops(int_mod=1) # the hash was traced and eq, but cached
>>>>>>> a3ccb633

    def test_dict_setdefault(self):
        myjitdriver = JitDriver(greens = [], reds = ['total', 'dct'])
        def f(n):
            dct = {}
            total = n
            while total:
                myjitdriver.jit_merge_point(total=total, dct=dct)
                dct.setdefault(total % 2, []).append(total)
                total -= 1
            return len(dct[0])

        assert f(100) == 50
        res = self.meta_interp(f, [100], listops=True)
        assert res == 50
        self.check_loops(new=0, new_with_vtable=0)

    def test_dict_as_counter(self):
        myjitdriver = JitDriver(greens = [], reds = ['total', 'dct'])
        def key(x):
            return x % 2
        def eq(x, y):
            return (x % 2) == (y % 2)

        def f(n):
            dct = objectmodel.r_dict(eq, key)
            total = n
            while total:
                myjitdriver.jit_merge_point(total=total, dct=dct)
                dct[total] = dct.get(total, 0) + 1
                total -= 1
            return dct[0]

        assert f(100) == 50
        res = self.meta_interp(f, [100], listops=True)
        assert res == 50
<<<<<<< HEAD
        self.check_loops(int_mod=1) # key
=======
        self.check_loops(int_mod=1) # key + eq, but cached
>>>>>>> a3ccb633

    def test_repeated_lookup(self):
        myjitdriver = JitDriver(greens = [], reds = ['n', 'd'])
        class Wrapper(object):
            _immutable_fields_ = ["value"]
            def __init__(self, value):
                self.value = value
        def eq_func(a, b):
            return a.value == b.value
        def hash_func(x):
            return objectmodel.compute_hash(x.value)

        def f(n):
            d = None
            while n > 0:
                myjitdriver.jit_merge_point(n=n, d=d)
                d = objectmodel.r_dict(eq_func, hash_func)
                y = Wrapper(str(n))
                d[y] = n - 1
                n = d[y]
            return d[Wrapper(str(n + 1))]

        res = self.meta_interp(f, [100], listops=True)
        assert res == f(50)
        self.check_loops({"call": 5, "getfield_gc": 1, "getinteriorfield_gc": 1,
                          "guard_false": 1, "guard_no_exception": 4,
                          "guard_true": 1, "int_and": 1, "int_gt": 1,
                          "int_is_true": 1, "int_sub": 1, "jump": 1,
                          "new_with_vtable": 1, "new": 1, "new_array": 1,
                          "setfield_gc": 3, })


class TestOOtype(DictTests, OOJitMixin):
    pass

class TestLLtype(DictTests, LLJitMixin):
    pass<|MERGE_RESOLUTION|>--- conflicted
+++ resolved
@@ -91,12 +91,7 @@
         res1 = f(100)
         res2 = self.meta_interp(f, [100], listops=True)
         assert res1 == res2
-<<<<<<< HEAD
-        # the hash was traced
-        self.check_loops(int_mod=1)
-=======
         self.check_loops(int_mod=1) # the hash was traced and eq, but cached
->>>>>>> a3ccb633
 
     def test_dict_setdefault(self):
         myjitdriver = JitDriver(greens = [], reds = ['total', 'dct'])
@@ -133,11 +128,7 @@
         assert f(100) == 50
         res = self.meta_interp(f, [100], listops=True)
         assert res == 50
-<<<<<<< HEAD
-        self.check_loops(int_mod=1) # key
-=======
         self.check_loops(int_mod=1) # key + eq, but cached
->>>>>>> a3ccb633
 
     def test_repeated_lookup(self):
         myjitdriver = JitDriver(greens = [], reds = ['n', 'd'])
