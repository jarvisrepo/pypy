--- conflicted
+++ resolved
@@ -37,17 +37,13 @@
     def log_loop(self, inputargs, operations, number=0, type=None):
         pass
 
-<<<<<<< HEAD
     def repr_of_op(self, op):
         return repr(op)
 
-class FakeState:
+class FakeState(object):
     optimize_loop = staticmethod(nounroll_optimize.optimize_loop)
-=======
-class FakeState(object):
     enable_opts = ALL_OPTS_DICT.copy()
     enable_opts.pop('unroll')
->>>>>>> 4e10f829
 
     def attach_unoptimized_bridge_from_interp(*args):
         pass
