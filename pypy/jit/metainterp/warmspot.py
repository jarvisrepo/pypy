import sys, py
from pypy.tool.sourcetools import func_with_new_name
from pypy.rpython.lltypesystem import lltype, llmemory
from pypy.rpython.annlowlevel import llhelper, MixLevelHelperAnnotator,\
     cast_base_ptr_to_instance, hlstr
from pypy.annotation import model as annmodel
from pypy.rpython.llinterp import LLException
from pypy.rpython.test.test_llinterp import get_interpreter, clear_tcache
from pypy.rpython.annlowlevel import cast_instance_to_base_ptr
from pypy.objspace.flow.model import SpaceOperation, Variable, Constant
from pypy.objspace.flow.model import checkgraph, Link, copygraph
from pypy.rlib.objectmodel import we_are_translated
from pypy.rlib.unroll import unrolling_iterable
from pypy.rlib.debug import fatalerror
from pypy.rlib.rstackovf import StackOverflow
from pypy.translator.simplify import get_functype
from pypy.translator.backendopt import removenoops
from pypy.translator.unsimplify import call_final_function

from pypy.jit.metainterp import history, pyjitpl, gc, memmgr
from pypy.jit.metainterp.pyjitpl import MetaInterpStaticData
from pypy.jit.metainterp.jitprof import Profiler, EmptyProfiler
from pypy.jit.metainterp.jitexc import JitException
from pypy.jit.metainterp.jitdriver import JitDriverStaticData
from pypy.jit.codewriter import support, codewriter, longlong
from pypy.jit.codewriter.policy import JitPolicy
from pypy.jit.codewriter.effectinfo import EffectInfo
from pypy.jit.metainterp.optimizeopt import ALL_OPTS_NAMES

# ____________________________________________________________
# Bootstrapping

def apply_jit(translator, backend_name="auto", inline=False,
              enable_opts=ALL_OPTS_NAMES, **kwds):
    if 'CPUClass' not in kwds:
        from pypy.jit.backend.detect_cpu import getcpuclass
        kwds['CPUClass'] = getcpuclass(backend_name)
    ProfilerClass = Profiler
    # Always use Profiler here, which should have a very low impact.
    # Otherwise you can try with ProfilerClass = EmptyProfiler.
    warmrunnerdesc = WarmRunnerDesc(translator,
                                    translate_support_code=True,
                                    listops=True,
                                    no_stats = True,
                                    ProfilerClass = ProfilerClass,
                                    **kwds)
    for jd in warmrunnerdesc.jitdrivers_sd:
        jd.warmstate.set_param_inlining(inline)
        jd.warmstate.set_param_enable_opts(enable_opts)
    warmrunnerdesc.finish()
    translator.warmrunnerdesc = warmrunnerdesc    # for later debugging

def ll_meta_interp(function, args, backendopt=False, type_system='lltype',
                   listcomp=False, translationoptions={}, **kwds):
    if listcomp:
        extraconfigopts = {'translation.list_comprehension_operations': True}
    else:
        extraconfigopts = {}
    for key, value in translationoptions.items():
        extraconfigopts['translation.' + key] = value
    interp, graph = get_interpreter(function, args,
                                    backendopt=False,  # will be done below
                                    type_system=type_system,
                                    **extraconfigopts)
    clear_tcache()
    return jittify_and_run(interp, graph, args, backendopt=backendopt, **kwds)

def jittify_and_run(interp, graph, args, repeat=1, graph_and_interp_only=False,
                    backendopt=False, trace_limit=sys.maxint,
                    inline=False, loop_longevity=0, retrace_limit=5,
                    function_threshold=4,
                    enable_opts=ALL_OPTS_NAMES, max_retrace_guards=15, **kwds):
    from pypy.config.config import ConfigError
    translator = interp.typer.annotator.translator
    try:
        translator.config.translation.gc = "boehm"
    except ConfigError:
        pass
    try:
        translator.config.translation.list_comprehension_operations = True
    except ConfigError:
        pass
    warmrunnerdesc = WarmRunnerDesc(translator, backendopt=backendopt, **kwds)
    for jd in warmrunnerdesc.jitdrivers_sd:
        jd.warmstate.set_param_threshold(3)          # for tests
        jd.warmstate.set_param_function_threshold(function_threshold)
        jd.warmstate.set_param_trace_eagerness(2)    # for tests
        jd.warmstate.set_param_trace_limit(trace_limit)
        jd.warmstate.set_param_inlining(inline)
        jd.warmstate.set_param_loop_longevity(loop_longevity)
        jd.warmstate.set_param_retrace_limit(retrace_limit)
        jd.warmstate.set_param_max_retrace_guards(max_retrace_guards)
        jd.warmstate.set_param_enable_opts(enable_opts)
    warmrunnerdesc.finish()
    if graph_and_interp_only:
        return interp, graph
    res = interp.eval_graph(graph, args)
    if not kwds.get('translate_support_code', False):
        warmrunnerdesc.metainterp_sd.profiler.finish()
        warmrunnerdesc.metainterp_sd.cpu.finish_once()
    print '~~~ return value:', repr(res)
    while repeat > 1:
        print '~' * 79
        res1 = interp.eval_graph(graph, args)
        if isinstance(res, int):
            assert res1 == res
        repeat -= 1
    return res

def rpython_ll_meta_interp(function, args, backendopt=True, **kwds):
    return ll_meta_interp(function, args, backendopt=backendopt,
                          translate_support_code=True, **kwds)

def _find_jit_marker(graphs, marker_name, check_driver=True):
    results = []
    for graph in graphs:
        for block in graph.iterblocks():
            for i in range(len(block.operations)):
                op = block.operations[i]
                if (op.opname == 'jit_marker' and
                    op.args[0].value == marker_name and
                    (not check_driver or op.args[1].value is None or
                     op.args[1].value.active)):   # the jitdriver
                    results.append((graph, block, i))
    return results

def find_can_enter_jit(graphs):
    return _find_jit_marker(graphs, 'can_enter_jit')

def find_loop_headers(graphs):
    return _find_jit_marker(graphs, 'loop_header')

def find_jit_merge_points(graphs):
    results = _find_jit_marker(graphs, 'jit_merge_point')
    if not results:
        raise Exception("no jit_merge_point found!")
    seen = set([graph for graph, block, pos in results])
    assert len(seen) == len(results), (
        "found several jit_merge_points in the same graph")
    return results

def find_access_helpers(graphs):
    return _find_jit_marker(graphs, 'access_helper', False)

def locate_jit_merge_point(graph):
    [(graph, block, pos)] = find_jit_merge_points([graph])
    return block, pos, block.operations[pos]

def find_set_param(graphs):
    return _find_jit_marker(graphs, 'set_param')

def find_force_quasi_immutable(graphs):
    results = []
    for graph in graphs:
        for block in graph.iterblocks():
            for i in range(len(block.operations)):
                op = block.operations[i]
                if op.opname == 'jit_force_quasi_immutable':
                    results.append((graph, block, i))
    return results

def get_stats():
    return pyjitpl._warmrunnerdesc.stats

def reset_stats():
    pyjitpl._warmrunnerdesc.stats.clear()

def get_translator():
    return pyjitpl._warmrunnerdesc.translator

def debug_checks():
    stats = get_stats()
    stats.maybe_view()
    stats.check_consistency()

class ContinueRunningNormallyBase(JitException):
    pass

# ____________________________________________________________

class WarmRunnerDesc(object):

    def __init__(self, translator, policy=None, backendopt=True, CPUClass=None,
                 ProfilerClass=EmptyProfiler, **kwds):
        pyjitpl._warmrunnerdesc = self   # this is a global for debugging only!
        self.set_translator(translator)
        self.memory_manager = memmgr.MemoryManager()
        self.build_cpu(CPUClass, **kwds)
        self.inline_inlineable_portals()
        self.find_portals()
        self.codewriter = codewriter.CodeWriter(self.cpu, self.jitdrivers_sd)
        if policy is None:
            policy = JitPolicy()
        policy.set_supports_floats(self.cpu.supports_floats)
        policy.set_supports_longlong(self.cpu.supports_longlong)
        policy.set_supports_singlefloats(self.cpu.supports_singlefloats)
        graphs = self.codewriter.find_all_graphs(policy)
        policy.dump_unsafe_loops()
        self.check_access_directly_sanity(graphs)
        if backendopt:
            self.prejit_optimizations(policy, graphs)
        elif self.opt.listops:
            self.prejit_optimizations_minimal_inline(policy, graphs)

        self.build_meta_interp(ProfilerClass)
        self.make_args_specifications()
        #
        from pypy.jit.metainterp.virtualref import VirtualRefInfo
        vrefinfo = VirtualRefInfo(self)
        self.codewriter.setup_vrefinfo(vrefinfo)
        #
        self.hooks = policy.jithookiface
        self.make_virtualizable_infos()
        self.make_exception_classes()
        self.make_driverhook_graphs()
        self.make_enter_functions()
        self.rewrite_jit_merge_points(policy)

        verbose = False # not self.cpu.translate_support_code
        self.rewrite_access_helpers()
        self.codewriter.make_jitcodes(verbose=verbose)
        self.rewrite_can_enter_jits()
        self.rewrite_set_param_and_get_stats()
        self.rewrite_force_virtual(vrefinfo)
        self.rewrite_force_quasi_immutable()
        self.add_finish()
        self.metainterp_sd.finish_setup(self.codewriter)

    def finish(self):
        vinfos = set([jd.virtualizable_info for jd in self.jitdrivers_sd])
        for vinfo in vinfos:
            if vinfo is not None:
                vinfo.finish()
        if self.cpu.translate_support_code:
            self.annhelper.finish()

    def _freeze_(self):
        return True

    def set_translator(self, translator):
        self.translator = translator
        self.rtyper = translator.rtyper
        self.gcdescr = gc.get_description(translator.config)

    def inline_inlineable_portals(self):
        """
        Find all the graphs which have been decorated with
        @jitdriver.inline_in_portal and inline them in the callers, making
        them JIT portals. Then, create a fresh copy of the jitdriver for each
        of those new portals, because they cannot share the same one.  See
        test_ajit::test_inline_in_portal.
        """
        from pypy.translator.backendopt import inline
        lltype_to_classdef = self.translator.rtyper.lltype_to_classdef_mapping()
        raise_analyzer = inline.RaiseAnalyzer(self.translator)
        callgraph = inline.inlinable_static_callers(self.translator.graphs)
        new_portals = set()
        for caller, callee in callgraph:
            func = getattr(callee, 'func', None)
            _inline_in_portal_ = getattr(func, '_inline_in_portal_', False)
            if _inline_in_portal_:
                count = inline.inline_function(self.translator, callee, caller,
                                               lltype_to_classdef, raise_analyzer)
                assert count > 0, ('The function has been decorated with '
                                   '@inline_in_portal, but it is not possible '
                                   'to inline it')
                new_portals.add(caller)
        self.clone_inlined_jit_merge_points(new_portals)

    def clone_inlined_jit_merge_points(self, graphs):
        """
        Find all the jit_merge_points in the given graphs, and replace the
        original JitDriver with a fresh clone.
        """
        if not graphs:
            return
        for graph, block, pos in find_jit_merge_points(graphs):
            op = block.operations[pos]
            v_driver = op.args[1]
            new_driver = v_driver.value.clone()
            c_new_driver = Constant(new_driver, v_driver.concretetype)
            op.args[1] = c_new_driver


    def find_portals(self):
        self.jitdrivers_sd = []
        graphs = self.translator.graphs
        for graph, block, pos in find_jit_merge_points(graphs):
            self.autodetect_jit_markers_redvars(graph)
            self.split_graph_and_record_jitdriver(graph, block, pos)
        #
        assert (len(set([jd.jitdriver for jd in self.jitdrivers_sd])) ==
                len(self.jitdrivers_sd)), \
                "there are multiple jit_merge_points with the same jitdriver"

    def autodetect_jit_markers_redvars(self, graph):
        # the idea is to find all the jit_merge_point and can_enter_jit and
        # add all the variables across the links to the reds.
        for block, op in graph.iterblockops():
            if op.opname == 'jit_marker':
                jitdriver = op.args[1].value
                if not jitdriver.autoreds:
                    continue
                # if we want to support also can_enter_jit, we should find a
                # way to detect a consistent set of red vars to pass *both* to
                # jit_merge_point and can_enter_jit. The current simple
                # solution doesn't work because can_enter_jit might be in
                # another block, so the set of alive_v will be different.
                methname = op.args[0].value
                assert methname == 'jit_merge_point', (
                    "reds='auto' is supported only for jit drivers which " 
                    "calls only jit_merge_point. Found a call to %s" % methname)
                #
<<<<<<< HEAD
                assert jitdriver.confirm_enter_jit is None
=======
>>>>>>> 9ae69a43
                # compute the set of live variables before the jit_marker
                alive_v = set(block.inputargs)
                for op1 in block.operations:
                    if op1 is op:
                        break # stop when the meet the jit_marker
                    if op1.result.concretetype != lltype.Void:
                        alive_v.add(op1.result)
                greens_v = op.args[2:]
                reds_v = alive_v - set(greens_v)
                reds_v = support.sort_vars(reds_v)
                op.args.extend(reds_v)
                if jitdriver.numreds is None:
                    jitdriver.numreds = len(reds_v)
                else:
                    assert jitdriver.numreds == len(reds_v), 'inconsistent number of reds_v'


    def split_graph_and_record_jitdriver(self, graph, block, pos):
        op = block.operations[pos]
        jd = JitDriverStaticData()
        jd._jit_merge_point_in = graph
        args = op.args[2:]
        s_binding = self.translator.annotator.binding
        if op.args[1].value.autoreds:
            # _portal_args_s is used only by _make_hook_graph, but for now we
            # declare the various set_jitcell_at, get_printable_location,
            # etc. as incompatible with autoreds
            jd._portal_args_s = None
        else:
            jd._portal_args_s = [s_binding(v) for v in args]
        graph = copygraph(graph)
        [jmpp] = find_jit_merge_points([graph])
        graph.startblock = support.split_before_jit_merge_point(*jmpp)
        # XXX this is incredibly obscure, but this is sometiems necessary
        #     so we don't explode in checkgraph. for reasons unknown this
        #     is not contanied within simplify_graph
        removenoops.remove_same_as(graph)
        # a crash in the following checkgraph() means that you forgot
        # to list some variable in greens=[] or reds=[] in JitDriver,
        # or that a jit_merge_point() takes a constant as an argument.
        checkgraph(graph)
        for v in graph.getargs():
            assert isinstance(v, Variable)
        assert len(dict.fromkeys(graph.getargs())) == len(graph.getargs())
        self.translator.graphs.append(graph)
        jd.portal_graph = graph
        # it's a bit unbelievable to have a portal without func
        assert hasattr(graph, "func")
        graph.func._dont_inline_ = True
        graph.func._jit_unroll_safe_ = True
        jd.jitdriver = block.operations[pos].args[1].value
        jd.portal_runner_ptr = "<not set so far>"
        jd.result_type = history.getkind(jd.portal_graph.getreturnvar()
                                         .concretetype)[0]
        self.jitdrivers_sd.append(jd)

    def check_access_directly_sanity(self, graphs):
        from pypy.translator.backendopt.inline import collect_called_graphs
        jit_graphs = set(graphs)
        for graph in collect_called_graphs(self.translator.entry_point_graph,
                                           self.translator):
            if graph in jit_graphs:
                continue
            assert not getattr(graph, 'access_directly', False)

    def prejit_optimizations(self, policy, graphs):
        from pypy.translator.backendopt.all import backend_optimizations
        backend_optimizations(self.translator,
                              graphs=graphs,
                              merge_if_blocks=True,
                              constfold=True,
                              raisingop2direct_call=False,
                              remove_asserts=True,
                              really_remove_asserts=True)

    def prejit_optimizations_minimal_inline(self, policy, graphs):
        from pypy.translator.backendopt.inline import auto_inline_graphs
        auto_inline_graphs(self.translator, graphs, 0.01)

    def build_cpu(self, CPUClass, translate_support_code=False,
                  no_stats=False, supports_floats=True,
                  supports_longlong=True, supports_singlefloats=True,
                  **kwds):
        assert CPUClass is not None
        self.opt = history.Options(**kwds)
        if no_stats:
            stats = history.NoStats()
        else:
            stats = history.Stats()
        self.stats = stats
        if translate_support_code:
            self.annhelper = MixLevelHelperAnnotator(self.translator.rtyper)
        cpu = CPUClass(self.translator.rtyper, self.stats, self.opt,
                       translate_support_code, gcdescr=self.gcdescr)
        if not supports_floats:       cpu.supports_floats       = False
        if not supports_longlong:     cpu.supports_longlong     = False
        if not supports_singlefloats: cpu.supports_singlefloats = False
        self.cpu = cpu

    def build_meta_interp(self, ProfilerClass):
        self.metainterp_sd = MetaInterpStaticData(self.cpu,
                                                  self.opt,
                                                  ProfilerClass=ProfilerClass,
                                                  warmrunnerdesc=self)

    def make_virtualizable_infos(self):
        vinfos = {}
        for jd in self.jitdrivers_sd:
            #
            jd.greenfield_info = None
            for name in jd.jitdriver.greens:
                if '.' in name:
                    from pypy.jit.metainterp.greenfield import GreenFieldInfo
                    jd.greenfield_info = GreenFieldInfo(self.cpu, jd)
                    break
            #
            if not jd.jitdriver.virtualizables:
                jd.virtualizable_info = None
                jd.index_of_virtualizable = -1
                continue
            else:
                assert jd.greenfield_info is None, "XXX not supported yet"
            #
            jitdriver = jd.jitdriver
            assert len(jitdriver.virtualizables) == 1    # for now
            [vname] = jitdriver.virtualizables
            # XXX skip the Voids here too
            jd.index_of_virtualizable = jitdriver.reds.index(vname)
            #
            index = jd.num_green_args + jd.index_of_virtualizable
            VTYPEPTR = jd._JIT_ENTER_FUNCTYPE.ARGS[index]
            if VTYPEPTR not in vinfos:
                from pypy.jit.metainterp.virtualizable import VirtualizableInfo
                vinfos[VTYPEPTR] = VirtualizableInfo(self, VTYPEPTR)
            jd.virtualizable_info = vinfos[VTYPEPTR]

    def make_exception_classes(self):

        class DoneWithThisFrameVoid(JitException):
            def __str__(self):
                return 'DoneWithThisFrameVoid()'

        class DoneWithThisFrameInt(JitException):
            def __init__(self, result):
                assert lltype.typeOf(result) is lltype.Signed
                self.result = result
            def __str__(self):
                return 'DoneWithThisFrameInt(%s)' % (self.result,)

        class DoneWithThisFrameRef(JitException):
            def __init__(self, cpu, result):
                assert lltype.typeOf(result) == cpu.ts.BASETYPE
                self.result = result
            def __str__(self):
                return 'DoneWithThisFrameRef(%s)' % (self.result,)

        class DoneWithThisFrameFloat(JitException):
            def __init__(self, result):
                assert lltype.typeOf(result) is longlong.FLOATSTORAGE
                self.result = result
            def __str__(self):
                return 'DoneWithThisFrameFloat(%s)' % (self.result,)

        class ExitFrameWithExceptionRef(JitException):
            def __init__(self, cpu, value):
                assert lltype.typeOf(value) == cpu.ts.BASETYPE
                self.value = value
            def __str__(self):
                return 'ExitFrameWithExceptionRef(%s)' % (self.value,)

        class ContinueRunningNormally(ContinueRunningNormallyBase):
            def __init__(self, gi, gr, gf, ri, rr, rf):
                # the six arguments are: lists of green ints, greens refs,
                # green floats, red ints, red refs, and red floats.
                self.green_int = gi
                self.green_ref = gr
                self.green_float = gf
                self.red_int = ri
                self.red_ref = rr
                self.red_float = rf
            def __str__(self):
                return 'ContinueRunningNormally(%s, %s, %s, %s, %s, %s)' % (
                    self.green_int, self.green_ref, self.green_float,
                    self.red_int, self.red_ref, self.red_float)

        # XXX there is no point any more to not just have the exceptions
        # as globals
        self.DoneWithThisFrameVoid = DoneWithThisFrameVoid
        self.DoneWithThisFrameInt = DoneWithThisFrameInt
        self.DoneWithThisFrameRef = DoneWithThisFrameRef
        self.DoneWithThisFrameFloat = DoneWithThisFrameFloat
        self.ExitFrameWithExceptionRef = ExitFrameWithExceptionRef
        self.ContinueRunningNormally = ContinueRunningNormally
        self.metainterp_sd.DoneWithThisFrameVoid = DoneWithThisFrameVoid
        self.metainterp_sd.DoneWithThisFrameInt = DoneWithThisFrameInt
        self.metainterp_sd.DoneWithThisFrameRef = DoneWithThisFrameRef
        self.metainterp_sd.DoneWithThisFrameFloat = DoneWithThisFrameFloat
        self.metainterp_sd.ExitFrameWithExceptionRef = ExitFrameWithExceptionRef
        self.metainterp_sd.ContinueRunningNormally = ContinueRunningNormally

    def make_enter_functions(self):
        for jd in self.jitdrivers_sd:
            self.make_enter_function(jd)

    def make_enter_function(self, jd):
        from pypy.jit.metainterp.warmstate import WarmEnterState
        state = WarmEnterState(self, jd)
        maybe_compile_and_run = state.make_entry_point()
        jd.warmstate = state

        def crash_in_jit(e):
            tb = not we_are_translated() and sys.exc_info()[2]
            try:
                raise e
            except JitException:
                raise     # go through
            except MemoryError:
                raise     # go through
            except StackOverflow:
                raise     # go through
            except Exception, e:
                if not we_are_translated():
                    print "~~~ Crash in JIT!"
                    print '~~~ %s: %s' % (e.__class__, e)
                    if sys.stdout == sys.__stdout__:
                        import pdb; pdb.post_mortem(tb)
                    raise e.__class__, e, tb
                fatalerror('~~~ Crash in JIT! %s' % (e,))
        crash_in_jit._dont_inline_ = True

        if self.translator.rtyper.type_system.name == 'lltypesystem':
            def maybe_enter_jit(*args):
                try:
                    maybe_compile_and_run(state.increment_threshold, *args)
                except Exception, e:
                    crash_in_jit(e)
            maybe_enter_jit._always_inline_ = True
        else:
            def maybe_enter_jit(*args):
                maybe_compile_and_run(state.increment_threshold, *args)
            maybe_enter_jit._always_inline_ = True
        jd._maybe_enter_jit_fn = maybe_enter_jit

        def maybe_enter_from_start(*args):
            maybe_compile_and_run(state.increment_function_threshold, *args)
        maybe_enter_from_start._always_inline_ = True
        jd._maybe_enter_from_start_fn = maybe_enter_from_start

    def make_driverhook_graphs(self):
        from pypy.rlib.jit import BaseJitCell
        bk = self.rtyper.annotator.bookkeeper
        classdef = bk.getuniqueclassdef(BaseJitCell)
        s_BaseJitCell_or_None = annmodel.SomeInstance(classdef,
                                                      can_be_None=True)
        s_BaseJitCell_not_None = annmodel.SomeInstance(classdef)
        s_Str = annmodel.SomeString()
        #
        annhelper = MixLevelHelperAnnotator(self.translator.rtyper)
        for jd in self.jitdrivers_sd:
            jd._set_jitcell_at_ptr = self._make_hook_graph(jd,
                annhelper, jd.jitdriver.set_jitcell_at, annmodel.s_None,
                s_BaseJitCell_not_None)
            jd._get_jitcell_at_ptr = self._make_hook_graph(jd,
                annhelper, jd.jitdriver.get_jitcell_at, s_BaseJitCell_or_None)
            jd._get_printable_location_ptr = self._make_hook_graph(jd,
                annhelper, jd.jitdriver.get_printable_location, s_Str)
            jd._confirm_enter_jit_ptr = self._make_hook_graph(jd,
                annhelper, jd.jitdriver.confirm_enter_jit, annmodel.s_Bool,
                onlygreens=False)
            jd._can_never_inline_ptr = self._make_hook_graph(jd,
                annhelper, jd.jitdriver.can_never_inline, annmodel.s_Bool)
            jd._should_unroll_one_iteration_ptr = self._make_hook_graph(jd,
                annhelper, jd.jitdriver.should_unroll_one_iteration,
                annmodel.s_Bool)
        annhelper.finish()

    def _make_hook_graph(self, jitdriver_sd, annhelper, func,
                         s_result, s_first_arg=None, onlygreens=True):
        if func is None:
            return None
        #
<<<<<<< HEAD
        assert not jitdriver_sd.jitdriver.autoreds
=======
        assert not jitdriver_sd.jitdriver.autoreds, (
            "reds='auto' is not compatible with JitDriver hooks such as "
            "{get,set}_jitcell_at, get_printable_location, confirm_enter_jit, etc.")
>>>>>>> 9ae69a43
        extra_args_s = []
        if s_first_arg is not None:
            extra_args_s.append(s_first_arg)
        #
        args_s = jitdriver_sd._portal_args_s
        if onlygreens:
            args_s = args_s[:len(jitdriver_sd._green_args_spec)]
        graph = annhelper.getgraph(func, extra_args_s + args_s, s_result)
        funcptr = annhelper.graph2delayed(graph)
        return funcptr

    def make_args_specifications(self):
        for jd in self.jitdrivers_sd:
            self.make_args_specification(jd)

    def make_args_specification(self, jd):
        graph = jd._jit_merge_point_in
        _, _, op = locate_jit_merge_point(graph)
        greens_v, reds_v = support.decode_hp_hint_args(op)
        ALLARGS = [v.concretetype for v in (greens_v + reds_v)]
        jd._green_args_spec = [v.concretetype for v in greens_v]
        jd.red_args_types = [history.getkind(v.concretetype) for v in reds_v]
        jd.num_green_args = len(jd._green_args_spec)
        jd.num_red_args = len(jd.red_args_types)
        RESTYPE = graph.getreturnvar().concretetype
        (jd._JIT_ENTER_FUNCTYPE,
         jd._PTR_JIT_ENTER_FUNCTYPE) = self.cpu.ts.get_FuncType(ALLARGS, lltype.Void)
        (jd._PORTAL_FUNCTYPE,
         jd._PTR_PORTAL_FUNCTYPE) = self.cpu.ts.get_FuncType(ALLARGS, RESTYPE)
        #
        if jd.result_type == 'v':
            ASMRESTYPE = lltype.Void
        elif jd.result_type == history.INT:
            ASMRESTYPE = lltype.Signed
        elif jd.result_type == history.REF:
            ASMRESTYPE = llmemory.GCREF
        elif jd.result_type == history.FLOAT:
            ASMRESTYPE = lltype.Float
        else:
            assert False
        (_, jd._PTR_ASSEMBLER_HELPER_FUNCTYPE) = self.cpu.ts.get_FuncType(
            [lltype.Signed, llmemory.GCREF], ASMRESTYPE)

    def rewrite_can_enter_jits(self):
        sublists = {}
        for jd in self.jitdrivers_sd:
            sublists[jd.jitdriver] = jd, []
            jd.no_loop_header = True
        #
        loop_headers = find_loop_headers(self.translator.graphs)
        for graph, block, index in loop_headers:
            op = block.operations[index]
            jitdriver = op.args[1].value
            assert jitdriver in sublists, \
                   "loop_header with no matching jit_merge_point"
            jd, sublist = sublists[jitdriver]
            jd.no_loop_header = False
        #
        can_enter_jits = find_can_enter_jit(self.translator.graphs)
        for graph, block, index in can_enter_jits:
            op = block.operations[index]
            jitdriver = op.args[1].value
            assert jitdriver in sublists, \
                   "can_enter_jit with no matching jit_merge_point"
            jd, sublist = sublists[jitdriver]
            origportalgraph = jd._jit_merge_point_in
            if graph is not origportalgraph:
                sublist.append((graph, block, index))
                jd.no_loop_header = False
            else:
                pass   # a 'can_enter_jit' before the 'jit-merge_point', but
                       # originally in the same function: we ignore it here
                       # see e.g. test_jitdriver.test_simple
        for jd in self.jitdrivers_sd:
            _, sublist = sublists[jd.jitdriver]
            self.rewrite_can_enter_jit(jd, sublist)

    def rewrite_can_enter_jit(self, jd, can_enter_jits):
        FUNCPTR = jd._PTR_JIT_ENTER_FUNCTYPE
        jit_enter_fnptr = self.helper_func(FUNCPTR, jd._maybe_enter_jit_fn)

        if len(can_enter_jits) == 0:
            # see test_warmspot.test_no_loop_at_all
            operations = jd.portal_graph.startblock.operations
            op1 = operations[0]
            assert (op1.opname == 'jit_marker' and
                    op1.args[0].value == 'jit_merge_point')
            op0 = SpaceOperation(
                'jit_marker',
                [Constant('can_enter_jit', lltype.Void)] + op1.args[1:],
                None)
            operations.insert(0, op0)
            can_enter_jits = [(jd.portal_graph, jd.portal_graph.startblock, 0)]

        for graph, block, index in can_enter_jits:
            if graph is jd._jit_merge_point_in:
                continue

            op = block.operations[index]
            greens_v, reds_v = support.decode_hp_hint_args(op)
            args_v = greens_v + reds_v

            vlist = [Constant(jit_enter_fnptr, FUNCPTR)] + args_v

            v_result = Variable()
            v_result.concretetype = lltype.Void
            newop = SpaceOperation('direct_call', vlist, v_result)
            block.operations[index] = newop

    def helper_func(self, FUNCPTR, func):
        if not self.cpu.translate_support_code:
            return llhelper(FUNCPTR, func)
        FUNC = get_functype(FUNCPTR)
        args_s = [annmodel.lltype_to_annotation(ARG) for ARG in FUNC.ARGS]
        s_result = annmodel.lltype_to_annotation(FUNC.RESULT)
        graph = self.annhelper.getgraph(func, args_s, s_result)
        return self.annhelper.graph2delayed(graph, FUNC)

    def rewrite_access_helpers(self):
        ah = find_access_helpers(self.translator.graphs)
        for graph, block, index in ah:
            op = block.operations[index]
            self.rewrite_access_helper(op)

    def rewrite_access_helper(self, op):
        # make sure we make a copy of function so it no longer belongs
        # to extregistry
        func = op.args[1].value
        if func.func_name.startswith('stats_'):
            # get special treatment since we rewrite it to a call that accepts
            # jit driver
            func = func_with_new_name(func, func.func_name + '_compiled')
            def new_func(ignored, *args):
                return func(self, *args)
            ARGS = [lltype.Void] + [arg.concretetype for arg in op.args[3:]]
        else:
            ARGS = [arg.concretetype for arg in op.args[2:]]
            new_func = func_with_new_name(func, func.func_name + '_compiled')
        RESULT = op.result.concretetype
        FUNCPTR = lltype.Ptr(lltype.FuncType(ARGS, RESULT))
        ptr = self.helper_func(FUNCPTR, new_func)
        op.opname = 'direct_call'
        op.args = [Constant(ptr, FUNCPTR)] + op.args[2:]

    def rewrite_jit_merge_points(self, policy):
        for jd in self.jitdrivers_sd:
            self.rewrite_jit_merge_point(jd, policy)

    def rewrite_jit_merge_point(self, jd, policy):
        #
        # Mutate the original portal graph from this:
        #
        #       def original_portal(..):
        #           stuff
        #           while 1:
        #               jit_merge_point(*args)
        #               more stuff
        #
        # to that:
        #
        #       def original_portal(..):
        #           stuff
        #           return portal_runner(*args)
        #
        #       def portal_runner(*args):
        #           while 1:
        #               try:
        #                   return portal(*args)
        #               except ContinueRunningNormally, e:
        #                   *args = *e.new_args
        #               except DoneWithThisFrame, e:
        #                   return e.return
        #               except ExitFrameWithException, e:
        #                   raise Exception, e.value
        #
        #       def portal(*args):
        #           while 1:
        #               more stuff
        #
        origportalgraph = jd._jit_merge_point_in
        portalgraph = jd.portal_graph
        PORTALFUNC = jd._PORTAL_FUNCTYPE

        # ____________________________________________________________
        # Prepare the portal_runner() helper
        #
        from pypy.jit.metainterp.warmstate import specialize_value
        from pypy.jit.metainterp.warmstate import unspecialize_value
        portal_ptr = self.cpu.ts.functionptr(PORTALFUNC, 'portal',
                                         graph = portalgraph)
        jd._portal_ptr = portal_ptr
        #
        portalfunc_ARGS = []
        nums = {}
        for i, ARG in enumerate(PORTALFUNC.ARGS):
            kind = history.getkind(ARG)
            assert kind != 'void'
            if i < len(jd.jitdriver.greens):
                color = 'green'
            else:
                color = 'red'
            attrname = '%s_%s' % (color, kind)
            count = nums.get(attrname, 0)
            nums[attrname] = count + 1
            portalfunc_ARGS.append((ARG, attrname, count))
        portalfunc_ARGS = unrolling_iterable(portalfunc_ARGS)
        #
        rtyper = self.translator.rtyper
        RESULT = PORTALFUNC.RESULT
        result_kind = history.getkind(RESULT)
        ts = self.cpu.ts

        def ll_portal_runner(*args):
            start = True
            while 1:
                try:
                    if start:
                        jd._maybe_enter_from_start_fn(*args)
                    return support.maybe_on_top_of_llinterp(rtyper,
                                                      portal_ptr)(*args)
                except self.ContinueRunningNormally, e:
                    args = ()
                    for ARGTYPE, attrname, count in portalfunc_ARGS:
                        x = getattr(e, attrname)[count]
                        x = specialize_value(ARGTYPE, x)
                        args = args + (x,)
                    start = False
                    continue
                except self.DoneWithThisFrameVoid:
                    assert result_kind == 'void'
                    return
                except self.DoneWithThisFrameInt, e:
                    assert result_kind == 'int'
                    return specialize_value(RESULT, e.result)
                except self.DoneWithThisFrameRef, e:
                    assert result_kind == 'ref'
                    return specialize_value(RESULT, e.result)
                except self.DoneWithThisFrameFloat, e:
                    assert result_kind == 'float'
                    return specialize_value(RESULT, e.result)
                except self.ExitFrameWithExceptionRef, e:
                    value = ts.cast_to_baseclass(e.value)
                    if not we_are_translated():
                        raise LLException(ts.get_typeptr(value), value)
                    else:
                        value = cast_base_ptr_to_instance(Exception, value)
                        raise Exception, value

        def handle_jitexception(e):
            # XXX the bulk of this function is mostly a copy-paste from above
            try:
                raise e
            except self.ContinueRunningNormally, e:
                args = ()
                for ARGTYPE, attrname, count in portalfunc_ARGS:
                    x = getattr(e, attrname)[count]
                    x = specialize_value(ARGTYPE, x)
                    args = args + (x,)
                result = ll_portal_runner(*args)
                if result_kind != 'void':
                    result = unspecialize_value(result)
                return result
            except self.DoneWithThisFrameVoid:
                assert result_kind == 'void'
                return
            except self.DoneWithThisFrameInt, e:
                assert result_kind == 'int'
                return e.result
            except self.DoneWithThisFrameRef, e:
                assert result_kind == 'ref'
                return e.result
            except self.DoneWithThisFrameFloat, e:
                assert result_kind == 'float'
                return e.result
            except self.ExitFrameWithExceptionRef, e:
                value = ts.cast_to_baseclass(e.value)
                if not we_are_translated():
                    raise LLException(ts.get_typeptr(value), value)
                else:
                    value = cast_base_ptr_to_instance(Exception, value)
                    raise Exception, value

        jd._ll_portal_runner = ll_portal_runner # for debugging
        jd.portal_runner_ptr = self.helper_func(jd._PTR_PORTAL_FUNCTYPE,
                                                ll_portal_runner)
        jd.portal_runner_adr = llmemory.cast_ptr_to_adr(jd.portal_runner_ptr)
        jd.portal_calldescr = self.cpu.calldescrof(
            jd._PTR_PORTAL_FUNCTYPE.TO,
            jd._PTR_PORTAL_FUNCTYPE.TO.ARGS,
            jd._PTR_PORTAL_FUNCTYPE.TO.RESULT,
            EffectInfo.MOST_GENERAL)

        vinfo = jd.virtualizable_info

        def assembler_call_helper(failindex, virtualizableref):
            fail_descr = self.cpu.get_fail_descr_from_number(failindex)
            if vinfo is not None:
                virtualizable = lltype.cast_opaque_ptr(
                    vinfo.VTYPEPTR, virtualizableref)
                vinfo.reset_vable_token(virtualizable)
            try:
                fail_descr.handle_fail(self.metainterp_sd, jd)
            except JitException, e:
                return handle_jitexception(e)
            else:
                assert 0, "should have raised"

        jd._assembler_call_helper = assembler_call_helper # for debugging
        jd._assembler_helper_ptr = self.helper_func(
            jd._PTR_ASSEMBLER_HELPER_FUNCTYPE,
            assembler_call_helper)
        jd.assembler_helper_adr = llmemory.cast_ptr_to_adr(
            jd._assembler_helper_ptr)
        if vinfo is not None:
            jd.vable_token_descr = vinfo.vable_token_descr

        def handle_jitexception_from_blackhole(bhcaller, e):
            result = handle_jitexception(e)
            if result_kind == 'void':
                pass
            elif result_kind == 'int':
                bhcaller._setup_return_value_i(result)
            elif result_kind == 'ref':
                bhcaller._setup_return_value_r(result)
            elif result_kind == 'float':
                bhcaller._setup_return_value_f(result)
            else:
                assert False
        jd.handle_jitexc_from_bh = handle_jitexception_from_blackhole

        # ____________________________________________________________
        # Now mutate origportalgraph to end with a call to portal_runner_ptr
        #
        origblock, origindex, op = locate_jit_merge_point(origportalgraph)
        assert op.opname == 'jit_marker'
        assert op.args[0].value == 'jit_merge_point'
        greens_v, reds_v = support.decode_hp_hint_args(op)
        vlist = [Constant(jd.portal_runner_ptr, jd._PTR_PORTAL_FUNCTYPE)]
        vlist += greens_v
        vlist += reds_v
        v_result = Variable()
        v_result.concretetype = PORTALFUNC.RESULT
        newop = SpaceOperation('direct_call', vlist, v_result)
        del origblock.operations[origindex:]
        origblock.operations.append(newop)
        origblock.exitswitch = None
        origblock.recloseblock(Link([v_result], origportalgraph.returnblock))
        #
        checkgraph(origportalgraph)

    def add_finish(self):
        def finish():
            if self.metainterp_sd.profiler.initialized:
                self.metainterp_sd.profiler.finish()
            self.metainterp_sd.cpu.finish_once()

        if self.cpu.translate_support_code:
            call_final_function(self.translator, finish,
                                annhelper = self.annhelper)

    def rewrite_set_param_and_get_stats(self):
        from pypy.rpython.lltypesystem.rstr import STR

        closures = {}
        graphs = self.translator.graphs
        _, PTR_SET_PARAM_FUNCTYPE = self.cpu.ts.get_FuncType([lltype.Signed],
                                                             lltype.Void)
        _, PTR_SET_PARAM_STR_FUNCTYPE = self.cpu.ts.get_FuncType(
            [lltype.Ptr(STR)], lltype.Void)
        def make_closure(jd, fullfuncname, is_string):
            if jd is None:
                def closure(i):
                    if is_string:
                        i = hlstr(i)
                    for jd in self.jitdrivers_sd:
                        getattr(jd.warmstate, fullfuncname)(i)
            else:
                state = jd.warmstate
                def closure(i):
                    if is_string:
                        i = hlstr(i)
                    getattr(state, fullfuncname)(i)
            if is_string:
                TP = PTR_SET_PARAM_STR_FUNCTYPE
            else:
                TP = PTR_SET_PARAM_FUNCTYPE
            funcptr = self.helper_func(TP, closure)
            return Constant(funcptr, TP)
        #
        for graph, block, i in find_set_param(graphs):
            
            op = block.operations[i]
            if op.args[1].value is not None:
                for jd in self.jitdrivers_sd:
                    if jd.jitdriver is op.args[1].value:
                        break
                else:
                    assert 0, "jitdriver of set_param() not found"
            else:
                jd = None
            funcname = op.args[2].value
            key = jd, funcname
            if key not in closures:
                closures[key] = make_closure(jd, 'set_param_' + funcname,
                                             funcname == 'enable_opts')
            op.opname = 'direct_call'
            op.args[:3] = [closures[key]]

    def rewrite_force_virtual(self, vrefinfo):
        if self.cpu.ts.name != 'lltype':
            py.test.skip("rewrite_force_virtual: port it to ootype")
        all_graphs = self.translator.graphs
        vrefinfo.replace_force_virtual_with_call(all_graphs)

    def replace_force_quasiimmut_with_direct_call(self, op):
        ARG = op.args[0].concretetype
        mutatefieldname = op.args[1].value
        key = (ARG, mutatefieldname)
        if key in self._cache_force_quasiimmed_funcs:
            cptr = self._cache_force_quasiimmed_funcs[key]
        else:
            from pypy.jit.metainterp import quasiimmut
            func = quasiimmut.make_invalidation_function(ARG, mutatefieldname)
            FUNC = lltype.Ptr(lltype.FuncType([ARG], lltype.Void))
            llptr = self.helper_func(FUNC, func)
            cptr = Constant(llptr, FUNC)
            self._cache_force_quasiimmed_funcs[key] = cptr
        op.opname = 'direct_call'
        op.args = [cptr, op.args[0]]

    def rewrite_force_quasi_immutable(self):
        self._cache_force_quasiimmed_funcs = {}
        graphs = self.translator.graphs
        for graph, block, i in find_force_quasi_immutable(graphs):
            self.replace_force_quasiimmut_with_direct_call(block.operations[i])<|MERGE_RESOLUTION|>--- conflicted
+++ resolved
@@ -311,10 +311,6 @@
                     "reds='auto' is supported only for jit drivers which " 
                     "calls only jit_merge_point. Found a call to %s" % methname)
                 #
-<<<<<<< HEAD
-                assert jitdriver.confirm_enter_jit is None
-=======
->>>>>>> 9ae69a43
                 # compute the set of live variables before the jit_marker
                 alive_v = set(block.inputargs)
                 for op1 in block.operations:
@@ -596,13 +592,9 @@
         if func is None:
             return None
         #
-<<<<<<< HEAD
-        assert not jitdriver_sd.jitdriver.autoreds
-=======
         assert not jitdriver_sd.jitdriver.autoreds, (
             "reds='auto' is not compatible with JitDriver hooks such as "
             "{get,set}_jitcell_at, get_printable_location, confirm_enter_jit, etc.")
->>>>>>> 9ae69a43
         extra_args_s = []
         if s_first_arg is not None:
             extra_args_s.append(s_first_arg)
