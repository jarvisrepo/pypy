--- conflicted
+++ resolved
@@ -104,13 +104,9 @@
 
 def compile_loop(metainterp, greenkey, start,
                  inputargs, jumpargs,
-<<<<<<< HEAD
-                 resume_at_jump_descr, full_preamble_needed=True):
-    XXX # requires a rewrite
-=======
                  resume_at_jump_descr, full_preamble_needed=True,
                  try_disabling_unroll=False):
->>>>>>> a7ac7bdc
+    XXX # requires a rewrite
     """Try to compile a new procedure by closing the current history back
     to the first operation.
     """
@@ -415,76 +411,6 @@
 
 # ____________________________________________________________
 
-<<<<<<< HEAD
-class _DoneWithThisFrameDescr(AbstractFailDescr):
-    pass
-
-class DoneWithThisFrameDescrVoid(_DoneWithThisFrameDescr):
-    def handle_fail(self, metainterp_sd, jitdriver_sd):
-        assert jitdriver_sd.result_type == resoperation.VOID
-        raise metainterp_sd.DoneWithThisFrameVoid()
-
-class DoneWithThisFrameDescrInt(_DoneWithThisFrameDescr):
-    def handle_fail(self, metainterp_sd, jitdriver_sd):
-        assert jitdriver_sd.result_type == resoperation.INT
-        result = metainterp_sd.cpu.get_latest_value_int(0)
-        raise metainterp_sd.DoneWithThisFrameInt(result)
-
-class DoneWithThisFrameDescrRef(_DoneWithThisFrameDescr):
-    def handle_fail(self, metainterp_sd, jitdriver_sd):
-        assert jitdriver_sd.result_type == resoperation.REF
-        cpu = metainterp_sd.cpu
-        result = cpu.get_latest_value_ref(0)
-        cpu.clear_latest_values(1)
-        raise metainterp_sd.DoneWithThisFrameRef(cpu, result)
-
-class DoneWithThisFrameDescrFloat(_DoneWithThisFrameDescr):
-    def handle_fail(self, metainterp_sd, jitdriver_sd):
-        assert jitdriver_sd.result_type == resoperation.FLOAT
-        result = metainterp_sd.cpu.get_latest_value_float(0)
-        raise metainterp_sd.DoneWithThisFrameFloat(result)
-
-class ExitFrameWithExceptionDescrRef(_DoneWithThisFrameDescr):
-    def handle_fail(self, metainterp_sd, jitdriver_sd):
-        cpu = metainterp_sd.cpu
-        value = cpu.get_latest_value_ref(0)
-        cpu.clear_latest_values(1)
-        raise metainterp_sd.ExitFrameWithExceptionRef(cpu, value)
-
-
-class TerminatingLoopToken(JitCellToken): # FIXME: kill?
-    terminating = True
-
-    def __init__(self, nargs, finishdescr):
-        self.finishdescr = finishdescr
-
-def make_done_loop_tokens():
-    done_with_this_frame_descr_void = DoneWithThisFrameDescrVoid()
-    done_with_this_frame_descr_int = DoneWithThisFrameDescrInt()
-    done_with_this_frame_descr_ref = DoneWithThisFrameDescrRef()
-    done_with_this_frame_descr_float = DoneWithThisFrameDescrFloat()
-    exit_frame_with_exception_descr_ref = ExitFrameWithExceptionDescrRef()
-
-    # pseudo loop tokens to make the life of optimize.py easier
-    return {'loop_tokens_done_with_this_frame_int': [
-                TerminatingLoopToken(1, done_with_this_frame_descr_int)
-                ],
-            'loop_tokens_done_with_this_frame_ref': [
-                TerminatingLoopToken(1, done_with_this_frame_descr_ref)
-                ],
-            'loop_tokens_done_with_this_frame_float': [
-                TerminatingLoopToken(1, done_with_this_frame_descr_float)
-                ],
-            'loop_tokens_done_with_this_frame_void': [
-                TerminatingLoopToken(0, done_with_this_frame_descr_void)
-                ],
-            'loop_tokens_exit_frame_with_exception_ref': [
-                TerminatingLoopToken(1, exit_frame_with_exception_descr_ref)
-                ],
-            }
-
-=======
->>>>>>> a7ac7bdc
 class ResumeDescr(AbstractFailDescr):
     pass
 
@@ -706,15 +632,6 @@
         llvalue = self.metainterp_sd.cpu.get_savedata_ref(jitframe)
         return unerase_list_virtuals(llvalue)
 
-<<<<<<< HEAD
-=======
-    def _clone_if_mutable(self):
-        res = self.__class__(self.metainterp_sd, self.jitdriver_sd)
-        self.copy_all_attributes_into(res)
-        return res
-
->>>>>>> a7ac7bdc
-
 class AbstractResumeGuardCounters(object):
     # Completely custom algorithm for now: keep 5 pairs (value, counter),
     # and when we need more, we discard the middle pair (middle in the
@@ -918,7 +835,6 @@
     callargs = [funcbox] + greenboxes + inputargs
     #
     result_type = jitdriver_sd.result_type
-<<<<<<< HEAD
     jd = jitdriver_sd
     if result_type == resoperation.INT:
         op0 = resoperation.create_resop(rop.CALL_i, 0, callargs,
@@ -933,25 +849,11 @@
     elif result_type == resoperation.VOID:
         op0 = resoperation.create_resop(rop.CALL_n, None, callargs,
                                         descr=jd.portal_calldescr)
-=======
-    if result_type == history.INT:
-        result = BoxInt()
-        DoneCls = DoneWithThisFrameDescrInt
-    elif result_type == history.REF:
-        result = BoxPtr()
-        DoneCls = DoneWithThisFrameDescrRef
-    elif result_type == history.FLOAT:
-        result = BoxFloat()
-        DoneCls = DoneWithThisFrameDescrFloat
-    elif result_type == history.VOID:
-        result = None
-        DoneCls = DoneWithThisFrameDescrVoid
->>>>>>> a7ac7bdc
     else:
         assert 0, "bad result_type"
+    XXX # it used to be a DoneCls here
     #
     faildescr = PropagateExceptionDescr()
-<<<<<<< HEAD
     op1 = resoperation.create_resop_0(rop.GUARD_NO_EXCEPTION, None,
                                       descr=faildescr)
     op1.set_extra("failargs", [])
@@ -962,7 +864,10 @@
     op2 = resoperation.create_resop(rop.FINISH, None, finishargs,
                                     descr=jd.portal_finishtoken)
     operations = [op0, op1, op2]
-=======
+    xXXX
+    #
+    jd = jitdriver_sd
+    faildescr = PropagateExceptionDescr()
     finishdescr = DoneCls(metainterp_sd, jitdriver_sd)
     operations = [
         ResOperation(rop.CALL, callargs, result, descr=jd.portal_calldescr),
@@ -973,7 +878,6 @@
     operations[2].setfailargs([])
     operations = get_deep_immutable_oplist(operations)
     cpu = metainterp_sd.cpu
->>>>>>> a7ac7bdc
     cpu.compile_loop(inputargs, operations, jitcell_token, log=False)
     if memory_manager is not None:    # for tests
         memory_manager.keep_loop_alive(jitcell_token)
