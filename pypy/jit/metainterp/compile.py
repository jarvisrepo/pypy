import weakref
from pypy.rpython.lltypesystem import lltype
from pypy.rpython.ootypesystem import ootype
from pypy.objspace.flow.model import Constant, Variable
from pypy.rlib.objectmodel import we_are_translated
from pypy.rlib.debug import debug_start, debug_stop, debug_print
from pypy.rlib import rstack
from pypy.rlib.jit import JitDebugInfo, Counters
from pypy.conftest import option
from pypy.tool.sourcetools import func_with_new_name

from pypy.jit.metainterp.resoperation import ResOperation, rop, get_deep_immutable_oplist
from pypy.jit.metainterp.history import TreeLoop, Box, History, JitCellToken, TargetToken
from pypy.jit.metainterp.history import AbstractFailDescr, BoxInt
from pypy.jit.metainterp.history import BoxPtr, BoxObj, BoxFloat, Const, ConstInt
from pypy.jit.metainterp import history, resume
from pypy.jit.metainterp.typesystem import llhelper, oohelper
from pypy.jit.metainterp.optimize import InvalidLoop
from pypy.jit.metainterp.inliner import Inliner
from pypy.jit.metainterp.resume import NUMBERING, PENDINGFIELDSP
from pypy.jit.codewriter import heaptracker, longlong

def giveup():
    from pypy.jit.metainterp.pyjitpl import SwitchToBlackhole
    raise SwitchToBlackhole(Counters.ABORT_BRIDGE)

def show_procedures(metainterp_sd, procedure=None, error=None):
    # debugging
    if option.view or option.viewloops:
        if error:
            errmsg = error.__class__.__name__
            if str(error):
                errmsg += ': ' + str(error)
        else:
            errmsg = None
        if procedure is None:
            extraprocedures = []
        else:
            extraprocedures = [procedure]
        metainterp_sd.stats.view(errmsg=errmsg,
                                 extraprocedures=extraprocedures,
                                 metainterp_sd=metainterp_sd)

def create_empty_loop(metainterp, name_prefix=''):
    name = metainterp.staticdata.stats.name_for_new_loop()
    loop = TreeLoop(name_prefix + name)
    loop.call_pure_results = metainterp.call_pure_results
    return loop


def make_jitcell_token(jitdriver_sd):
    jitcell_token = JitCellToken()
    jitcell_token.outermost_jitdriver_sd = jitdriver_sd
    return jitcell_token

def record_loop_or_bridge(metainterp_sd, loop):
    """Do post-backend recordings and cleanups on 'loop'.
    """
    # get the original jitcell token corresponding to jitcell form which
    # this trace starts
    original_jitcell_token = loop.original_jitcell_token
    assert original_jitcell_token is not None
    if metainterp_sd.warmrunnerdesc is not None:    # for tests
        assert original_jitcell_token.generation > 0     # has been registered with memmgr
    wref = weakref.ref(original_jitcell_token)
    for op in loop.operations:
        descr = op.getdescr()
        if isinstance(descr, ResumeDescr):
            descr.wref_original_loop_token = wref   # stick it there
            n = descr.index
            if n >= 0:       # we also record the resumedescr number
                original_jitcell_token.compiled_loop_token.record_faildescr_index(n)
        elif isinstance(descr, JitCellToken):
            # for a CALL_ASSEMBLER: record it as a potential jump.
            if descr is not original_jitcell_token:
                original_jitcell_token.record_jump_to(descr)
            descr.exported_state = None
            op.cleardescr()    # clear reference, mostly for tests
        elif isinstance(descr, TargetToken):
            # for a JUMP: record it as a potential jump.
            # (the following test is not enough to prevent more complicated
            # cases of cycles, but at least it helps in simple tests of
            # test_memgr.py)
            if descr.original_jitcell_token is not original_jitcell_token:
                assert descr.original_jitcell_token is not None
                original_jitcell_token.record_jump_to(descr.original_jitcell_token)
            # exported_state is clear by optimizeopt when the short preamble is
            # constrcucted. if that did not happen the label should not show up
            # in a trace that will be used
            assert descr.exported_state is None 
            if not we_are_translated():
                op._descr_wref = weakref.ref(op._descr)
            op.cleardescr()    # clear reference to prevent the history.Stats
                               # from keeping the loop alive during tests
    # record this looptoken on the QuasiImmut used in the code
    if loop.quasi_immutable_deps is not None:
        for qmut in loop.quasi_immutable_deps:
            qmut.register_loop_token(wref)
        # XXX maybe we should clear the dictionary here
    # mostly for tests: make sure we don't keep a reference to the LoopToken
    loop.original_jitcell_token = None
    if not we_are_translated():
        loop._looptoken_number = original_jitcell_token.number

# ____________________________________________________________

def compile_loop(metainterp, greenkey, start,
                 inputargs, jumpargs,
                 resume_at_jump_descr, full_preamble_needed=True,
                 try_disabling_unroll=False):
    """Try to compile a new procedure by closing the current history back
    to the first operation.
    """
    from pypy.jit.metainterp.optimizeopt import optimize_trace

    metainterp_sd = metainterp.staticdata
    jitdriver_sd = metainterp.jitdriver_sd
    history = metainterp.history

    enable_opts = jitdriver_sd.warmstate.enable_opts
    if try_disabling_unroll:
        if 'unroll' not in enable_opts:
            return None
        enable_opts = enable_opts.copy()
        del enable_opts['unroll']

    jitcell_token = make_jitcell_token(jitdriver_sd)
    part = create_empty_loop(metainterp)
    part.inputargs = inputargs[:]
    h_ops = history.operations
    part.resume_at_jump_descr = resume_at_jump_descr
    part.operations = [ResOperation(rop.LABEL, inputargs, None, descr=TargetToken(jitcell_token))] + \
                      [h_ops[i].clone() for i in range(start, len(h_ops))] + \
                      [ResOperation(rop.LABEL, jumpargs, None, descr=jitcell_token)]

    try:
        optimize_trace(metainterp_sd, part, enable_opts)
    except InvalidLoop:
        return None
    target_token = part.operations[0].getdescr()
    assert isinstance(target_token, TargetToken)
    all_target_tokens = [target_token]

    loop = create_empty_loop(metainterp)        
    loop.inputargs = part.inputargs
    loop.operations = part.operations
    loop.quasi_immutable_deps = {}
    if part.quasi_immutable_deps:
        loop.quasi_immutable_deps.update(part.quasi_immutable_deps)
    while part.operations[-1].getopnum() == rop.LABEL:
        inliner = Inliner(inputargs, jumpargs)
        part.quasi_immutable_deps = None
        part.operations = [part.operations[-1]] + \
                          [inliner.inline_op(h_ops[i]) for i in range(start, len(h_ops))] + \
                          [ResOperation(rop.JUMP, [inliner.inline_arg(a) for a in jumpargs],
                                        None, descr=jitcell_token)]
        target_token = part.operations[0].getdescr()
        assert isinstance(target_token, TargetToken)
        all_target_tokens.append(target_token)
        inputargs = jumpargs
        jumpargs = part.operations[-1].getarglist()

        try:
            optimize_trace(metainterp_sd, part, enable_opts)
        except InvalidLoop:
            return None
            
        loop.operations = loop.operations[:-1] + part.operations
        if part.quasi_immutable_deps:
            loop.quasi_immutable_deps.update(part.quasi_immutable_deps)

    if not loop.quasi_immutable_deps:
        loop.quasi_immutable_deps = None
    for box in loop.inputargs:
        assert isinstance(box, Box)

    loop.original_jitcell_token = jitcell_token
    for label in all_target_tokens:
        assert isinstance(label, TargetToken)
        if label.virtual_state and label.short_preamble:
            metainterp_sd.logger_ops.log_short_preamble([], label.short_preamble)
    jitcell_token.target_tokens = all_target_tokens
    propagate_original_jitcell_token(loop)
    send_loop_to_backend(greenkey, jitdriver_sd, metainterp_sd, loop, "loop")
    record_loop_or_bridge(metainterp_sd, loop)
    return all_target_tokens[0]

def compile_retrace(metainterp, greenkey, start,
                    inputargs, jumpargs,
                    resume_at_jump_descr, partial_trace, resumekey):
    """Try to compile a new procedure by closing the current history back
    to the first operation.
    """
    from pypy.jit.metainterp.optimizeopt import optimize_trace

    history = metainterp.history
    metainterp_sd = metainterp.staticdata
    jitdriver_sd = metainterp.jitdriver_sd

    loop_jitcell_token = metainterp.get_procedure_token(greenkey)
    assert loop_jitcell_token
    assert partial_trace.operations[-1].getopnum() == rop.LABEL

    part = create_empty_loop(metainterp)
    part.inputargs = inputargs[:]
    part.resume_at_jump_descr = resume_at_jump_descr
    h_ops = history.operations

    part.operations = [partial_trace.operations[-1]] + \
                      [h_ops[i].clone() for i in range(start, len(h_ops))] + \
                      [ResOperation(rop.JUMP, jumpargs, None, descr=loop_jitcell_token)]
    label = part.operations[0]
    orignial_label = label.clone()
    assert label.getopnum() == rop.LABEL
    try:
        optimize_trace(metainterp_sd, part, jitdriver_sd.warmstate.enable_opts)
    except InvalidLoop:
        # Fall back on jumping to preamble
        target_token = label.getdescr()
        assert isinstance(target_token, TargetToken)
        assert target_token.exported_state
        part.operations = [orignial_label] + \
                          [ResOperation(rop.JUMP, inputargs[:],
                                        None, descr=loop_jitcell_token)]
        try:
            optimize_trace(metainterp_sd, part, jitdriver_sd.warmstate.enable_opts,
                           inline_short_preamble=False)
            
        except InvalidLoop:
            return None
    assert part.operations[-1].getopnum() != rop.LABEL
    target_token = label.getdescr()
    assert isinstance(target_token, TargetToken)
    assert loop_jitcell_token.target_tokens
    loop_jitcell_token.target_tokens.append(target_token)
    if target_token.short_preamble:
        metainterp_sd.logger_ops.log_short_preamble([], target_token.short_preamble)

    loop = partial_trace
    loop.operations = loop.operations[:-1] + part.operations

    quasi_immutable_deps = {}
    if loop.quasi_immutable_deps:
        quasi_immutable_deps.update(loop.quasi_immutable_deps)
    if part.quasi_immutable_deps:
        quasi_immutable_deps.update(part.quasi_immutable_deps)
    if quasi_immutable_deps:
        loop.quasi_immutable_deps = quasi_immutable_deps

    for box in loop.inputargs:
        assert isinstance(box, Box)

    target_token = loop.operations[-1].getdescr()    
    resumekey.compile_and_attach(metainterp, loop)
    
    target_token = label.getdescr()
    assert isinstance(target_token, TargetToken)
    record_loop_or_bridge(metainterp_sd, loop)
    return target_token

def patch_new_loop_to_load_virtualizable_fields(loop, jitdriver_sd):
    vinfo = jitdriver_sd.virtualizable_info
    extra_ops = []
    inputargs = loop.inputargs
    vable_box = inputargs[jitdriver_sd.index_of_virtualizable]
    i = jitdriver_sd.num_red_args
    loop.inputargs = inputargs[:i]
    for descr in vinfo.static_field_descrs:
        assert i < len(inputargs)
        box = inputargs[i]
        extra_ops.append(
            ResOperation(rop.GETFIELD_GC, [vable_box], box, descr))
        i += 1
    arrayindex = 0
    for descr in vinfo.array_field_descrs:
        vable = vable_box.getref_base()
        arraylen = vinfo.get_array_length(vable, arrayindex)
        arraybox = BoxPtr()
        extra_ops.append(
            ResOperation(rop.GETFIELD_GC, [vable_box], arraybox, descr))
        arraydescr = vinfo.array_descrs[arrayindex]
        assert i + arraylen <= len(inputargs)
        for index in range(arraylen):
            box = inputargs[i]
            extra_ops.append(
                ResOperation(rop.GETARRAYITEM_GC,
                             [arraybox, ConstInt(index)],
                             box, descr=arraydescr))
            i += 1
        arrayindex += 1
    assert i == len(inputargs)
    loop.operations = extra_ops + loop.operations

def propagate_original_jitcell_token(trace):
    for op in trace.operations:
        if op.getopnum() == rop.LABEL:
            token = op.getdescr()
            assert isinstance(token, TargetToken)
            assert token.original_jitcell_token is None
            token.original_jitcell_token = trace.original_jitcell_token


def do_compile_loop(metainterp_sd, inputargs, operations, looptoken,
                    log=True, name=''):
    metainterp_sd.logger_ops.log_loop(inputargs, operations, -2,
                                      'compiling', name=name)
    return metainterp_sd.cpu.compile_loop(inputargs, operations, looptoken,
                                          log=log, name=name)

def do_compile_bridge(metainterp_sd, faildescr, inputargs, operations,
                      original_loop_token, log=True):
    metainterp_sd.logger_ops.log_bridge(inputargs, operations, -2)
    return metainterp_sd.cpu.compile_bridge(faildescr, inputargs, operations,
                                            original_loop_token, log=log)

def send_loop_to_backend(greenkey, jitdriver_sd, metainterp_sd, loop, type):
    vinfo = jitdriver_sd.virtualizable_info
    if vinfo is not None:
        patch_new_loop_to_load_virtualizable_fields(loop, jitdriver_sd)

    original_jitcell_token = loop.original_jitcell_token
    loopname = jitdriver_sd.warmstate.get_location_str(greenkey)
    globaldata = metainterp_sd.globaldata
    original_jitcell_token.number = n = globaldata.loopnumbering
    globaldata.loopnumbering += 1

    if not we_are_translated():
        show_procedures(metainterp_sd, loop)
        loop.check_consistency()

    if metainterp_sd.warmrunnerdesc is not None:
        hooks = metainterp_sd.warmrunnerdesc.hooks
        debug_info = JitDebugInfo(jitdriver_sd, metainterp_sd.logger_ops,
                                  original_jitcell_token, loop.operations,
                                  type, greenkey)
        hooks.before_compile(debug_info)
    else:
        debug_info = None
        hooks = None
    operations = get_deep_immutable_oplist(loop.operations)
    metainterp_sd.profiler.start_backend()
    debug_start("jit-backend")
    try:
        asminfo = do_compile_loop(metainterp_sd, loop.inputargs,
                                  operations, original_jitcell_token,
                                  name=loopname)
    finally:
        debug_stop("jit-backend")
    metainterp_sd.profiler.end_backend()
    if hooks is not None:
        debug_info.asminfo = asminfo
        hooks.after_compile(debug_info)
    metainterp_sd.stats.add_new_loop(loop)
    if not we_are_translated():
        metainterp_sd.stats.compiled()
    metainterp_sd.log("compiled new " + type)
    #
    if asminfo is not None:
        ops_offset = asminfo.ops_offset
    else:
        ops_offset = None
    metainterp_sd.logger_ops.log_loop(loop.inputargs, loop.operations, n,
                                      type, ops_offset,
                                      name=loopname)
    #
    if metainterp_sd.warmrunnerdesc is not None:    # for tests
        metainterp_sd.warmrunnerdesc.memory_manager.keep_loop_alive(original_jitcell_token)

def send_bridge_to_backend(jitdriver_sd, metainterp_sd, faildescr, inputargs,
                           operations, original_loop_token):
    n = metainterp_sd.cpu.get_fail_descr_number(faildescr)
    if not we_are_translated():
        show_procedures(metainterp_sd)
        seen = dict.fromkeys(inputargs)
        TreeLoop.check_consistency_of_branch(operations, seen)
    if metainterp_sd.warmrunnerdesc is not None:
        hooks = metainterp_sd.warmrunnerdesc.hooks
        debug_info = JitDebugInfo(jitdriver_sd, metainterp_sd.logger_ops,
                                  original_loop_token, operations, 'bridge',
                                  fail_descr_no=n)
        hooks.before_compile_bridge(debug_info)
    else:
        hooks = None
        debug_info = None
    operations = get_deep_immutable_oplist(operations)
    metainterp_sd.profiler.start_backend()
    debug_start("jit-backend")
    try:
        asminfo = do_compile_bridge(metainterp_sd, faildescr, inputargs,
                                    operations,
                                    original_loop_token)
    finally:
        debug_stop("jit-backend")
    metainterp_sd.profiler.end_backend()
    if hooks is not None:
        debug_info.asminfo = asminfo
        hooks.after_compile_bridge(debug_info)
    if not we_are_translated():
        metainterp_sd.stats.compiled()
    metainterp_sd.log("compiled new bridge")
    #
    if asminfo is not None:
        ops_offset = asminfo.ops_offset
    else:
        ops_offset = None
    metainterp_sd.logger_ops.log_bridge(inputargs, operations, n, ops_offset)
    #
    #if metainterp_sd.warmrunnerdesc is not None:    # for tests
    #    metainterp_sd.warmrunnerdesc.memory_manager.keep_loop_alive(
    #        original_loop_token)

# ____________________________________________________________

class _DoneWithThisFrameDescr(AbstractFailDescr):
    pass

class DoneWithThisFrameDescrVoid(_DoneWithThisFrameDescr):
    def handle_fail(self, deadframe, metainterp_sd, jitdriver_sd):
        assert jitdriver_sd.result_type == history.VOID
        raise metainterp_sd.DoneWithThisFrameVoid()

class DoneWithThisFrameDescrInt(_DoneWithThisFrameDescr):
    def handle_fail(self, deadframe, metainterp_sd, jitdriver_sd):
        assert jitdriver_sd.result_type == history.INT
        result = metainterp_sd.cpu.get_latest_value_int(deadframe, 0)
        raise metainterp_sd.DoneWithThisFrameInt(result)

class DoneWithThisFrameDescrRef(_DoneWithThisFrameDescr):
    def handle_fail(self, deadframe, metainterp_sd, jitdriver_sd):
        assert jitdriver_sd.result_type == history.REF
        cpu = metainterp_sd.cpu
        result = cpu.get_latest_value_ref(deadframe, 0)
        raise metainterp_sd.DoneWithThisFrameRef(cpu, result)

class DoneWithThisFrameDescrFloat(_DoneWithThisFrameDescr):
    def handle_fail(self, deadframe, metainterp_sd, jitdriver_sd):
        assert jitdriver_sd.result_type == history.FLOAT
        result = metainterp_sd.cpu.get_latest_value_float(deadframe, 0)
        raise metainterp_sd.DoneWithThisFrameFloat(result)

class ExitFrameWithExceptionDescrRef(_DoneWithThisFrameDescr):
    def handle_fail(self, deadframe, metainterp_sd, jitdriver_sd):
        cpu = metainterp_sd.cpu
        value = cpu.get_latest_value_ref(deadframe, 0)
        raise metainterp_sd.ExitFrameWithExceptionRef(cpu, value)


class TerminatingLoopToken(JitCellToken): # FIXME: kill?
    terminating = True

    def __init__(self, nargs, finishdescr):
        self.finishdescr = finishdescr

def make_done_loop_tokens():
    done_with_this_frame_descr_void = DoneWithThisFrameDescrVoid()
    done_with_this_frame_descr_int = DoneWithThisFrameDescrInt()
    done_with_this_frame_descr_ref = DoneWithThisFrameDescrRef()
    done_with_this_frame_descr_float = DoneWithThisFrameDescrFloat()
    exit_frame_with_exception_descr_ref = ExitFrameWithExceptionDescrRef()

    # pseudo loop tokens to make the life of optimize.py easier
    return {'loop_tokens_done_with_this_frame_int': [
                TerminatingLoopToken(1, done_with_this_frame_descr_int)
                ],
            'loop_tokens_done_with_this_frame_ref': [
                TerminatingLoopToken(1, done_with_this_frame_descr_ref)
                ],
            'loop_tokens_done_with_this_frame_float': [
                TerminatingLoopToken(1, done_with_this_frame_descr_float)
                ],
            'loop_tokens_done_with_this_frame_void': [
                TerminatingLoopToken(0, done_with_this_frame_descr_void)
                ],
            'loop_tokens_exit_frame_with_exception_ref': [
                TerminatingLoopToken(1, exit_frame_with_exception_descr_ref)
                ],
            }

class ResumeDescr(AbstractFailDescr):
    pass

class ResumeGuardDescr(ResumeDescr):
    _counter = 0        # on a GUARD_VALUE, there is one counter per value;
    _counters = None    # they get stored in _counters then.

    # this class also gets the following attributes stored by resume.py code
    rd_snapshot = None
    rd_frame_info_list = None
    rd_numb = lltype.nullptr(NUMBERING)
    rd_consts = None
    rd_virtuals = None
    rd_pendingfields = lltype.nullptr(PENDINGFIELDSP.TO)

    CNT_BASE_MASK  =  0x0FFFFFFF     # the base counter value
    CNT_BUSY_FLAG  =  0x10000000     # if set, busy tracing from the guard
    CNT_TYPE_MASK  =  0x60000000     # mask for the type

    CNT_INT        =  0x20000000
    CNT_REF        =  0x40000000
    CNT_FLOAT      =  0x60000000

    def store_final_boxes(self, guard_op, boxes):
        guard_op.setfailargs(boxes)
        self.guard_opnum = guard_op.getopnum()

    def make_a_counter_per_value(self, guard_value_op):
        assert guard_value_op.getopnum() == rop.GUARD_VALUE
        box = guard_value_op.getarg(0)
        try:
            i = guard_value_op.getfailargs().index(box)
        except ValueError:
            return     # xxx probably very rare
        else:
            if i > self.CNT_BASE_MASK:
                return    # probably never, but better safe than sorry
            if box.type == history.INT:
                cnt = self.CNT_INT
            elif box.type == history.REF:
                cnt = self.CNT_REF
            elif box.type == history.FLOAT:
                cnt = self.CNT_FLOAT
            else:
                assert 0, box.type
            assert cnt > self.CNT_BASE_MASK
            self._counter = cnt | i

    def handle_fail(self, deadframe, metainterp_sd, jitdriver_sd):
        if self.must_compile(deadframe, metainterp_sd, jitdriver_sd):
            self.start_compiling()
            try:
                self._trace_and_compile_from_bridge(deadframe, metainterp_sd,
                                                    jitdriver_sd)
            finally:
                self.done_compiling()
        else:
            from pypy.jit.metainterp.blackhole import resume_in_blackhole
            resume_in_blackhole(metainterp_sd, jitdriver_sd, self, deadframe)
        assert 0, "unreachable"

    def _trace_and_compile_from_bridge(self, deadframe, metainterp_sd,
                                       jitdriver_sd):
        # 'jitdriver_sd' corresponds to the outermost one, i.e. the one
        # of the jit_merge_point where we started the loop, even if the
        # loop itself may contain temporarily recursion into other
        # jitdrivers.
        from pypy.jit.metainterp.pyjitpl import MetaInterp
        metainterp = MetaInterp(metainterp_sd, jitdriver_sd)
        metainterp.handle_guard_failure(self, deadframe)
    _trace_and_compile_from_bridge._dont_inline_ = True

    def must_compile(self, deadframe, metainterp_sd, jitdriver_sd):
        trace_eagerness = jitdriver_sd.warmstate.trace_eagerness
        #
        if self._counter <= self.CNT_BASE_MASK:
            # simple case: just counting from 0 to trace_eagerness
            self._counter += 1
            return self._counter >= trace_eagerness
        #
        # do we have the BUSY flag?  If so, we're tracing right now, e.g. in an
        # outer invocation of the same function, so don't trace again for now.
        elif self._counter & self.CNT_BUSY_FLAG:
            return False
        #
        else: # we have a GUARD_VALUE that fails.  Make a _counters instance
            # (only now, when the guard is actually failing at least once),
            # and use it to record some statistics about the failing values.
            index = self._counter & self.CNT_BASE_MASK
            typetag = self._counter & self.CNT_TYPE_MASK
            counters = self._counters
            if typetag == self.CNT_INT:
                intvalue = metainterp_sd.cpu.get_latest_value_int(
                    deadframe, index)
                if counters is None:
                    self._counters = counters = ResumeGuardCountersInt()
                else:
                    assert isinstance(counters, ResumeGuardCountersInt)
                counter = counters.see_int(intvalue)
            elif typetag == self.CNT_REF:
                refvalue = metainterp_sd.cpu.get_latest_value_ref(
                    deadframe, index)
                if counters is None:
                    self._counters = counters = ResumeGuardCountersRef()
                else:
                    assert isinstance(counters, ResumeGuardCountersRef)
                counter = counters.see_ref(refvalue)
            elif typetag == self.CNT_FLOAT:
                floatvalue = metainterp_sd.cpu.get_latest_value_float(
                    deadframe, index)
                if counters is None:
                    self._counters = counters = ResumeGuardCountersFloat()
                else:
                    assert isinstance(counters, ResumeGuardCountersFloat)
                counter = counters.see_float(floatvalue)
            else:
                assert 0, typetag
            return counter >= trace_eagerness

    def start_compiling(self):
        # start tracing and compiling from this guard.
        self._counter |= self.CNT_BUSY_FLAG

    def done_compiling(self):
        # done tracing and compiling from this guard.  Either the bridge has
        # been successfully compiled, in which case whatever value we store
        # in self._counter will not be seen any more, or not, in which case
        # we should reset the counter to 0, in order to wait a bit until the
        # next attempt.
        if self._counter >= 0:
            self._counter = 0
        self._counters = None

    def compile_and_attach(self, metainterp, new_loop):
        # We managed to create a bridge.  Attach the new operations
        # to the corresponding guard_op and compile from there
        assert metainterp.resumekey_original_loop_token is not None
        new_loop.original_jitcell_token = metainterp.resumekey_original_loop_token
        inputargs = metainterp.history.inputargs
        if not we_are_translated():
            self._debug_suboperations = new_loop.operations
        propagate_original_jitcell_token(new_loop)
        send_bridge_to_backend(metainterp.jitdriver_sd, metainterp.staticdata,
                               self, inputargs, new_loop.operations,
                               new_loop.original_jitcell_token)

    def copy_all_attributes_into(self, res):
        # XXX a bit ugly to have to list them all here
        res.rd_snapshot = self.rd_snapshot
        res.rd_frame_info_list = self.rd_frame_info_list
        res.rd_numb = self.rd_numb
        res.rd_consts = self.rd_consts
        res.rd_virtuals = self.rd_virtuals
        res.rd_pendingfields = self.rd_pendingfields

    def _clone_if_mutable(self):
        res = ResumeGuardDescr()
        self.copy_all_attributes_into(res)
        return res

class ResumeGuardNotInvalidated(ResumeGuardDescr):
    def _clone_if_mutable(self):
        res = ResumeGuardNotInvalidated()
        self.copy_all_attributes_into(res)
        return res

class ResumeAtPositionDescr(ResumeGuardDescr):
    def _clone_if_mutable(self):
        res = ResumeAtPositionDescr()
        self.copy_all_attributes_into(res)
        return res

class AllVirtuals:
<<<<<<< HEAD
=======
    llopaque = True
>>>>>>> 64a21fac
    list = [resume.ResumeDataDirectReader.virtual_default]   # annotation hack
    def __init__(self, list):
        self.list = list
    def hide(self, cpu):
        ptr = cpu.ts.cast_instance_to_base_ref(self)
        return cpu.ts.cast_to_ref(ptr)
    @staticmethod
    def show(cpu, gcref):
        from pypy.rpython.annlowlevel import cast_base_ptr_to_instance
        ptr = cpu.ts.cast_to_baseclass(gcref)
        return cast_base_ptr_to_instance(AllVirtuals, ptr)

class ResumeGuardForcedDescr(ResumeGuardDescr):

    def __init__(self, metainterp_sd, jitdriver_sd):
        self.metainterp_sd = metainterp_sd
        self.jitdriver_sd = jitdriver_sd

    def handle_fail(self, deadframe, metainterp_sd, jitdriver_sd):
        # Failures of a GUARD_NOT_FORCED are never compiled, but
        # always just blackholed.  First fish for the data saved when
        # the virtualrefs and virtualizable have been forced by
        # handle_async_forcing() just a moment ago.
        from pypy.jit.metainterp.blackhole import resume_in_blackhole
        hidden_all_virtuals = metainterp_sd.cpu.get_savedata_ref(deadframe)
        obj = AllVirtuals.show(metainterp_sd.cpu, hidden_all_virtuals)
        all_virtuals = obj.list
        if all_virtuals is None:
            all_virtuals = []
        assert jitdriver_sd is self.jitdriver_sd
        resume_in_blackhole(metainterp_sd, jitdriver_sd, self, deadframe,
                            all_virtuals)
        assert 0, "unreachable"

    @staticmethod
    def force_now(cpu, token):
        # Called during a residual call from the assembler, if the code
        # actually needs to force one of the virtualrefs or the virtualizable.
        # Implemented by forcing *all* virtualrefs and the virtualizable.

        # don't interrupt me! If the stack runs out in force_from_resumedata()
        # then we have seen cpu.force() but not self.save_data(), leaving in
        # an inconsistent state
        rstack._stack_criticalcode_start()
        try:
            deadframe = cpu.force(token)
            faildescr = cpu.get_latest_descr(deadframe)
            assert isinstance(faildescr, ResumeGuardForcedDescr)
            faildescr.handle_async_forcing(deadframe)
        finally:
            rstack._stack_criticalcode_stop()

    def handle_async_forcing(self, deadframe):
        from pypy.jit.metainterp.resume import force_from_resumedata
        metainterp_sd = self.metainterp_sd
        vinfo = self.jitdriver_sd.virtualizable_info
        ginfo = self.jitdriver_sd.greenfield_info
        all_virtuals = force_from_resumedata(metainterp_sd, self, deadframe,
                                             vinfo, ginfo)
        # The virtualizable data was stored on the real virtualizable above.
        # Handle all_virtuals: keep them for later blackholing from the
        # future failure of the GUARD_NOT_FORCED
        obj = AllVirtuals(all_virtuals)
        hidden_all_virtuals = obj.hide(metainterp_sd.cpu)
        metainterp_sd.cpu.set_savedata_ref(deadframe, hidden_all_virtuals)
<<<<<<< HEAD

    def fetch_data(self, key):
        globaldata = self.metainterp_sd.globaldata
        if we_are_translated():
            assert key in globaldata.resume_virtuals
            data = globaldata.resume_virtuals[key]
            del globaldata.resume_virtuals[key]
        else:
            rv = globaldata.resume_virtuals_not_translated
            for i in range(len(rv)):
                if rv[i][0] == key:
                    data = rv[i][1]
                    del rv[i]
                    break
            else:
                assert 0, "not found: %r" % (key,)
        return data
=======
>>>>>>> 64a21fac

    def _clone_if_mutable(self):
        res = ResumeGuardForcedDescr(self.metainterp_sd,
                                     self.jitdriver_sd)
        self.copy_all_attributes_into(res)
        return res


class AbstractResumeGuardCounters(object):
    # Completely custom algorithm for now: keep 5 pairs (value, counter),
    # and when we need more, we discard the middle pair (middle in the
    # current value of the counter).  That way, we tend to keep the
    # values with a high counter, but also we avoid always throwing away
    # the most recently added value.  **THIS ALGO MUST GO AWAY AT SOME POINT**
    pass

def _see(self, newvalue):
    # find and update an existing counter
    unused = -1
    for i in range(5):
        cnt = self.counters[i]
        if cnt:
            if self.values[i] == newvalue:
                cnt += 1
                self.counters[i] = cnt
                return cnt
        else:
            unused = i
    # not found.  Use a previously unused entry, if there is one
    if unused >= 0:
        self.counters[unused] = 1
        self.values[unused] = newvalue
        return 1
    # no unused entry.  Overwrite the middle one.  Computed with indices
    # a, b, c meaning the highest, second highest, and third highest
    # entries.
    a = 0
    b = c = -1
    for i in range(1, 5):
        if self.counters[i] > self.counters[a]:
            c = b; b = a; a = i
        elif b < 0 or self.counters[i] > self.counters[b]:
            c = b; b = i
        elif c < 0 or self.counters[i] > self.counters[c]:
            c = i
    self.counters[c] = 1
    self.values[c] = newvalue
    return 1

class ResumeGuardCountersInt(AbstractResumeGuardCounters):
    def __init__(self):
        self.counters = [0] * 5
        self.values = [0] * 5
    see_int = func_with_new_name(_see, 'see_int')

class ResumeGuardCountersRef(AbstractResumeGuardCounters):
    def __init__(self):
        self.counters = [0] * 5
        self.values = [history.ConstPtr.value] * 5
    see_ref = func_with_new_name(_see, 'see_ref')

class ResumeGuardCountersFloat(AbstractResumeGuardCounters):
    def __init__(self):
        self.counters = [0] * 5
        self.values = [longlong.ZEROF] * 5
    see_float = func_with_new_name(_see, 'see_float')


class ResumeFromInterpDescr(ResumeDescr):
    def __init__(self, original_greenkey):
        self.original_greenkey = original_greenkey

    def compile_and_attach(self, metainterp, new_loop):
        # We managed to create a bridge going from the interpreter
        # to previously-compiled code.  We keep 'new_loop', which is not
        # a loop at all but ends in a jump to the target loop.  It starts
        # with completely unoptimized arguments, as in the interpreter.
        metainterp_sd = metainterp.staticdata
        jitdriver_sd = metainterp.jitdriver_sd
        redargs = new_loop.inputargs
        new_loop.original_jitcell_token = jitcell_token = make_jitcell_token(jitdriver_sd)
        propagate_original_jitcell_token(new_loop)
        send_loop_to_backend(self.original_greenkey, metainterp.jitdriver_sd,
                             metainterp_sd, new_loop, "entry bridge")
        # send the new_loop to warmspot.py, to be called directly the next time
        jitdriver_sd.warmstate.attach_procedure_to_interp(
            self.original_greenkey, jitcell_token)
        metainterp_sd.stats.add_jitcell_token(jitcell_token)


def compile_trace(metainterp, resumekey, resume_at_jump_descr=None):
    """Try to compile a new bridge leading from the beginning of the history
    to some existing place.
    """
    from pypy.jit.metainterp.optimizeopt import optimize_trace
    
    # The history contains new operations to attach as the code for the
    # failure of 'resumekey.guard_op'.
    # 
    # Attempt to use optimize_bridge().  This may return None in case
    # it does not work -- i.e. none of the existing old_loop_tokens match.
    new_trace = create_empty_loop(metainterp)
    new_trace.inputargs = inputargs = metainterp.history.inputargs[:]
    # clone ops, as optimize_bridge can mutate the ops

    new_trace.operations = [op.clone() for op in metainterp.history.operations]
    new_trace.resume_at_jump_descr = resume_at_jump_descr
    metainterp_sd = metainterp.staticdata
    state = metainterp.jitdriver_sd.warmstate
    if isinstance(resumekey, ResumeAtPositionDescr):
        inline_short_preamble = False
    else:
        inline_short_preamble = True
    try:
        optimize_trace(metainterp_sd, new_trace, state.enable_opts, inline_short_preamble)
    except InvalidLoop:
        debug_print("compile_new_bridge: got an InvalidLoop")
        # XXX I am fairly convinced that optimize_bridge cannot actually raise
        # InvalidLoop
        debug_print('InvalidLoop in compile_new_bridge')
        return None

    if new_trace.operations[-1].getopnum() != rop.LABEL:
        # We managed to create a bridge.  Dispatch to resumekey to
        # know exactly what we must do (ResumeGuardDescr/ResumeFromInterpDescr)
        target_token = new_trace.operations[-1].getdescr()
        resumekey.compile_and_attach(metainterp, new_trace)
        record_loop_or_bridge(metainterp_sd, new_trace)
        return target_token
    else:
        metainterp.retrace_needed(new_trace)
        return None
        

# ____________________________________________________________

class PropagateExceptionDescr(AbstractFailDescr):
    def handle_fail(self, deadframe, metainterp_sd, jitdriver_sd):
        cpu = metainterp_sd.cpu
        exception = cpu.grab_exc_value(deadframe)
        assert exception, "PropagateExceptionDescr: no exception??"
        raise metainterp_sd.ExitFrameWithExceptionRef(cpu, exception)

propagate_exception_descr = PropagateExceptionDescr()

def compile_tmp_callback(cpu, jitdriver_sd, greenboxes, redargtypes,
                         memory_manager=None):
    """Make a LoopToken that corresponds to assembler code that just
    calls back the interpreter.  Used temporarily: a fully compiled
    version of the code may end up replacing it.
    """
    jitcell_token = make_jitcell_token(jitdriver_sd)
    nb_red_args = jitdriver_sd.num_red_args
    assert len(redargtypes) == nb_red_args
    inputargs = []
    for kind in redargtypes:
        if   kind == history.INT:   box = BoxInt()
        elif kind == history.REF:   box = BoxPtr()
        elif kind == history.FLOAT: box = BoxFloat()
        else: raise AssertionError
        inputargs.append(box)
    k = jitdriver_sd.portal_runner_adr
    funcbox = history.ConstInt(heaptracker.adr2int(k))
    callargs = [funcbox] + greenboxes + inputargs
    #
    result_type = jitdriver_sd.result_type
    if result_type == history.INT:
        result = BoxInt()
    elif result_type == history.REF:
        result = BoxPtr()
    elif result_type == history.FLOAT:
        result = BoxFloat()
    elif result_type == history.VOID:
        result = None
    else:
        assert 0, "bad result_type"
    if result is not None:
        finishargs = [result]
    else:
        finishargs = []
    #
    jd = jitdriver_sd
<<<<<<< HEAD
    faildescr = propagate_exception_descr
=======
    faildescr = jitdriver_sd.propagate_exc_descr
>>>>>>> 64a21fac
    operations = [
        ResOperation(rop.CALL, callargs, result, descr=jd.portal_calldescr),
        ResOperation(rop.GUARD_NO_EXCEPTION, [], None, descr=faildescr),
        ResOperation(rop.FINISH, finishargs, None, descr=jd.portal_finishtoken)
        ]
    operations[1].setfailargs([])
    operations = get_deep_immutable_oplist(operations)
    cpu.compile_loop(inputargs, operations, jitcell_token, log=False)
    if memory_manager is not None:    # for tests
        memory_manager.keep_loop_alive(jitcell_token)
    return jitcell_token<|MERGE_RESOLUTION|>--- conflicted
+++ resolved
@@ -649,10 +649,7 @@
         return res
 
 class AllVirtuals:
-<<<<<<< HEAD
-=======
     llopaque = True
->>>>>>> 64a21fac
     list = [resume.ResumeDataDirectReader.virtual_default]   # annotation hack
     def __init__(self, list):
         self.list = list
@@ -718,26 +715,6 @@
         obj = AllVirtuals(all_virtuals)
         hidden_all_virtuals = obj.hide(metainterp_sd.cpu)
         metainterp_sd.cpu.set_savedata_ref(deadframe, hidden_all_virtuals)
-<<<<<<< HEAD
-
-    def fetch_data(self, key):
-        globaldata = self.metainterp_sd.globaldata
-        if we_are_translated():
-            assert key in globaldata.resume_virtuals
-            data = globaldata.resume_virtuals[key]
-            del globaldata.resume_virtuals[key]
-        else:
-            rv = globaldata.resume_virtuals_not_translated
-            for i in range(len(rv)):
-                if rv[i][0] == key:
-                    data = rv[i][1]
-                    del rv[i]
-                    break
-            else:
-                assert 0, "not found: %r" % (key,)
-        return data
-=======
->>>>>>> 64a21fac
 
     def _clone_if_mutable(self):
         res = ResumeGuardForcedDescr(self.metainterp_sd,
@@ -920,11 +897,7 @@
         finishargs = []
     #
     jd = jitdriver_sd
-<<<<<<< HEAD
-    faildescr = propagate_exception_descr
-=======
     faildescr = jitdriver_sd.propagate_exc_descr
->>>>>>> 64a21fac
     operations = [
         ResOperation(rop.CALL, callargs, result, descr=jd.portal_calldescr),
         ResOperation(rop.GUARD_NO_EXCEPTION, [], None, descr=faildescr),
