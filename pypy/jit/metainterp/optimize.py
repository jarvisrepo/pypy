<<<<<<< HEAD
from pypy.rlib.debug import debug_start, debug_stop, debug_print
=======
from pypy.rlib.debug import debug_start, debug_stop
from pypy.jit.metainterp.jitexc import JitException
>>>>>>> 3910b6cf

class InvalidLoop(JitException):
    """Raised when the optimize*.py detect that the loop that
    we are trying to build cannot possibly make sense as a
    long-running loop (e.g. it cannot run 2 complete iterations)."""

class RetraceLoop(JitException):
    """ Raised when inlining a short preamble resulted in an
        InvalidLoop. This means the optimized loop is too specialized
        to be useful here, so we trace it again and produced a second
        copy specialized in some different way.
    """

# ____________________________________________________________

def optimize_loop(metainterp_sd, old_loop_tokens, loop, enable_opts):
    debug_start("jit-optimize")
    try:
        return _optimize_loop(metainterp_sd, old_loop_tokens, loop,
                              enable_opts)
    finally:
        debug_stop("jit-optimize")

def _optimize_loop(metainterp_sd, old_loop_tokens, loop, enable_opts):
    from pypy.jit.metainterp.optimizeopt import optimize_loop_1
    cpu = metainterp_sd.cpu
    loop.logops = metainterp_sd.logger_noopt.log_loop(loop.inputargs,
                                                      loop.operations)
    # XXX do we really still need a list?
    if old_loop_tokens:
        return old_loop_tokens[0]
    optimize_loop_1(metainterp_sd, loop, enable_opts)
    return None

# ____________________________________________________________

def optimize_bridge(metainterp_sd, old_loop_tokens, bridge, enable_opts,
                    inline_short_preamble=True, retraced=False):
    debug_start("jit-optimize")
    try:
        return _optimize_bridge(metainterp_sd, old_loop_tokens, bridge,
                                enable_opts,
                                inline_short_preamble, retraced)
    finally:
        debug_stop("jit-optimize")

def _optimize_bridge(metainterp_sd, old_loop_tokens, bridge, enable_opts,
                     inline_short_preamble, retraced=False):
    from pypy.jit.metainterp.optimizeopt import optimize_bridge_1
    cpu = metainterp_sd.cpu
    bridge.logops = metainterp_sd.logger_noopt.log_loop(bridge.inputargs,
                                                        bridge.operations)
    if old_loop_tokens:
        old_loop_token = old_loop_tokens[0]
        bridge.operations[-1].setdescr(old_loop_token)   # patch jump target
        optimize_bridge_1(metainterp_sd, bridge, enable_opts,
                          inline_short_preamble, retraced)
        return old_loop_tokens[0]
        #return bridge.operations[-1].getdescr()
    return None

# ____________________________________________________________<|MERGE_RESOLUTION|>--- conflicted
+++ resolved
@@ -1,9 +1,5 @@
-<<<<<<< HEAD
 from pypy.rlib.debug import debug_start, debug_stop, debug_print
-=======
-from pypy.rlib.debug import debug_start, debug_stop
 from pypy.jit.metainterp.jitexc import JitException
->>>>>>> 3910b6cf
 
 class InvalidLoop(JitException):
     """Raised when the optimize*.py detect that the loop that
