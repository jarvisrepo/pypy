--- conflicted
+++ resolved
@@ -1091,18 +1091,11 @@
     'FLOAT_GT/2b/i',
     'FLOAT_GE/2b/i',
     #
-<<<<<<< HEAD
     'INT_IS_ZERO/1b/i',
     'INT_IS_TRUE/1b/i',
     'INT_NEG/1/i',
     'INT_INVERT/1/i',
-=======
-    'INT_IS_ZERO/1b',
-    'INT_IS_TRUE/1b',
-    'INT_NEG/1',
-    'INT_INVERT/1',
-    'INT_FORCE_GE_ZERO/1',
->>>>>>> 978dffe9
+    'INT_FORCE_GE_ZERO/1/i',
     #
     'SAME_AS/1/*',      # gets a Const or a Box, turns it into another Box
     'CAST_PTR_TO_INT/1/i',
@@ -1113,26 +1106,15 @@
     'INSTANCE_PTR_EQ/2b/i',
     'INSTANCE_PTR_NE/2b/i',
     #
-<<<<<<< HEAD
     'ARRAYLEN_GC/1d/i',
     'STRLEN/1/i',
     'STRGETITEM/2/i',
     'GETFIELD_GC_PURE/1d/*',
     'GETFIELD_RAW_PURE/1d/*',
     'GETARRAYITEM_GC_PURE/2d/*',
+    'GETARRAYITEM_RAW_PURE/2d/*',
     'UNICODELEN/1/i',
     'UNICODEGETITEM/2/i',
-=======
-    'ARRAYLEN_GC/1d',
-    'STRLEN/1',
-    'STRGETITEM/2',
-    'GETFIELD_GC_PURE/1d',
-    'GETFIELD_RAW_PURE/1d',
-    'GETARRAYITEM_GC_PURE/2d',
-    'GETARRAYITEM_RAW_PURE/2d',
-    'UNICODELEN/1',
-    'UNICODEGETITEM/2',
->>>>>>> 978dffe9
     #
     # ootype operations
     #'INSTANCEOF/1db',
@@ -1140,21 +1122,13 @@
     #
     '_ALWAYS_PURE_LAST',  # ----- end of always_pure operations -----
 
-<<<<<<< HEAD
     'GETARRAYITEM_GC/2d/*',
     'GETARRAYITEM_RAW/2d/*',
     'GETINTERIORFIELD_GC/2d/*',
     'GETINTERIORFIELD_RAW/2d/*',
+    'RAW_LOAD/2d/*',
     'GETFIELD_GC/1d/*',
     'GETFIELD_RAW/1d/*',
-=======
-    'GETARRAYITEM_GC/2d',
-    'GETARRAYITEM_RAW/2d',
-    'GETINTERIORFIELD_GC/2d',
-    'RAW_LOAD/2d',
-    'GETFIELD_GC/1d',
-    'GETFIELD_RAW/1d',
->>>>>>> 978dffe9
     '_MALLOC_FIRST',
     'NEW/0d/p',
     'NEW_WITH_VTABLE/1/p',
@@ -1168,26 +1142,15 @@
     'MARK_OPAQUE_PTR/1b/N',
     '_NOSIDEEFFECT_LAST', # ----- end of no_side_effect operations -----
 
-<<<<<<< HEAD
     'SETARRAYITEM_GC/3d/N',
     'SETARRAYITEM_RAW/3d/N',
     'SETINTERIORFIELD_GC/3d/N',
-    'SETINTERIORFIELD_RAW/3d/N',
+    'SETINTERIORFIELD_RAW/3d/N', # only used by llsupport/rewrite.py
+    'RAW_STORE/3d/N',
     'SETFIELD_GC/2d/N',
     'SETFIELD_RAW/2d/N',
     'STRSETITEM/3/N',
     'UNICODESETITEM/3/N',
-=======
-    'SETARRAYITEM_GC/3d',
-    'SETARRAYITEM_RAW/3d',
-    'SETINTERIORFIELD_GC/3d',
-    'SETINTERIORFIELD_RAW/3d',    # only used by llsupport/rewrite.py
-    'RAW_STORE/3d',
-    'SETFIELD_GC/2d',
-    'SETFIELD_RAW/2d',
-    'STRSETITEM/3',
-    'UNICODESETITEM/3',
->>>>>>> 978dffe9
     #'RUNTIMENEW/1',     # ootype operation
     'COND_CALL_GC_WB/2d/N', # [objptr, newvalue] (for the write barrier)
     'COND_CALL_GC_WB_ARRAY/3d/N', # [objptr, arrayindex, newvalue] (write barr.)
