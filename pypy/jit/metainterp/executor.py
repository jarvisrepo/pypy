"""This implements pyjitpl's execution of operations.
"""

import py
from pypy.rpython.lltypesystem import lltype, llmemory, rstr
from pypy.rpython.ootypesystem import ootype
from pypy.rpython.lltypesystem.lloperation import llop
from pypy.rlib.rarithmetic import ovfcheck, r_uint, intmask, r_longlong
from pypy.rlib.rtimer import read_timestamp
from pypy.rlib.unroll import unrolling_iterable
from pypy.jit.metainterp.history import BoxInt, BoxPtr, BoxFloat, check_descr
from pypy.jit.metainterp.history import INT, REF, FLOAT, VOID, AbstractDescr
from pypy.jit.metainterp import resoperation
from pypy.jit.metainterp.resoperation import rop
from pypy.jit.metainterp.blackhole import BlackholeInterpreter, NULL
from pypy.jit.codewriter import longlong

# ____________________________________________________________

def do_call(cpu, metainterp, argboxes, descr):
    assert metainterp is not None
    # count the number of arguments of the different types
    count_i = count_r = count_f = 0
    for i in range(1, len(argboxes)):
        type = argboxes[i].type
        if   type == INT:   count_i += 1
        elif type == REF:   count_r += 1
        elif type == FLOAT: count_f += 1
    # allocate lists for each type that has at least one argument
    if count_i: args_i = [0] * count_i
    else:       args_i = None
    if count_r: args_r = [NULL] * count_r
    else:       args_r = None
    if count_f: args_f = [longlong.ZEROF] * count_f
    else:       args_f = None
    # fill in the lists
    count_i = count_r = count_f = 0
    for i in range(1, len(argboxes)):
        box = argboxes[i]
        if   box.type == INT:
            args_i[count_i] = box.getint()
            count_i += 1
        elif box.type == REF:
            args_r[count_r] = box.getref_base()
            count_r += 1
        elif box.type == FLOAT:
            args_f[count_f] = box.getfloatstorage()
            count_f += 1
    # get the function address as an integer
    func = argboxes[0].getint()
    # do the call using the correct function from the cpu
    rettype = descr.get_return_type()
    if rettype == INT:
        try:
            result = cpu.bh_call_i(func, descr, args_i, args_r, args_f)
        except Exception, e:
            metainterp.execute_raised(e)
            result = 0
        return BoxInt(result)
    if rettype == REF:
        try:
            result = cpu.bh_call_r(func, descr, args_i, args_r, args_f)
        except Exception, e:
            metainterp.execute_raised(e)
            result = NULL
        return BoxPtr(result)
    if rettype == FLOAT or rettype == 'L':
        try:
            result = cpu.bh_call_f(func, descr, args_i, args_r, args_f)
        except Exception, e:
            metainterp.execute_raised(e)
            result = longlong.ZEROF
        return BoxFloat(result)
    if rettype == VOID:
        try:
            cpu.bh_call_v(func, descr, args_i, args_r, args_f)
        except Exception, e:
            metainterp.execute_raised(e)
        return None
    raise AssertionError("bad rettype")

do_call_loopinvariant = do_call
do_call_may_force = do_call

def do_getarrayitem_gc(cpu, _, arraybox, indexbox, arraydescr):
    array = arraybox.getref_base()
    index = indexbox.getint()
    if arraydescr.is_array_of_pointers():
        return BoxPtr(cpu.bh_getarrayitem_gc_r(arraydescr, array, index))
    elif arraydescr.is_array_of_floats():
        return BoxFloat(cpu.bh_getarrayitem_gc_f(arraydescr, array, index))
    else:
        return BoxInt(cpu.bh_getarrayitem_gc_i(arraydescr, array, index))

def do_getarrayitem_raw(cpu, _, arraybox, indexbox, arraydescr):
    array = arraybox.getint()
    index = indexbox.getint()
    assert not arraydescr.is_array_of_pointers()
    if arraydescr.is_array_of_floats():
        return BoxFloat(cpu.bh_getarrayitem_raw_f(arraydescr, array, index))
    else:
        return BoxInt(cpu.bh_getarrayitem_raw_i(arraydescr, array, index))

def do_setarrayitem_gc(cpu, _, arraybox, indexbox, itembox, arraydescr):
    array = arraybox.getref_base()
    index = indexbox.getint()
    if arraydescr.is_array_of_pointers():
        cpu.bh_setarrayitem_gc_r(arraydescr, array, index,
                                 itembox.getref_base())
    elif arraydescr.is_array_of_floats():
        cpu.bh_setarrayitem_gc_f(arraydescr, array, index,
                                 itembox.getfloatstorage())
    else:
        cpu.bh_setarrayitem_gc_i(arraydescr, array, index, itembox.getint())

def do_setarrayitem_raw(cpu, _, arraybox, indexbox, itembox, arraydescr):
    array = arraybox.getint()
    index = indexbox.getint()
    assert not arraydescr.is_array_of_pointers()
    if arraydescr.is_array_of_floats():
        cpu.bh_setarrayitem_raw_f(arraydescr, array, index,
                                  itembox.getfloatstorage())
    else:
        cpu.bh_setarrayitem_raw_i(arraydescr, array, index, itembox.getint())

def do_getfield_gc(cpu, _, structbox, fielddescr):
    struct = structbox.getref_base()
    if fielddescr.is_pointer_field():
        return BoxPtr(cpu.bh_getfield_gc_r(struct, fielddescr))
    elif fielddescr.is_float_field():
        return BoxFloat(cpu.bh_getfield_gc_f(struct, fielddescr))
    else:
        return BoxInt(cpu.bh_getfield_gc_i(struct, fielddescr))

def do_getfield_raw(cpu, _, structbox, fielddescr):
    check_descr(fielddescr)
    struct = structbox.getint()
    if fielddescr.is_pointer_field():
        return BoxPtr(cpu.bh_getfield_raw_r(struct, fielddescr))
    elif fielddescr.is_float_field():
        return BoxFloat(cpu.bh_getfield_raw_f(struct, fielddescr))
    else:
        return BoxInt(cpu.bh_getfield_raw_i(struct, fielddescr))

def do_setfield_gc(cpu, _, structbox, itembox, fielddescr):
    struct = structbox.getref_base()
    if fielddescr.is_pointer_field():
        cpu.bh_setfield_gc_r(struct, fielddescr, itembox.getref_base())
    elif fielddescr.is_float_field():
        cpu.bh_setfield_gc_f(struct, fielddescr, itembox.getfloatstorage())
    else:
        cpu.bh_setfield_gc_i(struct, fielddescr, itembox.getint())

def do_setfield_raw(cpu, _, structbox, itembox, fielddescr):
    struct = structbox.getint()
    if fielddescr.is_pointer_field():
        cpu.bh_setfield_raw_r(struct, fielddescr, itembox.getref_base())
    elif fielddescr.is_float_field():
        cpu.bh_setfield_raw_f(struct, fielddescr, itembox.getfloatstorage())
    else:
        cpu.bh_setfield_raw_i(struct, fielddescr, itembox.getint())

def exec_new_with_vtable(cpu, clsbox):
    from pypy.jit.codewriter import heaptracker
    vtable = clsbox.getint()
    descr = heaptracker.vtable2descr(cpu, vtable)
    return cpu.bh_new_with_vtable(descr, vtable)

def do_new_with_vtable(cpu, _, clsbox):
    return BoxPtr(exec_new_with_vtable(cpu, clsbox))

def do_int_add_ovf(cpu, metainterp, box1, box2):
    # the overflow operations can be called without a metainterp, if an
    # overflow cannot occur
    a = box1.getint()
    b = box2.getint()
    try:
        z = ovfcheck(a + b)
    except OverflowError:
        assert metainterp is not None
        metainterp.execute_raised(OverflowError(), constant=True)
        z = 0
    return BoxInt(z)

def do_int_sub_ovf(cpu, metainterp, box1, box2):
    a = box1.getint()
    b = box2.getint()
    try:
        z = ovfcheck(a - b)
    except OverflowError:
        assert metainterp is not None
        metainterp.execute_raised(OverflowError(), constant=True)
        z = 0
    return BoxInt(z)

def do_int_mul_ovf(cpu, metainterp, box1, box2):
    a = box1.getint()
    b = box2.getint()
    try:
        z = ovfcheck(a * b)
    except OverflowError:
        assert metainterp is not None
        metainterp.execute_raised(OverflowError(), constant=True)
        z = 0
    return BoxInt(z)

def do_same_as(cpu, _, box):
    return box.clonebox()

def do_copystrcontent(cpu, _, srcbox, dstbox,
                      srcstartbox, dststartbox, lengthbox):
    src = srcbox.getref(lltype.Ptr(rstr.STR))
    dst = dstbox.getref(lltype.Ptr(rstr.STR))
    srcstart = srcstartbox.getint()
    dststart = dststartbox.getint()
    length = lengthbox.getint()
    rstr.copy_string_contents(src, dst, srcstart, dststart, length)

def do_copyunicodecontent(cpu, _, srcbox, dstbox,
                          srcstartbox, dststartbox, lengthbox):
    src = srcbox.getref(lltype.Ptr(rstr.UNICODE))
    dst = dstbox.getref(lltype.Ptr(rstr.UNICODE))
    srcstart = srcstartbox.getint()
    dststart = dststartbox.getint()
    length = lengthbox.getint()
    rstr.copy_unicode_contents(src, dst, srcstart, dststart, length)

def do_read_timestamp(cpu, _):
    x = read_timestamp()
    if longlong.is_64_bit:
        assert isinstance(x, int)         # 64-bit
        return BoxInt(x)
    else:
        assert isinstance(x, r_longlong)  # 32-bit
        return BoxFloat(x)

# ____________________________________________________________

##def do_force_token(cpu):
##    raise NotImplementedError

##def do_virtual_ref(cpu, box1, box2):
##    raise NotImplementedError

##def do_virtual_ref_finish(cpu, box1, box2):
##    raise NotImplementedError

##def do_debug_merge_point(cpu, box1):
##    from pypy.jit.metainterp.warmspot import get_stats
##    loc = box1._get_str()
##    get_stats().add_merge_point_location(loc)

# ____________________________________________________________


def _make_execute_list():
    if 0:     # enable this to trace calls to do_xxx
        def wrap(fn):
            def myfn(*args):
                print '<<<', fn.__name__
                try:
                    return fn(*args)
                finally:
                    print fn.__name__, '>>>'
            return myfn
    else:
        def wrap(fn):
            return fn
    #
    execute_by_num_args = {}
    for key, value in rop.__dict__.items():
        if not key.startswith('_'):
            if (rop._FINAL_FIRST <= value <= rop._FINAL_LAST or
                rop._GUARD_FIRST <= value <= rop._GUARD_LAST):
                continue
            # find which list to store the operation in, based on num_args
            num_args = resoperation.oparity[value]
            withdescr = resoperation.opwithdescr[value]
            dictkey = num_args, withdescr
            if dictkey not in execute_by_num_args:
                execute_by_num_args[dictkey] = [None] * (rop._LAST+1)
            execute = execute_by_num_args[dictkey]
            #
            if execute[value] is not None:
                raise AssertionError("duplicate entry for op number %d"% value)
            #
            # Fish for a way for the pyjitpl interpreter to delegate
            # really running the operation to the blackhole interpreter
            # or directly to the cpu.  First try the do_xxx() functions
            # explicitly encoded above:
            name = 'do_' + key.lower()
            if name in globals():
                execute[value] = globals()[name]
                continue
            #
            # Maybe the same without the _PURE suffix?
            if key.endswith('_PURE'):
                key = key[:-5]
                name = 'do_' + key.lower()
                if name in globals():
                    execute[value] = globals()[name]
                    continue
            #
            # If missing, fallback to the bhimpl_xxx() method of the
            # blackhole interpreter.  This only works if there is a
            # method of the exact same name and it accepts simple
            # parameters.
            name = 'bhimpl_' + key.lower()
            if hasattr(BlackholeInterpreter, name):
                func = make_execute_function_with_boxes(
                    key.lower(),
                    getattr(BlackholeInterpreter, name).im_func)
                if func is not None:
                    execute[value] = func
                    continue
            if value in (rop.FORCE_TOKEN,
                         rop.CALL_ASSEMBLER,
                         rop.COND_CALL_GC_WB,
                         rop.DEBUG_MERGE_POINT,
                         rop.JIT_DEBUG,
                         rop.SETARRAYITEM_RAW,
<<<<<<< HEAD
                         rop.CALL_RELEASE_GIL,
=======
                         rop.QUASIIMMUT_FIELD,
>>>>>>> c5d2f785
                         ):      # list of opcodes never executed by pyjitpl
                continue
            raise AssertionError("missing %r" % (key,))
    return execute_by_num_args

def make_execute_function_with_boxes(name, func):
    # Make a wrapper for 'func'.  The func is a simple bhimpl_xxx function
    # from the BlackholeInterpreter class.  The wrapper is a new function
    # that receives and returns boxed values.
    for argtype in func.argtypes:
        if argtype not in ('i', 'r', 'f', 'd', 'cpu'):
            return None
    if list(func.argtypes).count('d') > 1:
        return None
    if func.resulttype not in ('i', 'r', 'f', None):
        return None
    argtypes = unrolling_iterable(func.argtypes)
    resulttype = func.resulttype
    #
    def do(cpu, _, *argboxes):
        newargs = ()
        for argtype in argtypes:
            if argtype == 'cpu':
                value = cpu
            elif argtype == 'd':
                value = argboxes[-1]
                assert isinstance(value, AbstractDescr)
                argboxes = argboxes[:-1]
            else:
                argbox = argboxes[0]
                argboxes = argboxes[1:]
                if argtype == 'i':   value = argbox.getint()
                elif argtype == 'r': value = argbox.getref_base()
                elif argtype == 'f': value = argbox.getfloatstorage()
            newargs = newargs + (value,)
        assert not argboxes
        #
        result = func(*newargs)
        #
        if resulttype == 'i': return BoxInt(result)
        if resulttype == 'r': return BoxPtr(result)
        if resulttype == 'f': return BoxFloat(result)
        return None
    #
    do.func_name = 'do_' + name
    return do

def get_execute_funclist(num_args, withdescr):
    # workaround, similar to the next one
    return EXECUTE_BY_NUM_ARGS[num_args, withdescr]
get_execute_funclist._annspecialcase_ = 'specialize:memo'

def get_execute_function(opnum, num_args, withdescr):
    # workaround for an annotation limitation: putting this code in
    # a specialize:memo function makes sure the following line is
    # constant-folded away.  Only works if opnum and num_args are
    # constants, of course.
    func = EXECUTE_BY_NUM_ARGS[num_args, withdescr][opnum]
    assert func is not None, "EXECUTE_BY_NUM_ARGS[%s, %s][%s]" % (
        num_args, withdescr, resoperation.opname[opnum])
    return func
get_execute_function._annspecialcase_ = 'specialize:memo'

def has_descr(opnum):
    # workaround, similar to the previous one
    return resoperation.opwithdescr[opnum]
has_descr._annspecialcase_ = 'specialize:memo'


def execute(cpu, metainterp, opnum, descr, *argboxes):
    # only for opnums with a fixed arity
    num_args = len(argboxes)
    withdescr = has_descr(opnum)
    if withdescr:
        check_descr(descr)
        argboxes = argboxes + (descr,)
    else:
        assert descr is None
    func = get_execute_function(opnum, num_args, withdescr)
    return func(cpu, metainterp, *argboxes)  # note that the 'argboxes' tuple
                                             # optionally ends with the descr
execute._annspecialcase_ = 'specialize:arg(2)'

def execute_varargs(cpu, metainterp, opnum, argboxes, descr):
    # only for opnums with a variable arity (calls, typically)
    check_descr(descr)
    func = get_execute_function(opnum, -1, True)
    return func(cpu, metainterp, argboxes, descr)
execute_varargs._annspecialcase_ = 'specialize:arg(2)'


def execute_nonspec(cpu, metainterp, opnum, argboxes, descr=None):
    arity = resoperation.oparity[opnum]
    assert arity == -1 or len(argboxes) == arity
    if resoperation.opwithdescr[opnum]:
        check_descr(descr)
        if arity == -1:
            func = get_execute_funclist(-1, True)[opnum]
            return func(cpu, metainterp, argboxes, descr)
        if arity == 0:
            func = get_execute_funclist(0, True)[opnum]
            return func(cpu, metainterp, descr)
        if arity == 1:
            func = get_execute_funclist(1, True)[opnum]
            return func(cpu, metainterp, argboxes[0], descr)
        if arity == 2:
            func = get_execute_funclist(2, True)[opnum]
            return func(cpu, metainterp, argboxes[0], argboxes[1], descr)
        if arity == 3:
            func = get_execute_funclist(3, True)[opnum]
            return func(cpu, metainterp, argboxes[0], argboxes[1], argboxes[2],
                        descr)
    else:
        assert descr is None
        if arity == 1:
            func = get_execute_funclist(1, False)[opnum]
            return func(cpu, metainterp, argboxes[0])
        if arity == 2:
            func = get_execute_funclist(2, False)[opnum]
            return func(cpu, metainterp, argboxes[0], argboxes[1])
        if arity == 3:
            func = get_execute_funclist(3, False)[opnum]
            return func(cpu, metainterp, argboxes[0], argboxes[1], argboxes[2])
        if arity == 5:    # copystrcontent, copyunicodecontent
            func = get_execute_funclist(5, False)[opnum]
            return func(cpu, metainterp, argboxes[0], argboxes[1],
                        argboxes[2], argboxes[3], argboxes[4])
    raise NotImplementedError


EXECUTE_BY_NUM_ARGS = _make_execute_list()<|MERGE_RESOLUTION|>--- conflicted
+++ resolved
@@ -319,11 +319,8 @@
                          rop.DEBUG_MERGE_POINT,
                          rop.JIT_DEBUG,
                          rop.SETARRAYITEM_RAW,
-<<<<<<< HEAD
                          rop.CALL_RELEASE_GIL,
-=======
                          rop.QUASIIMMUT_FIELD,
->>>>>>> c5d2f785
                          ):      # list of opcodes never executed by pyjitpl
                 continue
             raise AssertionError("missing %r" % (key,))
