--- conflicted
+++ resolved
@@ -322,12 +322,9 @@
                          rop.DEBUG_MERGE_POINT,
                          rop.JIT_DEBUG,
                          rop.SETARRAYITEM_RAW,
-<<<<<<< HEAD
                          rop.HIDE_INTO_PTR32,
                          rop.SHOW_FROM_PTR32,
-=======
                          rop.QUASIIMMUT_FIELD,
->>>>>>> 43740b61
                          ):      # list of opcodes never executed by pyjitpl
                 continue
             raise AssertionError("missing %r" % (key,))
