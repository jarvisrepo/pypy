--- conflicted
+++ resolved
@@ -326,13 +326,10 @@
                          rop.DEBUG_MERGE_POINT,
                          rop.JIT_DEBUG,
                          rop.SETARRAYITEM_RAW,
-<<<<<<< HEAD
                          rop.GETINTERIORFIELD_RAW_i,
                          rop.GETINTERIORFIELD_RAW_p,
                          rop.GETINTERIORFIELD_RAW_f,
                          rop.GETINTERIORFIELD_RAW_N,
-=======
->>>>>>> 978dffe9
                          rop.SETINTERIORFIELD_RAW,
                          rop.CALL_RELEASE_GIL_i,
                          rop.CALL_RELEASE_GIL_p,
