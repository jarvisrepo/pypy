import py, sys
from pypy.rpython.lltypesystem import lltype, rclass
from pypy.rlib.objectmodel import we_are_translated
from pypy.rlib.unroll import unrolling_iterable
from pypy.rlib.debug import debug_start, debug_stop, debug_print
from pypy.rlib.debug import make_sure_not_resized
from pypy.rlib import nonconst, rstack

from pypy.jit.metainterp import history, compile, resume
from pypy.jit.metainterp.history import Const, ConstInt, ConstPtr, ConstFloat
from pypy.jit.metainterp.history import Box, TargetToken
from pypy.jit.metainterp.resoperation import rop, create_resop, create_resop_0,\
     create_resop_1, create_resop_2
from pypy.jit.metainterp import resoperation
from pypy.jit.metainterp import executor
from pypy.jit.metainterp.logger import Logger
from pypy.jit.metainterp.jitprof import EmptyProfiler
from pypy.rlib.jit import Counters
from pypy.jit.metainterp.jitexc import JitException, get_llexception
from pypy.jit.metainterp.heapcache import HeapCache
from pypy.rlib.objectmodel import specialize
from pypy.jit.codewriter.jitcode import JitCode, SwitchDictDescr
from pypy.jit.codewriter import heaptracker
from pypy.jit.metainterp.optimizeopt.util import args_dict_box

# ____________________________________________________________

def arguments(*args):
    def decorate(func):
        func.argtypes = args
        return func
    return decorate

# ____________________________________________________________


class MIFrame(object):
    debug = False

    def __init__(self, metainterp):
        self.metainterp = metainterp
        self.registers_i = [None] * 256
        self.registers_r = [None] * 256
        self.registers_f = [None] * 256

    def setup(self, jitcode, greenkey=None):
        assert isinstance(jitcode, JitCode)
        self.jitcode = jitcode
        self.bytecode = jitcode.code
        # this is not None for frames that are recursive portal calls
        self.greenkey = greenkey
        # copy the constants in place
        self.copy_constants(self.registers_i, jitcode.constants_i, ConstInt)
        self.copy_constants(self.registers_r, jitcode.constants_r, ConstPtr)
        self.copy_constants(self.registers_f, jitcode.constants_f, ConstFloat)
        self._result_argcode = 'v'
        # for resume.py operation
        self.parent_resumedata_snapshot = None
        self.parent_resumedata_frame_info_list = None
        # counter for unrolling inlined loops
        self.unroll_iterations = 1

    @specialize.arg(3)
    def copy_constants(self, registers, constants, ConstClass):
        """Copy jitcode.constants[0] to registers[255],
                jitcode.constants[1] to registers[254],
                jitcode.constants[2] to registers[253], etc."""
        if nonconst.NonConstant(0):             # force the right type
            constants[0] = ConstClass.value     # (useful for small tests)
        i = len(constants) - 1
        while i >= 0:
            j = 255 - i
            assert j >= 0
            registers[j] = ConstClass(constants[i])
            i -= 1

    def cleanup_registers(self):
        # To avoid keeping references alive, this cleans up the registers_r.
        # It does not clear the references set by copy_constants(), but
        # these are all prebuilt constants anyway.
        for i in range(self.jitcode.num_regs_r()):
            self.registers_r[i] = None

    # ------------------------------
    # Decoding of the JitCode

    @specialize.arg(4)
    def prepare_list_of_boxes(self, outvalue, startindex, position, argcode):
        assert argcode in 'IRF'
        code = self.bytecode
        length = ord(code[position])
        position += 1
        for i in range(length):
            index = ord(code[position+i])
            if   argcode == 'I': reg = self.registers_i[index]
            elif argcode == 'R': reg = self.registers_r[index]
            elif argcode == 'F': reg = self.registers_f[index]
            else: raise AssertionError(argcode)
            outvalue[startindex+i] = reg

    def _put_back_list_of_boxes(self, outvalue, startindex, position):
        code = self.bytecode
        length = ord(code[position])
        position += 1
        for i in range(length):
            index = ord(code[position+i])
            box = outvalue[startindex+i]
            if   box.type == history.INT:   self.registers_i[index] = box
            elif box.type == history.REF:   self.registers_r[index] = box
            elif box.type == history.FLOAT: self.registers_f[index] = box
            else: raise AssertionError(box.type)

    def get_current_position_info(self):
        return self.jitcode.get_live_vars_info(self.pc)

    def get_list_of_active_boxes(self, in_a_call):
        if in_a_call:
            # If we are not the topmost frame, self._result_argcode contains
            # the type of the result of the call instruction in the bytecode.
            # We use it to clear the box that will hold the result: this box
            # is not defined yet.
            argcode = self._result_argcode
            index = ord(self.bytecode[self.pc - 1])
            if   argcode == 'i': self.registers_i[index] = history.CONST_FALSE
            elif argcode == 'r': self.registers_r[index] = history.CONST_NULL
            elif argcode == 'f': self.registers_f[index] = history.CONST_FZERO
            self._result_argcode = '?'     # done
        #
        info = self.get_current_position_info()
        start_i = 0
        start_r = start_i + info.get_register_count_i()
        start_f = start_r + info.get_register_count_r()
        total   = start_f + info.get_register_count_f()
        # allocate a list of the correct size
        env = [None] * total
        make_sure_not_resized(env)
        # fill it now
        for i in range(info.get_register_count_i()):
            index = info.get_register_index_i(i)
            env[start_i + i] = self.registers_i[index]
        for i in range(info.get_register_count_r()):
            index = info.get_register_index_r(i)
            env[start_r + i] = self.registers_r[index]
        for i in range(info.get_register_count_f()):
            index = info.get_register_index_f(i)
            env[start_f + i] = self.registers_f[index]
        return env

    def replace_active_box_in_frame(self, oldbox, newbox):
        if isinstance(oldbox, history.BoxInt):
            count = self.jitcode.num_regs_i()
            registers = self.registers_i
        elif isinstance(oldbox, history.BoxPtr):
            count = self.jitcode.num_regs_r()
            registers = self.registers_r
        elif isinstance(oldbox, history.BoxFloat):
            count = self.jitcode.num_regs_f()
            registers = self.registers_f
        else:
            assert 0, oldbox
        for i in range(count):
            if registers[i] is oldbox:
                registers[i] = newbox
        if not we_are_translated():
            for b in registers[count:]:
                assert not oldbox.same_box(b)


    def make_result_of_lastop(self, resultop):
        got_type = resultop.type
        if got_type == resoperation.VOID:
            return
        # XXX disabled for now, conflicts with str_guard_value
        #if not we_are_translated():
        #    typeof = {'i': history.INT,
        #              'r': history.REF,
        #              'f': history.FLOAT}
        #    assert typeof[self.jitcode._resulttypes[self.pc]] == got_type
        target_index = ord(self.bytecode[self.pc-1])
        if got_type == resoperation.INT:
            self.registers_i[target_index] = resultop
        elif got_type == resoperation.REF:
            #debug_print(' ->',
            #            llmemory.cast_ptr_to_adr(resultbox.getref_base()))
            self.registers_r[target_index] = resultop
        elif got_type == resoperation.FLOAT:
            self.registers_f[target_index] = resultop
        else:
            raise AssertionError("bad result box type")

    # ------------------------------

    for _opimpl in ['int_add', 'int_sub', 'int_mul', 'int_floordiv', 'int_mod',
                    'int_lt', 'int_le', 'int_eq',
                    'int_ne', 'int_gt', 'int_ge',
                    'int_and', 'int_or', 'int_xor',
                    'int_rshift', 'int_lshift', 'uint_rshift',
                    'uint_lt', 'uint_le', 'uint_gt', 'uint_ge',
                    'uint_floordiv',
                    'float_add', 'float_sub', 'float_mul', 'float_truediv',
                    'float_lt', 'float_le', 'float_eq',
                    'float_ne', 'float_gt', 'float_ge',
                    'ptr_eq', 'ptr_ne', 'instance_ptr_eq', 'instance_ptr_ne',
                    ]:
        exec py.code.Source('''
            @arguments("box", "box")
            def opimpl_%s(self, b1, b2):
                return self.execute(rop.%s, b1, b2)
        ''' % (_opimpl, _opimpl.upper())).compile()

    for _opimpl in ['int_add_ovf', 'int_sub_ovf', 'int_mul_ovf']:
        exec py.code.Source('''
            @arguments("box", "box")
            def opimpl_%s(self, b1, b2):
                self.metainterp.clear_exception()
                resbox = self.execute(rop.%s, b1, b2)
                self.make_result_of_lastop(resbox)  # same as execute_varargs()
                if not isinstance(resbox, Const):
                    self.metainterp.handle_possible_overflow_error()
                return resbox
        ''' % (_opimpl, _opimpl.upper())).compile()

    for _opimpl in ['int_is_true', 'int_is_zero', 'int_neg', 'int_invert',
                    'cast_float_to_int', 'cast_int_to_float',
                    'cast_float_to_singlefloat', 'cast_singlefloat_to_float',
                    'float_neg', 'float_abs',
                    'cast_ptr_to_int', 'cast_int_to_ptr',
                    'convert_float_bytes_to_longlong',
                    'convert_longlong_bytes_to_float', 'int_force_ge_zero',
                    ]:
        exec py.code.Source('''
            @arguments("box")
            def opimpl_%s(self, b):
                return self.execute(rop.%s, b)
        ''' % (_opimpl, _opimpl.upper())).compile()

    @arguments("box")
    def opimpl_ptr_nonzero(self, box):
        return self.execute(rop.PTR_NE, box, history.CONST_NULL)

    @arguments("box")
    def opimpl_ptr_iszero(self, box):
        return self.execute(rop.PTR_EQ, box, history.CONST_NULL)

    @arguments("box")
    def opimpl_mark_opaque_ptr(self, box):
        return self.execute(rop.MARK_OPAQUE_PTR, box)

    @arguments("box", "box")
    def opimpl_record_known_class(self, box, clsbox):
        from pypy.rpython.lltypesystem import llmemory
        if self.metainterp.heapcache.is_class_known(box):
            return
        adr = clsbox.getaddr()
        bounding_class = llmemory.cast_adr_to_ptr(adr, rclass.CLASSTYPE)
        if bounding_class.subclassrange_max - bounding_class.subclassrange_min == 1:
            # precise class knowledge, this can be used
            self.execute(rop.RECORD_KNOWN_CLASS, box, clsbox)
            self.metainterp.heapcache.class_now_known(box)

    @arguments("box")
    def _opimpl_any_return(self, box):
        self.metainterp.finishframe(box)

    opimpl_int_return = _opimpl_any_return
    opimpl_ref_return = _opimpl_any_return
    opimpl_float_return = _opimpl_any_return

    @arguments()
    def opimpl_void_return(self):
        self.metainterp.finishframe(None)

    @arguments("box")
    def _opimpl_any_copy(self, box):
        return box

    opimpl_int_copy   = _opimpl_any_copy
    opimpl_ref_copy   = _opimpl_any_copy
    opimpl_float_copy = _opimpl_any_copy

    @arguments("box")
    def _opimpl_any_push(self, box):
        self.pushed_box = box

    opimpl_int_push   = _opimpl_any_push
    opimpl_ref_push   = _opimpl_any_push
    opimpl_float_push = _opimpl_any_push

    @arguments()
    def _opimpl_any_pop(self):
        box = self.pushed_box
        self.pushed_box = None
        return box

    opimpl_int_pop   = _opimpl_any_pop
    opimpl_ref_pop   = _opimpl_any_pop
    opimpl_float_pop = _opimpl_any_pop

    @arguments("label")
    def opimpl_catch_exception(self, target):
        """This is a no-op when run normally.  We can check that
        last_exc_value_box is None; it should have been set to None
        by the previous instruction.  If the previous instruction
        raised instead, finishframe_exception() should have been
        called and we would not be there."""
        assert self.metainterp.last_exc_value_box is None

    @arguments("label")
    def opimpl_goto(self, target):
        self.pc = target

    @arguments("box", "label")
    def opimpl_goto_if_not(self, box, target):
        switchcase = box.getint()
        if switchcase:
            opnum = rop.GUARD_TRUE
        else:
            opnum = rop.GUARD_FALSE
        self.generate_guard(opnum, box)
        if not switchcase:
            self.pc = target

    @arguments("box", "label")
    def opimpl_goto_if_not_int_is_true(self, box, target):
        condbox = self.execute(rop.INT_IS_TRUE, box)
        self.opimpl_goto_if_not(condbox, target)

    @arguments("box", "label")
    def opimpl_goto_if_not_int_is_zero(self, box, target):
        condbox = self.execute(rop.INT_IS_ZERO, box)
        self.opimpl_goto_if_not(condbox, target)

    for _opimpl in ['int_lt', 'int_le', 'int_eq', 'int_ne', 'int_gt', 'int_ge',
                    'ptr_eq', 'ptr_ne']:
        exec py.code.Source('''
            @arguments("box", "box", "label")
            def opimpl_goto_if_not_%s(self, b1, b2, target):
                condbox = self.execute(rop.%s, b1, b2)
                self.opimpl_goto_if_not(condbox, target)
        ''' % (_opimpl, _opimpl.upper())).compile()


    def _establish_nullity(self, box, orgpc):
        value = box.nonnull()
        if value:
            if not self.metainterp.heapcache.is_class_known(box):
                self.generate_guard(rop.GUARD_NONNULL, box, resumepc=orgpc)
        else:
            if not isinstance(box, Const):
                self.generate_guard(rop.GUARD_ISNULL, box, resumepc=orgpc)
                promoted_box = box.constbox()
                self.metainterp.replace_box(box, promoted_box)
        return value

    @arguments("orgpc", "box", "label")
    def opimpl_goto_if_not_ptr_nonzero(self, orgpc, box, target):
        if not self._establish_nullity(box, orgpc):
            self.pc = target

    @arguments("orgpc", "box", "label")
    def opimpl_goto_if_not_ptr_iszero(self, orgpc, box, target):
        if self._establish_nullity(box, orgpc):
            self.pc = target

    @arguments("box", "box", "box")
    def opimpl_int_between(self, b1, b2, b3):
        b5 = self.execute(rop.INT_SUB, b3, b1)
        if isinstance(b5, ConstInt) and b5.getint() == 1:
            # the common case of int_between(a, b, a+1) turns into just INT_EQ
            return self.execute(rop.INT_EQ, b2, b1)
        else:
            b4 = self.execute(rop.INT_SUB, b2, b1)
            return self.execute(rop.UINT_LT, b4, b5)

    @arguments("box", "descr", "orgpc")
    def opimpl_switch(self, valuebox, switchdict, orgpc):
        box = self.implement_guard_value(orgpc, valuebox)
        search_value = box.getint()
        assert isinstance(switchdict, SwitchDictDescr)
        try:
            self.pc = switchdict.dict[search_value]
        except KeyError:
            pass

    @arguments()
    def opimpl_unreachable(self):
        raise AssertionError("unreachable")

    @arguments("descr")
    def opimpl_new(self, sizedescr):
        resbox = self.execute_with_descr(rop.NEW, sizedescr)
        self.metainterp.heapcache.new(resbox)
        return resbox

    @arguments("descr")
    def opimpl_new_with_vtable(self, sizedescr):
        cpu = self.metainterp.cpu
        cls = heaptracker.descr2vtable(cpu, sizedescr)
        resbox = self.execute(rop.NEW_WITH_VTABLE, ConstInt(cls))
        self.metainterp.heapcache.new(resbox)
        self.metainterp.heapcache.class_now_known(resbox)
        return resbox

##    @FixME  #arguments("box")
##    def opimpl_runtimenew(self, classbox):
##        self.execute(rop.RUNTIMENEW, classbox)

##    @FixME  #arguments("orgpc", "box", "descr")
##    def opimpl_instanceof(self, pc, objbox, typedescr):
##        clsbox = self.cls_of_box(objbox)
##        if isinstance(objbox, Box):
##            self.generate_guard(pc, rop.GUARD_CLASS, objbox, [clsbox])
##        self.execute_with_descr(rop.INSTANCEOF, typedescr, objbox)

##    @FixME  #arguments("box", "box")
##    def opimpl_subclassof(self, box1, box2):
##        self.execute(rop.SUBCLASSOF, box1, box2)

    @arguments("box", "descr")
    def opimpl_new_array(self, lengthbox, itemsizedescr):
        resbox = self.execute_with_descr(rop.NEW_ARRAY, itemsizedescr, lengthbox)
        self.metainterp.heapcache.new_array(resbox, lengthbox)
        return resbox

    @specialize.arg(1)
    def _do_getarrayitem_gc_any(self, op, arraybox, indexbox, arraydescr):
        tobox = self.metainterp.heapcache.getarrayitem(
                arraybox, arraydescr, indexbox)
        if tobox:
            # sanity check: see whether the current array value
            # corresponds to what the cache thinks the value is
            resbox = executor.execute(self.metainterp.cpu, self.metainterp, op,
                                      arraydescr, arraybox, indexbox)
            assert resbox.constbox().same_constant(tobox.constbox())
            return tobox
        resbox = self.execute_with_descr(op, arraydescr, arraybox, indexbox)
        self.metainterp.heapcache.getarrayitem_now_known(
                arraybox, arraydescr, indexbox, resbox)
        return resbox

    @arguments("box", "box", "descr")
    def _opimpl_getarrayitem_gc_any(self, arraybox, indexbox, arraydescr):
        return self._do_getarrayitem_gc_any(rop.GETARRAYITEM_GC, arraybox,
                                            indexbox, arraydescr)

    opimpl_getarrayitem_gc_i = _opimpl_getarrayitem_gc_any
    opimpl_getarrayitem_gc_r = _opimpl_getarrayitem_gc_any
    opimpl_getarrayitem_gc_f = _opimpl_getarrayitem_gc_any

    @arguments("box", "box", "descr")
    def _opimpl_getarrayitem_raw_any(self, arraybox, indexbox, arraydescr):
        return self.execute_with_descr(rop.GETARRAYITEM_RAW,
                                       arraydescr, arraybox, indexbox)

    opimpl_getarrayitem_raw_i = _opimpl_getarrayitem_raw_any
    opimpl_getarrayitem_raw_f = _opimpl_getarrayitem_raw_any

<<<<<<< HEAD
    @arguments("box", "box", "descr")
    def _opimpl_getarrayitem_gc_pure_any(self, arraybox, indexbox, arraydescr):
        return self._do_getarrayitem_gc_any(rop.GETARRAYITEM_GC_PURE, arraybox,
                                            indexbox, arraydescr)
=======
    @arguments("box", "descr", "box")
    def _opimpl_getarrayitem_raw_pure_any(self, arraybox,arraydescr, indexbox):
        return self.execute_with_descr(rop.GETARRAYITEM_RAW_PURE,
                                       arraydescr, arraybox, indexbox)

    opimpl_getarrayitem_raw_i_pure = _opimpl_getarrayitem_raw_pure_any
    opimpl_getarrayitem_raw_f_pure = _opimpl_getarrayitem_raw_pure_any

    @arguments("box", "descr", "box")
    def _opimpl_getarrayitem_gc_pure_any(self, arraybox, arraydescr, indexbox):
        if isinstance(arraybox, ConstPtr) and isinstance(indexbox, ConstInt):
            # if the arguments are directly constants, bypass the heapcache
            # completely
            resbox = executor.execute(self.metainterp.cpu, self.metainterp,
                                      rop.GETARRAYITEM_GC_PURE, arraydescr,
                                      arraybox, indexbox)
            return resbox.constbox()
        return self._do_getarrayitem_gc_any(rop.GETARRAYITEM_GC_PURE, arraybox, arraydescr, indexbox)
>>>>>>> 978dffe9

    opimpl_getarrayitem_gc_i_pure = _opimpl_getarrayitem_gc_pure_any
    opimpl_getarrayitem_gc_r_pure = _opimpl_getarrayitem_gc_pure_any
    opimpl_getarrayitem_gc_f_pure = _opimpl_getarrayitem_gc_pure_any

    @arguments("box", "descr", "box", "box")
    def _opimpl_setarrayitem_gc_any(self, arraybox, arraydescr,
                                    indexbox, itembox):
        self.execute_with_descr(rop.SETARRAYITEM_GC, arraydescr, arraybox,
                                indexbox, itembox)
        self.metainterp.heapcache.setarrayitem(
                arraybox, arraydescr, indexbox, itembox)

    opimpl_setarrayitem_gc_i = _opimpl_setarrayitem_gc_any
    opimpl_setarrayitem_gc_r = _opimpl_setarrayitem_gc_any
    opimpl_setarrayitem_gc_f = _opimpl_setarrayitem_gc_any

    @arguments("box", "descr", "box", "box")
    def _opimpl_setarrayitem_raw_any(self, arraybox, arraydescr,
                                    indexbox, itembox):
        self.execute_with_descr(rop.SETARRAYITEM_RAW, arraydescr, arraybox,
                                indexbox, itembox)

    opimpl_setarrayitem_raw_i = _opimpl_setarrayitem_raw_any
    opimpl_setarrayitem_raw_f = _opimpl_setarrayitem_raw_any

    @arguments("box", "descr")
    def opimpl_arraylen_gc(self, arraybox, arraydescr):
        lengthbox = self.metainterp.heapcache.arraylen(arraybox)
        if lengthbox is None:
            lengthbox = self.execute_with_descr(
                    rop.ARRAYLEN_GC, arraydescr, arraybox)
            self.metainterp.heapcache.arraylen_now_known(arraybox, lengthbox)
        return lengthbox

    @arguments("orgpc", "box", "descr", "box")
    def opimpl_check_neg_index(self, orgpc, arraybox, arraydescr, indexbox):
        negbox = self.metainterp.execute_and_record(
            rop.INT_LT, None, indexbox, history.CONST_FALSE)
        negbox = self.implement_guard_value(orgpc, negbox)
        if negbox.getint():
            # the index is < 0; add the array length to it
            lengthbox = self.opimpl_arraylen_gc(arraybox, arraydescr)
            indexbox = self.metainterp.execute_and_record(
                rop.INT_ADD, None, indexbox, lengthbox)
        return indexbox

    @arguments("descr", "descr", "descr", "descr", "box")
    def opimpl_newlist(self, structdescr, lengthdescr, itemsdescr, arraydescr,
                       sizebox):
        sbox = self.opimpl_new(structdescr)
        self._opimpl_setfield_gc_any(sbox, lengthdescr, sizebox)
        abox = self.opimpl_new_array(sizebox, arraydescr)
        self._opimpl_setfield_gc_any(sbox, itemsdescr, abox)
        return sbox

    @arguments("descr", "descr", "descr", "descr", "box")
    def opimpl_newlist_hint(self, structdescr, lengthdescr, itemsdescr,
                            arraydescr, sizehintbox):
        sbox = self.opimpl_new(structdescr)
        self._opimpl_setfield_gc_any(sbox, lengthdescr, history.CONST_FALSE)
        abox = self.opimpl_new_array(sizehintbox, arraydescr)
        self._opimpl_setfield_gc_any(sbox, itemsdescr, abox)
        return sbox

    @arguments("box", "descr", "descr", "box")
    def _opimpl_getlistitem_gc_any(self, listbox, itemsdescr, arraydescr,
                                   indexbox):
        arraybox = self._opimpl_getfield_gc_any(listbox, itemsdescr)
        return self._opimpl_getarrayitem_gc_any(arraybox, arraydescr, indexbox)

    opimpl_getlistitem_gc_i = _opimpl_getlistitem_gc_any
    opimpl_getlistitem_gc_r = _opimpl_getlistitem_gc_any
    opimpl_getlistitem_gc_f = _opimpl_getlistitem_gc_any

    @arguments("box", "descr", "descr", "box", "box")
    def _opimpl_setlistitem_gc_any(self, listbox, itemsdescr, arraydescr,
                                   indexbox, valuebox):
        arraybox = self._opimpl_getfield_gc_any(listbox, itemsdescr)
        self._opimpl_setarrayitem_gc_any(arraybox, arraydescr, indexbox,
                                         valuebox)

    opimpl_setlistitem_gc_i = _opimpl_setlistitem_gc_any
    opimpl_setlistitem_gc_r = _opimpl_setlistitem_gc_any
    opimpl_setlistitem_gc_f = _opimpl_setlistitem_gc_any

    @arguments("orgpc", "box", "descr", "box")
    def opimpl_check_resizable_neg_index(self, orgpc, listbox, lengthdescr,
                                         indexbox):
        negbox = self.metainterp.execute_and_record(
            rop.INT_LT, None, indexbox, history.CONST_FALSE)
        negbox = self.implement_guard_value(orgpc, negbox)
        if negbox.getint():
            # the index is < 0; add the array length to it
            lenbox = self.metainterp.execute_and_record(
                rop.GETFIELD_GC, lengthdescr, listbox)
            indexbox = self.metainterp.execute_and_record(
                rop.INT_ADD, None, indexbox, lenbox)
        return indexbox

    @arguments("box", "descr")
    def _opimpl_getfield_gc_any(self, box, fielddescr):
        return self._opimpl_getfield_gc_any_pureornot(
                rop.GETFIELD_GC, box, fielddescr)
    opimpl_getfield_gc_i = _opimpl_getfield_gc_any
    opimpl_getfield_gc_r = _opimpl_getfield_gc_any
    opimpl_getfield_gc_f = _opimpl_getfield_gc_any

    @arguments("box", "descr")
    def _opimpl_getfield_gc_pure_any(self, box, fielddescr):
        if isinstance(box, ConstPtr):
            # if 'box' is directly a ConstPtr, bypass the heapcache completely
            resbox = executor.execute(self.metainterp.cpu, self.metainterp,
                                      rop.GETFIELD_GC_PURE, fielddescr, box)
            return resbox.constbox()
        return self._opimpl_getfield_gc_any_pureornot(
                rop.GETFIELD_GC_PURE, box, fielddescr)
    opimpl_getfield_gc_i_pure = _opimpl_getfield_gc_pure_any
    opimpl_getfield_gc_r_pure = _opimpl_getfield_gc_pure_any
    opimpl_getfield_gc_f_pure = _opimpl_getfield_gc_pure_any

    @arguments("box", "box", "descr")
    def _opimpl_getinteriorfield_gc_any(self, array, index, descr):
        return self.execute_with_descr(rop.GETINTERIORFIELD_GC, descr,
                                       array, index)
    opimpl_getinteriorfield_gc_i = _opimpl_getinteriorfield_gc_any
    opimpl_getinteriorfield_gc_f = _opimpl_getinteriorfield_gc_any
    opimpl_getinteriorfield_gc_r = _opimpl_getinteriorfield_gc_any

    @specialize.arg(1)
    def _opimpl_getfield_gc_any_pureornot(self, opnum, box, fielddescr):
        tobox = self.metainterp.heapcache.getfield(box, fielddescr)
        if tobox is not None:
            # sanity check: see whether the current struct value
            # corresponds to what the cache thinks the value is
            resbox = executor.execute(self.metainterp.cpu, self.metainterp,
                                      rop.GETFIELD_GC, fielddescr, box)
            return tobox
        resbox = self.execute_with_descr(opnum, fielddescr, box)
        self.metainterp.heapcache.getfield_now_known(box, fielddescr, resbox)
        return resbox

    @arguments("orgpc", "box", "descr")
    def _opimpl_getfield_gc_greenfield_any(self, pc, box, fielddescr):
        ginfo = self.metainterp.jitdriver_sd.greenfield_info
        if (ginfo is not None and fielddescr in ginfo.green_field_descrs
            and not self._nonstandard_virtualizable(pc, box)):
            # fetch the result, but consider it as a Const box and don't
            # record any operation
            resbox = executor.execute(self.metainterp.cpu, self.metainterp,
                                      rop.GETFIELD_GC_PURE, fielddescr, box)
            return resbox.constbox()
        # fall-back
        return self.execute_with_descr(rop.GETFIELD_GC_PURE, fielddescr, box)
    opimpl_getfield_gc_i_greenfield = _opimpl_getfield_gc_greenfield_any
    opimpl_getfield_gc_r_greenfield = _opimpl_getfield_gc_greenfield_any
    opimpl_getfield_gc_f_greenfield = _opimpl_getfield_gc_greenfield_any

    @arguments("box", "descr", "box")
    def _opimpl_setfield_gc_any(self, box, fielddescr, valuebox):
        tobox = self.metainterp.heapcache.getfield(box, fielddescr)
        if tobox is valuebox:
            return
        self.execute_with_descr(rop.SETFIELD_GC, fielddescr, box, valuebox)
        self.metainterp.heapcache.setfield(box, fielddescr, valuebox)
    opimpl_setfield_gc_i = _opimpl_setfield_gc_any
    opimpl_setfield_gc_r = _opimpl_setfield_gc_any
    opimpl_setfield_gc_f = _opimpl_setfield_gc_any

    @arguments("box", "box", "box", "descr")
    def _opimpl_setinteriorfield_gc_any(self, array, index, value, descr):
        self.execute_with_descr(rop.SETINTERIORFIELD_GC, descr,
                                array, index, value)
    opimpl_setinteriorfield_gc_i = _opimpl_setinteriorfield_gc_any
    opimpl_setinteriorfield_gc_f = _opimpl_setinteriorfield_gc_any
    opimpl_setinteriorfield_gc_r = _opimpl_setinteriorfield_gc_any


    @arguments("box", "descr")
    def _opimpl_getfield_raw_any(self, box, fielddescr):
        return self.execute_with_descr(rop.GETFIELD_RAW, fielddescr, box)
    opimpl_getfield_raw_i = _opimpl_getfield_raw_any
    opimpl_getfield_raw_r = _opimpl_getfield_raw_any
    opimpl_getfield_raw_f = _opimpl_getfield_raw_any

    @arguments("box", "descr")
    def _opimpl_getfield_raw_pure_any(self, box, fielddescr):
        return self.execute_with_descr(rop.GETFIELD_RAW_PURE, fielddescr, box)
    opimpl_getfield_raw_i_pure = _opimpl_getfield_raw_pure_any
    opimpl_getfield_raw_r_pure = _opimpl_getfield_raw_pure_any
    opimpl_getfield_raw_f_pure = _opimpl_getfield_raw_pure_any

    @arguments("box", "descr", "box")
    def _opimpl_setfield_raw_any(self, box, fielddescr, valuebox):
        self.execute_with_descr(rop.SETFIELD_RAW, fielddescr, box, valuebox)
    opimpl_setfield_raw_i = _opimpl_setfield_raw_any
    opimpl_setfield_raw_r = _opimpl_setfield_raw_any
    opimpl_setfield_raw_f = _opimpl_setfield_raw_any

    @arguments("box", "box", "descr", "box")
    def _opimpl_raw_store(self, addrbox, offsetbox, arraydescr, valuebox):
        self.execute_with_descr(rop.RAW_STORE, arraydescr,
                                addrbox, offsetbox, valuebox)
    opimpl_raw_store_i = _opimpl_raw_store
    opimpl_raw_store_f = _opimpl_raw_store

    @arguments("box", "box", "descr")
    def _opimpl_raw_load(self, addrbox, offsetbox, arraydescr):
        return self.execute_with_descr(rop.RAW_LOAD, arraydescr,
                                       addrbox, offsetbox)
    opimpl_raw_load_i = _opimpl_raw_load
    opimpl_raw_load_f = _opimpl_raw_load

    @arguments("box", "descr", "descr", "orgpc")
    def opimpl_record_quasiimmut_field(self, box, fielddescr,
                                       mutatefielddescr, orgpc):
        from pypy.jit.metainterp.quasiimmut import QuasiImmutDescr
        cpu = self.metainterp.cpu
        descr = QuasiImmutDescr(cpu, box, fielddescr, mutatefielddescr)
        self.metainterp.history.record(rop.QUASIIMMUT_FIELD, [box],
                                       None, descr=descr)
        self.generate_guard(rop.GUARD_NOT_INVALIDATED, resumepc=orgpc)

    @arguments("box", "descr", "orgpc")
    def opimpl_jit_force_quasi_immutable(self, box, mutatefielddescr, orgpc):
        # During tracing, a 'jit_force_quasi_immutable' usually turns into
        # the operations that check that the content of 'mutate_xxx' is null.
        # If it is actually not null already now, then we abort tracing.
        # The idea is that if we use 'jit_force_quasi_immutable' on a freshly
        # allocated object, then the GETFIELD_GC will know that the answer is
        # null, and the guard will be removed.  So the fact that the field is
        # quasi-immutable will have no effect, and instead it will work as a
        # regular, probably virtual, structure.
        mutatebox = self.execute_with_descr(rop.GETFIELD_GC,
                                            mutatefielddescr, box)
        if mutatebox.nonnull():
            from pypy.jit.metainterp.quasiimmut import do_force_quasi_immutable
            do_force_quasi_immutable(self.metainterp.cpu, box.getref_base(),
                                     mutatefielddescr)
            raise SwitchToBlackhole(Counters.ABORT_FORCE_QUASIIMMUT)
        self.generate_guard(rop.GUARD_ISNULL, mutatebox, resumepc=orgpc)

    def _nonstandard_virtualizable(self, pc, box):
        # returns True if 'box' is actually not the "standard" virtualizable
        # that is stored in metainterp.virtualizable_boxes[-1]
        if (self.metainterp.jitdriver_sd.virtualizable_info is None and
            self.metainterp.jitdriver_sd.greenfield_info is None):
            return True      # can occur in case of multiple JITs
        standard_box = self.metainterp.virtualizable_boxes[-1]
        if standard_box is box:
            return False
        if self.metainterp.heapcache.is_nonstandard_virtualizable(box):
            return True
        eqbox = self.metainterp.execute_and_record(rop.PTR_EQ, None,
                                                   box, standard_box)
        eqbox = self.implement_guard_value(pc, eqbox)
        isstandard = eqbox.getint()
        if isstandard:
            self.metainterp.replace_box(box, standard_box)
        else:
            self.metainterp.heapcache.nonstandard_virtualizables_now_known(box)
        return not isstandard

    def _get_virtualizable_field_index(self, fielddescr):
        # Get the index of a fielddescr.  Must only be called for
        # the "standard" virtualizable.
        vinfo = self.metainterp.jitdriver_sd.virtualizable_info
        return vinfo.static_field_by_descrs[fielddescr]

    @arguments("orgpc", "box", "descr")
    def _opimpl_getfield_vable(self, pc, box, fielddescr):
        if self._nonstandard_virtualizable(pc, box):
            return self._opimpl_getfield_gc_any(box, fielddescr)
        self.metainterp.check_synchronized_virtualizable()
        index = self._get_virtualizable_field_index(fielddescr)
        return self.metainterp.virtualizable_boxes[index]

    opimpl_getfield_vable_i = _opimpl_getfield_vable
    opimpl_getfield_vable_r = _opimpl_getfield_vable
    opimpl_getfield_vable_f = _opimpl_getfield_vable

    @arguments("orgpc", "box", "descr", "box")
    def _opimpl_setfield_vable(self, pc, box, fielddescr, valuebox):
        if self._nonstandard_virtualizable(pc, box):
            return self._opimpl_setfield_gc_any(box, fielddescr, valuebox)
        index = self._get_virtualizable_field_index(fielddescr)
        self.metainterp.virtualizable_boxes[index] = valuebox
        self.metainterp.synchronize_virtualizable()
        # XXX only the index'th field needs to be synchronized, really

    opimpl_setfield_vable_i = _opimpl_setfield_vable
    opimpl_setfield_vable_r = _opimpl_setfield_vable
    opimpl_setfield_vable_f = _opimpl_setfield_vable

    def _get_arrayitem_vable_index(self, pc, arrayfielddescr, indexbox):
        # Get the index of an array item: the index'th of the array
        # described by arrayfielddescr.  Must only be called for
        # the "standard" virtualizable.
        indexbox = self.implement_guard_value(pc, indexbox)
        vinfo = self.metainterp.jitdriver_sd.virtualizable_info
        virtualizable_box = self.metainterp.virtualizable_boxes[-1]
        virtualizable = vinfo.unwrap_virtualizable_box(virtualizable_box)
        arrayindex = vinfo.array_field_by_descrs[arrayfielddescr]
        index = indexbox.getint()
        # Support for negative index: disabled
        # (see codewriter/jtransform.py, _check_no_vable_array).
        #if index < 0:
        #    index += vinfo.get_array_length(virtualizable, arrayindex)
        assert 0 <= index < vinfo.get_array_length(virtualizable, arrayindex)
        return vinfo.get_index_in_array(virtualizable, arrayindex, index)

    @arguments("orgpc", "box", "descr", "descr", "box")
    def _opimpl_getarrayitem_vable(self, pc, box, fdescr, adescr, indexbox):
        if self._nonstandard_virtualizable(pc, box):
            arraybox = self._opimpl_getfield_gc_any(box, fdescr)
            return self._opimpl_getarrayitem_gc_any(arraybox, adescr, indexbox)
        self.metainterp.check_synchronized_virtualizable()
        index = self._get_arrayitem_vable_index(pc, fdescr, indexbox)
        return self.metainterp.virtualizable_boxes[index]

    opimpl_getarrayitem_vable_i = _opimpl_getarrayitem_vable
    opimpl_getarrayitem_vable_r = _opimpl_getarrayitem_vable
    opimpl_getarrayitem_vable_f = _opimpl_getarrayitem_vable

    @arguments("orgpc", "box", "descr", "descr", "box", "box")
    def _opimpl_setarrayitem_vable(self, pc, box, fdescr, adescr, indexbox,
                                  valuebox):
        if self._nonstandard_virtualizable(pc, box):
            arraybox = self._opimpl_getfield_gc_any(box, fdescr)
            self._opimpl_setarrayitem_gc_any(arraybox, adescr,
                                             indexbox, valuebox)
            return
        index = self._get_arrayitem_vable_index(pc, fdescr, indexbox)
        self.metainterp.virtualizable_boxes[index] = valuebox
        self.metainterp.synchronize_virtualizable()
        # XXX only the index'th field needs to be synchronized, really

    opimpl_setarrayitem_vable_i = _opimpl_setarrayitem_vable
    opimpl_setarrayitem_vable_r = _opimpl_setarrayitem_vable
    opimpl_setarrayitem_vable_f = _opimpl_setarrayitem_vable

    @arguments("orgpc", "box", "descr", "descr")
    def opimpl_arraylen_vable(self, pc, box, fdescr, adescr):
        if self._nonstandard_virtualizable(pc, box):
            arraybox = self._opimpl_getfield_gc_any(box, fdescr)
            return self.opimpl_arraylen_gc(arraybox, adescr)
        vinfo = self.metainterp.jitdriver_sd.virtualizable_info
        virtualizable_box = self.metainterp.virtualizable_boxes[-1]
        virtualizable = vinfo.unwrap_virtualizable_box(virtualizable_box)
        arrayindex = vinfo.array_field_by_descrs[fdescr]
        result = vinfo.get_array_length(virtualizable, arrayindex)
        return ConstInt(result)

    @arguments("jitcode", "boxes")
    def _opimpl_inline_call1(self, jitcode, argboxes):
        return self.metainterp.perform_call(jitcode, argboxes)
    @arguments("jitcode", "boxes2")
    def _opimpl_inline_call2(self, jitcode, argboxes):
        return self.metainterp.perform_call(jitcode, argboxes)
    @arguments("jitcode", "boxes3")
    def _opimpl_inline_call3(self, jitcode, argboxes):
        return self.metainterp.perform_call(jitcode, argboxes)

    opimpl_inline_call_r_i = _opimpl_inline_call1
    opimpl_inline_call_r_r = _opimpl_inline_call1
    opimpl_inline_call_r_v = _opimpl_inline_call1
    opimpl_inline_call_ir_i = _opimpl_inline_call2
    opimpl_inline_call_ir_r = _opimpl_inline_call2
    opimpl_inline_call_ir_v = _opimpl_inline_call2
    opimpl_inline_call_irf_i = _opimpl_inline_call3
    opimpl_inline_call_irf_r = _opimpl_inline_call3
    opimpl_inline_call_irf_f = _opimpl_inline_call3
    opimpl_inline_call_irf_v = _opimpl_inline_call3

    @arguments("box", "descr", "boxes")
    def _opimpl_residual_call1(self, funcbox, calldescr, argboxes):
        return self.do_residual_or_indirect_call(funcbox, calldescr, argboxes)
    @arguments("box", "descr", "boxes2")
    def _opimpl_residual_call2(self, funcbox, calldescr, argboxes):
        return self.do_residual_or_indirect_call(funcbox, calldescr, argboxes)
    @arguments("box", "descr", "boxes3")
    def _opimpl_residual_call3(self, funcbox, calldescr, argboxes):
        return self.do_residual_or_indirect_call(funcbox, calldescr, argboxes)

    opimpl_residual_call_r_i = _opimpl_residual_call1
    opimpl_residual_call_r_r = _opimpl_residual_call1
    opimpl_residual_call_r_v = _opimpl_residual_call1
    opimpl_residual_call_ir_i = _opimpl_residual_call2
    opimpl_residual_call_ir_r = _opimpl_residual_call2
    opimpl_residual_call_ir_v = _opimpl_residual_call2
    opimpl_residual_call_irf_i = _opimpl_residual_call3
    opimpl_residual_call_irf_r = _opimpl_residual_call3
    opimpl_residual_call_irf_f = _opimpl_residual_call3
    opimpl_residual_call_irf_v = _opimpl_residual_call3

    @arguments("int", "boxes3", "boxes3")
    def _opimpl_recursive_call(self, jdindex, greenboxes, redboxes):
        targetjitdriver_sd = self.metainterp.staticdata.jitdrivers_sd[jdindex]
        allboxes = greenboxes + redboxes
        warmrunnerstate = targetjitdriver_sd.warmstate
        assembler_call = False
        if warmrunnerstate.inlining:
            if warmrunnerstate.can_inline_callable(greenboxes):
                portal_code = targetjitdriver_sd.mainjitcode
                return self.metainterp.perform_call(portal_code, allboxes,
                                                    greenkey=greenboxes)
            assembler_call = True
            # verify that we have all green args, needed to make sure
            # that assembler that we call is still correct
            self.verify_green_args(targetjitdriver_sd, greenboxes)
        #
        return self.do_recursive_call(targetjitdriver_sd, allboxes,
                                      assembler_call)

    def do_recursive_call(self, targetjitdriver_sd, allboxes,
                          assembler_call=False):
        portal_code = targetjitdriver_sd.mainjitcode
        k = targetjitdriver_sd.portal_runner_adr
        funcbox = ConstInt(heaptracker.adr2int(k))
        return self.do_residual_call(funcbox, portal_code.calldescr, allboxes,
                                     assembler_call=assembler_call,
                                     assembler_call_jd=targetjitdriver_sd)

    opimpl_recursive_call_i = _opimpl_recursive_call
    opimpl_recursive_call_r = _opimpl_recursive_call
    opimpl_recursive_call_f = _opimpl_recursive_call
    opimpl_recursive_call_v = _opimpl_recursive_call

##    @FixME  #arguments("orgpc", "methdescr", "varargs")
##    def opimpl_oosend(self, pc, methdescr, varargs):
##        objbox = varargs[0]
##        clsbox = self.cls_of_box(objbox)
##        if isinstance(objbox, Box):
##            self.generate_guard(pc, rop.GUARD_CLASS, objbox, [clsbox])
##        oocls = clsbox.getref(ootype.Class)
##        jitcode = methdescr.get_jitcode_for_class(oocls)
##        if jitcode is not None:
##            # we should follow calls to this graph
##            return self.perform_call(jitcode, varargs)
##        else:
##            # but we should not follow calls to that graph
##            return self.execute_varargs(rop.OOSEND, varargs,
##                                        descr=methdescr, exc=True)

    @arguments("box")
    def opimpl_strlen(self, strbox):
        return self.execute(rop.STRLEN, strbox)

    @arguments("box")
    def opimpl_unicodelen(self, unicodebox):
        return self.execute(rop.UNICODELEN, unicodebox)

    @arguments("box", "box")
    def opimpl_strgetitem(self, strbox, indexbox):
        return self.execute(rop.STRGETITEM, strbox, indexbox)

    @arguments("box", "box")
    def opimpl_unicodegetitem(self, unicodebox, indexbox):
        return self.execute(rop.UNICODEGETITEM, unicodebox, indexbox)

    @arguments("box", "box", "box")
    def opimpl_strsetitem(self, strbox, indexbox, newcharbox):
        return self.execute(rop.STRSETITEM, strbox, indexbox, newcharbox)

    @arguments("box", "box", "box")
    def opimpl_unicodesetitem(self, unicodebox, indexbox, newcharbox):
        self.execute(rop.UNICODESETITEM, unicodebox, indexbox, newcharbox)

    @arguments("box")
    def opimpl_newstr(self, lengthbox):
        return self.execute(rop.NEWSTR, lengthbox)

    @arguments("box")
    def opimpl_newunicode(self, lengthbox):
        return self.execute(rop.NEWUNICODE, lengthbox)

    @arguments("box", "box", "box", "box", "box")
    def opimpl_copystrcontent(self, srcbox, dstbox, srcstartbox, dststartbox, lengthbox):
        return self.execute(rop.COPYSTRCONTENT, srcbox, dstbox, srcstartbox, dststartbox, lengthbox)

    @arguments("box", "box", "box", "box", "box")
    def opimpl_copyunicodecontent(self, srcbox, dstbox, srcstartbox, dststartbox, lengthbox):
        return self.execute(rop.COPYUNICODECONTENT, srcbox, dstbox, srcstartbox, dststartbox, lengthbox)

##    @FixME  #arguments("descr", "varargs")
##    def opimpl_residual_oosend_canraise(self, methdescr, varargs):
##        return self.execute_varargs(rop.OOSEND, varargs, descr=methdescr,
##                                    exc=True)

##    @FixME  #arguments("descr", "varargs")
##    def opimpl_residual_oosend_noraise(self, methdescr, varargs):
##        return self.execute_varargs(rop.OOSEND, varargs, descr=methdescr,
##                                    exc=False)

##    @FixME  #arguments("descr", "varargs")
##    def opimpl_residual_oosend_pure(self, methdescr, boxes):
##        return self.execute_varargs(rop.OOSEND_PURE, boxes, descr=methdescr,
##                                    exc=False)

    @arguments("orgpc", "box",)
    def _opimpl_guard_value(self, orgpc, box):
        self.implement_guard_value(orgpc, box)

    @arguments("orgpc", "box", "box", "descr")
    def opimpl_str_guard_value(self, orgpc, box, funcbox, descr):
        if isinstance(box, Const):
            return box     # no promotion needed, already a Const
        else:
            constbox = box.constbox()
            resbox = self.do_residual_call(funcbox, descr, [box, constbox])
            promoted_box = resbox.constbox()
            # This is GUARD_VALUE because GUARD_TRUE assumes the existance
            # of a label when computing resumepc
            self.generate_guard(rop.GUARD_VALUE, resbox, promoted_box,
                                resumepc=orgpc)
            self.metainterp.replace_box(box, constbox)
            return constbox

    opimpl_int_guard_value = _opimpl_guard_value
    opimpl_ref_guard_value = _opimpl_guard_value
    opimpl_float_guard_value = _opimpl_guard_value

    @arguments("orgpc", "box")
    def opimpl_guard_class(self, orgpc, box):
        clsbox = self.cls_of_box(box)
        if not self.metainterp.heapcache.is_class_known(box):
            self.generate_guard(rop.GUARD_CLASS, box, clsbox, resumepc=orgpc)
            self.metainterp.heapcache.class_now_known(box)
        return clsbox

    @arguments("int", "orgpc")
    def opimpl_loop_header(self, jdindex, orgpc):
        self.metainterp.seen_loop_header_for_jdindex = jdindex

    def verify_green_args(self, jitdriver_sd, varargs):
        num_green_args = jitdriver_sd.num_green_args
        assert len(varargs) == num_green_args
        for i in range(num_green_args):
            assert isinstance(varargs[i], Const)

    @arguments("orgpc", "int", "boxes3", "jitcode_position", "boxes3")
    def opimpl_jit_merge_point(self, orgpc, jdindex, greenboxes,
                               jcposition, redboxes):
        resumedescr = compile.ResumeAtPositionDescr()
        self.capture_resumedata(resumedescr, orgpc)

        any_operation = len(self.metainterp.history.operations) > 0
        jitdriver_sd = self.metainterp.staticdata.jitdrivers_sd[jdindex]
        self.verify_green_args(jitdriver_sd, greenboxes)
        self.debug_merge_point(jitdriver_sd, jdindex,
                               self.metainterp.portal_call_depth,
                               self.metainterp.call_ids[-1],
                               greenboxes)

        if self.metainterp.seen_loop_header_for_jdindex < 0:
            if not any_operation:
                return
            if self.metainterp.portal_call_depth or not self.metainterp.get_procedure_token(greenboxes, True):
                if not jitdriver_sd.no_loop_header:
                    return
            # automatically add a loop_header if there is none
            self.metainterp.seen_loop_header_for_jdindex = jdindex
        #
        assert self.metainterp.seen_loop_header_for_jdindex == jdindex, (
            "found a loop_header for a JitDriver that does not match "
            "the following jit_merge_point's")
        self.metainterp.seen_loop_header_for_jdindex = -1

        #
        if not self.metainterp.portal_call_depth:
            assert jitdriver_sd is self.metainterp.jitdriver_sd
            # Set self.pc to point to jit_merge_point instead of just after:
            # if reached_loop_header() raises SwitchToBlackhole, then the
            # pc is still at the jit_merge_point, which is a point that is
            # much less expensive to blackhole out of.
            saved_pc = self.pc
            self.pc = orgpc
            self.metainterp.reached_loop_header(greenboxes, redboxes, resumedescr)
            self.pc = saved_pc
            # no exception, which means that the jit_merge_point did not
            # close the loop.  We have to put the possibly-modified list
            # 'redboxes' back into the registers where it comes from.
            put_back_list_of_boxes3(self, jcposition, redboxes)
        else:
            if jitdriver_sd.warmstate.should_unroll_one_iteration(greenboxes):
                if self.unroll_iterations > 0:
                    self.unroll_iterations -= 1
                    return
            # warning! careful here.  We have to return from the current
            # frame containing the jit_merge_point, and then use
            # do_recursive_call() to follow the recursive call.  This is
            # needed because do_recursive_call() will write its result
            # with make_result_of_lastop(), so the lastop must be right:
            # it must be the call to 'self', and not the jit_merge_point
            # itself, which has no result at all.
            assert len(self.metainterp.framestack) >= 2
            try:
                self.metainterp.finishframe(None)
            except ChangeFrame:
                pass
            frame = self.metainterp.framestack[-1]
            frame.do_recursive_call(jitdriver_sd, greenboxes + redboxes,
                                    assembler_call=True)
            raise ChangeFrame

    def debug_merge_point(self, jitdriver_sd, jd_index, portal_call_depth, current_call_id, greenkey):
        # debugging: produce a DEBUG_MERGE_POINT operation
        loc = jitdriver_sd.warmstate.get_location_str(greenkey)
        debug_print(loc)
        args = [ConstInt(jd_index), ConstInt(portal_call_depth), ConstInt(current_call_id)] + greenkey
        dmp = create_resop(rop.DEBUG_MERGE_POINT, None, args)
        self.metainterp.history.record(dmp)

    @arguments("box", "label")
    def opimpl_goto_if_exception_mismatch(self, vtablebox, next_exc_target):
        metainterp = self.metainterp
        last_exc_value_box = metainterp.last_exc_value_box
        assert last_exc_value_box is not None
        assert metainterp.class_of_last_exc_is_const
        if not metainterp.cpu.ts.instanceOf(last_exc_value_box, vtablebox):
            self.pc = next_exc_target

    @arguments("orgpc", "box")
    def opimpl_raise(self, orgpc, exc_value_box):
        # xxx hack
        clsbox = self.cls_of_box(exc_value_box)
        self.generate_guard(rop.GUARD_CLASS, exc_value_box, clsbox,
                            resumepc=orgpc)
        self.metainterp.class_of_last_exc_is_const = True
        self.metainterp.last_exc_value_box = exc_value_box
        self.metainterp.popframe()
        self.metainterp.finishframe_exception()

    @arguments()
    def opimpl_reraise(self):
        assert self.metainterp.last_exc_value_box is not None
        self.metainterp.popframe()
        self.metainterp.finishframe_exception()

    @arguments()
    def opimpl_last_exception(self):
        # Same comment as in opimpl_goto_if_exception_mismatch().
        exc_value_box = self.metainterp.last_exc_value_box
        assert exc_value_box is not None
        assert self.metainterp.class_of_last_exc_is_const
        return self.metainterp.cpu.ts.cls_of_box(exc_value_box)

    @arguments()
    def opimpl_last_exc_value(self):
        exc_value_box = self.metainterp.last_exc_value_box
        assert exc_value_box is not None
        return exc_value_box

    @arguments("box")
    def opimpl_debug_fatalerror(self, box):
        from pypy.rpython.lltypesystem import rstr, lloperation
        msg = box.getref(lltype.Ptr(rstr.STR))
        lloperation.llop.debug_fatalerror(msg)

    @arguments("box", "box", "box", "box", "box")
    def opimpl_jit_debug(self, stringbox, arg1box, arg2box, arg3box, arg4box):
        from pypy.rpython.lltypesystem import rstr
        from pypy.rpython.annlowlevel import hlstr
        msg = stringbox.getref(lltype.Ptr(rstr.STR))
        debug_print('jit_debug:', hlstr(msg),
                    arg1box.getint(), arg2box.getint(),
                    arg3box.getint(), arg4box.getint())
        args = [stringbox, arg1box, arg2box, arg3box, arg4box]
        i = 4
        while i > 0 and args[i].getint() == -sys.maxint-1:
            i -= 1
        assert i >= 0
        op = self.metainterp.history.record(rop.JIT_DEBUG, args[:i+1], None)
        self.metainterp.attach_debug_info(op)

    @arguments("box")
    def _opimpl_assert_green(self, box):
        if not isinstance(box, Const):
            msg = "assert_green failed at %s:%d" % (
                self.jitcode.name,
                self.pc)
            if we_are_translated():
                from pypy.rpython.annlowlevel import llstr
                from pypy.rpython.lltypesystem import lloperation
                lloperation.llop.debug_fatalerror(lltype.Void, llstr(msg))
            else:
                from pypy.rlib.jit import AssertGreenFailed
                raise AssertGreenFailed(msg)

    opimpl_int_assert_green   = _opimpl_assert_green
    opimpl_ref_assert_green   = _opimpl_assert_green
    opimpl_float_assert_green = _opimpl_assert_green

    @arguments()
    def opimpl_current_trace_length(self):
        trace_length = len(self.metainterp.history.operations)
        return ConstInt(trace_length)

    @arguments("box")
    def _opimpl_isconstant(self, box):
        return ConstInt(isinstance(box, Const))

    opimpl_int_isconstant = opimpl_ref_isconstant = _opimpl_isconstant

    @arguments("box")
    def _opimpl_isvirtual(self, box):
        return ConstInt(self.metainterp.heapcache.is_unescaped(box))

    opimpl_ref_isvirtual = _opimpl_isvirtual

    @arguments("box")
    def opimpl_virtual_ref(self, box):
        # Details on the content of metainterp.virtualref_boxes:
        #
        #  * it's a list whose items go two by two, containing first the
        #    virtual box (e.g. the PyFrame) and then the vref box (e.g.
        #    the 'virtual_ref(frame)').
        #
        #  * if we detect that the virtual box escapes during tracing
        #    already (by generating a CALL_MAY_FORCE that marks the flags
        #    in the vref), then we replace the vref in the list with
        #    ConstPtr(NULL).
        #
        metainterp = self.metainterp
        vrefinfo = metainterp.staticdata.virtualref_info
        obj = box.getref_base()
        vref = vrefinfo.virtual_ref_during_tracing(obj)
        resbox = history.BoxPtr(vref)
        cindex = history.ConstInt(len(metainterp.virtualref_boxes) // 2)
        metainterp.history.record(rop.VIRTUAL_REF, [box, cindex], resbox)
        # Note: we allocate a JIT_VIRTUAL_REF here
        # (in virtual_ref_during_tracing()), in order to detect when
        # the virtual escapes during tracing already.  We record it as a
        # VIRTUAL_REF operation.  Later, optimizeopt.py should either kill
        # that operation or replace it with a NEW_WITH_VTABLE followed by
        # SETFIELD_GCs.
        metainterp.virtualref_boxes.append(box)
        metainterp.virtualref_boxes.append(resbox)
        return resbox

    @arguments("box")
    def opimpl_virtual_ref_finish(self, box):
        # virtual_ref_finish() assumes that we have a stack-like, last-in
        # first-out order.
        metainterp = self.metainterp
        vrefbox = metainterp.virtualref_boxes.pop()
        lastbox = metainterp.virtualref_boxes.pop()
        assert box.getref_base() == lastbox.getref_base()
        vrefinfo = metainterp.staticdata.virtualref_info
        vref = vrefbox.getref_base()
        if vrefinfo.is_virtual_ref(vref):
            # XXX write a comment about nullbox
            nullbox = self.metainterp.cpu.ts.CONST_NULL
            metainterp.history.record(rop.VIRTUAL_REF_FINISH,
                                      [vrefbox, nullbox], None)

    @arguments()
    def opimpl_ll_read_timestamp(self):
        return self.metainterp.execute_and_record(rop.READ_TIMESTAMP, None)

    # ------------------------------

    def setup_call(self, argboxes):
        self.pc = 0
        count_i = count_r = count_f = 0
        for box in argboxes:
            if box.type == history.INT:
                self.registers_i[count_i] = box
                count_i += 1
            elif box.type == history.REF:
                self.registers_r[count_r] = box
                count_r += 1
            elif box.type == history.FLOAT:
                self.registers_f[count_f] = box
                count_f += 1
            else:
                raise AssertionError(box.type)

    def setup_resume_at_op(self, pc):
        self.pc = pc
        ##  values = ' '.join([box.repr_rpython() for box in self.env])
        ##  log('setup_resume_at_op  %s:%d [%s] %d' % (self.jitcode.name,
        ##                                             self.pc, values,
        ##                                             self.exception_target))

    def run_one_step(self):
        # Execute the frame forward.  This method contains a loop that leaves
        # whenever the 'opcode_implementations' (which is one of the 'opimpl_'
        # methods) raises ChangeFrame.  This is the case when the current frame
        # changes, due to a call or a return.
        try:
            staticdata = self.metainterp.staticdata
            while True:
                pc = self.pc
                op = ord(self.bytecode[pc])
                #debug_print(self.jitcode.name, pc)
                #print staticdata.opcode_names[op]
                staticdata.opcode_implementations[op](self, pc)
        except ChangeFrame:
            pass

    def generate_guard(self, opnum, box1=None, box2=None, resumepc=-1):
        if isinstance(box1, Const):    # no need for a guard
            return
        metainterp = self.metainterp
        metainterp_sd = metainterp.staticdata
        if opnum == rop.GUARD_NOT_FORCED:
            resumedescr = compile.ResumeGuardForcedDescr(metainterp_sd,
                                                   metainterp.jitdriver_sd)
        elif opnum == rop.GUARD_NOT_INVALIDATED:
            resumedescr = compile.ResumeGuardNotInvalidated()
        else:
            resumedescr = compile.ResumeGuardDescr()
        if box1 is None:
            guard_op = create_resop_0(opnum, None, descr=resumedescr)
        elif box2 is None:
            guard_op = create_resop_1(opnum, None, box1, descr=resumedescr)
        else:
            guard_op = create_resop_2(opnum, None, box1, box2,
                                      descr=resumedescr)
        metainterp.history.record(guard_op)
        self.capture_resumedata(resumedescr, resumepc)
        self.metainterp.staticdata.profiler.count_ops(opnum, Counters.GUARDS)
        # count
        metainterp.attach_debug_info(guard_op)
        return guard_op

    def capture_resumedata(self, resumedescr, resumepc=-1):
        metainterp = self.metainterp
        virtualizable_boxes = None
        if (metainterp.jitdriver_sd.virtualizable_info is not None or
            metainterp.jitdriver_sd.greenfield_info is not None):
            virtualizable_boxes = metainterp.virtualizable_boxes
        saved_pc = self.pc
        if resumepc >= 0:
            self.pc = resumepc
        resume.capture_resumedata(metainterp.framestack, virtualizable_boxes,
                                  metainterp.virtualref_boxes, resumedescr)
        self.pc = saved_pc

    def implement_guard_value(self, orgpc, box):
        """Promote the given Box into a Const.  Note: be careful, it's a
        bit unclear what occurs if a single opcode needs to generate
        several ones and/or ones not near the beginning."""
        if isinstance(box, Const):
            return box     # no promotion needed, already a Const
        else:
            promoted_box = box.constbox()
            self.generate_guard(rop.GUARD_VALUE, box, [promoted_box],
                                resumepc=orgpc)
            self.metainterp.replace_box(box, promoted_box)
            return promoted_box

    def cls_of_box(self, box):
        return self.metainterp.cpu.ts.cls_of_box(box)

    @specialize.arg(1)
    def execute(self, opnum, *argboxes):
        return self.metainterp.execute_and_record(opnum, None, *argboxes)

    @specialize.arg(1)
    def execute_with_descr(self, opnum, descr, *argboxes):
        return self.metainterp.execute_and_record(opnum, descr, *argboxes)

    @specialize.arg(1)
    def execute_varargs(self, opnum, argboxes, descr, exc, pure):
        xxx
        self.metainterp.clear_exception()
        resbox = self.metainterp.execute_and_record_varargs(opnum, argboxes,
                                                            descr=descr)
        if resbox is not None:
            self.make_result_of_lastop(resbox)
            # ^^^ this is done before handle_possible_exception() because we
            # need the box to show up in get_list_of_active_boxes()
        if pure and self.metainterp.last_exc_value_box is None:
            resbox = self.metainterp.record_result_of_call_pure(resbox)
            exc = exc and not isinstance(resbox, Const)
        if exc:
            self.metainterp.handle_possible_exception()
        else:
            self.metainterp.assert_no_exception()
        return resbox

    def do_residual_call(self, funcbox, descr, argboxes,
                         assembler_call=False,
                         assembler_call_jd=None):
        # First build allboxes: it may need some reordering from the
        # list provided in argboxes, depending on the order in which
        # the arguments are expected by the function
        allboxes = [None] * (len(argboxes)+1)
        allboxes[0] = funcbox
        src_i = src_r = src_f = 0
        i = 1
        for kind in descr.get_arg_types():
            if kind == history.INT or kind == 'S':        # single float
                while True:
                    box = argboxes[src_i]
                    src_i += 1
                    if box.type == history.INT:
                        break
            elif kind == history.REF:
                while True:
                    box = argboxes[src_r]
                    src_r += 1
                    if box.type == history.REF:
                        break
            elif kind == history.FLOAT or kind == 'L':    # long long
                while True:
                    box = argboxes[src_f]
                    src_f += 1
                    if box.type == history.FLOAT:
                        break
            else:
                raise AssertionError
            allboxes[i] = box
            i += 1
        assert i == len(allboxes)
        #
        effectinfo = descr.get_extra_info()
        if (assembler_call or
                effectinfo.check_forces_virtual_or_virtualizable()):
            # residual calls require attention to keep virtualizables in-sync
            self.metainterp.clear_exception()
            self.metainterp.vable_and_vrefs_before_residual_call()
            resbox = self.metainterp.execute_and_record_varargs(
                rop.CALL_MAY_FORCE, allboxes, descr=descr)
            self.metainterp.vrefs_after_residual_call()
            vablebox = None
            if assembler_call:
                vablebox = self.metainterp.direct_assembler_call(
                    assembler_call_jd)
            if resbox is not None:
                self.make_result_of_lastop(resbox)
            self.metainterp.vable_after_residual_call()
            self.generate_guard(rop.GUARD_NOT_FORCED, None)
            if vablebox is not None:
                self.metainterp.history.record(rop.KEEPALIVE, [vablebox], None)
            self.metainterp.handle_possible_exception()
            if effectinfo.oopspecindex == effectinfo.OS_LIBFFI_CALL:
                self.metainterp.direct_libffi_call()
            return resbox
        else:
            effect = effectinfo.extraeffect
            if effect == effectinfo.EF_LOOPINVARIANT:
                return self.execute_varargs(rop.CALL_LOOPINVARIANT, allboxes,
                                            descr, False, False)
            exc = effectinfo.check_can_raise()
            pure = effectinfo.check_is_elidable()
            return self.execute_varargs(rop.CALL, allboxes, descr, exc, pure)

    def do_residual_or_indirect_call(self, funcbox, calldescr, argboxes):
        """The 'residual_call' operation is emitted in two cases:
        when we have to generate a residual CALL operation, but also
        to handle an indirect_call that may need to be inlined."""
        assert isinstance(funcbox, Const)
        sd = self.metainterp.staticdata
        key = sd.cpu.ts.getaddr_for_box(funcbox)
        jitcode = sd.bytecode_for_address(key)
        if jitcode is not None:
            # we should follow calls to this graph
            return self.metainterp.perform_call(jitcode, argboxes)
        else:
            # but we should not follow calls to that graph
            return self.do_residual_call(funcbox, calldescr, argboxes)

# ____________________________________________________________

class MetaInterpStaticData(object):
    logger_noopt = None
    logger_ops = None

    def __init__(self, cpu, options,
                 ProfilerClass=EmptyProfiler, warmrunnerdesc=None):
        self.cpu = cpu
        self.stats = self.cpu.stats
        self.options = options
        self.logger_noopt = Logger(self)
        self.logger_ops = Logger(self, guard_number=True)

        self.profiler = ProfilerClass()
        self.profiler.cpu = cpu
        self.warmrunnerdesc = warmrunnerdesc
        if warmrunnerdesc:
            self.config = warmrunnerdesc.translator.config
        else:
            from pypy.config.pypyoption import get_pypy_config
            self.config = get_pypy_config(translating=True)

        backendmodule = self.cpu.__module__
        backendmodule = backendmodule.split('.')[-2]
        self.jit_starting_line = 'JIT starting (%s)' % backendmodule

        self._addr2name_keys = []
        self._addr2name_values = []

        self.__dict__.update(compile.make_done_loop_tokens())

    def _freeze_(self):
        return True

    def setup_insns(self, insns):
        self.opcode_names = ['?'] * len(insns)
        self.opcode_implementations = [None] * len(insns)
        for key, value in insns.items():
            assert self.opcode_implementations[value] is None
            self.opcode_names[value] = key
            name, argcodes = key.split('/')
            opimpl = _get_opimpl_method(name, argcodes)
            self.opcode_implementations[value] = opimpl
        self.op_catch_exception = insns.get('catch_exception/L', -1)

    def setup_descrs(self, descrs):
        self.opcode_descrs = descrs

    def setup_indirectcalltargets(self, indirectcalltargets):
        self.indirectcalltargets = list(indirectcalltargets)

    def setup_list_of_addr2name(self, list_of_addr2name):
        self._addr2name_keys = [key for key, value in list_of_addr2name]
        self._addr2name_values = [value for key, value in list_of_addr2name]

    def finish_setup(self, codewriter, optimizer=None):
        from pypy.jit.metainterp.blackhole import BlackholeInterpBuilder
        self.blackholeinterpbuilder = BlackholeInterpBuilder(codewriter, self)
        #
        asm = codewriter.assembler
        self.setup_insns(asm.insns)
        self.setup_descrs(asm.descrs)
        self.setup_indirectcalltargets(asm.indirectcalltargets)
        self.setup_list_of_addr2name(asm.list_of_addr2name)
        #
        self.jitdrivers_sd = codewriter.callcontrol.jitdrivers_sd
        self.virtualref_info = codewriter.callcontrol.virtualref_info
        self.callinfocollection = codewriter.callcontrol.callinfocollection
        self.has_libffi_call = codewriter.callcontrol.has_libffi_call
        #
        # store this information for fastpath of call_assembler
        # (only the paths that can actually be taken)
        for jd in self.jitdrivers_sd:
            name = {resoperation.INT: 'int',
                    resoperation.REF: 'ref',
                    resoperation.FLOAT: 'float',
                    resoperation.VOID: 'void'}[jd.result_type]
            tokens = getattr(self, 'loop_tokens_done_with_this_frame_%s' % name)
            jd.portal_finishtoken = tokens[0].finishdescr
            num = self.cpu.get_fail_descr_number(tokens[0].finishdescr)
            setattr(self.cpu, 'done_with_this_frame_%s_v' % name, num)
        #
        exc_descr = compile.PropagateExceptionDescr()
        num = self.cpu.get_fail_descr_number(exc_descr)
        self.cpu.propagate_exception_v = num
        #
        self.globaldata = MetaInterpGlobalData(self)

    def _setup_once(self):
        """Runtime setup needed by the various components of the JIT."""
        if not self.globaldata.initialized:
            debug_print(self.jit_starting_line)
            self.cpu.setup_once()
            if not self.profiler.initialized:
                self.profiler.start()
                self.profiler.initialized = True
            self.globaldata.initialized = True

    def get_name_from_address(self, addr):
        # for debugging only
        if we_are_translated():
            d = self.globaldata.addr2name
            if d is None:
                # Build the dictionary at run-time.  This is needed
                # because the keys are function/class addresses, so they
                # can change from run to run.
                d = {}
                keys = self._addr2name_keys
                values = self._addr2name_values
                for i in range(len(keys)):
                    d[keys[i]] = values[i]
                self.globaldata.addr2name = d
            return d.get(addr, '')
        else:
            for i in range(len(self._addr2name_keys)):
                if addr == self._addr2name_keys[i]:
                    return self._addr2name_values[i]
            return ''

    def bytecode_for_address(self, fnaddress):
        if we_are_translated():
            d = self.globaldata.indirectcall_dict
            if d is None:
                # Build the dictionary at run-time.  This is needed
                # because the keys are function addresses, so they
                # can change from run to run.
                d = {}
                for jitcode in self.indirectcalltargets:
                    assert jitcode.fnaddr not in d
                    d[jitcode.fnaddr] = jitcode
                self.globaldata.indirectcall_dict = d
            return d.get(fnaddress, None)
        else:
            for jitcode in self.indirectcalltargets:
                if jitcode.fnaddr == fnaddress:
                    return jitcode
            return None

    def try_to_free_some_loops(self):
        # Increase here the generation recorded by the memory manager.
        if self.warmrunnerdesc is not None:       # for tests
            self.warmrunnerdesc.memory_manager.next_generation()

    # ---------------- logging ------------------------

    def log(self, msg):
        debug_print(msg)

# ____________________________________________________________

class MetaInterpGlobalData(object):
    """This object contains the JIT's global, mutable data.

    Warning: for any data that you put here, think that there might be
    multiple MetaInterps accessing it at the same time.  As usual we are
    safe from corruption thanks to the GIL, but keep in mind that any
    MetaInterp might modify any of these fields while another MetaInterp
    is, say, currently in a residual call to a function.  Multiple
    MetaInterps occur either with threads or, in single-threaded cases,
    with recursion.  This is a case that is not well-tested, so please
    be careful :-(  But thankfully this is one of the very few places
    where multiple concurrent MetaInterps may interact with each other.
    """
    def __init__(self, staticdata):
        self.initialized = False
        self.indirectcall_dict = None
        self.addr2name = None
        self.loopnumbering = 0
        self.resume_virtuals = {}
        self.resume_virtuals_not_translated = []

# ____________________________________________________________

class MetaInterp(object):
    portal_call_depth = 0
    cancel_count = 0

    def __init__(self, staticdata, jitdriver_sd):
        self.staticdata = staticdata
        self.cpu = staticdata.cpu
        self.jitdriver_sd = jitdriver_sd
        # Note: self.jitdriver_sd is the JitDriverStaticData that corresponds
        # to the current loop -- the outermost one.  Be careful, because
        # during recursion we can also see other jitdrivers.
        self.portal_trace_positions = []
        self.free_frames_list = []
        self.last_exc_value_box = None
        self.partial_trace = None
        self.retracing_from = -1
        self.call_pure_results = args_dict_box()
        self.heapcache = HeapCache()

        self.call_ids = []
        self.current_call_id = 0

    def retrace_needed(self, trace):
        self.partial_trace = trace
        self.retracing_from = len(self.history.operations) - 1
        self.heapcache.reset()


    def perform_call(self, jitcode, boxes, greenkey=None):
        # causes the metainterp to enter the given subfunction
        f = self.newframe(jitcode, greenkey)
        f.setup_call(boxes)
        raise ChangeFrame

    def is_main_jitcode(self, jitcode):
        return self.jitdriver_sd is not None and jitcode is self.jitdriver_sd.mainjitcode

    def newframe(self, jitcode, greenkey=None):
        if jitcode.is_portal:
            self.portal_call_depth += 1
            self.call_ids.append(self.current_call_id)
            self.current_call_id += 1
        if greenkey is not None and self.is_main_jitcode(jitcode):
            self.portal_trace_positions.append(
                    (greenkey, len(self.history.operations)))
        if len(self.free_frames_list) > 0:
            f = self.free_frames_list.pop()
        else:
            f = MIFrame(self)
        f.setup(jitcode, greenkey)
        self.framestack.append(f)
        return f

    def popframe(self):
        frame = self.framestack.pop()
        jitcode = frame.jitcode
        if jitcode.is_portal:
            self.portal_call_depth -= 1
            self.call_ids.pop()
        if frame.greenkey is not None and self.is_main_jitcode(jitcode):
            self.portal_trace_positions.append(
                    (None, len(self.history.operations)))
        # we save the freed MIFrames to avoid needing to re-create new
        # MIFrame objects all the time; they are a bit big, with their
        # 3*256 register entries.
        frame.cleanup_registers()
        self.free_frames_list.append(frame)

    def finishframe(self, resultbox):
        # handle a non-exceptional return from the current frame
        self.last_exc_value_box = None
        self.popframe()
        if self.framestack:
            if resultbox is not None:
                self.framestack[-1].make_result_of_lastop(resultbox)
            raise ChangeFrame
        else:
            try:
                self.compile_done_with_this_frame(resultbox)
            except SwitchToBlackhole, stb:
                self.aborted_tracing(stb.reason)
            sd = self.staticdata
            result_type = self.jitdriver_sd.result_type
            if result_type == resoperation.VOID:
                assert resultbox is None
                raise sd.DoneWithThisFrameVoid()
            elif result_type == resoperation.INT:
                raise sd.DoneWithThisFrameInt(resultbox.getint())
            elif result_type == resoperation.REF:
                raise sd.DoneWithThisFrameRef(self.cpu, resultbox.getref_base())
            elif result_type == resoperation.FLOAT:
                raise sd.DoneWithThisFrameFloat(resultbox.getfloatstorage())
            else:
                assert False

    def finishframe_exception(self):
        excvaluebox = self.last_exc_value_box
        while self.framestack:
            frame = self.framestack[-1]
            code = frame.bytecode
            position = frame.pc    # <-- just after the insn that raised
            if position < len(code):
                opcode = ord(code[position])
                if opcode == self.staticdata.op_catch_exception:
                    # found a 'catch_exception' instruction;
                    # jump to the handler
                    target = ord(code[position+1]) | (ord(code[position+2])<<8)
                    frame.pc = target
                    raise ChangeFrame
            self.popframe()
        try:
            self.compile_exit_frame_with_exception(excvaluebox)
        except SwitchToBlackhole, stb:
            self.aborted_tracing(stb.reason)
        raise self.staticdata.ExitFrameWithExceptionRef(self.cpu, excvaluebox.getref_base())

    def check_recursion_invariant(self):
        portal_call_depth = -1
        for frame in self.framestack:
            jitcode = frame.jitcode
            assert jitcode.is_portal == len([
                jd for jd in self.staticdata.jitdrivers_sd
                   if jd.mainjitcode is jitcode])
            if jitcode.is_portal:
                portal_call_depth += 1
        if portal_call_depth != self.portal_call_depth:
            print "portal_call_depth problem!!!"
            print portal_call_depth, self.portal_call_depth
            for frame in self.framestack:
                jitcode = frame.jitcode
                if jitcode.is_portal:
                    print "P",
                else:
                    print " ",
                print jitcode.name
            raise AssertionError

    def create_empty_history(self):
        self.history = history.History()
        self.staticdata.stats.set_history(self.history)

    def _all_constants(self, *boxes):
        if len(boxes) == 0:
            return True
        return isinstance(boxes[0], Const) and self._all_constants(*boxes[1:])

    def _all_constants_varargs(self, boxes):
        for box in boxes:
            if not isinstance(box, Const):
                return False
        return True

    @specialize.arg(1)
    def execute_and_record(self, opnum, descr, *argboxes):
        history.check_descr(descr)
        assert not (rop._CANRAISE_FIRST <= opnum <= rop._CANRAISE_LAST)
        # execute the operation
        profiler = self.staticdata.profiler
        profiler.count_ops(opnum)
        resop = executor.execute(self.cpu, self, opnum, descr, *argboxes)
        if not resop.is_constant():
            self._record(resop)
        return resop

    @specialize.arg(1)
    def execute_and_record_varargs(self, opnum, argboxes, descr=None):
        xxxx
        history.check_descr(descr)
        # execute the operation
        profiler = self.staticdata.profiler
        profiler.count_ops(opnum)
        resbox = executor.execute_varargs(self.cpu, self,
                                          opnum, argboxes, descr)
        # check if the operation can be constant-folded away
        argboxes = list(argboxes)
        if rop._ALWAYS_PURE_FIRST <= opnum <= rop._ALWAYS_PURE_LAST:
            resbox = self._record_helper_pure_varargs(opnum, resbox, descr, argboxes)
        else:
            resbox = self._record_helper_nonpure_varargs(opnum, resbox, descr, argboxes)
        return resbox

    def _record_helper_pure_varargs(self, opnum, resbox, descr, argboxes):
        canfold = self._all_constants_varargs(argboxes)
        if canfold:
            resbox = resbox.constbox()       # ensure it is a Const
            return resbox
        else:
            resbox = resbox.nonconstbox()    # ensure it is a Box
            return self._record_helper_nonpure_varargs(opnum, resbox, descr, argboxes)

    def _record_helper_nonpure_varargs(self, opnum, resbox, descr, argboxes):
        assert resbox is None or isinstance(resbox, Box)
        if (rop._OVF_FIRST <= opnum <= rop._OVF_LAST and
            self.last_exc_value_box is None and
            self._all_constants_varargs(argboxes)):
            return resbox.constbox()
        # record the operation
        profiler = self.staticdata.profiler
        profiler.count_ops(opnum, Counters.RECORDED_OPS)
        self.heapcache.invalidate_caches(opnum, descr, argboxes)
        op = self.history.record(opnum, argboxes, resbox, descr)
        self.attach_debug_info(op)
        return resbox

    def _record(self, resop):
        opnum = resop.getopnum()
        if (rop._OVF_FIRST <= opnum <= rop._OVF_LAST and
            self.last_exc_value_box is None and
            resop.all_constant_args()):
            return resop.constbox()
        profiler = self.staticdata.profiler
        profiler.count_ops(opnum, Counters.RECORDED_OPS)
        self.heapcache.invalidate_caches(resop)
        self.history.record(resop)
        self.attach_debug_info(resop)
        return resop

    def attach_debug_info(self, op):
        if (not we_are_translated() and op is not None
            and getattr(self, 'framestack', None)):
            op.pc = self.framestack[-1].pc
            op.name = self.framestack[-1].jitcode.name

    def execute_raised(self, exception, constant=False):
        if isinstance(exception, JitException):
            raise JitException, exception      # go through
        llexception = get_llexception(self.cpu, exception)
        self.execute_ll_raised(llexception, constant)

    def execute_ll_raised(self, llexception, constant=False):
        # Exception handling: when execute.do_call() gets an exception it
        # calls metainterp.execute_raised(), which puts it into
        # 'self.last_exc_value_box'.  This is used shortly afterwards
        # to generate either GUARD_EXCEPTION or GUARD_NO_EXCEPTION, and also
        # to handle the following opcodes 'goto_if_exception_mismatch'.
        llexception = self.cpu.ts.cast_to_ref(llexception)
        exc_value_box = self.cpu.ts.get_exc_value_box(llexception)
        if constant:
            exc_value_box = exc_value_box.constbox()
        self.last_exc_value_box = exc_value_box
        self.class_of_last_exc_is_const = constant
        # 'class_of_last_exc_is_const' means that the class of the value
        # stored in the exc_value Box can be assumed to be a Const.  This
        # is only True after a GUARD_EXCEPTION or GUARD_CLASS.

    def clear_exception(self):
        self.last_exc_value_box = None

    def aborted_tracing(self, reason):
        self.staticdata.profiler.count(reason)
        debug_print('~~~ ABORTING TRACING')
        jd_sd = self.jitdriver_sd
        if not self.current_merge_points:
            greenkey = None # we're in the bridge
        else:
            greenkey = self.current_merge_points[0][0][:jd_sd.num_green_args]
            self.staticdata.warmrunnerdesc.hooks.on_abort(reason,
                                                          jd_sd.jitdriver,
                                                          greenkey,
                                                          jd_sd.warmstate.get_location_str(greenkey))
        self.staticdata.stats.aborted()

    def blackhole_if_trace_too_long(self):
        warmrunnerstate = self.jitdriver_sd.warmstate
        if len(self.history.operations) > warmrunnerstate.trace_limit:
            greenkey_of_huge_function = self.find_biggest_function()
            self.staticdata.stats.record_aborted(greenkey_of_huge_function)
            self.portal_trace_positions = None
            if greenkey_of_huge_function is not None:
                warmrunnerstate.disable_noninlinable_function(
                    greenkey_of_huge_function)
            raise SwitchToBlackhole(Counters.ABORT_TOO_LONG)

    def _interpret(self):
        # Execute the frames forward until we raise a DoneWithThisFrame,
        # a ExitFrameWithException, or a ContinueRunningNormally exception.
        self.staticdata.stats.entered()
        while True:
            self.framestack[-1].run_one_step()
            self.blackhole_if_trace_too_long()
            if not we_are_translated():
                self.check_recursion_invariant()

    def interpret(self):
        if we_are_translated():
            self._interpret()
        else:
            try:
                self._interpret()
            except:
                import sys
                if sys.exc_info()[0] is not None:
                    self.staticdata.log(sys.exc_info()[0].__name__)
                raise

    @specialize.arg(1)
    def compile_and_run_once(self, jitdriver_sd, *args):
        # NB. we pass explicity 'jitdriver_sd' around here, even though it
        # is also available as 'self.jitdriver_sd', because we need to
        # specialize this function and a few other ones for the '*args'.
        debug_start('jit-tracing')
        self.staticdata._setup_once()
        self.staticdata.profiler.start_tracing()
        assert jitdriver_sd is self.jitdriver_sd
        self.staticdata.try_to_free_some_loops()
        self.create_empty_history()
        try:
            original_boxes = self.initialize_original_boxes(jitdriver_sd, *args)
            return self._compile_and_run_once(original_boxes)
        finally:
            self.staticdata.profiler.end_tracing()
            debug_stop('jit-tracing')

    def _compile_and_run_once(self, original_boxes):
        self.initialize_state_from_start(original_boxes)
        self.current_merge_points = [(original_boxes, 0)]
        num_green_args = self.jitdriver_sd.num_green_args
        original_greenkey = original_boxes[:num_green_args]
        self.resumekey = compile.ResumeFromInterpDescr(original_greenkey)
        self.history.inputargs = original_boxes[num_green_args:]
        self.seen_loop_header_for_jdindex = -1
        try:
            self.interpret()
        except SwitchToBlackhole, stb:
            self.run_blackhole_interp_to_cancel_tracing(stb)
        assert False, "should always raise"

    def handle_guard_failure(self, key):
        debug_start('jit-tracing')
        self.staticdata.profiler.start_tracing()
        assert isinstance(key, compile.ResumeGuardDescr)
        # store the resumekey.wref_original_loop_token() on 'self' to make
        # sure that it stays alive as long as this MetaInterp
        self.resumekey_original_loop_token = key.wref_original_loop_token()
        self.staticdata.try_to_free_some_loops()
        self.initialize_state_from_guard_failure(key)
        try:
            return self._handle_guard_failure(key)
        finally:
            self.resumekey_original_loop_token = None
            self.staticdata.profiler.end_tracing()
            debug_stop('jit-tracing')

    def _handle_guard_failure(self, key):
        self.current_merge_points = []
        self.resumekey = key
        self.seen_loop_header_for_jdindex = -1
        if isinstance(key, compile.ResumeAtPositionDescr):
            self.seen_loop_header_for_jdindex = self.jitdriver_sd.index
            dont_change_position = True
        else:
            dont_change_position = False
        try:
            self.prepare_resume_from_failure(key.guard_opnum, dont_change_position)
            if self.resumekey_original_loop_token is None:   # very rare case
                raise SwitchToBlackhole(Counters.ABORT_BRIDGE)
            self.interpret()
        except SwitchToBlackhole, stb:
            self.run_blackhole_interp_to_cancel_tracing(stb)
        assert False, "should always raise"

    def run_blackhole_interp_to_cancel_tracing(self, stb):
        # We got a SwitchToBlackhole exception.  Convert the framestack into
        # a stack of blackhole interpreters filled with the same values, and
        # run it.
        from pypy.jit.metainterp.blackhole import convert_and_run_from_pyjitpl
        self.aborted_tracing(stb.reason)
        convert_and_run_from_pyjitpl(self, stb.raising_exception)
        assert False    # ^^^ must raise

    def remove_consts_and_duplicates(self, boxes, endindex, duplicates):
        for i in range(endindex):
            box = boxes[i]
            if isinstance(box, Const) or box in duplicates:
                oldbox = box
                box = oldbox.clonebox()
                boxes[i] = box
                self.history.record(rop.SAME_AS, [oldbox], box)
            else:
                duplicates[box] = None

    def reached_loop_header(self, greenboxes, redboxes, resumedescr):
        self.heapcache.reset()

        duplicates = {}
        self.remove_consts_and_duplicates(redboxes, len(redboxes),
                                          duplicates)
        live_arg_boxes = greenboxes + redboxes
        if self.jitdriver_sd.virtualizable_info is not None:
            # we use pop() to remove the last item, which is the virtualizable
            # itself
            self.remove_consts_and_duplicates(self.virtualizable_boxes,
                                              len(self.virtualizable_boxes)-1,
                                              duplicates)
            live_arg_boxes += self.virtualizable_boxes
            live_arg_boxes.pop()
        #
        assert len(self.virtualref_boxes) == 0, "missing virtual_ref_finish()?"
        # Called whenever we reach the 'loop_header' hint.
        # First, attempt to make a bridge:
        # - if self.resumekey is a ResumeGuardDescr, it starts from a guard
        #   that failed;
        # - if self.resumekey is a ResumeFromInterpDescr, it starts directly
        #   from the interpreter.
        if not self.partial_trace:
            # FIXME: Support a retrace to be a bridge as well as a loop
            self.compile_trace(live_arg_boxes, resumedescr)

        # raises in case it works -- which is the common case, hopefully,
        # at least for bridges starting from a guard.

        # Search in current_merge_points for original_boxes with compatible
        # green keys, representing the beginning of the same loop as the one
        # we end now.

        num_green_args = self.jitdriver_sd.num_green_args
        for j in range(len(self.current_merge_points)-1, -1, -1):
            original_boxes, start = self.current_merge_points[j]
            assert len(original_boxes) == len(live_arg_boxes)
            for i in range(num_green_args):
                box1 = original_boxes[i]
                box2 = live_arg_boxes[i]
                assert isinstance(box1, Const)
                if not box1.same_constant(box2):
                    break
            else:
                # Found!  Compile it as a loop.
                # raises in case it works -- which is the common case
                if self.partial_trace:
                    if  start != self.retracing_from:
                        raise SwitchToBlackhole(Counters.ABORT_BAD_LOOP) # For now
                self.compile_loop(original_boxes, live_arg_boxes, start, resumedescr)
                # creation of the loop was cancelled!
                self.cancel_count += 1
                if self.staticdata.warmrunnerdesc:
                    memmgr = self.staticdata.warmrunnerdesc.memory_manager
                    if memmgr:
                        if self.cancel_count > memmgr.max_unroll_loops:
                            self.staticdata.log('cancelled too many times!')
                            raise SwitchToBlackhole(Counters.ABORT_BAD_LOOP)
                self.staticdata.log('cancelled, tracing more...')

        # Otherwise, no loop found so far, so continue tracing.
        start = len(self.history.operations)
        self.current_merge_points.append((live_arg_boxes, start))

    def _unpack_boxes(self, boxes, start, stop):
        ints = []; refs = []; floats = []
        for i in range(start, stop):
            box = boxes[i]
            if   box.type == history.INT: ints.append(box.getint())
            elif box.type == history.REF: refs.append(box.getref_base())
            elif box.type == history.FLOAT:floats.append(box.getfloatstorage())
            else: assert 0
        return ints[:], refs[:], floats[:]

    def raise_continue_running_normally(self, live_arg_boxes, loop_token):
        self.history.inputargs = None
        self.history.operations = None
        # For simplicity, we just raise ContinueRunningNormally here and
        # ignore the loop_token passed in.  It means that we go back to
        # interpreted mode, but it should come back very quickly to the
        # JIT, find probably the same 'loop_token', and execute it.
        if we_are_translated():
            num_green_args = self.jitdriver_sd.num_green_args
            gi, gr, gf = self._unpack_boxes(live_arg_boxes, 0, num_green_args)
            ri, rr, rf = self._unpack_boxes(live_arg_boxes, num_green_args,
                                            len(live_arg_boxes))
            CRN = self.staticdata.ContinueRunningNormally
            raise CRN(gi, gr, gf, ri, rr, rf)
        else:
            # However, in order to keep the existing tests working
            # (which are based on the assumption that 'loop_token' is
            # directly used here), a bit of custom non-translatable code...
            self._nontranslated_run_directly(live_arg_boxes, loop_token)
            assert 0, "unreachable"

    def _nontranslated_run_directly(self, live_arg_boxes, loop_token):
        "NOT_RPYTHON"
        args = []
        num_green_args = self.jitdriver_sd.num_green_args
        num_red_args = self.jitdriver_sd.num_red_args
        for box in live_arg_boxes[num_green_args:num_green_args+num_red_args]:
            if   box.type == history.INT: args.append(box.getint())
            elif box.type == history.REF: args.append(box.getref_base())
            elif box.type == history.FLOAT: args.append(box.getfloatstorage())
            else: assert 0
        self.jitdriver_sd.warmstate.execute_assembler(loop_token, *args)

    def prepare_resume_from_failure(self, opnum, dont_change_position=False):
        frame = self.framestack[-1]
        if opnum == rop.GUARD_TRUE:     # a goto_if_not that jumps only now
            if not dont_change_position:
                frame.pc = frame.jitcode.follow_jump(frame.pc)
        elif opnum == rop.GUARD_FALSE:     # a goto_if_not that stops jumping
            pass
        elif opnum == rop.GUARD_VALUE or opnum == rop.GUARD_CLASS:
            pass        # the pc is already set to the *start* of the opcode
        elif (opnum == rop.GUARD_NONNULL or
              opnum == rop.GUARD_ISNULL or
              opnum == rop.GUARD_NONNULL_CLASS):
            pass        # the pc is already set to the *start* of the opcode
        elif opnum == rop.GUARD_NO_EXCEPTION or opnum == rop.GUARD_EXCEPTION:
            exception = self.cpu.grab_exc_value()
            if exception:
                self.execute_ll_raised(lltype.cast_opaque_ptr(rclass.OBJECTPTR,
                                                              exception))
            else:
                self.clear_exception()
            try:
                self.handle_possible_exception()
            except ChangeFrame:
                pass
        elif opnum == rop.GUARD_NOT_INVALIDATED:
            pass # XXX we want to do something special in resume descr,
                 # but not now
        elif opnum == rop.GUARD_NO_OVERFLOW:   # an overflow now detected
            if not dont_change_position:
                self.execute_raised(OverflowError(), constant=True)
                try:
                    self.finishframe_exception()
                except ChangeFrame:
                    pass
        elif opnum == rop.GUARD_OVERFLOW:      # no longer overflowing
            self.clear_exception()
        else:
            from pypy.jit.metainterp.resoperation import opname
            raise NotImplementedError(opname[opnum])

    def get_procedure_token(self, greenkey, with_compiled_targets=False):
        cell = self.jitdriver_sd.warmstate.jit_cell_at_key(greenkey)
        token = cell.get_procedure_token()
        if with_compiled_targets:
            if not token:
                return None
            if not token.target_tokens:
                return None
        return token

    def compile_loop(self, original_boxes, live_arg_boxes, start, resume_at_jump_descr):
        num_green_args = self.jitdriver_sd.num_green_args
        greenkey = original_boxes[:num_green_args]
        if not self.partial_trace:
            assert self.get_procedure_token(greenkey) is None or \
                   self.get_procedure_token(greenkey).target_tokens is None
        if self.partial_trace:
            target_token = compile.compile_retrace(self, greenkey, start,
                                                   original_boxes[num_green_args:],
                                                   live_arg_boxes[num_green_args:],
                                                   resume_at_jump_descr, self.partial_trace,
                                                   self.resumekey)
        else:
            target_token = compile.compile_loop(self, greenkey, start,
                                                original_boxes[num_green_args:],
                                                live_arg_boxes[num_green_args:],
                                                resume_at_jump_descr)
            if target_token is not None:
                assert isinstance(target_token, TargetToken)
                self.jitdriver_sd.warmstate.attach_procedure_to_interp(greenkey, target_token.targeting_jitcell_token)
                self.staticdata.stats.add_jitcell_token(target_token.targeting_jitcell_token)


        if target_token is not None: # raise if it *worked* correctly
            assert isinstance(target_token, TargetToken)
            jitcell_token = target_token.targeting_jitcell_token
            self.raise_continue_running_normally(live_arg_boxes, jitcell_token)

    def compile_trace(self, live_arg_boxes, resume_at_jump_descr):
        num_green_args = self.jitdriver_sd.num_green_args
        greenkey = live_arg_boxes[:num_green_args]
        target_jitcell_token = self.get_procedure_token(greenkey, True)
        if not target_jitcell_token:
            return

        self.history.record(rop.JUMP, live_arg_boxes[num_green_args:], None,
                            descr=target_jitcell_token)
        try:
            target_token = compile.compile_trace(self, self.resumekey, resume_at_jump_descr)
        finally:
            self.history.operations.pop()     # remove the JUMP
        if target_token is not None: # raise if it *worked* correctly
            assert isinstance(target_token, TargetToken)
            jitcell_token = target_token.targeting_jitcell_token
            self.raise_continue_running_normally(live_arg_boxes, jitcell_token)

    def compile_done_with_this_frame(self, exitbox):
        self.gen_store_back_in_virtualizable()
        # temporarily put a JUMP to a pseudo-loop
        sd = self.staticdata
        result_type = self.jitdriver_sd.result_type
        if result_type == resoperation.VOID:
            assert exitbox is None
            exits = []
            loop_tokens = sd.loop_tokens_done_with_this_frame_void
        elif result_type == resoperation.INT:
            exits = [exitbox]
            loop_tokens = sd.loop_tokens_done_with_this_frame_int
        elif result_type == resoperation.REF:
            exits = [exitbox]
            loop_tokens = sd.loop_tokens_done_with_this_frame_ref
        elif result_type == resoperation.FLOAT:
            exits = [exitbox]
            loop_tokens = sd.loop_tokens_done_with_this_frame_float
        else:
            assert False
        # FIXME: kill TerminatingLoopToken?
        # FIXME: can we call compile_trace?
        token = loop_tokens[0].finishdescr
        self.history.record(create_resop(rop.FINISH, None, exits, descr=token))
        target_token = compile.compile_trace(self, self.resumekey)
        if target_token is not token:
            compile.giveup()

    def compile_exit_frame_with_exception(self, valuebox):
        self.gen_store_back_in_virtualizable()
        sd = self.staticdata
        token = sd.loop_tokens_exit_frame_with_exception_ref[0].finishdescr
        self.history.record(rop.FINISH, [valuebox], None, descr=token)
        target_token = compile.compile_trace(self, self.resumekey)
        if target_token is not token:
            compile.giveup()

    @specialize.arg(1)
    def initialize_original_boxes(self, jitdriver_sd, *args):
        original_boxes = []
        self._fill_original_boxes(jitdriver_sd, original_boxes,
                                  jitdriver_sd.num_green_args, *args)
        return original_boxes

    @specialize.arg(1)
    def _fill_original_boxes(self, jitdriver_sd, original_boxes,
                             num_green_args, *args):
        if args:
            from pypy.jit.metainterp.warmstate import wrap
            box = wrap(self.cpu, args[0], num_green_args > 0)
            original_boxes.append(box)
            self._fill_original_boxes(jitdriver_sd, original_boxes,
                                      num_green_args-1, *args[1:])

    def initialize_state_from_start(self, original_boxes):
        # ----- make a new frame -----
        self.portal_call_depth = -1 # always one portal around
        self.framestack = []
        f = self.newframe(self.jitdriver_sd.mainjitcode)
        f.setup_call(original_boxes)
        assert self.portal_call_depth == 0
        self.virtualref_boxes = []
        self.initialize_withgreenfields(original_boxes)
        self.initialize_virtualizable(original_boxes)

    def initialize_state_from_guard_failure(self, resumedescr):
        # guard failure: rebuild a complete MIFrame stack
        # This is stack-critical code: it must not be interrupted by StackOverflow,
        # otherwise the jit_virtual_refs are left in a dangling state.
        rstack._stack_criticalcode_start()
        try:
            self.portal_call_depth = -1 # always one portal around
            self.history = history.History()
            inputargs_and_holes = self.rebuild_state_after_failure(resumedescr)
            self.history.inputargs = [box for box in inputargs_and_holes if box]
        finally:
            rstack._stack_criticalcode_stop()

    def initialize_virtualizable(self, original_boxes):
        vinfo = self.jitdriver_sd.virtualizable_info
        if vinfo is not None:
            index = (self.jitdriver_sd.num_green_args +
                     self.jitdriver_sd.index_of_virtualizable)
            virtualizable_box = original_boxes[index]
            virtualizable = vinfo.unwrap_virtualizable_box(virtualizable_box)
            # The field 'virtualizable_boxes' is not even present
            # if 'virtualizable_info' is None.  Check for that first.
            self.virtualizable_boxes = vinfo.read_boxes(self.cpu,
                                                        virtualizable)
            original_boxes += self.virtualizable_boxes
            self.virtualizable_boxes.append(virtualizable_box)
            self.initialize_virtualizable_enter()

    def initialize_withgreenfields(self, original_boxes):
        ginfo = self.jitdriver_sd.greenfield_info
        if ginfo is not None:
            assert self.jitdriver_sd.virtualizable_info is None
            index = (self.jitdriver_sd.num_green_args +
                     ginfo.red_index)
            self.virtualizable_boxes = [original_boxes[index]]

    def initialize_virtualizable_enter(self):
        vinfo = self.jitdriver_sd.virtualizable_info
        virtualizable_box = self.virtualizable_boxes[-1]
        virtualizable = vinfo.unwrap_virtualizable_box(virtualizable_box)
        vinfo.clear_vable_token(virtualizable)

    def vable_and_vrefs_before_residual_call(self):
        vrefinfo = self.staticdata.virtualref_info
        for i in range(1, len(self.virtualref_boxes), 2):
            vrefbox = self.virtualref_boxes[i]
            vref = vrefbox.getref_base()
            vrefinfo.tracing_before_residual_call(vref)
            # the FORCE_TOKEN is already set at runtime in each vref when
            # it is created, by optimizeopt.py.
        #
        vinfo = self.jitdriver_sd.virtualizable_info
        if vinfo is not None:
            virtualizable_box = self.virtualizable_boxes[-1]
            virtualizable = vinfo.unwrap_virtualizable_box(virtualizable_box)
            vinfo.tracing_before_residual_call(virtualizable)
            #
            force_token_box = history.BoxInt()
            self.history.record(rop.FORCE_TOKEN, [], force_token_box)
            self.history.record(rop.SETFIELD_GC, [virtualizable_box,
                                                  force_token_box],
                                None, descr=vinfo.vable_token_descr)

    def vrefs_after_residual_call(self):
        vrefinfo = self.staticdata.virtualref_info
        for i in range(0, len(self.virtualref_boxes), 2):
            vrefbox = self.virtualref_boxes[i+1]
            vref = vrefbox.getref_base()
            if vrefinfo.tracing_after_residual_call(vref):
                # this vref was really a virtual_ref, but it escaped
                # during this CALL_MAY_FORCE.  Mark this fact by
                # generating a VIRTUAL_REF_FINISH on it and replacing
                # it by ConstPtr(NULL).
                self.stop_tracking_virtualref(i)

    def vable_after_residual_call(self):
        vinfo = self.jitdriver_sd.virtualizable_info
        if vinfo is not None:
            virtualizable_box = self.virtualizable_boxes[-1]
            virtualizable = vinfo.unwrap_virtualizable_box(virtualizable_box)
            if vinfo.tracing_after_residual_call(virtualizable):
                # the virtualizable escaped during CALL_MAY_FORCE.
                self.load_fields_from_virtualizable()
                raise SwitchToBlackhole(Counters.ABORT_ESCAPE,
                                        raising_exception=True)
                # ^^^ we set 'raising_exception' to True because we must still
                # have the eventual exception raised (this is normally done
                # after the call to vable_after_residual_call()).

    def stop_tracking_virtualref(self, i):
        virtualbox = self.virtualref_boxes[i]
        vrefbox = self.virtualref_boxes[i+1]
        # record VIRTUAL_REF_FINISH just before the current CALL_MAY_FORCE
        call_may_force_op = self.history.operations.pop()
        assert call_may_force_op.getopnum() == rop.CALL_MAY_FORCE
        self.history.record(rop.VIRTUAL_REF_FINISH,
                            [vrefbox, virtualbox], None)
        self.history.operations.append(call_may_force_op)
        # mark by replacing it with ConstPtr(NULL)
        self.virtualref_boxes[i+1] = self.cpu.ts.CONST_NULL

    def handle_possible_exception(self):
        frame = self.framestack[-1]
        if self.last_exc_value_box is not None:
            exception_box = self.cpu.ts.cls_of_box(self.last_exc_value_box)
            op = frame.generate_guard(rop.GUARD_EXCEPTION,
                                      None, [exception_box])
            assert op is not None
            op.result = self.last_exc_value_box
            self.class_of_last_exc_is_const = True
            self.finishframe_exception()
        else:
            frame.generate_guard(rop.GUARD_NO_EXCEPTION, None, [])

    def handle_possible_overflow_error(self):
        frame = self.framestack[-1]
        if self.last_exc_value_box is not None:
            frame.generate_guard(rop.GUARD_OVERFLOW, None)
            assert isinstance(self.last_exc_value_box, Const)
            assert self.class_of_last_exc_is_const
            self.finishframe_exception()
        else:
            frame.generate_guard(rop.GUARD_NO_OVERFLOW, None)

    def assert_no_exception(self):
        assert self.last_exc_value_box is None

    def rebuild_state_after_failure(self, resumedescr):
        vinfo = self.jitdriver_sd.virtualizable_info
        ginfo = self.jitdriver_sd.greenfield_info
        self.framestack = []
        boxlists = resume.rebuild_from_resumedata(self, resumedescr, vinfo,
                                                  ginfo)
        inputargs_and_holes, virtualizable_boxes, virtualref_boxes = boxlists
        #
        # virtual refs: make the vrefs point to the freshly allocated virtuals
        self.virtualref_boxes = virtualref_boxes
        vrefinfo = self.staticdata.virtualref_info
        for i in range(0, len(virtualref_boxes), 2):
            virtualbox = virtualref_boxes[i]
            vrefbox = virtualref_boxes[i+1]
            vrefinfo.continue_tracing(vrefbox.getref_base(),
                                      virtualbox.getref_base())
        #
        # virtualizable: synchronize the real virtualizable and the local
        # boxes, in whichever direction is appropriate
        if vinfo is not None:
            self.virtualizable_boxes = virtualizable_boxes
            # just jumped away from assembler (case 4 in the comment in
            # virtualizable.py) into tracing (case 2); check that vable_token
            # is and stays 0.  Note the call to reset_vable_token() in
            # warmstate.py.
            virtualizable_box = self.virtualizable_boxes[-1]
            virtualizable = vinfo.unwrap_virtualizable_box(virtualizable_box)
            assert not vinfo.is_token_nonnull_gcref(virtualizable)
            # fill the virtualizable with the local boxes
            self.synchronize_virtualizable()
        #
        elif self.jitdriver_sd.greenfield_info:
            self.virtualizable_boxes = virtualizable_boxes
        else:
            assert not virtualizable_boxes
        #
        return inputargs_and_holes

    def check_synchronized_virtualizable(self):
        if not we_are_translated():
            vinfo = self.jitdriver_sd.virtualizable_info
            virtualizable_box = self.virtualizable_boxes[-1]
            virtualizable = vinfo.unwrap_virtualizable_box(virtualizable_box)
            vinfo.check_boxes(virtualizable, self.virtualizable_boxes)

    def synchronize_virtualizable(self):
        vinfo = self.jitdriver_sd.virtualizable_info
        virtualizable_box = self.virtualizable_boxes[-1]
        virtualizable = vinfo.unwrap_virtualizable_box(virtualizable_box)
        vinfo.write_boxes(virtualizable, self.virtualizable_boxes)

    def load_fields_from_virtualizable(self):
        # Force a reload of the virtualizable fields into the local
        # boxes (called only in escaping cases).  Only call this function
        # just before SwitchToBlackhole.
        vinfo = self.jitdriver_sd.virtualizable_info
        if vinfo is not None:
            virtualizable_box = self.virtualizable_boxes[-1]
            virtualizable = vinfo.unwrap_virtualizable_box(virtualizable_box)
            self.virtualizable_boxes = vinfo.read_boxes(self.cpu,
                                                        virtualizable)
            self.virtualizable_boxes.append(virtualizable_box)

    def gen_store_back_in_virtualizable(self):
        vinfo = self.jitdriver_sd.virtualizable_info
        if vinfo is not None:
            # xxx only write back the fields really modified
            vbox = self.virtualizable_boxes[-1]
            for i in range(vinfo.num_static_extra_boxes):
                fieldbox = self.virtualizable_boxes[i]
                descr = vinfo.static_field_descrs[i]
                self.execute_and_record(rop.SETFIELD_GC, descr, vbox, fieldbox)
            i = vinfo.num_static_extra_boxes
            virtualizable = vinfo.unwrap_virtualizable_box(vbox)
            for k in range(vinfo.num_arrays):
                descr = vinfo.array_field_descrs[k]
                abox = self.execute_and_record(rop.GETFIELD_GC, descr, vbox)
                descr = vinfo.array_descrs[k]
                for j in range(vinfo.get_array_length(virtualizable, k)):
                    itembox = self.virtualizable_boxes[i]
                    i += 1
                    self.execute_and_record(rop.SETARRAYITEM_GC, descr,
                                            abox, ConstInt(j), itembox)
            assert i + 1 == len(self.virtualizable_boxes)

    def replace_box(self, oldbox, newbox):
        assert isinstance(oldbox, Box)
        for frame in self.framestack:
            frame.replace_active_box_in_frame(oldbox, newbox)
        boxes = self.virtualref_boxes
        for i in range(len(boxes)):
            if boxes[i] is oldbox:
                boxes[i] = newbox
        if (self.jitdriver_sd.virtualizable_info is not None or
            self.jitdriver_sd.greenfield_info is not None):
            boxes = self.virtualizable_boxes
            for i in range(len(boxes)):
                if boxes[i] is oldbox:
                    boxes[i] = newbox
        self.heapcache.replace_box(oldbox, newbox)

    def find_biggest_function(self):
        start_stack = []
        max_size = 0
        max_key = None
        for pair in self.portal_trace_positions:
            key, pos = pair
            if key is not None:
                start_stack.append(pair)
            else:
                greenkey, startpos = start_stack.pop()
                size = pos - startpos
                if size > max_size:
                    max_size = size
                    max_key = greenkey
        if start_stack:
            key, pos = start_stack[0]
            size = len(self.history.operations) - pos
            if size > max_size:
                max_size = size
                max_key = key
        return max_key

    def record_result_of_call_pure(self, resbox):
        """ Patch a CALL into a CALL_PURE.
        """
        op = self.history.operations[-1]
        assert op.getopnum() == rop.CALL
        resbox_as_const = resbox.constbox()
        for i in range(op.numargs()):
            if not isinstance(op.getarg(i), Const):
                break
        else:
            # all-constants: remove the CALL operation now and propagate a
            # constant result
            self.history.operations.pop()
            return resbox_as_const
        # not all constants (so far): turn CALL into CALL_PURE, which might
        # be either removed later by optimizeopt or turned back into CALL.
        arg_consts = [a.constbox() for a in op.getarglist()]
        self.call_pure_results[arg_consts] = resbox_as_const
        newop = op.copy_and_change(rop.CALL_PURE, args=op.getarglist())
        self.history.operations[-1] = newop
        return resbox

    def direct_assembler_call(self, targetjitdriver_sd):
        """ Generate a direct call to assembler for portal entry point,
        patching the CALL_MAY_FORCE that occurred just now.
        """
        op = self.history.operations.pop()
        assert op.getopnum() == rop.CALL_MAY_FORCE
        num_green_args = targetjitdriver_sd.num_green_args
        arglist = op.getarglist()
        greenargs = arglist[1:num_green_args+1]
        args = arglist[num_green_args+1:]
        assert len(args) == targetjitdriver_sd.num_red_args
        warmrunnerstate = targetjitdriver_sd.warmstate
        token = warmrunnerstate.get_assembler_token(greenargs)
        op = op.copy_and_change(rop.CALL_ASSEMBLER, args=args, descr=token)
        self.history.operations.append(op)
        #
        # To fix an obscure issue, make sure the vable stays alive
        # longer than the CALL_ASSEMBLER operation.  We do it by
        # inserting explicitly an extra KEEPALIVE operation.
        jd = token.outermost_jitdriver_sd
        if jd.index_of_virtualizable >= 0:
            return args[jd.index_of_virtualizable]
        else:
            return None

    def direct_libffi_call(self):
        """Generate a direct call to C code, patching the CALL_MAY_FORCE
        to jit_ffi_call() that occurred just now.
        """
        # an 'assert' that constant-folds away the rest of this function
        # if the codewriter didn't produce any OS_LIBFFI_CALL at all.
        assert self.staticdata.has_libffi_call
        #
        from pypy.rpython.lltypesystem import llmemory
        from pypy.rlib.jit_libffi import CIF_DESCRIPTION_P
        from pypy.jit.backend.llsupport.ffisupport import get_arg_descr
        #
        num_extra_guards = 0
        while True:
            op = self.history.operations[-1-num_extra_guards]
            if op.getopnum() == rop.CALL_MAY_FORCE:
                break
            assert op.is_guard()
            num_extra_guards += 1
        #
        box_cif_description = op.getarg(1)
        if not isinstance(box_cif_description, ConstInt):
            return
        cif_description = box_cif_description.getint()
        cif_description = llmemory.cast_int_to_adr(cif_description)
        cif_description = llmemory.cast_adr_to_ptr(cif_description,
                                                   CIF_DESCRIPTION_P)
        extrainfo = op.getdescr().get_extra_info()
        calldescr = self.cpu.calldescrof_dynamic(cif_description, extrainfo)
        if calldescr is None:
            return
        #
        extra_guards = []
        for i in range(num_extra_guards):
            extra_guards.append(self.history.operations.pop())
        extra_guards.reverse()
        #
        box_exchange_buffer = op.getarg(3)
        self.history.operations.pop()
        arg_boxes = []
        for i in range(cif_description.nargs):
            kind, descr = get_arg_descr(self.cpu, cif_description.atypes[i])
            if kind == 'i':
                box_arg = history.BoxInt()
            elif kind == 'f':
                box_arg = history.BoxFloat()
            else:
                assert kind == 'v'
                continue
            ofs = cif_description.exchange_args[i]
            box_argpos = history.BoxInt()
            self.history.record(rop.INT_ADD,
                                [box_exchange_buffer, ConstInt(ofs)],
                                box_argpos)
            self.history.record(rop.GETARRAYITEM_RAW,
                                [box_argpos, ConstInt(0)],
                                box_arg, descr)
            arg_boxes.append(box_arg)
        #
        kind, descr = get_arg_descr(self.cpu, cif_description.rtype)
        if kind == 'i':
            box_result = history.BoxInt()
        elif kind == 'f':
            box_result = history.BoxFloat()
        else:
            assert kind == 'v'
            box_result = None
        self.history.record(rop.CALL_RELEASE_GIL,
                            [op.getarg(2)] + arg_boxes,
                            box_result, calldescr)
        #
        self.history.operations.extend(extra_guards)
        #
        if box_result is not None:
            ofs = cif_description.exchange_result
            box_resultpos = history.BoxInt()
            self.history.record(rop.INT_ADD,
                                [box_exchange_buffer, ConstInt(ofs)],
                                box_resultpos)
            self.history.record(rop.SETARRAYITEM_RAW,
                                [box_resultpos, ConstInt(0), box_result],
                                None, descr)

# ____________________________________________________________

class ChangeFrame(JitException):
    """Raised after we mutated metainterp.framestack, in order to force
    it to reload the current top-of-stack frame that gets interpreted."""

class SwitchToBlackhole(JitException):
    def __init__(self, reason, raising_exception=False):
        self.reason = reason
        self.raising_exception = raising_exception
        # ^^^ must be set to True if the SwitchToBlackhole is raised at a
        #     point where the exception on metainterp.last_exc_value_box
        #     is supposed to be raised.  The default False means that it
        #     should just be copied into the blackhole interp, but not raised.

# ____________________________________________________________

def _get_opimpl_method(name, argcodes):
    from pypy.jit.metainterp.blackhole import signedord
    #
    def handler(self, position):
        assert position >= 0
        args = ()
        next_argcode = 0
        code = self.bytecode
        orgpc = position
        position += 1
        for argtype in argtypes:
            if argtype == "box":     # a box, of whatever type
                argcode = argcodes[next_argcode]
                next_argcode = next_argcode + 1
                if argcode == 'i':
                    value = self.registers_i[ord(code[position])]
                elif argcode == 'c':
                    value = ConstInt(signedord(code[position]))
                elif argcode == 'r':
                    value = self.registers_r[ord(code[position])]
                elif argcode == 'f':
                    value = self.registers_f[ord(code[position])]
                else:
                    raise AssertionError("bad argcode")
                position += 1
            elif argtype == "descr" or argtype == "jitcode":
                assert argcodes[next_argcode] == 'd'
                next_argcode = next_argcode + 1
                index = ord(code[position]) | (ord(code[position+1])<<8)
                value = self.metainterp.staticdata.opcode_descrs[index]
                if argtype == "jitcode":
                    assert isinstance(value, JitCode)
                position += 2
            elif argtype == "label":
                assert argcodes[next_argcode] == 'L'
                next_argcode = next_argcode + 1
                value = ord(code[position]) | (ord(code[position+1])<<8)
                position += 2
            elif argtype == "boxes":     # a list of boxes of some type
                length = ord(code[position])
                value = [None] * length
                self.prepare_list_of_boxes(value, 0, position,
                                           argcodes[next_argcode])
                next_argcode = next_argcode + 1
                position += 1 + length
            elif argtype == "boxes2":     # two lists of boxes merged into one
                length1 = ord(code[position])
                position2 = position + 1 + length1
                length2 = ord(code[position2])
                value = [None] * (length1 + length2)
                self.prepare_list_of_boxes(value, 0, position,
                                           argcodes[next_argcode])
                self.prepare_list_of_boxes(value, length1, position2,
                                           argcodes[next_argcode + 1])
                next_argcode = next_argcode + 2
                position = position2 + 1 + length2
            elif argtype == "boxes3":    # three lists of boxes merged into one
                length1 = ord(code[position])
                position2 = position + 1 + length1
                length2 = ord(code[position2])
                position3 = position2 + 1 + length2
                length3 = ord(code[position3])
                value = [None] * (length1 + length2 + length3)
                self.prepare_list_of_boxes(value, 0, position,
                                           argcodes[next_argcode])
                self.prepare_list_of_boxes(value, length1, position2,
                                           argcodes[next_argcode + 1])
                self.prepare_list_of_boxes(value, length1 + length2, position3,
                                           argcodes[next_argcode + 2])
                next_argcode = next_argcode + 3
                position = position3 + 1 + length3
            elif argtype == "orgpc":
                value = orgpc
            elif argtype == "int":
                argcode = argcodes[next_argcode]
                next_argcode = next_argcode + 1
                if argcode == 'i':
                    value = self.registers_i[ord(code[position])].getint()
                elif argcode == 'c':
                    value = signedord(code[position])
                else:
                    raise AssertionError("bad argcode")
                position += 1
            elif argtype == "jitcode_position":
                value = position
            else:
                raise AssertionError("bad argtype: %r" % (argtype,))
            args += (value,)
        #
        num_return_args = len(argcodes) - next_argcode
        assert num_return_args == 0 or num_return_args == 2
        if num_return_args:
            # Save the type of the resulting box.  This is needed if there is
            # a get_list_of_active_boxes().  See comments there.
            self._result_argcode = argcodes[next_argcode + 1]
            position += 1
        else:
            self._result_argcode = 'v'
        self.pc = position
        #
        if not we_are_translated():
            if self.debug:
                print '\tpyjitpl: %s(%s)' % (name, ', '.join(map(repr, args))),
            try:
                resultop = unboundmethod(self, *args)
            except Exception, e:
                if self.debug:
                    print '-> %s!' % e.__class__.__name__
                raise
            if resultop is not None:
                if self.debug:
                    print resultop.getresult()
                assert argcodes[next_argcode] == '>'
                result_argcode = argcodes[next_argcode + 1]
                assert resultop.type == {'i': resoperation.INT,
                                         'r': resoperation.REF,
                                         'f': resoperation.FLOAT}[result_argcode]
        else:
            resultop = unboundmethod(self, *args)
        #
        if resultop is not None:
            self.make_result_of_lastop(resultop)
    #
    unboundmethod = getattr(MIFrame, 'opimpl_' + name).im_func
    argtypes = unrolling_iterable(unboundmethod.argtypes)
    handler.func_name = 'handler_' + name
    return handler

def put_back_list_of_boxes3(frame, position, newvalue):
    code = frame.bytecode
    length1 = ord(code[position])
    position2 = position + 1 + length1
    length2 = ord(code[position2])
    position3 = position2 + 1 + length2
    length3 = ord(code[position3])
    assert len(newvalue) == length1 + length2 + length3
    frame._put_back_list_of_boxes(newvalue, 0, position)
    frame._put_back_list_of_boxes(newvalue, length1, position2)
    frame._put_back_list_of_boxes(newvalue, length1 + length2, position3)<|MERGE_RESOLUTION|>--- conflicted
+++ resolved
@@ -455,22 +455,8 @@
     opimpl_getarrayitem_raw_i = _opimpl_getarrayitem_raw_any
     opimpl_getarrayitem_raw_f = _opimpl_getarrayitem_raw_any
 
-<<<<<<< HEAD
     @arguments("box", "box", "descr")
     def _opimpl_getarrayitem_gc_pure_any(self, arraybox, indexbox, arraydescr):
-        return self._do_getarrayitem_gc_any(rop.GETARRAYITEM_GC_PURE, arraybox,
-                                            indexbox, arraydescr)
-=======
-    @arguments("box", "descr", "box")
-    def _opimpl_getarrayitem_raw_pure_any(self, arraybox,arraydescr, indexbox):
-        return self.execute_with_descr(rop.GETARRAYITEM_RAW_PURE,
-                                       arraydescr, arraybox, indexbox)
-
-    opimpl_getarrayitem_raw_i_pure = _opimpl_getarrayitem_raw_pure_any
-    opimpl_getarrayitem_raw_f_pure = _opimpl_getarrayitem_raw_pure_any
-
-    @arguments("box", "descr", "box")
-    def _opimpl_getarrayitem_gc_pure_any(self, arraybox, arraydescr, indexbox):
         if isinstance(arraybox, ConstPtr) and isinstance(indexbox, ConstInt):
             # if the arguments are directly constants, bypass the heapcache
             # completely
@@ -478,8 +464,16 @@
                                       rop.GETARRAYITEM_GC_PURE, arraydescr,
                                       arraybox, indexbox)
             return resbox.constbox()
-        return self._do_getarrayitem_gc_any(rop.GETARRAYITEM_GC_PURE, arraybox, arraydescr, indexbox)
->>>>>>> 978dffe9
+        return self._do_getarrayitem_gc_any(rop.GETARRAYITEM_GC_PURE, arraybox,
+                                            indexbox, arraydescr)
+
+    @arguments("box", "box", "descr")
+    def _opimpl_getarrayitem_raw_pure_any(self, arraybox, indexbox, arraydescr):
+        return self.execute_with_descr(rop.GETARRAYITEM_RAW_PURE,
+                                       arraydescr, arraybox, indexbox)
+
+    opimpl_getarrayitem_raw_i_pure = _opimpl_getarrayitem_raw_pure_any
+    opimpl_getarrayitem_raw_f_pure = _opimpl_getarrayitem_raw_pure_any
 
     opimpl_getarrayitem_gc_i_pure = _opimpl_getarrayitem_gc_pure_any
     opimpl_getarrayitem_gc_r_pure = _opimpl_getarrayitem_gc_pure_any
