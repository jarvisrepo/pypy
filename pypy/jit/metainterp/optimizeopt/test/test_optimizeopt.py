import py
from pypy.rlib.objectmodel import instantiate
from pypy.jit.metainterp.optimizeopt.test.test_util import (
    LLtypeMixin, BaseTest, Storage, _sortboxes)
import pypy.jit.metainterp.optimizeopt.optimizer as optimizeopt
import pypy.jit.metainterp.optimizeopt.virtualize as virtualize
from pypy.jit.metainterp.optimizeopt import optimize_loop_1, ALL_OPTS_DICT, build_opt_chain
from pypy.jit.metainterp.optimize import InvalidLoop
from pypy.jit.metainterp.history import AbstractDescr, ConstInt, BoxInt
from pypy.jit.metainterp.history import TreeLoop, LoopToken
from pypy.jit.metainterp.jitprof import EmptyProfiler
from pypy.jit.metainterp import executor, compile, resume, history
from pypy.jit.metainterp.resoperation import rop, opname, ResOperation
from pypy.jit.tool.oparser import pure_parse
from pypy.jit.metainterp.optimizeopt.util import args_dict
from pypy.jit.metainterp.optimizeopt.test.test_optimizebasic import FakeMetaInterpStaticData
from pypy.config.pypyoption import get_pypy_config


def test_build_opt_chain():
    def check(chain, expected_names):
        names = [opt.__class__.__name__ for opt in chain]
        assert names == expected_names
    #
    metainterp_sd = FakeMetaInterpStaticData(None)
    chain, _ = build_opt_chain(metainterp_sd, "", inline_short_preamble=False)
    check(chain, ["OptSimplify"])
    #
    chain, _ = build_opt_chain(metainterp_sd, "")
    check(chain, ["OptInlineShortPreamble", "OptSimplify"])
    #
    chain, _ = build_opt_chain(metainterp_sd, "")
    check(chain, ["OptInlineShortPreamble", "OptSimplify"])
    #
    chain, _ = build_opt_chain(metainterp_sd, "heap:intbounds")
    check(chain, ["OptInlineShortPreamble", "OptIntBounds", "OptHeap", "OptSimplify"])
    #
    chain, unroll = build_opt_chain(metainterp_sd, "unroll")
    check(chain, ["OptInlineShortPreamble", "OptSimplify"])
    assert unroll
    #
    chain, _ = build_opt_chain(metainterp_sd, "aaa:bbb", inline_short_preamble=False)
    check(chain, ["OptSimplify"])
    #
    chain, _ = build_opt_chain(metainterp_sd, "ffi", inline_short_preamble=False)
    check(chain, ["OptFfiCall", "OptSimplify"])
    #
    metainterp_sd.config = get_pypy_config(translating=True)
    assert not metainterp_sd.config.translation.jit_ffi
    chain, _ = build_opt_chain(metainterp_sd, "ffi", inline_short_preamble=False)
    check(chain, ["OptSimplify"])


# ____________________________________________________________


class FakeDescr(compile.ResumeGuardDescr):
    class rd_snapshot:
        class prev:
            prev = None
            boxes = []
        boxes = []
    def clone_if_mutable(self):
        return self


class BaseTestWithUnroll(BaseTest):

    enable_opts = "intbounds:rewrite:virtualize:string:heap:unroll"

    def optimize_loop(self, ops, expected, expected_preamble=None,
                      call_pure_results=None):
        loop = self.parse(ops)
        if expected != "crash!":
            expected = self.parse(expected)
        if expected_preamble:
            expected_preamble = self.parse(expected_preamble)

        loop.preamble = TreeLoop('preamble')
        loop.preamble.inputargs = loop.inputargs
        loop.preamble.token = LoopToken()
        loop.preamble.start_resumedescr = FakeDescr()
        #
        self._do_optimize_loop(loop, call_pure_results)
        #
        print
        print loop.preamble.inputargs
        print '\n'.join([str(o) for o in loop.preamble.operations])
        print
        print loop.inputargs
        print '\n'.join([str(o) for o in loop.operations])
        print
        assert expected != "crash!", "should have raised an exception"
        self.assert_equal(loop, expected)
        if expected_preamble:
            self.assert_equal(loop.preamble, expected_preamble,
                              text_right='expected preamble')
        return loop

class OptimizeOptTest(BaseTestWithUnroll):

    def setup_method(self, meth=None):
        class FailDescr(compile.ResumeGuardDescr):
            oparse = None
            def _oparser_uses_descr_of_guard(self, oparse, fail_args):
                # typically called 3 times: once when parsing 'ops',
                # once when parsing 'preamble', once when parsing 'expected'.
                self.oparse = oparse
                self.rd_frame_info_list, self.rd_snapshot = snapshot(fail_args)
            def _clone_if_mutable(self):
                assert self is fdescr
                return fdescr2
            def __repr__(self):
                if self is fdescr:
                    return 'fdescr'
                if self is fdescr2:
                    return 'fdescr2'
                return compile.ResumeGuardDescr.__repr__(self)
        #
        def snapshot(fail_args, got=[]):
            if not got:    # only the first time, i.e. when parsing 'ops'
                rd_frame_info_list = resume.FrameInfo(None, "code", 11)
                rd_snapshot = resume.Snapshot(None, fail_args)
                got.append(rd_frame_info_list)
                got.append(rd_snapshot)
            return got
        #
        fdescr = instantiate(FailDescr)
        self.namespace['fdescr'] = fdescr
        fdescr2 = instantiate(FailDescr)
        self.namespace['fdescr2'] = fdescr2

    def teardown_method(self, meth):
        self.namespace.pop('fdescr', None)
        self.namespace.pop('fdescr2', None)


    def test_simple(self):
        ops = """
        []
        f = escape()
        f0 = float_sub(f, 1.0)
        guard_value(f0, 0.0) [f0]
        escape(f)
        jump()
        """
        self.optimize_loop(ops, ops)

    def test_constant_propagate(self):
        ops = """
        []
        i0 = int_add(2, 3)
        i1 = int_is_true(i0)
        guard_true(i1) []
        i2 = int_is_zero(i1)
        guard_false(i2) []
        guard_value(i0, 5) []
        jump()
        """
        expected = """
        []
        jump()
        """
        self.optimize_loop(ops, expected)

    def test_constant_propagate_ovf(self):
        ops = """
        []
        i0 = int_add_ovf(2, 3)
        guard_no_overflow() []
        i1 = int_is_true(i0)
        guard_true(i1) []
        i2 = int_is_zero(i1)
        guard_false(i2) []
        guard_value(i0, 5) []
        jump()
        """
        expected = """
        []
        jump()
        """
        self.optimize_loop(ops, expected)

    def test_constfold_all(self):
        from pypy.jit.backend.llgraph.llimpl import TYPES     # xxx fish
        from pypy.jit.metainterp.executor import execute_nonspec
        from pypy.jit.metainterp.history import BoxInt
        import random
        for opnum in range(rop.INT_ADD, rop.SAME_AS+1):
            try:
                op = opname[opnum]
            except KeyError:
                continue
            if 'FLOAT' in op:
                continue
            argtypes, restype = TYPES[op.lower()]
            args = []
            for argtype in argtypes:
                assert argtype in ('int', 'bool')
                args.append(random.randrange(1, 20))
            assert restype in ('int', 'bool')
            ops = """
            []
            i1 = %s(%s)
            escape(i1)
            jump()
            """ % (op.lower(), ', '.join(map(str, args)))
            argboxes = [BoxInt(a) for a in args]
            expected_value = execute_nonspec(self.cpu, None, opnum,
                                             argboxes).getint()
            expected = """
            []
            escape(%d)
            jump()
            """ % expected_value
            self.optimize_loop(ops, expected)

    # ----------

    def test_remove_guard_class_1(self):
        ops = """
        [p0]
        guard_class(p0, ConstClass(node_vtable)) []
        guard_class(p0, ConstClass(node_vtable)) []
        jump(p0)
        """
        preamble = """
        [p0]
        guard_class(p0, ConstClass(node_vtable)) []
        jump(p0)
        """
        expected = """
        [p0]
        jump(p0)
        """
        self.optimize_loop(ops, expected, expected_preamble=preamble)

    def test_remove_guard_class_2(self):
        ops = """
        [i0]
        p0 = new_with_vtable(ConstClass(node_vtable))
        escape(p0)
        guard_class(p0, ConstClass(node_vtable)) []
        jump(i0)
        """
        expected = """
        [i0]
        p0 = new_with_vtable(ConstClass(node_vtable))
        escape(p0)
        jump(i0)
        """
        self.optimize_loop(ops, expected)

    def test_remove_guard_class_constant(self):
        ops = """
        [i0]
        p0 = same_as(ConstPtr(myptr))
        guard_class(p0, ConstClass(node_vtable)) []
        jump(i0)
        """
        expected = """
        [i0]
        jump(i0)
        """
        self.optimize_loop(ops, expected)

    def test_constant_boolrewrite_lt(self):
        ops = """
        [i0]
        i1 = int_lt(i0, 0)
        guard_true(i1) []
        i2 = int_ge(i0, 0)
        guard_false(i2) []
        jump(i0)
        """
        preamble = """
        [i0]
        i1 = int_lt(i0, 0)
        guard_true(i1) []
        jump(i0)
        """
        expected = """
        [i0]
        jump(i0)
        """
        self.optimize_loop(ops, expected, expected_preamble=preamble)

    def test_constant_boolrewrite_gt(self):
        ops = """
        [i0]
        i1 = int_gt(i0, 0)
        guard_true(i1) []
        i2 = int_le(i0, 0)
        guard_false(i2) []
        jump(i0)
        """
        preamble = """
        [i0]
        i1 = int_gt(i0, 0)
        guard_true(i1) []
        jump(i0)
        """
        expected = """
        [i0]
        jump(i0)
        """
        self.optimize_loop(ops, expected, expected_preamble=preamble)

    def test_constant_boolrewrite_reflex(self):
        ops = """
        [i0]
        i1 = int_gt(i0, 0)
        guard_true(i1) []
        i2 = int_lt(0, i0)
        guard_true(i2) []
        jump(i0)
        """
        preamble = """
        [i0]
        i1 = int_gt(i0, 0)
        guard_true(i1) []
        jump(i0)
        """
        expected = """
        [i0]
        jump(i0)
        """
        self.optimize_loop(ops, expected, expected_preamble=preamble)

    def test_constant_boolrewrite_reflex_invers(self):
        ops = """
        [i0]
        i1 = int_gt(i0, 0)
        guard_true(i1) []
        i2 = int_ge(0, i0)
        guard_false(i2) []
        jump(i0)
        """
        preamble = """
        [i0]
        i1 = int_gt(i0, 0)
        guard_true(i1) []
        jump(i0)
        """
        expected = """
        [i0]
        jump(i0)
        """
        self.optimize_loop(ops, expected, expected_preamble=preamble)

    def test_remove_consecutive_guard_value_constfold(self):
        ops = """
        []
        i0 = escape()
        guard_value(i0, 0) []
        i1 = int_add(i0, 1)
        guard_value(i1, 1) []
        i2 = int_add(i1, 2)
        escape(i2)
        jump()
        """
        expected = """
        []
        i0 = escape()
        guard_value(i0, 0) []
        escape(3)
        jump()
        """
        self.optimize_loop(ops, expected)

    def test_remove_guard_value_if_constant(self):
        ops = """
        [p1]
        guard_value(p1, ConstPtr(myptr)) []
        jump(p1)
        """
        expected = """
        []
        jump()
        """
        self.optimize_loop(ops, expected)

    def test_ooisnull_oononnull_1(self):
        ops = """
        [p0]
        guard_class(p0, ConstClass(node_vtable)) []
        guard_nonnull(p0) []
        jump(p0)
        """
        preamble = """
        [p0]
        guard_class(p0, ConstClass(node_vtable)) []
        jump(p0)
        """
        expected = """
        [p0]
        jump(p0)
        """
        self.optimize_loop(ops, expected, preamble)

    def test_guard_nonnull_class_1(self):
        ops = """
        [p0]
        guard_class(p0, ConstClass(node_vtable)) []
        guard_nonnull(p0) []
        guard_nonnull_class(p0, ConstClass(node_vtable)) []
        jump(p0)
        """
        preamble = """
        [p0]
        guard_class(p0, ConstClass(node_vtable)) []
        jump(p0)
        """
        expected = """
        [p0]
        jump(p0)
        """
        self.optimize_loop(ops, expected, preamble)

    def test_guard_nonnull_class_2(self):
        ops = """
        [p0]
        guard_nonnull_class(p0, ConstClass(node_vtable)) []
        jump(p0)
        """
        preamble = """
        [p0]
        guard_nonnull_class(p0, ConstClass(node_vtable)) []
        jump(p0)
        """
        expected = """
        [p0]
        jump(p0)
        """
        self.optimize_loop(ops, expected, preamble)

    def test_int_is_true_1(self):
        ops = """
        [i0]
        i1 = int_is_true(i0)
        guard_true(i1) []
        i2 = int_is_true(i0)
        guard_true(i2) []
        jump(i0)
        """
        preamble = """
        [i0]
        i1 = int_is_true(i0)
        guard_true(i1) []
        jump(i0)
        """
        expected = """
        [i0]
        jump(i0)
        """
        self.optimize_loop(ops, expected, preamble)

    def test_bound_int_is_true(self):
        ops = """
        [i0]
        i1 = int_add(i0, 1)
        i2 = int_gt(i1, 0)
        guard_true(i2) []
        i3 = int_is_true(i1)
        guard_true(i3) []
        jump(i1)
        """
        expected = """
        [i0]
        i1 = int_add(i0, 1)
        i2 = int_gt(i1, 0)
        guard_true(i2) []
        jump(i1)
        """
        self.optimize_loop(ops, expected, expected)

    def test_int_is_true_is_zero(self):
        py.test.skip("in-progress")
        ops = """
        [i0]
        i1 = int_add(i0, 1)
        i2 = int_is_true(i1)
        guard_true(i2) []
        i3 = int_is_zero(i1)
        guard_false(i3) []
        jump(i1)
        """
        expected = """
        [i0]
        i1 = int_add(i0, 1)
        i2 = int_is_true(i1)
        guard_true(i2) []
        jump(i1)
        """
        self.optimize_loop(ops, expected)

    def test_ooisnull_oononnull_2(self):
        ops = """
        [p0]
        guard_nonnull(p0) []
        guard_nonnull(p0) []
        jump(p0)
        """
        preamble = """
        [p0]
        guard_nonnull(p0) []
        jump(p0)
        """
        expected = """
        [p0]
        jump(p0)
        """
        self.optimize_loop(ops, expected, preamble)

    def test_ooisnull_on_null_ptr_1(self):
        ops = """
        []
        p0 = escape()
        guard_isnull(p0) []
        guard_isnull(p0) []
        jump()
        """
        expected = """
        []
        p0 = escape()
        guard_isnull(p0) []
        jump()
        """
        self.optimize_loop(ops, expected)

    def test_ooisnull_oononnull_via_virtual(self):
        ops = """
        [p0]
        pv = new_with_vtable(ConstClass(node_vtable))
        setfield_gc(pv, p0, descr=valuedescr)
        guard_nonnull(p0) []
        p1 = getfield_gc(pv, descr=valuedescr)
        guard_nonnull(p1) []
        jump(p0)
        """
        preamble = """
        [p0]
        guard_nonnull(p0) []
        jump(p0)
        """
        expected = """
        [p0]
        jump(p0)
        """
        self.optimize_loop(ops, expected, preamble)

    def test_oois_1(self):
        ops = """
        [p0]
        guard_class(p0, ConstClass(node_vtable)) []
        i0 = ptr_ne(p0, NULL)
        guard_true(i0) []
        i1 = ptr_eq(p0, NULL)
        guard_false(i1) []
        i2 = ptr_ne(NULL, p0)
        guard_true(i0) []
        i3 = ptr_eq(NULL, p0)
        guard_false(i1) []
        jump(p0)
        """
        preamble = """
        [p0]
        guard_class(p0, ConstClass(node_vtable)) []
        jump(p0)
        """
        expected = """
        [p0]
        jump(p0)
        """
        self.optimize_loop(ops, expected, preamble)

    def test_nonnull_1(self):
        ops = """
        [p0]
        setfield_gc(p0, 5, descr=valuedescr)     # forces p0 != NULL
        i0 = ptr_ne(p0, NULL)
        guard_true(i0) []
        i1 = ptr_eq(p0, NULL)
        guard_false(i1) []
        i2 = ptr_ne(NULL, p0)
        guard_true(i0) []
        i3 = ptr_eq(NULL, p0)
        guard_false(i1) []
        guard_nonnull(p0) []
        jump(p0)
        """
        preamble = """
        [p0]
        setfield_gc(p0, 5, descr=valuedescr)
        jump(p0)
        """
        expected = """
        [p0]
        jump(p0)
        """
        self.optimize_loop(ops, expected, preamble)

    def test_const_guard_value(self):
        ops = """
        []
        i = int_add(5, 3)
        guard_value(i, 8) []
        jump()
        """
        expected = """
        []
        jump()
        """
        self.optimize_loop(ops, expected)

    def test_constptr_guard_value(self):
        ops = """
        []
        p1 = escape()
        guard_value(p1, ConstPtr(myptr)) []
        jump()
        """
        self.optimize_loop(ops, ops)

    def test_guard_value_to_guard_true(self):
        ops = """
        [i]
        i1 = int_lt(i, 3)
        guard_value(i1, 1) [i]
        jump(i)
        """
        preamble = """
        [i]
        i1 = int_lt(i, 3)
        guard_true(i1) [i]
        jump(i)
        """
        expected = """
        [i]
        jump(i)
        """
        self.optimize_loop(ops, expected, preamble)

    def test_guard_value_to_guard_false(self):
        ops = """
        [i]
        i1 = int_is_true(i)
        guard_value(i1, 0) [i]
        jump(i)
        """
        preamble = """
        [i]
        i1 = int_is_true(i)
        guard_false(i1) [i]
        jump(i)
        """
        expected = """
        [i]
        jump(i)
        """
        self.optimize_loop(ops, expected, preamble)

    def test_guard_value_on_nonbool(self):
        ops = """
        [i]
        i1 = int_add(i, 3)
        guard_value(i1, 0) [i]
        jump(i)
        """
        preamble = """
        [i]
        i1 = int_add(i, 3)
        guard_value(i1, 0) [i]
        jump()
        """
        expected = """
        []
        jump()
        """
        self.optimize_loop(ops, expected, preamble)

    def test_int_is_true_of_bool(self):
        ops = """
        [i0, i1]
        i2 = int_gt(i0, i1)
        i3 = int_is_true(i2)
        i4 = int_is_true(i3)
        guard_value(i4, 0) [i0, i1]
        jump(i0, i1)
        """
        preamble = """
        [i0, i1]
        i2 = int_gt(i0, i1)
        guard_false(i2) [i0, i1]
        jump(i0, i1)
        """
        expected = """
        [i0, i1]
        jump(i0, i1)
        """
        self.optimize_loop(ops, expected, preamble)

    def test_compare_with_itself(self):
        ops = """
        []
        i0 = escape()
        i1 = int_lt(i0, i0)
        guard_false(i1) []
        i2 = int_le(i0, i0)
        guard_true(i2) []
        i3 = int_eq(i0, i0)
        guard_true(i3) []
        i4 = int_ne(i0, i0)
        guard_false(i4) []
        i5 = int_gt(i0, i0)
        guard_false(i5) []
        i6 = int_ge(i0, i0)
        guard_true(i6) []
        jump()
        """
        expected = """
        []
        i0 = escape()
        jump()
        """
        self.optimize_loop(ops, expected)

    def test_compare_with_itself_uint(self):
        py.test.skip("implement me")
        ops = """
        []
        i0 = escape()
        i7 = uint_lt(i0, i0)
        guard_false(i7) []
        i8 = uint_le(i0, i0)
        guard_true(i8) []
        i9 = uint_gt(i0, i0)
        guard_false(i9) []
        i10 = uint_ge(i0, i0)
        guard_true(i10) []
        jump()
        """
        expected = """
        []
        i0 = escape()
        jump()
        """
        self.optimize_loop(ops, expected)



    def test_p123_simple(self):
        ops = """
        [i1, p2, p3]
        i3 = getfield_gc(p3, descr=valuedescr)
        escape(i3)
        p1 = new_with_vtable(ConstClass(node_vtable))
        setfield_gc(p1, i1, descr=valuedescr)
        jump(i1, p1, p2)
        """
        preamble = """
        [i1, p2, p3]
        i3 = getfield_gc(p3, descr=valuedescr)
        escape(i3)
        jump(i1, p2)
        """
        expected = """
        [i1, p2]
        i3 = getfield_gc(p2, descr=valuedescr)
        escape(i3)
        p3 = new_with_vtable(ConstClass(node_vtable))
        setfield_gc(p3, i1, descr=valuedescr)
        jump(i1, p3)
        """
        # We cannot track virtuals that survive for more than two iterations.
        self.optimize_loop(ops, expected, preamble)

    def test_p123_nested(self):
        ops = """
        [i1, p2, p3]
        i3 = getfield_gc(p3, descr=valuedescr)
        escape(i3)
        p1 = new_with_vtable(ConstClass(node_vtable))
        setfield_gc(p1, i1, descr=valuedescr)
        p1sub = new_with_vtable(ConstClass(node_vtable2))
        setfield_gc(p1sub, i1, descr=valuedescr)
        setfield_gc(p1, p1sub, descr=nextdescr)
        jump(i1, p1, p2)
        """
        # The same as test_p123_simple, but with a virtual containing another
        # virtual.
        preamble = """
        [i1, p2, p3]
        i3 = getfield_gc(p3, descr=valuedescr)
        escape(i3)
        jump(i1, p2)
        """
        expected = """
        [i1, p2]
        i3 = getfield_gc(p2, descr=valuedescr)
        escape(i3)
        p4 = new_with_vtable(ConstClass(node_vtable))
        setfield_gc(p4, i1, descr=valuedescr)
        p1sub = new_with_vtable(ConstClass(node_vtable2))
        setfield_gc(p1sub, i1, descr=valuedescr)
        setfield_gc(p4, p1sub, descr=nextdescr)
        jump(i1, p4)
        """
        self.optimize_loop(ops, expected, preamble)

    def test_p123_anti_nested(self):
        ops = """
        [i1, p2, p3]
        p3sub = getfield_gc(p3, descr=nextdescr)
        i3 = getfield_gc(p3sub, descr=valuedescr)
        escape(i3)
        p1 = new_with_vtable(ConstClass(node_vtable))
        p2sub = new_with_vtable(ConstClass(node_vtable2))
        setfield_gc(p2sub, i1, descr=valuedescr)
        setfield_gc(p2, p2sub, descr=nextdescr)
        jump(i1, p1, p2)
        """
        # The same as test_p123_simple, but in the end the "old" p2 contains
        # a "young" virtual p2sub.  Make sure it is all forced.
        preamble = """
        [i1, p2, p3]
        p3sub = getfield_gc(p3, descr=nextdescr)
        i3 = getfield_gc(p3sub, descr=valuedescr)
        escape(i3)
        p2sub = new_with_vtable(ConstClass(node_vtable2))
        setfield_gc(p2sub, i1, descr=valuedescr)
        setfield_gc(p2, p2sub, descr=nextdescr)
        jump(i1, p2, p2sub)
        """
        expected = """
        [i1, p2, p2sub]
        i3 = getfield_gc(p2sub, descr=valuedescr)
        escape(i3)
        p1 = new_with_vtable(ConstClass(node_vtable))
        p3sub = new_with_vtable(ConstClass(node_vtable2))
        setfield_gc(p3sub, i1, descr=valuedescr)
        setfield_gc(p1, p3sub, descr=nextdescr)
        jump(i1, p1, p3sub)
        """
        self.optimize_loop(ops, expected, preamble)

    def test_dont_delay_setfields(self):
        ops = """
        [p1, p2]
        i1 = getfield_gc(p1, descr=nextdescr)
        i2 = int_sub(i1, 1)
        i2b = int_is_true(i2)
        guard_true(i2b) []
        setfield_gc(p2, i2, descr=nextdescr)
        p3 = new_with_vtable(ConstClass(node_vtable))
        jump(p2, p3)
        """
        preamble = """
        [p1, p2]
        i1 = getfield_gc(p1, descr=nextdescr)
        i2 = int_sub(i1, 1)
        i2b = int_is_true(i2)
        guard_true(i2b) []
        setfield_gc(p2, i2, descr=nextdescr)
        jump(p2, i2)
        """
        expected = """
        [p2, i1]
        i2 = int_sub(i1, 1)
        i2b = int_is_true(i2)
        guard_true(i2b) []
        p3 = new_with_vtable(ConstClass(node_vtable))
        setfield_gc(p3, i2, descr=nextdescr)
        jump(p3, i2)
        """
        self.optimize_loop(ops, expected, preamble)

    # ----------

    def test_fold_guard_no_exception(self):
        ops = """
        [i]
        guard_no_exception() []
        i1 = int_add(i, 3)
        guard_no_exception() []
        i2 = call(i1, descr=nonwritedescr)
        guard_no_exception() [i1, i2]
        guard_no_exception() []
        i3 = call(i2, descr=nonwritedescr)
        jump(i1)       # the exception is considered lost when we loop back
        """
        # note that 'guard_no_exception' at the very start must be kept
        # around: bridges may start with one.  (In case of loops we could
        # remove it, but we probably don't care.)
        preamble = """
        [i]
        guard_no_exception() []
        i1 = int_add(i, 3)
        i2 = call(i1, descr=nonwritedescr)
        guard_no_exception() [i1, i2]
        i3 = call(i2, descr=nonwritedescr)
        jump(i1)
        """
        expected = """
        [i]
        i1 = int_add(i, 3)
        i2 = call(i1, descr=nonwritedescr)
        guard_no_exception() [i1, i2]
        i3 = call(i2, descr=nonwritedescr)
        jump(i1)
        """
        self.optimize_loop(ops, expected, preamble)

    # ----------

    def test_call_loopinvariant(self):
        ops = """
        [i1]
        i2 = call_loopinvariant(1, i1, descr=nonwritedescr)
        guard_no_exception() []
        guard_value(i2, 1) []
        i3 = call_loopinvariant(1, i1, descr=nonwritedescr)
        guard_no_exception() []
        guard_value(i3, 1) []
        i4 = call_loopinvariant(1, i1, descr=nonwritedescr)
        guard_no_exception() []
        guard_value(i4, 1) []
        jump(i1)
        """
        preamble = """
        [i1]
        i2 = call(1, i1, descr=nonwritedescr)
        guard_no_exception() []
        guard_value(i2, 1) []
        jump(i1)
        """
        expected = """
        [i1]
        jump(i1)
        """
        self.optimize_loop(ops, expected, preamble)


    # ----------

    def test_virtual_1(self):
        ops = """
        [i, p0]
        i0 = getfield_gc(p0, descr=valuedescr)
        i1 = int_add(i0, i)
        p1 = new_with_vtable(ConstClass(node_vtable))
        setfield_gc(p1, i1, descr=valuedescr)
        jump(i, p1)
        """
        preamble = """
        [i, p0]
        i0 = getfield_gc(p0, descr=valuedescr)
        i1 = int_add(i0, i)
        jump(i, i1)
        """
        expected = """
        [i, i2]
        i1 = int_add(i2, i)
        jump(i, i1)
        """
        self.optimize_loop(ops, expected, preamble)

    def test_virtual_float(self):
        ops = """
        [f, p0]
        f0 = getfield_gc(p0, descr=floatdescr)
        f1 = float_add(f0, f)
        p1 = new_with_vtable(ConstClass(node_vtable))
        setfield_gc(p1, f1, descr=floatdescr)
        jump(f, p1)
        """
        preamble = """
        [f, p0]
        f2 = getfield_gc(p0, descr=floatdescr)
        f1 = float_add(f2, f)
        jump(f, f1)
        """
        expected = """
        [f, f2]
        f1 = float_add(f2, f)
        jump(f, f1)
        """
        self.optimize_loop(ops, expected, preamble)

    def test_virtual_oois(self):
        ops = """
        [p0, p1, p2]
        guard_nonnull(p0) []
        i3 = ptr_ne(p0, NULL)
        guard_true(i3) []
        i4 = ptr_eq(p0, NULL)
        guard_false(i4) []
        i5 = ptr_ne(NULL, p0)
        guard_true(i5) []
        i6 = ptr_eq(NULL, p0)
        guard_false(i6) []
        i7 = ptr_ne(p0, p1)
        guard_true(i7) []
        i8 = ptr_eq(p0, p1)
        guard_false(i8) []
        i9 = ptr_ne(p0, p2)
        guard_true(i9) []
        i10 = ptr_eq(p0, p2)
        guard_false(i10) []
        i11 = ptr_ne(p2, p1)
        guard_true(i11) []
        i12 = ptr_eq(p2, p1)
        guard_false(i12) []
        jump(p0, p1, p2)
        """
        expected = """
        [p0, p1, p2]
        # all constant-folded :-)
        jump(p0, p1, p2)
        """
        #
        # to be complete, we also check the no-opt case where most comparisons
        # are not removed.  The exact set of comparisons removed depends on
        # the details of the algorithm...
        expected2 = """
        [p0, p1, p2]
        guard_nonnull(p0) []
        i7 = ptr_ne(p0, p1)
        guard_true(i7) []
        i9 = ptr_ne(p0, p2)
        guard_true(i9) []
        i11 = ptr_ne(p2, p1)
        guard_true(i11) []
        jump(p0, p1, p2)
        """
        self.optimize_loop(ops, expected, expected2)

    def test_virtual_default_field(self):
        ops = """
        [p0]
        i0 = getfield_gc(p0, descr=valuedescr)
        guard_value(i0, 0) []
        p1 = new_with_vtable(ConstClass(node_vtable))
        # the field 'value' has its default value of 0
        jump(p1)
        """
        preamble = """
        [p0]
        i0 = getfield_gc(p0, descr=valuedescr)
        guard_value(i0, 0) []
        jump()
        """
        expected = """
        []
        jump()
        """
        self.optimize_loop(ops, expected, preamble)

    def test_virtual_3(self):
        ops = """
        [i]
        p1 = new_with_vtable(ConstClass(node_vtable))
        setfield_gc(p1, i, descr=valuedescr)
        i0 = getfield_gc(p1, descr=valuedescr)
        i1 = int_add(i0, 1)
        jump(i1)
        """
        expected = """
        [i]
        i1 = int_add(i, 1)
        jump(i1)
        """
        self.optimize_loop(ops, expected)

    def test_virtual_4(self):
        ops = """
        [i0, p0]
        guard_class(p0, ConstClass(node_vtable)) []
        i1 = getfield_gc(p0, descr=valuedescr)
        i2 = int_sub(i1, 1)
        i3 = int_add(i0, i1)
        p1 = new_with_vtable(ConstClass(node_vtable))
        setfield_gc(p1, i2, descr=valuedescr)
        jump(i3, p1)
        """
        preamble = """
        [i0, p0]
        guard_class(p0, ConstClass(node_vtable)) []
        i1 = getfield_gc(p0, descr=valuedescr)
        i2 = int_sub(i1, 1)
        i3 = int_add(i0, i1)
        jump(i3, i2)
        """
        expected = """
        [i0, i1]
        i2 = int_sub(i1, 1)
        i3 = int_add(i0, i1)
        jump(i3, i2)
        """
        self.optimize_loop(ops, expected, preamble)

    def test_virtual_5(self):
        ops = """
        [i0, p0]
        guard_class(p0, ConstClass(node_vtable)) []
        i1 = getfield_gc(p0, descr=valuedescr)
        i2 = int_sub(i1, 1)
        i3 = int_add(i0, i1)
        p2 = new_with_vtable(ConstClass(node_vtable2))
        setfield_gc(p2, i1, descr=valuedescr)
        p1 = new_with_vtable(ConstClass(node_vtable))
        setfield_gc(p1, i2, descr=valuedescr)
        setfield_gc(p1, p2, descr=nextdescr)
        jump(i3, p1)
        """
        preamble = """
        [i0, p0]
        guard_class(p0, ConstClass(node_vtable)) []
        i1 = getfield_gc(p0, descr=valuedescr)
        i2 = int_sub(i1, 1)
        i3 = int_add(i0, i1)
        jump(i3, i2, i1)
        """
        expected = """
        [i0, i1, i1bis]
        i2 = int_sub(i1, 1)
        i3 = int_add(i0, i1)
        jump(i3, i2, i1)
        """
        self.optimize_loop(ops, expected, preamble)

    def test_virtual_constant_isnull(self):
        ops = """
        [i0]
        p0 = new_with_vtable(ConstClass(node_vtable))
        setfield_gc(p0, NULL, descr=nextdescr)
        p2 = getfield_gc(p0, descr=nextdescr)
        i1 = ptr_eq(p2, NULL)
        jump(i1)
        """
        preamble = """
        [i0]
        jump()
        """
        expected = """
        []
        jump()
        """
        self.optimize_loop(ops, expected, preamble)


    def test_virtual_constant_isnonnull(self):
        ops = """
        [i0]
        p0 = new_with_vtable(ConstClass(node_vtable))
        setfield_gc(p0, ConstPtr(myptr), descr=nextdescr)
        p2 = getfield_gc(p0, descr=nextdescr)
        i1 = ptr_eq(p2, NULL)
        jump(i1)
        """
        preamble = """
        [i0]
        jump()
        """
        expected = """
        []
        jump()
        """
        self.optimize_loop(ops, expected)

    def test_nonvirtual_1(self):
        ops = """
        [i]
        p1 = new_with_vtable(ConstClass(node_vtable))
        setfield_gc(p1, i, descr=valuedescr)
        i0 = getfield_gc(p1, descr=valuedescr)
        i1 = int_add(i0, 1)
        escape(p1)
        escape(p1)
        jump(i1)
        """
        expected = """
        [i]
        i1 = int_add(i, 1)
        p1 = new_with_vtable(ConstClass(node_vtable))
        setfield_gc(p1, i, descr=valuedescr)
        escape(p1)
        escape(p1)
        jump(i1)
        """
        self.optimize_loop(ops, expected)

    def test_nonvirtual_2(self):
        ops = """
        [i, p0]
        i0 = getfield_gc(p0, descr=valuedescr)
        escape(p0)
        i1 = int_add(i0, i)
        p1 = new_with_vtable(ConstClass(node_vtable))
        setfield_gc(p1, i1, descr=valuedescr)
        jump(i, p1)
        """
        preamble = """
        [i, p0]
        i0 = getfield_gc(p0, descr=valuedescr)
        escape(p0)
        i1 = int_add(i0, i)
        jump(i, i1)
        """
        expected = """
        [i, i1]
        p1 = new_with_vtable(ConstClass(node_vtable))
        setfield_gc(p1, i1, descr=valuedescr)
        escape(p1)
        i2 = int_add(i1, i)
        jump(i, i2)
        """
        self.optimize_loop(ops, expected, preamble)

    def test_nonvirtual_later(self):
        ops = """
        [i]
        p1 = new_with_vtable(ConstClass(node_vtable))
        setfield_gc(p1, i, descr=valuedescr)
        i1 = getfield_gc(p1, descr=valuedescr)
        escape(p1)
        i2 = getfield_gc(p1, descr=valuedescr)
        i3 = int_add(i1, i2)
        jump(i3)
        """
        expected = """
        [i]
        p1 = new_with_vtable(ConstClass(node_vtable))
        setfield_gc(p1, i, descr=valuedescr)
        escape(p1)
        i2 = getfield_gc(p1, descr=valuedescr)
        i3 = int_add(i, i2)
        jump(i3)
        """
        self.optimize_loop(ops, expected)

    def test_nonvirtual_dont_write_null_fields_on_force(self):
        ops = """
        [i]
        p1 = new_with_vtable(ConstClass(node_vtable))
        setfield_gc(p1, i, descr=valuedescr)
        i1 = getfield_gc(p1, descr=valuedescr)
        setfield_gc(p1, 0, descr=valuedescr)
        escape(p1)
        i2 = getfield_gc(p1, descr=valuedescr)
        jump(i2)
        """
        expected = """
        [i]
        p1 = new_with_vtable(ConstClass(node_vtable))
        escape(p1)
        i2 = getfield_gc(p1, descr=valuedescr)
        jump(i2)
        """
        self.optimize_loop(ops, expected)

    def test_getfield_gc_pure_1(self):
        ops = """
        [i]
        p1 = new_with_vtable(ConstClass(node_vtable))
        setfield_gc(p1, i, descr=valuedescr)
        i1 = getfield_gc_pure(p1, descr=valuedescr)
        jump(i1)
        """
        expected = """
        [i]
        jump(i)
        """
        self.optimize_loop(ops, expected)

    def test_getfield_gc_pure_2(self):
        ops = """
        [i]
        i1 = getfield_gc_pure(ConstPtr(myptr), descr=valuedescr)
        jump(i1)
        """
        expected = """
        []
        jump()
        """
        self.node.value = 5
        self.optimize_loop(ops, expected)

    def test_getfield_gc_pure_3(self):
        ops = """
        []
        p1 = escape()
        p2 = getfield_gc_pure(p1, descr=nextdescr)
        escape(p2)
        p3 = getfield_gc_pure(p1, descr=nextdescr)
        escape(p3)
        jump()
        """
        expected = """
        []
        p1 = escape()
        p2 = getfield_gc_pure(p1, descr=nextdescr)
        escape(p2)
        escape(p2)
        jump()
        """
        self.optimize_loop(ops, expected)

    def test_getfield_gc_nonpure_2(self):
        ops = """
        [i]
        i1 = getfield_gc(ConstPtr(myptr), descr=valuedescr)
        jump(i1)
        """
        preamble = ops
        expected = """
        [i]
        jump(i)
        """
        self.optimize_loop(ops, expected, preamble)

    def test_varray_1(self):
        ops = """
        [i1]
        p1 = new_array(3, descr=arraydescr)
        i3 = arraylen_gc(p1, descr=arraydescr)
        guard_value(i3, 3) []
        setarrayitem_gc(p1, 1, i1, descr=arraydescr)
        setarrayitem_gc(p1, 0, 25, descr=arraydescr)
        i2 = getarrayitem_gc(p1, 1, descr=arraydescr)
        jump(i2)
        """
        expected = """
        [i1]
        jump(i1)
        """
        self.optimize_loop(ops, expected)

    def test_varray_alloc_and_set(self):
        ops = """
        [i1]
        p1 = new_array(2, descr=arraydescr)
        setarrayitem_gc(p1, 0, 25, descr=arraydescr)
        i2 = getarrayitem_gc(p1, 1, descr=arraydescr)
        jump(i2)
        """
        preamble = """
        [i1]
        jump()
        """
        expected = """
        []
        jump()
        """
        self.optimize_loop(ops, expected, preamble)

    def test_varray_float(self):
        ops = """
        [f1]
        p1 = new_array(3, descr=floatarraydescr)
        i3 = arraylen_gc(p1, descr=floatarraydescr)
        guard_value(i3, 3) []
        setarrayitem_gc(p1, 1, f1, descr=floatarraydescr)
        setarrayitem_gc(p1, 0, 3.5, descr=floatarraydescr)
        f2 = getarrayitem_gc(p1, 1, descr=floatarraydescr)
        jump(f2)
        """
        expected = """
        [f1]
        jump(f1)
        """
        self.optimize_loop(ops, expected)

    def test_array_non_optimized(self):
        ops = """
        [i1, p0]
        setarrayitem_gc(p0, 0, i1, descr=arraydescr)
        guard_nonnull(p0) []
        p1 = new_array(i1, descr=arraydescr)
        jump(i1, p1)
        """
        expected = """
        [i1, p0]
        p1 = new_array(i1, descr=arraydescr)
        setarrayitem_gc(p0, 0, i1, descr=arraydescr)
        jump(i1, p1)
        """
        self.optimize_loop(ops, expected)

    def test_nonvirtual_array_dont_write_null_fields_on_force(self):
        ops = """
        [i1]
        p1 = new_array(5, descr=arraydescr)
        setarrayitem_gc(p1, 0, i1, descr=arraydescr)
        setarrayitem_gc(p1, 1, 0, descr=arraydescr)
        escape(p1)
        jump(i1)
        """
        expected = """
        [i1]
        p1 = new_array(5, descr=arraydescr)
        setarrayitem_gc(p1, 0, i1, descr=arraydescr)
        escape(p1)
        jump(i1)
        """
        self.optimize_loop(ops, expected)

    def test_varray_2(self):
        ops = """
        [i0, p1]
        i1 = getarrayitem_gc(p1, 0, descr=arraydescr)
        i2 = getarrayitem_gc(p1, 1, descr=arraydescr)
        i3 = int_sub(i1, i2)
        guard_value(i3, 15) []
        p2 = new_array(2, descr=arraydescr)
        setarrayitem_gc(p2, 1, i0, descr=arraydescr)
        setarrayitem_gc(p2, 0, 20, descr=arraydescr)
        jump(i0, p2)
        """
        preamble = """
        [i0, p1]
        i1 = getarrayitem_gc(p1, 0, descr=arraydescr)
        i2 = getarrayitem_gc(p1, 1, descr=arraydescr)
        i3 = int_sub(i1, i2)
        guard_value(i3, 15) []
        jump(i0)
        """
        expected = """
        [i0]
        i3 = int_sub(20, i0)
        guard_value(i3, 15) []
        jump(5)
        """
        self.optimize_loop(ops, expected, preamble)

    def test_p123_array(self):
        ops = """
        [i1, p2, p3]
        i3 = getarrayitem_gc(p3, 0, descr=arraydescr)
        escape(i3)
        p1 = new_array(1, descr=arraydescr)
        setarrayitem_gc(p1, 0, i1, descr=arraydescr)
        jump(i1, p1, p2)
        """
        preamble = """
        [i1, p2, p3]
        i3 = getarrayitem_gc(p3, 0, descr=arraydescr)
        escape(i3)
        jump(i1, p2)
        """
        expected = """
        [i1, p2]
        i3 = getarrayitem_gc(p2, 0, descr=arraydescr)
        escape(i3)
        p1 = new_array(1, descr=arraydescr)
        setarrayitem_gc(p1, 0, i1, descr=arraydescr)
        jump(i1, p1)
        """
        # We cannot track virtuals that survive for more than two iterations.
        self.optimize_loop(ops, expected, preamble)

    def test_varray_forced_1(self):
        ops = """
        []
        p2 = new_with_vtable(ConstClass(node_vtable))
        setfield_gc(p2, 3, descr=valuedescr)
        i1 = getfield_gc(p2, descr=valuedescr)    # i1 = const 3
        p1 = new_array(i1, descr=arraydescr)
        escape(p1)
        i2 = arraylen_gc(p1)
        escape(i2)
        jump()
        """
        expected = """
        []
        p1 = new_array(3, descr=arraydescr)
        escape(p1)
        i2 = arraylen_gc(p1)
        escape(i2)
        jump()
        """
        self.optimize_loop(ops, expected)

    def test_vstruct_1(self):
        ops = """
        [i1, p2]
        i2 = getfield_gc(p2, descr=adescr)
        escape(i2)
        p3 = new(descr=ssize)
        setfield_gc(p3, i1, descr=adescr)
        jump(i1, p3)
        """
        preamble = """
        [i1, p2]
        i2 = getfield_gc(p2, descr=adescr)
        escape(i2)
        jump(i1)
        """
        expected = """
        [i1]
        escape(i1)
        jump(i1)
        """
        self.optimize_loop(ops, expected, preamble)

    def test_p123_vstruct(self):
        ops = """
        [i1, p2, p3]
        i3 = getfield_gc(p3, descr=adescr)
        escape(i3)
        p1 = new(descr=ssize)
        setfield_gc(p1, i1, descr=adescr)
        jump(i1, p1, p2)
        """
        preamble = """
        [i1, p2, p3]
        i3 = getfield_gc(p3, descr=adescr)
        escape(i3)
        jump(i1, p2)
        """
        expected = """
        [i1, p2]
        i3 = getfield_gc(p2, descr=adescr)
        escape(i3)
        p1 = new(descr=ssize)
        setfield_gc(p1, i1, descr=adescr)
        jump(i1, p1)
        """
        # We cannot track virtuals that survive for more than two iterations.
        self.optimize_loop(ops, expected, preamble)

    def test_duplicate_getfield_1(self):
        ops = """
        [p1, p2]
        i1 = getfield_gc(p1, descr=valuedescr)
        i2 = getfield_gc(p2, descr=valuedescr)
        i3 = getfield_gc(p1, descr=valuedescr)
        i4 = getfield_gc(p2, descr=valuedescr)
        escape(i1)
        escape(i2)
        escape(i3)
        escape(i4)
        jump(p1, p2)
        """
        expected = """
        [p1, p2]
        i1 = getfield_gc(p1, descr=valuedescr)
        i2 = getfield_gc(p2, descr=valuedescr)
        escape(i1)
        escape(i2)
        escape(i1)
        escape(i2)
        jump(p1, p2)
        """
        self.optimize_loop(ops, expected)

    def test_getfield_after_setfield(self):
        ops = """
        [p1, i1]
        setfield_gc(p1, i1, descr=valuedescr)
        i2 = getfield_gc(p1, descr=valuedescr)
        escape(i2)
        jump(p1, i1)
        """
        expected = """
        [p1, i1]
        setfield_gc(p1, i1, descr=valuedescr)
        escape(i1)
        jump(p1, i1)
        """
        self.optimize_loop(ops, expected)

    def test_setfield_of_different_type_does_not_clear(self):
        ops = """
        [p1, p2, i1]
        setfield_gc(p1, i1, descr=valuedescr)
        setfield_gc(p2, p1, descr=nextdescr)
        i2 = getfield_gc(p1, descr=valuedescr)
        escape(i2)
        jump(p1, p2, i1)
        """
        expected = """
        [p1, p2, i1]
        setfield_gc(p1, i1, descr=valuedescr)
        setfield_gc(p2, p1, descr=nextdescr)
        escape(i1)
        jump(p1, p2, i1)
        """
        self.optimize_loop(ops, expected)

    def test_setfield_of_same_type_clears(self):
        ops = """
        [p1, p2, i1, i2]
        setfield_gc(p1, i1, descr=valuedescr)
        setfield_gc(p2, i2, descr=valuedescr)
        i3 = getfield_gc(p1, descr=valuedescr)
        escape(i3)
        jump(p1, p2, i1, i3)
        """
        self.optimize_loop(ops, ops)

    def test_duplicate_getfield_mergepoint_has_no_side_effects(self):
        ops = """
        [p1]
        i1 = getfield_gc(p1, descr=valuedescr)
        debug_merge_point(15, 0)
        i2 = getfield_gc(p1, descr=valuedescr)
        escape(i1)
        escape(i2)
        jump(p1)
        """
        expected = """
        [p1]
        i1 = getfield_gc(p1, descr=valuedescr)
        debug_merge_point(15, 0)
        escape(i1)
        escape(i1)
        jump(p1)
        """
        self.optimize_loop(ops, expected)

    def test_duplicate_getfield_ovf_op_does_not_clear(self):
        ops = """
        [p1]
        i1 = getfield_gc(p1, descr=valuedescr)
        i2 = int_add_ovf(i1, 14)
        guard_no_overflow() []
        i3 = getfield_gc(p1, descr=valuedescr)
        escape(i2)
        escape(i3)
        jump(p1)
        """
        expected = """
        [p1]
        i1 = getfield_gc(p1, descr=valuedescr)
        i2 = int_add_ovf(i1, 14)
        guard_no_overflow() []
        escape(i2)
        escape(i1)
        jump(p1)
        """
        self.optimize_loop(ops, expected)

    def test_duplicate_getfield_setarrayitem_does_not_clear(self):
        ops = """
        [p1, p2]
        i1 = getfield_gc(p1, descr=valuedescr)
        setarrayitem_gc(p2, 0, p1, descr=arraydescr2)
        i3 = getfield_gc(p1, descr=valuedescr)
        escape(i1)
        escape(i3)
        jump(p1, p2)
        """
        expected = """
        [p1, p2]
        i1 = getfield_gc(p1, descr=valuedescr)
        setarrayitem_gc(p2, 0, p1, descr=arraydescr2)
        escape(i1)
        escape(i1)
        jump(p1, p2)
        """
        self.optimize_loop(ops, expected)

    def test_duplicate_getfield_constant(self):
        ops = """
        []
        i1 = getfield_gc(ConstPtr(myptr), descr=valuedescr)
        i2 = getfield_gc(ConstPtr(myptr), descr=valuedescr)
        escape(i1)
        escape(i2)
        jump()
        """
        expected = """
        []
        i1 = getfield_gc(ConstPtr(myptr), descr=valuedescr)
        escape(i1)
        escape(i1)
        jump()
        """
        self.optimize_loop(ops, expected)

    def test_duplicate_getfield_guard_value_const(self):
        ops = """
        [p1]
        guard_value(p1, ConstPtr(myptr)) []
        i1 = getfield_gc(p1, descr=valuedescr)
        i2 = getfield_gc(ConstPtr(myptr), descr=valuedescr)
        escape(i1)
        escape(i2)
        jump(p1)
        """
        expected = """
        []
        i1 = getfield_gc(ConstPtr(myptr), descr=valuedescr)
        escape(i1)
        escape(i1)
        jump()
        """
        self.optimize_loop(ops, expected)

    def test_duplicate_getfield_sideeffects_1(self):
        ops = """
        [p1]
        i1 = getfield_gc(p1, descr=valuedescr)
        escape()
        i2 = getfield_gc(p1, descr=valuedescr)
        escape(i1)
        escape(i2)
        jump(p1)
        """
        self.optimize_loop(ops, ops)

    def test_duplicate_getfield_sideeffects_2(self):
        ops = """
        [p1, i1]
        setfield_gc(p1, i1, descr=valuedescr)
        escape()
        i2 = getfield_gc(p1, descr=valuedescr)
        escape(i2)
        jump(p1, i1)
        """
        self.optimize_loop(ops, ops)

    def test_duplicate_setfield_0(self):
        ops = """
        [p1, i1, i2]
        setfield_gc(p1, i1, descr=valuedescr)
        setfield_gc(p1, i2, descr=valuedescr)
        jump(p1, i1, i2)
        """
        expected = """
        [p1, i1, i2]
        jump(p1, i1, i2)
        """
        # in this case, all setfields are removed, because we can prove
        # that in the loop it will always have the same value
        self.optimize_loop(ops, expected)

    def test_duplicate_setfield_1(self):
        ops = """
        [p1]
        i1 = escape()
        i2 = escape()
        setfield_gc(p1, i1, descr=valuedescr)
        setfield_gc(p1, i2, descr=valuedescr)
        jump(p1)
        """
        expected = """
        [p1]
        i1 = escape()
        i2 = escape()
        setfield_gc(p1, i2, descr=valuedescr)
        jump(p1)
        """
        self.optimize_loop(ops, expected)

    def test_duplicate_setfield_2(self):
        ops = """
        [p1, i1, i3]
        setfield_gc(p1, i1, descr=valuedescr)
        i2 = getfield_gc(p1, descr=valuedescr)
        setfield_gc(p1, i3, descr=valuedescr)
        escape(i2)
        jump(p1, i1, i3)
        """
        expected = """
        [p1, i1, i3]
        setfield_gc(p1, i3, descr=valuedescr)
        escape(i1)
        jump(p1, i1, i3)
        """
        self.optimize_loop(ops, expected)

    def test_duplicate_setfield_3(self):
        ops = """
        [p1, p2, i1, i3]
        setfield_gc(p1, i1, descr=valuedescr)
        i2 = getfield_gc(p2, descr=valuedescr)
        setfield_gc(p1, i3, descr=valuedescr)
        escape(i2)
        jump(p1, p2, i1, i3)
        """
        # potential aliasing of p1 and p2 means that we cannot kill the
        # the setfield_gc
        self.optimize_loop(ops, ops)

    def test_duplicate_setfield_4(self):
        ops = """
        [p1, i1, i2, p3]
        setfield_gc(p1, i1, descr=valuedescr)
        #
        # some operations on which the above setfield_gc cannot have effect
        i3 = getarrayitem_gc_pure(p3, 1, descr=arraydescr)
        i4 = getarrayitem_gc(p3, i3, descr=arraydescr)
        i5 = int_add(i3, i4)
        setarrayitem_gc(p3, 0, i5, descr=arraydescr)
        setfield_gc(p1, i4, descr=nextdescr)
        #
        setfield_gc(p1, i2, descr=valuedescr)
        escape()
        jump(p1, i1, i2, p3)
        """
        preamble = """
        [p1, i1, i2, p3]
        #
        i3 = getarrayitem_gc_pure(p3, 1, descr=arraydescr)
        i4 = getarrayitem_gc(p3, i3, descr=arraydescr)
        i5 = int_add(i3, i4)
        #
        setfield_gc(p1, i2, descr=valuedescr)
        setarrayitem_gc(p3, 0, i5, descr=arraydescr)
        setfield_gc(p1, i4, descr=nextdescr)
        escape()
        jump(p1, i1, i2, p3, i3)
        """
        expected = """
        [p1, i1, i2, p3, i3]
        #
        i4 = getarrayitem_gc(p3, i3, descr=arraydescr)
        i5 = int_add(i3, i4)
        #
        setfield_gc(p1, i2, descr=valuedescr)
        setarrayitem_gc(p3, 0, i5, descr=arraydescr)
        setfield_gc(p1, i4, descr=nextdescr)
        escape()
        jump(p1, i1, i2, p3, i3)
        """
        self.optimize_loop(ops, expected, preamble)

    def test_duplicate_setfield_5(self):
        ops = """
        [p0, i1]
        p1 = new_with_vtable(ConstClass(node_vtable))
        setfield_gc(p1, i1, descr=valuedescr)
        setfield_gc(p0, p1, descr=nextdescr)
        setfield_raw(i1, i1, descr=valuedescr)    # random op with side-effects
        p2 = getfield_gc(p0, descr=nextdescr)
        i2 = getfield_gc(p2, descr=valuedescr)
        setfield_gc(p0, NULL, descr=nextdescr)
        escape(i2)
        jump(p0, i1)
        """
        expected = """
        [p0, i1]
        setfield_raw(i1, i1, descr=valuedescr)
        setfield_gc(p0, NULL, descr=nextdescr)
        escape(i1)
        jump(p0, i1)
        """
        self.optimize_loop(ops, expected)

    def test_duplicate_setfield_sideeffects_1(self):
        ops = """
        [p1, i1, i2]
        setfield_gc(p1, i1, descr=valuedescr)
        escape()
        setfield_gc(p1, i2, descr=valuedescr)
        jump(p1, i1, i2)
        """
        self.optimize_loop(ops, ops)

    def test_duplicate_setfield_residual_guard_1(self):
        ops = """
        [p1, i1, i2, i3]
        setfield_gc(p1, i1, descr=valuedescr)
        guard_true(i3) []
        i4 = int_neg(i2)
        setfield_gc(p1, i2, descr=valuedescr)
        jump(p1, i1, i2, i4)
        """
        preamble = """
        [p1, i1, i2, i3]
        setfield_gc(p1, i1, descr=valuedescr)
        guard_true(i3) []
        i4 = int_neg(i2)
        setfield_gc(p1, i2, descr=valuedescr)
        jump(p1, i1, i2, i4)
        """
        expected = """
        [p1, i1, i2, i4]
        setfield_gc(p1, i1, descr=valuedescr)
        guard_true(i4) []
        setfield_gc(p1, i2, descr=valuedescr)
        jump(p1, i1, i2, 1)
        """
        self.optimize_loop(ops, expected, preamble)

    def test_duplicate_setfield_residual_guard_2(self):
        # the difference with the previous test is that the field value is
        # a virtual, which we try hard to keep virtual
        ops = """
        [p1, i2, i3]
        p2 = new_with_vtable(ConstClass(node_vtable))
        setfield_gc(p1, p2, descr=nextdescr)
        guard_true(i3) []
        i4 = int_neg(i2)
        setfield_gc(p1, NULL, descr=nextdescr)
        escape()
        jump(p1, i2, i4)
        """
        preamble = """
        [p1, i2, i3]
        guard_true(i3) [p1]
        i4 = int_neg(i2)
        setfield_gc(p1, NULL, descr=nextdescr)
        escape()
        jump(p1, i2, i4)
        """
        expected = """
        [p1, i2, i4]
        guard_true(i4) [p1]
        setfield_gc(p1, NULL, descr=nextdescr)
        escape()
        jump(p1, i2, 1)
        """
        self.optimize_loop(ops, expected, preamble)

    def test_duplicate_setfield_residual_guard_3(self):
        ops = """
        [p1, i2, i3]
        p2 = new_with_vtable(ConstClass(node_vtable))
        setfield_gc(p2, i2, descr=valuedescr)
        setfield_gc(p1, p2, descr=nextdescr)
        guard_true(i3) []
        i4 = int_neg(i2)
        setfield_gc(p1, NULL, descr=nextdescr)
        escape()
        jump(p1, i2, i4)
        """
        preamble = """
        [p1, i2, i3]
        guard_true(i3) [i2, p1]
        i4 = int_neg(i2)
        setfield_gc(p1, NULL, descr=nextdescr)
        escape()
        jump(p1, i2, i4)
        """
        expected = """
        [p1, i2, i4]
        guard_true(i4) [i2, p1]
        setfield_gc(p1, NULL, descr=nextdescr)
        escape()
        jump(p1, i2, 1)
        """
        self.optimize_loop(ops, expected)

    def test_duplicate_setfield_residual_guard_4(self):
        # test that the setfield_gc does not end up between int_eq and
        # the following guard_true
        ops = """
        [p1, i1, i2, i3]
        setfield_gc(p1, i1, descr=valuedescr)
        i5 = int_eq(i3, 5)
        guard_true(i5) []
        i4 = int_neg(i2)
        setfield_gc(p1, i2, descr=valuedescr)
        jump(p1, i1, i2, i4)
        """
        preamble = ops
        expected = """
        [p1, i1, i2, i4]
        setfield_gc(p1, i1, descr=valuedescr)
        i5 = int_eq(i4, 5)
        guard_true(i5) []
        setfield_gc(p1, i2, descr=valuedescr)
        jump(p1, i1, i2, 5)
        """
        self.optimize_loop(ops, expected, preamble)

    def test_duplicate_setfield_aliasing(self):
        # a case where aliasing issues (and not enough cleverness) mean
        # that we fail to remove any setfield_gc
        ops = """
        [p1, p2, i1, i2, i3]
        setfield_gc(p1, i1, descr=valuedescr)
        setfield_gc(p2, i2, descr=valuedescr)
        setfield_gc(p1, i3, descr=valuedescr)
        jump(p1, p2, i1, i2, i3)
        """
        self.optimize_loop(ops, ops)

    def test_duplicate_setfield_guard_value_const(self):
        ops = """
        [p1, i1, i2]
        guard_value(p1, ConstPtr(myptr)) []
        setfield_gc(p1, i1, descr=valuedescr)
        setfield_gc(ConstPtr(myptr), i2, descr=valuedescr)
        escape()
        jump(p1, i1, i2)
        """
        expected = """
        [i1, i2]
        setfield_gc(ConstPtr(myptr), i2, descr=valuedescr)
        escape()
        jump(i1, i2)
        """
        self.optimize_loop(ops, expected)

    def test_dont_force_setfield_around_copystrcontent(self):
        ops = """
        [p0, i0, p1, i1, i2]
        setfield_gc(p0, i1, descr=valuedescr)
        copystrcontent(p0, i0, p1, i1, i2)
        escape()
        jump(p0, i0, p1, i1, i2)
        """
        expected = """
        [p0, i0, p1, i1, i2]
        copystrcontent(p0, i0, p1, i1, i2)
        setfield_gc(p0, i1, descr=valuedescr)
        escape()
        jump(p0, i0, p1, i1, i2)
        """
        self.optimize_loop(ops, expected)

    def test_duplicate_getarrayitem_1(self):
        ops = """
        [p1]
        p2 = getarrayitem_gc(p1, 0, descr=arraydescr2)
        p3 = getarrayitem_gc(p1, 1, descr=arraydescr2)
        p4 = getarrayitem_gc(p1, 0, descr=arraydescr2)
        p5 = getarrayitem_gc(p1, 1, descr=arraydescr2)
        escape(p2)
        escape(p3)
        escape(p4)
        escape(p5)
        jump(p1)
        """
        expected = """
        [p1]
        p2 = getarrayitem_gc(p1, 0, descr=arraydescr2)
        p3 = getarrayitem_gc(p1, 1, descr=arraydescr2)
        escape(p2)
        escape(p3)
        escape(p2)
        escape(p3)
        jump(p1)
        """
        self.optimize_loop(ops, expected)

    def test_duplicate_getarrayitem_after_setarrayitem_1(self):
        ops = """
        [p1, p2]
        setarrayitem_gc(p1, 0, p2, descr=arraydescr2)
        p3 = getarrayitem_gc(p1, 0, descr=arraydescr2)
        escape(p3)
        jump(p1, p3)
        """
        expected = """
        [p1, p2]
        setarrayitem_gc(p1, 0, p2, descr=arraydescr2)
        escape(p2)
        jump(p1, p2)
        """
        self.optimize_loop(ops, expected)

    def test_duplicate_getarrayitem_after_setarrayitem_2(self):
        py.test.skip("setarrayitem with variable index")
        ops = """
        [p1, p2, p3, i1]
        setarrayitem_gc(p1, 0, p2, descr=arraydescr2)
        setarrayitem_gc(p1, i1, p3, descr=arraydescr2)
        p4 = getarrayitem_gc(p1, 0, descr=arraydescr2)
        p5 = getarrayitem_gc(p1, i1, descr=arraydescr2)
        escape(p4)
        escape(p5)
        jump(p1, p2, p3, i1)
        """
        expected = """
        [p1, p2, p3, i1]
        setarrayitem_gc(p1, 0, p2, descr=arraydescr2)
        setarrayitem_gc(p1, i1, p3, descr=arraydescr2)
        p4 = getarrayitem_gc(p1, 0, descr=arraydescr2)
        escape(p4)
        escape(p3)
        jump(p1, p2, p3, i1)
        """
        self.optimize_loop(ops, expected)

    def test_duplicate_getarrayitem_after_setarrayitem_3(self):
        ops = """
        [p1, p2, p3, p4, i1]
        setarrayitem_gc(p1, i1, p2, descr=arraydescr2)
        setarrayitem_gc(p1, 0, p3, descr=arraydescr2)
        setarrayitem_gc(p1, 1, p4, descr=arraydescr2)
        p5 = getarrayitem_gc(p1, i1, descr=arraydescr2)
        p6 = getarrayitem_gc(p1, 0, descr=arraydescr2)
        p7 = getarrayitem_gc(p1, 1, descr=arraydescr2)
        escape(p5)
        escape(p6)
        escape(p7)
        jump(p1, p2, p3, p4, i1)
        """
        expected = """
        [p1, p2, p3, p4, i1]
        setarrayitem_gc(p1, i1, p2, descr=arraydescr2)
        setarrayitem_gc(p1, 0, p3, descr=arraydescr2)
        setarrayitem_gc(p1, 1, p4, descr=arraydescr2)
        p5 = getarrayitem_gc(p1, i1, descr=arraydescr2)
        escape(p5)
        escape(p3)
        escape(p4)
        jump(p1, p2, p3, p4, i1)
        """
        self.optimize_loop(ops, expected)

    def test_getarrayitem_pure_does_not_invalidate(self):
        ops = """
        [p1, p2]
        p3 = getarrayitem_gc(p1, 0, descr=arraydescr2)
        i4 = getfield_gc_pure(ConstPtr(myptr), descr=valuedescr)
        p5 = getarrayitem_gc(p1, 0, descr=arraydescr2)
        escape(p3)
        escape(i4)
        escape(p5)
        jump(p1, p2)
        """
        expected = """
        [p1, p2]
        p3 = getarrayitem_gc(p1, 0, descr=arraydescr2)
        escape(p3)
        escape(5)
        escape(p3)
        jump(p1, p2)
        """
        self.optimize_loop(ops, expected)

    def test_duplicate_getarrayitem_after_setarrayitem_two_arrays(self):
        ops = """
        [p1, p2, p3, p4, i1]
        setarrayitem_gc(p1, 0, p3, descr=arraydescr2)
        setarrayitem_gc(p2, 1, p4, descr=arraydescr2)
        p5 = getarrayitem_gc(p1, 0, descr=arraydescr2)
        p6 = getarrayitem_gc(p2, 1, descr=arraydescr2)
        escape(p5)
        escape(p6)
        jump(p1, p2, p3, p4, i1)
        """
        expected = """
        [p1, p2, p3, p4, i1]
        setarrayitem_gc(p1, 0, p3, descr=arraydescr2)
        setarrayitem_gc(p2, 1, p4, descr=arraydescr2)
        escape(p3)
        escape(p4)
        jump(p1, p2, p3, p4, i1)
        """
        self.optimize_loop(ops, expected)

    def test_duplicate_setfield_virtual(self):
        ops = """
        [p1, i2, i3, p4]
        p2 = new_with_vtable(ConstClass(node_vtable))
        setfield_gc(p2, p4, descr=nextdescr)
        setfield_gc(p1, p2, descr=nextdescr)
        guard_true(i3) []
        i4 = int_neg(i2)
        jump(p1, i2, i4, p4)
        """
        preamble = """
        [p1, i2, i3, p4]
        guard_true(i3) [p1, p4]
        i4 = int_neg(i2)
        p2 = new_with_vtable(ConstClass(node_vtable))
        setfield_gc(p2, p4, descr=nextdescr)
        setfield_gc(p1, p2, descr=nextdescr)
        jump(p1, i2, i4, p4)
        """
        expected = """
        [p1, i2, i4, p4]
        guard_true(i4) [p1, p4]
        p2 = new_with_vtable(ConstClass(node_vtable))
        setfield_gc(p2, p4, descr=nextdescr)
        setfield_gc(p1, p2, descr=nextdescr)
        jump(p1, i2, 1, p4)
        """
        self.optimize_loop(ops, expected, preamble)

    def test_bug_1(self):
        ops = """
        [i0, p1]
        p4 = getfield_gc(p1, descr=nextdescr)
        guard_nonnull(p4) []
        escape(p4)
        #
        p2 = new_with_vtable(ConstClass(node_vtable))
        p3 = escape()
        setfield_gc(p2, p3, descr=nextdescr)
        jump(i0, p2)
        """
        expected = """
        [i0, p4]
        guard_nonnull(p4) []
        escape(p4)
        #
        p3 = escape()
        jump(i0, p3)
        """
        self.optimize_loop(ops, expected)

    def test_bug_2(self):
        ops = """
        [i0, p1]
        p4 = getarrayitem_gc(p1, 0, descr=arraydescr2)
        guard_nonnull(p4) []
        escape(p4)
        #
        p2 = new_array(1, descr=arraydescr2)
        p3 = escape()
        setarrayitem_gc(p2, 0, p3, descr=arraydescr2)
        jump(i0, p2)
        """
        expected = """
        [i0, p4]
        guard_nonnull(p4) []
        escape(p4)
        #
        p3 = escape()
        jump(i0, p3)
        """
        self.optimize_loop(ops, expected)

    def test_bug_3(self):
        ops = """
        [p1]
        guard_nonnull(p1) []
        guard_class(p1, ConstClass(node_vtable2)) []
        p2 = getfield_gc(p1, descr=nextdescr)
        guard_nonnull(12) []
        guard_class(p2, ConstClass(node_vtable)) []
        p3 = getfield_gc(p1, descr=otherdescr)
        guard_nonnull(12) []
        guard_class(p3, ConstClass(node_vtable)) []
        setfield_gc(p3, p2, descr=otherdescr)
        p1a = new_with_vtable(ConstClass(node_vtable2))
        p2a = new_with_vtable(ConstClass(node_vtable))
        p3a = new_with_vtable(ConstClass(node_vtable))
        escape(p3a)
        setfield_gc(p1a, p2a, descr=nextdescr)
        setfield_gc(p1a, p3a, descr=otherdescr)
        jump(p1a)
        """
        preamble = """
        [p1]
        guard_nonnull_class(p1, ConstClass(node_vtable2)) []
        p2 = getfield_gc(p1, descr=nextdescr)
        guard_class(p2, ConstClass(node_vtable)) []
        p3 = getfield_gc(p1, descr=otherdescr)
        guard_class(p3, ConstClass(node_vtable)) []
        setfield_gc(p3, p2, descr=otherdescr)
        p3a = new_with_vtable(ConstClass(node_vtable))
        escape(p3a)
        jump(p3a)
        """
        expected = """
        [p3a]
        # p1=p1a(next=p2a, other=p3a), p2()
        # p2 = getfield_gc(p1, descr=nextdescr) # p2a
        # p3 = getfield_gc(p1, descr=otherdescr)# p3a
        # setfield_gc(p3, p2, descr=otherdescr) # p3a.other = p2a
        # p1a = new_with_vtable(ConstClass(node_vtable2))
        # p2a = new_with_vtable(ConstClass(node_vtable))
        p2 = new_with_vtable(ConstClass(node_vtable))
        setfield_gc(p3a, p2, descr=otherdescr) # p3a.other = p2a
        p3anew = new_with_vtable(ConstClass(node_vtable))
        escape(p3anew)
        jump(p3anew)
        """
        #self.optimize_loop(ops, expected) # XXX Virtual(node_vtable2, nextdescr=Not, otherdescr=Not)
        self.optimize_loop(ops, expected, preamble)

    def test_bug_3bis(self):
        ops = """
        [p1]
        guard_nonnull(p1) []
        guard_class(p1, ConstClass(node_vtable2)) []
        p2 = getfield_gc(p1, descr=nextdescr)
        guard_nonnull(12) []
        guard_class(p2, ConstClass(node_vtable)) []
        p3 = getfield_gc(p1, descr=otherdescr)
        guard_nonnull(12) []
        guard_class(p3, ConstClass(node_vtable)) []
        p1a = new_with_vtable(ConstClass(node_vtable2))
        p2a = new_with_vtable(ConstClass(node_vtable))
        setfield_gc(p3, p2a, descr=otherdescr)
        p3a = new_with_vtable(ConstClass(node_vtable))
        escape(p3a)
        setfield_gc(p1a, p2a, descr=nextdescr)
        setfield_gc(p1a, p3a, descr=otherdescr)
        jump(p1a)
        """
        preamble = """
        [p1]
        guard_nonnull_class(p1, ConstClass(node_vtable2)) []
        p2 = getfield_gc(p1, descr=nextdescr)
        guard_class(p2, ConstClass(node_vtable)) []
        p3 = getfield_gc(p1, descr=otherdescr)
        guard_class(p3, ConstClass(node_vtable)) []
        # p1a = new_with_vtable(ConstClass(node_vtable2))
        p2a = new_with_vtable(ConstClass(node_vtable))
        setfield_gc(p3, p2a, descr=otherdescr)
        p3a = new_with_vtable(ConstClass(node_vtable))
        escape(p3a)
        # setfield_gc(p1a, p2a, descr=nextdescr)
        # setfield_gc(p1a, p3a, descr=otherdescr)
        jump(p2a, p3a)
        """
        expected = """
        [p2, p3]
        p2a = new_with_vtable(ConstClass(node_vtable))
        setfield_gc(p3, p2a, descr=otherdescr)
        p3a = new_with_vtable(ConstClass(node_vtable))
        escape(p3a)
        jump(p2a, p3a)
        """
        self.optimize_loop(ops, expected, preamble)

    def test_bug_4(self):
        ops = """
        [p9]
        p30 = new_with_vtable(ConstClass(node_vtable))
        setfield_gc(ConstPtr(myptr), p9, descr=nextdescr)
        jump(p30)
        """
        preamble = """
        [p9]
        setfield_gc(ConstPtr(myptr), p9, descr=nextdescr)
        jump()
        """
        expected = """
        []
        p30 = new_with_vtable(ConstClass(node_vtable))
        setfield_gc(ConstPtr(myptr), p30, descr=nextdescr)
        jump()
        """
        self.optimize_loop(ops, expected, preamble)

    def test_bug_5(self):
        ops = """
        [p0]
        i0 = escape()
        i2 = getfield_gc(p0, descr=valuedescr)
        i4 = int_add(i2, 1)
        setfield_gc(p0, i4, descr=valuedescr)
        guard_true(i0) []
        i6 = getfield_gc(p0, descr=valuedescr)
        i8 = int_sub(i6, 1)
        setfield_gc(p0, i8, descr=valuedescr)
        escape()
        jump(p0)
        """
        expected = """
        [p0]
        i0 = escape()
        i2 = getfield_gc(p0, descr=valuedescr)
        i4 = int_add(i2, 1)
        setfield_gc(p0, i4, descr=valuedescr)
        guard_true(i0) []
        setfield_gc(p0, i2, descr=valuedescr)
        escape()
        jump(p0)
        """
        self.optimize_loop(ops, expected)

    def test_invalid_loop_1(self):
        ops = """
        [p1]
        guard_isnull(p1) []
        #
        p2 = new_with_vtable(ConstClass(node_vtable))
        jump(p2)
        """
        py.test.raises(InvalidLoop, self.optimize_loop,
                       ops, ops)

    def test_invalid_loop_2(self):
        ops = """
        [p1]
        guard_class(p1, ConstClass(node_vtable2)) []
        #
        p2 = new_with_vtable(ConstClass(node_vtable))
        escape(p2)      # prevent it from staying Virtual
        jump(p2)
        """
        py.test.raises(InvalidLoop, self.optimize_loop,
                       ops, ops)

    def test_invalid_loop_3(self):
        ops = """
        [p1]
        p2 = getfield_gc(p1, descr=nextdescr)
        guard_isnull(p2) []
        #
        p3 = new_with_vtable(ConstClass(node_vtable))
        p4 = new_with_vtable(ConstClass(node_vtable))
        setfield_gc(p3, p4, descr=nextdescr)
        jump(p3)
        """
        py.test.raises(InvalidLoop, self.optimize_loop, ops, ops)


    def test_merge_guard_class_guard_value(self):
        ops = """
        [p1, i0, i1, i2, p2]
        guard_class(p1, ConstClass(node_vtable)) [i0]
        i3 = int_add(i1, i2)
        guard_value(p1, ConstPtr(myptr)) [i1]
        jump(p2, i0, i1, i3, p2)
        """
        preamble = """
        [p1, i0, i1, i2, p2]
        guard_value(p1, ConstPtr(myptr)) [i0]
        i3 = int_add(i1, i2)
        jump(p2, i0, i1, i3)
        """
        expected = """
        [p2, i0, i1, i2]
        guard_value(p2, ConstPtr(myptr)) [i0]
        i3 = int_add(i1, i2)
        jump(ConstPtr(myptr), i0, i1, i3)
        """
        self.optimize_loop(ops, expected, preamble)

    def test_merge_guard_nonnull_guard_class(self):
        ops = """
        [p1, i0, i1, i2, p2]
        guard_nonnull(p1, descr=fdescr) [i0]
        i3 = int_add(i1, i2)
        guard_class(p1, ConstClass(node_vtable)) [i1]
        jump(p2, i0, i1, i3, p2)
        """
        preamble = """
        [p1, i0, i1, i2, p2]
        guard_nonnull_class(p1, ConstClass(node_vtable), descr=fdescr) [i0]
        i3 = int_add(i1, i2)
        jump(p2, i0, i1, i3)
        """
        expected = """
        [p2, i0, i1, i2]
        guard_nonnull_class(p2, ConstClass(node_vtable), descr=fdescr2) [i0]
        i3 = int_add(i1, i2)
        jump(p2, i0, i1, i3)
        """
        self.optimize_loop(ops, expected, preamble)
        #self.check_expanded_fail_descr("i0", rop.GUARD_NONNULL_CLASS)

    def test_merge_guard_nonnull_guard_value(self):
        ops = """
        [p1, i0, i1, i2, p2]
        guard_nonnull(p1, descr=fdescr) [i0]
        i3 = int_add(i1, i2)
        guard_value(p1, ConstPtr(myptr)) [i1]
        jump(p2, i0, i1, i3, p2)
        """
        preamble = """
        [p1, i0, i1, i2, p2]
        guard_value(p1, ConstPtr(myptr), descr=fdescr) [i0]
        i3 = int_add(i1, i2)
        jump(p2, i0, i1, i3)
        """
        expected = """
        [p2, i0, i1, i2]
        guard_value(p2, ConstPtr(myptr), descr=fdescr2) [i0]
        i3 = int_add(i1, i2)
        jump(ConstPtr(myptr), i0, i1, i3)
        """
        self.optimize_loop(ops, expected, preamble)
        #self.check_expanded_fail_descr("i0", rop.GUARD_VALUE)

    def test_merge_guard_nonnull_guard_class_guard_value(self):
        ops = """
        [p1, i0, i1, i2, p2]
        guard_nonnull(p1, descr=fdescr) [i0]
        i3 = int_add(i1, i2)
        guard_class(p1, ConstClass(node_vtable)) [i2]
        i4 = int_sub(i3, 1)
        guard_value(p1, ConstPtr(myptr)) [i1]
        jump(p2, i0, i1, i4, p2)
        """
        preamble = """
        [p1, i0, i1, i2, p2]
        guard_value(p1, ConstPtr(myptr), descr=fdescr) [i0]
        i3 = int_add(i1, i2)
        i4 = int_sub(i3, 1)
        jump(p2, i0, i1, i4)
        """
        expected = """
        [p2, i0, i1, i2]
        guard_value(p2, ConstPtr(myptr), descr=fdescr2) [i0]
        i3 = int_add(i1, i2)
        i4 = int_sub(i3, 1)
        jump(ConstPtr(myptr), i0, i1, i4)
        """
        self.optimize_loop(ops, expected, preamble)
        #self.check_expanded_fail_descr("i0", rop.GUARD_VALUE)

    def test_guard_class_oois(self):
        ops = """
        [p1]
        guard_class(p1, ConstClass(node_vtable2)) []
        i = ptr_ne(ConstPtr(myptr), p1)
        guard_true(i) []
        jump(p1)
        """
        preamble = """
        [p1]
        guard_class(p1, ConstClass(node_vtable2)) []
        jump(p1)
        """
        expected = """
        [p1]
        jump(p1)
        """
        self.optimize_loop(ops, expected, preamble)

    def test_oois_of_itself(self):
        ops = """
        [p0]
        p1 = getfield_gc(p0, descr=nextdescr)
        p2 = getfield_gc(p0, descr=nextdescr)
        i1 = ptr_eq(p1, p2)
        guard_true(i1) []
        i2 = ptr_ne(p1, p2)
        guard_false(i2) []
        jump(p0)
        """
        preamble = """
        [p0]
        p1 = getfield_gc(p0, descr=nextdescr)
        jump(p0)
        """
        expected = """
        [p0]
        jump(p0)
        """
        self.optimize_loop(ops, expected, preamble)

    def test_remove_duplicate_pure_op(self):
        ops = """
        [p1, p2]
        i1 = ptr_eq(p1, p2)
        i2 = ptr_eq(p1, p2)
        i3 = int_add(i1, 1)
        i3b = int_is_true(i3)
        guard_true(i3b) []
        i4 = int_add(i2, 1)
        i4b = int_is_true(i4)
        guard_true(i4b) []
        escape(i3)
        escape(i4)
        guard_true(i1) []
        guard_true(i2) []
        jump(p1, p2)
        """
        preamble = """
        [p1, p2]
        i1 = ptr_eq(p1, p2)
        i3 = int_add(i1, 1)
        i3b = int_is_true(i3)
        guard_true(i3b) []
        escape(i3)
        escape(i3)
        guard_true(i1) []
        jump(p1, p2)
        """
        expected = """
        [p1, p2]
        escape(2)
        escape(2)
        jump(p1, p2)
        """
        self.optimize_loop(ops, expected, preamble)

    def test_remove_duplicate_pure_op_with_descr(self):
        ops = """
        [p1]
        i0 = arraylen_gc(p1, descr=arraydescr)
        i1 = int_gt(i0, 0)
        guard_true(i1) []
        i2 = arraylen_gc(p1, descr=arraydescr)
        i3 = int_gt(i0, 0)
        guard_true(i3) []
        jump(p1)
        """
        preamble = """
        [p1]
        i0 = arraylen_gc(p1, descr=arraydescr)
        i1 = int_gt(i0, 0)
        guard_true(i1) []
        jump(p1)
        """
        expected = """
        [p1]
        jump(p1)
        """
        self.optimize_loop(ops, expected, preamble)

    def test_remove_duplicate_pure_op_ovf(self):
        ops = """
        [i1]
        i3 = int_add_ovf(i1, 1)
        guard_no_overflow() []
        i3b = int_is_true(i3)
        guard_true(i3b) []
        i4 = int_add_ovf(i1, 1)
        guard_no_overflow() []
        i4b = int_is_true(i4)
        guard_true(i4b) []
        escape(i3)
        escape(i4)
        jump(i1)
        """
        preamble = """
        [i1]
        i3 = int_add_ovf(i1, 1)
        guard_no_overflow() []
        i3b = int_is_true(i3)
        guard_true(i3b) []
        escape(i3)
        escape(i3)
        jump(i1, i3)
        """
        expected = """
        [i1, i3]
        escape(i3)
        escape(i3)
        jump(i1, i3)
        """
        self.optimize_loop(ops, expected, preamble)

    def test_int_and_or_with_zero(self):
        ops = """
        [i0, i1]
        i2 = int_and(i0, 0)
        i3 = int_and(0, i2)
        i4 = int_or(i2, i1)
        i5 = int_or(i0, i3)
        jump(i4, i5)
        """
        expected = """
        [i0, i1]
        jump(i1, i0)
        """
        self.optimize_loop(ops, expected)

    def test_fold_partially_constant_add_sub(self):
        ops = """
        [i0]
        i1 = int_sub(i0, 0)
        jump(i1)
        """
        expected = """
        [i0]
        jump(i0)
        """
        self.optimize_loop(ops, expected)

        ops = """
        [i0]
        i1 = int_add(i0, 0)
        jump(i1)
        """
        expected = """
        [i0]
        jump(i0)
        """
        self.optimize_loop(ops, expected)

        ops = """
        [i0]
        i1 = int_add(0, i0)
        jump(i1)
        """
        expected = """
        [i0]
        jump(i0)
        """
        self.optimize_loop(ops, expected)

    def test_fold_partially_constant_add_sub_ovf(self):
        ops = """
        [i0]
        i1 = int_sub_ovf(i0, 0)
        guard_no_overflow() []
        jump(i1)
        """
        expected = """
        [i0]
        jump(i0)
        """
        self.optimize_loop(ops, expected)

        ops = """
        [i0]
        i1 = int_add_ovf(i0, 0)
        guard_no_overflow() []
        jump(i1)
        """
        expected = """
        [i0]
        jump(i0)
        """
        self.optimize_loop(ops, expected)

        ops = """
        [i0]
        i1 = int_add_ovf(0, i0)
        guard_no_overflow() []
        jump(i1)
        """
        expected = """
        [i0]
        jump(i0)
        """
        self.optimize_loop(ops, expected)

    def test_fold_partially_constant_shift(self):
        ops = """
        [i0]
        i1 = int_lshift(i0, 0)
        i2 = int_rshift(i1, 0)
        i3 = int_eq(i2, i0)
        guard_true(i3) []
        jump(i2)
        """
        expected = """
        [i0]
        jump(i0)
        """
        self.optimize_loop(ops, expected)

    def test_fold_partially_constant_uint_floordiv(self):
        ops = """
        [i0]
        i1 = uint_floordiv(i0, 1)
        jump(i1)
        """
        expected = """
        [i0]
        jump(i0)
        """
        self.optimize_loop(ops, expected)

    # ----------

    def test_residual_call_does_not_invalidate_caches(self):
        ops = """
        [p1, p2]
        i1 = getfield_gc(p1, descr=valuedescr)
        i2 = call(i1, descr=nonwritedescr)
        i3 = getfield_gc(p1, descr=valuedescr)
        escape(i1)
        escape(i3)
        jump(p1, p2)
        """
        expected = """
        [p1, p2]
        i1 = getfield_gc(p1, descr=valuedescr)
        i2 = call(i1, descr=nonwritedescr)
        escape(i1)
        escape(i1)
        jump(p1, p2)
        """
        self.optimize_loop(ops, expected)

    def test_residual_call_invalidate_some_caches(self):
        ops = """
        [p1, p2]
        i1 = getfield_gc(p1, descr=adescr)
        i2 = getfield_gc(p1, descr=bdescr)
        i3 = call(i1, descr=writeadescr)
        i4 = getfield_gc(p1, descr=adescr)
        i5 = getfield_gc(p1, descr=bdescr)
        escape(i1)
        escape(i2)
        escape(i4)
        escape(i5)
        jump(p1, p2)
        """
        expected = """
        [p1, p2]
        i1 = getfield_gc(p1, descr=adescr)
        i2 = getfield_gc(p1, descr=bdescr)
        i3 = call(i1, descr=writeadescr)
        i4 = getfield_gc(p1, descr=adescr)
        escape(i1)
        escape(i2)
        escape(i4)
        escape(i2)
        jump(p1, p2)
        """
        self.optimize_loop(ops, expected)

    def test_residual_call_invalidate_arrays(self):
        ops = """
        [p1, p2, i1]
        p3 = getarrayitem_gc(p1, 0, descr=arraydescr2)
        p4 = getarrayitem_gc(p2, 1, descr=arraydescr2)
        i3 = call(i1, descr=writeadescr)
        p5 = getarrayitem_gc(p1, 0, descr=arraydescr2)
        p6 = getarrayitem_gc(p2, 1, descr=arraydescr2)
        escape(p3)
        escape(p4)
        escape(p5)
        escape(p6)
        jump(p1, p2, i1)
        """
        expected = """
        [p1, p2, i1]
        p3 = getarrayitem_gc(p1, 0, descr=arraydescr2)
        p4 = getarrayitem_gc(p2, 1, descr=arraydescr2)
        i3 = call(i1, descr=writeadescr)
        escape(p3)
        escape(p4)
        escape(p3)
        escape(p4)
        jump(p1, p2, i1)
        """
        self.optimize_loop(ops, expected)

    def test_residual_call_invalidate_some_arrays(self):
        ops = """
        [p1, p2, i1]
        p3 = getarrayitem_gc(p1, 0, descr=arraydescr2)
        p4 = getarrayitem_gc(p2, 1, descr=arraydescr2)
        i2 = getarrayitem_gc(p1, 1, descr=arraydescr)
        i3 = call(i1, descr=writearraydescr)
        p5 = getarrayitem_gc(p1, 0, descr=arraydescr2)
        p6 = getarrayitem_gc(p2, 1, descr=arraydescr2)
        i4 = getarrayitem_gc(p1, 1, descr=arraydescr)
        escape(p3)
        escape(p4)
        escape(p5)
        escape(p6)
        escape(i2)
        escape(i4)
        jump(p1, p2, i1)
        """
        expected = """
        [p1, p2, i1]
        p3 = getarrayitem_gc(p1, 0, descr=arraydescr2)
        p4 = getarrayitem_gc(p2, 1, descr=arraydescr2)
        i2 = getarrayitem_gc(p1, 1, descr=arraydescr)
        i3 = call(i1, descr=writearraydescr)
        i4 = getarrayitem_gc(p1, 1, descr=arraydescr)
        escape(p3)
        escape(p4)
        escape(p3)
        escape(p4)
        escape(i2)
        escape(i4)
        jump(p1, p2, i1)
        """
        self.optimize_loop(ops, expected)

    def test_residual_call_invalidates_some_read_caches_1(self):
        ops = """
        [p1, i1, p2, i2]
        setfield_gc(p1, i1, descr=valuedescr)
        setfield_gc(p2, i2, descr=adescr)
        i3 = call(i1, descr=readadescr)
        setfield_gc(p1, i3, descr=valuedescr)
        setfield_gc(p2, i3, descr=adescr)
        jump(p1, i1, p2, i2)
        """
        expected = """
        [p1, i1, p2, i2]
        setfield_gc(p2, i2, descr=adescr)
        i3 = call(i1, descr=readadescr)
        setfield_gc(p1, i3, descr=valuedescr)
        setfield_gc(p2, i3, descr=adescr)
        jump(p1, i1, p2, i2)
        """
        self.optimize_loop(ops, expected)

    def test_residual_call_invalidates_some_read_caches_2(self):
        ops = """
        [p1, i1, p2, i2]
        setfield_gc(p1, i1, descr=valuedescr)
        setfield_gc(p2, i2, descr=adescr)
        i3 = call(i1, descr=writeadescr)
        setfield_gc(p1, i3, descr=valuedescr)
        setfield_gc(p2, i3, descr=adescr)
        jump(p1, i1, p2, i2)
        """
        expected = """
        [p1, i1, p2, i2]
        setfield_gc(p2, i2, descr=adescr)
        i3 = call(i1, descr=writeadescr)
        setfield_gc(p1, i3, descr=valuedescr)
        setfield_gc(p2, i3, descr=adescr)
        jump(p1, i1, p2, i2)
        """
        self.optimize_loop(ops, expected)

    def test_residual_call_invalidates_some_read_caches_3(self):
        ops = """
        [p1, i1, p2, i2]
        setfield_gc(p1, i1, descr=valuedescr)
        setfield_gc(p2, i2, descr=adescr)
        i3 = call(i1, descr=plaincalldescr)
        setfield_gc(p1, i3, descr=valuedescr)
        setfield_gc(p2, i3, descr=adescr)
        jump(p1, i1, p2, i2)
        """
        self.optimize_loop(ops, ops)

    def test_call_assembler_invalidates_caches(self):
        ops = '''
        [p1, i1, i4]
        setfield_gc(p1, i1, descr=valuedescr)
        i3 = call_assembler(i1, descr=asmdescr)
        setfield_gc(p1, i3, descr=valuedescr)
        jump(p1, i4, i3)
        '''
        self.optimize_loop(ops, ops, ops)

    def test_call_assembler_invalidates_heap_knowledge(self):
        ops = '''
        [p1, i1, i4]
        setfield_gc(p1, i1, descr=valuedescr)
        i3 = call_assembler(i1, descr=asmdescr)
        setfield_gc(p1, i1, descr=valuedescr)
        jump(p1, i4, i3)
        '''
        self.optimize_loop(ops, ops, ops)

    def test_call_pure_invalidates_caches(self):
        # CALL_PURE should still force the setfield_gc() to occur before it
        ops = '''
        [p1, i1, i4]
        setfield_gc(p1, i1, descr=valuedescr)
        i3 = call_pure(p1, descr=plaincalldescr)
        setfield_gc(p1, i3, descr=valuedescr)
        jump(p1, i4, i3)
        '''
        expected = '''
        [p1, i1, i4]
        setfield_gc(p1, i1, descr=valuedescr)
        i3 = call(p1, descr=plaincalldescr)
        setfield_gc(p1, i3, descr=valuedescr)
        jump(p1, i4, i3)
        '''
        self.optimize_loop(ops, expected, expected)

    def test_call_pure_invalidates_heap_knowledge(self):
        # CALL_PURE should still force the setfield_gc() to occur before it
        ops = '''
        [p1, i1, i4]
        setfield_gc(p1, i1, descr=valuedescr)
        i3 = call_pure(p1, descr=plaincalldescr)
        setfield_gc(p1, i1, descr=valuedescr)
        jump(p1, i4, i3)
        '''
        expected = '''
        [p1, i1, i4]
        setfield_gc(p1, i1, descr=valuedescr)
        i3 = call(p1, descr=plaincalldescr)
        setfield_gc(p1, i1, descr=valuedescr)
        jump(p1, i4, i3)
        '''
        self.optimize_loop(ops, expected, expected)

    def test_call_pure_constant_folding(self):
        # CALL_PURE is not marked as is_always_pure(), because it is wrong
        # to call the function arbitrary many times at arbitrary points in
        # time.  Check that it is either constant-folded (and replaced by
        # the result of the call, recorded as the first arg), or turned into
        # a regular CALL.
        # XXX can this test be improved with unrolling?
        arg_consts = [ConstInt(i) for i in (123456, 4, 5, 6)]
        call_pure_results = {tuple(arg_consts): ConstInt(42)}
        ops = '''
        [i0, i1, i2]
        escape(i1)
        escape(i2)
        i3 = call_pure(123456, 4, 5, 6, descr=plaincalldescr)
        i4 = call_pure(123456, 4, i0, 6, descr=plaincalldescr)
        jump(i0, i3, i4)
        '''
        preamble = '''
        [i0, i1, i2]
        escape(i1)
        escape(i2)
        i4 = call(123456, 4, i0, 6, descr=plaincalldescr)
        jump(i0, i4)
        '''
        expected = '''
        [i0, i2]
        escape(42)
        escape(i2)
        i4 = call(123456, 4, i0, 6, descr=plaincalldescr)
        jump(i0, i4)
        '''
        self.optimize_loop(ops, expected, preamble, call_pure_results)

    # ----------

    def test_vref_nonvirtual_nonescape(self):
        ops = """
        [p1]
        p2 = virtual_ref(p1, 5)
        virtual_ref_finish(p2, p1)
        jump(p1)
        """
        expected = """
        [p1]
        i0 = force_token()
        jump(p1)
        """
        self.optimize_loop(ops, expected, expected)

    def test_vref_nonvirtual_escape(self):
        ops = """
        [p1]
        p2 = virtual_ref(p1, 5)
        escape(p2)
        virtual_ref_finish(p2, p1)
        jump(p1)
        """
        expected = """
        [p1]
        i0 = force_token()
        p2 = new_with_vtable(ConstClass(jit_virtual_ref_vtable))
        setfield_gc(p2, i0, descr=virtualtokendescr)
        escape(p2)
        setfield_gc(p2, p1, descr=virtualforceddescr)
        setfield_gc(p2, -3, descr=virtualtokendescr)
        jump(p1)
        """
        # XXX we should optimize a bit more the case of a nonvirtual.
        # in theory it is enough to just do 'p2 = p1'.
        self.optimize_loop(ops, expected, expected)

    def test_vref_virtual_1(self):
        ops = """
        [p0, i1]
        #
        p1 = new_with_vtable(ConstClass(node_vtable))
        p1b = new_with_vtable(ConstClass(node_vtable))
        setfield_gc(p1b, 252, descr=valuedescr)
        setfield_gc(p1, p1b, descr=nextdescr)
        #
        p2 = virtual_ref(p1, 3)
        setfield_gc(p0, p2, descr=nextdescr)
        call_may_force(i1, descr=mayforcevirtdescr)
        guard_not_forced() [i1]
        virtual_ref_finish(p2, p1)
        setfield_gc(p0, NULL, descr=nextdescr)
        jump(p0, i1)
        """
        expected = """
        [p0, i1]
        i3 = force_token()
        #
        p2 = new_with_vtable(ConstClass(jit_virtual_ref_vtable))
        setfield_gc(p2, i3, descr=virtualtokendescr)
        setfield_gc(p0, p2, descr=nextdescr)
        #
        call_may_force(i1, descr=mayforcevirtdescr)
        guard_not_forced() [i1]
        #
        setfield_gc(p0, NULL, descr=nextdescr)
        p1 = new_with_vtable(ConstClass(node_vtable))
        p1b = new_with_vtable(ConstClass(node_vtable))
        setfield_gc(p1b, 252, descr=valuedescr)
        setfield_gc(p1, p1b, descr=nextdescr)
        setfield_gc(p2, p1, descr=virtualforceddescr)
        setfield_gc(p2, -3, descr=virtualtokendescr)
        jump(p0, i1)
        """
        self.optimize_loop(ops, expected, expected)

    def test_vref_virtual_2(self):
        ops = """
        [p0, i1]
        #
        p1 = new_with_vtable(ConstClass(node_vtable))
        p1b = new_with_vtable(ConstClass(node_vtable))
        setfield_gc(p1b, i1, descr=valuedescr)
        setfield_gc(p1, p1b, descr=nextdescr)
        #
        p2 = virtual_ref(p1, 2)
        setfield_gc(p0, p2, descr=nextdescr)
        call_may_force(i1, descr=mayforcevirtdescr)
        guard_not_forced(descr=fdescr) [p2, p1]
        virtual_ref_finish(p2, p1)
        setfield_gc(p0, NULL, descr=nextdescr)
        jump(p0, i1)
        """
        expected = """
        [p0, i1]
        i3 = force_token()
        #
        p2 = new_with_vtable(ConstClass(jit_virtual_ref_vtable))
        setfield_gc(p2, i3, descr=virtualtokendescr)
        setfield_gc(p0, p2, descr=nextdescr)
        #
        call_may_force(i1, descr=mayforcevirtdescr)
        guard_not_forced(descr=fdescr2) [p2, i1]
        #
        setfield_gc(p0, NULL, descr=nextdescr)
        p1 = new_with_vtable(ConstClass(node_vtable))
        p1b = new_with_vtable(ConstClass(node_vtable))
        setfield_gc(p1b, i1, descr=valuedescr)
        setfield_gc(p1, p1b, descr=nextdescr)
        setfield_gc(p2, p1, descr=virtualforceddescr)
        setfield_gc(p2, -3, descr=virtualtokendescr)
        jump(p0, i1)
        """
        # the point of this test is that 'i1' should show up in the fail_args
        # of 'guard_not_forced', because it was stored in the virtual 'p1b'.
        self.optimize_loop(ops, expected)
        #self.check_expanded_fail_descr('''p2, p1
        #    where p1 is a node_vtable, nextdescr=p1b
        #    where p1b is a node_vtable, valuedescr=i1
        #    ''', rop.GUARD_NOT_FORCED)

    def test_vref_virtual_and_lazy_setfield(self):
        ops = """
        [p0, i1]
        #
        p1 = new_with_vtable(ConstClass(node_vtable))
        p1b = new_with_vtable(ConstClass(node_vtable))
        setfield_gc(p1b, i1, descr=valuedescr)
        setfield_gc(p1, p1b, descr=nextdescr)
        #
        p2 = virtual_ref(p1, 2)
        setfield_gc(p0, p2, descr=refdescr)
        call(i1, descr=nonwritedescr)
        guard_no_exception(descr=fdescr) [p2, p1]
        virtual_ref_finish(p2, p1)
        setfield_gc(p0, NULL, descr=refdescr)
        escape()
        jump(p0, i1)
        """
        preamble = """
        [p0, i1]
        i3 = force_token()
        call(i1, descr=nonwritedescr)
        guard_no_exception(descr=fdescr) [i3, i1, p0]
        setfield_gc(p0, NULL, descr=refdescr)
        escape()
        jump(p0, i1)
        """
        expected = """
        [p0, i1]
        i3 = force_token()
        call(i1, descr=nonwritedescr)
        guard_no_exception(descr=fdescr2) [i3, i1, p0]
        setfield_gc(p0, NULL, descr=refdescr)
        escape()
        jump(p0, i1)
        """
        self.optimize_loop(ops, expected, preamble)
        # the fail_args contain [i3, i1, p0]:
        #  - i3 is from the virtual expansion of p2
        #  - i1 is from the virtual expansion of p1
        #  - p0 is from the extra pendingfields
        #self.loop.inputargs[0].value = self.nodeobjvalue
        #self.check_expanded_fail_descr('''p2, p1
        #    p0.refdescr = p2
        #    where p2 is a jit_virtual_ref_vtable, virtualtokendescr=i3
        #    where p1 is a node_vtable, nextdescr=p1b
        #    where p1b is a node_vtable, valuedescr=i1
        #    ''', rop.GUARD_NO_EXCEPTION)

    def test_vref_virtual_after_finish(self):
        ops = """
        [i1]
        p1 = new_with_vtable(ConstClass(node_vtable))
        p2 = virtual_ref(p1, 7)
        escape(p2)
        virtual_ref_finish(p2, p1)
        call_may_force(i1, descr=mayforcevirtdescr)
        guard_not_forced() []
        jump(i1)
        """
        expected = """
        [i1]
        i3 = force_token()
        p2 = new_with_vtable(ConstClass(jit_virtual_ref_vtable))
        setfield_gc(p2, i3, descr=virtualtokendescr)
        escape(p2)
        p1 = new_with_vtable(ConstClass(node_vtable))
        setfield_gc(p2, p1, descr=virtualforceddescr)
        setfield_gc(p2, -3, descr=virtualtokendescr)
        call_may_force(i1, descr=mayforcevirtdescr)
        guard_not_forced() []
        jump(i1)
        """
        self.optimize_loop(ops, expected, expected)

    def test_vref_nonvirtual_and_lazy_setfield(self):
        ops = """
        [i1, p1]
        p2 = virtual_ref(p1, 23)
        escape(p2)
        virtual_ref_finish(p2, p1)
        call_may_force(i1, descr=mayforcevirtdescr)
        guard_not_forced() [i1]
        jump(i1, p1)
        """
        expected = """
        [i1, p1]
        i3 = force_token()
        p2 = new_with_vtable(ConstClass(jit_virtual_ref_vtable))
        setfield_gc(p2, i3, descr=virtualtokendescr)
        escape(p2)
        setfield_gc(p2, p1, descr=virtualforceddescr)
        setfield_gc(p2, -3, descr=virtualtokendescr)
        call_may_force(i1, descr=mayforcevirtdescr)
        guard_not_forced() [i1]
        jump(i1, p1)
        """
        self.optimize_loop(ops, expected, expected)

    # ----------

    def test_arraycopy_1(self):
        ops = '''
        [i0]
        p1 = new_array(3, descr=arraydescr)
        setarrayitem_gc(p1, 1, 1, descr=arraydescr)
        p2 = new_array(3, descr=arraydescr)
        setarrayitem_gc(p2, 1, 3, descr=arraydescr)
        call(0, p1, p2, 1, 1, 2, descr=arraycopydescr)
        i2 = getarrayitem_gc(p2, 1, descr=arraydescr)
        jump(i2)
        '''
        expected = '''
        []
        jump()
        '''
        self.optimize_loop(ops, expected)

    def test_arraycopy_2(self):
        ops = '''
        [i0]
        p1 = new_array(3, descr=arraydescr)
        p2 = new_array(3, descr=arraydescr)
        setarrayitem_gc(p1, 0, i0, descr=arraydescr)
        setarrayitem_gc(p2, 0, 3, descr=arraydescr)
        call(0, p1, p2, 1, 1, 2, descr=arraycopydescr)
        i2 = getarrayitem_gc(p2, 0, descr=arraydescr)
        jump(i2)
        '''
        expected = '''
        []
        jump()
        '''
        self.optimize_loop(ops, expected)

    def test_arraycopy_not_virtual(self):
        ops = '''
        []
        p1 = new_array(3, descr=arraydescr)
        p2 = new_array(3, descr=arraydescr)
        setarrayitem_gc(p1, 2, 10, descr=arraydescr)
        setarrayitem_gc(p2, 2, 13, descr=arraydescr)
        call(0, p1, p2, 0, 0, 3, descr=arraycopydescr)
        escape(p2)
        jump()
        '''
        expected = '''
        []
        p2 = new_array(3, descr=arraydescr)
        setarrayitem_gc(p2, 2, 10, descr=arraydescr)
        escape(p2)
        jump()
        '''
        self.optimize_loop(ops, expected)

    def test_arraycopy_no_elem(self):
        """ this was actually observed in the wild
        """
        ops = '''
        [p1]
        p0 = new_array(0, descr=arraydescr)
        call(0, p0, p1, 0, 0, 0, descr=arraycopydescr)
        jump(p1)
        '''
        expected = '''
        [p1]
        jump(p1)
        '''
        self.optimize_loop(ops, expected)

    def test_arraycopy_dest_not_virtual(self):
        ops = '''
        []
        p1 = new_array(3, descr=arraydescr)
        p2 = new_array(3, descr=arraydescr)
        setarrayitem_gc(p1, 2, 10, descr=arraydescr)
        setarrayitem_gc(p2, 2, 13, descr=arraydescr)
        escape(p2)
        call(0, p1, p2, 0, 0, 3, descr=arraycopydescr)
        escape(p2)
        jump()
        '''
        expected = '''
        []
        p2 = new_array(3, descr=arraydescr)
        setarrayitem_gc(p2, 2, 13, descr=arraydescr)
        escape(p2)
        setarrayitem_gc(p2, 0, 0, descr=arraydescr)
        setarrayitem_gc(p2, 1, 0, descr=arraydescr)
        setarrayitem_gc(p2, 2, 10, descr=arraydescr)
        escape(p2)
        jump()
        '''
        self.optimize_loop(ops, expected)

    def test_arraycopy_dest_not_virtual_too_long(self):
        ops = '''
        []
        p1 = new_array(10, descr=arraydescr)
        p2 = new_array(10, descr=arraydescr)
        setarrayitem_gc(p1, 2, 10, descr=arraydescr)
        setarrayitem_gc(p2, 2, 13, descr=arraydescr)
        escape(p2)
        call(0, p1, p2, 0, 0, 10, descr=arraycopydescr)
        escape(p2)
        jump()
        '''
        expected = '''
        []
        p2 = new_array(10, descr=arraydescr)
        setarrayitem_gc(p2, 2, 13, descr=arraydescr)
        escape(p2)
        p1 = new_array(10, descr=arraydescr)
        setarrayitem_gc(p1, 2, 10, descr=arraydescr)
        call(0, p1, p2, 0, 0, 10, descr=arraycopydescr)
        escape(p2)
        jump()
        '''
        self.optimize_loop(ops, expected)

    def test_bound_lt(self):
        ops = """
        [i0]
        i1 = int_lt(i0, 4)
        guard_true(i1) []
        i2 = int_lt(i0, 5)
        guard_true(i2) []
        jump(i0)
        """
        preamble = """
        [i0]
        i1 = int_lt(i0, 4)
        guard_true(i1) []
        jump(i0)
        """
        expected = """
        [i0]
        jump(i0)
        """

        self.optimize_loop(ops, expected, preamble)

    def test_bound_lt_noguard(self):
        ops = """
        [i0]
        i1 = int_lt(i0, 4)
        i2 = int_lt(i0, 5)
        jump(i2)
        """
        expected = """
        [i0]
        i1 = int_lt(i0, 4)
        i2 = int_lt(i0, 5)
        jump(i2)
        """
        self.optimize_loop(ops, expected, expected)

    def test_bound_lt_noopt(self):
        ops = """
        [i0]
        i1 = int_lt(i0, 4)
        guard_false(i1) []
        i2 = int_lt(i0, 5)
        guard_true(i2) []
        jump(i0)
        """
        preamble = """
        [i0]
        i1 = int_lt(i0, 4)
        guard_false(i1) []
        i2 = int_lt(i0, 5)
        guard_true(i2) []
        jump()
        """
        expected = """
        []
        jump()
        """
        self.optimize_loop(ops, expected, preamble)

    def test_bound_lt_rev(self):
        ops = """
        [i0]
        i1 = int_lt(i0, 4)
        guard_false(i1) []
        i2 = int_gt(i0, 3)
        guard_true(i2) []
        jump(i0)
        """
        preamble = """
        [i0]
        i1 = int_lt(i0, 4)
        guard_false(i1) []
        jump(i0)
        """
        expected = """
        [i0]
        jump(i0)
        """
        self.optimize_loop(ops, expected, preamble)

    def test_bound_lt_tripple(self):
        ops = """
        [i0]
        i1 = int_lt(i0, 0)
        guard_true(i1) []
        i2 = int_lt(i0, 7)
        guard_true(i2) []
        i3 = int_lt(i0, 5)
        guard_true(i3) []
        jump(i0)
        """
        preamble = """
        [i0]
        i1 = int_lt(i0, 0)
        guard_true(i1) []
        jump(i0)
        """
        expected = """
        [i0]
        jump(i0)
        """
        self.optimize_loop(ops, expected, preamble)

    def test_bound_lt_add(self):
        ops = """
        [i0]
        i1 = int_lt(i0, 4)
        guard_true(i1) []
        i2 = int_add(i0, 10)
        i3 = int_lt(i2, 15)
        guard_true(i3) []
        jump(i0)
        """
        preamble = """
        [i0]
        i1 = int_lt(i0, 4)
        guard_true(i1) []
        i2 = int_add(i0, 10)
        jump(i0)
        """
        expected = """
        [i0]
        jump(i0)
        """
        self.optimize_loop(ops, expected, preamble)

    def test_bound_lt_add_before(self):
        ops = """
        [i0]
        i2 = int_add(i0, 10)
        i3 = int_lt(i2, 15)
        guard_true(i3) []
        i1 = int_lt(i0, 6)
        guard_true(i1) []
        jump(i0)
        """
        preamble = """
        [i0]
        i2 = int_add(i0, 10)
        i3 = int_lt(i2, 15)
        guard_true(i3) []
        jump(i0)
        """
        expected = """
        [i0]
        jump(i0)
        """
        self.optimize_loop(ops, expected, preamble)

    def test_bound_lt_add_ovf(self):
        ops = """
        [i0]
        i1 = int_lt(i0, 4)
        guard_true(i1) []
        i2 = int_add_ovf(i0, 10)
        guard_no_overflow() []
        i3 = int_lt(i2, 15)
        guard_true(i3) []
        jump(i0)
        """
        preamble = """
        [i0]
        i1 = int_lt(i0, 4)
        guard_true(i1) []
        i2 = int_add(i0, 10)
        jump(i0)
        """
        expected = """
        [i0]
        jump(i0)
        """
        self.optimize_loop(ops, expected, preamble)

    def test_bound_lt_add_ovf_before(self):
        ops = """
        [i0]
        i2 = int_add_ovf(i0, 10)
        guard_no_overflow() []
        i3 = int_lt(i2, 15)
        guard_true(i3) []
        i1 = int_lt(i0, 6)
        guard_true(i1) []
        jump(i0)
        """
        preamble = """
        [i0]
        i2 = int_add_ovf(i0, 10)
        guard_no_overflow() []
        i3 = int_lt(i2, 15)
        guard_true(i3) []
        jump(i0)
        """
        expected = """
        [i0]
        jump(i0)
        """
        self.optimize_loop(ops, expected, preamble)

    def test_bound_lt_sub1(self):
        ops = """
        [i0]
        i1 = int_lt(i0, 4)
        guard_true(i1) []
        i2 = int_sub(i0, 10)
        i3 = int_lt(i2, -5)
        guard_true(i3) []
        jump(i0)
        """
        preamble = """
        [i0]
        i1 = int_lt(i0, 4)
        guard_true(i1) []
        i2 = int_sub(i0, 10)
        i3 = int_lt(i2, -5)
        guard_true(i3) []
        jump(i0)
        """
        expected = """
        [i0]
        jump(i0)
        """
        self.optimize_loop(ops, expected, preamble)

    def test_bound_lt_sub2(self):
        ops = """
        [i0]
        i1 = int_lt(i0, 4)
        guard_true(i1) []
        i1p = int_gt(i0, -4)
        guard_true(i1p) []
        i2 = int_sub(i0, 10)
        i3 = int_lt(i2, -5)
        guard_true(i3) []
        jump(i0)
        """
        preamble = """
        [i0]
        i1 = int_lt(i0, 4)
        guard_true(i1) []
        i1p = int_gt(i0, -4)
        guard_true(i1p) []
        i2 = int_sub(i0, 10)
        jump(i0)
        """
        expected = """
        [i0]
        jump(i0)
        """
        self.optimize_loop(ops, expected, preamble)

    def test_bound_lt_sub_before(self):
        ops = """
        [i0]
        i2 = int_sub(i0, 10)
        i3 = int_lt(i2, -5)
        guard_true(i3) []
        i1 = int_lt(i0, 5)
        guard_true(i1) []
        jump(i0)
        """
        preamble = """
        [i0]
        i2 = int_sub(i0, 10)
        i3 = int_lt(i2, -5)
        guard_true(i3) []
        jump(i0)
        """
        expected = """
        [i0]
        jump(i0)
        """
        self.optimize_loop(ops, expected, preamble)

    def test_bound_ltle(self):
        ops = """
        [i0]
        i1 = int_lt(i0, 4)
        guard_true(i1) []
        i2 = int_le(i0, 3)
        guard_true(i2) []
        jump(i0)
        """
        preamble = """
        [i0]
        i1 = int_lt(i0, 4)
        guard_true(i1) []
        jump(i0)
        """
        expected = """
        [i0]
        jump(i0)
        """
        self.optimize_loop(ops, expected, preamble)

    def test_bound_lelt(self):
        ops = """
        [i0]
        i1 = int_le(i0, 4)
        guard_true(i1) []
        i2 = int_lt(i0, 5)
        guard_true(i2) []
        jump(i0)
        """
        preamble = """
        [i0]
        i1 = int_le(i0, 4)
        guard_true(i1) []
        jump(i0)
        """
        expected = """
        [i0]
        jump(i0)
        """
        self.optimize_loop(ops, expected, preamble)

    def test_bound_gt(self):
        ops = """
        [i0]
        i1 = int_gt(i0, 5)
        guard_true(i1) []
        i2 = int_gt(i0, 4)
        guard_true(i2) []
        jump(i0)
        """
        preamble = """
        [i0]
        i1 = int_gt(i0, 5)
        guard_true(i1) []
        jump(i0)
        """
        expected = """
        [i0]
        jump(i0)
        """
        self.optimize_loop(ops, expected, preamble)

    def test_bound_gtge(self):
        ops = """
        [i0]
        i1 = int_gt(i0, 5)
        guard_true(i1) []
        i2 = int_ge(i0, 6)
        guard_true(i2) []
        jump(i0)
        """
        preamble = """
        [i0]
        i1 = int_gt(i0, 5)
        guard_true(i1) []
        jump(i0)
        """
        expected = """
        [i0]
        jump(i0)
        """
        self.optimize_loop(ops, expected, preamble)

    def test_bound_gegt(self):
        ops = """
        [i0]
        i1 = int_ge(i0, 5)
        guard_true(i1) []
        i2 = int_gt(i0, 4)
        guard_true(i2) []
        jump(i0)
        """
        preamble = """
        [i0]
        i1 = int_ge(i0, 5)
        guard_true(i1) []
        jump(i0)
        """
        expected = """
        [i0]
        jump(i0)
        """
        self.optimize_loop(ops, expected, preamble)

    def test_bound_ovf(self):
        ops = """
        [i0]
        i1 = int_ge(i0, 0)
        guard_true(i1) []
        i2 = int_lt(i0, 10)
        guard_true(i2) []
        i3 = int_add_ovf(i0, 1)
        guard_no_overflow() []
        jump(i3)
        """
        preamble = """
        [i0]
        i1 = int_ge(i0, 0)
        guard_true(i1) []
        i2 = int_lt(i0, 10)
        guard_true(i2) []
        i3 = int_add(i0, 1)
        jump(i3)
        """
        expected = """
        [i0]
        i2 = int_lt(i0, 10)
        guard_true(i2) []
        i3 = int_add(i0, 1)
        jump(i3)
        """
        self.optimize_loop(ops, expected, preamble)

    def test_bound_arraylen(self):
        ops = """
        [i0, p0]
        p1 = new_array(i0, descr=arraydescr)
        i1 = arraylen_gc(p1)
        i2 = int_gt(i1, -1)
        guard_true(i2) []
        setarrayitem_gc(p0, 0, p1)
        jump(i0, p0)
        """
        # The dead arraylen_gc will be eliminated by the backend.
        expected = """
        [i0, p0]
        p1 = new_array(i0, descr=arraydescr)
        i1 = arraylen_gc(p1)
        setarrayitem_gc(p0, 0, p1)
        jump(i0, p0)
        """
        self.optimize_loop(ops, expected)

    def test_bound_strlen(self):
        ops = """
        [p0]
        i0 = strlen(p0)
        i1 = int_ge(i0, 0)
        guard_true(i1) []
        jump(p0)
        """
        preamble = """
        [p0]
        i0 = strlen(p0)
        jump(p0)
        """
        expected = """
        [p0]
        jump(p0)
        """
        self.optimize_strunicode_loop(ops, expected, preamble)

    def test_addsub_const(self):
        ops = """
        [i0]
        i1 = int_add(i0, 1)
        i2 = int_sub(i1, 1)
        i3 = int_add(i2, 1)
        i4 = int_mul(i2, i3)
        jump(i4)
        """
        expected = """
        [i0]
        i1 = int_add(i0, 1)
        i4 = int_mul(i0, i1)
        jump(i4)
        """
        self.optimize_loop(ops, expected)

    def test_addsub_int(self):
        ops = """
        [i0, i10]
        i1 = int_add(i0, i10)
        i2 = int_sub(i1, i10)
        i3 = int_add(i2, i10)
        i4 = int_add(i2, i3)
        jump(i4, i10)
        """
        expected = """
        [i0, i10]
        i1 = int_add(i0, i10)
        i4 = int_add(i0, i1)
        jump(i4, i10)
        """
        self.optimize_loop(ops, expected)

    def test_addsub_int2(self):
        ops = """
        [i0, i10]
        i1 = int_add(i10, i0)
        i2 = int_sub(i1, i10)
        i3 = int_add(i10, i2)
        i4 = int_add(i2, i3)
        jump(i4, i10)
        """
        expected = """
        [i0, i10]
        i1 = int_add(i10, i0)
        i4 = int_add(i0, i1)
        jump(i4, i10)
        """
        self.optimize_loop(ops, expected)

    def test_add_sub_ovf(self):
        ops = """
        [i1]
        i2 = int_add_ovf(i1, 1)
        guard_no_overflow() []
        i3 = int_sub_ovf(i2, 1)
        guard_no_overflow() []
        escape(i3)
        jump(i2)
        """
        expected = """
        [i1]
        i2 = int_add_ovf(i1, 1)
        guard_no_overflow() []
        escape(i1)
        jump(i2)
        """
        self.optimize_loop(ops, expected)

    def test_add_sub_ovf_virtual_unroll(self):
        ops = """
        [p15]
        i886 = getfield_gc_pure(p15, descr=valuedescr)
        i888 = int_sub_ovf(i886, 1)
        guard_no_overflow() []
        escape(i888)
        i4360 = getfield_gc_pure(p15, descr=valuedescr)
        i4362 = int_add_ovf(i4360, 1)
        guard_no_overflow() []
        i4360p = int_sub_ovf(i4362, 1)
        guard_no_overflow() []
        p4364 = new_with_vtable(ConstClass(node_vtable))
        setfield_gc(p4364, i4362, descr=valuedescr)
        jump(p4364)
        """
        expected = """
        [i0, i1]
        escape(i1)
        i2 = int_add_ovf(i0, 1)
        guard_no_overflow() []
        jump(i2, i0)
        """
        self.optimize_loop(ops, expected)

    def test_framestackdepth_overhead(self):
        ops = """
        [p0, i22]
        i1 = getfield_gc(p0, descr=valuedescr)
        i2 = int_gt(i1, i22)
        guard_false(i2) []
        i3 = int_add(i1, 1)
        setfield_gc(p0, i3, descr=valuedescr)
        i4 = int_sub(i3, 1)
        setfield_gc(p0, i4, descr=valuedescr)
        i5 = int_gt(i4, i22)
        guard_false(i5) []
        i6 = int_add(i4, 1)
        i331 = force_token()
        i7 = int_sub(i6, 1)
        setfield_gc(p0, i7, descr=valuedescr)
        jump(p0, i22)
        """
        expected = """
        [p0, i22]
        i331 = force_token()
        jump(p0, i22)
        """
        self.optimize_loop(ops, expected)

    def test_setgetfield_raw(self):
        ops = """
        [p4, p7, i30]
        p16 = getfield_gc(p4, descr=valuedescr)
        p17 = getarrayitem_gc(p4, 1, descr=arraydescr)
        guard_value(p16, ConstPtr(myptr), descr=<Guard3>) []
        i1 = getfield_raw(p7, descr=nextdescr)
        i2 = int_add(i1, i30)
        setfield_raw(p7, 7, descr=nextdescr)
        setfield_raw(p7, i2, descr=nextdescr)
        jump(p4, p7, i30)
        """
        expected = """
        [p4, p7, i30]
        i1 = getfield_raw(p7, descr=nextdescr)
        i2 = int_add(i1, i30)
        setfield_raw(p7, 7, descr=nextdescr)
        setfield_raw(p7, i2, descr=nextdescr)
        jump(p4, p7, i30)
        """
        self.optimize_loop(ops, expected, ops)

    def test_setgetarrayitem_raw(self):
        ops = """
        [p4, p7, i30]
        p16 = getfield_gc(p4, descr=valuedescr)
        guard_value(p16, ConstPtr(myptr), descr=<Guard3>) []
        p17 = getarrayitem_gc(p4, 1, descr=arraydescr)
        i1 = getarrayitem_raw(p7, 1, descr=arraydescr)
        i2 = int_add(i1, i30)
        setarrayitem_raw(p7, 1, 7, descr=arraydescr)
        setarrayitem_raw(p7, 1, i2, descr=arraydescr)
        jump(p4, p7, i30)
        """
        expected = """
        [p4, p7, i30]
        i1 = getarrayitem_raw(p7, 1, descr=arraydescr)
        i2 = int_add(i1, i30)
        setarrayitem_raw(p7, 1, 7, descr=arraydescr)
        setarrayitem_raw(p7, 1, i2, descr=arraydescr)
        jump(p4, p7, i30)
        """
        self.optimize_loop(ops, expected, ops)

    def test_pure(self):
        ops = """
        [p42]
        p53 = getfield_gc(ConstPtr(myptr), descr=nextdescr)
        p59 = getfield_gc_pure(p53, descr=valuedescr)
        i61 = call(1, p59, descr=nonwritedescr)
        jump(p42)
        """
        expected = """
        [p42, p59]
        i61 = call(1, p59, descr=nonwritedescr)
        jump(p42, p59)

        """
        self.node.value = 5
        self.optimize_loop(ops, expected)

    def test_complains_getfieldpure_setfield(self):
        from pypy.jit.metainterp.optimizeopt.heap import BogusPureField
        ops = """
        [p3]
        p1 = escape()
        p2 = getfield_gc_pure(p1, descr=nextdescr)
        setfield_gc(p1, p3, descr=nextdescr)
        jump(p3)
        """
        py.test.raises(BogusPureField, self.optimize_loop, ops, "crash!")

    def test_dont_complains_different_field(self):
        ops = """
        [p3]
        p1 = escape()
        p2 = getfield_gc_pure(p1, descr=nextdescr)
        setfield_gc(p1, p3, descr=otherdescr)
        escape(p2)
        jump(p3)
        """
        expected = """
        [p3]
        p1 = escape()
        p2 = getfield_gc_pure(p1, descr=nextdescr)
        setfield_gc(p1, p3, descr=otherdescr)
        escape(p2)
        jump(p3)
        """
        self.optimize_loop(ops, expected)

    def test_dont_complains_different_object(self):
        ops = """
        []
        p1 = escape()
        p2 = getfield_gc_pure(p1, descr=nextdescr)
        p3 = escape()
        setfield_gc(p3, p1, descr=nextdescr)
        jump()
        """
        self.optimize_loop(ops, ops)

    def test_getfield_guard_const(self):
        ops = """
        [p0]
        p20 = getfield_gc(p0, descr=nextdescr)
        guard_nonnull(p20) []
        guard_class(p20, ConstClass(node_vtable)) []
        guard_class(p20, ConstClass(node_vtable)) []
        p23 = getfield_gc(p20, descr=valuedescr)
        guard_isnull(p23) []
        guard_class(p20, ConstClass(node_vtable)) []
        guard_value(p20, ConstPtr(myptr)) []

        p37 = getfield_gc(p0, descr=nextdescr)
        guard_nonnull(p37) []
        guard_class(p37, ConstClass(node_vtable)) []
        guard_class(p37, ConstClass(node_vtable)) []
        p40 = getfield_gc(p37, descr=valuedescr)
        guard_isnull(p40) []
        guard_class(p37, ConstClass(node_vtable)) []
        guard_value(p37, ConstPtr(myptr)) []

        p64 = call_may_force(p23, p40, descr=plaincalldescr)
        jump(p0)
        """
        expected = """
        [p0]
        p20 = getfield_gc(p0, descr=nextdescr)
        guard_value(p20, ConstPtr(myptr)) []
        p23 = getfield_gc(p20, descr=valuedescr)
        guard_isnull(p23) []
        p64 = call_may_force(NULL, NULL, descr=plaincalldescr)
        jump(p0)
        """
        self.optimize_loop(ops, expected, expected)

    def test_getfield_guard_const_preamble(self):
        ops = """
        [p0]
        p01 = getfield_gc(p0, descr=nextdescr)
        p02 = getfield_gc(p01, descr=valuedescr)
        guard_value(p01, ConstPtr(myptr)) []
        p11 = getfield_gc(p0, descr=nextdescr)
        p12 = getfield_gc(p11, descr=valuedescr)
        guard_value(p11, ConstPtr(myptr)) []
        p64 = call_may_force(p02, p12, descr=plaincalldescr)

        p21 = getfield_gc(p0, descr=nextdescr)
        p22 = getfield_gc(p21, descr=valuedescr)
        guard_value(p21, ConstPtr(myptr)) []
        p31 = getfield_gc(p0, descr=nextdescr)
        p32 = getfield_gc(p31, descr=valuedescr)
        guard_value(p31, ConstPtr(myptr)) []
        p65 = call_may_force(p22, p32, descr=plaincalldescr)
        jump(p0)
        """
        expected = """
        [p0]
        p01 = getfield_gc(p0, descr=nextdescr)
        p02 = getfield_gc(p01, descr=valuedescr)
        guard_value(p01, ConstPtr(myptr)) []
        p64 = call_may_force(p02, p02, descr=plaincalldescr)

        p21 = getfield_gc(p0, descr=nextdescr)
        p22 = getfield_gc(p21, descr=valuedescr)
        guard_value(p21, ConstPtr(myptr)) []
        p65 = call_may_force(p22, p22, descr=plaincalldescr)
        jump(p0)
        """
        self.optimize_loop(ops, expected, expected)

    def test_addsub_ovf(self):
        ops = """
        [i0]
        i1 = int_add_ovf(i0, 10)
        guard_no_overflow() []
        i2 = int_sub_ovf(i1, 5)
        guard_no_overflow() []
        jump(i2)
        """
        expected = """
        [i0]
        i1 = int_add_ovf(i0, 10)
        guard_no_overflow() []
        i2 = int_sub(i1, 5)
        jump(i2)
        """
        self.optimize_loop(ops, expected)

    def test_subadd_ovf(self):
        ops = """
        [i0]
        i1 = int_sub_ovf(i0, 10)
        guard_no_overflow() []
        i2 = int_add_ovf(i1, 5)
        guard_no_overflow() []
        jump(i2)
        """
        expected = """
        [i0]
        i1 = int_sub_ovf(i0, 10)
        guard_no_overflow() []
        i2 = int_add(i1, 5)
        jump(i2)
        """
        self.optimize_loop(ops, expected)

    def test_bound_and(self):
        ops = """
        [i0]
        i1 = int_and(i0, 255)
        i2 = int_lt(i1, 500)
        guard_true(i2) []
        i3 = int_le(i1, 255)
        guard_true(i3) []
        i4 = int_gt(i1, -1)
        guard_true(i4) []
        i5 = int_ge(i1, 0)
        guard_true(i5) []
        i6 = int_lt(i1, 0)
        guard_false(i6) []
        i7 = int_le(i1, -1)
        guard_false(i7) []
        i8 = int_gt(i1, 255)
        guard_false(i8) []
        i9 = int_ge(i1, 500)
        guard_false(i9) []
        i12 = int_lt(i1, 100)
        guard_true(i12) []
        i13 = int_le(i1, 90)
        guard_true(i13) []
        i14 = int_gt(i1, 10)
        guard_true(i14) []
        i15 = int_ge(i1, 20)
        guard_true(i15) []
        jump(i1)
        """
        expected = """
        [i0]
        i1 = int_and(i0, 255)
        i12 = int_lt(i1, 100)
        guard_true(i12) []
        i13 = int_le(i1, 90)
        guard_true(i13) []
        i14 = int_gt(i1, 10)
        guard_true(i14) []
        i15 = int_ge(i1, 20)
        guard_true(i15) []
        jump(i1)
        """
        self.optimize_loop(ops, expected)

    def test_bound_xor(self):
        ops = """
        [i0, i1, i2]
        it1 = int_ge(i1, 0)
        guard_true(it1) []
        it2 = int_gt(i2, 0)
        guard_true(it2) []
        ix1 = int_xor(i0, i0)
        ix1t = int_ge(ix1, 0)
        guard_true(ix1t) []
        ix2 = int_xor(i0, i1)
        ix2t = int_ge(ix2, 0)
        guard_true(ix2t) []
        ix3 = int_xor(i1, i0)
        ix3t = int_ge(ix3, 0)
        guard_true(ix3t) []
        ix4 = int_xor(i1, i2)
        ix4t = int_ge(ix4, 0)
        guard_true(ix4t) []
        jump(i0, i1, i2)
        """
        preamble = """
        [i0, i1, i2]
        it1 = int_ge(i1, 0)
        guard_true(it1) []
        it2 = int_gt(i2, 0)
        guard_true(it2) []
        ix2 = int_xor(i0, i1)
        ix2t = int_ge(ix2, 0)
        guard_true(ix2t) []
        ix3 = int_xor(i1, i0)
        ix3t = int_ge(ix3, 0)
        guard_true(ix3t) []
        ix4 = int_xor(i1, i2)
        jump(i0, i1, i2)
        """
        expected = """
        [i0, i1, i2]
        jump(i0, i1, i2)
        """
        self.optimize_loop(ops, expected, preamble)

    def test_bound_floordiv(self):
        ops = """
        [i0, i1, i2]
        it1 = int_ge(i1, 0)
        guard_true(it1) []
        it2 = int_gt(i2, 0)
        guard_true(it2) []
        ix2 = int_floordiv(i0, i1)
        ix2t = int_ge(ix2, 0)
        guard_true(ix2t) []
        ix3 = int_floordiv(i1, i0)
        ix3t = int_ge(ix3, 0)
        guard_true(ix3t) []
        ix4 = int_floordiv(i1, i2)
        ix4t = int_ge(ix4, 0)
        guard_true(ix4t) []
        jump(i0, i1, i2)
        """
        preamble = """
        [i0, i1, i2]
        it1 = int_ge(i1, 0)
        guard_true(it1) []
        it2 = int_gt(i2, 0)
        guard_true(it2) []
        ix2 = int_floordiv(i0, i1)
        ix2t = int_ge(ix2, 0)
        guard_true(ix2t) []
        ix3 = int_floordiv(i1, i0)
        ix3t = int_ge(ix3, 0)
        guard_true(ix3t) []
        ix4 = int_floordiv(i1, i2)
        jump(i0, i1, i2)
        """
        expected = """
        [i0, i1, i2]
        jump(i0, i1, i2)
        """
        self.optimize_loop(ops, expected, preamble)

    def test_bound_int_is_zero(self):
        ops = """
        [i1, i2a, i2b, i2c]
        i3 = int_is_zero(i1)
        i4 = int_gt(i2a, 7)
        guard_true(i4) []
        i5 = int_is_zero(i2a)
        guard_false(i5) []
        i6 = int_le(i2b, -7)
        guard_true(i6) []
        i7 = int_is_zero(i2b)
        guard_false(i7) []
        i8 = int_gt(i2c, -7)
        guard_true(i8) []
        i9 = int_is_zero(i2c)
        jump(i1, i2a, i2b, i2c)
        """
        preamble = """
        [i1, i2a, i2b, i2c]
        i3 = int_is_zero(i1)
        i4 = int_gt(i2a, 7)
        guard_true(i4) []
        i6 = int_le(i2b, -7)
        guard_true(i6) []
        i8 = int_gt(i2c, -7)
        guard_true(i8) []
        i9 = int_is_zero(i2c)
        jump(i1, i2a, i2b, i2c)
        """
        expected = """
        [i0, i1, i2, i3]
        jump(i0, i1, i2, i3)
        """
        self.optimize_loop(ops, expected, preamble)

    def test_division(self):
        ops = """
        [i7, i6, i8]
        it1 = int_gt(i7, 0)
        guard_true(it1) []
        it2 = int_gt(i6, 0)
        guard_true(it2) []
        i13 = int_is_zero(i6)
        guard_false(i13) []
        i15 = int_and(i8, i6)
        i17 = int_eq(i15, -1)
        guard_false(i17) []
        i18 = int_floordiv(i7, i6)
        i19 = int_xor(i7, i6)
        i21 = int_lt(i19, 0)
        i22 = int_mod(i7, i6)
        i23 = int_is_true(i22)
        i24 = int_and(i21, i23)
        i25 = int_sub(i18, i24)
        jump(i7, i25, i8)
        """
        preamble = """
        [i7, i6, i8]
        it1 = int_gt(i7, 0)
        guard_true(it1) []
        it2 = int_gt(i6, 0)
        guard_true(it2) []
        i15 = int_and(i8, i6)
        i17 = int_eq(i15, -1)
        guard_false(i17) []
        i18 = int_floordiv(i7, i6)
        i19 = int_xor(i7, i6)
        i22 = int_mod(i7, i6)
        i23 = int_is_true(i22)
        jump(i7, i18, i8)
        """
        expected = """
        [i7, i6, i8]
        it2 = int_gt(i6, 0)
        guard_true(it2) []
        i15 = int_and(i8, i6)
        i17 = int_eq(i15, -1)
        guard_false(i17) []
        i18 = int_floordiv(i7, i6)
        i19 = int_xor(i7, i6)
        i22 = int_mod(i7, i6)
        i23 = int_is_true(i22)
        jump(i7, i18, i8)
        """
        self.optimize_loop(ops, expected, preamble)

    def test_division_to_rshift(self):
        ops = """
        [i1, i2]
        it = int_gt(i1, 0)
        guard_true(it)[]
        i3 = int_floordiv(i1, i2)
        i4 = int_floordiv(2, i2)
        i5 = int_floordiv(i1, 2)
        i6 = int_floordiv(3, i2)
        i7 = int_floordiv(i1, 3)
        i8 = int_floordiv(4, i2)
        i9 = int_floordiv(i1, 4)
        i10 = int_floordiv(i1, 0)
        i11 = int_floordiv(i1, 1)
        i12 = int_floordiv(i2, 2)
        i13 = int_floordiv(i2, 3)
        i14 = int_floordiv(i2, 4)
        jump(i5, i14)
        """
        expected = """
        [i1, i2]
        it = int_gt(i1, 0)
        guard_true(it)[]
        i3 = int_floordiv(i1, i2)
        i4 = int_floordiv(2, i2)
        i5 = int_rshift(i1, 1)
        i6 = int_floordiv(3, i2)
        i7 = int_floordiv(i1, 3)
        i8 = int_floordiv(4, i2)
        i9 = int_rshift(i1, 2)
        i10 = int_floordiv(i1, 0)
        i12 = int_floordiv(i2, 2)
        i13 = int_floordiv(i2, 3)
        i14 = int_floordiv(i2, 4)
        jump(i5, i14)
        """
        self.optimize_loop(ops, expected)

    def test_mul_to_lshift(self):
        ops = """
        [i1, i2]
        i3 = int_mul(i1, 2)
        i4 = int_mul(2, i2)
        i5 = int_mul(i1, 32)
        i6 = int_mul(i1, i2)
        jump(i5, i6)
        """
        expected = """
        [i1, i2]
        i3 = int_lshift(i1, 1)
        i4 = int_lshift(i2, 1)
        i5 = int_lshift(i1, 5)
        i6 = int_mul(i1, i2)
        jump(i5, i6)
        """
        self.optimize_loop(ops, expected)

    def test_lshift_rshift(self):
        ops = """
        [i1, i2, i2b, i1b]
        i3 = int_lshift(i1, i2)
        i4 = int_rshift(i3, i2)
        i5 = int_lshift(i1, 2)
        i6 = int_rshift(i5, 2)
        i6t= int_eq(i6, i1)
        guard_true(i6t) []
        i7 = int_lshift(i1, 100)
        i8 = int_rshift(i7, 100)
        i9 = int_lt(i1b, 100)
        guard_true(i9) []
        i10 = int_gt(i1b, -100)
        guard_true(i10) []
        i13 = int_lshift(i1b, i2)
        i14 = int_rshift(i13, i2)
        i15 = int_lshift(i1b, 2)
        i16 = int_rshift(i15, 2)
        i17 = int_lshift(i1b, 100)
        i18 = int_rshift(i17, 100)
        i19 = int_eq(i1b, i16)
        guard_true(i19) []
        i20 = int_ne(i1b, i16)
        guard_false(i20) []
        jump(i2, i3, i1b, i2b)
        """
        expected = """
        [i1, i2, i2b, i1b]
        i3 = int_lshift(i1, i2)
        i4 = int_rshift(i3, i2)
        i5 = int_lshift(i1, 2)
        i6 = int_rshift(i5, 2)
        i6t= int_eq(i6, i1)
        guard_true(i6t) []
        i7 = int_lshift(i1, 100)
        i8 = int_rshift(i7, 100)
        i9 = int_lt(i1b, 100)
        guard_true(i9) []
        i10 = int_gt(i1b, -100)
        guard_true(i10) []
        i13 = int_lshift(i1b, i2)
        i14 = int_rshift(i13, i2)
        i15 = int_lshift(i1b, 2)
        i17 = int_lshift(i1b, 100)
        i18 = int_rshift(i17, 100)
        jump(i2, i3, i1b, i2b)
        """
        self.optimize_loop(ops, expected)

    def test_int_div_1(self):
        ops = """
        [i0]
        i1 = int_floordiv(i0, 1)
        jump(i1)
        """
        expected = """
        [i0]
        jump(i0)
        """
        self.optimize_loop(ops, expected)

    def test_subsub_ovf(self):
        ops = """
        [i0]
        i1 = int_sub_ovf(1, i0)
        guard_no_overflow() []
        i2 = int_gt(i1, 1)
        guard_true(i2) []
        i3 = int_sub_ovf(1, i0)
        guard_no_overflow() []
        i4 = int_gt(i3, 1)
        guard_true(i4) []
        jump(i0)
        """
        preamble = """
        [i0]
        i1 = int_sub_ovf(1, i0)
        guard_no_overflow() []
        i2 = int_gt(i1, 1)
        guard_true(i2) []
        jump(i0)
        """
        expected = """
        [i0]
        jump(i0)
        """
        self.optimize_loop(ops, expected, preamble)

    def test_bound_eq(self):
        ops = """
        []
        i0 = escape()
        i1 = escape()
        i2 = int_le(i0, 4)
        guard_true(i2) []
        i3 = int_eq(i0, i1)
        guard_true(i3) []
        i4 = int_lt(i1, 5)
        guard_true(i4) []
        jump()
        """
        expected = """
        []
        i0 = escape()
        i1 = escape()
        i2 = int_le(i0, 4)
        guard_true(i2) []
        i3 = int_eq(i0, i1)
        guard_true(i3) []
        jump()
        """
        self.optimize_loop(ops, expected)

    def test_bound_eq_const(self):
        ops = """
        []
        i0 = escape()
        i1 = int_eq(i0, 7)
        guard_true(i1) []
        i2 = int_add(i0, 3)
        escape(i2)
        jump()
        """
        expected = """
        []
        i0 = escape()
        i1 = int_eq(i0, 7)
        guard_true(i1) []
        escape(10)
        jump()
        """
        self.optimize_loop(ops, expected)

    def test_bound_eq_const_not(self):
        ops = """
        [i0]
        i1 = int_eq(i0, 7)
        guard_false(i1) []
        i2 = int_add(i0, 3)
        jump(i2)
        """
        expected = """
        [i0]
        i1 = int_eq(i0, 7)
        guard_false(i1) []
        i2 = int_add(i0, 3)
        jump(i2)

        """
        self.optimize_loop(ops, expected)

    def test_bound_ne_const(self):
        ops = """
        [i0]
        i1 = int_ne(i0, 7)
        guard_false(i1) []
        i2 = int_add(i0, 3)
        jump(i2)
        """
        py.test.raises(InvalidLoop, self.optimize_loop, ops, ops)

    def test_bound_ne_const_not(self):
        ops = """
        [i0]
        i1 = int_ne(i0, 7)
        guard_true(i1) []
        i2 = int_add(i0, 3)
        jump(i2)
        """
        expected = """
        [i0]
        i1 = int_ne(i0, 7)
        guard_true(i1) []
        i2 = int_add(i0, 3)
        jump(i2)
        """
        self.optimize_loop(ops, expected)

    def test_bound_ltne(self):
        ops = """
        [i0, i1]
        i2 = int_lt(i0, 7)
        guard_true(i2) []
        i3 = int_ne(i0, 10)
        guard_true(i2) []
        jump(i0, i1)
        """
        preamble = """
        [i0, i1]
        i2 = int_lt(i0, 7)
        guard_true(i2) []
        jump(i0, i1)
        """
        expected = """
        [i0, i1]
        jump(i0, i1)
        """
        self.optimize_loop(ops, expected, preamble)

    def test_bound_lege_const(self):
        ops = """
        [i0]
        i1 = int_ge(i0, 7)
        guard_true(i1) []
        i2 = int_le(i0, 7)
        guard_true(i2) []
        i3 = int_add(i0, 3)
        jump(i3)
        """
        py.test.raises(InvalidLoop, self.optimize_loop, ops, ops)

    def test_bound_lshift(self):
        ops = """
        [i0, i1, i1b, i2, i3]
        i4 = int_lt(i1, 7)
        guard_true(i4) []
        i4b = int_lt(i1b, 7)
        guard_true(i4b) []
        i4c = int_ge(i1b, 0)
        guard_true(i4c) []
        i5 = int_lt(i3, 2)
        guard_true(i5) []
        i6 = int_ge(i3, 0)
        guard_true(i6) []
        i7 = int_lshift(i1, i3)
        i8 = int_le(i7, 14)
        guard_true(i8) []
        i8b = int_lshift(i1, i2)
        i9 = int_le(i8b, 14)
        guard_true(i9) []
        i10 = int_lshift(i0, i3)
        i11 = int_le(i10, 14)
        guard_true(i11) []
        i12 = int_lt(i0, 15)
        guard_true(i12) []
        i13 = int_lshift(i1b, i3)
        i14 = int_le(i13, 14)
        guard_true(i14) []
        i15 = int_lshift(i1b, i2)
        i16 = int_le(i15, 14)
        guard_true(i16) []
        jump(i0, i1, i1b, i2, i3)
        """
        preamble = """
        [i0, i1, i1b, i2, i3]
        i4 = int_lt(i1, 7)
        guard_true(i4) []
        i4b = int_lt(i1b, 7)
        guard_true(i4b) []
        i4c = int_ge(i1b, 0)
        guard_true(i4c) []
        i5 = int_lt(i3, 2)
        guard_true(i5) []
        i6 = int_ge(i3, 0)
        guard_true(i6) []
        i7 = int_lshift(i1, i3)
        i8 = int_le(i7, 14)
        guard_true(i8) []
        i8b = int_lshift(i1, i2)
        i9 = int_le(i8b, 14)
        guard_true(i9) []
        i10 = int_lshift(i0, i3)
        i11 = int_le(i10, 14)
        guard_true(i11) []
        i13 = int_lshift(i1b, i3)
        i15 = int_lshift(i1b, i2)
        i16 = int_le(i15, 14)
        guard_true(i16) []
        jump(i0, i1, i1b, i2, i3)
        """
        expected = """
        [i0, i1, i1b, i2, i3]
        jump(i0, i1, i1b, i2, i3)
        """
        self.optimize_loop(ops, expected, preamble)

    def test_bound_rshift(self):
        ops = """
        [i0, i1, i1b, i2, i3]
        i4 = int_lt(i1, 7)
        guard_true(i4) []
        i4b = int_lt(i1b, 7)
        guard_true(i4b) []
        i4c = int_ge(i1b, 0)
        guard_true(i4c) []
        i5 = int_lt(i3, 2)
        guard_true(i5) []
        i6 = int_ge(i3, 0)
        guard_true(i6) []
        i7 = int_rshift(i1, i3)
        i8 = int_le(i7, 14)
        guard_true(i8) []
        i8b = int_rshift(i1, i2)
        i9 = int_le(i8b, 14)
        guard_true(i9) []
        i10 = int_rshift(i0, i3)
        i11 = int_le(i10, 14)
        guard_true(i11) []
        i12 = int_lt(i0, 25)
        guard_true(i12) []
        i13 = int_rshift(i1b, i3)
        i14 = int_le(i13, 14)
        guard_true(i14) []
        i15 = int_rshift(i1b, i2)
        i16 = int_le(i15, 14)
        guard_true(i16) []
        jump(i0, i1, i1b, i2, i3)
        """
        preamble = """
        [i0, i1, i1b, i2, i3]
        i4 = int_lt(i1, 7)
        guard_true(i4) []
        i4b = int_lt(i1b, 7)
        guard_true(i4b) []
        i4c = int_ge(i1b, 0)
        guard_true(i4c) []
        i5 = int_lt(i3, 2)
        guard_true(i5) []
        i6 = int_ge(i3, 0)
        guard_true(i6) []
        i7 = int_rshift(i1, i3)
        i8b = int_rshift(i1, i2)
        i9 = int_le(i8b, 14)
        guard_true(i9) []
        i10 = int_rshift(i0, i3)
        i11 = int_le(i10, 14)
        guard_true(i11) []
        i12 = int_lt(i0, 25)
        guard_true(i12) []
        i13 = int_rshift(i1b, i3)
        i15 = int_rshift(i1b, i2)
        i16 = int_le(i15, 14)
        guard_true(i16) []
        jump(i0, i1, i1b, i2, i3)
        """
        expected = """
        [i0, i1, i1b, i2, i3]
        jump(i0, i1, i1b, i2, i3)
        """
        self.optimize_loop(ops, expected, preamble)

    def test_bound_dont_backpropagate_rshift(self):
        ops = """
        [i0]
        i3 = int_rshift(i0, 1)
        i5 = int_eq(i3, 1)
        guard_true(i5) []
        i11 = int_add(i0, 1)
        jump(i11)
        """
        self.optimize_loop(ops, ops, ops)


    def test_mul_ovf(self):
        ops = """
        [i0, i1]
        i2 = int_and(i0, 255)
        i3 = int_lt(i1, 5)
        guard_true(i3) []
        i4 = int_gt(i1, -10)
        guard_true(i4) []
        i5 = int_mul_ovf(i2, i1)
        guard_no_overflow() []
        i6 = int_lt(i5, -2550)
        guard_false(i6) []
        i7 = int_ge(i5, 1276)
        guard_false(i7) []
        i8 = int_gt(i5, 126)
        guard_true(i8) []
        jump(i0, i1)
        """
        preamble = """
        [i0, i1]
        i2 = int_and(i0, 255)
        i3 = int_lt(i1, 5)
        guard_true(i3) []
        i4 = int_gt(i1, -10)
        guard_true(i4) []
        i5 = int_mul(i2, i1)
        i8 = int_gt(i5, 126)
        guard_true(i8) []
        jump(i0, i1)
        """
        expected = """
        [i0, i1]
        jump(i0, i1)
        """
        self.optimize_loop(ops, expected, preamble)

    def test_mul_ovf_before(self):
        ops = """
        [i0, i1]
        i2 = int_and(i0, 255)
        i22 = int_add(i2, 1)
        i3 = int_mul_ovf(i22, i1)
        guard_no_overflow() []
        i4 = int_lt(i3, 10)
        guard_true(i4) []
        i5 = int_gt(i3, 2)
        guard_true(i5) []
        i6 = int_lt(i1, 0)
        guard_false(i6) []
        jump(i0, i1)
        """
        preamble = """
        [i0, i1]
        i2 = int_and(i0, 255)
        i22 = int_add(i2, 1)
        i3 = int_mul_ovf(i22, i1)
        guard_no_overflow() []
        i4 = int_lt(i3, 10)
        guard_true(i4) []
        i5 = int_gt(i3, 2)
        guard_true(i5) []
        jump(i0, i1)
        """
        expected = """
        [i0, i1]
        jump(i0, i1)
        """
        self.optimize_loop(ops, expected, preamble)

    def test_sub_ovf_before(self):
        ops = """
        [i0, i1]
        i2 = int_and(i0, 255)
        i3 = int_sub_ovf(i2, i1)
        guard_no_overflow() []
        i4 = int_le(i3, 10)
        guard_true(i4) []
        i5 = int_ge(i3, 2)
        guard_true(i5) []
        i6 = int_lt(i1, -10)
        guard_false(i6) []
        i7 = int_gt(i1, 253)
        guard_false(i7) []
        jump(i0, i1)
        """
        preamble = """
        [i0, i1]
        i2 = int_and(i0, 255)
        i3 = int_sub_ovf(i2, i1)
        guard_no_overflow() []
        i4 = int_le(i3, 10)
        guard_true(i4) []
        i5 = int_ge(i3, 2)
        guard_true(i5) []
        jump(i0, i1)
        """
        expected = """
        [i0, i1]
        jump(i0, i1)
        """
        self.optimize_loop(ops, expected, preamble)

    def test_invariant_ovf(self):
        ops = """
        [i0, i1, i10, i11, i12]
        i2 = int_add_ovf(i0, i1)
        guard_no_overflow() []
        i3 = int_sub_ovf(i0, i1)
        guard_no_overflow() []
        i4 = int_mul_ovf(i0, i1)
        guard_no_overflow() []
        i24 = int_mul_ovf(i10, i11)
        guard_no_overflow() []
        i23 = int_sub_ovf(i10, i11)
        guard_no_overflow() []
        i22 = int_add_ovf(i10, i11)
        guard_no_overflow() []
        jump(i0, i1, i2, i3, i4)
        """
        expected = """
        [i0, i1, i10, i11, i12]
        i24 = int_mul_ovf(i10, i11)
        guard_no_overflow() []
        i23 = int_sub_ovf(i10, i11)
        guard_no_overflow() []
        i22 = int_add_ovf(i10, i11)
        guard_no_overflow() []
        jump(i0, i1, i10, i11, i12)
        """
        self.optimize_loop(ops, expected, ops)

    def test_value_proven_to_be_constant_after_two_iterations(self):
        class FakeDescr(AbstractDescr):
            def __init__(self, name):
                self.name = name
            def sort_key(self):
                return id(self)


        for n in ('inst_w_seq', 'inst_index', 'inst_w_list', 'inst_length',
                  'inst_start', 'inst_step'):
            self.namespace[n] = FakeDescr(n)
        ops = """
        [p0, p1, p2, p3, i4, p5, i6, p7, p8, p9, p14]
        guard_value(i4, 3) []
        guard_class(p9, 17278984) []
        guard_class(p9, 17278984) []
        p22 = getfield_gc(p9, descr=inst_w_seq)
        guard_nonnull(p22) []
        i23 = getfield_gc(p9, descr=inst_index)
        p24 = getfield_gc(p22, descr=inst_w_list)
        guard_isnull(p24) []
        i25 = getfield_gc(p22, descr=inst_length)
        i26 = int_ge(i23, i25)
        guard_true(i26) []
        setfield_gc(p9, ConstPtr(myptr), descr=inst_w_seq)

        guard_nonnull(p14)  []
        guard_class(p14, 17273920) []
        guard_class(p14, 17273920) []

        p75 = new_with_vtable(17278984)
        setfield_gc(p75, p14, descr=inst_w_seq)
        setfield_gc(p75, 0, descr=inst_index)
        guard_class(p75, 17278984) []
        guard_class(p75, 17278984) []
        p79 = getfield_gc(p75, descr=inst_w_seq)
        guard_nonnull(p79) []
        i80 = getfield_gc(p75, descr=inst_index)
        p81 = getfield_gc(p79, descr=inst_w_list)
        guard_isnull(p81) []
        i82 = getfield_gc(p79, descr=inst_length)
        i83 = int_ge(i80, i82)
        guard_false(i83) []
        i84 = getfield_gc(p79, descr=inst_start)
        i85 = getfield_gc(p79, descr=inst_step)
        i86 = int_mul(i80, i85)
        i87 = int_add(i84, i86)
        i91 = int_add(i80, 1)
        setfield_gc(p75, i91, descr=inst_index)

        p110 = same_as(ConstPtr(myptr))
        i112 = same_as(3)
        i114 = same_as(39)
        jump(p0, p1, p110, p3, i112, p5, i114, p7, p8, p75, p14)
        """
        expected = """
        [p0, p1, p3, p5, p7, p8, p14, i82]
        i115 = int_ge(1, i82)
        guard_true(i115) []
        jump(p0, p1, p3, p5, p7, p8, p14, 1)
        """
        self.optimize_loop(ops, expected)

    def test_let_getfield_kill_setfields(self):
        ops = """
        [p0]
        p1 = getfield_gc(p0, descr=valuedescr)
        setfield_gc(p0, p1, descr=valuedescr)
        setfield_gc(p0, p1, descr=valuedescr)
        setfield_gc(p0, p0, descr=valuedescr)
        jump(p0)
        """
        preamble = """
        [p0]
        p1 = getfield_gc(p0, descr=valuedescr)
        setfield_gc(p0, p0, descr=valuedescr)
        jump(p0)
        """
        expected = """
        [p0]
        jump(p0)
        """
        self.optimize_loop(ops, expected, preamble)

    def test_let_getfield_kill_chained_setfields(self):
        ops = """
        [p0]
        p1 = getfield_gc(p0, descr=valuedescr)
        setfield_gc(p0, p0, descr=valuedescr)
        setfield_gc(p0, p1, descr=valuedescr)
        setfield_gc(p0, p1, descr=valuedescr)
        jump(p0)
        """
        preamble = """
        [p0]
        p1 = getfield_gc(p0, descr=valuedescr)
        jump(p0)
        """
        expected = """
        [p0]
        jump(p0)
        """
        self.optimize_loop(ops, expected, preamble)

    def test_inputargs_added_by_forcing_jumpargs(self):
        # FXIME: Can this occur?
        ops = """
        [p0, p1, pinv]
        i1 = getfield_gc(pinv, descr=valuedescr)
        p2 = new_with_vtable(ConstClass(node_vtable))
        setfield_gc(p2, i1, descr=nextdescr)
        """
        py.test.skip("no test here")

    def test_immutable_not(self):
        ops = """
        []
        p0 = new_with_vtable(ConstClass(intobj_noimmut_vtable))
        setfield_gc(p0, 42, descr=noimmut_intval)
        escape(p0)
        jump()
        """
        self.optimize_loop(ops, ops)

    def test_immutable_variable(self):
        ops = """
        [i0]
        p0 = new_with_vtable(ConstClass(intobj_immut_vtable))
        setfield_gc(p0, i0, descr=immut_intval)
        escape(p0)
        jump(i0)
        """
        self.optimize_loop(ops, ops)

    def test_immutable_incomplete(self):
        ops = """
        []
        p0 = new_with_vtable(ConstClass(intobj_immut_vtable))
        escape(p0)
        jump()
        """
        self.optimize_loop(ops, ops)

    def test_immutable_constantfold(self):
        ops = """
        []
        p0 = new_with_vtable(ConstClass(intobj_immut_vtable))
        setfield_gc(p0, 1242, descr=immut_intval)
        escape(p0)
        jump()
        """
        from pypy.rpython.lltypesystem import lltype, llmemory
        class IntObj1242(object):
            _TYPE = llmemory.GCREF.TO
            def __eq__(self, other):
                return other.container.intval == 1242
        self.namespace['intobj1242'] = lltype._ptr(llmemory.GCREF,
                                                   IntObj1242())
        expected = """
        []
        escape(ConstPtr(intobj1242))
        jump()
        """
        self.optimize_loop(ops, expected)

    # ----------
    def optimize_strunicode_loop(self, ops, optops, preamble=None):
        if not preamble:
            preamble = ops # FIXME: Force proper testing of preamble
        # check with the arguments passed in
        self.optimize_loop(ops, optops, preamble)
        # check with replacing 'str' with 'unicode' everywhere
        def r(s):
            return s.replace('str','unicode').replace('s"', 'u"')
        self.optimize_loop(r(ops), r(optops), r(preamble))

    def test_newstr_1(self):
        ops = """
        [i0]
        p1 = newstr(1)
        strsetitem(p1, 0, i0)
        i1 = strgetitem(p1, 0)
        jump(i1)
        """
        expected = """
        [i0]
        jump(i0)
        """
        self.optimize_strunicode_loop(ops, expected)

    def test_newstr_2(self):
        ops = """
        [i0, i1]
        p1 = newstr(2)
        strsetitem(p1, 0, i0)
        strsetitem(p1, 1, i1)
        i2 = strgetitem(p1, 1)
        i3 = strgetitem(p1, 0)
        jump(i2, i3)
        """
        expected = """
        [i0, i1]
        jump(i1, i0)
        """
        self.optimize_strunicode_loop(ops, expected)

    def test_str_concat_1(self):
        ops = """
        [p1, p2]
        p3 = call(0, p1, p2, descr=strconcatdescr)
        jump(p2, p3)
        """
        expected = """
        [p1, p2]
        i1 = strlen(p1)
        i2 = strlen(p2)
        i3 = int_add(i1, i2)
        p3 = newstr(i3)
        i4 = strlen(p1)
        copystrcontent(p1, p3, 0, 0, i4)
        i5 = strlen(p2)
        i6 = int_add(i4, i5)      # will be killed by the backend
        copystrcontent(p2, p3, 0, i4, i5)
        jump(p2, p3)
        """
        self.optimize_strunicode_loop(ops, expected)

    def test_str_concat_vstr2_str(self):
        ops = """
        [i0, i1, p2]
        p1 = newstr(2)
        strsetitem(p1, 0, i0)
        strsetitem(p1, 1, i1)
        p3 = call(0, p1, p2, descr=strconcatdescr)
        jump(i1, i0, p3)
        """
        expected = """
        [i0, i1, p2]
        i2 = strlen(p2)
        i3 = int_add(2, i2)
        p3 = newstr(i3)
        strsetitem(p3, 0, i0)
        strsetitem(p3, 1, i1)
        i4 = strlen(p2)
        i5 = int_add(2, i4)      # will be killed by the backend
        copystrcontent(p2, p3, 0, 2, i4)
        jump(i1, i0, p3)
        """
        self.optimize_strunicode_loop(ops, expected)

    def test_str_concat_str_vstr2(self):
        ops = """
        [i0, i1, p2]
        p1 = newstr(2)
        strsetitem(p1, 0, i0)
        strsetitem(p1, 1, i1)
        p3 = call(0, p2, p1, descr=strconcatdescr)
        jump(i1, i0, p3)
        """
        expected = """
        [i0, i1, p2]
        i2 = strlen(p2)
        i3 = int_add(i2, 2)
        p3 = newstr(i3)
        i4 = strlen(p2)
        copystrcontent(p2, p3, 0, 0, i4)
        strsetitem(p3, i4, i0)
        i5 = int_add(i4, 1)
        strsetitem(p3, i5, i1)
        i6 = int_add(i5, 1)      # will be killed by the backend
        jump(i1, i0, p3)
        """
        self.optimize_strunicode_loop(ops, expected)

    def test_str_concat_str_str_str(self):
        ops = """
        [p1, p2, p3]
        p4 = call(0, p1, p2, descr=strconcatdescr)
        p5 = call(0, p4, p3, descr=strconcatdescr)
        jump(p2, p3, p5)
        """
        expected = """
        [p1, p2, p3]
        i1 = strlen(p1)
        i2 = strlen(p2)
        i12 = int_add(i1, i2)
        i3 = strlen(p3)
        i123 = int_add(i12, i3)
        p5 = newstr(i123)
        i1b = strlen(p1)
        copystrcontent(p1, p5, 0, 0, i1b)
        i2b = strlen(p2)
        i12b = int_add(i1b, i2b)
        copystrcontent(p2, p5, 0, i1b, i2b)
        i3b = strlen(p3)
        i123b = int_add(i12b, i3b)      # will be killed by the backend
        copystrcontent(p3, p5, 0, i12b, i3b)
        jump(p2, p3, p5)
        """
        self.optimize_strunicode_loop(ops, expected)

    def test_str_concat_str_cstr1(self):
        ops = """
        [p2]
        p3 = call(0, p2, s"x", descr=strconcatdescr)
        jump(p3)
        """
        expected = """
        [p2]
        i2 = strlen(p2)
        i3 = int_add(i2, 1)
        p3 = newstr(i3)
        i4 = strlen(p2)
        copystrcontent(p2, p3, 0, 0, i4)
        strsetitem(p3, i4, 120)     # == ord('x')
        i5 = int_add(i4, 1)      # will be killed by the backend
        jump(p3)
        """
        self.optimize_strunicode_loop(ops, expected)

    def test_str_concat_consts(self):
        ops = """
        []
        p1 = same_as(s"ab")
        p2 = same_as(s"cde")
        p3 = call(0, p1, p2, descr=strconcatdescr)
        escape(p3)
        jump()
        """
        preamble = """
        []
        p3 = call(0, s"ab", s"cde", descr=strconcatdescr)
        escape(p3)
        jump()
        """
        expected = """
        []
        escape(s"abcde")
        jump()
        """
        self.optimize_strunicode_loop(ops, expected, preamble)

    def test_str_slice_1(self):
        ops = """
        [p1, i1, i2]
        p2 = call(0, p1, i1, i2, descr=strslicedescr)
        jump(p2, i1, i2)
        """
        expected = """
        [p1, i1, i2]
        i3 = int_sub(i2, i1)
        p2 = newstr(i3)
        copystrcontent(p1, p2, i1, 0, i3)
        jump(p2, i1, i2)
        """
        self.optimize_strunicode_loop(ops, expected)

    def test_str_slice_2(self):
        ops = """
        [p1, i2]
        p2 = call(0, p1, 0, i2, descr=strslicedescr)
        jump(p2, i2)
        """
        expected = """
        [p1, i2]
        p2 = newstr(i2)
        copystrcontent(p1, p2, 0, 0, i2)
        jump(p2, i2)
        """
        self.optimize_strunicode_loop(ops, expected)

    def test_str_slice_3(self):
        ops = """
        [p1, i1, i2, i3, i4]
        p2 = call(0, p1, i1, i2, descr=strslicedescr)
        p3 = call(0, p2, i3, i4, descr=strslicedescr)
        jump(p3, i1, i2, i3, i4)
        """
        expected = """
        [p1, i1, i2, i3, i4]
        i0 = int_sub(i2, i1)     # killed by the backend
        i5 = int_sub(i4, i3)
        i6 = int_add(i1, i3)
        p3 = newstr(i5)
        copystrcontent(p1, p3, i6, 0, i5)
        jump(p3, i1, i2, i3, i4)
        """
        self.optimize_strunicode_loop(ops, expected)

    def test_str_slice_getitem1(self):
        ops = """
        [p1, i1, i2, i3]
        p2 = call(0, p1, i1, i2, descr=strslicedescr)
        i4 = strgetitem(p2, i3)
        escape(i4)
        jump(p1, i1, i2, i3)
        """
        expected = """
        [p1, i1, i2, i3]
        i6 = int_sub(i2, i1)      # killed by the backend
        i5 = int_add(i1, i3)
        i4 = strgetitem(p1, i5)
        escape(i4)
        jump(p1, i1, i2, i3)
        """
        self.optimize_strunicode_loop(ops, expected)

    def test_str_slice_plain(self):
        ops = """
        [i3, i4]
        p1 = newstr(2)
        strsetitem(p1, 0, i3)
        strsetitem(p1, 1, i4)
        p2 = call(0, p1, 1, 2, descr=strslicedescr)
        i5 = strgetitem(p2, 0)
        escape(i5)
        jump(i3, i4)
        """
        expected = """
        [i3, i4]
        escape(i4)
        jump(i3, i4)
        """
        self.optimize_strunicode_loop(ops, expected)

    def test_str_slice_concat(self):
        ops = """
        [p1, i1, i2, p2]
        p3 = call(0, p1, i1, i2, descr=strslicedescr)
        p4 = call(0, p3, p2, descr=strconcatdescr)
        jump(p4, i1, i2, p2)
        """
        expected = """
        [p1, i1, i2, p2]
        i3 = int_sub(i2, i1)     # length of p3
        i4 = strlen(p2)
        i5 = int_add(i3, i4)
        p4 = newstr(i5)
        copystrcontent(p1, p4, i1, 0, i3)
        i4b = strlen(p2)
        i6 = int_add(i3, i4b)    # killed by the backend
        copystrcontent(p2, p4, 0, i3, i4b)
        jump(p4, i1, i2, p2)
        """
        self.optimize_strunicode_loop(ops, expected)

    def test_strgetitem_bounds(self):
        ops = """
        [p0, i0]
        i1 = strgetitem(p0, i0)
        i2 = int_lt(i1, 256)
        guard_true(i2) []
        i3 = int_ge(i1, 0)
        guard_true(i3) []
        jump(p0, i0)
        """
        expected = """
        [p0, i0]
        jump(p0, i0)
        """
        self.optimize_loop(ops, expected)

    def test_unicodegetitem_bounds(self):
        ops = """
        [p0, i0]
        i1 = unicodegetitem(p0, i0)
        i2 = int_lt(i1, 0)
        guard_false(i2) []
        jump(p0, i0)
        """
        expected = """
        [p0, i0]
        jump(p0, i0)
        """
        self.optimize_loop(ops, expected)

    def test_strlen_positive(self):
        ops = """
        [p0]
        i0 = strlen(p0)
        i1 = int_ge(i0, 0)
        guard_true(i1) []
        i2 = int_gt(i0, -1)
        guard_true(i2) []
        jump(p0)
        """
        expected = """
        [p0]
        jump(p0)
        """
        self.optimize_loop(ops, expected)

    def test_strlen_repeated(self):
        ops = """
        [p0]
        i0 = strlen(p0)
        i1 = strlen(p0)
        i2 = int_eq(i0, i1)
        guard_true(i2) []
        jump(p0)
        """
        expected = """
        [p0]
        jump(p0)
        """
        self.optimize_loop(ops, expected)

    # ----------
    def optimize_strunicode_loop_extradescrs(self, ops, optops, preamble=None):
        from pypy.jit.metainterp.optimizeopt import string
        class FakeCallInfoCollection:
            def callinfo_for_oopspec(self, oopspecindex):
                calldescrtype = type(LLtypeMixin.strequaldescr)
                for value in LLtypeMixin.__dict__.values():
                    if isinstance(value, calldescrtype):
                        extra = value.get_extra_info()
                        if extra and extra.oopspecindex == oopspecindex:
                            # returns 0 for 'func' in this test
                            return value, 0
                raise AssertionError("not found: oopspecindex=%d" %
                                     oopspecindex)
        #
        self.callinfocollection = FakeCallInfoCollection()
        self.optimize_strunicode_loop(ops, optops, preamble)

    def test_str_equal_noop1(self):
        ops = """
        [p1, p2]
        i0 = call(0, p1, p2, descr=strequaldescr)
        escape(i0)
        jump(p1, p2)
        """
        self.optimize_strunicode_loop_extradescrs(ops, ops)

    def test_str_equal_noop2(self):
        ops = """
        [p1, p2, p3]
        p4 = call(0, p1, p2, descr=strconcatdescr)
        i0 = call(0, p3, p4, descr=strequaldescr)
        escape(i0)
        jump(p1, p2, p3)
        """
        expected = """
        [p1, p2, p3]
        i1 = strlen(p1)
        i2 = strlen(p2)
        i3 = int_add(i1, i2)
        p4 = newstr(i3)
        i4 = strlen(p1)
        copystrcontent(p1, p4, 0, 0, i4)
        i5 = strlen(p2)
        i6 = int_add(i4, i5)      # will be killed by the backend
        copystrcontent(p2, p4, 0, i4, i5)
        i0 = call(0, p3, p4, descr=strequaldescr)
        escape(i0)
        jump(p1, p2, p3)
        """
        self.optimize_strunicode_loop_extradescrs(ops,
                                                  expected)

    def test_str_equal_slice1(self):
        ops = """
        [p1, i1, i2, p3]
        p4 = call(0, p1, i1, i2, descr=strslicedescr)
        i0 = call(0, p4, p3, descr=strequaldescr)
        escape(i0)
        jump(p1, i1, i2, p3)
        """
        expected = """
        [p1, i1, i2, p3]
        i3 = int_sub(i2, i1)
        i0 = call(0, p1, i1, i3, p3, descr=streq_slice_checknull_descr)
        escape(i0)
        jump(p1, i1, i2, p3)
        """
        self.optimize_strunicode_loop_extradescrs(ops,
                                                  expected)

    def test_str_equal_slice2(self):
        ops = """
        [p1, i1, i2, p3]
        p4 = call(0, p1, i1, i2, descr=strslicedescr)
        i0 = call(0, p3, p4, descr=strequaldescr)
        escape(i0)
        jump(p1, i1, i2, p3)
        """
        expected = """
        [p1, i1, i2, p3]
        i4 = int_sub(i2, i1)
        i0 = call(0, p1, i1, i4, p3, descr=streq_slice_checknull_descr)
        escape(i0)
        jump(p1, i1, i2, p3)
        """
        self.optimize_strunicode_loop_extradescrs(ops,
                                                  expected)

    def test_str_equal_slice3(self):
        ops = """
        [p1, i1, i2, p3]
        guard_nonnull(p3) []
        p4 = call(0, p1, i1, i2, descr=strslicedescr)
        i0 = call(0, p3, p4, descr=strequaldescr)
        escape(i0)
        jump(p1, i1, i2, p3)
        """
        expected = """
        [p1, i1, i2, p3]
        i4 = int_sub(i2, i1)
        i0 = call(0, p1, i1, i4, p3, descr=streq_slice_nonnull_descr)
        escape(i0)
        jump(p1, i1, i2, p3)
        """
        self.optimize_strunicode_loop_extradescrs(ops,
                                                  expected, ops)

    def test_str_equal_slice4(self):
        ops = """
        [p1, i1, i2]
        p3 = call(0, p1, i1, i2, descr=strslicedescr)
        i0 = call(0, p3, s"x", descr=strequaldescr)
        escape(i0)
        jump(p1, i1, i2)
        """
        expected = """
        [p1, i1, i2]
        i3 = int_sub(i2, i1)
        i0 = call(0, p1, i1, i3, 120, descr=streq_slice_char_descr)
        escape(i0)
        jump(p1, i1, i2)
        """
        self.optimize_strunicode_loop_extradescrs(ops,
                                                  expected)

    def test_str_equal_slice5(self):
        ops = """
        [p1, i1, i2, i3]
        p4 = call(0, p1, i1, i2, descr=strslicedescr)
        p5 = newstr(1)
        strsetitem(p5, 0, i3)
        i0 = call(0, p5, p4, descr=strequaldescr)
        escape(i0)
        jump(p1, i1, i2, i3)
        """
        expected = """
        [p1, i1, i2, i3]
        i4 = int_sub(i2, i1)
        i0 = call(0, p1, i1, i4, i3, descr=streq_slice_char_descr)
        escape(i0)
        jump(p1, i1, i2, i3)
        """
        self.optimize_strunicode_loop_extradescrs(ops,
                                                  expected)

    def test_str_equal_none1(self):
        ops = """
        [p1]
        i0 = call(0, p1, NULL, descr=strequaldescr)
        escape(i0)
        jump(p1)
        """
        expected = """
        [p1]
        i0 = ptr_eq(p1, NULL)
        escape(i0)
        jump(p1)
        """
        self.optimize_strunicode_loop_extradescrs(ops, expected)

    def test_str_equal_none2(self):
        ops = """
        [p1]
        i0 = call(0, NULL, p1, descr=strequaldescr)
        escape(i0)
        jump(p1)
        """
        expected = """
        [p1]
        i0 = ptr_eq(p1, NULL)
        escape(i0)
        jump(p1)
        """
        self.optimize_strunicode_loop_extradescrs(ops, expected)

    def test_str_equal_nonnull1(self):
        ops = """
        [p1]
        guard_nonnull(p1) []
        i0 = call(0, p1, s"hello world", descr=strequaldescr)
        escape(i0)
        jump(p1)
        """
        expected = """
        [p1]
        i0 = call(0, p1, s"hello world", descr=streq_nonnull_descr)
        escape(i0)
        jump(p1)
        """
        self.optimize_strunicode_loop_extradescrs(ops, expected)

    def test_str_equal_nonnull2(self):
        ops = """
        [p1]
        guard_nonnull(p1) []
        i0 = call(0, p1, s"", descr=strequaldescr)
        escape(i0)
        jump(p1)
        """
        expected = """
        [p1]
        i1 = strlen(p1)
        i0 = int_eq(i1, 0)
        escape(i0)
        jump(p1)
        """
        self.optimize_strunicode_loop_extradescrs(ops, expected)

    def test_str_equal_nonnull3(self):
        ops = """
        [p1]
        guard_nonnull(p1) []
        i0 = call(0, p1, s"x", descr=strequaldescr)
        escape(i0)
        jump(p1)
        """
        expected = """
        [p1]
        i0 = call(0, p1, 120, descr=streq_nonnull_char_descr)
        escape(i0)
        jump(p1)
        """
        self.optimize_strunicode_loop_extradescrs(ops, expected)

    def test_str_equal_nonnull4(self):
        ops = """
        [p1, p2]
        p4 = call(0, p1, p2, descr=strconcatdescr)
        i0 = call(0, s"hello world", p4, descr=strequaldescr)
        escape(i0)
        jump(p1, p2)
        """
        expected = """
        [p1, p2]
        i1 = strlen(p1)
        i2 = strlen(p2)
        i3 = int_add(i1, i2)
        p4 = newstr(i3)
        i4 = strlen(p1)
        copystrcontent(p1, p4, 0, 0, i4)
        i5 = strlen(p2)
        i6 = int_add(i4, i5)      # will be killed by the backend
        copystrcontent(p2, p4, 0, i4, i5)
        i0 = call(0, s"hello world", p4, descr=streq_nonnull_descr)
        escape(i0)
        jump(p1, p2)
        """
        self.optimize_strunicode_loop_extradescrs(ops, expected)

    def test_str_equal_chars0(self):
        ops = """
        [i1]
        p1 = newstr(0)
        i0 = call(0, p1, s"", descr=strequaldescr)
        escape(i0)
        jump(i1)
        """
        expected = """
        [i1]
        escape(1)
        jump(i1)
        """
        self.optimize_strunicode_loop_extradescrs(ops, expected)

    def test_str_equal_chars1(self):
        ops = """
        [i1]
        p1 = newstr(1)
        strsetitem(p1, 0, i1)
        i0 = call(0, p1, s"x", descr=strequaldescr)
        escape(i0)
        jump(i1)
        """
        expected = """
        [i1]
        i0 = int_eq(i1, 120)     # ord('x')
        escape(i0)
        jump(i1)
        """
        self.optimize_strunicode_loop_extradescrs(ops, expected)

    def test_str_equal_chars2(self):
        ops = """
        [i1, i2]
        p1 = newstr(2)
        strsetitem(p1, 0, i1)
        strsetitem(p1, 1, i2)
        i0 = call(0, p1, s"xy", descr=strequaldescr)
        escape(i0)
        jump(i1, i2)
        """
        expected = """
        [i1, i2]
        p1 = newstr(2)
        strsetitem(p1, 0, i1)
        strsetitem(p1, 1, i2)
        i0 = call(0, p1, s"xy", descr=streq_lengthok_descr)
        escape(i0)
        jump(i1, i2)
        """
        self.optimize_strunicode_loop_extradescrs(ops, expected)

    def test_str_equal_chars3(self):
        ops = """
        [p1]
        i0 = call(0, s"x", p1, descr=strequaldescr)
        escape(i0)
        jump(p1)
        """
        expected = """
        [p1]
        i0 = call(0, p1, 120, descr=streq_checknull_char_descr)
        escape(i0)
        jump(p1)
        """
        self.optimize_strunicode_loop_extradescrs(ops, expected)

    def test_str_equal_lengthmismatch1(self):
        ops = """
        [i1]
        p1 = newstr(1)
        strsetitem(p1, 0, i1)
        i0 = call(0, s"xy", p1, descr=strequaldescr)
        escape(i0)
        jump(i1)
        """
        expected = """
        [i1]
        escape(0)
        jump(i1)
        """
        self.optimize_strunicode_loop_extradescrs(ops, expected)

    def test_str2unicode_constant(self):
        ops = """
        []
        p0 = call(0, "xy", descr=s2u_descr)      # string -> unicode
        escape(p0)
        jump()
        """
        expected = """
        []
        escape(u"xy")
        jump()
        """
        self.optimize_strunicode_loop_extradescrs(ops, expected)

    def test_str2unicode_nonconstant(self):
        ops = """
        [p0]
        p1 = call(0, p0, descr=s2u_descr)      # string -> unicode
        escape(p1)
        jump(p1)
        """
        self.optimize_strunicode_loop_extradescrs(ops, ops)
        # more generally, supporting non-constant but virtual cases is
        # not obvious, because of the exception UnicodeDecodeError that
        # can be raised by ll_str2unicode()

    def test_quasi_immut(self):
        ops = """
        [p0, p1, i0]
        quasiimmut_field(p0, descr=quasiimmutdescr)
        guard_not_invalidated() []
        i1 = getfield_gc(p0, descr=quasifielddescr)
        escape(i1)
        jump(p1, p0, i1)
        """
        expected = """
        [p0, p1, i0]
        i1 = getfield_gc(p0, descr=quasifielddescr)
        escape(i1)
        jump(p1, p0, i1)
        """
        self.optimize_loop(ops, expected)

    def test_quasi_immut_2(self):
        ops = """
        []
        quasiimmut_field(ConstPtr(myptr), descr=quasiimmutdescr)
        guard_not_invalidated() []
        i1 = getfield_gc(ConstPtr(myptr), descr=quasifielddescr)
        escape(i1)
        jump()
        """
        expected = """
        []
        guard_not_invalidated() []
        escape(-4247)
        jump()
        """
        self.optimize_loop(ops, expected, expected)

    def test_remove_extra_guards_not_invalidated(self):
        ops = """
        [i0]
        guard_not_invalidated() []
        guard_not_invalidated() []
        i1 = int_add(i0, 1)
        guard_not_invalidated() []
        guard_not_invalidated() []
        jump(i1)
        """
        expected = """
        [i0]
        guard_not_invalidated() []
        i1 = int_add(i0, 1)
        jump(i1)
        """
        self.optimize_loop(ops, expected)

    def test_call_may_force_invalidated_guards(self):
        ops = """
        [i0]
        guard_not_invalidated() []
        call_may_force(i0, descr=mayforcevirtdescr)
        guard_not_invalidated() []
        jump(i0)
        """
        expected = """
        [i0]
        guard_not_invalidated() []
        call_may_force(i0, descr=mayforcevirtdescr)
        guard_not_invalidated() []
        jump(i0)
        """
        self.optimize_loop(ops, expected)

    def test_call_may_force_invalidated_guards_reload(self):
        ops = """
        [i0a, i0b]
        quasiimmut_field(ConstPtr(myptr), descr=quasiimmutdescr)
        guard_not_invalidated() []
        i1 = getfield_gc(ConstPtr(myptr), descr=quasifielddescr)
        call_may_force(i0b, descr=mayforcevirtdescr)
        quasiimmut_field(ConstPtr(myptr), descr=quasiimmutdescr)
        guard_not_invalidated() []
        i2 = getfield_gc(ConstPtr(myptr), descr=quasifielddescr)
        i3 = escape(i1)
        i4 = escape(i2)
        jump(i3, i4)
        """
        expected = """
        [i0a, i0b]
        guard_not_invalidated() []
        call_may_force(i0b, descr=mayforcevirtdescr)
        guard_not_invalidated() []
        i3 = escape(-4247)
        i4 = escape(-4247)
        jump(i3, i4)
        """
        self.optimize_loop(ops, expected)

    def test_call_may_force_invalidated_guards_virtual(self):
        ops = """
        [i0a, i0b]
        p = new(descr=quasisize)
        setfield_gc(p, 421, descr=quasifielddescr)
        quasiimmut_field(p, descr=quasiimmutdescr)
        guard_not_invalidated() []
        i1 = getfield_gc(p, descr=quasifielddescr)
        call_may_force(i0b, descr=mayforcevirtdescr)
        quasiimmut_field(p, descr=quasiimmutdescr)
        guard_not_invalidated() []
        i2 = getfield_gc(p, descr=quasifielddescr)
        i3 = escape(i1)
        i4 = escape(i2)
        jump(i3, i4)
        """
        expected = """
        [i0a, i0b]
        call_may_force(i0b, descr=mayforcevirtdescr)
        i3 = escape(421)
        i4 = escape(421)
        jump(i3, i4)
        """
        self.optimize_loop(ops, expected)

<<<<<<< HEAD
    def test_forced_virtual_pure_getfield(self):
        ops = """
        [p0]
        p1 = getfield_gc_pure(p0, descr=valuedescr)
        jump(p1)
        """
        self.optimize_loop(ops, ops)

        ops = """
        [p0]
        p1 = new_with_vtable(ConstClass(node_vtable))
        setfield_gc(p1, p0, descr=valuedescr)
        escape(p1)
        p2 = getfield_gc_pure(p1, descr=valuedescr)
        escape(p2)
        jump(p0)
        """
        expected = """
        [p0]
        p1 = new_with_vtable(ConstClass(node_vtable))
        setfield_gc(p1, p0, descr=valuedescr)
        escape(p1)
        escape(p0)
        jump(p0)
        """
        self.optimize_loop(ops, expected)

    def test_setarrayitem_lazy(self):
        ops = """
        [i0, i1]
        p0 = escape()
        i2 = escape()
        p1 = new_with_vtable(ConstClass(node_vtable))
        setarrayitem_gc(p0, 2, p1, descr=arraydescr)
        guard_true(i2) []
        setarrayitem_gc(p0, 2, p0, descr=arraydescr)
        jump(i0, i1)
        """
        expected = """
        [i0, i1]
        p0 = escape()
        i2 = escape()
        guard_true(i2) [p0]
        setarrayitem_gc(p0, 2, p0, descr=arraydescr)
        jump(i0, i1)
        """
        self.optimize_loop(ops, expected)
=======
class TestLLtype(OptimizeOptTest, LLtypeMixin):
    pass
>>>>>>> b284b1c5
<|MERGE_RESOLUTION|>--- conflicted
+++ resolved
@@ -5850,7 +5850,6 @@
         """
         self.optimize_loop(ops, expected)
 
-<<<<<<< HEAD
     def test_forced_virtual_pure_getfield(self):
         ops = """
         [p0]
@@ -5898,7 +5897,6 @@
         jump(i0, i1)
         """
         self.optimize_loop(ops, expected)
-=======
+
 class TestLLtype(OptimizeOptTest, LLtypeMixin):
-    pass
->>>>>>> b284b1c5
+    pass