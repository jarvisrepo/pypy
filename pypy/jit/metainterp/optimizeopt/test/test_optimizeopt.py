--- conflicted
+++ resolved
@@ -1218,6 +1218,48 @@
         """
         self.optimize_loop(ops, expected, preamble)
 
+    def test_virtual_recursive_forced(self):
+        ops = """
+        [p0]
+        p41 = getfield_gc(p0, descr=nextdescr)
+        i0 = getfield_gc(p41, descr=valuedescr)
+        p1 = new_with_vtable(ConstClass(node_vtable2))
+        p2 = new_with_vtable(ConstClass(node_vtable2))
+        setfield_gc(p2, p1, descr=nextdescr)
+        setfield_gc(p1, p2, descr=nextdescr)
+        i1 = int_add(i0, 1)
+        setfield_gc(p2, i1, descr=valuedescr)
+        setfield_gc(p0, p1, descr=nextdescr)
+        jump(p1)
+        """
+        preamble = """
+        [p0]
+        p41 = getfield_gc(p0, descr=nextdescr)
+        i0 = getfield_gc(p41, descr=valuedescr)
+        i1 = int_add(i0, 1)
+        p1 = new_with_vtable(ConstClass(node_vtable2))
+        p2 = new_with_vtable(ConstClass(node_vtable2))
+        setfield_gc(p2, i1, descr=valuedescr)
+        setfield_gc(p2, p1, descr=nextdescr)
+        setfield_gc(p1, p2, descr=nextdescr)
+        setfield_gc(p0, p1, descr=nextdescr)
+        jump(p1)
+        """
+        loop = """
+        [p0]
+        p41 = getfield_gc(p0, descr=nextdescr)
+        i0 = getfield_gc(p41, descr=valuedescr)
+        i1 = int_add(i0, 1)
+        p1 = new_with_vtable(ConstClass(node_vtable2))
+        p2 = new_with_vtable(ConstClass(node_vtable2))
+        setfield_gc(p0, p1, descr=nextdescr)
+        setfield_gc(p2, p1, descr=nextdescr)
+        setfield_gc(p1, p2, descr=nextdescr)
+        setfield_gc(p2, i1, descr=valuedescr)
+        jump(p1)
+        """
+        self.optimize_loop(ops, loop, preamble)
+
     def test_virtual_constant_isnull(self):
         ops = """
         [i0]
@@ -5501,8 +5543,6 @@
         """
         self.optimize_loop(ops, expected)
 
-<<<<<<< HEAD
-=======
     def test_immutable_constantfold_recursive(self):
         ops = """
         []
@@ -5529,7 +5569,6 @@
         """
         self.optimize_loop(ops, expected)
 
->>>>>>> 546d3643
     # ----------
     def optimize_strunicode_loop(self, ops, optops, preamble):
         # check with the arguments passed in
