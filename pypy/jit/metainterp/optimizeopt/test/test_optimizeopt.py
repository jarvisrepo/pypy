--- conflicted
+++ resolved
@@ -5852,7 +5852,33 @@
         """
         self.optimize_loop(ops, expected)
 
-<<<<<<< HEAD
+    def test_forced_virtual_pure_getfield(self):
+        ops = """
+        [p0]
+        p1 = getfield_gc_pure(p0, descr=valuedescr)
+        jump(p1)
+        """
+        self.optimize_loop(ops, ops)
+
+        ops = """
+        [p0]
+        p1 = new_with_vtable(ConstClass(node_vtable))
+        setfield_gc(p1, p0, descr=valuedescr)
+        escape(p1)
+        p2 = getfield_gc_pure(p1, descr=valuedescr)
+        escape(p2)
+        jump(p0)
+        """
+        expected = """
+        [p0]
+        p1 = new_with_vtable(ConstClass(node_vtable))
+        setfield_gc(p1, p0, descr=valuedescr)
+        escape(p1)
+        escape(p0)
+        jump(p0)
+        """
+        self.optimize_loop(ops, expected)
+
     def test_setarrayitem_lazy(self):
         ops = """
         [i0, i1]
@@ -5871,31 +5897,5 @@
         guard_true(i2) [p0]
         setarrayitem_gc(p0, 2, p0, descr=arraydescr)
         jump(i0, i1)
-=======
-    def test_forced_virtual_pure_getfield(self):
-        ops = """
-        [p0]
-        p1 = getfield_gc_pure(p0, descr=valuedescr)
-        jump(p1)
-        """
-        self.optimize_loop(ops, ops)
-
-        ops = """
-        [p0]
-        p1 = new_with_vtable(ConstClass(node_vtable))
-        setfield_gc(p1, p0, descr=valuedescr)
-        escape(p1)
-        p2 = getfield_gc_pure(p1, descr=valuedescr)
-        escape(p2)
-        jump(p0)
-        """
-        expected = """
-        [p0]
-        p1 = new_with_vtable(ConstClass(node_vtable))
-        setfield_gc(p1, p0, descr=valuedescr)
-        escape(p1)
-        escape(p0)
-        jump(p0)
->>>>>>> 3c92ccca
         """
         self.optimize_loop(ops, expected)