--- conflicted
+++ resolved
@@ -188,18 +188,11 @@
             if 'FLOAT' in op:
                 continue
             args = []
-<<<<<<< HEAD
-            for argtype in argtypes:
-                assert argtype in ('int', 'bool')
+            for _ in range(opargnum[opnum]):
                 arg = random.randrange(1, 20)
                 if opnum == rop.INT_UNTAG:
                     arg = arg | 1 # must be an odd int
                 args.append(arg)
-            assert restype in ('int', 'bool')
-=======
-            for _ in range(opargnum[opnum]):
-                args.append(random.randrange(1, 20))
->>>>>>> 0947d5d6
             ops = """
             []
             i1 = %s(%s)
