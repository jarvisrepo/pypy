import py, random

from pypy.rpython.lltypesystem import lltype, llmemory, rclass, rstr
from pypy.rpython.ootypesystem import ootype
from pypy.rpython.lltypesystem.rclass import OBJECT, OBJECT_VTABLE
from pypy.rpython.rclass import FieldListAccessor, IR_QUASIIMMUTABLE

from pypy.jit.backend.llgraph import runner
from pypy.jit.metainterp.history import (BoxInt, BoxPtr, ConstInt, ConstPtr,
                                         Const, TreeLoop, BoxObj,
                                         ConstObj, AbstractDescr,
                                         JitCellToken, TargetToken)
from pypy.jit.metainterp.optimizeopt.util import sort_descrs, equaloplists
from pypy.jit.metainterp.optimize import InvalidLoop
from pypy.jit.codewriter.effectinfo import EffectInfo
from pypy.jit.codewriter.heaptracker import register_known_gctype, adr2int
from pypy.jit.tool.oparser import parse, pure_parse
from pypy.jit.metainterp.quasiimmut import QuasiImmutDescr
from pypy.jit.metainterp import compile, resume, history
from pypy.jit.metainterp.jitprof import EmptyProfiler
from pypy.config.pypyoption import get_pypy_config
from pypy.jit.metainterp.resoperation import rop, opname, ResOperation
from pypy.jit.metainterp.optimizeopt.unroll import Inliner

def test_sort_descrs():
    class PseudoDescr(AbstractDescr):
        def __init__(self, n):
            self.n = n
        def sort_key(self):
            return self.n
    for i in range(17):
        lst = [PseudoDescr(j) for j in range(i)]
        lst2 = lst[:]
        random.shuffle(lst2)
        sort_descrs(lst2)
        assert lst2 == lst

def test_equaloplists():
    ops = """
    [i0]
    i1 = int_add(i0, 1)
    i2 = int_add(i1, 1)
    guard_true(i1) [i2]
    jump(i1)
    """
    namespace = {}
    loop1 = pure_parse(ops, namespace=namespace)
    loop2 = pure_parse(ops, namespace=namespace)
    loop3 = pure_parse(ops.replace("i2 = int_add", "i2 = int_sub"),
                       namespace=namespace)
    assert equaloplists(loop1.operations, loop2.operations)
    py.test.raises(AssertionError,
                   "equaloplists(loop1.operations, loop3.operations)")

def test_equaloplists_fail_args():
    ops = """
    [i0]
    i1 = int_add(i0, 1)
    i2 = int_add(i1, 1)
    guard_true(i1) [i2, i1]
    jump(i1)
    """
    namespace = {}
    loop1 = pure_parse(ops, namespace=namespace)
    loop2 = pure_parse(ops.replace("[i2, i1]", "[i1, i2]"),
                       namespace=namespace)
    py.test.raises(AssertionError,
                   "equaloplists(loop1.operations, loop2.operations)")
    assert equaloplists(loop1.operations, loop2.operations,
                        strict_fail_args=False)
    loop3 = pure_parse(ops.replace("[i2, i1]", "[i2, i0]"),
                       namespace=namespace)
    py.test.raises(AssertionError,
                   "equaloplists(loop1.operations, loop3.operations)")

# ____________________________________________________________

class LLtypeMixin(object):
    type_system = 'lltype'

    def get_class_of_box(self, box):
        return box.getref(rclass.OBJECTPTR).typeptr

    node_vtable = lltype.malloc(OBJECT_VTABLE, immortal=True)
    node_vtable.name = rclass.alloc_array_name('node')
    node_vtable_adr = llmemory.cast_ptr_to_adr(node_vtable)
    node_vtable2 = lltype.malloc(OBJECT_VTABLE, immortal=True)
    node_vtable2.name = rclass.alloc_array_name('node2')
    node_vtable_adr2 = llmemory.cast_ptr_to_adr(node_vtable2)
    cpu = runner.LLGraphCPU(None)

    NODE = lltype.GcForwardReference()
    NODE.become(lltype.GcStruct('NODE', ('parent', OBJECT),
                                        ('value', lltype.Signed),
                                        ('floatval', lltype.Float),
                                        ('next', lltype.Ptr(NODE))))
    NODE2 = lltype.GcStruct('NODE2', ('parent', NODE),
                                     ('other', lltype.Ptr(NODE)))
    node = lltype.malloc(NODE)
    node.parent.typeptr = node_vtable
    node2 = lltype.malloc(NODE2)
    node2.parent.parent.typeptr = node_vtable2
    nodebox = BoxPtr(lltype.cast_opaque_ptr(llmemory.GCREF, node))
    myptr = nodebox.value
    myptr2 = lltype.cast_opaque_ptr(llmemory.GCREF, lltype.malloc(NODE))
    nullptr = lltype.nullptr(llmemory.GCREF.TO)
    nodebox2 = BoxPtr(lltype.cast_opaque_ptr(llmemory.GCREF, node2))
    nodesize = cpu.sizeof(NODE)
    nodesize2 = cpu.sizeof(NODE2)
    valuedescr = cpu.fielddescrof(NODE, 'value')
    floatdescr = cpu.fielddescrof(NODE, 'floatval')
    nextdescr = cpu.fielddescrof(NODE, 'next')
    otherdescr = cpu.fielddescrof(NODE2, 'other')

    accessor = FieldListAccessor()
    accessor.initialize(None, {'inst_field': IR_QUASIIMMUTABLE})
    QUASI = lltype.GcStruct('QUASIIMMUT', ('inst_field', lltype.Signed),
                            ('mutate_field', rclass.OBJECTPTR),
                            hints={'immutable_fields': accessor})
    quasisize = cpu.sizeof(QUASI)
    quasi = lltype.malloc(QUASI, immortal=True)
    quasi.inst_field = -4247
    quasifielddescr = cpu.fielddescrof(QUASI, 'inst_field')
    quasibox = BoxPtr(lltype.cast_opaque_ptr(llmemory.GCREF, quasi))
    quasiptr = quasibox.value
    quasiimmutdescr = QuasiImmutDescr(cpu, quasibox,
                                      quasifielddescr,
                                      cpu.fielddescrof(QUASI, 'mutate_field'))

    NODEOBJ = lltype.GcStruct('NODEOBJ', ('parent', OBJECT),
                                         ('ref', lltype.Ptr(OBJECT)))
    nodeobj = lltype.malloc(NODEOBJ)
    nodeobjvalue = lltype.cast_opaque_ptr(llmemory.GCREF, nodeobj)
    refdescr = cpu.fielddescrof(NODEOBJ, 'ref')

    INTOBJ_NOIMMUT = lltype.GcStruct('INTOBJ_NOIMMUT', ('parent', OBJECT),
                                                ('intval', lltype.Signed))
    INTOBJ_IMMUT = lltype.GcStruct('INTOBJ_IMMUT', ('parent', OBJECT),
                                            ('intval', lltype.Signed),
                                            hints={'immutable': True})
    intobj_noimmut_vtable = lltype.malloc(OBJECT_VTABLE, immortal=True)
    intobj_immut_vtable = lltype.malloc(OBJECT_VTABLE, immortal=True)
    noimmut_intval = cpu.fielddescrof(INTOBJ_NOIMMUT, 'intval')
    immut_intval = cpu.fielddescrof(INTOBJ_IMMUT, 'intval')

    PTROBJ_IMMUT = lltype.GcStruct('PTROBJ_IMMUT', ('parent', OBJECT),
                                            ('ptrval', lltype.Ptr(OBJECT)),
                                            hints={'immutable': True})
    ptrobj_immut_vtable = lltype.malloc(OBJECT_VTABLE, immortal=True)
    immut_ptrval = cpu.fielddescrof(PTROBJ_IMMUT, 'ptrval')

    arraydescr = cpu.arraydescrof(lltype.GcArray(lltype.Signed))
    floatarraydescr = cpu.arraydescrof(lltype.GcArray(lltype.Float))

    # a GcStruct not inheriting from OBJECT
    S = lltype.GcStruct('TUPLE', ('a', lltype.Signed), ('b', lltype.Ptr(NODE)))
    ssize = cpu.sizeof(S)
    adescr = cpu.fielddescrof(S, 'a')
    bdescr = cpu.fielddescrof(S, 'b')
    sbox = BoxPtr(lltype.cast_opaque_ptr(llmemory.GCREF, lltype.malloc(S)))
    arraydescr2 = cpu.arraydescrof(lltype.GcArray(lltype.Ptr(S)))

    T = lltype.GcStruct('TUPLE',
                        ('c', lltype.Signed),
                        ('d', lltype.Ptr(lltype.GcArray(lltype.Ptr(NODE)))))
    tsize = cpu.sizeof(T)
    cdescr = cpu.fielddescrof(T, 'c')
    ddescr = cpu.fielddescrof(T, 'd')
    arraydescr3 = cpu.arraydescrof(lltype.GcArray(lltype.Ptr(NODE)))

    U = lltype.GcStruct('U',
                        ('parent', OBJECT),
                        ('one', lltype.Ptr(lltype.GcArray(lltype.Ptr(NODE)))))
    u_vtable = lltype.malloc(OBJECT_VTABLE, immortal=True)
    u_vtable_adr = llmemory.cast_ptr_to_adr(u_vtable)
    usize = cpu.sizeof(U)
    onedescr = cpu.fielddescrof(U, 'one')

    FUNC = lltype.FuncType([lltype.Signed], lltype.Signed)
    plaincalldescr = cpu.calldescrof(FUNC, FUNC.ARGS, FUNC.RESULT,
                                     EffectInfo.MOST_GENERAL)
    nonwritedescr = cpu.calldescrof(FUNC, FUNC.ARGS, FUNC.RESULT,
                                    EffectInfo([], [], [], []))
    writeadescr = cpu.calldescrof(FUNC, FUNC.ARGS, FUNC.RESULT,
                                  EffectInfo([], [], [adescr], []))
    writearraydescr = cpu.calldescrof(FUNC, FUNC.ARGS, FUNC.RESULT,
                                  EffectInfo([], [], [adescr], [arraydescr]))
    readadescr = cpu.calldescrof(FUNC, FUNC.ARGS, FUNC.RESULT,
                                 EffectInfo([adescr], [], [], []))
    mayforcevirtdescr = cpu.calldescrof(FUNC, FUNC.ARGS, FUNC.RESULT,
                 EffectInfo([nextdescr], [], [], [],
                            EffectInfo.EF_FORCES_VIRTUAL_OR_VIRTUALIZABLE,
                            can_invalidate=True))
    arraycopydescr = cpu.calldescrof(FUNC, FUNC.ARGS, FUNC.RESULT,
             EffectInfo([], [arraydescr], [], [arraydescr],
                        EffectInfo.EF_CANNOT_RAISE,
                        oopspecindex=EffectInfo.OS_ARRAYCOPY))


    # array of structs (complex data)
    complexarray = lltype.GcArray(
        lltype.Struct("complex",
            ("real", lltype.Float),
            ("imag", lltype.Float),
        )
    )
    complexarraydescr = cpu.arraydescrof(complexarray)
    complexrealdescr = cpu.interiorfielddescrof(complexarray, "real")
    compleximagdescr = cpu.interiorfielddescrof(complexarray, "imag")

    for _name, _os in [
        ('strconcatdescr',               'OS_STR_CONCAT'),
        ('strslicedescr',                'OS_STR_SLICE'),
        ('strequaldescr',                'OS_STR_EQUAL'),
        ('streq_slice_checknull_descr',  'OS_STREQ_SLICE_CHECKNULL'),
        ('streq_slice_nonnull_descr',    'OS_STREQ_SLICE_NONNULL'),
        ('streq_slice_char_descr',       'OS_STREQ_SLICE_CHAR'),
        ('streq_nonnull_descr',          'OS_STREQ_NONNULL'),
        ('streq_nonnull_char_descr',     'OS_STREQ_NONNULL_CHAR'),
        ('streq_checknull_char_descr',   'OS_STREQ_CHECKNULL_CHAR'),
        ('streq_lengthok_descr',         'OS_STREQ_LENGTHOK'),
        ]:
        _oopspecindex = getattr(EffectInfo, _os)
        locals()[_name] = \
            cpu.calldescrof(FUNC, FUNC.ARGS, FUNC.RESULT,
                EffectInfo([], [], [], [], EffectInfo.EF_CANNOT_RAISE,
                           oopspecindex=_oopspecindex))
        #
        _oopspecindex = getattr(EffectInfo, _os.replace('STR', 'UNI'))
        locals()[_name.replace('str', 'unicode')] = \
            cpu.calldescrof(FUNC, FUNC.ARGS, FUNC.RESULT,
                EffectInfo([], [], [], [], EffectInfo.EF_CANNOT_RAISE,
                           oopspecindex=_oopspecindex))

    s2u_descr = cpu.calldescrof(FUNC, FUNC.ARGS, FUNC.RESULT,
            EffectInfo([], [], [], [], oopspecindex=EffectInfo.OS_STR2UNICODE))
    #

    class LoopToken(AbstractDescr):
        pass
    asmdescr = LoopToken() # it can be whatever, it's not a descr though

    from pypy.jit.metainterp.virtualref import VirtualRefInfo
    class FakeWarmRunnerDesc:
        pass
    FakeWarmRunnerDesc.cpu = cpu
    vrefinfo = VirtualRefInfo(FakeWarmRunnerDesc)
    virtualtokendescr = vrefinfo.descr_virtual_token
    virtualforceddescr = vrefinfo.descr_forced
    jit_virtual_ref_vtable = vrefinfo.jit_virtual_ref_vtable
    jvr_vtable_adr = llmemory.cast_ptr_to_adr(jit_virtual_ref_vtable)

    register_known_gctype(cpu, node_vtable,  NODE)
    register_known_gctype(cpu, node_vtable2, NODE2)
    register_known_gctype(cpu, u_vtable,     U)
    register_known_gctype(cpu, jit_virtual_ref_vtable,vrefinfo.JIT_VIRTUAL_REF)
    register_known_gctype(cpu, intobj_noimmut_vtable, INTOBJ_NOIMMUT)
    register_known_gctype(cpu, intobj_immut_vtable,   INTOBJ_IMMUT)
    register_known_gctype(cpu, ptrobj_immut_vtable,   PTROBJ_IMMUT)

    namespace = locals()

class OOtypeMixin_xxx_disabled(object):
    type_system = 'ootype'

##    def get_class_of_box(self, box):
##        root = box.getref(ootype.ROOT)
##        return ootype.classof(root)

##    cpu = runner.OOtypeCPU(None)
##    NODE = ootype.Instance('NODE', ootype.ROOT, {})
##    NODE._add_fields({'value': ootype.Signed,
##                      'floatval' : ootype.Float,
##                      'next': NODE})
##    NODE2 = ootype.Instance('NODE2', NODE, {'other': NODE})

##    node_vtable = ootype.runtimeClass(NODE)
##    node_vtable_adr = ootype.cast_to_object(node_vtable)
##    node_vtable2 = ootype.runtimeClass(NODE2)
##    node_vtable_adr2 = ootype.cast_to_object(node_vtable2)

##    node = ootype.new(NODE)
##    nodebox = BoxObj(ootype.cast_to_object(node))
##    myptr = nodebox.value
##    myptr2 = ootype.cast_to_object(ootype.new(NODE))
##    nodebox2 = BoxObj(ootype.cast_to_object(node))
##    valuedescr = cpu.fielddescrof(NODE, 'value')
##    floatdescr = cpu.fielddescrof(NODE, 'floatval')
##    nextdescr = cpu.fielddescrof(NODE, 'next')
##    otherdescr = cpu.fielddescrof(NODE2, 'other')
##    nodesize = cpu.typedescrof(NODE)
##    nodesize2 = cpu.typedescrof(NODE2)

##    arraydescr = cpu.arraydescrof(ootype.Array(ootype.Signed))
##    floatarraydescr = cpu.arraydescrof(ootype.Array(ootype.Float))

##    # a plain Record
##    S = ootype.Record({'a': ootype.Signed, 'b': NODE})
##    ssize = cpu.typedescrof(S)
##    adescr = cpu.fielddescrof(S, 'a')
##    bdescr = cpu.fielddescrof(S, 'b')
##    sbox = BoxObj(ootype.cast_to_object(ootype.new(S)))
##    arraydescr2 = cpu.arraydescrof(ootype.Array(S))

##    T = ootype.Record({'c': ootype.Signed,
##                       'd': ootype.Array(NODE)})
##    tsize = cpu.typedescrof(T)
##    cdescr = cpu.fielddescrof(T, 'c')
##    ddescr = cpu.fielddescrof(T, 'd')
##    arraydescr3 = cpu.arraydescrof(ootype.Array(NODE))

##    U = ootype.Instance('U', ootype.ROOT, {'one': ootype.Array(NODE)})
##    usize = cpu.typedescrof(U)
##    onedescr = cpu.fielddescrof(U, 'one')
##    u_vtable = ootype.runtimeClass(U)
##    u_vtable_adr = ootype.cast_to_object(u_vtable)

##    # force a consistent order
##    valuedescr.sort_key()
##    nextdescr.sort_key()
##    adescr.sort_key()
##    bdescr.sort_key()

##    FUNC = lltype.FuncType([lltype.Signed], lltype.Signed)
##    nonwritedescr = cpu.calldescrof(FUNC, FUNC.ARGS, FUNC.RESULT) # XXX fix ootype

##    cpu.class_sizes = {node_vtable_adr: cpu.typedescrof(NODE),
##                       node_vtable_adr2: cpu.typedescrof(NODE2),
##                       u_vtable_adr: cpu.typedescrof(U)}
##    namespace = locals()

# ____________________________________________________________



class Fake(object):
    failargs_limit = 1000
    storedebug = None


class FakeMetaInterpStaticData(object):

    def __init__(self, cpu):
        self.cpu = cpu
        self.profiler = EmptyProfiler()
        self.options = Fake()
        self.globaldata = Fake()
        self.config = get_pypy_config(translating=True)
<<<<<<< HEAD
        self.config.translation.jit_ffi = True
        self.config.translation.taggedpointers = True
=======
>>>>>>> 0947d5d6

    class logger_noopt:
        @classmethod
        def log_loop(*args):
            pass

    class warmrunnerdesc:
        class memory_manager:
            retrace_limit = 5
            max_retrace_guards = 15

class Storage(compile.ResumeGuardDescr):
    "for tests."
    def __init__(self, metainterp_sd=None, original_greenkey=None):
        self.metainterp_sd = metainterp_sd
        self.original_greenkey = original_greenkey
    def store_final_boxes(self, op, boxes):
        op.setfailargs(boxes)
    def __eq__(self, other):
        return type(self) is type(other)      # xxx obscure
    def clone_if_mutable(self):
        res = Storage(self.metainterp_sd, self.original_greenkey)
        self.copy_all_attributes_into(res)
        return res

def _sortboxes(boxes):
    _kind2count = {history.INT: 1, history.REF: 2, history.FLOAT: 3}
    return sorted(boxes, key=lambda box: _kind2count[box.type])

class BaseTest(object):

    def parse(self, s, boxkinds=None):
        return parse(s, self.cpu, self.namespace,
                     type_system=self.type_system,
                     boxkinds=boxkinds,
                     invent_fail_descr=self.invent_fail_descr)

    def invent_fail_descr(self, model, fail_args):
        if fail_args is None:
            return None
        descr = Storage()
        descr.rd_frame_info_list = resume.FrameInfo(None, "code", 11)
        descr.rd_snapshot = resume.Snapshot(None, _sortboxes(fail_args))
        return descr

    def assert_equal(self, optimized, expected, text_right=None):
        from pypy.jit.metainterp.optimizeopt.util import equaloplists
        assert len(optimized.inputargs) == len(expected.inputargs)
        remap = {}
        for box1, box2 in zip(optimized.inputargs, expected.inputargs):
            assert box1.__class__ == box2.__class__
            remap[box2] = box1
        assert equaloplists(optimized.operations,
                            expected.operations, False, remap, text_right)

    def _do_optimize_loop(self, loop, call_pure_results):
        from pypy.jit.metainterp.optimizeopt import optimize_trace
        from pypy.jit.metainterp.optimizeopt.util import args_dict

        self.loop = loop
        loop.call_pure_results = args_dict()
        if call_pure_results is not None:
            for k, v in call_pure_results.items():
                loop.call_pure_results[list(k)] = v
        metainterp_sd = FakeMetaInterpStaticData(self.cpu)
        if hasattr(self, 'vrefinfo'):
            metainterp_sd.virtualref_info = self.vrefinfo
        if hasattr(self, 'callinfocollection'):
            metainterp_sd.callinfocollection = self.callinfocollection
        #
        optimize_trace(metainterp_sd, loop, self.enable_opts)

    def unroll_and_optimize(self, loop, call_pure_results=None):
        operations =  loop.operations
        jumpop = operations[-1]
        assert jumpop.getopnum() == rop.JUMP
        inputargs = loop.inputargs

        jump_args = jumpop.getarglist()[:]
        operations = operations[:-1]
        cloned_operations = [op.clone() for op in operations]

        preamble = TreeLoop('preamble')
        preamble.inputargs = inputargs
        preamble.resume_at_jump_descr = FakeDescrWithSnapshot()

        token = JitCellToken() 
        preamble.operations = [ResOperation(rop.LABEL, inputargs, None, descr=TargetToken(token))] + \
                              operations +  \
                              [ResOperation(rop.LABEL, jump_args, None, descr=token)]
        self._do_optimize_loop(preamble, call_pure_results)

        assert preamble.operations[-1].getopnum() == rop.LABEL

        inliner = Inliner(inputargs, jump_args)
        loop.resume_at_jump_descr = preamble.resume_at_jump_descr
        loop.operations = [preamble.operations[-1]] + \
                          [inliner.inline_op(op, clone=False) for op in cloned_operations] + \
                          [ResOperation(rop.JUMP, [inliner.inline_arg(a) for a in jump_args],
                                        None, descr=token)] 
                          #[inliner.inline_op(jumpop)]
        assert loop.operations[-1].getopnum() == rop.JUMP
        assert loop.operations[0].getopnum() == rop.LABEL
        loop.inputargs = loop.operations[0].getarglist()

        self._do_optimize_loop(loop, call_pure_results)
        extra_same_as = []
        while loop.operations[0].getopnum() != rop.LABEL:
            extra_same_as.append(loop.operations[0])
            del loop.operations[0]

        # Hack to prevent random order of same_as ops
        extra_same_as.sort(key=lambda op: str(preamble.operations).find(str(op.getarg(0))))

        for op in extra_same_as:
            preamble.operations.insert(-1, op)

        return preamble
        

class FakeDescr(compile.ResumeGuardDescr):
    def clone_if_mutable(self):
        return FakeDescr()
    def __eq__(self, other):
        return isinstance(other, FakeDescr)

class FakeDescrWithSnapshot(compile.ResumeGuardDescr):
    class rd_snapshot:
        class prev:
            prev = None
            boxes = []
        boxes = []
    def clone_if_mutable(self):
        return FakeDescrWithSnapshot()
    def __eq__(self, other):
        return isinstance(other, Storage) or isinstance(other, FakeDescrWithSnapshot)


def convert_old_style_to_targets(loop, jump):
    newloop = TreeLoop(loop.name)
    newloop.inputargs = loop.inputargs
    newloop.operations = [ResOperation(rop.LABEL, loop.inputargs, None, descr=FakeDescr())] + \
                      loop.operations
    if not jump:
        assert newloop.operations[-1].getopnum() == rop.JUMP
        newloop.operations[-1] = ResOperation(rop.LABEL, newloop.operations[-1].getarglist(), None, descr=FakeDescr())
    return newloop

# ____________________________________________________________
<|MERGE_RESOLUTION|>--- conflicted
+++ resolved
@@ -346,11 +346,7 @@
         self.options = Fake()
         self.globaldata = Fake()
         self.config = get_pypy_config(translating=True)
-<<<<<<< HEAD
-        self.config.translation.jit_ffi = True
         self.config.translation.taggedpointers = True
-=======
->>>>>>> 0947d5d6
 
     class logger_noopt:
         @classmethod
