--- conflicted
+++ resolved
@@ -216,46 +216,6 @@
         """
         self.optimize_loop(ops, expected)
 
-<<<<<<< HEAD
-    def test_constfold_all(self):
-        from pypy.jit.backend.llgraph.llimpl import TYPES     # xxx fish
-        from pypy.jit.metainterp.executor import execute_nonspec
-        from pypy.jit.metainterp.history import BoxInt
-        import random
-        for opnum in range(rop.INT_ADD, rop.SAME_AS+1):
-            try:
-                op = opname[opnum]
-            except KeyError:
-                continue
-            if 'FLOAT' in op:
-                continue
-            argtypes, restype = TYPES[op.lower()]
-            args = []
-            for argtype in argtypes:
-                assert argtype in ('int', 'bool')
-                arg = random.randrange(1, 20)
-                if opnum == rop.INT_UNTAG:
-                    arg = arg | 1 # must be an odd int
-                args.append(arg)
-            assert restype in ('int', 'bool')
-            ops = """
-            []
-            i1 = %s(%s)
-            escape(i1)
-            jump()
-            """ % (op.lower(), ', '.join(map(str, args)))
-            argboxes = [BoxInt(a) for a in args]
-            expected_value = execute_nonspec(self.cpu, None, opnum,
-                                             argboxes).getint()
-            expected = """
-            []
-            escape(%d)
-            jump()
-            """ % expected_value
-            self.optimize_loop(ops, expected)
-
-=======
->>>>>>> 0947d5d6
     # ----------
 
     def test_remove_guard_class_1(self):
