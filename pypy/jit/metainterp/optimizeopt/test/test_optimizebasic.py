--- conflicted
+++ resolved
@@ -5067,40 +5067,6 @@
         """
         self.optimize_strunicode_loop(ops, expected)
 
-<<<<<<< HEAD
-    def test_gcstruct_as_array(self):
-        ops = """
-        [i0]
-        p0 = new_array(3, descr=gcstructarraydescr)
-        setfield_gc(p0, i0, descr=gcstructarray_fielddescr)
-        i1 = getfield_gc(p0, descr=gcstructarray_fielddescr)
-        finish(i1)
-        """
-        expected = """
-        [i0]
-        finish(i0)
-        """
-        self.optimize_loop(ops, expected)
-
-    def test_forced_gcstruct_as_array(self):
-        ops = """
-        [i0]
-        p0 = new_array(3, descr=gcstructarraydescr)
-        setfield_gc(p0, i0, descr=gcstructarray_fielddescr)
-        escape(p0)
-        i1 = getfield_gc(p0, descr=gcstructarray_fielddescr)
-        finish(i1)
-        """
-        expected = """
-        [i0]
-        p0 = new_array(3, descr=gcstructarraydescr)
-        setfield_gc(p0, i0, descr=gcstructarray_fielddescr)
-        escape(p0)
-        i1 = getfield_gc(p0, descr=gcstructarray_fielddescr)
-        finish(i1)
-        """
-        self.optimize_loop(ops, expected)
-=======
     def test_call_pure_vstring_const(self):
         ops = """
         []
@@ -5119,7 +5085,39 @@
             (ConstInt(123), get_const_ptr_for_string("abc"),): ConstInt(5),
         }
         self.optimize_loop(ops, expected, call_pure_results)
->>>>>>> 036b6787
+
+    def test_gcstruct_as_array(self):
+        ops = """
+        [i0]
+        p0 = new_array(3, descr=gcstructarraydescr)
+        setfield_gc(p0, i0, descr=gcstructarray_fielddescr)
+        i1 = getfield_gc(p0, descr=gcstructarray_fielddescr)
+        finish(i1)
+        """
+        expected = """
+        [i0]
+        finish(i0)
+        """
+        self.optimize_loop(ops, expected)
+
+    def test_forced_gcstruct_as_array(self):
+        ops = """
+        [i0]
+        p0 = new_array(3, descr=gcstructarraydescr)
+        setfield_gc(p0, i0, descr=gcstructarray_fielddescr)
+        escape(p0)
+        i1 = getfield_gc(p0, descr=gcstructarray_fielddescr)
+        finish(i1)
+        """
+        expected = """
+        [i0]
+        p0 = new_array(3, descr=gcstructarraydescr)
+        setfield_gc(p0, i0, descr=gcstructarray_fielddescr)
+        escape(p0)
+        i1 = getfield_gc(p0, descr=gcstructarray_fielddescr)
+        finish(i1)
+        """
+        self.optimize_loop(ops, expected)
 
 
 class TestLLtype(BaseTestOptimizeBasic, LLtypeMixin):
