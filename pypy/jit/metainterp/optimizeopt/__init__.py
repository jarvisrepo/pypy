--- conflicted
+++ resolved
@@ -10,11 +10,6 @@
 from pypy.rlib.jit import PARAMETERS
 from pypy.rlib.unroll import unrolling_iterable
 
-<<<<<<< HEAD
-def optimize_loop_1(metainterp_sd, loop, unroll=True,
-                    inline_short_preamble=True, retraced=None):
-    """Optimize loop.operations to remove internal overheadish operations. 
-=======
 ALL_OPTS = [('intbounds', OptIntBounds),
             ('rewrite', OptRewrite),
             ('virtualize', OptVirtualize),
@@ -31,9 +26,7 @@
 PARAMETERS['enable_opts'] = ALL_OPTS_NAMES
 
 def optimize_loop_1(metainterp_sd, loop, enable_opts,
-                    inline_short_preamble=True, retraced=False):
     """Optimize loop.operations to remove internal overheadish operations.
->>>>>>> 4333f017
     """
     optimizations = []
     unroll = 'unroll' in enable_opts
@@ -59,13 +52,8 @@
         optimizer = Optimizer(metainterp_sd, loop, optimizations)
         optimizer.propagate_all_forward()
 
-<<<<<<< HEAD
-def optimize_bridge_1(metainterp_sd, bridge, inline_short_preamble=True,
-                      retraced=None):
-=======
 def optimize_bridge_1(metainterp_sd, bridge, enable_opts,
-                      inline_short_preamble=True, retraced=False):
->>>>>>> 4333f017
+                      inline_short_preamble=True, retrace=None):
     """The same, but for a bridge. """
     enable_opts = enable_opts.copy()
     try:
