from pypy.jit.metainterp import resume
from pypy.jit.metainterp.optimizeopt import virtualize
from pypy.jit.metainterp.optimizeopt.optimizer import LEVEL_CONSTANT, \
                                                      LEVEL_KNOWNCLASS, \
                                                      LEVEL_NONNULL, \
                                                      LEVEL_UNKNOWN, \
                                                      MININT, MAXINT, OptValue
from pypy.jit.metainterp.history import BoxInt, ConstInt, BoxPtr, Const
from pypy.jit.metainterp.optimize import InvalidLoop
from pypy.jit.metainterp.optimizeopt.intutils import IntBound, IntUnbounded
from pypy.jit.metainterp.resoperation import rop, ResOperation
from pypy.rlib.objectmodel import we_are_translated
from pypy.rlib.debug import debug_start, debug_stop, debug_print
from pypy.rlib.objectmodel import we_are_translated
import os

class BadVirtualState(Exception):
    pass

class AbstractVirtualStateInfo(resume.AbstractVirtualInfo):
    position = -1

    def generalization_of(self, other, renum, bad):
        raise NotImplementedError

<<<<<<< HEAD
    def make_guarded_generalization_of(self, other, value, optimizer):
=======
    def make_guardable_generalization_of(self, other, value, optimizer):
>>>>>>> 1437cd5a
        pass

    def generate_guards(self, other, box, cpu, extra_guards, renum):
        if self.generalization_of(other, renum, {}):
            return
        if renum[self.position] != other.position:
            raise InvalidLoop('The numbering of the virtual states does not ' +
                              'match. This means that two virtual fields ' +
                              'have been set to the same Box in one of the ' +
                              'virtual states but not in the other.')
        self._generate_guards(other, box, cpu, extra_guards)

    def _generate_guards(self, other, box, cpu, extra_guards):
        raise InvalidLoop('Generating guards for making the VirtualStates ' +
                          'at hand match have not been implemented')

    def enum_forced_boxes(self, boxes, value, optimizer):
        raise NotImplementedError

    def enum(self, virtual_state):
        if self.position != -1:
            return
        virtual_state.info_counter += 1
        self.position = virtual_state.info_counter
        self._enum(virtual_state)

    def _enum(self, virtual_state):
        raise NotImplementedError

    def debug_print(self, indent, seen, bad):
        mark = ''
        if self in bad:
            mark = '*'
        self.debug_header(indent + mark)
        if self not in seen:
            seen[self] = True
            for s in self.fieldstate:
                s.debug_print(indent + "    ", seen, bad)
        else:
            debug_print(indent + "    ...")


    def debug_header(self, indent):
        raise NotImplementedError


class AbstractVirtualStructStateInfo(AbstractVirtualStateInfo):
    def __init__(self, fielddescrs):
        self.fielddescrs = fielddescrs

    def generalization_of(self, other, renum, bad):
        assert self.position != -1
        if self.position in renum:
            if renum[self.position] == other.position:
                return True
            bad[self] = True
            bad[other] = True
            return False
        renum[self.position] = other.position
        if not self._generalization_of(other):
            bad[self] = True
            bad[other] = True
            return False

        assert isinstance(other, AbstractVirtualStructStateInfo)
        assert len(self.fielddescrs) == len(self.fieldstate)
        assert len(other.fielddescrs) == len(other.fieldstate)
        if len(self.fielddescrs) != len(other.fielddescrs):
            bad[self] = True
            bad[other] = True
            return False

        for i in range(len(self.fielddescrs)):
            if other.fielddescrs[i] is not self.fielddescrs[i]:
                bad[self] = True
                bad[other] = True
                return False
            if not self.fieldstate[i].generalization_of(other.fieldstate[i],
                                                        renum, bad):
                bad[self] = True
                bad[other] = True
                return False

        return True

<<<<<<< HEAD
    def make_guarded_generalization_of(self, other, value, optimizer):
=======
    def make_guardable_generalization_of(self, other, value, optimizer):
>>>>>>> 1437cd5a
        if not self._generalization_of(other):
            raise InvalidLoop
        assert isinstance(other, AbstractVirtualStructStateInfo)
        assert len(self.fielddescrs) == len(self.fieldstate)
        assert len(other.fielddescrs) == len(other.fieldstate)
        assert isinstance(value, virtualize.AbstractVirtualStructValue)
        if len(self.fielddescrs) != len(other.fielddescrs):
            raise InvalidLoop
        for i in range(len(self.fielddescrs)):
            if other.fielddescrs[i] is not self.fielddescrs[i]:
                raise InvalidLoop
<<<<<<< HEAD
            new_field_value = self.fieldstate[i].make_guarded_generalization_of(other.fieldstate[i],
=======
            new_field_value = self.fieldstate[i].make_guardable_generalization_of(other.fieldstate[i],
>>>>>>> 1437cd5a
                                                                        value.getfield(self.fielddescrs[i], None),
                                                                        optimizer)
            if new_field_value:
                value.setfield(self.fielddescrs[i], new_field_value)
            #FIXME: default value of getfield




    def _generalization_of(self, other):
        raise NotImplementedError

    def enum_forced_boxes(self, boxes, value, optimizer):
        if not isinstance(value, virtualize.AbstractVirtualStructValue):
            raise BadVirtualState
        if not value.is_virtual():
            raise BadVirtualState
        for i in range(len(self.fielddescrs)):
            try:
                v = value._fields[self.fielddescrs[i]]
            except KeyError:
                raise BadVirtualState
            s = self.fieldstate[i]
            if s.position > self.position:
                s.enum_forced_boxes(boxes, v, optimizer)

    def _enum(self, virtual_state):
        for s in self.fieldstate:
            s.enum(virtual_state)


class VirtualStateInfo(AbstractVirtualStructStateInfo):
    def __init__(self, known_class, fielddescrs):
        AbstractVirtualStructStateInfo.__init__(self, fielddescrs)
        self.known_class = known_class

    def _generalization_of(self, other):
        if not isinstance(other, VirtualStateInfo):
            return False
        if not self.known_class.same_constant(other.known_class):
            return False
        return True

    def debug_header(self, indent):
        debug_print(indent + 'VirtualStateInfo(%d):' % self.position)

class VStructStateInfo(AbstractVirtualStructStateInfo):
    def __init__(self, typedescr, fielddescrs):
        AbstractVirtualStructStateInfo.__init__(self, fielddescrs)
        self.typedescr = typedescr

    def _generalization_of(self, other):
        if not isinstance(other, VStructStateInfo):
            return False
        if self.typedescr is not other.typedescr:
            return False
        return True

    def debug_header(self, indent):
        debug_print(indent + 'VStructStateInfo(%d):' % self.position)

class VArrayStateInfo(AbstractVirtualStateInfo):
    def __init__(self, arraydescr):
        self.arraydescr = arraydescr

    def generalization_of(self, other, renum, bad):
        assert self.position != -1
        if self.position in renum:
            if renum[self.position] == other.position:
                return True
            bad[self] = True
            bad[other] = True
            return False
        renum[self.position] = other.position
        if not self._generalization_of(other):
            bad[self] = True
            bad[other] = True
            return False
        if len(self.fieldstate) != len(other.fieldstate):
            bad[self] = True
            bad[other] = True
            return False
        for i in range(len(self.fieldstate)):
            if not self.fieldstate[i].generalization_of(other.fieldstate[i],
                                                        renum, bad):
                bad[self] = True
                bad[other] = True
                return False
        return True

    def _generalization_of(self, other):
        return (isinstance(other, VArrayStateInfo) and
            self.arraydescr is other.arraydescr)

    def enum_forced_boxes(self, boxes, value, optimizer):
        if not isinstance(value, virtualize.VArrayValue):
            raise BadVirtualState
        if not value.is_virtual():
            raise BadVirtualState
        for i in range(len(self.fieldstate)):
            try:
                v = value._items[i]
            except IndexError:
                raise BadVirtualState
            s = self.fieldstate[i]
            if s.position > self.position:
                s.enum_forced_boxes(boxes, v, optimizer)

    def _enum(self, virtual_state):
        for s in self.fieldstate:
            s.enum(virtual_state)

    def debug_header(self, indent):
        debug_print(indent + 'VArrayStateInfo(%d):' % self.position)

class VArrayStructStateInfo(AbstractVirtualStateInfo):
    def __init__(self, arraydescr, fielddescrs):
        self.arraydescr = arraydescr
        self.fielddescrs = fielddescrs

    def generalization_of(self, other, renum, bad):
        assert self.position != -1
        if self.position in renum:
            if renum[self.position] == other.position:
                return True
            bad[self] = True
            bad[other] = True
            return False
        renum[self.position] = other.position
        if not self._generalization_of(other):
            bad[self] = True
            bad[other] = True
            return False

        assert isinstance(other, VArrayStructStateInfo)
        if len(self.fielddescrs) != len(other.fielddescrs):
            bad[self] = True
            bad[other] = True
            return False

        p = 0
        for i in range(len(self.fielddescrs)):
            if len(self.fielddescrs[i]) != len(other.fielddescrs[i]):
                bad[self] = True
                bad[other] = True
                return False
            for j in range(len(self.fielddescrs[i])):
                if self.fielddescrs[i][j] is not other.fielddescrs[i][j]:
                    bad[self] = True
                    bad[other] = True
                    return False
                if not self.fieldstate[p].generalization_of(other.fieldstate[p],
                                                            renum, bad):
                    bad[self] = True
                    bad[other] = True
                    return False
                p += 1
        return True

    def _generalization_of(self, other):
        return (isinstance(other, VArrayStructStateInfo) and
            self.arraydescr is other.arraydescr)

    def _enum(self, virtual_state):
        for s in self.fieldstate:
            s.enum(virtual_state)

    def enum_forced_boxes(self, boxes, value, optimizer):
        if not isinstance(value, virtualize.VArrayStructValue):
            raise BadVirtualState
        if not value.is_virtual():
            raise BadVirtualState
        p = 0
        for i in range(len(self.fielddescrs)):
            for j in range(len(self.fielddescrs[i])):
                try:
                    v = value._items[i][self.fielddescrs[i][j]]
                except IndexError:
                    raise BadVirtualState
                except KeyError:
                    raise BadVirtualState
                s = self.fieldstate[p]
                if s.position > self.position:
                    s.enum_forced_boxes(boxes, v, optimizer)
                p += 1

    def debug_header(self, indent):
        debug_print(indent + 'VArrayStructStateInfo(%d):' % self.position)


class NotVirtualStateInfo(AbstractVirtualStateInfo):
    def __init__(self, value, is_opaque=False):
        self.is_opaque = is_opaque
        self.known_class = value.known_class
        self.level = value.level
        if value.intbound is None:
            self.intbound = IntUnbounded()
        else:
            self.intbound = value.intbound.clone()
        if value.is_constant():
            self.constbox = value.box
        else:
            self.constbox = None
        self.position_in_notvirtuals = -1
        self.lenbound = value.lenbound

    def generalization_of(self, other, renum, bad):
        # XXX This will always retrace instead of forcing anything which
        # might be what we want sometimes?
        assert self.position != -1
        if self.position in renum:
            if renum[self.position] == other.position:
                return True
            bad[self] = True
            bad[other] = True
            return False
        renum[self.position] = other.position
        if not isinstance(other, NotVirtualStateInfo):
            bad[self] = True
            bad[other] = True
            return False
        if other.level < self.level:
            bad[self] = True
            bad[other] = True
            return False
        if self.level == LEVEL_CONSTANT:
            if not self.constbox.same_constant(other.constbox):
                bad[self] = True
                bad[other] = True
                return False
        elif self.level == LEVEL_KNOWNCLASS:
            if not self.known_class.same_constant(other.known_class):
                bad[self] = True
                bad[other] = True
                return False
        if not self.intbound.contains_bound(other.intbound):
            bad[self] = True
            bad[other] = True
            return False
        if self.lenbound and other.lenbound:
            if self.lenbound.mode != other.lenbound.mode or \
               self.lenbound.descr != other.lenbound.descr or \
               not self.lenbound.bound.contains_bound(other.lenbound.bound):
                bad[self] = True
                bad[other] = True
                return False
        elif self.lenbound:
            bad[self] = True
            bad[other] = True
            return False
        return True

<<<<<<< HEAD
    def make_guarded_generalization_of(self, other, value, optimizer):
=======
    def make_guardable_generalization_of(self, other, value, optimizer):
>>>>>>> 1437cd5a
        if not self.generalization_of(other, {}, {}):
            box = value.get_key_box()
            try:
                self._generate_guards(other, box, optimizer.cpu, [])
<<<<<<< HEAD
                return 
=======
                return # It is enough if we can generate guards to make states compatibe
>>>>>>> 1437cd5a
            except InvalidLoop:
                pass
            if isinstance(box, Const):
                box = box.clonebox()
            v = OptValue(box)
            optimizer.make_equal_to(box, v, True)
            return v

    def _generate_guards(self, other, box, cpu, extra_guards):
        if not isinstance(other, NotVirtualStateInfo):
            raise InvalidLoop('The VirtualStates does not match as a ' +
                              'virtual appears where a pointer is needed ' +
                              'and it is too late to force it.')

        if self.lenbound or other.lenbound:
            raise InvalidLoop('The array length bounds does not match.')

        if self.is_opaque:
            raise InvalidLoop('Generating guards for opaque pointers is not safe')

        if self.level == LEVEL_KNOWNCLASS and \
           box.nonnull() and \
           self.known_class.same_constant(cpu.ts.cls_of_box(box)):
            # Note: This is only a hint on what the class of box was
            # during the trace. There are actually no guarentees that this
            # box realy comes from a trace. The hint is used here to choose
            # between either eimtting a guard_class and jumping to an
            # excisting compiled loop or retracing the loop. Both
            # alternatives will always generate correct behaviour, but
            # performace will differ.
            op = ResOperation(rop.GUARD_NONNULL, [box], None)
            extra_guards.append(op)
            op = ResOperation(rop.GUARD_CLASS, [box, self.known_class], None)
            extra_guards.append(op)
            return

        if self.level == LEVEL_NONNULL and \
               other.level == LEVEL_UNKNOWN and \
               isinstance(box, BoxPtr) and \
               box.nonnull():
            op = ResOperation(rop.GUARD_NONNULL, [box], None)
            extra_guards.append(op)
            return

        if self.level == LEVEL_UNKNOWN and \
               other.level == LEVEL_UNKNOWN and \
               isinstance(box, BoxInt) and \
               self.intbound.contains(box.getint()):
            if self.intbound.has_lower:
                bound = self.intbound.lower
                if not (other.intbound.has_lower and \
                        other.intbound.lower >= bound):
                    res = BoxInt()
                    op = ResOperation(rop.INT_GE, [box, ConstInt(bound)], res)
                    extra_guards.append(op)
                    op = ResOperation(rop.GUARD_TRUE, [res], None)
                    extra_guards.append(op)
            if self.intbound.has_upper:
                bound = self.intbound.upper
                if not (other.intbound.has_upper and \
                        other.intbound.upper <= bound):
                    res = BoxInt()
                    op = ResOperation(rop.INT_LE, [box, ConstInt(bound)], res)
                    extra_guards.append(op)
                    op = ResOperation(rop.GUARD_TRUE, [res], None)
                    extra_guards.append(op)
            return

        # Remaining cases are probably not interesting
        raise InvalidLoop('Generating guards for making the VirtualStates ' +
                          'at hand match have not been implemented')
        if self.level == LEVEL_CONSTANT:
            import pdb; pdb.set_trace()
            raise NotImplementedError

    def enum_forced_boxes(self, boxes, value, optimizer):
        if self.level == LEVEL_CONSTANT:
            return
        assert 0 <= self.position_in_notvirtuals
        if optimizer:
            box = value.force_box(optimizer)
        else:
            if value.is_virtual():
                raise BadVirtualState
            box = value.get_key_box()
        boxes[self.position_in_notvirtuals] = box

    def _enum(self, virtual_state):
        if self.level == LEVEL_CONSTANT:
            return
        self.position_in_notvirtuals = len(virtual_state.notvirtuals)
        virtual_state.notvirtuals.append(self)

    def debug_print(self, indent, seen, bad):
        mark = ''
        if self in bad:
            mark = '*'
        if we_are_translated():
            l = {LEVEL_UNKNOWN: 'Unknown',
                 LEVEL_NONNULL: 'NonNull',
                 LEVEL_KNOWNCLASS: 'KnownClass',
                 LEVEL_CONSTANT: 'Constant',
                 }[self.level]
        else:
            l = {LEVEL_UNKNOWN: 'Unknown',
                 LEVEL_NONNULL: 'NonNull',
                 LEVEL_KNOWNCLASS: 'KnownClass(%r)' % self.known_class,
                 LEVEL_CONSTANT: 'Constant(%r)' % self.constbox,
                 }[self.level]

        lb = ''
        if self.lenbound:
            lb = ', ' + self.lenbound.bound.__repr__()

        debug_print(indent + mark + 'NotVirtualInfo(%d' % self.position +
                    ', ' + l + ', ' + self.intbound.__repr__() + lb + ')')

class VirtualState(object):
    def __init__(self, state):
        self.state = state
        self.info_counter = -1
        self.notvirtuals = [] # FIXME: We dont need this list, only it's length
        for s in state:
            s.enum(self)

    def generalization_of(self, other, bad=None):
        if bad is None:
            bad = {}
        assert len(self.state) == len(other.state)
        renum = {}
        for i in range(len(self.state)):
            if not self.state[i].generalization_of(other.state[i], renum, bad):
                return False
        return True

<<<<<<< HEAD
    def make_guarded_generalization_of(self, other, jumpargs, optimizer):
        assert len(self.state) == len(other.state) == len(jumpargs)
        values = [optimizer.getvalue(arg) for arg in jumpargs]
        for i in range(len(self.state)):
            new_value = self.state[i].make_guarded_generalization_of(other.state[i], values[i], optimizer)
=======
    def make_guardable_generalization_of(self, other, jumpargs, optimizer):
        assert len(self.state) == len(other.state) == len(jumpargs)
        values = [optimizer.getvalue(arg) for arg in jumpargs]
        for i in range(len(self.state)):
            new_value = self.state[i].make_guardable_generalization_of(other.state[i], values[i], optimizer)
>>>>>>> 1437cd5a
            if new_value:
                optimizer.make_equal_to(jumpargs[i], new_value, True)

        modifier = VirtualStateAdder(optimizer)
        virtual_state = modifier.get_virtual_state(jumpargs)
        
        # Only a few cases currently implemenetd, so we need to check if we succeeded
        virtual_state.generate_guards(other, jumpargs, optimizer.cpu, []) # Will raise if not possible
        virtual_state.generate_guards(self, jumpargs, optimizer.cpu, []) # Will raise if not possible
        return virtual_state

    def generate_guards(self, other, args, cpu, extra_guards):
        assert len(self.state) == len(other.state) == len(args)
        renum = {}
        for i in range(len(self.state)):
            self.state[i].generate_guards(other.state[i], args[i],
                                          cpu, extra_guards, renum)

    def make_inputargs(self, values, optimizer, keyboxes=False):
        if optimizer.optearlyforce:
            optimizer = optimizer.optearlyforce
        assert len(values) == len(self.state)
        inputargs = [None] * len(self.notvirtuals)

        # We try twice. The first time around we allow boxes to be forced
        # which might change the virtual state if the box appear in more
        # than one place among the inputargs.
        for i in range(len(values)):
            self.state[i].enum_forced_boxes(inputargs, values[i], optimizer)
        for i in range(len(values)):
            self.state[i].enum_forced_boxes(inputargs, values[i], None)

        if keyboxes:
            for i in range(len(values)):
                if not isinstance(self.state[i], NotVirtualStateInfo):
                    box = values[i].get_key_box()
                    assert not isinstance(box, Const)
                    inputargs.append(box)

        assert None not in inputargs

        return inputargs

    def debug_print(self, hdr='', bad=None):
        if bad is None:
            bad = {}
        debug_print(hdr + "VirtualState():")
        seen = {}
        for s in self.state:
            s.debug_print("    ", seen, bad)

class VirtualStateAdder(resume.ResumeDataVirtualAdder):
    def __init__(self, optimizer):
        self.fieldboxes = {}
        self.optimizer = optimizer
        self.info = {}

    def register_virtual_fields(self, keybox, fieldboxes):
        self.fieldboxes[keybox] = fieldboxes

    def already_seen_virtual(self, keybox):
        return keybox in self.fieldboxes

    def getvalue(self, box):
        return self.optimizer.getvalue(box)

    def state(self, box):
        value = self.getvalue(box)
        box = value.get_key_box()
        try:
            info = self.info[box]
        except KeyError:
            if value.is_virtual():
                self.info[box] = info = value.make_virtual_info(self, None)
                flds = self.fieldboxes[box]
                info.fieldstate = [self.state(b) for b in flds]
            else:
                self.info[box] = info = self.make_not_virtual(value)
        return info

    def get_virtual_state(self, jump_args):
        self.optimizer.force_at_end_of_preamble()
        already_forced = {}
        if self.optimizer.optearlyforce:
            opt = self.optimizer.optearlyforce
        else:
            opt = self.optimizer
        values = [self.getvalue(box).force_at_end_of_preamble(already_forced,
                                                              opt)
                  for box in jump_args]

        for value in values:
            if value.is_virtual():
                value.get_args_for_fail(self)
            else:
                self.make_not_virtual(value)
        return VirtualState([self.state(box) for box in jump_args])

    def make_not_virtual(self, value):
        is_opaque = value in self.optimizer.opaque_pointers
        return NotVirtualStateInfo(value, is_opaque)

    def make_virtual(self, known_class, fielddescrs):
        return VirtualStateInfo(known_class, fielddescrs)

    def make_vstruct(self, typedescr, fielddescrs):
        return VStructStateInfo(typedescr, fielddescrs)

    def make_varray(self, arraydescr):
        return VArrayStateInfo(arraydescr)

    def make_varraystruct(self, arraydescr, fielddescrs):
        return VArrayStructStateInfo(arraydescr, fielddescrs)

class BoxNotProducable(Exception):
    pass

class ShortBoxes(object):
    def __init__(self, optimizer, surviving_boxes, availible_boxes=None):
        self.potential_ops = {}
        self.alternatives = {}
        self.synthetic = {}
        self.rename = {}
        self.optimizer = optimizer
        self.availible_boxes = availible_boxes
        self.assumed_classes = {}

        if surviving_boxes is not None:
            for box in surviving_boxes:
                self.potential_ops[box] = None
            optimizer.produce_potential_short_preamble_ops(self)

            self.short_boxes = {}
            self.short_boxes_in_production = {}

            for box in self.potential_ops.keys():
                try:
                    self.produce_short_preamble_box(box)
                except BoxNotProducable:
                    pass

            self.short_boxes_in_production = None # Not needed anymore
        else:
            self.short_boxes = {}

    def prioritized_alternatives(self, box):
        if box not in self.alternatives:
            return [self.potential_ops[box]]
        alts = self.alternatives[box]
        hi, lo = 0, len(alts) - 1
        while hi < lo:
            if alts[lo] is None: # Inputarg, lowest priority
                alts[lo], alts[-1] = alts[-1], alts[lo]
                lo -= 1
            elif alts[lo] not in self.synthetic: # Hi priority
                alts[hi], alts[lo] = alts[lo], alts[hi]
                hi += 1
            else: # Low priority
                lo -= 1
        return alts

    def renamed(self, box):
        if box in self.rename:
            return self.rename[box]
        return box

    def add_to_short(self, box, op):
        if op:
            op = op.clone()
            for i in range(op.numargs()):
                op.setarg(i, self.renamed(op.getarg(i)))
        if box in self.short_boxes:
            if op is None:
                oldop = self.short_boxes[box].clone()
                oldres = oldop.result
                newbox = oldop.result = oldres.clonebox()
                self.rename[box] = newbox
                self.short_boxes[box] = None
                self.short_boxes[newbox] = oldop
            else:
                newop = op.clone()
                newbox = newop.result = op.result.clonebox()
                self.short_boxes[newop.result] = newop
            value = self.optimizer.getvalue(box)
            self.optimizer.emit_operation(ResOperation(rop.SAME_AS, [box], newbox))
            self.optimizer.make_equal_to(newbox, value)
        else:
            self.short_boxes[box] = op

    def produce_short_preamble_box(self, box):
        if box in self.short_boxes:
            return
        if isinstance(box, Const):
            return
        if box in self.short_boxes_in_production:
            raise BoxNotProducable
        if self.availible_boxes is not None and box not in self.availible_boxes:
            raise BoxNotProducable
        self.short_boxes_in_production[box] = True
        
        if box in self.potential_ops:
            ops = self.prioritized_alternatives(box)
            produced_one = False
            for op in ops:
                try:
                    if op:
                        for arg in op.getarglist():
                            self.produce_short_preamble_box(arg)
                except BoxNotProducable:
                    pass
                else:
                    produced_one = True
                    self.add_to_short(box, op)
            if not produced_one:
                raise BoxNotProducable
        else:
            raise BoxNotProducable

    def add_potential(self, op, synthetic=False):
        if op.result and op.result in self.optimizer.values:
            value = self.optimizer.values[op.result]
            if value in self.optimizer.opaque_pointers:
                classbox = value.get_constant_class(self.optimizer.cpu)
                if classbox:
                    self.assumed_classes[op.result] = classbox
        if op.result not in self.potential_ops:
            self.potential_ops[op.result] = op
        else:
            if op.result not in self.alternatives:
                self.alternatives[op.result] = [self.potential_ops[op.result]]
            self.alternatives[op.result].append(op)
        if synthetic:
            self.synthetic[op] = True

    def debug_print(self, logops):
        if 0:
            debug_start('jit-short-boxes')
            for box, op in self.short_boxes.items():
                if op:
                    debug_print(logops.repr_of_arg(box) + ': ' + logops.repr_of_resop(op))
                else:
                    debug_print(logops.repr_of_arg(box) + ': None')
            debug_stop('jit-short-boxes')

    def operations(self):
        if not we_are_translated(): # For tests
            ops = self.short_boxes.values()
            ops.sort(key=str, reverse=True)
            return ops
        return self.short_boxes.values()

    def producer(self, box):
        return self.short_boxes[box]

    def has_producer(self, box):
        return box in self.short_boxes<|MERGE_RESOLUTION|>--- conflicted
+++ resolved
@@ -23,11 +23,7 @@
     def generalization_of(self, other, renum, bad):
         raise NotImplementedError
 
-<<<<<<< HEAD
-    def make_guarded_generalization_of(self, other, value, optimizer):
-=======
     def make_guardable_generalization_of(self, other, value, optimizer):
->>>>>>> 1437cd5a
         pass
 
     def generate_guards(self, other, box, cpu, extra_guards, renum):
@@ -113,11 +109,7 @@
 
         return True
 
-<<<<<<< HEAD
-    def make_guarded_generalization_of(self, other, value, optimizer):
-=======
     def make_guardable_generalization_of(self, other, value, optimizer):
->>>>>>> 1437cd5a
         if not self._generalization_of(other):
             raise InvalidLoop
         assert isinstance(other, AbstractVirtualStructStateInfo)
@@ -129,11 +121,7 @@
         for i in range(len(self.fielddescrs)):
             if other.fielddescrs[i] is not self.fielddescrs[i]:
                 raise InvalidLoop
-<<<<<<< HEAD
-            new_field_value = self.fieldstate[i].make_guarded_generalization_of(other.fieldstate[i],
-=======
             new_field_value = self.fieldstate[i].make_guardable_generalization_of(other.fieldstate[i],
->>>>>>> 1437cd5a
                                                                         value.getfield(self.fielddescrs[i], None),
                                                                         optimizer)
             if new_field_value:
@@ -386,20 +374,12 @@
             return False
         return True
 
-<<<<<<< HEAD
-    def make_guarded_generalization_of(self, other, value, optimizer):
-=======
     def make_guardable_generalization_of(self, other, value, optimizer):
->>>>>>> 1437cd5a
         if not self.generalization_of(other, {}, {}):
             box = value.get_key_box()
             try:
                 self._generate_guards(other, box, optimizer.cpu, [])
-<<<<<<< HEAD
-                return 
-=======
                 return # It is enough if we can generate guards to make states compatibe
->>>>>>> 1437cd5a
             except InvalidLoop:
                 pass
             if isinstance(box, Const):
@@ -535,19 +515,11 @@
                 return False
         return True
 
-<<<<<<< HEAD
-    def make_guarded_generalization_of(self, other, jumpargs, optimizer):
-        assert len(self.state) == len(other.state) == len(jumpargs)
-        values = [optimizer.getvalue(arg) for arg in jumpargs]
-        for i in range(len(self.state)):
-            new_value = self.state[i].make_guarded_generalization_of(other.state[i], values[i], optimizer)
-=======
     def make_guardable_generalization_of(self, other, jumpargs, optimizer):
         assert len(self.state) == len(other.state) == len(jumpargs)
         values = [optimizer.getvalue(arg) for arg in jumpargs]
         for i in range(len(self.state)):
             new_value = self.state[i].make_guardable_generalization_of(other.state[i], values[i], optimizer)
->>>>>>> 1437cd5a
             if new_value:
                 optimizer.make_equal_to(jumpargs[i], new_value, True)
 
