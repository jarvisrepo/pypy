--- conflicted
+++ resolved
@@ -1,12 +1,3 @@
-<<<<<<< HEAD
-from pypy.rpython.annlowlevel import cast_base_ptr_to_instance
-from pypy.rpython.lltypesystem import lltype, llmemory
-from pypy.rlib.objectmodel import we_are_translated
-from pypy.rlib.libffi import Func
-from pypy.rlib.debug import debug_print
-from pypy.rlib import libffi, clibffi
-=======
->>>>>>> 1a5918b4
 from pypy.jit.codewriter.effectinfo import EffectInfo
 from pypy.jit.metainterp.optimizeopt.optimizer import Optimization
 from pypy.jit.metainterp.optimizeopt.util import make_dispatcher_method
@@ -16,7 +7,15 @@
 from pypy.rlib.libffi import Func
 from pypy.rlib.objectmodel import we_are_translated
 from pypy.rpython.annlowlevel import cast_base_ptr_to_instance
-from pypy.rpython.lltypesystem import llmemory, rffi
+from pypy.rpython.lltypesystem import lltype, llmemory, rffi
+from pypy.rlib.objectmodel import we_are_translated
+from pypy.rlib.libffi import Func
+from pypy.rlib.debug import debug_print
+from pypy.rlib import libffi, clibffi
+from pypy.jit.codewriter.effectinfo import EffectInfo
+from pypy.jit.metainterp.resoperation import rop, ResOperation
+from pypy.jit.metainterp.optimizeopt.util import make_dispatcher_method
+from pypy.jit.metainterp.optimizeopt.optimizer import Optimization
 
 
 class FuncInfo(object):
@@ -127,15 +126,12 @@
             ops = self.do_push_arg(op)
         elif oopspec == EffectInfo.OS_LIBFFI_CALL:
             ops = self.do_call(op)
-<<<<<<< HEAD
         elif (oopspec == EffectInfo.OS_LIBFFI_STRUCT_GETFIELD or
               oopspec == EffectInfo.OS_LIBFFI_STRUCT_SETFIELD):
             ops = self.do_struct_getsetfield(op, oopspec)
-=======
         elif (oopspec == EffectInfo.OS_LIBFFI_GETARRAYITEM or
             oopspec == EffectInfo.OS_LIBFFI_SETARRAYITEM):
             ops = self.do_getsetarrayitem(op, oopspec)
->>>>>>> 1a5918b4
         #
         for op in ops:
             self.emit_operation(op)
@@ -210,7 +206,6 @@
         ops.append(newop)
         return ops
 
-<<<<<<< HEAD
     def do_struct_getsetfield(self, op, oopspec):
         ffitypeval = self.getvalue(op.getarg(1))
         addrval = self.getvalue(op.getarg(2))
@@ -235,7 +230,22 @@
         return [newop]
 
     def _get_field_descr(self, ffitype, offset):
-=======
+        kind = libffi.types.getkind(ffitype)
+        is_pointer = is_float = is_signed = False
+        if ffitype is libffi.types.pointer:
+            is_pointer = True
+        elif kind == 'i':
+            is_signed = True
+        elif kind == 'f' or kind == 'I' or kind == 'U':
+            # longlongs are treated as floats, see e.g. llsupport/descr.py:getDescrClass
+            is_float = True
+        else:
+            assert False, "unsupported ffitype or kind"
+        #
+        fieldsize = ffitype.c_size
+        return self.optimizer.cpu.fielddescrof_dynamic(offset, fieldsize,
+                                                       is_pointer, is_float, is_signed)
+    
     def do_getsetarrayitem(self, op, oopspec):
         ffitypeval = self.getvalue(op.getarg(1))
         widthval = self.getvalue(op.getarg(2))
@@ -265,7 +275,6 @@
         ]
 
     def _get_interior_descr(self, ffitype, width, offset):
->>>>>>> 1a5918b4
         kind = libffi.types.getkind(ffitype)
         is_pointer = is_float = is_signed = False
         if ffitype is libffi.types.pointer:
@@ -273,16 +282,6 @@
         elif kind == 'i':
             is_signed = True
         elif kind == 'f' or kind == 'I' or kind == 'U':
-<<<<<<< HEAD
-            # longlongs are treated as floats, see e.g. llsupport/descr.py:getDescrClass
-            is_float = True
-        else:
-            assert False, "unsupported ffitype or kind"
-        #
-        fieldsize = ffitype.c_size
-        return self.optimizer.cpu.fielddescrof_dynamic(offset, fieldsize,
-                                                       is_pointer, is_float, is_signed)
-=======
             # longlongs are treated as floats, see
             # e.g. llsupport/descr.py:getDescrClass
             is_float = True
@@ -296,7 +295,7 @@
         return self.optimizer.cpu.interiorfielddescrof_dynamic(
             offset, width, fieldsize, is_pointer, is_float, is_signed
         )
->>>>>>> 1a5918b4
+
 
     def propagate_forward(self, op):
         if self.logops is not None:
