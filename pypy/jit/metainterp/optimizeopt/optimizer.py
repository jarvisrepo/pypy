
""" This file implements the entry point to optimizations - the Optimizer.
optimizations are dispatched in order they're passed and for each operation
optimize_XYZ where XYZ is the name of resop is called. The method can choose
to return None (optimized away) or call self.emit_operation which means
it'll be passed onto the next one.

Each resop can have an extra attribute optimize_replace, which points to
a new version of the same resop. Also each one can have optimize_value,
which is valid when optimize_replace is not set. There is 1-1 mapping, which
means that two resops cannot share the optimize_value extra attribute
"""

from pypy.jit.metainterp import jitprof, resume, compile
from pypy.jit.metainterp.executor import execute_nonspec
from pypy.jit.metainterp.resoperation import BoxInt, BoxFloat, REF, INT,\
     create_resop_1
from pypy.jit.metainterp.optimizeopt.intutils import IntBound, IntUnbounded, \
                                                     ImmutableIntUnbounded, \
                                                     IntLowerBound, MININT, MAXINT
from pypy.jit.metainterp.optimizeopt.util import make_dispatcher_method
from pypy.jit.metainterp.resoperation import rop, AbstractResOp, opgroups,\
     Const, ConstInt, ConstFloat, AbstractValue
from pypy.jit.metainterp.typesystem import llhelper
from pypy.rlib.objectmodel import specialize, we_are_translated
from pypy.tool.pairtype import extendabletype

LEVEL_UNKNOWN    = '\x00'
LEVEL_NONNULL    = '\x01'
LEVEL_KNOWNCLASS = '\x02'     # might also mean KNOWNARRAYDESCR, for arrays
LEVEL_CONSTANT   = '\x03'

MODE_ARRAY   = '\x00'
MODE_STR     = '\x01'
MODE_UNICODE = '\x02'

class LenBound(object):
    def __init__(self, mode, descr, bound):
        self.mode = mode
        self.descr = descr
        self.bound = bound

    def clone(self):
        return LenBound(self.mode, self.descr, self.bound.clone())

class exploder(object):
    def __getattribute__(self, attr):
        import pdb
        pdb.set_trace()

class OptValue(object):
    _attrs_ = ('known_class', 'last_guard', 'level', 'intbound', 'lenbound', 'is_bool_box')

    __metaclass__ = extendabletype
    
    last_guard = None
    level = LEVEL_UNKNOWN
    known_class = None
    intbound = ImmutableIntUnbounded()
    lenbound = None
    is_bool_box = False

    def getbox(self):
        import pdb
        pdb.set_trace()

    def setbox(self, x):
        import pdb
        pdb.set_trace()

    box = property(getbox, setbox)

    def __init__(self, op, level=None, known_class=None, intbound=None):
        self.op = op
        if level is not None:
            self.level = level
        self.known_class = known_class
        if intbound:
            self.intbound = intbound
        else:
            if op is not None and op.type == INT:
                self.intbound = IntBound(MININT, MAXINT)
            else:
                self.intbound = IntUnbounded()

        if isinstance(op, Const):
            self.make_constant(op)
        # invariant: box is a Const if and only if level == LEVEL_CONSTANT

    def make_len_gt(self, mode, descr, val):
        if self.lenbound:
            assert self.lenbound.mode == mode
            assert self.lenbound.descr == descr
            self.lenbound.bound.make_gt(IntBound(val, val))
        else:
            self.lenbound = LenBound(mode, descr, IntLowerBound(val + 1))

    def make_guards(self, box):
        guards = []
        if self.level == LEVEL_CONSTANT:
            op = ResOperation(rop.GUARD_VALUE, [box, self.box], None)
            guards.append(op)
        elif self.level == LEVEL_KNOWNCLASS:
            op = ResOperation(rop.GUARD_NONNULL, [box], None)
            guards.append(op)
            op = ResOperation(rop.GUARD_CLASS, [box, self.known_class], None)
            guards.append(op)
        else:
            if self.level == LEVEL_NONNULL:
                op = ResOperation(rop.GUARD_NONNULL, [box], None)
                guards.append(op)
            self.intbound.make_guards(box, guards)
            if self.lenbound:
                lenbox = BoxInt()
                if self.lenbound.mode == MODE_ARRAY:
                    op = ResOperation(rop.ARRAYLEN_GC, [box], lenbox, self.lenbound.descr)
                elif self.lenbound.mode == MODE_STR:
                    op = ResOperation(rop.STRLEN, [box], lenbox, self.lenbound.descr)
                elif self.lenbound.mode == MODE_UNICODE:
                    op = ResOperation(rop.UNICODELEN, [box], lenbox, self.lenbound.descr)
                else:
                    debug_print("Unknown lenbound mode")
                    assert False
                guards.append(op)
                self.lenbound.bound.make_guards(lenbox, guards)
        return guards

    def import_from(self, other, optimizer):
        if self.level == LEVEL_CONSTANT:
            assert other.level == LEVEL_CONSTANT
            assert other.box.same_constant(self.box)
            return
        assert self.level <= LEVEL_NONNULL
        if other.level == LEVEL_CONSTANT:
            self.make_constant(other.get_key_box())
            optimizer.turned_constant(self)
        elif other.level == LEVEL_KNOWNCLASS:
            self.make_constant_class(other.known_class, None)
        else:
            if other.level == LEVEL_NONNULL:
                self.ensure_nonnull()
            self.intbound.intersect(other.intbound)
            if other.lenbound:
                if self.lenbound:
                    assert other.lenbound.mode == self.lenbound.mode
                    assert other.lenbound.descr == self.lenbound.descr
                    self.lenbound.bound.intersect(other.lenbound.bound)
                else:
                    self.lenbound = other.lenbound.clone()


    def force_box(self, optforce):
        return self.op

    def get_key_box(self):
        return self.op

    def force_at_end_of_preamble(self, already_forced, optforce):
        return self

    def get_args_for_fail(self, modifier):
        pass

    def make_virtual_info(self, modifier, fieldnums):
        #raise NotImplementedError # should not be called on this level
        assert fieldnums is None
        return modifier.make_not_virtual(self)

    def is_constant(self):
        return self.level == LEVEL_CONSTANT

    def is_null(self):
        if self.is_constant():
            op = self.op
            assert isinstance(op, Const)
            return not op.nonnull()
        return False

    def same_value(self, other):
        if not other:
            return False
        if self.is_constant() and other.is_constant():
            return self.box.same_constant(other.box)
        return self is other

    def make_constant(self, constbox):
        """Replace 'self.box' with a Const box."""
        assert isinstance(constbox, Const)
        self.op = constbox
        self.level = LEVEL_CONSTANT

        if isinstance(constbox, ConstInt):
            val = constbox.getint()
            self.intbound = IntBound(val, val)
        else:
            self.intbound = IntUnbounded()

    def get_constant_class(self, cpu):
        level = self.level
        if level == LEVEL_KNOWNCLASS:
            return self.known_class
        elif level == LEVEL_CONSTANT:
            return cpu.ts.cls_of_box(self.op)
        else:
            return None

    def make_constant_class(self, classbox, guardop, index):
        assert self.level < LEVEL_KNOWNCLASS
        self.known_class = classbox
        self.level = LEVEL_KNOWNCLASS
        assert self.last_guard is None
        self.last_guard = guardop
        self.last_guard_pos = index

    def make_nonnull(self, guardop, index):
        assert self.level < LEVEL_NONNULL
        self.level = LEVEL_NONNULL
        assert self.last_guard is None
        self.last_guard = guardop
        self.last_guard_pos = index

    def is_nonnull(self):
        level = self.level
        if level == LEVEL_NONNULL or level == LEVEL_KNOWNCLASS:
            return True
        elif level == LEVEL_CONSTANT:
            op = self.op
            assert isinstance(op, Const)
            return op.nonnull()
        elif self.intbound:
            if self.intbound.known_gt(IntBound(0, 0)) or \
               self.intbound.known_lt(IntBound(0, 0)):
                return True
            else:
                return False
        else:
            return False

    def ensure_nonnull(self):
        if self.level < LEVEL_NONNULL:
            self.level = LEVEL_NONNULL

    def is_virtual(self):
        # Don't check this with 'isinstance(_, VirtualValue)'!
        # Even if it is a VirtualValue, the 'box' can be non-None,
        # meaning it has been forced.
        return False

    def is_forced_virtual(self):
        return False

    def getfield(self, ofs, default):
        raise NotImplementedError

    def setfield(self, ofs, value):
        raise NotImplementedError

    def getlength(self):
        raise NotImplementedError

    def getitem(self, index):
        raise NotImplementedError

    def setitem(self, index, value):
        raise NotImplementedError

    def getinteriorfield(self, index, ofs, default):
        raise NotImplementedError

    def setinteriorfield(self, index, ofs, value):
        raise NotImplementedError

    def __repr__(self):
        if self.level == LEVEL_UNKNOWN:
            return '<Opt %r>' % self.op
        if self.level == LEVEL_NONNULL:
            return '<OptNonNull %r>' % self.op
        if self.level == LEVEL_KNOWNCLASS:
            return '<OptKnownClass (%s) %r>' % (self.known_class, self.op)
        assert self.level == LEVEL_CONSTANT
        return '<OptConst %r>' % self.op

class ConstantValue(OptValue):
    def __init__(self, box):
        self.make_constant(box)

    def __repr__(self):
        return 'Constant(%r)' % (self.op,)

CONST_0      = ConstInt(0)
CONST_1      = ConstInt(1)
CVAL_ZERO    = ConstantValue(CONST_0)
CVAL_ZERO_FLOAT = ConstantValue(ConstFloat(0.0))
CVAL_NULLREF = ConstantValue(llhelper.CONST_NULL)
llhelper.CVAL_NULLREF = CVAL_NULLREF
REMOVED = AbstractResOp()


class Optimization(object):
    next_optimization = None

    def __init__(self):
        pass # make rpython happy

    def propagate_forward(self, op):
        raise NotImplementedError

    def emit_operation(self, op):
        self.last_emitted_operation = op
        self.next_optimization.propagate_forward(op)

    # FIXME: Move some of these here?
    def getvalue(self, box, create=True):
        return self.optimizer.getvalue(box, create=create)

    def setvalue(self, box, value):
        self.optimizer.setvalue(box, value)

    def make_constant(self, box, constbox):
        return self.optimizer.make_constant(box, constbox)

    def make_constant_int(self, box, intconst):
        return self.optimizer.make_constant_int(box, intconst)

    def replace(self, box, value):
        return self.optimizer.replace(box, value)

    def get_constant_box(self, box):
        return self.optimizer.get_constant_box(box)

    def new_box(self, fieldofs):
        return self.optimizer.new_box(fieldofs)

    def new_const(self, fieldofs):
        return self.optimizer.new_const(fieldofs)

    def new_box_item(self, arraydescr):
        return self.optimizer.new_box_item(arraydescr)

    def new_const_item(self, arraydescr):
        return self.optimizer.new_const_item(arraydescr)

    @specialize.arg(1)
    def pure(self, oldop, opnum, arg0, arg1=None):
        if self.optimizer.optpure:
            self.optimizer.optpure.pure(oldop, opnum, arg0, arg1)

    def has_pure_result(self, op_key):
        if self.optimizer.optpure:
            return self.optimizer.optpure.has_pure_result(op_key)
        return False

    def get_pure_result(self, key):
        if self.optimizer.optpure:
            return self.optimizer.optpure.get_pure_result(key)
        return None

    def setup(self):
        pass

    def turned_constant(self, value):
        pass

    def force_at_end_of_preamble(self):
        pass

    # It is too late to force stuff here, it must be done in force_at_end_of_preamble
    def new(self):
        raise NotImplementedError

    # Called after last operation has been propagated to flush out any posponed ops
    def flush(self):
        pass

    def produce_potential_short_preamble_ops(self, potential_ops):
        pass

    def forget_numberings(self, box):
        self.optimizer.forget_numberings(box)


class Optimizer(Optimization):

    def __init__(self, jitdriver_sd, metainterp_sd, loop, optimizations=None):
        self.jitdriver_sd = jitdriver_sd
        self.metainterp_sd = metainterp_sd
        self.cpu = metainterp_sd.cpu
        self.loop = loop
        self.interned_refs = self.cpu.ts.new_ref_dict()
        self.resumedata_memo = resume.ResumeDataLoopMemo(metainterp_sd)
        self.pendingfields = []
        self.quasi_immutable_deps = None
        self.opaque_pointers = {}
        self._newoperations = []
        self.optimizer = self
        self.optpure = None
        self.optearlyforce = None
        if loop is not None:
            self.call_pure_results = loop.call_pure_results

        self.set_optimizations(optimizations)
        self.setup()

    def set_optimizations(self, optimizations):
        if optimizations:
            self.first_optimization = optimizations[0]
            for i in range(1, len(optimizations)):
                optimizations[i - 1].next_optimization = optimizations[i]
            optimizations[-1].next_optimization = self
            for o in optimizations:
                o.optimizer = self
                o.last_emitted_operation = None
                o.setup()
        else:
            optimizations = []
            self.first_optimization = self

        self.optimizations  = optimizations

    def force_at_end_of_preamble(self):
        for o in self.optimizations:
            o.force_at_end_of_preamble()

    def flush(self):
        for o in self.optimizations:
            o.flush()

    def new(self):
        new = Optimizer(self.metainterp_sd, self.loop)
        return self._new(new)

    def _new(self, new):
        optimizations = [o.new() for o in self.optimizations]
        new.set_optimizations(optimizations)
        new.quasi_immutable_deps = self.quasi_immutable_deps
        return new

    def produce_potential_short_preamble_ops(self, sb):
        for opt in self.optimizations:
            opt.produce_potential_short_preamble_ops(sb)

    def turned_constant(self, value):
        for o in self.optimizations:
            o.turned_constant(value)

    def forget_numberings(self, virtualbox):
        self.metainterp_sd.profiler.count(jitprof.Counters.OPT_FORCINGS)
        self.resumedata_memo.forget_numberings(virtualbox)

    def getvalue(self, box, create=True):
        try:
            while True:
                box = box.get_extra("optimize_replace")
        except KeyError:
            pass
        if box.is_constant():
            if box.type == REF:
                if not box.getref_base():
                    return CVAL_NULLREF
                try:
                    return self.interned_refs[box.getref_base()]
                except KeyError:
                    val = ConstantValue(box)
                    self.interned_refs[box.getref_base()] = val
                    return val
            return ConstantValue(box)
        try:
            value = box.get_extra("optimize_value")
        except KeyError:
            if not create:
                return None
            value = OptValue(box)
            box.set_extra("optimize_value", value)
        self.ensure_imported(value)
        return value

    def setvalue(self, box, value):
        assert not box.is_constant()
        assert not box.has_extra("optimize_value")
        box.set_extra("optimize_value", value)

    def copy_op_if_modified_by_optimization(self, op):
        new_op = op.copy_if_modified_by_optimization(self)
        if new_op is not op:
            self.replace(op, new_op)
        return new_op

    # XXX some RPython magic needed
    def copy_and_change(self, op, *args, **kwds): 
        new_op = op.copy_and_change(*args, **kwds)
        if new_op is not op:
            self.replace(op, new_op)
        return new_op

    def ensure_imported(self, value):
        pass

    @specialize.argtype(0)
    def get_constant_box(self, box):
        if isinstance(box, Const):
            return box
        try:
            value = self.getvalue(box)
            self.ensure_imported(value)
        except KeyError:
            return None
        if value.is_constant():
            constbox = value.op
            assert isinstance(constbox, Const)
            return constbox
        return None

    def get_newoperations(self):
        self.flush()
        return self._newoperations

    def clear_newoperations(self):
        self._newoperations = []

    def replace(self, what, with_):
        assert isinstance(what, AbstractValue)
        assert isinstance(with_, AbstractValue)
        assert not what.has_extra("optimize_replace")
        assert not what.is_constant()
        if what.has_extra("optimize_value"):
            v = what.get_extra("optimize_value")
            v.op = with_
            with_.set_extra("optimize_value", v)
        #if not we_are_translated():
        #    if what.has_extra("optimize_value"):
        #        what.get_extra("optimize_value").__class__ = exploder
        what.set_extra("optimize_replace", with_)

    def make_constant(self, box, constbox):
        self.getvalue(box).make_constant(constbox)

    def make_constant_int(self, box, intvalue):
        self.getvalue(box).make_constant(ConstInt(intvalue))

    def new_ptr_box(self):
        return self.cpu.ts.BoxRef()

    def new_box(self, fieldofs):
        if fieldofs.is_pointer_field():
            return self.new_ptr_box()
        elif fieldofs.is_float_field():
            return BoxFloat()
        else:
            return BoxInt()

    def new_const(self, fieldofs):
        if fieldofs.is_pointer_field():
            return self.cpu.ts.CVAL_NULLREF
        elif fieldofs.is_float_field():
            return CVAL_ZERO_FLOAT
        else:
            return CVAL_ZERO

    def new_box_item(self, arraydescr):
        if arraydescr.is_array_of_pointers():
            return self.new_ptr_box()
        elif arraydescr.is_array_of_floats():
            return BoxFloat()
        else:
            return BoxInt()

    def new_const_item(self, arraydescr):
        if arraydescr.is_array_of_pointers():
            return self.cpu.ts.CVAL_NULLREF
        elif arraydescr.is_array_of_floats():
            return CVAL_ZERO_FLOAT
        else:
            return CVAL_ZERO

    def propagate_all_forward(self, clear=True):
        if clear:
            self.clear_newoperations()
        for op in self.loop.operations:
            self.first_optimization.propagate_forward(op)
        for arg in self.loop.inputargs:
            arg.del_extra("optimize_value")
            arg.del_extra("optimize_replace")
        for op in self.loop.operations:
            op.del_extra("optimize_value")
            op.del_extra("optimize_replace")
        self.loop.operations = self.get_newoperations()
        self.loop.quasi_immutable_deps = self.quasi_immutable_deps
        # accumulate counters
        self.resumedata_memo.update_counters(self.metainterp_sd.profiler)

    def send_extra_operation(self, op):
        self.first_optimization.propagate_forward(op)

    def propagate_forward(self, op):
        dispatch_opt(self, op)

    def emit_operation(self, op):
        if op.returns_bool_result():
            self.getvalue(op).is_bool_box = True
        self._emit_operation(op)

    def get_value_replacement(self, box):
        try:
            value = self.getvalue(box)
        except KeyError:
            return None
        else:
            self.ensure_imported(value)
            forced_box = value.force_box(self)
            if forced_box is box:
                return None
            return forced_box

    @specialize.argtype(0)
    def _emit_operation(self, op):
        assert op.getopnum() not in opgroups.CALL_PURE
        op = self.copy_op_if_modified_by_optimization(op)
        if isinstance(op, Const):
            return
        self.metainterp_sd.profiler.count(jitprof.Counters.OPT_OPS)
        if op.is_guard():
            self.metainterp_sd.profiler.count(jitprof.Counters.OPT_GUARDS)
            op = self.store_final_boxes_in_guard(op)
        elif op.can_raise():
            self.exception_might_have_happened = True
<<<<<<< HEAD
=======
        elif op.getopnum() == rop.FINISH:
            op = self.store_final_boxes_in_guard(op)
        if op.result:
            if op.result in self.seen_results:
                raise ValueError, "invalid optimization"
            self.seen_results[op.result] = None
>>>>>>> a7ac7bdc
        self._newoperations.append(op)

    def store_final_boxes_in_guard(self, op):
        if op.getdescr() is not None:
            # means we need to copy the op and attach a new descr
            xxx
            op = op.copy_and_change(op.getopnum(), descr=None)
        descr = op.invent_descr(self.jitdriver_sd, self.metainterp_sd)
        modifier = resume.ResumeDataVirtualAdder(descr, self.resumedata_memo)
        try:
            newboxes = modifier.finish(self, self.pendingfields)
            if len(newboxes) > self.metainterp_sd.options.failargs_limit:
                raise resume.TagOverflow
        except resume.TagOverflow:
            raise compile.giveup()
        descr.store_final_boxes(op, newboxes)
        #
        if op.getopnum() == rop.GUARD_VALUE:
            if self.getvalue(op.getarg(0)).is_bool_box:
                # Hack: turn guard_value(bool) into guard_true/guard_false.
                # This is done after the operation is emitted to let
                # store_final_boxes_in_guard set the guard_opnum field of the
                # descr to the original rop.GUARD_VALUE.
                constvalue = op.getarg(1).getint()
                if constvalue == 0:
                    newop = create_resop_1(rop.GUARD_FALSE, None,
                                           op.getarg(0))
                elif constvalue == 1: 
                    newop = create_resop_1(rop.GUARD_TRUE, None,
                                           op.getarg(0))
                else:
                    raise AssertionError("uh?")
                newop.set_extra("failargs", op.get_extra("failargs"))
                self.replace(op, newop)
                return newop
            else:
                # a real GUARD_VALUE.  Make it use one counter per value.
                descr.make_a_counter_per_value(op)
        return op

    def optimize_default(self, op):
        self.emit_operation(op)

    def get_pos(self):
        return len(self._newoperations)

    def replace_op(self, value, new_guard_op):
        assert self._newoperations[value.last_guard_pos] is value.last_guard
        self._newoperations[value.last_guard_pos] = new_guard_op

    def constant_fold(self, op):
        argboxes = [self.get_constant_box(op.getarg(i))
                    for i in range(op.numargs())]
        resbox = execute_nonspec(self.cpu, None,
                                 op.getopnum(), argboxes, op.getdescr())
        return resbox.constbox()

    #def optimize_GUARD_NO_OVERFLOW(self, op):
    #    # otherwise the default optimizer will clear fields, which is unwanted
    #    # in this case
    #    self.emit_operation(op)
    # FIXME: Is this still needed?

    def optimize_DEBUG_MERGE_POINT(self, op):
        self.emit_operation(op)

    def optimize_GETARRAYITEM_GC_PURE_i(self, op):
        indexvalue = self.getvalue(op.getarg(1))
        if indexvalue.is_constant():
            arrayvalue = self.getvalue(op.getarg(0))
            arrayvalue.make_len_gt(MODE_ARRAY, op.getdescr(),
                                   indexvalue.op.getint())
        self.optimize_default(op)
    optimize_GETARRAYITEM_GC_PURE_f = optimize_GETARRAYITEM_GC_PURE_i
    optimize_GETARRAYITEM_GC_PURE_p = optimize_GETARRAYITEM_GC_PURE_i    

    def optimize_STRGETITEM(self, op):
        indexvalue = self.getvalue(op.getarg(1))
        if indexvalue.is_constant():
            arrayvalue = self.getvalue(op.getarg(0))
            arrayvalue.make_len_gt(MODE_STR, op.getdescr(), indexvalue.op.getint())
        self.optimize_default(op)

    def optimize_UNICODEGETITEM(self, op):
        indexvalue = self.getvalue(op.getarg(1))
        if indexvalue.is_constant():
            arrayvalue = self.getvalue(op.getarg(0))
            arrayvalue.make_len_gt(MODE_UNICODE, op.getdescr(), indexvalue.op.getint())
        self.optimize_default(op)

    # These are typically removed already by OptRewrite, but it can be
    # dissabled and unrolling emits some SAME_AS ops to setup the
    # optimizier state. These needs to always be optimized out.
    def optimize_SAME_AS_i(self, op):
        self.make_equal_to(op.result, self.getvalue(op.getarg(0)))
    optimize_SAME_AS_f = optimize_SAME_AS_i
    optimize_SAME_AS_r = optimize_SAME_AS_i

    def optimize_MARK_OPAQUE_PTR(self, op):
        value = self.getvalue(op.getarg(0))
        self.optimizer.opaque_pointers[value] = True

dispatch_opt = make_dispatcher_method(Optimizer, 'optimize_',
        default=Optimizer.optimize_default)


<|MERGE_RESOLUTION|>--- conflicted
+++ resolved
@@ -623,15 +623,8 @@
             op = self.store_final_boxes_in_guard(op)
         elif op.can_raise():
             self.exception_might_have_happened = True
-<<<<<<< HEAD
-=======
         elif op.getopnum() == rop.FINISH:
             op = self.store_final_boxes_in_guard(op)
-        if op.result:
-            if op.result in self.seen_results:
-                raise ValueError, "invalid optimization"
-            self.seen_results[op.result] = None
->>>>>>> a7ac7bdc
         self._newoperations.append(op)
 
     def store_final_boxes_in_guard(self, op):
