from pypy.jit.metainterp.history import Box, BoxInt, LoopToken, BoxFloat,\
     ConstFloat
from pypy.jit.metainterp.history import Const, ConstInt, ConstPtr, ConstObj, REF
from pypy.jit.metainterp.resoperation import rop, ResOperation
from pypy.jit.metainterp import jitprof
from pypy.jit.metainterp.executor import execute_nonspec
from pypy.jit.metainterp.optimizeutil import _findall, sort_descrs
from pypy.jit.metainterp.optimizeutil import descrlist_dict
from pypy.jit.metainterp.optimizeutil import InvalidLoop, args_dict
from pypy.jit.metainterp import resume, compile
from pypy.jit.metainterp.typesystem import llhelper, oohelper
from pypy.rpython.lltypesystem import lltype
from pypy.jit.metainterp.history import AbstractDescr, make_hashable_int
from pypy.jit.metainterp.optimizeopt.intutils import IntBound, IntUnbounded
from pypy.tool.pairtype import extendabletype

LEVEL_UNKNOWN    = '\x00'
LEVEL_NONNULL    = '\x01'
LEVEL_KNOWNCLASS = '\x02'     # might also mean KNOWNARRAYDESCR, for arrays
LEVEL_CONSTANT   = '\x03'

import sys
MAXINT = sys.maxint
MININT = -sys.maxint - 1

class OptValue(object):
    __metaclass__ = extendabletype
    _attrs_ = ('box', 'known_class', 'last_guard_index', 'level', 'intbound')
    last_guard_index = -1

    level = LEVEL_UNKNOWN
    known_class = None
    intbound = None

    def __init__(self, box, level=None, known_class=None, intbound=None):
        self.box = box
        if level is not None:
            self.level = level
        self.known_class = known_class
        if intbound:
            self.intbound = intbound
        else:
            self.intbound = IntBound(MININT, MAXINT) #IntUnbounded()

        if isinstance(box, Const):
            self.make_constant(box)
        # invariant: box is a Const if and only if level == LEVEL_CONSTANT

    def force_box(self):
        return self.box

    def get_key_box(self):
        return self.box

    def enum_forced_boxes(self, boxes, already_seen, shortops):
        key = self.get_key_box()
        if key not in already_seen:
            boxes.append(self.force_box())
            already_seen[self.get_key_box()] = None

    def get_cloned(self, optimizer, valuemap):
        if self in valuemap:
            return valuemap[self]
        new = self.clone_for_next_iteration(optimizer)
        assert new.__class__ is self.__class__
        assert new.is_virtual() == self.is_virtual()
        valuemap[self] = new
        self.clone_childs(new, valuemap)
        return new

    def clone_for_next_iteration(self, optimizer):
        return OptValue(self.box, self.level, self.known_class,
                        self.intbound.clone())

    def clone_childs(self, new, valuemap):
        pass

    def get_args_for_fail(self, modifier):
        pass

    def make_virtual_info(self, modifier, fieldnums):
        #raise NotImplementedError # should not be called on this level
        assert fieldnums is None
        return modifier.make_not_virtual(self)

    def is_constant(self):
        return self.level == LEVEL_CONSTANT

    def is_null(self):
        if self.is_constant():
            box = self.box
            assert isinstance(box, Const)
            return not box.nonnull()
        return False

    def make_constant(self, constbox):
        """Replace 'self.box' with a Const box."""
        assert isinstance(constbox, Const)
        self.box = constbox
        self.level = LEVEL_CONSTANT
        if isinstance(constbox, ConstInt):
            val = constbox.getint()
            self.intbound = IntBound(val, val)
        else:
            self.intbound = IntUnbounded()

    def get_constant_class(self, cpu):
        level = self.level
        if level == LEVEL_KNOWNCLASS:
            return self.known_class
        elif level == LEVEL_CONSTANT:
            return cpu.ts.cls_of_box(self.box)
        else:
            return None

    def make_constant_class(self, classbox, opindex):
        assert self.level < LEVEL_KNOWNCLASS
        self.known_class = classbox
        self.level = LEVEL_KNOWNCLASS
        self.last_guard_index = opindex

    def make_nonnull(self, opindex):
        assert self.level < LEVEL_NONNULL
        self.level = LEVEL_NONNULL
        self.last_guard_index = opindex

    def is_nonnull(self):
        level = self.level
        if level == LEVEL_NONNULL or level == LEVEL_KNOWNCLASS:
            return True
        elif level == LEVEL_CONSTANT:
            box = self.box
            assert isinstance(box, Const)
            return box.nonnull()
        elif self.intbound:
            if self.intbound.known_gt(IntBound(0, 0)) or \
               self.intbound.known_lt(IntBound(0, 0)):
                return True
            else:
                return False
        else:
            return False

    def ensure_nonnull(self):
        if self.level < LEVEL_NONNULL:
            self.level = LEVEL_NONNULL

    def is_virtual(self):
        # Don't check this with 'isinstance(_, VirtualValue)'!
        # Even if it is a VirtualValue, the 'box' can be non-None,
        # meaning it has been forced.
        return self.box is None

    def getfield(self, ofs, default):
        raise NotImplementedError

    def setfield(self, ofs, value):
        raise NotImplementedError

    def getitem(self, index):
        raise NotImplementedError

    def getlength(self):
        raise NotImplementedError

    def setitem(self, index, value):
        raise NotImplementedError


class ConstantValue(OptValue):
    def __init__(self, box):
        self.make_constant(box)

    def clone_for_next_iteration(self, optimizer):
        return self
    
CONST_0      = ConstInt(0)
CONST_1      = ConstInt(1)
CVAL_ZERO    = ConstantValue(CONST_0)
CVAL_ZERO_FLOAT = ConstantValue(Const._new(0.0))
CVAL_UNINITIALIZED_ZERO = ConstantValue(CONST_0)
llhelper.CVAL_NULLREF = ConstantValue(llhelper.CONST_NULL)
oohelper.CVAL_NULLREF = ConstantValue(oohelper.CONST_NULL)

class Optimization(object):
    next_optimization = None

    def __init__(self):
        pass # make rpython happy

    def propagate_forward(self, op):
        raise NotImplementedError

    def emit_operation(self, op):
        self.next_optimization.propagate_forward(op)

    def test_emittable(self, op):
        return self.is_emittable(op)

    def is_emittable(self, op):
        return self.next_optimization.test_emittable(op)

    # FIXME: Move some of these here?
    def getvalue(self, box):
        return self.optimizer.getvalue(box)

    def make_constant(self, box, constbox):
        return self.optimizer.make_constant(box, constbox)

    def make_constant_int(self, box, intconst):
        return self.optimizer.make_constant_int(box, intconst)

    def make_equal_to(self, box, value):
        return self.optimizer.make_equal_to(box, value)

    def get_constant_box(self, box):
        return self.optimizer.get_constant_box(box)

    def new_box(self, fieldofs):
        return self.optimizer.new_box(fieldofs)

    def new_const(self, fieldofs):
        return self.optimizer.new_const(fieldofs)

    def new_box_item(self, arraydescr):
        return self.optimizer.new_box_item(arraydescr)

    def new_const_item(self, arraydescr):
        return self.optimizer.new_const_item(arraydescr)

    def pure(self, opnum, args, result):
        op = ResOperation(opnum, args, result)
        self.optimizer.pure_operations[self.optimizer.make_args_key(op)] = op

    def has_pure_result(self, opnum, args, descr):
        op = ResOperation(opnum, args, None)
        key = self.optimizer.make_args_key(op)
        op = self.optimizer.pure_operations.get(key, None)
        if op is None:
            return False
        return op.getdescr() is descr

    def setup(self):
        pass

    def force_at_end_of_preamble(self):
        pass

    def turned_constant(self, value):
        pass

    def reconstruct_for_next_iteration(self, optimizer=None, valuemap=None):
        #return self.__class__()
        raise NotImplementedError


class Optimizer(Optimization):

    def __init__(self, metainterp_sd, loop, optimizations=None):
        self.metainterp_sd = metainterp_sd
        self.cpu = metainterp_sd.cpu
        self.loop = loop
        self.values = {}
        self.interned_refs = self.cpu.ts.new_ref_dict()
        self.resumedata_memo = resume.ResumeDataLoopMemo(metainterp_sd)
        self.bool_boxes = {}
        self.loop_invariant_results = {}
        self.pure_operations = args_dict()
        self.producer = {}
        self.pendingfields = []
        self.posponedop = None
        self.exception_might_have_happened = False
        self.newoperations = []
<<<<<<< HEAD
        if self.loop.inputvalues:
            self.setup_inputstate()
=======
        if loop is not None:
            self.call_pure_results = loop.call_pure_results

>>>>>>> 4333f017
        self.set_optimizations(optimizations)

    def setup_inputstate(self):
        valuemap = {}
        assert len(self.loop.inputvalues) == len(self.loop.inputargs)
        for i in range(len(self.loop.inputvalues)):
            value = self.loop.inputvalues[i].get_cloned(self, valuemap)
            self.make_equal_to(self.loop.inputargs[i], value)
        
    def set_optimizations(self, optimizations):
        if optimizations:
            self.first_optimization = optimizations[0]
            for i in range(1, len(optimizations)):
                optimizations[i - 1].next_optimization = optimizations[i]
            optimizations[-1].next_optimization = self
            for o in optimizations:
                o.optimizer = self
                o.setup()
        else:
            optimizations = []
            self.first_optimization = self

        self.optimizations  = optimizations

    def force_at_end_of_preamble(self):
        self.resumedata_memo = resume.ResumeDataLoopMemo(self.metainterp_sd)
        for o in self.optimizations:
            o.force_at_end_of_preamble()

    def reconstruct_for_next_iteration(self, optimizer=None, valuemap=None):
        assert optimizer is None
        assert valuemap is None
        valuemap = {}
        new = Optimizer(self.metainterp_sd, self.loop)
        optimizations = [o.reconstruct_for_next_iteration(new, valuemap) for o in
                         self.optimizations]
        new.set_optimizations(optimizations)

        new.values = {}
        for box, value in self.values.items():
            new.values[box] = value.get_cloned(new, valuemap)
        new.interned_refs = self.interned_refs
        new.bool_boxes = {}
        for value in new.bool_boxes.keys():
            new.bool_boxes[value.get_cloned(new, valuemap)] = None

        # FIXME: Move to rewrite.py
        new.loop_invariant_results = {}
        for key, value in self.loop_invariant_results.items():
            new.loop_invariant_results[key] = \
<<<<<<< HEAD
                                 value.get_cloned(new, valuemap)
            
=======
                                 value.get_reconstructed(new, valuemap)

>>>>>>> 4333f017
        new.pure_operations = self.pure_operations
        new.producer = self.producer
        assert self.posponedop is None

        return new

    def turned_constant(self, value):
        for o in self.optimizations:
            o.turned_constant(value)

    def forget_numberings(self, virtualbox):
        self.metainterp_sd.profiler.count(jitprof.OPT_FORCINGS)
        self.resumedata_memo.forget_numberings(virtualbox)

    def getinterned(self, box):
        constbox = self.get_constant_box(box)
        if constbox is None:
            return box
        if constbox.type == REF:
            value = constbox.getref_base()
            if not value:
                return box
            return self.interned_refs.setdefault(value, box)
        else:
            return box

    def getvalue(self, box):
        box = self.getinterned(box)
        try:
            value = self.values[box]
        except KeyError:
            value = self.values[box] = OptValue(box)
        return value

    def get_constant_box(self, box):
        if isinstance(box, Const):
            return box
        try:
            value = self.values[box]
        except KeyError:
            return None
        if value.is_constant():
            constbox = value.box
            assert isinstance(constbox, Const)
            return constbox
        return None

    def make_equal_to(self, box, value, replace=False):
        assert isinstance(value, OptValue)
        assert replace or box not in self.values
        self.values[box] = value

    def make_constant(self, box, constbox):
        self.make_equal_to(box, ConstantValue(constbox))

    def make_constant_int(self, box, intvalue):
        self.make_constant(box, ConstInt(intvalue))

    def new_ptr_box(self):
        return self.cpu.ts.BoxRef()

    def new_box(self, fieldofs):
        if fieldofs.is_pointer_field():
            return self.new_ptr_box()
        elif fieldofs.is_float_field():
            return BoxFloat()
        else:
            return BoxInt()

    def new_const(self, fieldofs):
        if fieldofs.is_pointer_field():
            return self.cpu.ts.CVAL_NULLREF
        elif fieldofs.is_float_field():
            return CVAL_ZERO_FLOAT
        else:
            return CVAL_ZERO

    def new_box_item(self, arraydescr):
        if arraydescr.is_array_of_pointers():
            return self.new_ptr_box()
        elif arraydescr.is_array_of_floats():
            return BoxFloat()
        else:
            return BoxInt()

    def new_const_item(self, arraydescr):
        if arraydescr.is_array_of_pointers():
            return self.cpu.ts.CVAL_NULLREF
        elif arraydescr.is_array_of_floats():
            return CVAL_ZERO_FLOAT
        else:
            return CVAL_ZERO

    def propagate_all_forward(self):
        self.exception_might_have_happened = True
        # ^^^ at least at the start of bridges.  For loops, we could set
        # it to False, but we probably don't care
        self.newoperations = []
        self.i = 0
        while self.i < len(self.loop.operations):
            op = self.loop.operations[self.i]
            self.first_optimization.propagate_forward(op)
            self.i += 1
        self.loop.operations = self.newoperations
        # accumulate counters
        self.resumedata_memo.update_counters(self.metainterp_sd.profiler)

    def send_extra_operation(self, op):
        self.first_optimization.propagate_forward(op)

    def propagate_forward(self, op):
        self.producer[op.result] = op
        opnum = op.getopnum()
        for value, func in optimize_ops:
            if opnum == value:
                func(self, op)
                break
        else:
            self.optimize_default(op)
        #print '\n'.join([str(o) for o in self.newoperations]) + '\n---\n'

    def test_emittable(self, op):
        return True

    def emit_operation(self, op):
        ###self.heap_op_optimizer.emitting_operation(op)
        self._emit_operation(op)

    def _emit_operation(self, op):
        for i in range(op.numargs()):
            arg = op.getarg(i)
            if arg in self.values:
                box = self.values[arg].force_box()
                op.setarg(i, box)
        self.metainterp_sd.profiler.count(jitprof.OPT_OPS)
        if op.is_guard():
            self.metainterp_sd.profiler.count(jitprof.OPT_GUARDS)
            op = self.store_final_boxes_in_guard(op)
        elif op.can_raise():
            self.exception_might_have_happened = True
        elif op.returns_bool_result():
            self.bool_boxes[self.getvalue(op.result)] = None
        self.newoperations.append(op)

    def store_final_boxes_in_guard(self, op):
        descr = op.getdescr()
        assert isinstance(descr, compile.ResumeGuardDescr)
        modifier = resume.ResumeDataVirtualAdder(descr, self.resumedata_memo)
        newboxes = modifier.finish(self.values, self.pendingfields)
        if len(newboxes) > self.metainterp_sd.options.failargs_limit: # XXX be careful here
            compile.giveup()
        descr.store_final_boxes(op, newboxes)
        #
        if op.getopnum() == rop.GUARD_VALUE:
            if self.getvalue(op.getarg(0)) in self.bool_boxes:
                # Hack: turn guard_value(bool) into guard_true/guard_false.
                # This is done after the operation is emitted to let
                # store_final_boxes_in_guard set the guard_opnum field of the
                # descr to the original rop.GUARD_VALUE.
                constvalue = op.getarg(1).getint()
                if constvalue == 0:
                    opnum = rop.GUARD_FALSE
                elif constvalue == 1:
                    opnum = rop.GUARD_TRUE
                else:
                    raise AssertionError("uh?")
                newop = ResOperation(opnum, [op.getarg(0)], op.result, descr)
                newop.setfailargs(op.getfailargs())
                return newop
            else:
                # a real GUARD_VALUE.  Make it use one counter per value.
                descr.make_a_counter_per_value(op)
        return op

    def make_args_key(self, op):
        n = op.numargs()
        args = [None] * (n + 1)
        for i in range(n):
            arg = op.getarg(i)
            try:
                value = self.values[arg]
            except KeyError:
                pass
            else:
                arg = value.get_key_box()
            args[i] = arg
        args[n] = ConstInt(op.getopnum())
        return args

    def optimize_default(self, op):
        canfold = op.is_always_pure()
        if op.is_ovf():
            self.posponedop = op
            return
        if self.posponedop:
            nextop = op
            op = self.posponedop
            self.posponedop = None
            canfold = nextop.getopnum() == rop.GUARD_NO_OVERFLOW
        else:
            nextop = None

        if canfold:
            for i in range(op.numargs()):
                if self.get_constant_box(op.getarg(i)) is None:
                    break
            else:
                # all constant arguments: constant-fold away
                argboxes = [self.get_constant_box(op.getarg(i))
                            for i in range(op.numargs())]
                resbox = execute_nonspec(self.cpu, None,
                                         op.getopnum(), argboxes, op.getdescr())
                # FIXME: Don't we need to check for an overflow here?
                self.make_constant(op.result, resbox.constbox())
                return

            # did we do the exact same operation already?
            args = self.make_args_key(op)
            oldop = self.pure_operations.get(args, None)
            if oldop is not None and oldop.getdescr() is op.getdescr():
                assert oldop.getopnum() == op.getopnum()
                self.make_equal_to(op.result, self.getvalue(oldop.result),
                                   True)
                return
            else:
                self.pure_operations[args] = op

        # otherwise, the operation remains
        self.emit_operation(op)
        if nextop:
            self.emit_operation(nextop)

    #def optimize_GUARD_NO_OVERFLOW(self, op):
    #    # otherwise the default optimizer will clear fields, which is unwanted
    #    # in this case
    #    self.emit_operation(op)
    # FIXME: Is this still needed?

    def optimize_DEBUG_MERGE_POINT(self, op):
        self.emit_operation(op)

optimize_ops = _findall(Optimizer, 'optimize_')


<|MERGE_RESOLUTION|>--- conflicted
+++ resolved
@@ -271,14 +271,10 @@
         self.posponedop = None
         self.exception_might_have_happened = False
         self.newoperations = []
-<<<<<<< HEAD
-        if self.loop.inputvalues:
-            self.setup_inputstate()
-=======
         if loop is not None:
             self.call_pure_results = loop.call_pure_results
-
->>>>>>> 4333f017
+            if self.loop.inputvalues:
+                self.setup_inputstate()
         self.set_optimizations(optimizations)
 
     def setup_inputstate(self):
@@ -329,13 +325,8 @@
         new.loop_invariant_results = {}
         for key, value in self.loop_invariant_results.items():
             new.loop_invariant_results[key] = \
-<<<<<<< HEAD
                                  value.get_cloned(new, valuemap)
-            
-=======
-                                 value.get_reconstructed(new, valuemap)
-
->>>>>>> 4333f017
+
         new.pure_operations = self.pure_operations
         new.producer = self.producer
         assert self.posponedop is None
