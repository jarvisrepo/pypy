from pypy.jit.metainterp.history import Box, BoxInt, LoopToken, BoxFloat,\
     ConstFloat
from pypy.jit.metainterp.history import Const, ConstInt, ConstPtr, ConstObj, REF
from pypy.jit.metainterp.resoperation import rop, ResOperation
from pypy.jit.metainterp import jitprof
from pypy.jit.metainterp.executor import execute_nonspec
from pypy.jit.metainterp.optimizeutil import _findall, sort_descrs
from pypy.jit.metainterp.optimizeutil import descrlist_dict
from pypy.jit.metainterp.optimizeutil import InvalidLoop, args_dict
from pypy.jit.metainterp import resume, compile
from pypy.jit.metainterp.typesystem import llhelper, oohelper
from pypy.rpython.lltypesystem import lltype
from pypy.jit.metainterp.history import AbstractDescr, make_hashable_int
from pypy.jit.metainterp.optimizeopt.intutils import IntBound, IntUnbounded
from pypy.tool.pairtype import extendabletype

LEVEL_UNKNOWN    = '\x00'
LEVEL_NONNULL    = '\x01'
LEVEL_KNOWNCLASS = '\x02'     # might also mean KNOWNARRAYDESCR, for arrays
LEVEL_CONSTANT   = '\x03'

import sys
MAXINT = sys.maxint
MININT = -sys.maxint - 1

class OptValue(object):
    __metaclass__ = extendabletype
    _attrs_ = ('box', 'known_class', 'last_guard_index', 'level', 'intbound')
    last_guard_index = -1

    level = LEVEL_UNKNOWN
    known_class = None
    intbound = None

    def __init__(self, box):
        self.box = box
        self.intbound = IntBound(MININT, MAXINT) #IntUnbounded()
        if isinstance(box, Const):
            self.make_constant(box)
        # invariant: box is a Const if and only if level == LEVEL_CONSTANT

    def force_box(self):
        return self.box

    def get_key_box(self):
        return self.box

    def enum_forced_boxes(self, boxes, already_seen):
        key = self.get_key_box()
        if key not in already_seen:
            boxes.append(self.force_box())
            already_seen[self.get_key_box()] = None

    def get_reconstructed(self, optimizer, valuemap):
        if self in valuemap:
            return valuemap[self]
        new = self.reconstruct_for_next_iteration(optimizer)
        valuemap[self] = new
        self.reconstruct_childs(new, valuemap)
        return new

    def reconstruct_for_next_iteration(self, optimizer):
        return self

    def reconstruct_childs(self, new, valuemap):
        pass

    def get_args_for_fail(self, modifier):
        pass

    def make_virtual_info(self, modifier, fieldnums):
        #raise NotImplementedError # should not be called on this level
        assert fieldnums is None
        return modifier.make_not_virtual(self)

    def is_constant(self):
        return self.level == LEVEL_CONSTANT

    def is_null(self):
        if self.is_constant():
            box = self.box
            assert isinstance(box, Const)
            return not box.nonnull()
        return False

    def make_constant(self, constbox):
        """Replace 'self.box' with a Const box."""
        assert isinstance(constbox, Const)
        self.box = constbox
        self.level = LEVEL_CONSTANT
        if isinstance(constbox, ConstInt):
            val = constbox.getint()
            self.intbound = IntBound(val, val)
        else:
            self.intbound = IntUnbounded()

    def get_constant_class(self, cpu):
        level = self.level
        if level == LEVEL_KNOWNCLASS:
            return self.known_class
        elif level == LEVEL_CONSTANT:
            return cpu.ts.cls_of_box(self.box)
        else:
            return None

    def make_constant_class(self, classbox, opindex):
        assert self.level < LEVEL_KNOWNCLASS
        self.known_class = classbox
        self.level = LEVEL_KNOWNCLASS
        self.last_guard_index = opindex

    def make_nonnull(self, opindex):
        assert self.level < LEVEL_NONNULL
        self.level = LEVEL_NONNULL
        self.last_guard_index = opindex

    def is_nonnull(self):
        level = self.level
        if level == LEVEL_NONNULL or level == LEVEL_KNOWNCLASS:
            return True
        elif level == LEVEL_CONSTANT:
            box = self.box
            assert isinstance(box, Const)
            return box.nonnull()
        elif self.intbound:
            if self.intbound.known_gt(IntBound(0, 0)) or \
               self.intbound.known_lt(IntBound(0, 0)):
                return True
            else:
                return False
        else:
            return False

    def ensure_nonnull(self):
        if self.level < LEVEL_NONNULL:
            self.level = LEVEL_NONNULL

    def is_virtual(self):
        # Don't check this with 'isinstance(_, VirtualValue)'!
        # Even if it is a VirtualValue, the 'box' can be non-None,
        # meaning it has been forced.
        return self.box is None

    def getfield(self, ofs, default):
        raise NotImplementedError

    def setfield(self, ofs, value):
        raise NotImplementedError

    def getitem(self, index):
        raise NotImplementedError

    def getlength(self):
        raise NotImplementedError

    def setitem(self, index, value):
        raise NotImplementedError


class ConstantValue(OptValue):
    def __init__(self, box):
        self.make_constant(box)

CONST_0      = ConstInt(0)
CONST_1      = ConstInt(1)
CVAL_ZERO    = ConstantValue(CONST_0)
CVAL_ZERO_FLOAT = ConstantValue(Const._new(0.0))
CVAL_UNINITIALIZED_ZERO = ConstantValue(CONST_0)
llhelper.CVAL_NULLREF = ConstantValue(llhelper.CONST_NULL)
oohelper.CVAL_NULLREF = ConstantValue(oohelper.CONST_NULL)

class Optimization(object):
    next_optimization = None

<<<<<<< HEAD
    def propagate_begin_forward(self):
        if self.next_optimization:
            self.next_optimization.propagate_begin_forward()

    def propagate_end_forward(self):
        if self.next_optimization:
            self.next_optimization.propagate_end_forward()
=======
    def __init__(self):
        pass # make rpython happy
>>>>>>> 4e10f829
    
    def propagate_forward(self, op):
        raise NotImplementedError

    def emit_operation(self, op):
        self.next_optimization.propagate_forward(op)

    def test_emittable(self, op):
        return self.is_emittable(op)
    
    def is_emittable(self, op):
        return self.next_optimization.test_emittable(op)

    # FIXME: Move some of these here?
    def getvalue(self, box):
        return self.optimizer.getvalue(box)

    def make_constant(self, box, constbox):
        return self.optimizer.make_constant(box, constbox)

    def make_constant_int(self, box, intconst):
        return self.optimizer.make_constant_int(box, intconst)

    def make_equal_to(self, box, value):
        return self.optimizer.make_equal_to(box, value)

    def get_constant_box(self, box):
        return self.optimizer.get_constant_box(box)

    def new_box(self, fieldofs):
        return self.optimizer.new_box(fieldofs)

    def new_const(self, fieldofs):
        return self.optimizer.new_const(fieldofs)

    def new_box_item(self, arraydescr):
        return self.optimizer.new_box_item(arraydescr)

    def new_const_item(self, arraydescr):
        return self.optimizer.new_const_item(arraydescr)

    def pure(self, opnum, args, result):
        op = ResOperation(opnum, args, result)
        self.optimizer.pure_operations[self.optimizer.make_args_key(op)] = op

    def has_pure_result(self, opnum, args, descr):
        op = ResOperation(opnum, args, None)
        key = self.optimizer.make_args_key(op)
        op = self.optimizer.pure_operations.get(key, None)
        if op is None:
            return False
        return op.getdescr() is descr

    def setup(self):
        pass

    def force_at_end_of_preamble(self):
        pass

    def turned_constant(self, value):
        pass

    def reconstruct_for_next_iteration(self, optimizer=None, valuemap=None):
        #return self.__class__()
        raise NotImplementedError
    

class Optimizer(Optimization):

    def __init__(self, metainterp_sd, loop, optimizations=None):
        self.metainterp_sd = metainterp_sd
        self.cpu = metainterp_sd.cpu
        self.loop = loop
        self.values = {}
        self.interned_refs = self.cpu.ts.new_ref_dict()
        self.resumedata_memo = resume.ResumeDataLoopMemo(metainterp_sd)
        self.bool_boxes = {}
        self.loop_invariant_results = {}
        self.pure_operations = args_dict()
        self.producer = {}
        self.pendingfields = []
        self.posponedop = None
        self.exception_might_have_happened = False
        self.newoperations = []
        if loop is not None:
            self.call_pure_results = loop.call_pure_results

        self.set_optimizations(optimizations)

    def set_optimizations(self, optimizations):
        if optimizations:
            self.first_optimization = optimizations[0]
            for i in range(1, len(optimizations)):
                optimizations[i - 1].next_optimization = optimizations[i]
            optimizations[-1].next_optimization = self
            for o in optimizations:
                o.optimizer = self
                o.setup()
        else:
            optimizations = []
            self.first_optimization = self
            
        self.optimizations  = optimizations 

    def force_at_end_of_preamble(self):
        self.resumedata_memo = resume.ResumeDataLoopMemo(self.metainterp_sd)
        for o in self.optimizations:
            o.force_at_end_of_preamble()
            
    def reconstruct_for_next_iteration(self, optimizer=None, valuemap=None):
        assert optimizer is None
        assert valuemap is None
        valuemap = {}
        new = Optimizer(self.metainterp_sd, self.loop)
        optimizations = [o.reconstruct_for_next_iteration(new, valuemap) for o in 
                         self.optimizations]
        new.set_optimizations(optimizations)

        new.values = {}
        for box, value in self.values.items():
            new.values[box] = value.get_reconstructed(new, valuemap)
        new.interned_refs = self.interned_refs
        new.bool_boxes = {}
        for value in new.bool_boxes.keys():
            new.bool_boxes[value.get_reconstructed(new, valuemap)] = None

        # FIXME: Move to rewrite.py
        new.loop_invariant_results = {}
        for key, value in self.loop_invariant_results.items():
            new.loop_invariant_results[key] = \
                                 value.get_reconstructed(new, valuemap)
            
        new.pure_operations = self.pure_operations
        new.producer = self.producer
        assert self.posponedop is None

        return new

    def turned_constant(self, value):
        for o in self.optimizations:
            o.turned_constant(value)

    def forget_numberings(self, virtualbox):
        self.metainterp_sd.profiler.count(jitprof.OPT_FORCINGS)
        self.resumedata_memo.forget_numberings(virtualbox)

    def getinterned(self, box):
        constbox = self.get_constant_box(box)
        if constbox is None:
            return box
        if constbox.type == REF:
            value = constbox.getref_base()
            if not value:
                return box
            return self.interned_refs.setdefault(value, box)
        else:
            return box

    def getvalue(self, box):
        box = self.getinterned(box)
        try:
            value = self.values[box]
        except KeyError:
            value = self.values[box] = OptValue(box)
        return value

    def get_constant_box(self, box):
        if isinstance(box, Const):
            return box
        try:
            value = self.values[box]
        except KeyError:
            return None
        if value.is_constant():
            constbox = value.box
            assert isinstance(constbox, Const)
            return constbox
        return None

    def make_equal_to(self, box, value, replace=False):
        assert isinstance(value, OptValue)
        assert replace or box not in self.values
        self.values[box] = value

    def make_constant(self, box, constbox):
        self.make_equal_to(box, ConstantValue(constbox))

    def make_constant_int(self, box, intvalue):
        self.make_constant(box, ConstInt(intvalue))

    def new_ptr_box(self):
        return self.cpu.ts.BoxRef()

    def new_box(self, fieldofs):
        if fieldofs.is_pointer_field():
            return self.new_ptr_box()
        elif fieldofs.is_float_field():
            return BoxFloat()
        else:
            return BoxInt()

    def new_const(self, fieldofs):
        if fieldofs.is_pointer_field():
            return self.cpu.ts.CVAL_NULLREF
        elif fieldofs.is_float_field():
            return CVAL_ZERO_FLOAT
        else:
            return CVAL_ZERO

    def new_box_item(self, arraydescr):
        if arraydescr.is_array_of_pointers():
            return self.new_ptr_box()
        elif arraydescr.is_array_of_floats():
            return BoxFloat()
        else:
            return BoxInt()

    def new_const_item(self, arraydescr):
        if arraydescr.is_array_of_pointers():
            return self.cpu.ts.CVAL_NULLREF
        elif arraydescr.is_array_of_floats():
            return CVAL_ZERO_FLOAT
        else:
            return CVAL_ZERO

    def propagate_all_forward(self):
        self.exception_might_have_happened = True
        # ^^^ at least at the start of bridges.  For loops, we could set
        # it to False, but we probably don't care
        self.newoperations = []
        self.first_optimization.propagate_begin_forward()
        self.i = 0
        while self.i < len(self.loop.operations):
            op = self.loop.operations[self.i]
            self.first_optimization.propagate_forward(op)
            self.i += 1
        self.first_optimization.propagate_end_forward()
        self.loop.operations = self.newoperations
        # accumulate counters
        self.resumedata_memo.update_counters(self.metainterp_sd.profiler)

    def send_extra_operation(self, op):
        self.first_optimization.propagate_forward(op)

    def propagate_forward(self, op):
        self.producer[op.result] = op
        opnum = op.getopnum()
        for value, func in optimize_ops:
            if opnum == value:
                func(self, op)
                break
        else:
            self.optimize_default(op)
        #print '\n'.join([str(o) for o in self.newoperations]) + '\n---\n'

    def test_emittable(self, op):
        return True
    
    def emit_operation(self, op):
        ###self.heap_op_optimizer.emitting_operation(op)
        self._emit_operation(op)

    def _emit_operation(self, op):
        for i in range(op.numargs()):
            arg = op.getarg(i)
            if arg in self.values:
                box = self.values[arg].force_box()
                op.setarg(i, box)
        self.metainterp_sd.profiler.count(jitprof.OPT_OPS)
        if op.is_guard():
            self.metainterp_sd.profiler.count(jitprof.OPT_GUARDS)
            op = self.store_final_boxes_in_guard(op)
        elif op.can_raise():
            self.exception_might_have_happened = True
        elif op.returns_bool_result():
            self.bool_boxes[self.getvalue(op.result)] = None
        self.newoperations.append(op)

    def store_final_boxes_in_guard(self, op):
        descr = op.getdescr()
        assert isinstance(descr, compile.ResumeGuardDescr)
        modifier = resume.ResumeDataVirtualAdder(descr, self.resumedata_memo)
        newboxes = modifier.finish(self.values, self.pendingfields)
        if len(newboxes) > self.metainterp_sd.options.failargs_limit: # XXX be careful here
            compile.giveup()
        descr.store_final_boxes(op, newboxes)
        #
        if op.getopnum() == rop.GUARD_VALUE:
            if self.getvalue(op.getarg(0)) in self.bool_boxes:
                # Hack: turn guard_value(bool) into guard_true/guard_false.
                # This is done after the operation is emitted to let
                # store_final_boxes_in_guard set the guard_opnum field of the
                # descr to the original rop.GUARD_VALUE.
                constvalue = op.getarg(1).getint()
                if constvalue == 0:
                    opnum = rop.GUARD_FALSE
                elif constvalue == 1:
                    opnum = rop.GUARD_TRUE
                else:
                    raise AssertionError("uh?")
                newop = ResOperation(opnum, [op.getarg(0)], op.result, descr)
                newop.setfailargs(op.getfailargs())
                return newop
            else:
                # a real GUARD_VALUE.  Make it use one counter per value.
                descr.make_a_counter_per_value(op)
        return op

    def make_args_key(self, op):
        n = op.numargs()
        args = [None] * (n + 1)
        for i in range(n):
            arg = op.getarg(i)
            try:
                value = self.values[arg]
            except KeyError:
                pass
            else:
                arg = value.get_key_box()
            args[i] = arg
        args[n] = ConstInt(op.getopnum())
        return args

    def optimize_default(self, op):
        canfold = op.is_always_pure()
        if op.is_ovf():
            self.posponedop = op
            return
        if self.posponedop:
            nextop = op
            op = self.posponedop
            self.posponedop = None
            canfold = nextop.getopnum() == rop.GUARD_NO_OVERFLOW
        else:
            nextop = None
            
        if canfold:
            for i in range(op.numargs()):
                if self.get_constant_box(op.getarg(i)) is None:
                    break
            else:
                # all constant arguments: constant-fold away
                argboxes = [self.get_constant_box(op.getarg(i))
                            for i in range(op.numargs())]
                resbox = execute_nonspec(self.cpu, None,
                                         op.getopnum(), argboxes, op.getdescr())
                # FIXME: Don't we need to check for an overflow here?
                self.make_constant(op.result, resbox.constbox())
                return

            # did we do the exact same operation already?
            args = self.make_args_key(op)
            oldop = self.pure_operations.get(args, None)
            if oldop is not None and oldop.getdescr() is op.getdescr():
                assert oldop.getopnum() == op.getopnum()
                self.make_equal_to(op.result, self.getvalue(oldop.result),
                                   True)
                return
            else:
                self.pure_operations[args] = op

        # otherwise, the operation remains
        self.emit_operation(op)
        if nextop:
            self.emit_operation(nextop)

    #def optimize_GUARD_NO_OVERFLOW(self, op):
    #    # otherwise the default optimizer will clear fields, which is unwanted
    #    # in this case
    #    self.emit_operation(op)
    # FIXME: Is this still needed?

    def optimize_DEBUG_MERGE_POINT(self, op):
        self.emit_operation(op)

optimize_ops = _findall(Optimizer, 'optimize_')


<|MERGE_RESOLUTION|>--- conflicted
+++ resolved
@@ -172,7 +172,9 @@
 class Optimization(object):
     next_optimization = None
 
-<<<<<<< HEAD
+    def __init__(self):
+        pass # make rpython happy
+
     def propagate_begin_forward(self):
         if self.next_optimization:
             self.next_optimization.propagate_begin_forward()
@@ -180,11 +182,7 @@
     def propagate_end_forward(self):
         if self.next_optimization:
             self.next_optimization.propagate_end_forward()
-=======
-    def __init__(self):
-        pass # make rpython happy
->>>>>>> 4e10f829
-    
+
     def propagate_forward(self, op):
         raise NotImplementedError
 
