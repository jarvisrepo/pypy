--- conflicted
+++ resolved
@@ -18,11 +18,9 @@
         assert self.posponedop is None
         return OptIntBounds()
 
-<<<<<<< HEAD
     def flush(self):
         assert self.posponedop is None
-        
-=======
+
     def setup(self):
         self.posponedop = None
         self.nextop = None
@@ -30,8 +28,7 @@
     def reconstruct_for_next_iteration(self, optimizer, valuemap):
         assert self.posponedop is None
         return self 
-
->>>>>>> 3910b6cf
+        
     def propagate_forward(self, op):
         if op.is_ovf():
             self.posponedop = op
