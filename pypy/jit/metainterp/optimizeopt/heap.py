--- conflicted
+++ resolved
@@ -129,24 +129,8 @@
             assert 0   # was: new.lazy_setfields = self.lazy_setfields
         
         for descr, d in self.cached_fields.items():
-<<<<<<< HEAD
-            newd = {}
-            new.cached_fields[descr] = newd
-            for value, fieldvalue in d.items():
-                newd[value.get_cloned(optimizer, valuemap)] = \
-                                       fieldvalue.get_cloned(optimizer, valuemap)
-            
-        for descr, d in self.known_heap_fields.items():
-            newd = {}
-            new.known_heap_fields[descr] = newd
-            for value, fieldvalue in d.items():
-                newd[value.get_cloned(optimizer, valuemap)] = \
-                                       fieldvalue.get_cloned(optimizer, valuemap)
-            
-=======
-            new.cached_fields[descr] = d.get_reconstructed(optimizer, valuemap)
-
->>>>>>> 4333f017
+            new.cached_fields[descr] = d.get_cloneded(optimizer, valuemap)
+
         new.cached_arrayitems = {}
         for descr, d in self.cached_arrayitems.items():
             newd = {}
