--- conflicted
+++ resolved
@@ -286,21 +286,6 @@
         # sense to avoid a situation like "int_eq/setfield_gc/guard_true",
         # which the backend (at least the x86 backend) does not handle well.
         newoperations = self.optimizer.newoperations
-<<<<<<< HEAD
-        if before_guard and len(newoperations) >= 2:
-            lastop = newoperations[-1]
-            prevop = newoperations[-2]
-            # - is_comparison() for cases like "int_eq/setfield_gc/guard_true"
-            # - CALL_MAY_FORCE: "call_may_force/setfield_gc/guard_not_forced"
-            # - is_ovf(): "int_add_ovf/setfield_gc/guard_no_overflow"
-            opnum = prevop.getopnum()
-            lastop_args = lastop.getarglist()
-            if ((prevop.is_comparison() or opnum == rop.CALL_MAY_FORCE
-                 or opnum == rop.CALL_RELEASE_GIL or prevop.is_ovf())
-                and prevop.result not in lastop_args):
-                newoperations[-2] = lastop
-                newoperations[-1] = prevop
-=======
         if len(newoperations) < 2:
             return
         lastop = newoperations[-1]
@@ -319,7 +304,6 @@
             return
         newoperations[-2] = lastop
         newoperations[-1] = prevop
->>>>>>> 5a2f5e45
 
     def force_all_lazy_setfields(self):
         for cf in self._lazy_setfields:
