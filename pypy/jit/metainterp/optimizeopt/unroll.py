--- conflicted
+++ resolved
@@ -269,11 +269,8 @@
                 # in case it does, we would prefer to be suboptimal in asm
                 # to a fatal RPython exception.
                 if newresult is not op.result and not newvalue.is_constant():
-<<<<<<< HEAD
-=======
                     # XXX fix me?
                     #self.short_boxes.alias(newresult, op.result)
->>>>>>> 35f4834a
                     op = ResOperation(rop.SAME_AS, [op.result], newresult)
                     self.optimizer._newoperations = [op] + self.optimizer._newoperations
         self.optimizer.flush()
