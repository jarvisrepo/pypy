<<<<<<< HEAD
from pypy.jit.metainterp.optimizeopt.optimizer import *
from pypy.jit.metainterp.optimizeopt.virtualstate import VirtualStateAdder, ShortBoxes
from pypy.jit.metainterp.resoperation import rop, ResOperation
=======
from pypy.jit.codewriter.effectinfo import EffectInfo
>>>>>>> a78ff4f5
from pypy.jit.metainterp.compile import ResumeGuardDescr
from pypy.jit.metainterp.history import TreeLoop, LoopToken
from pypy.jit.metainterp.jitexc import JitException
<<<<<<< HEAD
from pypy.jit.metainterp.history import make_hashable_int
from pypy.jit.codewriter.effectinfo import EffectInfo
from pypy.jit.metainterp.optimizeopt.generalize import KillHugeIntBounds
=======
from pypy.jit.metainterp.optimize import InvalidLoop, RetraceLoop
from pypy.jit.metainterp.optimizeopt.optimizer import *
from pypy.jit.metainterp.resoperation import rop, ResOperation
from pypy.jit.metainterp.resume import Snapshot
from pypy.rlib.debug import debug_print
>>>>>>> a78ff4f5

# Assumptions
# ===========
#
# For this to work some assumptions had to be made about the
# optimizations performed. At least for the optimizations that are
# allowed to operate across the loop boundaries. To enforce this, the
# optimizer chain is recreated at the end of the preamble and only the
# state of the optimizations that fulfill those assumptions are kept.
# Since part of this state is stored in virtuals all OptValue objects
# are also recreated to allow virtuals not supported to be forced.
#
# First of all, the optimizations are not allowed to introduce new
# boxes. It is the unoptimized version of the trace that is inlined to
# form the second iteration of the loop. Otherwise the
# state of the virtuals would not be updated correctly. Whenever some
# box from the first iteration is reused in the second iteration, it
# is added to the input arguments of the loop as well as to the
# arguments of the jump at the end of the preamble. This means that
# inlining the jump from the unoptimized trace will not work since it
# contains too few arguments.  Instead the jump at the end of the
# preamble is inlined. If the arguments of that jump contains boxes
# that were produced by one of the optimizations, and thus never seen
# by the inliner, the inliner will not be able to inline them. There
# is no way of known what these boxes are supposed to contain in the
# third iteration.
#
# The second assumption is that the state of the optimizer should be the
# same after the second iteration as after the first. This have forced
# us to disable store sinking across loop boundaries. Consider the
# following trace
#
#         [p1, p2]
#         i1 = getfield_gc(p1, descr=nextdescr)
#         i2 = int_sub(i1, 1)
#         i2b = int_is_true(i2)
#         guard_true(i2b) []
#         setfield_gc(p2, i2, descr=nextdescr)
#         p3 = new_with_vtable(ConstClass(node_vtable))
#         jump(p2, p3)
#
# At the start of the preamble, p1 and p2 will be pointers. The
# setfield_gc will be removed by the store sinking heap optimizer, and
# p3 will become a virtual. Jumping to the loop will make p1 a pointer
# and p2 a virtual at the start of the loop. The setfield_gc will now
# be absorbed into the virtual p2 and never seen by the heap
# optimizer. At the end of the loop both p2 and p3 are virtuals, but
# the loop needs p2 to be a pointer to be able to call itself. So it
# is forced producing the operations
#
#         p2 = new_with_vtable(ConstClass(node_vtable))
#         setfield_gc(p2, i2, descr=nextdescr)
#
# In this case the setfield_gc is not store sinked, which means we are
# not in the same state at the end of the loop as at the end of the
# preamble. When we now call the loop again, the first 4 operations of
# the trace were optimized under the wrong assumption that the
# setfield_gc was store sinked which could lead to errors. In this
# case what would happen is that it would be inserted once more in
# front of the guard.



# FIXME: Introduce some VirtualOptimizer super class instead

def optimize_unroll(metainterp_sd, loop, optimizations):
    opt = UnrollOptimizer(metainterp_sd, loop, optimizations)
    opt.propagate_all_forward()

class Inliner(object):
    def __init__(self, inputargs, jump_args):
        assert len(inputargs) == len(jump_args)
        self.argmap = {}
        for i in range(len(inputargs)):
            if inputargs[i] in self.argmap:
                assert self.argmap[inputargs[i]] == jump_args[i]
            else:
                self.argmap[inputargs[i]] = jump_args[i]
        self.snapshot_map = {None: None}

    def inline_op(self, newop, ignore_result=False, clone=True,
                  ignore_failargs=False):
        if clone:
            newop = newop.clone()
        args = newop.getarglist()
        newop.initarglist([self.inline_arg(a) for a in args])

        if newop.is_guard():
            args = newop.getfailargs()
            if args and not ignore_failargs:
                newop.setfailargs([self.inline_arg(a) for a in args])
            else:
                newop.setfailargs([])

        if newop.result and not ignore_result:
            old_result = newop.result
            newop.result = newop.result.clonebox()
            self.argmap[old_result] = newop.result

        self.inline_descr_inplace(newop.getdescr())

        return newop

    def inline_descr_inplace(self, descr):
        if isinstance(descr, ResumeGuardDescr):
            descr.rd_snapshot = self.inline_snapshot(descr.rd_snapshot)

    def inline_arg(self, arg):
        if arg is None:
            return None
        if isinstance(arg, Const):
            return arg
        return self.argmap[arg]

    def inline_snapshot(self, snapshot):
        if snapshot in self.snapshot_map:
            return self.snapshot_map[snapshot]
        boxes = [self.inline_arg(a) for a in snapshot.boxes]
        new_snapshot = Snapshot(self.inline_snapshot(snapshot.prev), boxes)
        self.snapshot_map[snapshot] = new_snapshot
        return new_snapshot

<<<<<<< HEAD
=======
class VirtualState(object):
    def __init__(self, state):
        self.state = state

    def generalization_of(self, other):
        assert len(self.state) == len(other.state)
        for i in range(len(self.state)):
            if not self.state[i].generalization_of(other.state[i]):
                return False
        return True

    def generate_guards(self, other, args, cpu, extra_guards):
        assert len(self.state) == len(other.state) == len(args)
        for i in range(len(self.state)):
            self.state[i].generate_guards(other.state[i], args[i],
                                          cpu, extra_guards)

class VirtualStateAdder(resume.ResumeDataVirtualAdder):
    def __init__(self, optimizer):
        self.fieldboxes = {}
        self.optimizer = optimizer
        self.info = {}

    def register_virtual_fields(self, keybox, fieldboxes):
        self.fieldboxes[keybox] = fieldboxes

    def already_seen_virtual(self, keybox):
        return keybox in self.fieldboxes

    def getvalue(self, box):
        return self.optimizer.getvalue(box)

    def state(self, box):
        value = self.getvalue(box)
        box = value.get_key_box()
        try:
            info = self.info[box]
        except KeyError:
            if value.is_virtual():
                self.info[box] = info = value.make_virtual_info(self, None)
                flds = self.fieldboxes[box]
                info.fieldstate = [self.state(b) for b in flds]
            else:
                self.info[box] = info = self.make_not_virtual(value)
        return info

    def get_virtual_state(self, jump_args):
        for box in jump_args:
            value = self.getvalue(box)
            value.get_args_for_fail(self)
        return VirtualState([self.state(box) for box in jump_args])


    def make_not_virtual(self, value):
        return NotVirtualInfo(value)

class NotVirtualInfo(resume.AbstractVirtualInfo):
    def __init__(self, value):
        self.known_class = value.known_class
        self.level = value.level
        if value.intbound is None:
            self.intbound = IntBound(MININT, MAXINT)
        else:
            self.intbound = value.intbound.clone()
        if value.is_constant():
            self.constbox = value.box
        else:
            self.constbox = None

    def generalization_of(self, other):
        # XXX This will always retrace instead of forcing anything which
        # might be what we want sometimes?
        if not isinstance(other, NotVirtualInfo):
            return False
        if other.level < self.level:
            return False
        if self.level == LEVEL_CONSTANT:
            if not self.constbox.same_constant(other.constbox):
                return False
        elif self.level == LEVEL_KNOWNCLASS:
            if self.known_class != other.known_class: # FIXME: use issubclass?
                return False
        return self.intbound.contains_bound(other.intbound)

    def _generate_guards(self, other, box, cpu, extra_guards):
        if not isinstance(other, NotVirtualInfo):
            raise InvalidLoop
        if self.level == LEVEL_KNOWNCLASS and \
           box.nonnull() and \
           self.known_class.same_constant(cpu.ts.cls_of_box(box)):
            # Note: This is only a hint on what the class of box was
            # during the trace. There are actually no guarentees that this
            # box realy comes from a trace. The hint is used here to choose
            # between either eimtting a guard_class and jumping to an
            # excisting compiled loop or retracing the loop. Both
            # alternatives will always generate correct behaviour, but
            # performace will differ.
            op = ResOperation(rop.GUARD_CLASS, [box, self.known_class], None)
            extra_guards.append(op)
            return
        # Remaining cases are probably not interesting
        raise InvalidLoop
        if self.level == LEVEL_CONSTANT:
            import pdb; pdb.set_trace()
            raise NotImplementedError


>>>>>>> a78ff4f5
class UnrollOptimizer(Optimization):
    """Unroll the loop into two iterations. The first one will
    become the preamble or entry bridge (don't think there is a
    distinction anymore)"""

    def __init__(self, metainterp_sd, loop, optimizations):
        self.optimizer = Optimizer(metainterp_sd, loop, optimizations)
        self.cloned_operations = []
        for op in self.optimizer.loop.operations:
            newop = op.clone()
            self.cloned_operations.append(newop)

<<<<<<< HEAD
    def fix_snapshot(self, loop, jump_args, snapshot):
        if snapshot is None:
            return None
        snapshot_args = snapshot.boxes 
        new_snapshot_args = []
        for a in snapshot_args:
            a = self.getvalue(a).get_key_box()
            new_snapshot_args.append(a)
        prev = self.fix_snapshot(loop, jump_args, snapshot.prev)
        return Snapshot(prev, new_snapshot_args)
            
=======
>>>>>>> a78ff4f5
    def propagate_all_forward(self):
        loop = self.optimizer.loop
        jumpop = loop.operations[-1]
        if jumpop.getopnum() == rop.JUMP:
            loop.operations = loop.operations[:-1]
        else:
            loopop = None

        self.optimizer.propagate_all_forward()


        if jumpop:
            assert jumpop.getdescr() is loop.token
            jump_args = jumpop.getarglist()
            jumpop.initarglist([])
            self.optimizer.flush()

            KillHugeIntBounds(self.optimizer).apply()
            
            loop.preamble.operations = self.optimizer.newoperations
            jump_args = [self.getvalue(a).get_key_box() for a in jump_args]

            start_resumedescr = loop.preamble.start_resumedescr.clone_if_mutable()
            self.start_resumedescr = start_resumedescr
            assert isinstance(start_resumedescr, ResumeGuardDescr)
            start_resumedescr.rd_snapshot = self.fix_snapshot(loop, jump_args,
                                                              start_resumedescr.rd_snapshot)

            modifier = VirtualStateAdder(self.optimizer)
            virtual_state = modifier.get_virtual_state(jump_args)
            
            values = [self.getvalue(arg) for arg in jump_args]
            inputargs = virtual_state.make_inputargs(values)
            short_inputargs = virtual_state.make_inputargs(values, keyboxes=True)

            self.constant_inputargs = {}
            for box in jump_args: 
                const = self.get_constant_box(box)
                if const:
                    self.constant_inputargs[box] = const

            sb = ShortBoxes(self.optimizer, inputargs + self.constant_inputargs.keys())
            self.short_boxes = sb
            preamble_optimizer = self.optimizer
            loop.preamble.quasi_immutable_deps = (
                self.optimizer.quasi_immutable_deps)
            self.optimizer = self.optimizer.new()
            loop.quasi_immutable_deps = self.optimizer.quasi_immutable_deps

            logops = self.optimizer.loop.logops
            if logops:
                args = ", ".join([logops.repr_of_arg(arg) for arg in inputargs])
                debug_print('inputargs:       ' + args)
                args = ", ".join([logops.repr_of_arg(arg) for arg in short_inputargs])
                debug_print('short inputargs: ' + args)
                self.short_boxes.debug_print(logops)            

            # Force virtuals amoung the jump_args of the preamble to get the
            # operations needed to setup the proper state of those virtuals
            # in the peeled loop
            inputarg_setup_ops = []
            preamble_optimizer.newoperations = []
            seen = {}
            for box in inputargs:
                if box in seen:
                    continue
                seen[box] = True
                value = preamble_optimizer.getvalue(box)
                inputarg_setup_ops.extend(value.make_guards(box))
            for box in short_inputargs:
                if box in seen:
                    continue
                seen[box] = True
                value = preamble_optimizer.getvalue(box)
                value.force_box()
            preamble_optimizer.flush()
            inputarg_setup_ops += preamble_optimizer.newoperations

            # Setup the state of the new optimizer by emiting the
            # short preamble operations and discarding the result
            self.optimizer.emitting_dissabled = True
            for op in inputarg_setup_ops:
                self.optimizer.send_extra_operation(op)
            # XXX Hack to prevent previos loop from updateing pure_operations
            self.optimizer.pure_operations = args_dict()
            seen = {}
            for op in self.short_boxes.operations():
                self.ensure_short_op_emitted(op, self.optimizer, seen)
                if op and op.result:
                    value = preamble_optimizer.getvalue(op.result)
                    for guard in value.make_guards(op.result):
                        self.optimizer.send_extra_operation(guard)
                    newresult = self.optimizer.getvalue(op.result).get_key_box()
                    if newresult is not op.result:
                        self.short_boxes.alias(newresult, op.result)

            self.optimizer.flush()
            self.optimizer.emitting_dissabled = False

            initial_inputargs_len = len(inputargs)
            self.inliner = Inliner(loop.inputargs, jump_args)


            short = self.inline(inputargs, self.cloned_operations,
                                loop.inputargs, short_inputargs,
                                virtual_state)
            
            #except KeyError:
            #    debug_print("Unrolling failed.")
            #    loop.preamble.operations = None
            #    jumpop.initarglist(jump_args)
            #    preamble_optimizer.send_extra_operation(jumpop)
            #    return
            loop.inputargs = inputargs
            args = [preamble_optimizer.getvalue(self.short_boxes.original(a)).force_box()\
                    for a in inputargs]
            jmp = ResOperation(rop.JUMP, args, None)
            jmp.setdescr(loop.token)
            loop.preamble.operations.append(jmp)

            loop.operations = self.optimizer.newoperations

<<<<<<< HEAD
            #short = self.create_short_preamble(loop.preamble, loop)
=======
            start_resumedescr = loop.preamble.start_resumedescr.clone_if_mutable()
            assert isinstance(start_resumedescr, ResumeGuardDescr)
            snapshot = start_resumedescr.rd_snapshot
            while snapshot is not None:
                snapshot_args = snapshot.boxes
                new_snapshot_args = []
                for a in snapshot_args:
                    if not isinstance(a, Const):
                        a = loop.preamble.inputargs[jump_args.index(a)]
                    new_snapshot_args.append(a)
                snapshot.boxes = new_snapshot_args
                snapshot = snapshot.prev

            short = self.create_short_preamble(loop.preamble, loop)
>>>>>>> a78ff4f5
            if short:
                assert short[-1].getopnum() == rop.JUMP
                short[-1].setdescr(loop.token)

                # Turn guards into conditional jumps to the preamble
                for i in range(len(short)):
                    op = short[i]
                    if op.is_guard():
                        op = op.clone()
                        op.setfailargs(None)
                        descr = self.start_resumedescr.clone_if_mutable()
                        op.setdescr(descr)
                        short[i] = op

                short_loop = TreeLoop('short preamble')
                short_loop.inputargs = short_inputargs
                short_loop.operations = short

                # Clone ops and boxes to get private versions and
<<<<<<< HEAD
                boxmap = {}
                newargs = [None] * len(short_loop.inputargs)
                for i in range(len(short_loop.inputargs)):
                    a = short_loop.inputargs[i]
                    if a in boxmap:
                        newargs[i] = boxmap[a]
                    else:
                        newargs[i] = a.clonebox()
                        boxmap[a] = newargs[i]
=======
                newargs = [a.clonebox() for a in short_loop.inputargs]
>>>>>>> a78ff4f5
                inliner = Inliner(short_loop.inputargs, newargs)
                for box, const in self.constant_inputargs.items():
                    inliner.argmap[box] = const
                short_loop.inputargs = newargs
                ops = [inliner.inline_op(op) for op in short_loop.operations]
                short_loop.operations = ops
                descr = self.start_resumedescr.clone_if_mutable()
                inliner.inline_descr_inplace(descr)
                short_loop.start_resumedescr = descr

                assert isinstance(loop.preamble.token, LoopToken)
                if loop.preamble.token.short_preamble:
                    loop.preamble.token.short_preamble.append(short_loop)
                else:
                    loop.preamble.token.short_preamble = [short_loop]
                short_loop.virtual_state = virtual_state

                # Forget the values to allow them to be freed
                for box in short_loop.inputargs:
                    box.forget_value()
                for op in short_loop.operations:
                    if op.result:
                        op.result.forget_value()
<<<<<<< HEAD
                
    def inline(self, inputargs, loop_operations, loop_args, short_inputargs, virtual_state):
        inliner = self.inliner

        short_jumpargs = inputargs[:]

        short = []
        short_seen = {}
        for box, const in self.constant_inputargs.items():
            short_seen[box] = True

        for op in self.short_boxes.operations():
            if op is not None:
                if len(self.getvalue(op.result).make_guards(op.result)) > 0:
                    self.add_op_to_short(op, short, short_seen, False, True)
=======

    def inline(self, loop_operations, loop_args, jump_args):
        self.inliner = inliner = Inliner(loop_args, jump_args)

        for v in self.optimizer.values.values():
            v.last_guard_index = -1 # FIXME: Are there any more indexes stored?

        inputargs = []
        seen_inputargs = {}
        for arg in jump_args:
            boxes = []
            self.getvalue(arg).enum_forced_boxes(boxes, seen_inputargs)
            for a in boxes:
                if not isinstance(a, Const):
                    inputargs.append(a)
>>>>>>> a78ff4f5

        # This loop is equivalent to the main optimization loop in
        # Optimizer.propagate_all_forward
        jumpop = None
        for newop in loop_operations:
            newop = inliner.inline_op(newop, clone=False)
            if newop.getopnum() == rop.JUMP:
                jumpop = newop
                break

            #self.optimizer.first_optimization.propagate_forward(newop)
            self.optimizer.send_extra_operation(newop)

        self.boxes_created_this_iteration = {}

        assert jumpop
        original_jumpargs = jumpop.getarglist()[:]
        values = [self.getvalue(arg) for arg in jumpop.getarglist()]
        jumpargs = virtual_state.make_inputargs(values)
        jumpop.initarglist(jumpargs)
        jmp_to_short_args = virtual_state.make_inputargs(values, keyboxes=True)
        self.short_inliner = Inliner(short_inputargs, jmp_to_short_args)
        
        for box, const in self.constant_inputargs.items():
            self.short_inliner.argmap[box] = const

<<<<<<< HEAD
        for op in short:
            newop = self.short_inliner.inline_op(op)
            self.optimizer.send_extra_operation(newop)
        
        self.optimizer.flush()
                    

        i = j = 0
        while i < len(self.optimizer.newoperations) or j < len(jumpargs):
            if i == len(self.optimizer.newoperations):
                while j < len(jumpargs):
                    a = jumpargs[j]
                    self.import_box(a, inputargs, short, short_jumpargs,
                                    jumpargs, short_seen)
                    j += 1
            else:
                op = self.optimizer.newoperations[i]
=======
        # FIXME: Should also loop over operations added by forcing things in this loop
        for op in newoperations:
            boxes_created_this_iteration[op.result] = True
            args = op.getarglist()
            if op.is_guard():
                args = args + op.getfailargs()

            for a in args:
                if not isinstance(a, Const) and not a in boxes_created_this_iteration:
                    if a not in inputargs:
                        inputargs.append(a)
                        box = inliner.inline_arg(a)
                        if box in self.optimizer.values:
                            box = self.optimizer.values[box].force_box()
                        jumpargs.append(box)

        jmp.initarglist(jumpargs)
        self.optimizer.newoperations.append(jmp)
        return inputargs
>>>>>>> a78ff4f5

                self.boxes_created_this_iteration[op.result] = True
                args = op.getarglist()
                if op.is_guard():
                    args = args + op.getfailargs()

                if self.optimizer.loop.logops:
                    debug_print('OP: ' + self.optimizer.loop.logops.repr_of_resop(op))
                for a in args:
                    if self.optimizer.loop.logops:
                        debug_print('A:  ' + self.optimizer.loop.logops.repr_of_arg(a))
                    self.import_box(a, inputargs, short, short_jumpargs,
                                    jumpargs, short_seen)
                i += 1

        jumpop.initarglist(jumpargs)
        self.optimizer.send_extra_operation(jumpop)
        short.append(ResOperation(rop.JUMP, short_jumpargs, None))

        modifier = VirtualStateAdder(self.optimizer)
        final_virtual_state = modifier.get_virtual_state(original_jumpargs)
        debug_start('jit-log-virtualstate')
        virtual_state.debug_print('Closed loop with ')
        bad = {}
        if not virtual_state.generalization_of(final_virtual_state, bad):
            # We ended up with a virtual state that is not compatible
            # and we are thus unable to jump to the start of the loop
            # XXX Is it possible to end up here? If so, consider:
            #    - Fallback on having the preamble jump to itself?
            #    - Would virtual_state.generate_guards make sense here?
            final_virtual_state.debug_print("Bad virtual state at end of loop, ",
                                            bad)
            debug_stop('jit-log-virtualstate')
            raise InvalidLoop
        debug_stop('jit-log-virtualstate')
        
        return short

    def ensure_short_op_emitted(self, op, optimizer, seen):
        if op is None:
            return
        if op.result is not None and op.result in seen:
            return
        for a in op.getarglist():
            if not isinstance(a, Const) and a not in seen:
                self.ensure_short_op_emitted(self.short_boxes.producer(a), optimizer, seen)
        optimizer.send_extra_operation(op)
        seen[op.result] = True
        if op.is_ovf():
            guard = ResOperation(rop.GUARD_NO_OVERFLOW, [], None)
            optimizer.send_extra_operation(guard)
        
    def add_op_to_short(self, op, short, short_seen, emit=True, guards_needed=False):
        if op is None:
            return None
        if op.result is not None and op.result in short_seen:
            if emit:
                return self.short_inliner.inline_arg(op.result)
            else:
                return None
        
        for a in op.getarglist():
            if not isinstance(a, Const) and a not in short_seen:
                self.add_op_to_short(self.short_boxes.producer(a), short, short_seen,
                                     emit, guards_needed)
        if op.is_guard():
            descr = self.start_resumedescr.clone_if_mutable()
            op.setdescr(descr)

        if guards_needed and self.short_boxes.has_producer(op.result):
            value_guards = self.getvalue(op.result).make_guards(op.result)
        else:
            value_guards = []            

        short.append(op)
        short_seen[op.result] = True
        if emit:
            newop = self.short_inliner.inline_op(op)
            self.optimizer.send_extra_operation(newop)
        else:
            newop = None

        if op.is_ovf():
            # FIXME: ensure that GUARD_OVERFLOW:ed ops not end up here
            guard = ResOperation(rop.GUARD_NO_OVERFLOW, [], None)
            self.add_op_to_short(guard, short, short_seen, emit, guards_needed)
        for guard in value_guards:
            self.add_op_to_short(guard, short, short_seen, emit, guards_needed)

        if newop:
            return newop.result
        return None
        
    def import_box(self, box, inputargs, short, short_jumpargs,
                   jumpargs, short_seen):
        if isinstance(box, Const) or box in inputargs:
            return
        if box in self.boxes_created_this_iteration:
            return

        short_op = self.short_boxes.producer(box)
        newresult = self.add_op_to_short(short_op, short, short_seen)
        
        short_jumpargs.append(short_op.result)
        inputargs.append(box)
        box = newresult
        if box in self.optimizer.values:
            box = self.optimizer.values[box].force_box()
        jumpargs.append(box)
        
    def sameop(self, op1, op2):
        if op1.getopnum() != op2.getopnum():
            return False

        args1 = op1.getarglist()
        args2 = op2.getarglist()
        if len(args1) != len(args2):
            return False
        for i in range(len(args1)):
            box1, box2 = args1[i], args2[i]
            val1 = self.optimizer.getvalue(box1)
            val2 = self.optimizer.getvalue(box2)
            if val1.is_constant() and val2.is_constant():
                if not val1.box.same_constant(val2.box):
                    return False
            elif val1 is not val2:
                return False

        if not op1.is_guard():
            descr1 = op1.getdescr()
            descr2 = op2.getdescr()
            if descr1 is not descr2:
                return False

        return True

    def create_short_preamble(self, preamble, loop):
        #return None # Dissable

        preamble_ops = preamble.operations
        loop_ops = loop.operations

        boxmap = BoxMap()
        state = ExeState(self.optimizer)
        short_preamble = []
        loop_i = preamble_i = 0
        while preamble_i < len(preamble_ops):

            op = preamble_ops[preamble_i]
            try:
                newop = self.inliner.inline_op(op, ignore_result=True,
                                               ignore_failargs=True)
            except KeyError:
                debug_print("create_short_preamble failed due to",
                            "new boxes created during optimization.",
                            "op:", op.getopnum(),
                            "at preamble position: ", preamble_i,
                            "loop position: ", loop_i)
                return None

            if self.sameop(newop, loop_ops[loop_i]) \
               and loop_i < len(loop_ops):
                try:
                    boxmap.link_ops(op, loop_ops[loop_i])
                except ImpossibleLink:
                    debug_print("create_short_preamble failed due to",
                                "impossible link of "
                                "op:", op.getopnum(),
                                "at preamble position: ", preamble_i,
                                "loop position: ", loop_i)
                    return None
                loop_i += 1
            else:
                if not state.safe_to_move(op):
                    debug_print("create_short_preamble failed due to",
                                "unsafe op:", op.getopnum(),
                                "at preamble position: ", preamble_i,
                                "loop position: ", loop_i)
                    return None
                short_preamble.append(op)

            state.update(op)
            preamble_i += 1

        if loop_i < len(loop_ops):
            debug_print("create_short_preamble failed due to",
                        "loop contaning ops not in preamble"
                        "at position", loop_i)
            return None


        jumpargs = []
        for i in range(len(loop.inputargs)):
            try:
                jumpargs.append(boxmap.get_preamblebox(loop.inputargs[i]))
            except KeyError:
                debug_print("create_short_preamble failed due to",
                            "input arguments not located")
                return None

        jmp = ResOperation(rop.JUMP, jumpargs[:], None)
        jmp.setdescr(loop.token)
        short_preamble.append(jmp)

        # Check that boxes used as arguemts are produced.
        seen = {}
        for box in preamble.inputargs:
            seen[box] = True
        for op in short_preamble:
            for box in op.getarglist():
                if isinstance(box, Const):
                    continue
                if box not in seen:
                    debug_print("create_short_preamble failed due to",
                                "op arguments not produced")
                    return None
            if op.result:
                seen[op.result] = True

        return short_preamble

class ExeState(object):
    def __init__(self, optimizer):
        self.optimizer = optimizer
        self.heap_dirty = False
        self.unsafe_getitem = {}
        self.unsafe_getarrayitem = {}
        self.unsafe_getarrayitem_indexes = {}

    # Make sure it is safe to move the instrucions in short_preamble
    # to the top making short_preamble followed by loop equvivalent
    # to preamble
    def safe_to_move(self, op):
        opnum = op.getopnum()
        descr = op.getdescr()
        for box in op.getarglist():
            if self.optimizer.getvalue(box) in self.optimizer.opaque_pointers:
                return False
        if op.is_always_pure() or op.is_foldable_guard():
            return True
        elif opnum == rop.JUMP:
            return True
        elif (opnum == rop.GETFIELD_GC or
              opnum == rop.GETFIELD_RAW):
            if self.heap_dirty:
                return False
            if descr in self.unsafe_getitem:
                return False
            return True
        elif (opnum == rop.GETARRAYITEM_GC or
              opnum == rop.GETARRAYITEM_RAW):
            if self.heap_dirty:
                return False
            if descr in self.unsafe_getarrayitem:
                return False
            index = op.getarg(1)
            if isinstance(index, Const):
                d = self.unsafe_getarrayitem_indexes.get(descr, None)
                if d is not None:
                    if index.getint() in d:
                        return False
            else:
                if descr in self.unsafe_getarrayitem_indexes:
                    return False
            return True
        elif opnum == rop.CALL:
            effectinfo = descr.get_extra_info()
            if effectinfo is not None:
                ef = effectinfo.extraeffect
                if ef == EffectInfo.EF_LOOPINVARIANT or \
                   ef == EffectInfo.EF_ELIDABLE_CANNOT_RAISE or \
                   ef == EffectInfo.EF_ELIDABLE_CAN_RAISE:
                    return True
        return False

    def update(self, op):
        if (op.has_no_side_effect() or
            op.is_ovf() or
            op.is_guard()):
            return
        opnum = op.getopnum()
        descr = op.getdescr()
        if (opnum == rop.DEBUG_MERGE_POINT):
            return
        if (opnum == rop.SETFIELD_GC or
            opnum == rop.SETFIELD_RAW):
            self.unsafe_getitem[descr] = True
            return
        if (opnum == rop.SETARRAYITEM_GC or
            opnum == rop.SETARRAYITEM_RAW):
            index = op.getarg(1)
            if isinstance(index, Const):
                d = self.unsafe_getarrayitem_indexes.get(descr, None)
                if d is None:
                    d = self.unsafe_getarrayitem_indexes[descr] = {}
                d[index.getint()] = True
            else:
                self.unsafe_getarrayitem[descr] = True
            return
        if opnum == rop.CALL:
            effectinfo = descr.get_extra_info()
            if effectinfo is not None:
                for fielddescr in effectinfo.write_descrs_fields:
                    self.unsafe_getitem[fielddescr] = True
                for arraydescr in effectinfo.write_descrs_arrays:
                    self.unsafe_getarrayitem[arraydescr] = True
                return
        debug_print("heap dirty due to op ", opnum)
        self.heap_dirty = True

class ImpossibleLink(JitException):
    pass

class BoxMap(object):
    def __init__(self):
        self.map = {}


    def link_ops(self, preambleop, loopop):
        pargs = preambleop.getarglist()
        largs = loopop.getarglist()
        if len(pargs) != len(largs):
            raise ImpossibleLink
        for i in range(len(largs)):
            pbox, lbox = pargs[i], largs[i]
            self.link_boxes(pbox, lbox)

        if preambleop.result:
            if not loopop.result:
                raise ImpossibleLink
            self.link_boxes(preambleop.result, loopop.result)


    def link_boxes(self, pbox, lbox):
        if lbox in self.map:
            if self.map[lbox] is not pbox:
                raise ImpossibleLink
        else:
            if isinstance(lbox, Const):
                if not isinstance(pbox, Const) or not pbox.same_constant(lbox):
                    raise ImpossibleLink
            else:
                self.map[lbox] = pbox


    def get_preamblebox(self, loopbox):
        return self.map[loopbox]

class OptInlineShortPreamble(Optimization):
    def __init__(self, retraced):
        self.retraced = retraced
<<<<<<< HEAD

    def new(self):
        return OptInlineShortPreamble(self.retraced)
        
    def reconstruct_for_next_iteration(self,  short_boxes, surviving_boxes,
                                       optimizer, valuemap):
        return OptInlineShortPreamble(self.retraced)
    
=======
        self.inliner = None


    def reconstruct_for_next_iteration(self, optimizer, valuemap):
        return self

>>>>>>> a78ff4f5
    def propagate_forward(self, op):
        if op.getopnum() == rop.JUMP:
            loop_token = op.getdescr()
            assert isinstance(loop_token, LoopToken)
            # FIXME: Use a tree, similar to the tree formed by the full
            # preamble and it's bridges, instead of a list to save time and
            # memory. This should also allow better behaviour in
            # situations that the is_emittable() chain currently cant
            # handle and the inlining fails unexpectedly belwo.
            short = loop_token.short_preamble
            if short:
                args = op.getarglist()
                modifier = VirtualStateAdder(self.optimizer)
                virtual_state = modifier.get_virtual_state(args)
                debug_start('jit-log-virtualstate')
                virtual_state.debug_print("Looking for ")

                for sh in short:
                    ok = False
                    extra_guards = []

                    bad = {}
                    debugmsg = 'Did not match '
                    if sh.virtual_state.generalization_of(virtual_state, bad):
                        ok = True
                        debugmsg = 'Matched '
                    else:
                        try:
                            cpu = self.optimizer.cpu
                            sh.virtual_state.generate_guards(virtual_state,
                                                             args, cpu,
                                                             extra_guards)

                            ok = True
                            debugmsg = 'Guarded to match '
                        except InvalidLoop:
                            pass
                    sh.virtual_state.debug_print(debugmsg, bad)
                    
                    if ok:
                        debug_stop('jit-log-virtualstate')

                        values = [self.getvalue(arg)
                                  for arg in op.getarglist()]
                        args = sh.virtual_state.make_inputargs(values,
                                                               keyboxes=True)
                        inliner = Inliner(sh.inputargs, args)
                        
                        for guard in extra_guards:
                            if guard.is_guard():
                                descr = sh.start_resumedescr.clone_if_mutable()
                                inliner.inline_descr_inplace(descr)
                                guard.setdescr(descr)
                            self.emit_operation(guard)
                        
                        try:
                            for shop in sh.operations:
                                newop = inliner.inline_op(shop)
                                self.emit_operation(newop)
                        except InvalidLoop:
                            debug_print("Inlining failed unexpectedly",
                                        "jumping to preamble instead")
                            self.emit_operation(op)
                        return
                debug_stop('jit-log-virtualstate')
                retraced_count = loop_token.retraced_count
                loop_token.retraced_count += 1
                limit = self.optimizer.metainterp_sd.warmrunnerdesc.memory_manager.retrace_limit
                if not self.retraced and retraced_count<limit:
                    if not loop_token.failed_states:
                        debug_print("Retracing (%d of %d)" % (retraced_count,
                                                              limit))
                        raise RetraceLoop
                    for failed in loop_token.failed_states:
                        if failed.generalization_of(virtual_state):
                            # Retracing once more will most likely fail again
                            break
                    else:
                        debug_print("Retracing (%d of %d)" % (retraced_count,
                                                              limit))
<<<<<<< HEAD
=======

>>>>>>> a78ff4f5
                        raise RetraceLoop
                else:
                    if not loop_token.failed_states:
                        loop_token.failed_states=[virtual_state]
                    else:
<<<<<<< HEAD
                        loop_token.failed_states.append(virtual_state)
        self.emit_operation(op)
=======
                        descr.failed_states.append(virtual_state)
        self.emit_operation(op)



    def inline(self, loop_operations, loop_args, jump_args, dryrun=False):
        self.inliner = inliner = Inliner(loop_args, jump_args)

        for op in loop_operations:
            newop = inliner.inline_op(op)

            if not dryrun:
                self.emit_operation(newop)
            else:
                if not self.is_emittable(newop):
                    return False

        return True

    #def inline_arg(self, arg):
    #    if isinstance(arg, Const):
    #        return arg
    #    return self.argmap[arg]
>>>>>>> a78ff4f5
<|MERGE_RESOLUTION|>--- conflicted
+++ resolved
@@ -1,24 +1,14 @@
-<<<<<<< HEAD
-from pypy.jit.metainterp.optimizeopt.optimizer import *
+from pypy.jit.codewriter.effectinfo import EffectInfo
 from pypy.jit.metainterp.optimizeopt.virtualstate import VirtualStateAdder, ShortBoxes
-from pypy.jit.metainterp.resoperation import rop, ResOperation
-=======
-from pypy.jit.codewriter.effectinfo import EffectInfo
->>>>>>> a78ff4f5
 from pypy.jit.metainterp.compile import ResumeGuardDescr
 from pypy.jit.metainterp.history import TreeLoop, LoopToken
 from pypy.jit.metainterp.jitexc import JitException
-<<<<<<< HEAD
-from pypy.jit.metainterp.history import make_hashable_int
-from pypy.jit.codewriter.effectinfo import EffectInfo
-from pypy.jit.metainterp.optimizeopt.generalize import KillHugeIntBounds
-=======
 from pypy.jit.metainterp.optimize import InvalidLoop, RetraceLoop
 from pypy.jit.metainterp.optimizeopt.optimizer import *
+from pypy.jit.metainterp.optimizeopt.generalize import KillHugeIntBounds
 from pypy.jit.metainterp.resoperation import rop, ResOperation
 from pypy.jit.metainterp.resume import Snapshot
 from pypy.rlib.debug import debug_print
->>>>>>> a78ff4f5
 
 # Assumptions
 # ===========
@@ -141,116 +131,7 @@
         self.snapshot_map[snapshot] = new_snapshot
         return new_snapshot
 
-<<<<<<< HEAD
-=======
-class VirtualState(object):
-    def __init__(self, state):
-        self.state = state
-
-    def generalization_of(self, other):
-        assert len(self.state) == len(other.state)
-        for i in range(len(self.state)):
-            if not self.state[i].generalization_of(other.state[i]):
-                return False
-        return True
-
-    def generate_guards(self, other, args, cpu, extra_guards):
-        assert len(self.state) == len(other.state) == len(args)
-        for i in range(len(self.state)):
-            self.state[i].generate_guards(other.state[i], args[i],
-                                          cpu, extra_guards)
-
-class VirtualStateAdder(resume.ResumeDataVirtualAdder):
-    def __init__(self, optimizer):
-        self.fieldboxes = {}
-        self.optimizer = optimizer
-        self.info = {}
-
-    def register_virtual_fields(self, keybox, fieldboxes):
-        self.fieldboxes[keybox] = fieldboxes
-
-    def already_seen_virtual(self, keybox):
-        return keybox in self.fieldboxes
-
-    def getvalue(self, box):
-        return self.optimizer.getvalue(box)
-
-    def state(self, box):
-        value = self.getvalue(box)
-        box = value.get_key_box()
-        try:
-            info = self.info[box]
-        except KeyError:
-            if value.is_virtual():
-                self.info[box] = info = value.make_virtual_info(self, None)
-                flds = self.fieldboxes[box]
-                info.fieldstate = [self.state(b) for b in flds]
-            else:
-                self.info[box] = info = self.make_not_virtual(value)
-        return info
-
-    def get_virtual_state(self, jump_args):
-        for box in jump_args:
-            value = self.getvalue(box)
-            value.get_args_for_fail(self)
-        return VirtualState([self.state(box) for box in jump_args])
-
-
-    def make_not_virtual(self, value):
-        return NotVirtualInfo(value)
-
-class NotVirtualInfo(resume.AbstractVirtualInfo):
-    def __init__(self, value):
-        self.known_class = value.known_class
-        self.level = value.level
-        if value.intbound is None:
-            self.intbound = IntBound(MININT, MAXINT)
-        else:
-            self.intbound = value.intbound.clone()
-        if value.is_constant():
-            self.constbox = value.box
-        else:
-            self.constbox = None
-
-    def generalization_of(self, other):
-        # XXX This will always retrace instead of forcing anything which
-        # might be what we want sometimes?
-        if not isinstance(other, NotVirtualInfo):
-            return False
-        if other.level < self.level:
-            return False
-        if self.level == LEVEL_CONSTANT:
-            if not self.constbox.same_constant(other.constbox):
-                return False
-        elif self.level == LEVEL_KNOWNCLASS:
-            if self.known_class != other.known_class: # FIXME: use issubclass?
-                return False
-        return self.intbound.contains_bound(other.intbound)
-
-    def _generate_guards(self, other, box, cpu, extra_guards):
-        if not isinstance(other, NotVirtualInfo):
-            raise InvalidLoop
-        if self.level == LEVEL_KNOWNCLASS and \
-           box.nonnull() and \
-           self.known_class.same_constant(cpu.ts.cls_of_box(box)):
-            # Note: This is only a hint on what the class of box was
-            # during the trace. There are actually no guarentees that this
-            # box realy comes from a trace. The hint is used here to choose
-            # between either eimtting a guard_class and jumping to an
-            # excisting compiled loop or retracing the loop. Both
-            # alternatives will always generate correct behaviour, but
-            # performace will differ.
-            op = ResOperation(rop.GUARD_CLASS, [box, self.known_class], None)
-            extra_guards.append(op)
-            return
-        # Remaining cases are probably not interesting
-        raise InvalidLoop
-        if self.level == LEVEL_CONSTANT:
-            import pdb; pdb.set_trace()
-            raise NotImplementedError
-
-
->>>>>>> a78ff4f5
+
 class UnrollOptimizer(Optimization):
     """Unroll the loop into two iterations. The first one will
     become the preamble or entry bridge (don't think there is a
@@ -263,7 +144,6 @@
             newop = op.clone()
             self.cloned_operations.append(newop)
 
-<<<<<<< HEAD
     def fix_snapshot(self, loop, jump_args, snapshot):
         if snapshot is None:
             return None
@@ -275,8 +155,6 @@
         prev = self.fix_snapshot(loop, jump_args, snapshot.prev)
         return Snapshot(prev, new_snapshot_args)
             
-=======
->>>>>>> a78ff4f5
     def propagate_all_forward(self):
         loop = self.optimizer.loop
         jumpop = loop.operations[-1]
@@ -399,24 +277,7 @@
 
             loop.operations = self.optimizer.newoperations
 
-<<<<<<< HEAD
             #short = self.create_short_preamble(loop.preamble, loop)
-=======
-            start_resumedescr = loop.preamble.start_resumedescr.clone_if_mutable()
-            assert isinstance(start_resumedescr, ResumeGuardDescr)
-            snapshot = start_resumedescr.rd_snapshot
-            while snapshot is not None:
-                snapshot_args = snapshot.boxes
-                new_snapshot_args = []
-                for a in snapshot_args:
-                    if not isinstance(a, Const):
-                        a = loop.preamble.inputargs[jump_args.index(a)]
-                    new_snapshot_args.append(a)
-                snapshot.boxes = new_snapshot_args
-                snapshot = snapshot.prev
-
-            short = self.create_short_preamble(loop.preamble, loop)
->>>>>>> a78ff4f5
             if short:
                 assert short[-1].getopnum() == rop.JUMP
                 short[-1].setdescr(loop.token)
@@ -436,7 +297,6 @@
                 short_loop.operations = short
 
                 # Clone ops and boxes to get private versions and
-<<<<<<< HEAD
                 boxmap = {}
                 newargs = [None] * len(short_loop.inputargs)
                 for i in range(len(short_loop.inputargs)):
@@ -446,9 +306,6 @@
                     else:
                         newargs[i] = a.clonebox()
                         boxmap[a] = newargs[i]
-=======
-                newargs = [a.clonebox() for a in short_loop.inputargs]
->>>>>>> a78ff4f5
                 inliner = Inliner(short_loop.inputargs, newargs)
                 for box, const in self.constant_inputargs.items():
                     inliner.argmap[box] = const
@@ -472,8 +329,7 @@
                 for op in short_loop.operations:
                     if op.result:
                         op.result.forget_value()
-<<<<<<< HEAD
-                
+
     def inline(self, inputargs, loop_operations, loop_args, short_inputargs, virtual_state):
         inliner = self.inliner
 
@@ -488,23 +344,6 @@
             if op is not None:
                 if len(self.getvalue(op.result).make_guards(op.result)) > 0:
                     self.add_op_to_short(op, short, short_seen, False, True)
-=======
-
-    def inline(self, loop_operations, loop_args, jump_args):
-        self.inliner = inliner = Inliner(loop_args, jump_args)
-
-        for v in self.optimizer.values.values():
-            v.last_guard_index = -1 # FIXME: Are there any more indexes stored?
-
-        inputargs = []
-        seen_inputargs = {}
-        for arg in jump_args:
-            boxes = []
-            self.getvalue(arg).enum_forced_boxes(boxes, seen_inputargs)
-            for a in boxes:
-                if not isinstance(a, Const):
-                    inputargs.append(a)
->>>>>>> a78ff4f5
 
         # This loop is equivalent to the main optimization loop in
         # Optimizer.propagate_all_forward
@@ -531,7 +370,6 @@
         for box, const in self.constant_inputargs.items():
             self.short_inliner.argmap[box] = const
 
-<<<<<<< HEAD
         for op in short:
             newop = self.short_inliner.inline_op(op)
             self.optimizer.send_extra_operation(newop)
@@ -549,27 +387,6 @@
                     j += 1
             else:
                 op = self.optimizer.newoperations[i]
-=======
-        # FIXME: Should also loop over operations added by forcing things in this loop
-        for op in newoperations:
-            boxes_created_this_iteration[op.result] = True
-            args = op.getarglist()
-            if op.is_guard():
-                args = args + op.getfailargs()
-
-            for a in args:
-                if not isinstance(a, Const) and not a in boxes_created_this_iteration:
-                    if a not in inputargs:
-                        inputargs.append(a)
-                        box = inliner.inline_arg(a)
-                        if box in self.optimizer.values:
-                            box = self.optimizer.values[box].force_box()
-                        jumpargs.append(box)
-
-        jmp.initarglist(jumpargs)
-        self.optimizer.newoperations.append(jmp)
-        return inputargs
->>>>>>> a78ff4f5
 
                 self.boxes_created_this_iteration[op.result] = True
                 args = op.getarglist()
@@ -921,23 +738,14 @@
 class OptInlineShortPreamble(Optimization):
     def __init__(self, retraced):
         self.retraced = retraced
-<<<<<<< HEAD
 
     def new(self):
         return OptInlineShortPreamble(self.retraced)
-        
+
     def reconstruct_for_next_iteration(self,  short_boxes, surviving_boxes,
                                        optimizer, valuemap):
         return OptInlineShortPreamble(self.retraced)
-    
-=======
-        self.inliner = None
-
-
-    def reconstruct_for_next_iteration(self, optimizer, valuemap):
-        return self
-
->>>>>>> a78ff4f5
+
     def propagate_forward(self, op):
         if op.getopnum() == rop.JUMP:
             loop_token = op.getdescr()
@@ -1018,40 +826,14 @@
                     else:
                         debug_print("Retracing (%d of %d)" % (retraced_count,
                                                               limit))
-<<<<<<< HEAD
-=======
-
->>>>>>> a78ff4f5
+
                         raise RetraceLoop
                 else:
                     if not loop_token.failed_states:
                         loop_token.failed_states=[virtual_state]
                     else:
-<<<<<<< HEAD
                         loop_token.failed_states.append(virtual_state)
         self.emit_operation(op)
-=======
-                        descr.failed_states.append(virtual_state)
-        self.emit_operation(op)
-
-
-
-    def inline(self, loop_operations, loop_args, jump_args, dryrun=False):
-        self.inliner = inliner = Inliner(loop_args, jump_args)
-
-        for op in loop_operations:
-            newop = inliner.inline_op(op)
-
-            if not dryrun:
-                self.emit_operation(newop)
-            else:
-                if not self.is_emittable(newop):
-                    return False
-
-        return True
-
-    #def inline_arg(self, arg):
-    #    if isinstance(arg, Const):
-    #        return arg
-    #    return self.argmap[arg]
->>>>>>> a78ff4f5
+
+
+
