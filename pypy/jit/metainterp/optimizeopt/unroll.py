from pypy.jit.codewriter.effectinfo import EffectInfo
from pypy.jit.metainterp.optimizeopt.virtualstate import VirtualStateAdder, ShortBoxes, BadVirtualState
from pypy.jit.metainterp.compile import ResumeGuardDescr
from pypy.jit.metainterp.history import TreeLoop, TargetToken, JitCellToken
from pypy.jit.metainterp.jitexc import JitException
from pypy.jit.metainterp.optimize import InvalidLoop
from pypy.rlib.debug import debug_print, debug_start, debug_stop
from pypy.jit.metainterp.optimizeopt.optimizer import *
from pypy.jit.metainterp.optimizeopt.generalize import KillHugeIntBounds
from pypy.jit.metainterp.inliner import Inliner
from pypy.jit.metainterp.resoperation import rop, ResOperation
from pypy.jit.metainterp.resume import Snapshot
import sys, os

# FIXME: Introduce some VirtualOptimizer super class instead

def optimize_unroll(metainterp_sd, loop, optimizations, inline_short_preamble=True, retraced_preamble=False):
    opt = UnrollOptimizer(metainterp_sd, loop, optimizations)
    opt.inline_short_preamble = inline_short_preamble
    opt.retraced_preamble = retraced_preamble
    opt.propagate_all_forward()

class UnrollableOptimizer(Optimizer):
    def setup(self):
        self.importable_values = {}
        self.emitting_dissabled = False
        self.emitted_guards = 0

    def ensure_imported(self, value):
        if not self.emitting_dissabled and value in self.importable_values:
            imp = self.importable_values[value]
            del self.importable_values[value]
            imp.import_value(value)

    def emit_operation(self, op):
        if op.returns_bool_result():
            self.bool_boxes[self.getvalue(op.result)] = None
        if self.emitting_dissabled:
            return
        if op.is_guard():
            self.emitted_guards += 1 # FIXME: can we use counter in self._emit_operation?
        self._emit_operation(op)

    def new(self):
        new = UnrollableOptimizer(self.metainterp_sd, self.loop)
        return self._new(new)


class UnrollOptimizer(Optimization):
    """Unroll the loop into two iterations. The first one will
    become the preamble or entry bridge (don't think there is a
    distinction anymore)"""

    inline_short_preamble = True
    
    def __init__(self, metainterp_sd, loop, optimizations):
        self.optimizer = UnrollableOptimizer(metainterp_sd, loop, optimizations)
        self.boxes_created_this_iteration = None

    def fix_snapshot(self, jump_args, snapshot):
        if snapshot is None:
            return None
        snapshot_args = snapshot.boxes 
        new_snapshot_args = []
        for a in snapshot_args:
            a = self.getvalue(a).get_key_box()
            new_snapshot_args.append(a)
        prev = self.fix_snapshot(jump_args, snapshot.prev)
        return Snapshot(prev, new_snapshot_args)
            
    def propagate_all_forward(self):
        loop = self.optimizer.loop
        self.optimizer.clear_newoperations()

        start_label = loop.operations[0]
        if start_label.getopnum() == rop.LABEL:
            loop.operations = loop.operations[1:]
            # We need to emit the label op before import_state() as emitting it
            # will clear heap caches
            self.optimizer.send_extra_operation(start_label)
        else:
            start_label = None            

        jumpop = loop.operations[-1]
        if jumpop.getopnum() == rop.JUMP or jumpop.getopnum() == rop.LABEL:
            loop.operations = loop.operations[:-1]
        else:
            jumpop = None

        self.import_state(start_label)
        self.optimizer.propagate_all_forward(clear=False)

        if not jumpop:
            return

        cell_token = jumpop.getdescr()
        assert isinstance(cell_token, JitCellToken)
        stop_label = ResOperation(rop.LABEL, jumpop.getarglist(), None, TargetToken(cell_token))

        
        if jumpop.getopnum() == rop.JUMP:
            if self.jump_to_already_compiled_trace(jumpop):
                # Found a compiled trace to jump to
                if self.short:
                    # Construct our short preamble
                    assert start_label
                    self.close_bridge(start_label)
                return

            if start_label and self.jump_to_start_label(start_label, stop_label):
                # Initial label matches, jump to it
                jumpop = ResOperation(rop.JUMP, stop_label.getarglist(), None,
                                      descr=start_label.getdescr())
                if self.short:
                    # Construct our short preamble
                    self.close_loop(start_label, jumpop)
                else:
                    self.optimizer.send_extra_operation(jumpop)
                return

            if cell_token.target_tokens:
                limit = self.optimizer.metainterp_sd.warmrunnerdesc.memory_manager.retrace_limit
                if cell_token.retraced_count < limit:
                    cell_token.retraced_count += 1
                    debug_print('Retracing (%d/%d)' % (cell_token.retraced_count, limit))
                else:
                    debug_print("Retrace count reached, jumping to preamble")
                    assert cell_token.target_tokens[0].virtual_state is None
                    jumpop.setdescr(cell_token.target_tokens[0])
                    self.optimizer.send_extra_operation(jumpop)
                    return

        # Found nothing to jump to, emit a label instead
        
        if self.short:
            # Construct our short preamble
            assert start_label
            self.close_bridge(start_label)

        self.optimizer.flush()
        KillHugeIntBounds(self.optimizer).apply()

        if self.retraced_preamble:
            self.rename_sruviving_boxes(start_label, stop_label)
        loop.operations = self.optimizer.get_newoperations()
        self.export_state(stop_label)
        loop.operations.append(stop_label)

    def rename_sruviving_boxes(self, start, stop):
        assert start.getdescr().targeting_jitcell_token is not stop.getdescr().targeting_jitcell_token
        assert start.numargs() == stop.numargs()
        start_args = {}
        for a in start.getarglist():
            start_args[a] = True
        for i in range(start.numargs()):
            arg = stop.getarg(i)
            if arg is not start.getarg(i) and arg in start_args:
                newarg = arg.clonebox()
                op = ResOperation(rop.SAME_AS, [arg], newarg)
                self.optimizer.send_extra_operation(op)
                stop.setarg(i, newarg)

    def jump_to_start_label(self, start_label, stop_label):
        if not start_label or not stop_label:
            return False
        
        stop_target = stop_label.getdescr()
        start_target = start_label.getdescr()
        assert isinstance(stop_target, TargetToken)
        assert isinstance(start_target, TargetToken)
        if stop_target.targeting_jitcell_token is not start_target.targeting_jitcell_token:
            return False

        return True

        #args = stop_label.getarglist()
        #modifier = VirtualStateAdder(self.optimizer)
        #virtual_state = modifier.get_virtual_state(args)
        #if self.initial_virtual_state.generalization_of(virtual_state):
        #    return True
        

    def export_state(self, targetop):
        original_jump_args = targetop.getarglist()
        jump_args = [self.getvalue(a).get_key_box() for a in original_jump_args]

        assert self.optimizer.loop.resume_at_jump_descr
        resume_at_jump_descr = self.optimizer.loop.resume_at_jump_descr.clone_if_mutable()
        assert isinstance(resume_at_jump_descr, ResumeGuardDescr)
        resume_at_jump_descr.rd_snapshot = self.fix_snapshot(jump_args, resume_at_jump_descr.rd_snapshot)

        modifier = VirtualStateAdder(self.optimizer)
        virtual_state = modifier.get_virtual_state(jump_args)
            
        values = [self.getvalue(arg) for arg in jump_args]
        inputargs = virtual_state.make_inputargs(values, self.optimizer)

        if self.boxes_created_this_iteration is not None:
            for box in self.inputargs:
                self.boxes_created_this_iteration[box] = True

        short_boxes = ShortBoxes(self.optimizer, inputargs,
                                 self.boxes_created_this_iteration)

        self.optimizer.clear_newoperations()
        for i in range(len(original_jump_args)):
            if values[i].is_virtual():
                values[i].force_box(self.optimizer)
            if original_jump_args[i] is not jump_args[i]:
                op = ResOperation(rop.SAME_AS, [jump_args[i]], original_jump_args[i])
                self.optimizer.emit_operation(op)
        inputarg_setup_ops = self.optimizer.get_newoperations()

        target_token = targetop.getdescr()
        assert isinstance(target_token, TargetToken)
        targetop.initarglist(inputargs)
        target_token.virtual_state = virtual_state

        exported_values = {}
        for box in inputargs:
            exported_values[box] = self.optimizer.getvalue(box)
        for op in short_boxes.operations():
            if op and op.result:
                box = op.result
                exported_values[box] = self.optimizer.getvalue(box)
            
        target_token.exported_state = ExportedState(short_boxes, inputarg_setup_ops,
                                                    exported_values, original_jump_args, resume_at_jump_descr)

    def import_state(self, targetop):
        if not targetop: # Trace did not start with a label
            self.inputargs = self.optimizer.loop.inputargs
            self.short = None
            self.initial_virtual_state = None
            return

        self.inputargs = targetop.getarglist()
        target_token = targetop.getdescr()
        assert isinstance(target_token, TargetToken)
        exported_state = target_token.exported_state
        if not exported_state:
            # No state exported, construct one without virtuals
            self.short = None
            modifier = VirtualStateAdder(self.optimizer)
            virtual_state = modifier.get_virtual_state(self.inputargs)
            self.initial_virtual_state = virtual_state
            return
        
        self.short_seen = {}
        self.short_boxes = exported_state.short_boxes
        self.short_resume_at_jump_descr = exported_state.resume_at_jump_descr
        self.initial_virtual_state = target_token.virtual_state

        seen = {}
        for box in self.inputargs:
            if box in seen:
                continue
            seen[box] = True
            preamble_value = exported_state.exported_values[box]
            value = self.optimizer.getvalue(box)
            value.import_from(preamble_value, self.optimizer)

        # Setup the state of the new optimizer by emiting the
        # short operations and discarding the result
        self.optimizer.emitting_dissabled = True
        for op in exported_state.inputarg_setup_ops:
            self.optimizer.send_extra_operation(op)

        seen = {}
        for op in self.short_boxes.operations():
            self.ensure_short_op_emitted(op, self.optimizer, seen)
            if op and op.result:
                preamble_value = exported_state.exported_values[op.result]
                value = self.optimizer.getvalue(op.result)
                if not value.is_virtual() and not value.is_constant():
                    imp = ValueImporter(self, preamble_value, op)
                    self.optimizer.importable_values[value] = imp
                newvalue = self.optimizer.getvalue(op.result)
                newresult = newvalue.get_key_box()
                # note that emitting here SAME_AS should not happen, but
                # in case it does, we would prefer to be suboptimal in asm
                # to a fatal RPython exception.
                if newresult is not op.result and \
                   not self.short_boxes.has_producer(newresult) and \
                   not newvalue.is_constant():
                    op = ResOperation(rop.SAME_AS, [op.result], newresult)
                    self.optimizer._newoperations.append(op)
                    #if self.optimizer.loop.logops:
                    #    debug_print('  Falling back to add extra: ' +
                    #                self.optimizer.loop.logops.repr_of_resop(op))
                    
        self.optimizer.flush()
        self.optimizer.emitting_dissabled = False

        values = [self.getvalue(a) for a in exported_state.jump_args]
        short_inputargs = self.initial_virtual_state.make_inputargs(values, self.optimizer, keyboxes=True)
        self.short = [ResOperation(rop.LABEL, short_inputargs, None)]

        if exported_state.generalize_virtual_state:
            # XXX: Hack
            # FIXME: Rearange stuff to emit label after this (but prior to inputarg_setup_ops)?
            assert self.optimizer._newoperations[0].getopnum() == rop.LABEL
            del self.optimizer._newoperations[0]

            virtual_state = self.initial_virtual_state
            values = [self.getvalue(arg) for arg in exported_state.jump_args]
<<<<<<< HEAD
            virtual_state = virtual_state.make_guarded_generalization_of(exported_state.generalize_virtual_state,
=======
            virtual_state = virtual_state.make_guardable_generalization_of(exported_state.generalize_virtual_state,
>>>>>>> 1437cd5a
                                                                 exported_state.jump_args,
                                                                 self.optimizer)
            values = [self.getvalue(arg) for arg in exported_state.jump_args]            
            self.initial_virtual_state = virtual_state
            inputargs = virtual_state.make_inputargs(values, self.optimizer)
            target_token.virtual_state = virtual_state 
            op = ResOperation(rop.LABEL, inputargs, None, descr=target_token)
            self.optimizer._newoperations.append(op)
            self.inputargs = inputargs
            short_inputargs = virtual_state.make_inputargs(values, self.optimizer, keyboxes=True)
            self.short[0] = ResOperation(rop.LABEL, short_inputargs, None)

    def close_bridge(self, start_label):
        inputargs = self.inputargs
        short_jumpargs = inputargs[:]

        # We dont need to inline the short preamble we are creating as we are conneting
        # the bridge to a different trace with a different short preamble
        self.short_inliner = None
        
        newoperations = self.optimizer.get_newoperations()
        self.boxes_created_this_iteration = {}
        i = 0
        while i < len(newoperations):
            op = newoperations[i]
            self.boxes_created_this_iteration[op.result] = True
            args = op.getarglist()
            if op.is_guard():
                args = args + op.getfailargs()
            for a in args:
                self.import_box(a, inputargs, short_jumpargs, [])
            i += 1
            newoperations = self.optimizer.get_newoperations()
        self.short.append(ResOperation(rop.JUMP, short_jumpargs, None, descr=start_label.getdescr()))
        self.finilize_short_preamble(start_label)

    def close_loop(self, start_label, jumpop):
        virtual_state = self.initial_virtual_state
        short_inputargs = self.short[0].getarglist()
        inputargs = self.inputargs
        short_jumpargs = inputargs[:]

        # Construct jumpargs from the virtual state
        original_jumpargs = jumpop.getarglist()[:]
        values = [self.getvalue(arg) for arg in jumpop.getarglist()]
        try:
            jumpargs = virtual_state.make_inputargs(values, self.optimizer)
        except BadVirtualState:
            raise InvalidLoop('The state of the optimizer at the end of ' +
                              'peeled loop is inconsistent with the ' +
                              'VirtualState at the beginning of the peeled ' +
                              'loop')
        jumpop.initarglist(jumpargs)

        # Inline the short preamble at the end of the loop
        jmp_to_short_args = virtual_state.make_inputargs(values, self.optimizer, keyboxes=True)
        assert len(short_inputargs) == len(jmp_to_short_args)
        args = {}
        for i in range(len(short_inputargs)):
            if short_inputargs[i] in args:
                if args[short_inputargs[i]] != jmp_to_short_args[i]:
                    raise InvalidLoop('The short preamble wants the ' +
                                      'same box passed to multiple of its ' +
                                      'inputargs, but the jump at the ' +
                                      'end of this bridge does not do that.')
                                      
            args[short_inputargs[i]] = jmp_to_short_args[i]
        self.short_inliner = Inliner(short_inputargs, jmp_to_short_args)
        i = 1
        while i < len(self.short):
            # Note that self.short might be extended during this loop
            op = self.short[i]
            newop = self.short_inliner.inline_op(op)
            self.optimizer.send_extra_operation(newop)
            if op.result in self.short_boxes.assumed_classes:
                classbox = self.getvalue(newop.result).get_constant_class(self.optimizer.cpu)
                assumed_classbox = self.short_boxes.assumed_classes[op.result]
                if not classbox or not classbox.same_constant(assumed_classbox):
                    raise InvalidLoop('Class of opaque pointer needed in short ' +
                                      'preamble unknown at end of loop')
            i += 1

        # Import boxes produced in the preamble but used in the loop
        newoperations = self.optimizer.get_newoperations()
        self.boxes_created_this_iteration = {}
        i = j = 0
        while i < len(newoperations) or j < len(jumpargs):
            if i == len(newoperations):
                while j < len(jumpargs):
                    a = jumpargs[j]
                    #if self.optimizer.loop.logops:
                    #    debug_print('J:  ' + self.optimizer.loop.logops.repr_of_arg(a))
                    self.import_box(a, inputargs, short_jumpargs, jumpargs)
                    j += 1
            else:
                op = newoperations[i]

                self.boxes_created_this_iteration[op.result] = True
                args = op.getarglist()
                if op.is_guard():
                    args = args + op.getfailargs()

                #if self.optimizer.loop.logops:
                #    debug_print('OP: ' + self.optimizer.loop.logops.repr_of_resop(op))
                for a in args:
                    #if self.optimizer.loop.logops:
                    #    debug_print('A:  ' + self.optimizer.loop.logops.repr_of_arg(a))
                    self.import_box(a, inputargs, short_jumpargs, jumpargs)
                i += 1
            newoperations = self.optimizer.get_newoperations()

        jumpop.initarglist(jumpargs)
        self.optimizer.send_extra_operation(jumpop)
        self.short.append(ResOperation(rop.JUMP, short_jumpargs, None, descr=jumpop.getdescr()))

        # Verify that the virtual state at the end of the loop is one
        # that is compatible with the virtual state at the start of the loop
        modifier = VirtualStateAdder(self.optimizer)
        final_virtual_state = modifier.get_virtual_state(original_jumpargs)
        #debug_start('jit-log-virtualstate')
        #virtual_state.debug_print('Closed loop with ')
        bad = {}
        if not virtual_state.generalization_of(final_virtual_state, bad):
            # We ended up with a virtual state that is not compatible
            # and we are thus unable to jump to the start of the loop
            #final_virtual_state.debug_print("Bad virtual state at end of loop, ",
            #                                bad)
            #debug_stop('jit-log-virtualstate')
            raise InvalidLoop('The virtual state at the end of the peeled ' +
                              'loop is not compatible with the virtual ' +
                              'state at the start of the loop which makes ' +
                              'it impossible to close the loop')
            
        #debug_stop('jit-log-virtualstate')

        maxguards = self.optimizer.metainterp_sd.warmrunnerdesc.memory_manager.max_retrace_guards
        if self.optimizer.emitted_guards > maxguards:
            target_token = jumpop.getdescr()
            assert isinstance(target_token, TargetToken)
            target_token.targeting_jitcell_token.retraced_count = sys.maxint
            
        self.finilize_short_preamble(start_label)
            
    def finilize_short_preamble(self, start_label):
        short = self.short
        assert short[-1].getopnum() == rop.JUMP
        target_token = start_label.getdescr()
        assert isinstance(target_token, TargetToken)

        # Turn guards into conditional jumps to the preamble
        for i in range(len(short)):
            op = short[i]
            if op.is_guard():
                op = op.clone()
                op.setfailargs(None)
                descr = self.short_resume_at_jump_descr.clone_if_mutable()
                op.setdescr(descr)
                short[i] = op

        # Clone ops and boxes to get private versions and
        short_inputargs = short[0].getarglist()
        boxmap = {}
        newargs = [None] * len(short_inputargs)
        for i in range(len(short_inputargs)):
            a = short_inputargs[i]
            if a in boxmap:
                newargs[i] = boxmap[a]
            else:
                newargs[i] = a.clonebox()
                boxmap[a] = newargs[i]
        inliner = Inliner(short_inputargs, newargs)
        target_token.assumed_classes = {}
        for i in range(len(short)):
            op = short[i]
            newop = inliner.inline_op(op)
            if op.result and op.result in self.short_boxes.assumed_classes:
                target_token.assumed_classes[newop.result] = self.short_boxes.assumed_classes[op.result]
            short[i] = newop
        target_token.resume_at_jump_descr = self.short_resume_at_jump_descr.clone_if_mutable()
        inliner.inline_descr_inplace(target_token.resume_at_jump_descr)

        # Forget the values to allow them to be freed
        for box in short[0].getarglist():
            box.forget_value()
        for op in short:
            if op.result:
                op.result.forget_value()
        target_token.short_preamble = self.short

    def ensure_short_op_emitted(self, op, optimizer, seen):
        if op is None:
            return
        if op.result is not None and op.result in seen:
            return
        for a in op.getarglist():
            if not isinstance(a, Const) and a not in seen:
                self.ensure_short_op_emitted(self.short_boxes.producer(a), optimizer,
                                             seen)

        #if self.optimizer.loop.logops:
        #    debug_print('  Emitting short op: ' +
        #                self.optimizer.loop.logops.repr_of_resop(op))

        optimizer.send_extra_operation(op)
        seen[op.result] = True
        if op.is_ovf():
            guard = ResOperation(rop.GUARD_NO_OVERFLOW, [], None)
            optimizer.send_extra_operation(guard)

    def add_op_to_short(self, op, emit=True, guards_needed=False):
        if op is None:
            return None
        if op.result is not None and op.result in self.short_seen:
            if emit and self.short_inliner:                
                return self.short_inliner.inline_arg(op.result)
            else:
                return None
        
        for a in op.getarglist():
            if not isinstance(a, Const) and a not in self.short_seen:
                self.add_op_to_short(self.short_boxes.producer(a), emit, guards_needed)
        if op.is_guard():
            descr = self.short_resume_at_jump_descr.clone_if_mutable()
            op.setdescr(descr)

        if guards_needed and self.short_boxes.has_producer(op.result):
            value_guards = self.getvalue(op.result).make_guards(op.result)
        else:
            value_guards = []            

        self.short.append(op)
        self.short_seen[op.result] = True
        if emit and self.short_inliner:
            newop = self.short_inliner.inline_op(op)
            self.optimizer.send_extra_operation(newop)
        else:
            newop = None

        if op.is_ovf():
            # FIXME: ensure that GUARD_OVERFLOW:ed ops not end up here
            guard = ResOperation(rop.GUARD_NO_OVERFLOW, [], None)
            self.add_op_to_short(guard, emit, guards_needed)
        for guard in value_guards:
            self.add_op_to_short(guard, emit, guards_needed)

        if newop:
            return newop.result
        return None
        
    def import_box(self, box, inputargs, short_jumpargs, jumpargs):
        if isinstance(box, Const) or box in inputargs:
            return
        if box in self.boxes_created_this_iteration:
            return

        short_op = self.short_boxes.producer(box)
        newresult = self.add_op_to_short(short_op)

        short_jumpargs.append(short_op.result)
        inputargs.append(box)
        box = newresult
        if box in self.optimizer.values:
            box = self.optimizer.values[box].force_box(self.optimizer)
        jumpargs.append(box)

    def jump_to_already_compiled_trace(self, jumpop):
        assert jumpop.getopnum() == rop.JUMP
        cell_token = jumpop.getdescr()

        assert isinstance(cell_token, JitCellToken)
        if not cell_token.target_tokens:
            return False

        if not self.inline_short_preamble:
            assert cell_token.target_tokens[0].virtual_state is None
            jumpop.setdescr(cell_token.target_tokens[0])
            self.optimizer.send_extra_operation(jumpop)
            return True

        args = jumpop.getarglist()
        modifier = VirtualStateAdder(self.optimizer)
        virtual_state = modifier.get_virtual_state(args)
        debug_start('jit-log-virtualstate')
        virtual_state.debug_print("Looking for ")

        for target in cell_token.target_tokens:
            if not target.virtual_state:
                continue
            ok = False
            extra_guards = []

            bad = {}
            debugmsg = 'Did not match '
            if target.virtual_state.generalization_of(virtual_state, bad):
                ok = True
                debugmsg = 'Matched '
            else:
                try:
                    cpu = self.optimizer.cpu
                    target.virtual_state.generate_guards(virtual_state,
                                                         args, cpu,
                                                         extra_guards)

                    ok = True
                    debugmsg = 'Guarded to match '
                except InvalidLoop:
                    pass
            target.virtual_state.debug_print(debugmsg, bad)

            if ok:
                debug_stop('jit-log-virtualstate')

                values = [self.getvalue(arg)
                          for arg in jumpop.getarglist()]
                args = target.virtual_state.make_inputargs(values, self.optimizer,
                                                           keyboxes=True)
                short_inputargs = target.short_preamble[0].getarglist()
                inliner = Inliner(short_inputargs, args)

                for guard in extra_guards:
                    if guard.is_guard():
                        descr = target.resume_at_jump_descr.clone_if_mutable()
                        inliner.inline_descr_inplace(descr)
                        guard.setdescr(descr)
                    self.optimizer.send_extra_operation(guard)

                try:
                    for shop in target.short_preamble[1:]:
                        newop = inliner.inline_op(shop)
                        self.optimizer.send_extra_operation(newop)
                        if shop.result in target.assumed_classes:
                            classbox = self.getvalue(newop.result).get_constant_class(self.optimizer.cpu)
                            if not classbox or not classbox.same_constant(target.assumed_classes[shop.result]):
                                raise InvalidLoop('The class of an opaque pointer at the end ' +
                                                  'of the bridge does not mach the class ' + 
                                                  'it has at the start of the target loop')
                except InvalidLoop:
                    #debug_print("Inlining failed unexpectedly",
                    #            "jumping to preamble instead")
                    assert cell_token.target_tokens[0].virtual_state is None
                    jumpop.setdescr(cell_token.target_tokens[0])
                    self.optimizer.send_extra_operation(jumpop)
                return True
        debug_stop('jit-log-virtualstate')
        return False

class ValueImporter(object):
    def __init__(self, unroll, value, op):
        self.unroll = unroll
        self.preamble_value = value
        self.op = op

    def import_value(self, value):
        value.import_from(self.preamble_value, self.unroll.optimizer)
        self.unroll.add_op_to_short(self.op, False, True)        

class ExportedState(object):
    def __init__(self, short_boxes, inputarg_setup_ops, exported_values, jump_args, resume_at_jump_descr):
        self.short_boxes = short_boxes
        self.inputarg_setup_ops = inputarg_setup_ops
        self.exported_values = exported_values
        self.jump_args = jump_args
        self.generalize_virtual_state = None
        self.resume_at_jump_descr = resume_at_jump_descr<|MERGE_RESOLUTION|>--- conflicted
+++ resolved
@@ -304,11 +304,7 @@
 
             virtual_state = self.initial_virtual_state
             values = [self.getvalue(arg) for arg in exported_state.jump_args]
-<<<<<<< HEAD
-            virtual_state = virtual_state.make_guarded_generalization_of(exported_state.generalize_virtual_state,
-=======
             virtual_state = virtual_state.make_guardable_generalization_of(exported_state.generalize_virtual_state,
->>>>>>> 1437cd5a
                                                                  exported_state.jump_args,
                                                                  self.optimizer)
             values = [self.getvalue(arg) for arg in exported_state.jump_args]            
