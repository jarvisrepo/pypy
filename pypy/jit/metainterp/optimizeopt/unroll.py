--- conflicted
+++ resolved
@@ -157,7 +157,6 @@
             jumpop.initarglist([])
 
             loop.preamble.operations = self.optimizer.newoperations
-<<<<<<< HEAD
 
             modifier = VirtualStateAdder(self.optimizer)
             virtual_state = modifier.get_virtual_state(jump_args)
@@ -167,9 +166,12 @@
             sb = self.optimizer.produce_short_preamble_ops(inputargs)
             self.short_boxes = sb
             preamble_optimizer = self.optimizer
+            loop.preamble.quasi_immutable_deps = (
+                self.optimizer.quasi_immutable_deps)
             self.optimizer = self.optimizer.reconstruct_for_next_iteration(sb, jump_args)
 
             self.constant_inputargs = {}
+            loop.quasi_immutable_deps = self.optimizer.quasi_immutable_deps            
             for box in jump_args:
                 const = self.get_constant_box(box)
                 if const:
@@ -177,20 +179,6 @@
         
             initial_inputargs_len = len(inputargs)
             self.inliner = Inliner(loop.inputargs, jump_args)
-=======
-            loop.preamble.quasi_immutable_deps = (
-                self.optimizer.quasi_immutable_deps)
-            self.optimizer = self.optimizer.reconstruct_for_next_iteration()
-            inputargs = self.inline(self.cloned_operations,
-                                    loop.inputargs, jump_args)
-            loop.inputargs = inputargs
-            jmp = ResOperation(rop.JUMP, loop.inputargs[:], None)
-            jmp.setdescr(loop.token)
-            loop.preamble.operations.append(jmp)
-
-            loop.operations = self.optimizer.newoperations
-            loop.quasi_immutable_deps = self.optimizer.quasi_immutable_deps
->>>>>>> 68de853e
 
             start_resumedescr = loop.preamble.start_resumedescr.clone_if_mutable()
             self.start_resumedescr = start_resumedescr
