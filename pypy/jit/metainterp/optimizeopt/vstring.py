--- conflicted
+++ resolved
@@ -140,16 +140,12 @@
         return mode.emptystr.join([mode.chr(c.box.getint())
                                    for c in self._chars])
 
-<<<<<<< HEAD
     def string_copy_parts(self, string_optimizer, targetbox, offsetbox, mode):
-=======
-    def string_copy_parts(self, optimizer, targetbox, offsetbox, mode):
         if not self.is_virtual() and targetbox is not self.box:
             lengthbox = self.getstrlen(optimizer, mode)
             srcbox = self.force_box()
             return copy_str_content(optimizer, srcbox, targetbox,
                                 CONST_0, offsetbox, lengthbox, mode)
->>>>>>> 251b1626
         for i in range(len(self._chars)):
             charbox = self._chars[i].force_box()
             if not (isinstance(charbox, Const) and charbox.same_constant(CONST_0)):
