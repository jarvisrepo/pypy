--- conflicted
+++ resolved
@@ -1,19 +1,5 @@
 
 try:
-<<<<<<< HEAD
-    class A(object):
-        def meth(self):
-            for k in range(4):
-                pass
-
-    def f():
-        a = A()
-        for i in range(20):
-            a.meth()
-
-    f()
-
-=======
     def g(x):
         return x - 1
     def f(x):
@@ -27,7 +13,6 @@
     f(10000000)
     t3 = time.time()
     print t2 - t1, t3 - t2, (t3 - t2) / (t2 - t1)
->>>>>>> a4802ffd
 except Exception, e:
     print "Exception: ", type(e)
     print e
