
try:
<<<<<<< HEAD
    import numpy
    a = numpy.array(range(10))
    b = a + a + a
    print b[3]
    
=======
    def f(x):
        i = 0
        while i < x:
            range(i)
            i += 1
    f(10000)
>>>>>>> 54d36584
except Exception, e:
    print "Exception: ", type(e)
    print e
<|MERGE_RESOLUTION|>--- conflicted
+++ resolved
@@ -1,19 +1,10 @@
 
 try:
-<<<<<<< HEAD
     import numpy
     a = numpy.array(range(10))
     b = a + a + a
     print b[3]
-    
-=======
-    def f(x):
-        i = 0
-        while i < x:
-            range(i)
-            i += 1
-    f(10000)
->>>>>>> 54d36584
+
 except Exception, e:
     print "Exception: ", type(e)
     print e
