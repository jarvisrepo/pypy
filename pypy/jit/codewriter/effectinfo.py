from pypy.jit.metainterp.typesystem import deref, fieldType, arrayItem
from pypy.rpython.lltypesystem.rclass import OBJECT
from pypy.rpython.lltypesystem import lltype
from pypy.rpython.ootypesystem import ootype
from pypy.translator.backendopt.graphanalyze import BoolGraphAnalyzer


class EffectInfo(object):
    _cache = {}

    # the 'extraeffect' field is one of the following values:
    EF_PURE                            = 0 #pure function (and cannot raise)
    EF_LOOPINVARIANT                   = 1 #special: call it only once per loop
    EF_CANNOT_RAISE                    = 2 #a function which cannot raise
    EF_CAN_RAISE                       = 3 #normal function (can raise)
    EF_FORCES_VIRTUAL_OR_VIRTUALIZABLE = 5 #can raise and force virtualizables

    # the 'oopspecindex' field is one of the following values:
    OS_NONE                     = 0    # normal case, no oopspec
    OS_ARRAYCOPY                = 1    # "list.ll_arraycopy"
    OS_STR2UNICODE              = 2    # "str.str2unicode"
    #
    OS_STR_CONCAT               = 22   # "stroruni.concat"
    OS_STR_SLICE                = 23   # "stroruni.slice"
    OS_STR_EQUAL                = 24   # "stroruni.equal"
    OS_STREQ_SLICE_CHECKNULL    = 25   # s2!=NULL and s1[x:x+length]==s2
    OS_STREQ_SLICE_NONNULL      = 26   # s1[x:x+length]==s2   (assert s2!=NULL)
    OS_STREQ_SLICE_CHAR         = 27   # s1[x:x+length]==char
    OS_STREQ_NONNULL            = 28   # s1 == s2    (assert s1!=NULL,s2!=NULL)
    OS_STREQ_NONNULL_CHAR       = 29   # s1 == char  (assert s1!=NULL)
    OS_STREQ_CHECKNULL_CHAR     = 30   # s1!=NULL and s1==char
    OS_STREQ_LENGTHOK           = 31   # s1 == s2    (assert len(s1)==len(s2))
    #
    OS_UNI_CONCAT               = 42   #
    OS_UNI_SLICE                = 43   #
    OS_UNI_EQUAL                = 44   #
    OS_UNIEQ_SLICE_CHECKNULL    = 45   #
    OS_UNIEQ_SLICE_NONNULL      = 46   #
    OS_UNIEQ_SLICE_CHAR         = 47   #
    OS_UNIEQ_NONNULL            = 48   #   the same for unicode
    OS_UNIEQ_NONNULL_CHAR       = 49   #   (must be the same amount as for
    OS_UNIEQ_CHECKNULL_CHAR     = 50   #   STR, in the same order)
    OS_UNIEQ_LENGTHOK           = 51   #
    _OS_offset_uni              = OS_UNI_CONCAT - OS_STR_CONCAT
    #
    OS_LIBFFI_PREPARE           = 60
    OS_LIBFFI_PUSH_ARG          = 61
    OS_LIBFFI_CALL              = 62
    #
    OS_LLONG_INVERT             = 69
    OS_LLONG_ADD                = 70
    OS_LLONG_SUB                = 71
    OS_LLONG_MUL                = 72
    OS_LLONG_LT                 = 73
    OS_LLONG_LE                 = 74
    OS_LLONG_EQ                 = 75
    OS_LLONG_NE                 = 76
    OS_LLONG_GT                 = 77
    OS_LLONG_GE                 = 78
    OS_LLONG_AND                = 79
    OS_LLONG_OR                 = 80
    OS_LLONG_LSHIFT             = 81
    OS_LLONG_RSHIFT             = 82
    OS_LLONG_XOR                = 83
    OS_LLONG_FROM_INT           = 84
    OS_LLONG_TO_INT             = 85
    OS_LLONG_FROM_FLOAT         = 86
    OS_LLONG_TO_FLOAT           = 87
    OS_LLONG_ULT                = 88
    OS_LLONG_ULE                = 89
    OS_LLONG_UGT                = 90
    OS_LLONG_UGE                = 91
    OS_LLONG_URSHIFT            = 92
    OS_LLONG_FROM_UINT          = 93
    #
    OS_MATH_SQRT                = 100

    def __new__(cls, readonly_descrs_fields,
                write_descrs_fields, write_descrs_arrays,
                extraeffect=EF_CAN_RAISE,
<<<<<<< HEAD
                oopspecindex=OS_NONE):
        key = (_frozenset_or_none(readonly_descrs_fields),
               _frozenset_or_none(write_descrs_fields),
               _frozenset_or_none(write_descrs_arrays),
=======
                oopspecindex=OS_NONE,
                can_invalidate=False):
        key = (frozenset(readonly_descrs_fields),
               frozenset(write_descrs_fields),
               frozenset(write_descrs_arrays),
>>>>>>> 47cd1c74
               extraeffect,
               oopspecindex)
        if key in cls._cache:
            return cls._cache[key]
        result = object.__new__(cls)
        result.readonly_descrs_fields = readonly_descrs_fields
        if extraeffect == EffectInfo.EF_LOOPINVARIANT or \
           extraeffect == EffectInfo.EF_PURE:            
            result.write_descrs_fields = []
            result.write_descrs_arrays = []
        else:
            result.write_descrs_fields = write_descrs_fields
            result.write_descrs_arrays = write_descrs_arrays
        result.extraeffect = extraeffect
        result.can_invalidate = can_invalidate
        result.oopspecindex = oopspecindex
        cls._cache[key] = result
        return result

    def check_can_invalidate(self):
        return self.can_invalidate

    def check_forces_virtual_or_virtualizable(self):
        return self.extraeffect >= self.EF_FORCES_VIRTUAL_OR_VIRTUALIZABLE


def _frozenset_or_none(x):
    if x is None: return None
    return frozenset(x)

def effectinfo_from_writeanalyze(effects, cpu,
                                 extraeffect=EffectInfo.EF_CAN_RAISE,
                                 oopspecindex=EffectInfo.OS_NONE,
                                 can_invalidate=False):
    from pypy.translator.backendopt.writeanalyze import top_set
    if effects is top_set:
        return EffectInfo(None, None, None, extraeffect)
    readonly_descrs_fields = []
    # readonly_descrs_arrays = [] --- not enabled for now
    write_descrs_fields = []
    write_descrs_arrays = []

    def add_struct(descrs_fields, (_, T, fieldname)):
        T = deref(T)
        if consider_struct(T, fieldname):
            descr = cpu.fielddescrof(T, fieldname)
            descrs_fields.append(descr)

    def add_array(descrs_arrays, (_, T)):
        ARRAY = deref(T)
        if consider_array(ARRAY):
            descr = cpu.arraydescrof(ARRAY)
            descrs_arrays.append(descr)

    for tup in effects:
        if tup[0] == "struct":
            add_struct(write_descrs_fields, tup)
        elif tup[0] == "readstruct":
            tupw = ("struct",) + tup[1:]
            if tupw not in effects:
                add_struct(readonly_descrs_fields, tup)
        elif tup[0] == "array":
            add_array(write_descrs_arrays, tup)
        elif tup[0] == "readarray":
            pass
        else:
            assert 0
    return EffectInfo(readonly_descrs_fields,
                      write_descrs_fields,
                      write_descrs_arrays,
                      extraeffect,
                      oopspecindex,
                      can_invalidate)

def consider_struct(TYPE, fieldname):
    if fieldType(TYPE, fieldname) is lltype.Void:
        return False
    if isinstance(TYPE, ootype.OOType):
        return True
    if not isinstance(TYPE, lltype.GcStruct): # can be a non-GC-struct
        return False
    if fieldname == "typeptr" and TYPE is OBJECT:
        # filter out the typeptr, because
        # a) it is optimized in different ways
        # b) it might not be there in C if removetypeptr is specified
        return False
    return True

def consider_array(ARRAY):
    if arrayItem(ARRAY) is lltype.Void:
        return False
    if isinstance(ARRAY, ootype.Array):
        return True
    if not isinstance(ARRAY, lltype.GcArray): # can be a non-GC-array
        return False
    return True

# ____________________________________________________________

class VirtualizableAnalyzer(BoolGraphAnalyzer):
    def analyze_simple_operation(self, op, graphinfo):
        return op.opname in ('jit_force_virtualizable',
                             'jit_force_virtual')

class QuasiImmutAnalyzer(BoolGraphAnalyzer):
    def analyze_simple_operation(self, op, graphinfo):
        return op.opname == 'jit_force_quasi_immutable'

# ____________________________________________________________

class CallInfoCollection(object):
    def __init__(self):
        # {oopspecindex: (calldescr, func_as_int)}
        self._callinfo_for_oopspec = {}

    def _freeze_(self):
        return True

    def add(self, oopspecindex, calldescr, func_as_int):
        self._callinfo_for_oopspec[oopspecindex] = calldescr, func_as_int

    def has_oopspec(self, oopspecindex):
        return oopspecindex in self._callinfo_for_oopspec

    def all_function_addresses_as_int(self):
        return [func for (_, func) in self._callinfo_for_oopspec.values()]

    def callinfo_for_oopspec(self, oopspecindex):
        """A function that returns the calldescr and the function
        address (as an int) of one of the OS_XYZ functions defined above.
        Don't use this if there might be several implementations of the same
        OS_XYZ specialized by type, e.g. OS_ARRAYCOPY."""
        try:
            return self._callinfo_for_oopspec[oopspecindex]
        except KeyError:
            return (None, 0)

    def _funcptr_for_oopspec_memo(self, oopspecindex):
        from pypy.jit.codewriter import heaptracker
        _, func_as_int = self.callinfo_for_oopspec(oopspecindex)
        funcadr = heaptracker.int2adr(func_as_int)
        return funcadr.ptr
    _funcptr_for_oopspec_memo._annspecialcase_ = 'specialize:memo'

    def funcptr_for_oopspec(self, oopspecindex):
        """A memo function that returns a pointer to the function described
        by OS_XYZ (as a real low-level function pointer)."""
        funcptr = self._funcptr_for_oopspec_memo(oopspecindex)
        assert funcptr
        return funcptr
    funcptr_for_oopspec._annspecialcase_ = 'specialize:arg(1)'<|MERGE_RESOLUTION|>--- conflicted
+++ resolved
@@ -78,18 +78,11 @@
     def __new__(cls, readonly_descrs_fields,
                 write_descrs_fields, write_descrs_arrays,
                 extraeffect=EF_CAN_RAISE,
-<<<<<<< HEAD
-                oopspecindex=OS_NONE):
+                oopspecindex=OS_NONE,
+                can_invalidate=False):
         key = (_frozenset_or_none(readonly_descrs_fields),
                _frozenset_or_none(write_descrs_fields),
                _frozenset_or_none(write_descrs_arrays),
-=======
-                oopspecindex=OS_NONE,
-                can_invalidate=False):
-        key = (frozenset(readonly_descrs_fields),
-               frozenset(write_descrs_fields),
-               frozenset(write_descrs_arrays),
->>>>>>> 47cd1c74
                extraeffect,
                oopspecindex)
         if key in cls._cache:
