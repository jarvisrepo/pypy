--- conflicted
+++ resolved
@@ -48,13 +48,10 @@
     OS_LIBFFI_PREPARE           = 60
     OS_LIBFFI_PUSH_ARG          = 61
     OS_LIBFFI_CALL              = 62
-<<<<<<< HEAD
     OS_LIBFFI_STRUCT_GETFIELD   = 63
     OS_LIBFFI_STRUCT_SETFIELD   = 64
-=======
-    OS_LIBFFI_GETARRAYITEM      = 63
-    OS_LIBFFI_SETARRAYITEM      = 64
->>>>>>> 46303526
+    OS_LIBFFI_GETARRAYITEM      = 65
+    OS_LIBFFI_SETARRAYITEM      = 66
     #
     OS_LLONG_INVERT             = 69
     OS_LLONG_ADD                = 70
