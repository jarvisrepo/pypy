from pypy.jit.metainterp.typesystem import deref, fieldType, arrayItem
from pypy.rpython.lltypesystem.rclass import OBJECT
from pypy.rpython.lltypesystem import lltype
from pypy.rpython.ootypesystem import ootype
from pypy.translator.backendopt.graphanalyze import BoolGraphAnalyzer


class EffectInfo(object):
    _cache = {}

    # the 'extraeffect' field is one of the following values:
    EF_PURE                            = 0 #pure function (and cannot raise)
    EF_LOOPINVARIANT                   = 1 #special: call it only once per loop
    EF_CANNOT_RAISE                    = 2 #a function which cannot raise
    EF_CAN_RAISE                       = 3 #normal function (can raise)
    EF_FORCES_VIRTUAL_OR_VIRTUALIZABLE = 5 #can raise and force virtualizables

    # the 'oopspecindex' field is one of the following values:
    OS_NONE                     = 0    # normal case, no oopspec
    OS_ARRAYCOPY                = 1    # "list.ll_arraycopy"
    OS_STR2UNICODE              = 2    # "str.str2unicode"
    #
    OS_STR_CONCAT               = 22   # "stroruni.concat"
    OS_STR_SLICE                = 23   # "stroruni.slice"
    OS_STR_EQUAL                = 24   # "stroruni.equal"
    OS_STREQ_SLICE_CHECKNULL    = 25   # s2!=NULL and s1[x:x+length]==s2
    OS_STREQ_SLICE_NONNULL      = 26   # s1[x:x+length]==s2   (assert s2!=NULL)
    OS_STREQ_SLICE_CHAR         = 27   # s1[x:x+length]==char
    OS_STREQ_NONNULL            = 28   # s1 == s2    (assert s1!=NULL,s2!=NULL)
    OS_STREQ_NONNULL_CHAR       = 29   # s1 == char  (assert s1!=NULL)
    OS_STREQ_CHECKNULL_CHAR     = 30   # s1!=NULL and s1==char
    OS_STREQ_LENGTHOK           = 31   # s1 == s2    (assert len(s1)==len(s2))
    #
    OS_UNI_CONCAT               = 42   #
    OS_UNI_SLICE                = 43   #
    OS_UNI_EQUAL                = 44   #
    OS_UNIEQ_SLICE_CHECKNULL    = 45   #
    OS_UNIEQ_SLICE_NONNULL      = 46   #
    OS_UNIEQ_SLICE_CHAR         = 47   #
    OS_UNIEQ_NONNULL            = 48   #   the same for unicode
    OS_UNIEQ_NONNULL_CHAR       = 49   #   (must be the same amount as for
    OS_UNIEQ_CHECKNULL_CHAR     = 50   #   STR, in the same order)
    OS_UNIEQ_LENGTHOK           = 51   #
    _OS_offset_uni              = OS_UNI_CONCAT - OS_STR_CONCAT
    #
    OS_LIBFFI_PREPARE           = 60
    OS_LIBFFI_PUSH_ARG          = 61
    OS_LIBFFI_CALL              = 62
    #
    OS_LLONG_INVERT             = 69
    OS_LLONG_ADD                = 70
    OS_LLONG_SUB                = 71
    OS_LLONG_MUL                = 72
    OS_LLONG_LT                 = 73
    OS_LLONG_LE                 = 74
    OS_LLONG_EQ                 = 75
    OS_LLONG_NE                 = 76
    OS_LLONG_GT                 = 77
    OS_LLONG_GE                 = 78
    OS_LLONG_AND                = 79
    OS_LLONG_OR                 = 80
    OS_LLONG_LSHIFT             = 81
    OS_LLONG_RSHIFT             = 82
    OS_LLONG_XOR                = 83
    OS_LLONG_FROM_INT           = 84
    OS_LLONG_TO_INT             = 85
    OS_LLONG_FROM_FLOAT         = 86
    OS_LLONG_TO_FLOAT           = 87
    OS_LLONG_ULT                = 88
    OS_LLONG_ULE                = 89
    OS_LLONG_UGT                = 90
    OS_LLONG_UGE                = 91
    OS_LLONG_URSHIFT            = 92
    OS_LLONG_FROM_UINT          = 93
    #
    OS_MATH_SQRT                = 100

    def __new__(cls, readonly_descrs_fields, readonly_descrs_arrays,
                write_descrs_fields, write_descrs_arrays,
                extraeffect=EF_CAN_RAISE,
                oopspecindex=OS_NONE,
                can_invalidate=False):
<<<<<<< HEAD
        key = (_frozenset_or_none(readonly_descrs_fields),
               _frozenset_or_none(write_descrs_fields),
               _frozenset_or_none(write_descrs_arrays),
=======
        key = (frozenset(readonly_descrs_fields),
               frozenset(readonly_descrs_arrays),
               frozenset(write_descrs_fields),
               frozenset(write_descrs_arrays),
>>>>>>> 4a37b0e5
               extraeffect,
               oopspecindex)
        if key in cls._cache:
            return cls._cache[key]
        result = object.__new__(cls)
        result.readonly_descrs_fields = readonly_descrs_fields
        result.readonly_descrs_arrays = readonly_descrs_arrays
        if extraeffect == EffectInfo.EF_LOOPINVARIANT or \
           extraeffect == EffectInfo.EF_PURE:            
            result.write_descrs_fields = []
            result.write_descrs_arrays = []
        else:
            result.write_descrs_fields = write_descrs_fields
            result.write_descrs_arrays = write_descrs_arrays
        result.extraeffect = extraeffect
        result.can_invalidate = can_invalidate
        result.oopspecindex = oopspecindex
        cls._cache[key] = result
        return result

    def check_can_invalidate(self):
        return self.can_invalidate

    def check_forces_virtual_or_virtualizable(self):
        return self.extraeffect >= self.EF_FORCES_VIRTUAL_OR_VIRTUALIZABLE

    def has_random_effects(self):
        return self.oopspecindex == self.OS_LIBFFI_CALL


def _frozenset_or_none(x):
    if x is None: return None
    return frozenset(x)

def effectinfo_from_writeanalyze(effects, cpu,
                                 extraeffect=EffectInfo.EF_CAN_RAISE,
                                 oopspecindex=EffectInfo.OS_NONE,
                                 can_invalidate=False):
    from pypy.translator.backendopt.writeanalyze import top_set
    if effects is top_set:
        return EffectInfo(None, None, None, extraeffect)
    readonly_descrs_fields = []
    readonly_descrs_arrays = []
    write_descrs_fields = []
    write_descrs_arrays = []

    def add_struct(descrs_fields, (_, T, fieldname)):
        T = deref(T)
        if consider_struct(T, fieldname):
            descr = cpu.fielddescrof(T, fieldname)
            descrs_fields.append(descr)

    def add_array(descrs_arrays, (_, T)):
        ARRAY = deref(T)
        if consider_array(ARRAY):
            descr = cpu.arraydescrof(ARRAY)
            descrs_arrays.append(descr)

    for tup in effects:
        if tup[0] == "struct":
            add_struct(write_descrs_fields, tup)
        elif tup[0] == "readstruct":
            tupw = ("struct",) + tup[1:]
            if tupw not in effects:
                add_struct(readonly_descrs_fields, tup)
        elif tup[0] == "array":
            add_array(write_descrs_arrays, tup)
        elif tup[0] == "readarray":
            tupw = ("array",) + tup[1:]
            if tupw not in effects:
                add_array(readonly_descrs_arrays, tup)
        else:
            assert 0
    return EffectInfo(readonly_descrs_fields,
                      readonly_descrs_arrays,
                      write_descrs_fields,
                      write_descrs_arrays,
                      extraeffect,
                      oopspecindex,
                      can_invalidate)

def consider_struct(TYPE, fieldname):
    if fieldType(TYPE, fieldname) is lltype.Void:
        return False
    if isinstance(TYPE, ootype.OOType):
        return True
    if not isinstance(TYPE, lltype.GcStruct): # can be a non-GC-struct
        return False
    if fieldname == "typeptr" and TYPE is OBJECT:
        # filter out the typeptr, because
        # a) it is optimized in different ways
        # b) it might not be there in C if removetypeptr is specified
        return False
    return True

def consider_array(ARRAY):
    if arrayItem(ARRAY) is lltype.Void:
        return False
    if isinstance(ARRAY, ootype.Array):
        return True
    if not isinstance(ARRAY, lltype.GcArray): # can be a non-GC-array
        return False
    return True

# ____________________________________________________________

class VirtualizableAnalyzer(BoolGraphAnalyzer):
    def analyze_simple_operation(self, op, graphinfo):
        return op.opname in ('jit_force_virtualizable',
                             'jit_force_virtual')

class QuasiImmutAnalyzer(BoolGraphAnalyzer):
    def analyze_simple_operation(self, op, graphinfo):
        return op.opname == 'jit_force_quasi_immutable'

# ____________________________________________________________

class CallInfoCollection(object):
    def __init__(self):
        # {oopspecindex: (calldescr, func_as_int)}
        self._callinfo_for_oopspec = {}

    def _freeze_(self):
        return True

    def add(self, oopspecindex, calldescr, func_as_int):
        self._callinfo_for_oopspec[oopspecindex] = calldescr, func_as_int

    def has_oopspec(self, oopspecindex):
        return oopspecindex in self._callinfo_for_oopspec

    def all_function_addresses_as_int(self):
        return [func for (_, func) in self._callinfo_for_oopspec.values()]

    def callinfo_for_oopspec(self, oopspecindex):
        """A function that returns the calldescr and the function
        address (as an int) of one of the OS_XYZ functions defined above.
        Don't use this if there might be several implementations of the same
        OS_XYZ specialized by type, e.g. OS_ARRAYCOPY."""
        try:
            return self._callinfo_for_oopspec[oopspecindex]
        except KeyError:
            return (None, 0)

    def _funcptr_for_oopspec_memo(self, oopspecindex):
        from pypy.jit.codewriter import heaptracker
        _, func_as_int = self.callinfo_for_oopspec(oopspecindex)
        funcadr = heaptracker.int2adr(func_as_int)
        return funcadr.ptr
    _funcptr_for_oopspec_memo._annspecialcase_ = 'specialize:memo'

    def funcptr_for_oopspec(self, oopspecindex):
        """A memo function that returns a pointer to the function described
        by OS_XYZ (as a real low-level function pointer)."""
        funcptr = self._funcptr_for_oopspec_memo(oopspecindex)
        assert funcptr
        return funcptr
    funcptr_for_oopspec._annspecialcase_ = 'specialize:arg(1)'<|MERGE_RESOLUTION|>--- conflicted
+++ resolved
@@ -80,16 +80,10 @@
                 extraeffect=EF_CAN_RAISE,
                 oopspecindex=OS_NONE,
                 can_invalidate=False):
-<<<<<<< HEAD
-        key = (_frozenset_or_none(readonly_descrs_fields),
-               _frozenset_or_none(write_descrs_fields),
-               _frozenset_or_none(write_descrs_arrays),
-=======
         key = (frozenset(readonly_descrs_fields),
                frozenset(readonly_descrs_arrays),
                frozenset(write_descrs_fields),
                frozenset(write_descrs_arrays),
->>>>>>> 4a37b0e5
                extraeffect,
                oopspecindex)
         if key in cls._cache:
