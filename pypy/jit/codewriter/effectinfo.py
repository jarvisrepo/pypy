from pypy.jit.metainterp.typesystem import deref, fieldType, arrayItem
from pypy.rpython.lltypesystem.rclass import OBJECT
from pypy.rpython.lltypesystem import lltype
from pypy.rpython.ootypesystem import ootype
from pypy.translator.backendopt.graphanalyze import BoolGraphAnalyzer


class EffectInfo(object):
    _cache = {}

    # the 'extraeffect' field is one of the following values:
    EF_PURE                            = 0 #pure function (and cannot raise)
    EF_LOOPINVARIANT                   = 1 #special: call it only once per loop
    EF_CANNOT_RAISE                    = 2 #a function which cannot raise
    EF_CAN_RAISE                       = 3 #normal function (can raise)
    EF_FORCES_VIRTUAL_OR_VIRTUALIZABLE = 5 #can raise and force virtualizables

    # the 'oopspecindex' field is one of the following values:
    OS_NONE                     = 0    # normal case, no oopspec
    OS_ARRAYCOPY                = 1    # "list.ll_arraycopy"
    OS_STR2UNICODE              = 2    # "str.str2unicode"
    #
    OS_STR_CONCAT               = 22   # "stroruni.concat"
    OS_STR_SLICE                = 23   # "stroruni.slice"
    OS_STR_EQUAL                = 24   # "stroruni.equal"
    OS_STREQ_SLICE_CHECKNULL    = 25   # s2!=NULL and s1[x:x+length]==s2
    OS_STREQ_SLICE_NONNULL      = 26   # s1[x:x+length]==s2   (assert s2!=NULL)
    OS_STREQ_SLICE_CHAR         = 27   # s1[x:x+length]==char
    OS_STREQ_NONNULL            = 28   # s1 == s2    (assert s1!=NULL,s2!=NULL)
    OS_STREQ_NONNULL_CHAR       = 29   # s1 == char  (assert s1!=NULL)
    OS_STREQ_CHECKNULL_CHAR     = 30   # s1!=NULL and s1==char
    OS_STREQ_LENGTHOK           = 31   # s1 == s2    (assert len(s1)==len(s2))
    #
    OS_UNI_CONCAT               = 42   #
    OS_UNI_SLICE                = 43   #
    OS_UNI_EQUAL                = 44   #
    OS_UNIEQ_SLICE_CHECKNULL    = 45   #
    OS_UNIEQ_SLICE_NONNULL      = 46   #
    OS_UNIEQ_SLICE_CHAR         = 47   #
    OS_UNIEQ_NONNULL            = 48   #   the same for unicode
    OS_UNIEQ_NONNULL_CHAR       = 49   #   (must be the same amount as for
    OS_UNIEQ_CHECKNULL_CHAR     = 50   #   STR, in the same order)
    OS_UNIEQ_LENGTHOK           = 51   #
    _OS_offset_uni              = OS_UNI_CONCAT - OS_STR_CONCAT
    #
    OS_LIBFFI_PREPARE           = 60
    OS_LIBFFI_PUSH_ARG          = 61
    OS_LIBFFI_CALL              = 62
    #
    OS_LLONG_INVERT             = 69
    OS_LLONG_ADD                = 70
    OS_LLONG_SUB                = 71
    OS_LLONG_MUL                = 72
    OS_LLONG_LT                 = 73
    OS_LLONG_LE                 = 74
    OS_LLONG_EQ                 = 75
    OS_LLONG_NE                 = 76
    OS_LLONG_GT                 = 77
    OS_LLONG_GE                 = 78
    OS_LLONG_AND                = 79
    OS_LLONG_OR                 = 80
    OS_LLONG_LSHIFT             = 81
    OS_LLONG_RSHIFT             = 82
    OS_LLONG_XOR                = 83
    OS_LLONG_FROM_INT           = 84
    OS_LLONG_TO_INT             = 85
    OS_LLONG_FROM_FLOAT         = 86
    OS_LLONG_TO_FLOAT           = 87
    OS_LLONG_ULT                = 88
    OS_LLONG_ULE                = 89
    OS_LLONG_UGT                = 90
    OS_LLONG_UGE                = 91
    OS_LLONG_URSHIFT            = 92
    OS_LLONG_FROM_UINT          = 93
    #
    OS_MATH_SQRT                = 100

    def __new__(cls, readonly_descrs_fields,
                write_descrs_fields, write_descrs_arrays,
                extraeffect=EF_CAN_RAISE,
                oopspecindex=OS_NONE,
                can_invalidate=False):
        key = (_frozenset_or_none(readonly_descrs_fields),
               _frozenset_or_none(write_descrs_fields),
               _frozenset_or_none(write_descrs_arrays),
               extraeffect,
               oopspecindex)
        if key in cls._cache:
            return cls._cache[key]
        result = object.__new__(cls)
        result.readonly_descrs_fields = readonly_descrs_fields
        if extraeffect == EffectInfo.EF_LOOPINVARIANT or \
           extraeffect == EffectInfo.EF_PURE:            
            result.write_descrs_fields = []
            result.write_descrs_arrays = []
        else:
            result.write_descrs_fields = write_descrs_fields
            result.write_descrs_arrays = write_descrs_arrays
        result.extraeffect = extraeffect
        result.can_invalidate = can_invalidate
        result.oopspecindex = oopspecindex
        cls._cache[key] = result
        return result

    def check_can_invalidate(self):
        return self.can_invalidate

    def check_forces_virtual_or_virtualizable(self):
        return self.extraeffect >= self.EF_FORCES_VIRTUAL_OR_VIRTUALIZABLE

<<<<<<< HEAD

def _frozenset_or_none(x):
    if x is None: return None
    return frozenset(x)
=======
    def has_random_effects(self):
        return self.oopspecindex == self.OS_LIBFFI_CALL
>>>>>>> 1f7fdf99

def effectinfo_from_writeanalyze(effects, cpu,
                                 extraeffect=EffectInfo.EF_CAN_RAISE,
                                 oopspecindex=EffectInfo.OS_NONE,
                                 can_invalidate=False):
    from pypy.translator.backendopt.writeanalyze import top_set
    if effects is top_set:
        return EffectInfo(None, None, None, extraeffect)
    readonly_descrs_fields = []
    # readonly_descrs_arrays = [] --- not enabled for now
    write_descrs_fields = []
    write_descrs_arrays = []

    def add_struct(descrs_fields, (_, T, fieldname)):
        T = deref(T)
        if consider_struct(T, fieldname):
            descr = cpu.fielddescrof(T, fieldname)
            descrs_fields.append(descr)

    def add_array(descrs_arrays, (_, T)):
        ARRAY = deref(T)
        if consider_array(ARRAY):
            descr = cpu.arraydescrof(ARRAY)
            descrs_arrays.append(descr)

    for tup in effects:
        if tup[0] == "struct":
            add_struct(write_descrs_fields, tup)
        elif tup[0] == "readstruct":
            tupw = ("struct",) + tup[1:]
            if tupw not in effects:
                add_struct(readonly_descrs_fields, tup)
        elif tup[0] == "array":
            add_array(write_descrs_arrays, tup)
        elif tup[0] == "readarray":
            pass
        else:
            assert 0
    return EffectInfo(readonly_descrs_fields,
                      write_descrs_fields,
                      write_descrs_arrays,
                      extraeffect,
                      oopspecindex,
                      can_invalidate)

def consider_struct(TYPE, fieldname):
    if fieldType(TYPE, fieldname) is lltype.Void:
        return False
    if isinstance(TYPE, ootype.OOType):
        return True
    if not isinstance(TYPE, lltype.GcStruct): # can be a non-GC-struct
        return False
    if fieldname == "typeptr" and TYPE is OBJECT:
        # filter out the typeptr, because
        # a) it is optimized in different ways
        # b) it might not be there in C if removetypeptr is specified
        return False
    return True

def consider_array(ARRAY):
    if arrayItem(ARRAY) is lltype.Void:
        return False
    if isinstance(ARRAY, ootype.Array):
        return True
    if not isinstance(ARRAY, lltype.GcArray): # can be a non-GC-array
        return False
    return True

# ____________________________________________________________

class VirtualizableAnalyzer(BoolGraphAnalyzer):
    def analyze_simple_operation(self, op, graphinfo):
        return op.opname in ('jit_force_virtualizable',
                             'jit_force_virtual')

class QuasiImmutAnalyzer(BoolGraphAnalyzer):
    def analyze_simple_operation(self, op, graphinfo):
        return op.opname == 'jit_force_quasi_immutable'

# ____________________________________________________________

class CallInfoCollection(object):
    def __init__(self):
        # {oopspecindex: (calldescr, func_as_int)}
        self._callinfo_for_oopspec = {}

    def _freeze_(self):
        return True

    def add(self, oopspecindex, calldescr, func_as_int):
        self._callinfo_for_oopspec[oopspecindex] = calldescr, func_as_int

    def has_oopspec(self, oopspecindex):
        return oopspecindex in self._callinfo_for_oopspec

    def all_function_addresses_as_int(self):
        return [func for (_, func) in self._callinfo_for_oopspec.values()]

    def callinfo_for_oopspec(self, oopspecindex):
        """A function that returns the calldescr and the function
        address (as an int) of one of the OS_XYZ functions defined above.
        Don't use this if there might be several implementations of the same
        OS_XYZ specialized by type, e.g. OS_ARRAYCOPY."""
        try:
            return self._callinfo_for_oopspec[oopspecindex]
        except KeyError:
            return (None, 0)

    def _funcptr_for_oopspec_memo(self, oopspecindex):
        from pypy.jit.codewriter import heaptracker
        _, func_as_int = self.callinfo_for_oopspec(oopspecindex)
        funcadr = heaptracker.int2adr(func_as_int)
        return funcadr.ptr
    _funcptr_for_oopspec_memo._annspecialcase_ = 'specialize:memo'

    def funcptr_for_oopspec(self, oopspecindex):
        """A memo function that returns a pointer to the function described
        by OS_XYZ (as a real low-level function pointer)."""
        funcptr = self._funcptr_for_oopspec_memo(oopspecindex)
        assert funcptr
        return funcptr
    funcptr_for_oopspec._annspecialcase_ = 'specialize:arg(1)'<|MERGE_RESOLUTION|>--- conflicted
+++ resolved
@@ -108,15 +108,13 @@
     def check_forces_virtual_or_virtualizable(self):
         return self.extraeffect >= self.EF_FORCES_VIRTUAL_OR_VIRTUALIZABLE
 
-<<<<<<< HEAD
+    def has_random_effects(self):
+        return self.oopspecindex == self.OS_LIBFFI_CALL
+
 
 def _frozenset_or_none(x):
     if x is None: return None
     return frozenset(x)
-=======
-    def has_random_effects(self):
-        return self.oopspecindex == self.OS_LIBFFI_CALL
->>>>>>> 1f7fdf99
 
 def effectinfo_from_writeanalyze(effects, cpu,
                                  extraeffect=EffectInfo.EF_CAN_RAISE,
