--- conflicted
+++ resolved
@@ -89,11 +89,7 @@
     except AttributeError:
         pass
     assert lltype.typeOf(vtable) == VTABLETYPE
-<<<<<<< HEAD
-    if not hasattr(cpu, '_all_size_descrs_with_vtable') or cpu._all_size_descrs_with_vtable is None:
-=======
     if cpu._all_size_descrs_with_vtable is None:
->>>>>>> cb0a399f
         cpu._all_size_descrs_with_vtable = []
         cpu._vtable_to_descr_dict = None
     cpu._all_size_descrs_with_vtable.append(sizedescr)
@@ -101,11 +97,7 @@
 
 def finish_registering(cpu):
     # annotation hack for small examples which have no vtable at all
-<<<<<<< HEAD
-    if not hasattr(cpu, '_all_size_descrs_with_vtable') or cpu._all_size_descrs_with_vtable is None:
-=======
     if cpu._all_size_descrs_with_vtable is None:
->>>>>>> cb0a399f
         vtable = lltype.malloc(rclass.OBJECT_VTABLE, immortal=True)
         register_known_gctype(cpu, vtable, rclass.OBJECT)
 
