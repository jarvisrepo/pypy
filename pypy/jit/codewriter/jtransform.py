--- conflicted
+++ resolved
@@ -1661,19 +1661,17 @@
         elif oopspec_name.startswith('libffi_call_'):
             oopspecindex = EffectInfo.OS_LIBFFI_CALL
             extraeffect = EffectInfo.EF_RANDOM_EFFECTS
-<<<<<<< HEAD
         elif oopspec_name == 'libffi_struct_getfield':
             oopspecindex = EffectInfo.OS_LIBFFI_STRUCT_GETFIELD
             extraeffect = EffectInfo.EF_CANNOT_RAISE
         elif oopspec_name == 'libffi_struct_setfield':
             oopspecindex = EffectInfo.OS_LIBFFI_STRUCT_SETFIELD
-=======
+            extraeffect = EffectInfo.EF_CANNOT_RAISE
         elif oopspec_name == 'libffi_array_getitem':
             oopspecindex = EffectInfo.OS_LIBFFI_GETARRAYITEM
             extraeffect = EffectInfo.EF_CANNOT_RAISE
         elif oopspec_name == 'libffi_array_setitem':
             oopspecindex = EffectInfo.OS_LIBFFI_SETARRAYITEM
->>>>>>> 1a5918b4
             extraeffect = EffectInfo.EF_CANNOT_RAISE
         else:
             assert False, 'unsupported oopspec: %s' % oopspec_name
