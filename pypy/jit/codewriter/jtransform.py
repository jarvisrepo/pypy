--- conflicted
+++ resolved
@@ -233,12 +233,8 @@
     def rewrite_op_cast_int_to_unichar(self, op): pass
     def rewrite_op_cast_int_to_uint(self, op): pass
     def rewrite_op_cast_uint_to_int(self, op): pass
-<<<<<<< HEAD
-    def rewrite_op_resume_point(self, op): pass
     def rewrite_op_show_from_ptr32(self, op): pass
     def rewrite_op_hide_into_ptr32(self, op): pass
-=======
->>>>>>> 933e8c01
 
     def _rewrite_symmetric(self, op):
         """Rewrite 'c1+v2' into 'v2+c1' in an attempt to avoid generating
