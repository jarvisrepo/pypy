#
# Contains the logic to decide, based on the policy, which graphs
# to transform to JitCodes or not.
#

from pypy.jit.codewriter import support
from pypy.jit.codewriter.jitcode import JitCode
from pypy.jit.codewriter.effectinfo import (VirtualizableAnalyzer,
    QuasiImmutAnalyzer, RandomEffectsAnalyzer, effectinfo_from_writeanalyze,
    EffectInfo, CallInfoCollection)
from pypy.translator.simplify import get_funcobj, get_functype
from pypy.rpython.lltypesystem import lltype, llmemory
from pypy.translator.backendopt.canraise import RaiseAnalyzer
from pypy.translator.backendopt.writeanalyze import ReadWriteAnalyzer


class CallControl(object):
    virtualref_info = None     # optionally set from outside
    has_libffi_call = False    # default value

    def __init__(self, cpu=None, jitdrivers_sd=[]):
        assert isinstance(jitdrivers_sd, list)   # debugging
        self.cpu = cpu
        self.jitdrivers_sd = jitdrivers_sd
        self.jitcodes = {}             # map {graph: jitcode}
        self.unfinished_graphs = []    # list of graphs with pending jitcodes
        self.callinfocollection = CallInfoCollection()
        if hasattr(cpu, 'rtyper'):     # for tests
            self.rtyper = cpu.rtyper
            translator = self.rtyper.annotator.translator
            self.raise_analyzer = RaiseAnalyzer(translator)
            self.readwrite_analyzer = ReadWriteAnalyzer(translator)
            self.virtualizable_analyzer = VirtualizableAnalyzer(translator)
            self.quasiimmut_analyzer = QuasiImmutAnalyzer(translator)
            self.randomeffects_analyzer = RandomEffectsAnalyzer(translator)
        #
        for index, jd in enumerate(jitdrivers_sd):
            jd.index = index

    def find_all_graphs(self, policy):
        try:
            return self.candidate_graphs
        except AttributeError:
            pass

        is_candidate = policy.look_inside_graph

        assert len(self.jitdrivers_sd) > 0
        todo = [jd.portal_graph for jd in self.jitdrivers_sd]
        if hasattr(self, 'rtyper'):
            for oopspec_name, ll_args, ll_res in support.inline_calls_to:
                c_func, _ = support.builtin_func_for_spec(self.rtyper,
                                                          oopspec_name,
                                                          ll_args, ll_res)
                todo.append(c_func.value._obj.graph)
        candidate_graphs = set(todo)

        def callers():
            graph = top_graph
            print graph
            while graph in coming_from:
                graph = coming_from[graph]
                print '<-', graph
        coming_from = {}

        while todo:
            top_graph = todo.pop()
            for _, op in top_graph.iterblockops():
                if op.opname not in ("direct_call", "indirect_call", "oosend"):
                    continue
                kind = self.guess_call_kind(op, is_candidate)
                # use callers() to view the calling chain in pdb
                if kind != "regular":
                    continue
                for graph in self.graphs_from(op, is_candidate):
                    if graph in candidate_graphs:
                        continue
                    assert is_candidate(graph)
                    todo.append(graph)
                    candidate_graphs.add(graph)
                    coming_from[graph] = top_graph
        self.candidate_graphs = candidate_graphs
        return candidate_graphs

    def graphs_from(self, op, is_candidate=None):
        if is_candidate is None:
            is_candidate = self.is_candidate
        if op.opname == 'direct_call':
            funcobj = get_funcobj(op.args[0].value)
            graph = funcobj.graph
            if is_candidate(graph):
                return [graph]     # common case: look inside this graph
        else:
            assert op.opname in ('indirect_call', 'oosend')
            if op.opname == 'indirect_call':
                graphs = op.args[-1].value
            else:
                v_obj = op.args[1].concretetype
                graphs = v_obj._lookup_graphs(op.args[0].value)
            #
            if graphs is None:
                # special case: handle the indirect call that goes to
                # the 'instantiate' methods.  This check is a bit imprecise
                # but it's not too bad if we mistake a random indirect call
                # for the one to 'instantiate'.
                from pypy.rpython.lltypesystem import rclass
                CALLTYPE = op.args[0].concretetype
                if (op.opname == 'indirect_call' and len(op.args) == 2 and
                    CALLTYPE == rclass.OBJECT_VTABLE.instantiate):
                    graphs = list(self._graphs_of_all_instantiate())
            #
            if graphs is not None:
                result = []
                for graph in graphs:
                    if is_candidate(graph):
                        result.append(graph)
                if result:
                    return result  # common case: look inside these graphs,
                                   # and ignore the others if there are any
        # residual call case: we don't need to look into any graph
        return None

    def _graphs_of_all_instantiate(self):
        for vtable in self.rtyper.lltype2vtable.values():
            if vtable.instantiate:
                yield vtable.instantiate._obj.graph

    def guess_call_kind(self, op, is_candidate=None):
        if op.opname == 'direct_call':
            funcptr = op.args[0].value
            if self.jitdriver_sd_from_portal_runner_ptr(funcptr) is not None:
                return 'recursive'
            funcobj = get_funcobj(funcptr)
            if getattr(funcobj, 'graph', None) is None:
                return 'residual'
            targetgraph = funcobj.graph
<<<<<<< HEAD
            if (hasattr(targetgraph, 'func') and
                hasattr(targetgraph.func, 'oopspec')):
                return 'builtin'
            if (hasattr(targetgraph, 'func') and
                getattr(targetgraph.func, '_gctransformer_hint_close_stack_',
                    False)):
                return 'residual'
=======
            if hasattr(targetgraph, 'func'):
                # must never produce JitCode for a function with
                # _gctransformer_hint_close_stack_ set!
                if getattr(targetgraph.func,
                           '_gctransformer_hint_close_stack_', False):
                    return 'residual'
                if hasattr(targetgraph.func, 'oopspec'):
                    return 'builtin'
>>>>>>> 64a21fac
        elif op.opname == 'oosend':
            SELFTYPE, methname, opargs = support.decompose_oosend(op)
            if SELFTYPE.oopspec_name is not None:
                return 'builtin'
        if self.graphs_from(op, is_candidate) is None:
            return 'residual'
        return 'regular'

    def is_candidate(self, graph):
        # used only after find_all_graphs()
        return graph in self.candidate_graphs

    def grab_initial_jitcodes(self):
        for jd in self.jitdrivers_sd:
            jd.mainjitcode = self.get_jitcode(jd.portal_graph)
            jd.mainjitcode.is_portal = True

    def enum_pending_graphs(self):
        while self.unfinished_graphs:
            graph = self.unfinished_graphs.pop()
            yield graph, self.jitcodes[graph]

    def get_jitcode(self, graph, called_from=None):
        # 'called_from' is only one of the callers, used for debugging.
        try:
            return self.jitcodes[graph]
        except KeyError:
            # must never produce JitCode for a function with
            # _gctransformer_hint_close_stack_ set!
            if hasattr(graph, 'func') and getattr(graph.func,
                    '_gctransformer_hint_close_stack_', False):
                raise AssertionError(
                    '%s has _gctransformer_hint_close_stack_' % (graph,))
            #
            fnaddr, calldescr = self.get_jitcode_calldescr(graph)
            jitcode = JitCode(graph.name, fnaddr, calldescr,
                              called_from=called_from)
            self.jitcodes[graph] = jitcode
            self.unfinished_graphs.append(graph)
            return jitcode

    def get_jitcode_calldescr(self, graph):
        """Return the calldescr that describes calls to the 'graph'.
        This returns a calldescr that is appropriate to attach to the
        jitcode corresponding to 'graph'.  It has no extra effectinfo,
        because it is not needed there; it is only used by the blackhole
        interp to really do the call corresponding to 'inline_call' ops.
        """
        fnptr = self.rtyper.type_system.getcallable(graph)
        FUNC = get_functype(lltype.typeOf(fnptr))
        assert self.rtyper.type_system.name == "lltypesystem"
        fnaddr = llmemory.cast_ptr_to_adr(fnptr)
        NON_VOID_ARGS = [ARG for ARG in FUNC.ARGS if ARG is not lltype.Void]
        calldescr = self.cpu.calldescrof(FUNC, tuple(NON_VOID_ARGS),
                                         FUNC.RESULT, EffectInfo.MOST_GENERAL)
        # XXX stm: record arg and result categories
        return (fnaddr, calldescr)

    def getcalldescr(self, op, oopspecindex=EffectInfo.OS_NONE,
                     extraeffect=None):
        """Return the calldescr that describes all calls done by 'op'.
        This returns a calldescr that we can put in the corresponding
        call operation in the calling jitcode.  It gets an effectinfo
        describing the effect of the call: which field types it may
        change, whether it can force virtualizables, whether it can
        raise, etc.
        """
        NON_VOID_ARGS = [x.concretetype for x in op.args[1:]
                                        if x.concretetype is not lltype.Void]
        RESULT = op.result.concretetype
        # check the number and type of arguments
        FUNC = get_functype(op.args[0].concretetype)
        ARGS = FUNC.ARGS
        assert NON_VOID_ARGS == [T for T in ARGS if T is not lltype.Void]
        assert RESULT == FUNC.RESULT
        # ok
        # get the 'elidable' and 'loopinvariant' flags from the function object
        elidable = False
        loopinvariant = False
        call_release_gil_target = llmemory.NULL
        if op.opname == "direct_call":
            funcobj = get_funcobj(op.args[0].value)
            assert getattr(funcobj, 'calling_conv', 'c') == 'c', (
                "%r: getcalldescr() with a non-default call ABI" % (op,))
            func = getattr(funcobj, '_callable', None)
            elidable = getattr(func, "_elidable_function_", False)
            loopinvariant = getattr(func, "_jit_loop_invariant_", False)
            if loopinvariant:
                assert not NON_VOID_ARGS, ("arguments not supported for "
                                           "loop-invariant function!")
            if getattr(func, "_call_aroundstate_target_", None):
                call_release_gil_target = func._call_aroundstate_target_
                call_release_gil_target = llmemory.cast_ptr_to_adr(
                    call_release_gil_target)
        # build the extraeffect
        random_effects = self.randomeffects_analyzer.analyze(op)
        if random_effects:
            extraeffect = EffectInfo.EF_RANDOM_EFFECTS
        # random_effects implies can_invalidate
        can_invalidate = random_effects or self.quasiimmut_analyzer.analyze(op)
        if extraeffect is None:
            if self.virtualizable_analyzer.analyze(op):
                extraeffect = EffectInfo.EF_FORCES_VIRTUAL_OR_VIRTUALIZABLE
            elif loopinvariant:
                extraeffect = EffectInfo.EF_LOOPINVARIANT
            elif elidable:
                if self._canraise(op):
                    extraeffect = EffectInfo.EF_ELIDABLE_CAN_RAISE
                else:
                    extraeffect = EffectInfo.EF_ELIDABLE_CANNOT_RAISE
            elif self._canraise(op):
                extraeffect = EffectInfo.EF_CAN_RAISE
            else:
                extraeffect = EffectInfo.EF_CANNOT_RAISE
        #
        effectinfo = effectinfo_from_writeanalyze(
            self.readwrite_analyzer.analyze(op), self.cpu, extraeffect,
            oopspecindex, can_invalidate, call_release_gil_target)
        #
        assert effectinfo is not None
        if elidable or loopinvariant:
            assert extraeffect != EffectInfo.EF_FORCES_VIRTUAL_OR_VIRTUALIZABLE
            # XXX this should also say assert not can_invalidate, but
            #     it can't because our analyzer is not good enough for now
            #     (and getexecutioncontext() can't really invalidate)
        #
        return self.cpu.calldescrof(FUNC, tuple(NON_VOID_ARGS), RESULT,
                                    effectinfo)
        # XXX stm: record arg and result categories

    def _canraise(self, op):
        if op.opname == 'pseudo_call_cannot_raise':
            return False
        try:
            return self.raise_analyzer.can_raise(op)
        except lltype.DelayedPointer:
            return True  # if we need to look into the delayed ptr that is
                         # the portal, then it's certainly going to raise

    def calldescr_canraise(self, calldescr):
        effectinfo = calldescr.get_extra_info()
        return effectinfo.check_can_raise()

    def jitdriver_sd_from_portal_graph(self, graph):
        for jd in self.jitdrivers_sd:
            if jd.portal_graph is graph:
                return jd
        return None

    def jitdriver_sd_from_portal_runner_ptr(self, funcptr):
        for jd in self.jitdrivers_sd:
            if funcptr is jd.portal_runner_ptr:
                return jd
        return None

    def jitdriver_sd_from_jitdriver(self, jitdriver):
        for jd in self.jitdrivers_sd:
            if jd.jitdriver is jitdriver:
                return jd
        return None

    def get_vinfo(self, VTYPEPTR):
        seen = set()
        for jd in self.jitdrivers_sd:
            if jd.virtualizable_info is not None:
                if jd.virtualizable_info.is_vtypeptr(VTYPEPTR):
                    seen.add(jd.virtualizable_info)
        if seen:
            assert len(seen) == 1
            return seen.pop()
        else:
            return None

    def could_be_green_field(self, GTYPE, fieldname):
        GTYPE_fieldname = (GTYPE, fieldname)
        for jd in self.jitdrivers_sd:
            if jd.greenfield_info is not None:
                if GTYPE_fieldname in jd.greenfield_info.green_fields:
                    return True
        return False<|MERGE_RESOLUTION|>--- conflicted
+++ resolved
@@ -134,15 +134,6 @@
             if getattr(funcobj, 'graph', None) is None:
                 return 'residual'
             targetgraph = funcobj.graph
-<<<<<<< HEAD
-            if (hasattr(targetgraph, 'func') and
-                hasattr(targetgraph.func, 'oopspec')):
-                return 'builtin'
-            if (hasattr(targetgraph, 'func') and
-                getattr(targetgraph.func, '_gctransformer_hint_close_stack_',
-                    False)):
-                return 'residual'
-=======
             if hasattr(targetgraph, 'func'):
                 # must never produce JitCode for a function with
                 # _gctransformer_hint_close_stack_ set!
@@ -151,7 +142,6 @@
                     return 'residual'
                 if hasattr(targetgraph.func, 'oopspec'):
                     return 'builtin'
->>>>>>> 64a21fac
         elif op.opname == 'oosend':
             SELFTYPE, methname, opargs = support.decompose_oosend(op)
             if SELFTYPE.oopspec_name is not None:
