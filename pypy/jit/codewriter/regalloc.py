--- conflicted
+++ resolved
@@ -3,61 +3,6 @@
 from pypy.jit.codewriter.flatten import ListOfKind
 
 
-<<<<<<< HEAD
-    def coalesce_variables(self):
-        self._unionfind = UnionFind()
-        pendingblocks = list(self.graph.iterblocks())
-        while pendingblocks:
-            block = pendingblocks.pop()
-            # Aggressively try to coalesce each source variable with its
-            # target.  We start from the end of the graph instead of
-            # from the beginning.  This is a bit arbitrary, but the idea
-            # is that the end of the graph runs typically more often
-            # than the start, given that we resume execution from the
-            # middle during blackholing.
-            for link in block.exits:
-                if link.last_exception is not None:
-                    self._depgraph.add_node(link.last_exception)
-                if link.last_exc_value is not None:
-                    self._depgraph.add_node(link.last_exc_value)
-                for i, v in enumerate(link.args):
-                    self._try_coalesce(v, link.target.inputargs[i])
-
-    def _try_coalesce(self, v, w):
-        if isinstance(v, Variable) and getkind(v.concretetype) == self.kind:
-            assert getkind(w.concretetype) == self.kind
-            dg = self._depgraph
-            uf = self._unionfind
-            v0 = uf.find_rep(v)
-            w0 = uf.find_rep(w)
-            if v0 is not w0 and v0 not in dg.neighbours[w0]:
-                _, rep, _ = uf.union(v0, w0)
-                assert uf.find_rep(v0) is uf.find_rep(w0) is rep
-                if rep is v0:
-                    dg.coalesce(w0, v0)
-                else:
-                    assert rep is w0
-                    dg.coalesce(v0, w0)
-
-    def find_node_coloring(self):
-        self._coloring = self._depgraph.find_node_coloring()
-        if self.DEBUG_REGALLOC:
-            for block in self.graph.iterblocks():
-                print block
-                for v in block.getvariables():
-                    print '\t', v, '\t', self.getcolor(v)
-
-    def getcolor(self, v):
-        return self._coloring[self._unionfind.find_rep(v)]
-
-    def swapcolors(self, col1, col2):
-        for key, value in self._coloring.items():
-            if value == col1:
-                self._coloring[key] = col2
-            elif value == col2:
-                self._coloring[key] = col1
-=======
 def perform_register_allocation(graph, kind):
     checkkind = lambda v: getkind(v.concretetype) == kind
-    return regalloc.perform_register_allocation(graph, checkkind, ListOfKind)
->>>>>>> f01b1a8a
+    return regalloc.perform_register_allocation(graph, checkkind, ListOfKind)