--- conflicted
+++ resolved
@@ -103,11 +103,7 @@
         # a crash here means that you have to reorder the variable named in
         # the JitDriver.  Indeed, greens and reds must both be sorted: first
         # all INTs, followed by all REFs, followed by all FLOATs.
-<<<<<<< HEAD
-        lst2 = sort_vars(args_v)
-=======
         lst2 = sort_vars(lst)
->>>>>>> 9ae69a43
         assert lst == lst2
         return lst
     #
