"""

Gateway between app-level and interpreter-level:
* BuiltinCode (call interp-level code from app-level)
* app2interp  (embed an app-level function into an interp-level callable)
* interp2app  (publish an interp-level object to be visible from app-level)
* interpindirect2app (publish an interp-level object to be visible from
                      app-level as an indirect call to implementation)

"""

import sys
import os
import types
import inspect

import py

from pypy.interpreter.eval import Code
from pypy.interpreter.argument import Arguments
from pypy.interpreter.signature import Signature
from pypy.interpreter.baseobjspace import (W_Root, ObjSpace, SpaceCache,
    DescrMismatch)
from pypy.interpreter.error import OperationError, oefmt
from pypy.interpreter.function import ClassMethod, FunctionWithFixedCode
from rpython.rlib.objectmodel import we_are_translated
from rpython.rlib.rarithmetic import r_longlong, r_int, r_ulonglong, r_uint
from rpython.tool.sourcetools import func_with_new_name, compile2

<<<<<<< HEAD
NO_DEFAULT = object()
=======
from rpython.rlib.signature import signature, finishsigs
from rpython.rlib import types as sigtypes
>>>>>>> ca3243bc


# internal non-translatable parts:
class SignatureBuilder(object):
    "NOT_RPYTHON"
    def __init__(self, func=None, argnames=None, varargname=None,
                 kwargname=None, name=None):
        self.func = func
        if func is not None:
            self.name = func.__name__
        else:
            self.name = name
        if argnames is None:
            argnames = []
        self.argnames = argnames
        self.varargname = varargname
        self.kwargname = kwargname
        self.kwonlyargnames = None

    def append(self, argname):
        if self.kwonlyargnames is None:
            self.argnames.append(argname)
        else:
            self.kwonlyargnames.append(argname)

    def marker_kwonly(self):
        assert self.kwonlyargnames is None
        self.kwonlyargnames = []

    def signature(self):
        return Signature(self.argnames, self.varargname, self.kwargname,
                         self.kwonlyargnames)

#________________________________________________________________


class Unwrapper(object):
    """A base class for custom unwrap_spec items.

    Subclasses must override unwrap().
    """
    def _freeze_(self):
        return True

    def unwrap(self, space, w_value):
        """NOT_RPYTHON"""
        raise NotImplementedError


class UnwrapSpecRecipe(object):
    "NOT_RPYTHON"

    bases_order = [W_Root, ObjSpace, Arguments, Unwrapper, object]

    def dispatch(self, el, *args):
        if isinstance(el, str):
            getattr(self, "visit_%s" % (el,))(el, *args)
        elif isinstance(el, tuple):
            if el[0] == 'INTERNAL:self':
                self.visit_self(el[1], *args)
            else:
                assert False, "not supported any more, use WrappedDefault"
        elif isinstance(el, WrappedDefault):
            self.visit__W_Root(W_Root, *args)
        elif isinstance(el, type):
            for typ in self.bases_order:
                if issubclass(el, typ):
                    visit = getattr(self, "visit__%s" % (typ.__name__,))
                    visit(el, *args)
                    break
            else:
                raise Exception("%s: no match for unwrap_spec element %s" % (
                    self.__class__.__name__, el))
        else:
            raise Exception("unable to dispatch, %s, perhaps your parameter should have started with w_?" % el)

    def apply_over(self, unwrap_spec, *extra):
        dispatch = self.dispatch
        for el in unwrap_spec:
            dispatch(el, *extra)


class UnwrapSpecEmit(UnwrapSpecRecipe):
    def __init__(self):
        self.n = 0
        self.miniglobals = {}

    def succ(self):
        n = self.n
        self.n += 1
        return n

    def use(self, obj):
        name = obj.__name__
        self.miniglobals[name] = obj
        return name


#________________________________________________________________


class UnwrapSpec_Check(UnwrapSpecRecipe):
    # checks for checking interp2app func argument names wrt unwrap_spec
    # and synthetizing an app-level signature

    def __init__(self, original_sig):
        self.func = original_sig.func
        self.orig_arg = iter(original_sig.argnames).next

    def visit_self(self, cls, app_sig):
        self.visit__W_Root(cls, app_sig)

    def checked_space_method(self, typname, app_sig):
        argname = self.orig_arg()
        assert not argname.startswith('w_'), (
            "unwrapped %s argument %s of built-in function %r in %r should "
            "not start with 'w_'" % (typname, argname, self.func.func_name, self.func.func_globals['__name__']))
        app_sig.append(argname)

    def visit_index(self, index, app_sig):
        self.checked_space_method(index, app_sig)

    def visit_bufferstr(self, el, app_sig):
        self.checked_space_method(el, app_sig)

    def visit_str_or_None(self, el, app_sig):
        self.checked_space_method(el, app_sig)

    def visit_text_or_None(self, el, app_sig):
        self.checked_space_method(el, app_sig)

    def visit_str0(self, el, app_sig):
        self.checked_space_method(el, app_sig)

    def visit_bytes(self, el, app_sig):
        self.checked_space_method(el, app_sig)

<<<<<<< HEAD
    def visit_fsencode(self, el, app_sig):
=======
    def visit_text(self, el, app_sig):
>>>>>>> ca3243bc
        self.checked_space_method(el, app_sig)

    def visit_nonnegint(self, el, app_sig):
        self.checked_space_method(el, app_sig)

    def visit_c_int(self, el, app_sig):
        self.checked_space_method(el, app_sig)

    def visit_c_uint(self, el, app_sig):
        self.checked_space_method(el, app_sig)

    def visit_c_nonnegint(self, el, app_sig):
        self.checked_space_method(el, app_sig)

    def visit_c_short(self, el, app_sig):
        self.checked_space_method(el, app_sig)

    def visit_c_ushort(self, el, app_sig):
        self.checked_space_method(el, app_sig)

    def visit_c_uid_t(self, el, app_sig):
        self.checked_space_method(el, app_sig)

    def visit_truncatedint_w(self, el, app_sig):
        self.checked_space_method(el, app_sig)

    def visit__Unwrapper(self, el, app_sig):
        self.checked_space_method(el, app_sig)

    def visit__ObjSpace(self, el, app_sig):
        self.orig_arg()

    def visit__W_Root(self, el, app_sig):
        argname = self.orig_arg()
        if argname == 'self':
            assert el is not W_Root
            app_sig.append(argname)
            return
        assert argname.startswith('w_'), (
            "argument %s of built-in function %r in %r should "
            "start with 'w_'" % (argname, self.func.func_name, self.func.func_globals['__name__']))
        app_sig.append(argname[2:])

    def visit__Arguments(self, el, app_sig):
        self.orig_arg()
        assert app_sig.varargname is None, (
            "built-in function %r has conflicting rest args specs" % self.func)
        app_sig.varargname = 'args'
        app_sig.kwargname = 'keywords'

    def visit_args_w(self, el, app_sig):
        argname = self.orig_arg()
        assert argname.endswith('_w'), (
            "rest arguments arg %s of built-in function %r should end in '_w'" %
            (argname, self.func))
        assert app_sig.varargname is None, (
            "built-in function %r has conflicting rest args specs" % self.func)
        app_sig.varargname = argname[:-2]

    def visit_w_args(self, el, app_sig):
        argname = self.orig_arg()
        assert argname.startswith('w_'), (
            "rest arguments arg %s of built-in function %r should start 'w_'" %
            (argname, self.func))
        assert app_sig.varargname is None, (
            "built-in function %r has conflicting rest args specs" % self.func)
        app_sig.varargname = argname[2:]

    def visit__object(self, typ, app_sig):
        name = int_unwrapping_space_method(typ)
        self.checked_space_method(name, app_sig)

    def visit_kwonly(self, _, app_sig):
        argname = self.orig_arg()
        assert argname == '__kwonly__'
        app_sig.marker_kwonly()


class UnwrapSpec_EmitRun(UnwrapSpecEmit):

    # collect code to emit for interp2app builtin frames based on unwrap_spec

    def __init__(self):
        UnwrapSpecEmit.__init__(self)
        self.run_args = []

    def scopenext(self):
        return "scope_w[%d]" % self.succ()

    def visit_self(self, typ):
        self.run_args.append("space.descr_self_interp_w(%s, %s)" %
                             (self.use(typ), self.scopenext()))

    def visit__Unwrapper(self, typ):
        self.run_args.append("%s().unwrap(space, %s)" %
                             (self.use(typ), self.scopenext()))

    def visit__ObjSpace(self, el):
        self.run_args.append('space')

    def visit__W_Root(self, el):
        if el is not W_Root:
            self.run_args.append("space.interp_w(%s, %s)" % (self.use(el),
                                                         self.scopenext()))
        else:
            self.run_args.append(self.scopenext())

    def visit__Arguments(self, el):
        self.miniglobals['Arguments'] = Arguments
        self.run_args.append("Arguments.frompacked(space, %s, %s)"
                             % (self.scopenext(), self.scopenext()))

    def visit_args_w(self, el):
        self.run_args.append("space.fixedview(%s)" % self.scopenext())

    def visit_w_args(self, el):
        self.run_args.append(self.scopenext())

    def visit__object(self, typ):
        name = int_unwrapping_space_method(typ)
        self.run_args.append("space.%s(%s)" %
                             (name, self.scopenext()))

    def visit_index(self, typ):
        self.run_args.append("space.getindex_w(%s, space.w_OverflowError)"
                             % (self.scopenext(), ))

    def visit_bufferstr(self, typ):
        self.run_args.append("space.bufferstr_w(%s)" % (self.scopenext(),))

    def visit_str_or_None(self, typ):
        self.run_args.append("space.str_or_None_w(%s)" % (self.scopenext(),))

    def visit_text_or_None(self, typ):
        self.run_args.append("space.text_or_None_w(%s)" % (self.scopenext(),))

    def visit_str0(self, typ):
        self.run_args.append("space.str0_w(%s)" % (self.scopenext(),))

    def visit_bytes(self, typ):
        self.run_args.append("space.bytes_w(%s)" % (self.scopenext(),))

<<<<<<< HEAD
    def visit_fsencode(self, typ):
        self.run_args.append("space.fsencode_w(%s)" % (self.scopenext(),))
=======
    def visit_text(self, typ):
        self.run_args.append("space.text_w(%s)" % (self.scopenext(),))
>>>>>>> ca3243bc

    def visit_nonnegint(self, typ):
        self.run_args.append("space.gateway_nonnegint_w(%s)" % (
            self.scopenext(),))

    def visit_c_int(self, typ):
        self.run_args.append("space.c_int_w(%s)" % (self.scopenext(),))

    def visit_c_uint(self, typ):
        self.run_args.append("space.c_uint_w(%s)" % (self.scopenext(),))

    def visit_c_nonnegint(self, typ):
        self.run_args.append("space.c_nonnegint_w(%s)" % (self.scopenext(),))

    def visit_c_short(self, typ):
        self.run_args.append("space.c_short_w(%s)" % (self.scopenext(),))

    def visit_c_ushort(self, typ):
        self.run_args.append("space.c_ushort_w(%s)" % (self.scopenext(),))

    def visit_c_uid_t(self, typ):
        self.run_args.append("space.c_uid_t_w(%s)" % (self.scopenext(),))

    def visit_truncatedint_w(self, typ):
        self.run_args.append("space.truncatedint_w(%s)" % (self.scopenext(),))

    def visit_kwonly(self, typ):
        self.run_args.append("None")

    def _make_unwrap_activation_class(self, unwrap_spec, cache={}):
        try:
            key = tuple(unwrap_spec)
            activation_factory_cls, run_args = cache[key]
            assert run_args == self.run_args, (
                "unexpected: same spec, different run_args")
            return activation_factory_cls
        except KeyError:
            parts = []
            for el in unwrap_spec:
                if isinstance(el, tuple):
                    parts.append(''.join([getattr(subel, '__name__', subel)
                                          for subel in el]))
                elif isinstance(el, WrappedDefault):
                    parts.append('W_Root')
                else:
                    parts.append(getattr(el, '__name__', el))
            label = '_'.join(parts)
            #print label

            d = {}
            source = """if 1:
                def _run(self, space, scope_w):
                    return self.behavior(%s)
                \n""" % (', '.join(self.run_args),)
            exec compile2(source) in self.miniglobals, d

            activation_cls = type("BuiltinActivation_UwS_%s" % label,
                             (BuiltinActivation,), d)
            activation_cls._immutable_ = True

            cache[key] = activation_cls, self.run_args
            return activation_cls

    def make_activation(unwrap_spec, func):
        emit = UnwrapSpec_EmitRun()
        emit.apply_over(unwrap_spec)
        activation_uw_cls = emit._make_unwrap_activation_class(unwrap_spec)
        return activation_uw_cls(func)
    make_activation = staticmethod(make_activation)


class BuiltinActivation(object):
    _immutable_ = True

    def __init__(self, behavior):
        """NOT_RPYTHON"""
        self.behavior = behavior

    def _run(self, space, scope_w):
        """Subclasses with behavior specific for an unwrap spec are generated"""
        raise TypeError("abstract")

#________________________________________________________________


class FastFuncNotSupported(Exception):
    pass


class UnwrapSpec_FastFunc_Unwrap(UnwrapSpecEmit):
    def __init__(self):
        UnwrapSpecEmit.__init__(self)
        self.args = []
        self.unwrap = []
        self.finger = 0

    def dispatch(self, el, *args):
        UnwrapSpecEmit.dispatch(self, el, *args)
        self.finger += 1
        if self.n > 4:
            raise FastFuncNotSupported

    def nextarg(self):
        arg = "w%d" % self.succ()
        self.args.append(arg)
        return arg

    def visit_self(self, typ):
        self.unwrap.append("space.descr_self_interp_w(%s, %s)" %
                           (self.use(typ), self.nextarg()))

    def visit__Unwrapper(self, typ):
        self.unwrap.append("%s().unwrap(space, %s)" %
                           (self.use(typ), self.nextarg()))

    def visit__ObjSpace(self, el):
        if self.finger > 1:
            raise FastFuncNotSupported
        self.unwrap.append("space")

    def visit__W_Root(self, el):
        if el is not W_Root:
            self.unwrap.append("space.interp_w(%s, %s)" % (self.use(el),
                                                           self.nextarg()))
        else:
            self.unwrap.append(self.nextarg())

    def visit__Arguments(self, el):
        raise FastFuncNotSupported

    def visit_args_w(self, el):
        raise FastFuncNotSupported

    def visit_w_args(self, el):
        raise FastFuncNotSupported

    def visit__object(self, typ):
        name = int_unwrapping_space_method(typ)
        self.unwrap.append("space.%s(%s)" % (name,
                                               self.nextarg()))

    def visit_index(self, typ):
        self.unwrap.append("space.getindex_w(%s, space.w_OverflowError)"
                           % (self.nextarg()), )

    def visit_bufferstr(self, typ):
        self.unwrap.append("space.bufferstr_w(%s)" % (self.nextarg(),))

    def visit_str_or_None(self, typ):
        self.unwrap.append("space.str_or_None_w(%s)" % (self.nextarg(),))

    def visit_text_or_None(self, typ):
        self.unwrap.append("space.text_or_None_w(%s)" % (self.nextarg(),))

    def visit_str0(self, typ):
        self.unwrap.append("space.str0_w(%s)" % (self.nextarg(),))

    def visit_bytes(self, typ):
        self.unwrap.append("space.bytes_w(%s)" % (self.nextarg(),))

<<<<<<< HEAD
    def visit_fsencode(self, typ):
        self.unwrap.append("space.fsencode_w(%s)" % (self.nextarg(),))
=======
    def visit_text(self, typ):
        self.unwrap.append("space.text_w(%s)" % (self.nextarg(),))
>>>>>>> ca3243bc

    def visit_nonnegint(self, typ):
        self.unwrap.append("space.gateway_nonnegint_w(%s)" % (self.nextarg(),))

    def visit_c_int(self, typ):
        self.unwrap.append("space.c_int_w(%s)" % (self.nextarg(),))

    def visit_c_uint(self, typ):
        self.unwrap.append("space.c_uint_w(%s)" % (self.nextarg(),))

    def visit_c_nonnegint(self, typ):
        self.unwrap.append("space.c_nonnegint_w(%s)" % (self.nextarg(),))

    def visit_c_short(self, typ):
        self.unwrap.append("space.c_short_w(%s)" % (self.nextarg(),))

    def visit_c_ushort(self, typ):
        self.unwrap.append("space.c_ushort_w(%s)" % (self.nextarg(),))

    def visit_c_uid_t(self, typ):
        self.unwrap.append("space.c_uid_t_w(%s)" % (self.nextarg(),))

    def visit_truncatedint_w(self, typ):
        self.unwrap.append("space.truncatedint_w(%s)" % (self.nextarg(),))

    def visit_kwonly(self, typ):
        raise FastFuncNotSupported

    def make_fastfunc(unwrap_spec, func):
        unwrap_info = UnwrapSpec_FastFunc_Unwrap()
        unwrap_info.apply_over(unwrap_spec)
        narg = unwrap_info.n
        args = ['space'] + unwrap_info.args
        if args == unwrap_info.unwrap:
            fastfunc = func
        else:
            # try to avoid excessive bloat
            mod = func.__module__
            if mod is None:
                mod = ""
            if mod == 'pypy.interpreter.astcompiler.ast':
                raise FastFuncNotSupported
            #if (not mod.startswith('pypy.module.__builtin__') and
            #    not mod.startswith('pypy.module.sys') and
            #    not mod.startswith('pypy.module.math')):
            #    if not func.__name__.startswith('descr'):
            #        raise FastFuncNotSupported
            d = {}
            unwrap_info.miniglobals['func'] = func
            source = """if 1:
                def fastfunc_%s_%d(%s):
                    return func(%s)
                \n""" % (func.__name__.replace('-', '_'), narg,
                         ', '.join(args),
                         ', '.join(unwrap_info.unwrap))
            exec compile2(source) in unwrap_info.miniglobals, d
            fastfunc = d['fastfunc_%s_%d' % (func.__name__.replace('-', '_'), narg)]
        return narg, fastfunc
    make_fastfunc = staticmethod(make_fastfunc)


def int_unwrapping_space_method(typ):
    assert typ in (int, str, float, unicode, r_longlong, r_uint, r_ulonglong, bool)
    if typ is r_int is r_longlong:
        return 'gateway_r_longlong_w'
    elif typ in (str, unicode):
        return typ.__name__ + '_w'
    elif typ is bool:
        # For argument clinic's "bool" specifier: accept any object, and
        # convert it to a boolean value.  If you don't want this
        # behavior, you need to say "int" in the unwrap_spec().  Please
        # use only to emulate "bool" in argument clinic or the 'p'
        # letter in PyArg_ParseTuple().  Accepting *anything* when a
        # boolean flag is expected feels like it comes straight from
        # JavaScript: it is a sure way to hide bugs imho <arigo>.
        return 'is_true'
    else:
        return 'gateway_' + typ.__name__ + '_w'


def unwrap_spec(*spec, **kwargs):
    """A decorator which attaches the unwrap_spec attribute.
    Use either positional or keyword arguments.
    - positional arguments must be as many as the function parameters
    - keywords arguments allow to change only some parameter specs
    """
    assert spec or kwargs
    def decorator(func):
        if kwargs:
            if spec:
                raise ValueError("Please specify either positional or "
                                 "keywords arguments")
            func.unwrap_spec = kwargs
        else:
            func.unwrap_spec = spec
        return func
    return decorator

class WrappedDefault(object):
    """ Can be used inside unwrap_spec as WrappedDefault(3) which means
    it'll be treated as W_Root, but fed with default which will be a wrapped
    argument to constructor.
    """
    def __init__(self, default_value):
        self.default_value = default_value


def build_unwrap_spec(func, argnames, self_type=None):
    """build the list of parameter unwrap spec for the function.
    """
    unwrap_spec = getattr(func, 'unwrap_spec', None)

    if isinstance(unwrap_spec, dict):
        kw_spec = unwrap_spec
        unwrap_spec = None
    else:
        kw_spec = {}

    if unwrap_spec is None:
        # build unwrap_spec after the name of arguments
        unwrap_spec = []
        for argname in argnames:
            if argname == 'self':
                unwrap_spec.append('self')
            elif argname == 'space':
                unwrap_spec.append(ObjSpace)
            elif argname == '__args__':
                unwrap_spec.append(Arguments)
            elif argname == 'args_w':
                unwrap_spec.append('args_w')
            elif argname.startswith('w_'):
                unwrap_spec.append(W_Root)
            elif argname == '__kwonly__':
                unwrap_spec.append('kwonly')
            else:
                unwrap_spec.append(None)

    # apply kw_spec
    for name, spec in kw_spec.items():
        try:
            unwrap_spec[argnames.index(name)] = spec
        except ValueError:
            raise ValueError("unwrap_spec() got a keyword %r but it is not "
                             "the name of an argument of the following "
                             "function" % (name,))

    return unwrap_spec


class BuiltinCode(Code):
    "The code object implementing a built-in (interpreter-level) hook."
    _immutable_ = True
    hidden_applevel = True
    descrmismatch_op = None
    descr_reqcls = None

    # When a BuiltinCode is stored in a Function object,
    # you get the functionality of CPython's built-in function type.

    def __init__(self, func, unwrap_spec=None, self_type=None,
                 descrmismatch=None, doc=None):
        "NOT_RPYTHON"
        # 'implfunc' is the interpreter-level function.
        # Note that this uses a lot of (construction-time) introspection.
        Code.__init__(self, func.__name__)
        self.docstring = doc or func.__doc__

        self.identifier = "%s-%s-%s" % (func.__module__, func.__name__,
                                        getattr(self_type, '__name__', '*'))

        # unwrap_spec can be passed to interp2app or
        # attached as an attribute to the function.
        # It is a list of types or singleton objects:
        #  baseobjspace.ObjSpace is used to specify the space argument
        #  baseobjspace.W_Root is for wrapped arguments to keep wrapped
        #  argument.Arguments is for a final rest arguments Arguments object
        # 'args_w' for fixedview applied to rest arguments
        # 'w_args' for rest arguments passed as wrapped tuple
        # str,int,float: unwrap argument as such type
        # (function, cls) use function to check/unwrap argument of type cls

        # First extract the signature from the (CPython-level) code object
        from pypy.interpreter import pycode
        sig = pycode.cpython_code_signature(func.func_code)
        argnames = sig.argnames
        varargname = sig.varargname
        kwargname = sig.kwargname
        if sig.kwonlyargnames:
            import pdb; pdb.set_trace()
        self._argnames = argnames

        if unwrap_spec is None:
            unwrap_spec = build_unwrap_spec(func, argnames, self_type)

        if self_type:
            assert unwrap_spec[0] == 'self', "self_type without 'self' spec element"
            unwrap_spec = list(unwrap_spec)
            if descrmismatch is not None:
                assert issubclass(self_type, W_Root)
                unwrap_spec[0] = ('INTERNAL:self', self_type)
                self.descrmismatch_op = descrmismatch
                self.descr_reqcls = self_type
            else:
                unwrap_spec[0] = self_type
        else:
            assert descrmismatch is None, (
                "descrmismatch without a self-type specified")

        orig_sig = SignatureBuilder(func, argnames, varargname, kwargname)
        app_sig = SignatureBuilder(func)

        UnwrapSpec_Check(orig_sig).apply_over(unwrap_spec, app_sig)
        self.sig = app_sig.signature()
        argnames = self.sig.argnames
        varargname = self.sig.varargname

        self.minargs = len(argnames)
        if varargname:
            self.maxargs = sys.maxint
        else:
            self.maxargs = self.minargs

        self.activation = UnwrapSpec_EmitRun.make_activation(unwrap_spec, func)
        self._bltin = func
        self._unwrap_spec = unwrap_spec

        # speed hack
        if 0 <= len(unwrap_spec) <= 5:
            try:
                arity, fastfunc = UnwrapSpec_FastFunc_Unwrap.make_fastfunc(
                                                 unwrap_spec, func)
            except FastFuncNotSupported:
                if unwrap_spec == [ObjSpace, Arguments]:
                    self.__class__ = BuiltinCodePassThroughArguments0
                    self.func__args__ = func
                elif unwrap_spec == [ObjSpace, W_Root, Arguments]:
                    self.__class__ = BuiltinCodePassThroughArguments1
                    self.func__args__ = func
                elif unwrap_spec == [self_type, ObjSpace, Arguments]:
                    self.__class__ = BuiltinCodePassThroughArguments1
                    miniglobals = {'func': func, 'self_type': self_type}
                    d = {}
                    source = """if 1:
                        def _call(space, w_obj, args):
                            self = space.descr_self_interp_w(self_type, w_obj)
                            return func(self, space, args)
                        \n"""
                    exec compile2(source) in miniglobals, d
                    self.func__args__ = d['_call']
            else:
                self.__class__ = globals()['BuiltinCode%d' % arity]
                setattr(self, 'fastfunc_%d' % arity, fastfunc)

    def descr__reduce__(self, space):
        from pypy.interpreter.mixedmodule import MixedModule
        w_mod = space.getbuiltinmodule('_pickle_support')
        mod = space.interp_w(MixedModule, w_mod)
        builtin_code = mod.get('builtin_code')
        return space.newtuple([builtin_code,
                               space.newtuple([space.newtext(self.identifier)])])

    @staticmethod
    def find(space, identifier):
        from pypy.interpreter.function import Function
        return Function.find(space, identifier).code

    def signature(self):
        return self.sig

    def getdocstring(self, space):
        return space.newtext_or_none(self.docstring)

    def funcrun(self, func, args):
        return BuiltinCode.funcrun_obj(self, func, None, args)

    def funcrun_obj(self, func, w_obj, args):
        space = func.space
        activation = self.activation
        scope_w = args.parse_obj(w_obj, func.name, self.sig,
                                 func.defs_w, func.w_kw_defs, self.minargs)
        try:
            w_result = activation._run(space, scope_w)
        except DescrMismatch:
            if w_obj is not None:
                args = args.prepend(w_obj)
            return scope_w[0].descr_call_mismatch(space,
                                                  self.descrmismatch_op,
                                                  self.descr_reqcls,
                                                  args)
        except Exception as e:
            self.handle_exception(space, e)
            w_result = None
        if w_result is None:
            w_result = space.w_None
        return w_result

    def handle_exception(self, space, e):
        try:
            if not we_are_translated():
                raise
            raise e
        except OperationError:
            raise
        except Exception as e:      # general fall-back
            from pypy.interpreter import error
            raise error.get_converted_unexpected_exception(space, e)

# (verbose) performance hack below


class BuiltinCodePassThroughArguments0(BuiltinCode):
    _immutable_ = True

    def funcrun(self, func, args):
        space = func.space
        try:
            w_result = self.func__args__(space, args)
        except DescrMismatch:
            return args.firstarg().descr_call_mismatch(space,
                                                  self.descrmismatch_op,
                                                  self.descr_reqcls,
                                                  args)
        except Exception as e:
            self.handle_exception(space, e)
            w_result = None
        if w_result is None:
            w_result = space.w_None
        return w_result


class BuiltinCodePassThroughArguments1(BuiltinCode):
    _immutable_ = True
    fast_natural_arity = Code.PASSTHROUGHARGS1

    def funcrun_obj(self, func, w_obj, args):
        space = func.space
        try:
            w_result = self.func__args__(space, w_obj, args)
        except DescrMismatch:
            return args.firstarg().descr_call_mismatch(space,
                                                  self.descrmismatch_op,
                                                  self.descr_reqcls,
                                                  args.prepend(w_obj))
        except Exception as e:
            self.handle_exception(space, e)
            w_result = None
        if w_result is None:
            w_result = space.w_None
        return w_result


class BuiltinCode0(BuiltinCode):
    _immutable_ = True
    fast_natural_arity = 0

    def fastcall_0(self, space, w_func):
        try:
            w_result = self.fastfunc_0(space)
        except DescrMismatch:
            raise oefmt(space.w_SystemError, "unexpected DescrMismatch error")
        except Exception as e:
            self.handle_exception(space, e)
            w_result = None
        if w_result is None:
            w_result = space.w_None
        return w_result

w_root_or_none = sigtypes.instance(W_Root, can_be_None=True)

@finishsigs
class BuiltinCode1(BuiltinCode):
    _immutable_ = True
    fast_natural_arity = 1

    @signature(sigtypes.self(), sigtypes.any(),
               w_root_or_none,
               w_root_or_none,
               returns=w_root_or_none)
    def fastcall_1(self, space, w_func, w1):
        try:
            w_result = self.fastfunc_1(space, w1)
        except DescrMismatch:
            return w1.descr_call_mismatch(space,
                                          self.descrmismatch_op,
                                          self.descr_reqcls,
                                          Arguments(space, [w1]))
        except Exception as e:
            self.handle_exception(space, e)
            w_result = None
        if w_result is None:
            w_result = space.w_None
        return w_result


@finishsigs
class BuiltinCode2(BuiltinCode):
    _immutable_ = True
    fast_natural_arity = 2

    @signature(sigtypes.self(), sigtypes.any(),
               w_root_or_none,
               w_root_or_none,
               w_root_or_none,
               returns=w_root_or_none)
    def fastcall_2(self, space, w_func, w1, w2):
        try:
            w_result = self.fastfunc_2(space, w1, w2)
        except DescrMismatch:
            return w1.descr_call_mismatch(space,
                                          self.descrmismatch_op,
                                          self.descr_reqcls,
                                          Arguments(space, [w1, w2]))
        except Exception as e:
            self.handle_exception(space, e)
            w_result = None
        if w_result is None:
            w_result = space.w_None
        return w_result


@finishsigs
class BuiltinCode3(BuiltinCode):
    _immutable_ = True
    fast_natural_arity = 3

    @signature(sigtypes.self(), sigtypes.any(),
               w_root_or_none,
               w_root_or_none,
               w_root_or_none,
               w_root_or_none,
               returns=w_root_or_none)
    def fastcall_3(self, space, func, w1, w2, w3):
        try:
            w_result = self.fastfunc_3(space, w1, w2, w3)
        except DescrMismatch:
            return w1.descr_call_mismatch(space,
                                          self.descrmismatch_op,
                                          self.descr_reqcls,
                                          Arguments(space, [w1, w2, w3]))
        except Exception as e:
            self.handle_exception(space, e)
            w_result = None
        if w_result is None:
            w_result = space.w_None
        return w_result

@finishsigs
class BuiltinCode4(BuiltinCode):
    _immutable_ = True
    fast_natural_arity = 4

    @signature(sigtypes.self(), sigtypes.any(),
               w_root_or_none,
               w_root_or_none,
               w_root_or_none,
               w_root_or_none,
               w_root_or_none,
               returns=w_root_or_none)
    def fastcall_4(self, space, func, w1, w2, w3, w4):
        from rpython.rlib.debug import check_annotation
        try:
            w_result = self.fastfunc_4(space, w1, w2, w3, w4)
        except DescrMismatch:
            return w1.descr_call_mismatch(space,
                                          self.descrmismatch_op,
                                          self.descr_reqcls,
                                          Arguments(space,
                                                    [w1, w2, w3, w4]))
        except Exception as e:
            self.handle_exception(space, e)
            w_result = None
        if w_result is None:
            w_result = space.w_None
        return w_result

def interpindirect2app(unbound_meth, unwrap_spec=None):
    base_cls = unbound_meth.im_class
    func = unbound_meth.im_func
    args = inspect.getargs(func.func_code)
    if args.varargs or args.keywords:
        raise TypeError("Varargs and keywords not supported in unwrap_spec")
    argspec = ', '.join([arg for arg in args.args[1:]])
    func_code = py.code.Source("""
    def f(self, %(args)s):
        return self.%(func_name)s(%(args)s)
    """ % {'args': argspec, 'func_name': func.func_name})
    d = {}
    exec func_code.compile() in d
    f = d['f']
    f.func_defaults = unbound_meth.func_defaults
    f.func_doc = unbound_meth.func_doc
    f.__module__ = func.__module__
    # necessary for unique identifiers for pickling
    f.func_name = func.func_name
    if unwrap_spec is None:
        unwrap_spec = getattr(unbound_meth, 'unwrap_spec', {})
    else:
        assert isinstance(unwrap_spec, dict)
        unwrap_spec = unwrap_spec.copy()
    unwrap_spec['self'] = base_cls
    return interp2app(globals()['unwrap_spec'](**unwrap_spec)(f))

class interp2app(W_Root):
    """Build a gateway that calls 'f' at interp-level."""

    # Takes optionally an unwrap_spec, see BuiltinCode

    instancecache = {}

    def __new__(cls, f, app_name=None, unwrap_spec=None, descrmismatch=None,
                as_classmethod=False, doc=None):

        "NOT_RPYTHON"
        # f must be a function whose name does NOT start with 'app_'
        self_type = None
        if hasattr(f, 'im_func'):
            self_type = f.im_class
            f = f.im_func
        if not isinstance(f, types.FunctionType):
            raise TypeError("function expected, got %r instead" % f)
        if app_name is None:
            if f.func_name.startswith('app_'):
                raise ValueError("function name %r suspiciously starts "
                                   "with 'app_'" % f.func_name)
            app_name = f.func_name

        if unwrap_spec is not None:
            unwrap_spec_key = tuple(unwrap_spec)
        else:
            unwrap_spec_key = None
        key = (f, self_type, unwrap_spec_key, descrmismatch, as_classmethod)
        if key in cls.instancecache:
            result = cls.instancecache[key]
            assert result.__class__ is cls
            return result
        self = W_Root.__new__(cls)
        cls.instancecache[key] = self
        self._code = BuiltinCode(f, unwrap_spec=unwrap_spec,
                                 self_type=self_type,
                                 descrmismatch=descrmismatch,
                                 doc=doc)
        self.__name__ = f.func_name
        self.name = app_name
        self.as_classmethod = as_classmethod

        argnames = self._code._argnames
        defaults = f.func_defaults or ()
        self._staticdefs = dict(zip(
            argnames[len(argnames) - len(defaults):], defaults))

        return self

    def _getdefaults(self, space):
        "NOT_RPYTHON"
        alldefs_w = {}
        assert len(self._code._argnames) == len(self._code._unwrap_spec)
        for name, spec in zip(self._code._argnames, self._code._unwrap_spec):
            if name == '__kwonly__':
                continue

            defaultval = self._staticdefs.get(name, NO_DEFAULT)
            w_def = Ellipsis
            if name.startswith('w_'):
                assert defaultval in (NO_DEFAULT, None), (
                    "%s: default value for '%s' can only be None, got %r; "
                    "use unwrap_spec(...=WrappedDefault(default))" % (
                    self._code.identifier, name, defaultval))
                if defaultval is None:
                    w_def = None

            if isinstance(spec, tuple) and spec[0] is W_Root:
                assert False, "use WrappedDefault"
            elif isinstance(spec, WrappedDefault):
                assert name.startswith('w_')
                defaultval = spec.default_value
                w_def = Ellipsis

            if defaultval is not NO_DEFAULT:
                if name != '__args__' and name != 'args_w':
                    if w_def is Ellipsis:
                        if isinstance(defaultval, str) and spec not in [str]:
                            w_def = space.newbytes(defaultval)
                        else:
                            w_def = space.wrap(defaultval)
                    if name.startswith('w_'):
                        name = name[2:]
                    alldefs_w[name] = w_def
        #
        # Here, 'alldefs_w' maps some argnames to their wrapped default
        # value.  We return two lists:
        #  - a list of defaults for positional arguments, which covers
        #    some suffix of the sig.argnames list
        #  - a list of pairs (w_name, w_def) for kwonly arguments
        #
        sig = self._code.sig
        first_defined = 0
        while (first_defined < len(sig.argnames) and
               sig.argnames[first_defined] not in alldefs_w):
            first_defined += 1
        defs_w = [alldefs_w.pop(name) for name in sig.argnames[first_defined:]]

        kw_defs_w = None
        if alldefs_w:
            kw_defs_w = []
            for name, w_def in sorted(alldefs_w.items()):
                assert name in sig.kwonlyargnames
                w_name = space.newunicode(name.decode('utf-8'))
                kw_defs_w.append((w_name, w_def))

        return defs_w, kw_defs_w

    # lazy binding to space

    def spacebind(self, space):
        # we first make a real Function object out of it
        # and the result is a wrapped version of this Function.
        return self.get_function(space)

    def get_function(self, space):
        return self.getcache(space).getorbuild(self)

    def getcache(self, space):
        return space.fromcache(GatewayCache)


class GatewayCache(SpaceCache):
    def build(cache, gateway):
        "NOT_RPYTHON"
        space = cache.space
        defs_w, kw_defs_w = gateway._getdefaults(space)
        code = gateway._code
        fn = FunctionWithFixedCode(space, code, None, defs_w, kw_defs_w,
                                   forcename=gateway.name)
        if not space.config.translating:
            fn.add_to_table()
        if gateway.as_classmethod:
            fn = ClassMethod(space.wrap(fn))
        #
        from pypy.module.sys.vm import exc_info
        if code._bltin is exc_info:
            assert space._code_of_sys_exc_info is None
            space._code_of_sys_exc_info = code
        #
        return fn


#
# the next gateways are to be used only for
# temporary/initialization purposes

class interp2app_temp(interp2app):
    "NOT_RPYTHON"
    def getcache(self, space):
        return self.__dict__.setdefault(space, GatewayCache(space))


# and now for something completely different ...
#

class ApplevelClass:
    """NOT_RPYTHON
    A container for app-level source code that should be executed
    as a module in the object space;  interphook() builds a static
    interp-level function that invokes the callable with the given
    name at app-level."""

    hidden_applevel = True

    def __init__(self, source, filename=None, modname='__builtin__'):
        # HAAACK (but a good one)
        self.filename = filename
        self.source = str(py.code.Source(source).deindent())
        self.modname = modname
        if filename is None:
            f = sys._getframe(1)
            filename = '<%s:%d>' % (f.f_code.co_filename, f.f_lineno)
        if not os.path.exists(filename):
            # make source code available for tracebacks
            lines = [x + "\n" for x in source.split("\n")]
            py.std.linecache.cache[filename] = (1, None, lines, filename)
        self.filename = filename

    def __repr__(self):
        return "<ApplevelClass filename=%r>" % (self.filename,)

    def getwdict(self, space):
        return space.fromcache(ApplevelCache).getorbuild(self)

    def buildmodule(self, space, name='applevel'):
        from pypy.interpreter.module import Module
        return Module(space, space.newtext(name), self.getwdict(space))

    def wget(self, space, name):
        w_globals = self.getwdict(space)
        return space.getitem(w_globals, space.newtext(name))

    def interphook(self, name):
        "NOT_RPYTHON"
        def appcaller(space, *args_w):
            if not isinstance(space, ObjSpace):
                raise TypeError("first argument must be a space instance.")
            # the last argument can be an Arguments
            w_func = self.wget(space, name)
            if not args_w:
                return space.call_function(w_func)
            else:
                args = args_w[-1]
                assert args is not None
                if not isinstance(args, Arguments):
                    return space.call_function(w_func, *args_w)
                else:
                    if len(args_w) == 2:
                        return space.call_obj_args(w_func, args_w[0], args)
                    elif len(args_w) > 2:
                        # xxx is this used at all?
                        # ...which is merged with the previous arguments, if any
                        args = args.replace_arguments(list(args_w[:-1]) +
                                                      args.arguments_w)
            return space.call_args(w_func, args)
        def get_function(space):
            w_func = self.wget(space, name)
            return space.unwrap(w_func)
        appcaller = func_with_new_name(appcaller, name)
        appcaller.get_function = get_function
        return appcaller

    def _freeze_(self):
        return True  # hint for the annotator: applevel instances are constants


class ApplevelCache(SpaceCache):
    """NOT_RPYTHON
    The cache mapping each applevel instance to its lazily built w_dict"""

    def build(self, app):
        "NOT_RPYTHON.  Called indirectly by Applevel.getwdict()."
        return build_applevel_dict(app, self.space)


# __________ pure applevel version __________

def build_applevel_dict(self, space):
    "NOT_RPYTHON"
    w_glob = space.newdict(module=True)
    space.setitem(w_glob, space.newtext('__name__'), space.newtext(self.modname))
    space.exec_(self.source, w_glob, w_glob,
                hidden_applevel=self.hidden_applevel,
                filename=self.filename)
    return w_glob

# ____________________________________________________________


def appdef(source, applevel=ApplevelClass, filename=None):
    """ NOT_RPYTHON: build an app-level helper function, like for example:
    myfunc = appdef('''myfunc(x, y):
                           return x+y
                    ''')
    """
    prefix = ""
    if not isinstance(source, str):
        flags = source.__code__.co_flags
        source = py.std.inspect.getsource(source).lstrip()
        while source.startswith(('@py.test.mark.', '@pytest.mark.')):
            # these decorators are known to return the same function
            # object, we may ignore them
            assert '\n' in source
            source = source[source.find('\n') + 1:].lstrip()
        assert source.startswith("def "), "can only transform functions"
        source = source[4:]
        # The following flags have no effect any more in app-level code
        # (i.e. they are always on anyway), and have been removed:
        #    CO_FUTURE_DIVISION
        #    CO_FUTURE_ABSOLUTE_IMPORT
        #    CO_FUTURE_PRINT_FUNCTION
        #    CO_FUTURE_UNICODE_LITERALS
        # Original code was, for each of these flags:
        #    if flags & __future__.CO_xxx:
        #        prefix += "from __future__ import yyy\n"
    p = source.find('(')
    assert p >= 0
    funcname = source[:p].strip()
    source = source[p:]
    assert source.strip()
    funcsource = prefix + "def %s%s\n" % (funcname, source)
    #for debugging of wrong source code: py.std.parser.suite(funcsource)
    a = applevel(funcsource, filename=filename)
    return a.interphook(funcname)

applevel = ApplevelClass   # backward compatibility
app2interp = appdef   # backward compatibility


class applevel_temp(ApplevelClass):
    hidden_applevel = False
    def getwdict(self, space):    # no cache
        return build_applevel_dict(self, space)


# app2interp_temp is used for testing mainly
def app2interp_temp(func, applevel_temp=applevel_temp, filename=None):
    """ NOT_RPYTHON """
    return appdef(func, applevel_temp, filename=filename)<|MERGE_RESOLUTION|>--- conflicted
+++ resolved
@@ -27,12 +27,10 @@
 from rpython.rlib.rarithmetic import r_longlong, r_int, r_ulonglong, r_uint
 from rpython.tool.sourcetools import func_with_new_name, compile2
 
-<<<<<<< HEAD
-NO_DEFAULT = object()
-=======
 from rpython.rlib.signature import signature, finishsigs
 from rpython.rlib import types as sigtypes
->>>>>>> ca3243bc
+
+NO_DEFAULT = object()
 
 
 # internal non-translatable parts:
@@ -158,7 +156,7 @@
     def visit_bufferstr(self, el, app_sig):
         self.checked_space_method(el, app_sig)
 
-    def visit_str_or_None(self, el, app_sig):
+    def visit_str_or_None(self, el, app_sig):   # XXX kill me
         self.checked_space_method(el, app_sig)
 
     def visit_text_or_None(self, el, app_sig):
@@ -170,11 +168,10 @@
     def visit_bytes(self, el, app_sig):
         self.checked_space_method(el, app_sig)
 
-<<<<<<< HEAD
+    def visit_text(self, el, app_sig):
+        self.checked_space_method(el, app_sig)
+
     def visit_fsencode(self, el, app_sig):
-=======
-    def visit_text(self, el, app_sig):
->>>>>>> ca3243bc
         self.checked_space_method(el, app_sig)
 
     def visit_nonnegint(self, el, app_sig):
@@ -305,8 +302,8 @@
     def visit_bufferstr(self, typ):
         self.run_args.append("space.bufferstr_w(%s)" % (self.scopenext(),))
 
-    def visit_str_or_None(self, typ):
-        self.run_args.append("space.str_or_None_w(%s)" % (self.scopenext(),))
+    def visit_str_or_None(self, typ):  #XXX kill me
+        self.run_args.append("space.text_or_None_w(%s)" % (self.scopenext(),))
 
     def visit_text_or_None(self, typ):
         self.run_args.append("space.text_or_None_w(%s)" % (self.scopenext(),))
@@ -317,13 +314,11 @@
     def visit_bytes(self, typ):
         self.run_args.append("space.bytes_w(%s)" % (self.scopenext(),))
 
-<<<<<<< HEAD
+    def visit_text(self, typ):
+        self.run_args.append("space.text_w(%s)" % (self.scopenext(),))
+
     def visit_fsencode(self, typ):
         self.run_args.append("space.fsencode_w(%s)" % (self.scopenext(),))
-=======
-    def visit_text(self, typ):
-        self.run_args.append("space.text_w(%s)" % (self.scopenext(),))
->>>>>>> ca3243bc
 
     def visit_nonnegint(self, typ):
         self.run_args.append("space.gateway_nonnegint_w(%s)" % (
@@ -472,8 +467,8 @@
     def visit_bufferstr(self, typ):
         self.unwrap.append("space.bufferstr_w(%s)" % (self.nextarg(),))
 
-    def visit_str_or_None(self, typ):
-        self.unwrap.append("space.str_or_None_w(%s)" % (self.nextarg(),))
+    def visit_str_or_None(self, typ):  #XXX kill me
+        self.unwrap.append("space.text_or_None_w(%s)" % (self.nextarg(),))
 
     def visit_text_or_None(self, typ):
         self.unwrap.append("space.text_or_None_w(%s)" % (self.nextarg(),))
@@ -484,13 +479,11 @@
     def visit_bytes(self, typ):
         self.unwrap.append("space.bytes_w(%s)" % (self.nextarg(),))
 
-<<<<<<< HEAD
+    def visit_text(self, typ):
+        self.unwrap.append("space.text_w(%s)" % (self.nextarg(),))
+
     def visit_fsencode(self, typ):
         self.unwrap.append("space.fsencode_w(%s)" % (self.nextarg(),))
-=======
-    def visit_text(self, typ):
-        self.unwrap.append("space.text_w(%s)" % (self.nextarg(),))
->>>>>>> ca3243bc
 
     def visit_nonnegint(self, typ):
         self.unwrap.append("space.gateway_nonnegint_w(%s)" % (self.nextarg(),))
@@ -1071,7 +1064,9 @@
             if defaultval is not NO_DEFAULT:
                 if name != '__args__' and name != 'args_w':
                     if w_def is Ellipsis:
-                        if isinstance(defaultval, str) and spec not in [str]:
+                        if isinstance(defaultval, str) and (
+                                # XXX hackish
+                           spec == 'bytes' or isinstance(spec, WrappedDefault)):
                             w_def = space.newbytes(defaultval)
                         else:
                             w_def = space.wrap(defaultval)
