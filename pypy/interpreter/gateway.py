"""

Gateway between app-level and interpreter-level:
* BuiltinCode (call interp-level code from app-level)
* app2interp  (embed an app-level function into an interp-level callable)
* interp2app  (publish an interp-level object to be visible from app-level)
* interpindirect2app (publish an interp-level object to be visible from
                      app-level as an indirect call to implementation)

"""

import sys
import os
import types
import inspect

import py

from pypy.interpreter.eval import Code
from pypy.interpreter.argument import Arguments
from pypy.interpreter.signature import Signature
from pypy.interpreter.baseobjspace import (W_Root, ObjSpace, SpaceCache,
    DescrMismatch)
from pypy.interpreter.error import OperationError
from pypy.interpreter.function import ClassMethod, FunctionWithFixedCode
from rpython.rlib import rstackovf
from rpython.rlib.objectmodel import we_are_translated
from rpython.rlib.rarithmetic import r_longlong, r_int, r_ulonglong, r_uint
from rpython.tool.sourcetools import func_with_new_name, compile2


# internal non-translatable parts:
class SignatureBuilder(object):
    "NOT_RPYTHON"
    def __init__(self, func=None, argnames=None, varargname=None,
                 kwargname=None, name=None):
        self.func = func
        if func is not None:
            self.name = func.__name__
        else:
            self.name = name
        if argnames is None:
            argnames = []
        self.argnames = argnames
        self.varargname = varargname
        self.kwargname = kwargname

    def append(self, argname):
        self.argnames.append(argname)

    def signature(self):
        return Signature(self.argnames, self.varargname, self.kwargname)

#________________________________________________________________

class UnwrapSpecRecipe(object):
    "NOT_RPYTHON"

    bases_order = [W_Root, ObjSpace, Arguments, object]

    def dispatch(self, el, *args):
        if isinstance(el, str):
            getattr(self, "visit_%s" % (el,))(el, *args)
        elif isinstance(el, tuple):
            if el[0] == 'INTERNAL:self':
                self.visit_self(el[1], *args)
            else:
                assert False, "not supported any more, use WrappedDefault"
        elif isinstance(el, WrappedDefault):
            self.visit__W_Root(W_Root, *args)
        elif isinstance(el, type):
            for typ in self.bases_order:
                if issubclass(el, typ):
                    visit = getattr(self, "visit__%s" % (typ.__name__,))
                    visit(el, *args)
                    break
            else:
                raise Exception("%s: no match for unwrap_spec element %s" % (
                    self.__class__.__name__, el))
        else:
            raise Exception("unable to dispatch, %s, perhaps your parameter should have started with w_?" % el)

    def apply_over(self, unwrap_spec, *extra):
        dispatch = self.dispatch
        for el in unwrap_spec:
            dispatch(el, *extra)


class UnwrapSpecEmit(UnwrapSpecRecipe):
    def __init__(self):
        self.n = 0
        self.miniglobals = {}

    def succ(self):
        n = self.n
        self.n += 1
        return n

    def use(self, obj):
        name = obj.__name__
        self.miniglobals[name] = obj
        return name


#________________________________________________________________


class UnwrapSpec_Check(UnwrapSpecRecipe):
    # checks for checking interp2app func argument names wrt unwrap_spec
    # and synthetizing an app-level signature

    def __init__(self, original_sig):
        self.func = original_sig.func
        self.orig_arg = iter(original_sig.argnames).next

    def visit_self(self, cls, app_sig):
        self.visit__W_Root(cls, app_sig)

    def checked_space_method(self, typname, app_sig):
        argname = self.orig_arg()
        assert not argname.startswith('w_'), (
            "unwrapped %s argument %s of built-in function %r in %r should "
            "not start with 'w_'" % (typname, argname, self.func.func_name, self.func.func_globals['__name__']))
        app_sig.append(argname)

    def visit_index(self, index, app_sig):
        self.checked_space_method(index, app_sig)

    def visit_bufferstr(self, el, app_sig):
        self.checked_space_method(el, app_sig)

    def visit_str_or_None(self, el, app_sig):
        self.checked_space_method(el, app_sig)

    def visit_str0(self, el, app_sig):
        self.checked_space_method(el, app_sig)

    def visit_nonnegint(self, el, app_sig):
        self.checked_space_method(el, app_sig)

    def visit_c_int(self, el, app_sig):
        self.checked_space_method(el, app_sig)

    def visit_c_uint(self, el, app_sig):
        self.checked_space_method(el, app_sig)

    def visit_c_nonnegint(self, el, app_sig):
        self.checked_space_method(el, app_sig)

    def visit_truncatedint_w(self, el, app_sig):
        self.checked_space_method(el, app_sig)

    def visit__ObjSpace(self, el, app_sig):
        self.orig_arg()

    def visit__W_Root(self, el, app_sig):
        argname = self.orig_arg()
        if argname == 'self':
            assert el is not W_Root
            app_sig.append(argname)
            return
        assert argname.startswith('w_'), (
            "argument %s of built-in function %r in %r should "
            "start with 'w_'" % (argname, self.func.func_name, self.func.func_globals['__name__']))
        app_sig.append(argname[2:])

    def visit__Arguments(self, el, app_sig):
        self.orig_arg()
        assert app_sig.varargname is None, (
            "built-in function %r has conflicting rest args specs" % self.func)
        app_sig.varargname = 'args'
        app_sig.kwargname = 'keywords'

    def visit_args_w(self, el, app_sig):
        argname = self.orig_arg()
        assert argname.endswith('_w'), (
            "rest arguments arg %s of built-in function %r should end in '_w'" %
            (argname, self.func))
        assert app_sig.varargname is None, (
            "built-in function %r has conflicting rest args specs" % self.func)
        app_sig.varargname = argname[:-2]

    def visit_w_args(self, el, app_sig):
        argname = self.orig_arg()
        assert argname.startswith('w_'), (
            "rest arguments arg %s of built-in function %r should start 'w_'" %
            (argname, self.func))
        assert app_sig.varargname is None, (
            "built-in function %r has conflicting rest args specs" % self.func)
        app_sig.varargname = argname[2:]

    def visit__object(self, typ, app_sig):
        name = int_unwrapping_space_method(typ)
        self.checked_space_method(name, app_sig)


class UnwrapSpec_EmitRun(UnwrapSpecEmit):

    # collect code to emit for interp2app builtin frames based on unwrap_spec

    def __init__(self):
        UnwrapSpecEmit.__init__(self)
        self.run_args = []

    def scopenext(self):
        return "scope_w[%d]" % self.succ()

    def visit_self(self, typ):
        self.run_args.append("space.descr_self_interp_w(%s, %s)" %
                             (self.use(typ), self.scopenext()))

    def visit__ObjSpace(self, el):
        self.run_args.append('space')

    def visit__W_Root(self, el):
        if el is not W_Root:
            self.run_args.append("space.interp_w(%s, %s)" % (self.use(el),
                                                         self.scopenext()))
        else:
            self.run_args.append(self.scopenext())

    def visit__Arguments(self, el):
        self.miniglobals['Arguments'] = Arguments
        self.run_args.append("Arguments.frompacked(space, %s, %s)"
                             % (self.scopenext(), self.scopenext()))

    def visit_args_w(self, el):
        self.run_args.append("space.fixedview(%s)" % self.scopenext())

    def visit_w_args(self, el):
        self.run_args.append(self.scopenext())

    def visit__object(self, typ):
        name = int_unwrapping_space_method(typ)
        self.run_args.append("space.%s(%s)" %
                             (name, self.scopenext()))

    def visit_index(self, typ):
        self.run_args.append("space.getindex_w(%s, space.w_OverflowError)"
                             % (self.scopenext(), ))

    def visit_bufferstr(self, typ):
        self.run_args.append("space.bufferstr_w(%s)" % (self.scopenext(),))

    def visit_str_or_None(self, typ):
        self.run_args.append("space.str_or_None_w(%s)" % (self.scopenext(),))

    def visit_str0(self, typ):
        self.run_args.append("space.str0_w(%s)" % (self.scopenext(),))

    def visit_nonnegint(self, typ):
        self.run_args.append("space.gateway_nonnegint_w(%s)" % (
            self.scopenext(),))

    def visit_c_int(self, typ):
        self.run_args.append("space.c_int_w(%s)" % (self.scopenext(),))

    def visit_c_uint(self, typ):
        self.run_args.append("space.c_uint_w(%s)" % (self.scopenext(),))

    def visit_c_nonnegint(self, typ):
        self.run_args.append("space.c_nonnegint_w(%s)" % (self.scopenext(),))

    def visit_truncatedint_w(self, typ):
        self.run_args.append("space.truncatedint_w(%s)" % (self.scopenext(),))

    def _make_unwrap_activation_class(self, unwrap_spec, cache={}):
        try:
            key = tuple(unwrap_spec)
            activation_factory_cls, run_args = cache[key]
            assert run_args == self.run_args, (
                "unexpected: same spec, different run_args")
            return activation_factory_cls
        except KeyError:
            parts = []
            for el in unwrap_spec:
                if isinstance(el, tuple):
                    parts.append(''.join([getattr(subel, '__name__', subel)
                                          for subel in el]))
                elif isinstance(el, WrappedDefault):
                    parts.append('W_Root')
                else:
                    parts.append(getattr(el, '__name__', el))
            label = '_'.join(parts)
            #print label

            d = {}
            source = """if 1:
                def _run(self, space, scope_w):
                    return self.behavior(%s)
                \n""" % (', '.join(self.run_args),)
            exec compile2(source) in self.miniglobals, d

            activation_cls = type("BuiltinActivation_UwS_%s" % label,
                             (BuiltinActivation,), d)
            activation_cls._immutable_ = True

            cache[key] = activation_cls, self.run_args
            return activation_cls

    def make_activation(unwrap_spec, func):
        emit = UnwrapSpec_EmitRun()
        emit.apply_over(unwrap_spec)
        activation_uw_cls = emit._make_unwrap_activation_class(unwrap_spec)
        return activation_uw_cls(func)
    make_activation = staticmethod(make_activation)


class BuiltinActivation(object):
    _immutable_ = True

    def __init__(self, behavior):
        """NOT_RPYTHON"""
        self.behavior = behavior

    def _run(self, space, scope_w):
        """Subclasses with behavior specific for an unwrap spec are generated"""
        raise TypeError("abstract")

#________________________________________________________________


class FastFuncNotSupported(Exception):
    pass


class UnwrapSpec_FastFunc_Unwrap(UnwrapSpecEmit):
    def __init__(self):
        UnwrapSpecEmit.__init__(self)
        self.args = []
        self.unwrap = []
        self.finger = 0

    def dispatch(self, el, *args):
        UnwrapSpecEmit.dispatch(self, el, *args)
        self.finger += 1
        if self.n > 4:
            raise FastFuncNotSupported

    def nextarg(self):
        arg = "w%d" % self.succ()
        self.args.append(arg)
        return arg

    def visit_self(self, typ):
        self.unwrap.append("space.descr_self_interp_w(%s, %s)" %
                           (self.use(typ), self.nextarg()))

    def visit__ObjSpace(self, el):
        if self.finger != 0:
            raise FastFuncNotSupported
        self.unwrap.append("space")

    def visit__W_Root(self, el):
        if el is not W_Root:
            self.unwrap.append("space.interp_w(%s, %s)" % (self.use(el),
                                                           self.nextarg()))
        else:
            self.unwrap.append(self.nextarg())

    def visit__Arguments(self, el):
        raise FastFuncNotSupported

    def visit_args_w(self, el):
        raise FastFuncNotSupported

    def visit_w_args(self, el):
        raise FastFuncNotSupported

    def visit__object(self, typ):
        name = int_unwrapping_space_method(typ)
        self.unwrap.append("space.%s(%s)" % (name,
                                               self.nextarg()))

    def visit_index(self, typ):
        self.unwrap.append("space.getindex_w(%s, space.w_OverflowError)"
                           % (self.nextarg()), )

    def visit_bufferstr(self, typ):
        self.unwrap.append("space.bufferstr_w(%s)" % (self.nextarg(),))

    def visit_str_or_None(self, typ):
        self.unwrap.append("space.str_or_None_w(%s)" % (self.nextarg(),))

    def visit_str0(self, typ):
        self.unwrap.append("space.str0_w(%s)" % (self.nextarg(),))

    def visit_nonnegint(self, typ):
        self.unwrap.append("space.gateway_nonnegint_w(%s)" % (self.nextarg(),))

    def visit_c_int(self, typ):
        self.unwrap.append("space.c_int_w(%s)" % (self.nextarg(),))

    def visit_c_uint(self, typ):
        self.unwrap.append("space.c_uint_w(%s)" % (self.nextarg(),))

    def visit_c_nonnegint(self, typ):
        self.unwrap.append("space.c_nonnegint_w(%s)" % (self.nextarg(),))

    def visit_truncatedint_w(self, typ):
        self.unwrap.append("space.truncatedint_w(%s)" % (self.nextarg(),))

    def make_fastfunc(unwrap_spec, func):
        unwrap_info = UnwrapSpec_FastFunc_Unwrap()
        unwrap_info.apply_over(unwrap_spec)
        narg = unwrap_info.n
        args = ['space'] + unwrap_info.args
        if args == unwrap_info.unwrap:
            fastfunc = func
        else:
            # try to avoid excessive bloat
            mod = func.__module__
            if mod is None:
                mod = ""
            if mod == 'pypy.interpreter.astcompiler.ast':
                raise FastFuncNotSupported
            if (not mod.startswith('pypy.module.__builtin__') and
                not mod.startswith('pypy.module.sys') and
                not mod.startswith('pypy.module.math')):
                if not func.__name__.startswith('descr'):
                    raise FastFuncNotSupported
            d = {}
            unwrap_info.miniglobals['func'] = func
            source = """if 1:
                def fastfunc_%s_%d(%s):
                    return func(%s)
                \n""" % (func.__name__, narg,
                         ', '.join(args),
                         ', '.join(unwrap_info.unwrap))
            exec compile2(source) in unwrap_info.miniglobals, d
            fastfunc = d['fastfunc_%s_%d' % (func.__name__, narg)]
        return narg, fastfunc
    make_fastfunc = staticmethod(make_fastfunc)


def int_unwrapping_space_method(typ):
    assert typ in (int, str, float, unicode, r_longlong, r_uint, r_ulonglong, bool)
    if typ is r_int is r_longlong:
        return 'gateway_r_longlong_w'
    elif typ in (str, unicode, bool):
        return typ.__name__ + '_w'
    else:
        return 'gateway_' + typ.__name__ + '_w'


def unwrap_spec(*spec, **kwargs):
    """A decorator which attaches the unwrap_spec attribute.
    Use either positional or keyword arguments.
    - positional arguments must be as many as the function parameters
    - keywords arguments allow to change only some parameter specs
    """
    assert spec or kwargs
    def decorator(func):
        if kwargs:
            if spec:
                raise ValueError("Please specify either positional or "
                                 "keywords arguments")
            func.unwrap_spec = kwargs
        else:
            func.unwrap_spec = spec
        return func
    return decorator

class WrappedDefault(object):
    """ Can be used inside unwrap_spec as WrappedDefault(3) which means
    it'll be treated as W_Root, but fed with default which will be a wrapped
    argument to constructor.
    """
    def __init__(self, default_value):
        self.default_value = default_value


def build_unwrap_spec(func, argnames, self_type=None):
    """build the list of parameter unwrap spec for the function.
    """
    unwrap_spec = getattr(func, 'unwrap_spec', None)

    if isinstance(unwrap_spec, dict):
        kw_spec = unwrap_spec
        unwrap_spec = None
    else:
        kw_spec = {}

    if unwrap_spec is None:
        # build unwrap_spec after the name of arguments
        unwrap_spec = []
        for argname in argnames:
            if argname == 'self':
                unwrap_spec.append('self')
            elif argname == 'space':
                unwrap_spec.append(ObjSpace)
            elif argname == '__args__':
                unwrap_spec.append(Arguments)
            elif argname == 'args_w':
                unwrap_spec.append('args_w')
            elif argname.startswith('w_'):
                unwrap_spec.append(W_Root)
            else:
                unwrap_spec.append(None)

    # apply kw_spec
    for name, spec in kw_spec.items():
        try:
            unwrap_spec[argnames.index(name)] = spec
        except ValueError:
            raise ValueError("unwrap_spec() got a keyword %r but it is not "
                             "the name of an argument of the following "
                             "function" % (name,))

    return unwrap_spec


class BuiltinCode(Code):
    "The code object implementing a built-in (interpreter-level) hook."
    _immutable_ = True
    hidden_applevel = True
    descrmismatch_op = None
    descr_reqcls = None

    # When a BuiltinCode is stored in a Function object,
    # you get the functionality of CPython's built-in function type.

    def __init__(self, func, unwrap_spec=None, self_type=None, descrmismatch=None):
        "NOT_RPYTHON"
        # 'implfunc' is the interpreter-level function.
        # Note that this uses a lot of (construction-time) introspection.
        Code.__init__(self, func.__name__)
        self.docstring = func.__doc__

        self.identifier = "%s-%s-%s" % (func.__module__, func.__name__,
                                        getattr(self_type, '__name__', '*'))

        # unwrap_spec can be passed to interp2app or
        # attached as an attribute to the function.
        # It is a list of types or singleton objects:
        #  baseobjspace.ObjSpace is used to specify the space argument
        #  baseobjspace.W_Root is for wrapped arguments to keep wrapped
        #  argument.Arguments is for a final rest arguments Arguments object
        # 'args_w' for fixedview applied to rest arguments
        # 'w_args' for rest arguments passed as wrapped tuple
        # str,int,float: unwrap argument as such type
        # (function, cls) use function to check/unwrap argument of type cls

        # First extract the signature from the (CPython-level) code object
        from pypy.interpreter import pycode
        argnames, varargname, kwargname = pycode.cpython_code_signature(func.func_code)
        self._argnames = argnames

        if unwrap_spec is None:
            unwrap_spec = build_unwrap_spec(func, argnames, self_type)

        if self_type:
            assert unwrap_spec[0] == 'self', "self_type without 'self' spec element"
            unwrap_spec = list(unwrap_spec)
            if descrmismatch is not None:
                assert issubclass(self_type, W_Root)
                unwrap_spec[0] = ('INTERNAL:self', self_type)
                self.descrmismatch_op = descrmismatch
                self.descr_reqcls = self_type
            else:
                unwrap_spec[0] = self_type
        else:
            assert descrmismatch is None, (
                "descrmismatch without a self-type specified")

        orig_sig = SignatureBuilder(func, argnames, varargname, kwargname)
        app_sig = SignatureBuilder(func)

        UnwrapSpec_Check(orig_sig).apply_over(unwrap_spec, app_sig)
        self.sig = argnames, varargname, kwargname = app_sig.signature()

        self.minargs = len(argnames)
        if varargname:
            self.maxargs = sys.maxint
        else:
            self.maxargs = self.minargs

        self.activation = UnwrapSpec_EmitRun.make_activation(unwrap_spec, func)
        self._bltin = func
        self._unwrap_spec = unwrap_spec

        # speed hack
        if 0 <= len(unwrap_spec) <= 5:
            try:
                arity, fastfunc = UnwrapSpec_FastFunc_Unwrap.make_fastfunc(
                                                 unwrap_spec, func)
            except FastFuncNotSupported:
                if unwrap_spec == [ObjSpace, Arguments]:
                    self.__class__ = BuiltinCodePassThroughArguments0
                    self.func__args__ = func
                elif unwrap_spec == [ObjSpace, W_Root, Arguments]:
                    self.__class__ = BuiltinCodePassThroughArguments1
                    self.func__args__ = func
            else:
                self.__class__ = globals()['BuiltinCode%d' % arity]
                setattr(self, 'fastfunc_%d' % arity, fastfunc)

    def descr__reduce__(self, space):
        from pypy.interpreter.mixedmodule import MixedModule
        w_mod = space.getbuiltinmodule('_pickle_support')
        mod = space.interp_w(MixedModule, w_mod)
        builtin_code = mod.get('builtin_code')
        return space.newtuple([builtin_code,
                               space.newtuple([space.wrap(self.identifier)])])

    def find(indentifier):
        from pypy.interpreter.function import Function
        return Function._all[indentifier].code
    find = staticmethod(find)

    def signature(self):
        return self.sig

    def getdocstring(self, space):
        return space.wrap(self.docstring)

    def funcrun(self, func, args):
        return BuiltinCode.funcrun_obj(self, func, None, args)

    def funcrun_obj(self, func, w_obj, args):
        space = func.space
        activation = self.activation
        scope_w = args.parse_obj(w_obj, func.name, self.sig,
                                 func.defs_w, self.minargs)
        try:
            w_result = activation._run(space, scope_w)
        except DescrMismatch:
            if w_obj is not None:
                args = args.prepend(w_obj)
            return scope_w[0].descr_call_mismatch(space,
                                                  self.descrmismatch_op,
                                                  self.descr_reqcls,
                                                  args)
        except Exception, e:
            self.handle_exception(space, e)
            w_result = None
        if w_result is None:
            w_result = space.w_None
        return w_result

    def handle_exception(self, space, e):
        try:
            if not we_are_translated():
                raise
            raise e
        except KeyboardInterrupt:
            raise OperationError(space.w_KeyboardInterrupt,
                                 space.w_None)
        except MemoryError:
            raise OperationError(space.w_MemoryError, space.w_None)
        except rstackovf.StackOverflow, e:
            rstackovf.check_stack_overflow()
            raise OperationError(space.w_RuntimeError,
                                space.wrap("maximum recursion depth exceeded"))
        except RuntimeError:   # not on top of py.py
            raise OperationError(space.w_RuntimeError, space.w_None)

# (verbose) performance hack below


class BuiltinCodePassThroughArguments0(BuiltinCode):
    _immutable_ = True

    def funcrun(self, func, args):
        space = func.space
        try:
            w_result = self.func__args__(space, args)
        except DescrMismatch:
            return args.firstarg().descr_call_mismatch(space,
                                                  self.descrmismatch_op,
                                                  self.descr_reqcls,
                                                  args)
        except Exception, e:
            self.handle_exception(space, e)
            w_result = None
        if w_result is None:
            w_result = space.w_None
        return w_result


class BuiltinCodePassThroughArguments1(BuiltinCode):
    _immutable_ = True
    fast_natural_arity = Code.PASSTHROUGHARGS1

    def funcrun_obj(self, func, w_obj, args):
        space = func.space
        try:
            w_result = self.func__args__(space, w_obj, args)
        except DescrMismatch:
            return args.firstarg().descr_call_mismatch(space,
                                                  self.descrmismatch_op,
                                                  self.descr_reqcls,
                                                  args.prepend(w_obj))
        except Exception, e:
            self.handle_exception(space, e)
            w_result = None
        if w_result is None:
            w_result = space.w_None
        return w_result


class BuiltinCode0(BuiltinCode):
    _immutable_ = True
    fast_natural_arity = 0

    def fastcall_0(self, space, w_func):
        try:
            w_result = self.fastfunc_0(space)
        except DescrMismatch:
            raise OperationError(space.w_SystemError,
                                 space.wrap("unexpected DescrMismatch error"))
        except Exception, e:
            self.handle_exception(space, e)
            w_result = None
        if w_result is None:
            w_result = space.w_None
        return w_result


class BuiltinCode1(BuiltinCode):
    _immutable_ = True
    fast_natural_arity = 1

    def fastcall_1(self, space, w_func, w1):
        try:
            w_result = self.fastfunc_1(space, w1)
        except DescrMismatch:
            return w1.descr_call_mismatch(space,
                                          self.descrmismatch_op,
                                          self.descr_reqcls,
                                          Arguments(space, [w1]))
        except Exception, e:
            self.handle_exception(space, e)
            w_result = None
        if w_result is None:
            w_result = space.w_None
        return w_result


class BuiltinCode2(BuiltinCode):
    _immutable_ = True
    fast_natural_arity = 2

    def fastcall_2(self, space, w_func, w1, w2):
        try:
            w_result = self.fastfunc_2(space, w1, w2)
        except DescrMismatch:
            return w1.descr_call_mismatch(space,
                                          self.descrmismatch_op,
                                          self.descr_reqcls,
                                          Arguments(space, [w1, w2]))
        except Exception, e:
            self.handle_exception(space, e)
            w_result = None
        if w_result is None:
            w_result = space.w_None
        return w_result


class BuiltinCode3(BuiltinCode):
    _immutable_ = True
    fast_natural_arity = 3

    def fastcall_3(self, space, func, w1, w2, w3):
        try:
            w_result = self.fastfunc_3(space, w1, w2, w3)
        except DescrMismatch:
            return w1.descr_call_mismatch(space,
                                          self.descrmismatch_op,
                                          self.descr_reqcls,
                                          Arguments(space, [w1, w2, w3]))
        except Exception, e:
            self.handle_exception(space, e)
            w_result = None
        if w_result is None:
            w_result = space.w_None
        return w_result


class BuiltinCode4(BuiltinCode):
    _immutable_ = True
    fast_natural_arity = 4

    def fastcall_4(self, space, func, w1, w2, w3, w4):
        try:
            w_result = self.fastfunc_4(space, w1, w2, w3, w4)
        except DescrMismatch:
            return w1.descr_call_mismatch(space,
                                          self.descrmismatch_op,
                                          self.descr_reqcls,
                                          Arguments(space,
                                                    [w1, w2, w3, w4]))
        except Exception, e:
            self.handle_exception(space, e)
            w_result = None
        if w_result is None:
            w_result = space.w_None
        return w_result

def interpindirect2app(unbound_meth, unwrap_spec=None):
    base_cls = unbound_meth.im_class
    func = unbound_meth.im_func
    args = inspect.getargs(func.func_code)
    if args.varargs or args.keywords:
        raise TypeError("Varargs and keywords not supported in unwrap_spec")
    argspec = ', '.join([arg for arg in args.args[1:]])
    func_code = py.code.Source("""
    def f(w_obj, %(args)s):
        return w_obj.%(func_name)s(%(args)s)
    """ % {'args': argspec, 'func_name': func.func_name})
    d = {}
    exec func_code.compile() in d
    f = d['f']
    f.func_defaults = unbound_meth.func_defaults
    f.func_doc = unbound_meth.func_doc
    f.__module__ = func.__module__
    # necessary for unique identifiers for pickling
    f.func_name = func.func_name
    if unwrap_spec is None:
<<<<<<< HEAD
        unwrap_spec = getattr(func, 'unwrap_spec', {})
=======
        unwrap_spec = getattr(unbound_meth, 'unwrap_spec', {})
>>>>>>> 57a03193
    else:
        assert isinstance(unwrap_spec, dict)
        unwrap_spec = unwrap_spec.copy()
    unwrap_spec['w_obj'] = base_cls
    return interp2app(globals()['unwrap_spec'](**unwrap_spec)(f))

class interp2app(W_Root):
    """Build a gateway that calls 'f' at interp-level."""

    # Takes optionally an unwrap_spec, see BuiltinCode

    instancecache = {}

    def __new__(cls, f, app_name=None, unwrap_spec=None, descrmismatch=None,
                as_classmethod=False):

        "NOT_RPYTHON"
        # f must be a function whose name does NOT start with 'app_'
        self_type = None
        if hasattr(f, 'im_func'):
            self_type = f.im_class
            f = f.im_func
        if not isinstance(f, types.FunctionType):
            raise TypeError("function expected, got %r instead" % f)
        if app_name is None:
            if f.func_name.startswith('app_'):
                raise ValueError("function name %r suspiciously starts "
                                   "with 'app_'" % f.func_name)
            app_name = f.func_name

        if unwrap_spec is not None:
            unwrap_spec_key = tuple(unwrap_spec)
        else:
            unwrap_spec_key = None
        key = (f, self_type, unwrap_spec_key, descrmismatch, as_classmethod)
        if key in cls.instancecache:
            result = cls.instancecache[key]
            assert result.__class__ is cls
            return result
        self = W_Root.__new__(cls)
        cls.instancecache[key] = self
        self._code = BuiltinCode(f, unwrap_spec=unwrap_spec,
                                 self_type=self_type,
                                 descrmismatch=descrmismatch)
        self.__name__ = f.func_name
        self.name = app_name
        self.as_classmethod = as_classmethod

        if not f.func_defaults:
            self._staticdefs = []
        else:
            argnames = self._code._argnames
            defaults = f.func_defaults
            self._staticdefs = zip(argnames[-len(defaults):], defaults)
        return self

    def _getdefaults(self, space):
        "NOT_RPYTHON"
        defs_w = []
        for name, defaultval in self._staticdefs:
            if name.startswith('w_'):
                assert defaultval is None, (
                    "%s: default value for '%s' can only be None, got %r; "
                    "use unwrap_spec(...=WrappedDefault(default))" % (
                    self._code.identifier, name, defaultval))
                defs_w.append(None)
            else:
                defs_w.append(space.wrap(defaultval))
        if self._code._unwrap_spec:
            UNDEFINED = object()
            alldefs_w = [UNDEFINED] * len(self._code.sig[0])
            if defs_w:
                alldefs_w[-len(defs_w):] = defs_w
            code = self._code
            assert isinstance(code._unwrap_spec, (list, tuple))
            assert isinstance(code._argnames, list)
            assert len(code._unwrap_spec) == len(code._argnames)
            for i in range(len(code._unwrap_spec)-1, -1, -1):
                spec = code._unwrap_spec[i]
                argname = code._argnames[i]
                if isinstance(spec, tuple) and spec[0] is W_Root:
                    assert False, "use WrappedDefault"
                if isinstance(spec, WrappedDefault):
                    w_default = space.wrap(spec.default_value)
                    assert isinstance(w_default, W_Root)
                    assert argname.startswith('w_')
                    argname = argname[2:]
                    j = self._code.sig[0].index(argname)
                    assert alldefs_w[j] in (UNDEFINED, None)
                    alldefs_w[j] = w_default
            first_defined = 0
            while (first_defined < len(alldefs_w) and
                   alldefs_w[first_defined] is UNDEFINED):
                first_defined += 1
            defs_w = alldefs_w[first_defined:]
            assert UNDEFINED not in defs_w
        return defs_w

    # lazy binding to space

    def __spacebind__(self, space):
        # we first make a real Function object out of it
        # and the result is a wrapped version of this Function.
        return self.get_function(space)

    def get_function(self, space):
        return self.getcache(space).getorbuild(self)

    def getcache(self, space):
        return space.fromcache(GatewayCache)


class GatewayCache(SpaceCache):
    def build(cache, gateway):
        "NOT_RPYTHON"
        space = cache.space
        defs = gateway._getdefaults(space) # needs to be implemented by subclass
        code = gateway._code
        fn = FunctionWithFixedCode(space, code, None, defs, forcename=gateway.name)
        if not space.config.translating:
            fn.add_to_table()
        if gateway.as_classmethod:
            fn = ClassMethod(space.wrap(fn))
        #
        from pypy.module.sys.vm import exc_info
        if code._bltin is exc_info:
            assert space._code_of_sys_exc_info is None
            space._code_of_sys_exc_info = code
        #
        return fn


#
# the next gateways are to be used only for
# temporary/initialization purposes

class interp2app_temp(interp2app):
    "NOT_RPYTHON"
    def getcache(self, space):
        return self.__dict__.setdefault(space, GatewayCache(space))


# and now for something completely different ...
#

class ApplevelClass:
    """NOT_RPYTHON
    A container for app-level source code that should be executed
    as a module in the object space;  interphook() builds a static
    interp-level function that invokes the callable with the given
    name at app-level."""

    hidden_applevel = True

    def __init__(self, source, filename=None, modname='__builtin__'):
        # HAAACK (but a good one)
        self.filename = filename
        self.source = str(py.code.Source(source).deindent())
        self.modname = modname
        if filename is None:
            f = sys._getframe(1)
            filename = '<%s:%d>' % (f.f_code.co_filename, f.f_lineno)
        if not os.path.exists(filename):
            # make source code available for tracebacks
            lines = [x + "\n" for x in source.split("\n")]
            py.std.linecache.cache[filename] = (1, None, lines, filename)
        self.filename = filename

    def __repr__(self):
        return "<ApplevelClass filename=%r>" % (self.filename,)

    def getwdict(self, space):
        return space.fromcache(ApplevelCache).getorbuild(self)

    def buildmodule(self, space, name='applevel'):
        from pypy.interpreter.module import Module
        return Module(space, space.wrap(name), self.getwdict(space))

    def wget(self, space, name):
        w_globals = self.getwdict(space)
        return space.getitem(w_globals, space.wrap(name))

    def interphook(self, name):
        "NOT_RPYTHON"
        def appcaller(space, *args_w):
            if not isinstance(space, ObjSpace):
                raise TypeError("first argument must be a space instance.")
            # the last argument can be an Arguments
            w_func = self.wget(space, name)
            if not args_w:
                return space.call_function(w_func)
            else:
                args = args_w[-1]
                assert args is not None
                if not isinstance(args, Arguments):
                    return space.call_function(w_func, *args_w)
                else:
                    if len(args_w) == 2:
                        return space.call_obj_args(w_func, args_w[0], args)
                    elif len(args_w) > 2:
                        # xxx is this used at all?
                        # ...which is merged with the previous arguments, if any
                        args = args.replace_arguments(list(args_w[:-1]) +
                                                      args.arguments_w)
            return space.call_args(w_func, args)
        def get_function(space):
            w_func = self.wget(space, name)
            return space.unwrap(w_func)
        appcaller = func_with_new_name(appcaller, name)
        appcaller.get_function = get_function
        return appcaller

    def _freeze_(self):
        return True  # hint for the annotator: applevel instances are constants


class ApplevelCache(SpaceCache):
    """NOT_RPYTHON
    The cache mapping each applevel instance to its lazily built w_dict"""

    def build(self, app):
        "NOT_RPYTHON.  Called indirectly by Applevel.getwdict()."
        return build_applevel_dict(app, self.space)


# __________ pure applevel version __________

def build_applevel_dict(self, space):
    "NOT_RPYTHON"
    w_glob = space.newdict(module=True)
    space.setitem(w_glob, space.wrap('__name__'), space.wrap(self.modname))
    space.exec_(self.source, w_glob, w_glob,
                hidden_applevel=self.hidden_applevel,
                filename=self.filename)
    return w_glob

# ____________________________________________________________


def appdef(source, applevel=ApplevelClass, filename=None):
    """ NOT_RPYTHON: build an app-level helper function, like for example:
    myfunc = appdef('''myfunc(x, y):
                           return x+y
                    ''')
    """
    if not isinstance(source, str):
        source = py.std.inspect.getsource(source).lstrip()
        while source.startswith(('@py.test.mark.', '@pytest.mark.')):
            # these decorators are known to return the same function
            # object, we may ignore them
            assert '\n' in source
            source = source[source.find('\n') + 1:].lstrip()
        assert source.startswith("def "), "can only transform functions"
        source = source[4:]
    p = source.find('(')
    assert p >= 0
    funcname = source[:p].strip()
    source = source[p:]
    assert source.strip()
    funcsource = "def %s%s\n" % (funcname, source)
    #for debugging of wrong source code: py.std.parser.suite(funcsource)
    a = applevel(funcsource, filename=filename)
    return a.interphook(funcname)

applevel = ApplevelClass   # backward compatibility
app2interp = appdef   # backward compatibility


class applevel_temp(ApplevelClass):
    hidden_applevel = False
    def getwdict(self, space):    # no cache
        return build_applevel_dict(self, space)


# app2interp_temp is used for testing mainly
def app2interp_temp(func, applevel_temp=applevel_temp, filename=None):
    """ NOT_RPYTHON """
    return appdef(func, applevel_temp, filename=filename)<|MERGE_RESOLUTION|>--- conflicted
+++ resolved
@@ -817,11 +817,7 @@
     # necessary for unique identifiers for pickling
     f.func_name = func.func_name
     if unwrap_spec is None:
-<<<<<<< HEAD
-        unwrap_spec = getattr(func, 'unwrap_spec', {})
-=======
         unwrap_spec = getattr(unbound_meth, 'unwrap_spec', {})
->>>>>>> 57a03193
     else:
         assert isinstance(unwrap_spec, dict)
         unwrap_spec = unwrap_spec.copy()
