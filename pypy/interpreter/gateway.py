--- conflicted
+++ resolved
@@ -761,14 +761,8 @@
         try:
             w_result = self.fastfunc_0(space)
         except DescrMismatch:
-<<<<<<< HEAD
-            raise OperationError(space.w_SystemError,
-                                 space.wrap("unexpected DescrMismatch error"))
+            raise oefmt(space.w_SystemError, "unexpected DescrMismatch error")
         except Exception as e:
-=======
-            raise oefmt(space.w_SystemError, "unexpected DescrMismatch error")
-        except Exception, e:
->>>>>>> 46a996ad
             self.handle_exception(space, e)
             w_result = None
         if w_result is None:
