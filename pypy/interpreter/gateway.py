"""

Gateway between app-level and interpreter-level:
* BuiltinCode (call interp-level code from app-level)
* app2interp  (embed an app-level function into an interp-level callable)
* interp2app  (publish an interp-level object to be visible from app-level)
* interpindirect2app (publish an interp-level object to be visible from
                      app-level as an indirect call to implementation)

"""

import sys
import os
import types
import inspect

import py

from pypy.interpreter.eval import Code
from pypy.interpreter.argument import Arguments
from pypy.interpreter.signature import Signature
from pypy.interpreter.baseobjspace import (W_Root, ObjSpace, SpaceCache,
    DescrMismatch)
from pypy.interpreter.error import OperationError, oefmt
from pypy.interpreter.function import ClassMethod, FunctionWithFixedCode
from rpython.rlib.objectmodel import we_are_translated, not_rpython
from rpython.rlib.rarithmetic import r_longlong, r_int, r_ulonglong, r_uint
from rpython.tool.sourcetools import func_with_new_name, compile2

from rpython.rlib.signature import signature, finishsigs
from rpython.rlib import types as sigtypes

NO_DEFAULT = object()


# internal non-translatable parts:
class SignatureBuilder(object):
    "NOT_RPYTHON"
    def __init__(self, func=None, argnames=None, varargname=None,
                 kwargname=None, name=None):
        self.func = func
        if func is not None:
            self.name = func.__name__
        else:
            self.name = name
        if argnames is None:
            argnames = []
        self.argnames = argnames
        self.varargname = varargname
        self.kwargname = kwargname
        self.posonlyargcount = 0
        self.kwonlystartindex = -1

    def append(self, argname):
        self.argnames.append(argname)

    def marker_posonly(self):
        assert self.posonlyargcount == 0
        assert self.kwonlystartindex == -1
        self.posonlyargcount = len(self.argnames)

    def marker_kwonly(self):
        assert self.kwonlystartindex == -1
        self.kwonlystartindex = len(self.argnames)

    def signature(self):
        if self.kwonlystartindex == -1:
            kwonlyargcount = 0
        else:
            kwonlyargcount = len(self.argnames) - self.kwonlystartindex
        return Signature(self.argnames,
                         self.varargname, self.kwargname,
                         kwonlyargcount, self.posonlyargcount)

#________________________________________________________________


class Unwrapper(object):
    """A base class for custom unwrap_spec items.

    Subclasses must override unwrap().
    """
    def _freeze_(self):
        return True

    @not_rpython
    def unwrap(self, space, w_value):
        raise NotImplementedError


class UnwrapSpecRecipe(object):
    "NOT_RPYTHON"

    bases_order = [W_Root, ObjSpace, Arguments, Unwrapper, object]

    def dispatch(self, el, *args):
        if isinstance(el, str):
            getattr(self, "visit_%s" % (el,))(el, *args)
        elif isinstance(el, tuple):
            if el[0] == 'INTERNAL:self':
                self.visit_self(el[1], *args)
            else:
                assert False, "not supported any more, use WrappedDefault"
        elif isinstance(el, WrappedDefault):
            self.visit__W_Root(W_Root, *args)
        elif isinstance(el, type):
            for typ in self.bases_order:
                if issubclass(el, typ):
                    visit = getattr(self, "visit__%s" % (typ.__name__,))
                    visit(el, *args)
                    break
            else:
                raise Exception("%s: no match for unwrap_spec element %s" % (
                    self.__class__.__name__, el))
        else:
            raise Exception("unable to dispatch, %s, perhaps your parameter should have started with w_?" % el)

    def apply_over(self, unwrap_spec, *extra):
        dispatch = self.dispatch
        for el in unwrap_spec:
            dispatch(el, *extra)


class UnwrapSpecEmit(UnwrapSpecRecipe):
    def __init__(self):
        self.n = 0
        self.miniglobals = {}

    def succ(self):
        n = self.n
        self.n += 1
        return n

    def use(self, obj):
        name = obj.__name__
        self.miniglobals[name] = obj
        return name


#________________________________________________________________


class UnwrapSpec_Check(UnwrapSpecRecipe):
    # checks for checking interp2app func argument names wrt unwrap_spec
    # and synthetizing an app-level signature

    def __init__(self, func, argnames):
        self.func = func
        self.orig_arg = iter(argnames).next

    def visit_self(self, cls, app_sig):
        self.visit__W_Root(cls, app_sig)

    def checked_space_method(self, typname, app_sig):
        argname = self.orig_arg()
        assert not argname.startswith('w_'), (
            "unwrapped %s argument %s of built-in function %r in %r should "
            "not start with 'w_'" % (typname, argname, self.func.func_name, self.func.func_globals['__name__']))
        app_sig.append(argname)

    def visit_index(self, index, app_sig):
        self.checked_space_method(index, app_sig)

    def visit_bufferstr(self, el, app_sig):
        self.checked_space_method(el, app_sig)

    def visit_text_or_none(self, el, app_sig):
        self.checked_space_method(el, app_sig)

    def visit_bytes(self, el, app_sig):
        self.checked_space_method(el, app_sig)

    def visit_bytes0(self, el, app_sig):
        self.checked_space_method(el, app_sig)

    def visit_text(self, el, app_sig):
        self.checked_space_method(el, app_sig)

    def visit_text0(self, el, app_sig):
        self.checked_space_method(el, app_sig)

    def visit_unicode(self, el, app_sig):
        self.checked_space_method(el, app_sig)

    def visit_utf8(self, el, app_sig):
        self.checked_space_method(el, app_sig)

    def visit_fsencode(self, el, app_sig):
        self.checked_space_method(el, app_sig)

    def visit_fsencode_or_none(self, el, app_sig):
        self.checked_space_method(el, app_sig)

    def visit_nonnegint(self, el, app_sig):
        self.checked_space_method(el, app_sig)

    def visit_c_int(self, el, app_sig):
        self.checked_space_method(el, app_sig)

    def visit_c_uint(self, el, app_sig):
        self.checked_space_method(el, app_sig)

    def visit_c_nonnegint(self, el, app_sig):
        self.checked_space_method(el, app_sig)

    def visit_c_short(self, el, app_sig):
        self.checked_space_method(el, app_sig)

    def visit_c_ushort(self, el, app_sig):
        self.checked_space_method(el, app_sig)

    def visit_c_uid_t(self, el, app_sig):
        self.checked_space_method(el, app_sig)

    def visit_truncatedint_w(self, el, app_sig):
        self.checked_space_method(el, app_sig)

    def visit__Unwrapper(self, el, app_sig):
        self.checked_space_method(el, app_sig)

    def visit__ObjSpace(self, el, app_sig):
        self.orig_arg()

    def visit__W_Root(self, el, app_sig):
        argname = self.orig_arg()
        if argname == 'self':
            assert el is not W_Root
            app_sig.append(argname)
            return
        assert argname.startswith('w_'), (
            "argument %s of built-in function %r in %r should "
            "start with 'w_'" % (argname, self.func.func_name, self.func.func_globals['__name__']))
        app_sig.append(argname[2:])

    def visit__Arguments(self, el, app_sig):
        self.orig_arg()
        assert app_sig.varargname is None, (
            "built-in function %r has conflicting rest args specs" % self.func)
        app_sig.varargname = 'args'
        app_sig.kwargname = 'keywords'

    def visit_args_w(self, el, app_sig):
        argname = self.orig_arg()
        assert argname.endswith('_w'), (
            "rest arguments arg %s of built-in function %r should end in '_w'" %
            (argname, self.func))
        assert app_sig.varargname is None, (
            "built-in function %r has conflicting rest args specs" % self.func)
        app_sig.varargname = argname[:-2]

    def visit_w_args(self, el, app_sig):
        argname = self.orig_arg()
        assert argname.startswith('w_'), (
            "rest arguments arg %s of built-in function %r should start 'w_'" %
            (argname, self.func))
        assert app_sig.varargname is None, (
            "built-in function %r has conflicting rest args specs" % self.func)
        app_sig.varargname = argname[2:]

    def visit__object(self, typ, app_sig):
        name = int_unwrapping_space_method(typ)
        self.checked_space_method(name, app_sig)

    def visit_posonly(self, _, app_sig):
        argname = self.orig_arg()
        assert argname == '__posonly__'
        app_sig.marker_posonly()

    def visit_kwonly(self, _, app_sig):
        argname = self.orig_arg()
        assert argname == '__kwonly__'
        app_sig.marker_kwonly()


class UnwrapSpec_EmitRun(UnwrapSpecEmit):

    # collect code to emit for interp2app builtin frames based on unwrap_spec

    def __init__(self, app_sig):
        self.app_sig = app_sig
        UnwrapSpecEmit.__init__(self)
        self.run_args = []

    def scope_starargs(self):
        app_sig = self.app_sig
        pos = app_sig.num_argnames() + app_sig.num_kwonlyargnames()
        return "scope_w[%d]" % (pos, )

    def scope_kwargs(self):
        app_sig = self.app_sig
        pos = app_sig.num_argnames() + app_sig.num_kwonlyargnames() + app_sig.has_vararg()
        return "scope_w[%d]" % (pos, )

    def scopenext(self):
        return "scope_w[%d]" % self.succ()

    def visit_self(self, typ):
        self.run_args.append("space.descr_self_interp_w(%s, %s)" %
                             (self.use(typ), self.scopenext()))

    def visit__Unwrapper(self, typ):
        self.run_args.append("%s().unwrap(space, %s)" %
                             (self.use(typ), self.scopenext()))

    def visit__ObjSpace(self, el):
        self.run_args.append('space')

    def visit__W_Root(self, el):
        if el is not W_Root:
            self.run_args.append("space.interp_w(%s, %s)" % (self.use(el),
                                                         self.scopenext()))
        else:
            self.run_args.append(self.scopenext())

    def visit__Arguments(self, el):
        self.miniglobals['Arguments'] = Arguments
        self.run_args.append("Arguments.frompacked(space, %s, %s)"
                             % (self.scope_starargs(), self.scope_kwargs()))

    def visit_args_w(self, el):
        self.run_args.append("space.fixedview(%s)" % self.scope_starargs())

    def visit_w_args(self, el):
        self.run_args.append(self.scope_starargs())

    def visit__object(self, typ):
        name = int_unwrapping_space_method(typ)
        self.run_args.append("space.%s(%s)" %
                             (name, self.scopenext()))

    def visit_index(self, typ):
        self.run_args.append("space.getindex_w(%s, space.w_OverflowError)"
                             % (self.scopenext(), ))

    def visit_bufferstr(self, typ):
        self.run_args.append("space.charbuf_w(%s)" % (self.scopenext(),))

    def visit_text_or_none(self, typ):
        self.run_args.append("space.text_or_none_w(%s)" % (self.scopenext(),))

    def visit_bytes(self, typ):
        self.run_args.append("space.bytes_w(%s)" % (self.scopenext(),))

    def visit_bytes0(self, typ):
        self.run_args.append("space.bytes0_w(%s)" % (self.scopenext(),))

    def visit_text(self, typ):
        self.run_args.append("space.text_w(%s)" % (self.scopenext(),))

    def visit_text0(self, typ):
        self.run_args.append("space.text0_w(%s)" % (self.scopenext(),))

    def visit_unicode(self, typ):
        self.run_args.append("space.realunicode_w(%s)" % (self.scopenext(),))

    def visit_utf8(self, typ):
        self.run_args.append("space.utf8_w(%s)" % (self.scopenext(),))

    def visit_fsencode(self, typ):
        self.run_args.append("space.fsencode_w(%s)" % (self.scopenext(),))

    def visit_fsencode_or_none(self, typ):
        self.run_args.append("space.fsencode_or_none_w(%s)" % (self.scopenext(),))

    def visit_nonnegint(self, typ):
        self.run_args.append("space.gateway_nonnegint_w(%s)" % (
            self.scopenext(),))

    def visit_c_int(self, typ):
        self.run_args.append("space.c_int_w(%s)" % (self.scopenext(),))

    def visit_c_uint(self, typ):
        self.run_args.append("space.c_uint_w(%s)" % (self.scopenext(),))

    def visit_c_nonnegint(self, typ):
        self.run_args.append("space.c_nonnegint_w(%s)" % (self.scopenext(),))

    def visit_c_short(self, typ):
        self.run_args.append("space.c_short_w(%s)" % (self.scopenext(),))

    def visit_c_ushort(self, typ):
        self.run_args.append("space.c_ushort_w(%s)" % (self.scopenext(),))

    def visit_c_uid_t(self, typ):
        self.run_args.append("space.c_uid_t_w(%s)" % (self.scopenext(),))

    def visit_truncatedint_w(self, typ):
        self.run_args.append("space.truncatedint_w(%s)" % (self.scopenext(),))

    def visit_posonly(self, typ):
        self.run_args.append("None")

    def visit_kwonly(self, typ):
        self.run_args.append("None")

    def _make_unwrap_activation_class(self, unwrap_spec, cache={}):
        try:
            key = tuple(unwrap_spec)
            activation_factory_cls, run_args = cache[key]
            assert run_args == self.run_args, (
                "unexpected: same spec, different run_args")
            return activation_factory_cls
        except KeyError:
            parts = []
            for el in unwrap_spec:
                if isinstance(el, tuple):
                    parts.append(''.join([getattr(subel, '__name__', subel)
                                          for subel in el]))
                elif isinstance(el, WrappedDefault):
                    parts.append('W_Root')
                else:
                    parts.append(getattr(el, '__name__', el))
            label = '_'.join(parts)
            #print label

            d = {}
            source = """if 1:
                def _run(self, space, scope_w):
                    return self.behavior(%s)
                \n""" % (', '.join(self.run_args),)
            exec compile2(source) in self.miniglobals, d

            activation_cls = type("BuiltinActivation_UwS_%s" % label,
                             (BuiltinActivation,), d)
            activation_cls._immutable_ = True

            cache[key] = activation_cls, self.run_args
            return activation_cls

<<<<<<< HEAD
    def make_activation(unwrap_spec, func, app_sig):
        emit = UnwrapSpec_EmitRun(app_sig)
=======
    @staticmethod
    def make_activation(unwrap_spec, func):
        emit = UnwrapSpec_EmitRun()
>>>>>>> 1a20d345
        emit.apply_over(unwrap_spec)
        activation_uw_cls = emit._make_unwrap_activation_class(unwrap_spec)
        return activation_uw_cls(func, unwrap_spec)


class UnwrapSpec_EmitShortcut(UnwrapSpec_EmitRun):
    # emit a special method shortcut. the calling function always has the signature:
    # def shortcut_meth(self, space, *args_w):
    #     return underlying_function(...correct args...)
    # example for 'next':
    # def shortcut_next(self, space, *args_w):
    #     return descr_next(self, space)

    def __init__(self, rpy_cls):
        UnwrapSpecEmit.__init__(self)
        self.run_args = []
        self.rpy_cls = rpy_cls
        self.extraargs = []

    def scopenext(self):
        x = self.succ()
        res = "w_%d" % (x - 1, )
        self.extraargs.append(res)
        return res

    def visit_self(self, typ):
        x = self.succ()
        assert x == 0
        assert issubclass(self.rpy_cls, typ)
        self.run_args.append("self") # no need to check, done implicitly

    def visit__W_Root(self, el):
        if issubclass(self.rpy_cls, el) and self.n == 0:
            return self.visit_self(el)
        return UnwrapSpec_EmitRun.visit__W_Root(self, el)


class BuiltinActivation(object):
    _immutable_ = True

    @not_rpython
    def __init__(self, behavior, unwrap_spec):
        self.behavior = behavior

    def _run(self, space, scope_w):
        """Subclasses with behavior specific for an unwrap spec are generated"""
        raise TypeError("abstract")

#________________________________________________________________


class FastFuncNotSupported(Exception):
    pass


class UnwrapSpec_FastFunc_Unwrap(UnwrapSpecEmit):
    def __init__(self):
        UnwrapSpecEmit.__init__(self)
        self.args = []
        self.unwrap = []
        self.finger = 0

    def dispatch(self, el, *args):
        UnwrapSpecEmit.dispatch(self, el, *args)
        self.finger += 1
        if self.n > 4:
            raise FastFuncNotSupported

    def nextarg(self):
        arg = "w%d" % self.succ()
        self.args.append(arg)
        return arg

    def visit_self(self, typ):
        self.unwrap.append("space.descr_self_interp_w(%s, %s)" %
                           (self.use(typ), self.nextarg()))

    def visit__Unwrapper(self, typ):
        self.unwrap.append("%s().unwrap(space, %s)" %
                           (self.use(typ), self.nextarg()))

    def visit__ObjSpace(self, el):
        if self.finger > 1:
            raise FastFuncNotSupported
        self.unwrap.append("space")

    def visit__W_Root(self, el):
        if el is not W_Root:
            self.unwrap.append("space.interp_w(%s, %s)" % (self.use(el),
                                                           self.nextarg()))
        else:
            self.unwrap.append(self.nextarg())

    def visit__Arguments(self, el):
        raise FastFuncNotSupported

    def visit_args_w(self, el):
        raise FastFuncNotSupported

    def visit_w_args(self, el):
        raise FastFuncNotSupported

    def visit__object(self, typ):
        name = int_unwrapping_space_method(typ)
        self.unwrap.append("space.%s(%s)" % (name,
                                               self.nextarg()))

    def visit_index(self, typ):
        self.unwrap.append("space.getindex_w(%s, space.w_OverflowError)"
                           % (self.nextarg()), )

    def visit_bufferstr(self, typ):
        self.unwrap.append("space.charbuf_w(%s)" % (self.nextarg(),))

    def visit_text_or_none(self, typ):
        self.unwrap.append("space.text_or_none_w(%s)" % (self.nextarg(),))

    def visit_bytes(self, typ):
        self.unwrap.append("space.bytes_w(%s)" % (self.nextarg(),))

    def visit_bytes0(self, typ):
        self.unwrap.append("space.bytes0_w(%s)" % (self.nextarg(),))

    def visit_text(self, typ):
        self.unwrap.append("space.text_w(%s)" % (self.nextarg(),))

    def visit_unicode(self, typ):
        self.unwrap.append("space.realunicode_w(%s)" % (self.nextarg(),))

    def visit_text0(self, typ):
        self.unwrap.append("space.text0_w(%s)" % (self.nextarg(),))

    def visit_utf8(self, typ):
        self.unwrap.append("space.utf8_w(%s)" % (self.nextarg(),))

    def visit_fsencode(self, typ):
        self.unwrap.append("space.fsencode_w(%s)" % (self.nextarg(),))

    def visit_fsencode_or_none(self, typ):
        self.unwrap.append("space.fsencode_or_none_w(%s)" % (self.nextarg(),))

    def visit_nonnegint(self, typ):
        self.unwrap.append("space.gateway_nonnegint_w(%s)" % (self.nextarg(),))

    def visit_c_int(self, typ):
        self.unwrap.append("space.c_int_w(%s)" % (self.nextarg(),))

    def visit_c_uint(self, typ):
        self.unwrap.append("space.c_uint_w(%s)" % (self.nextarg(),))

    def visit_c_nonnegint(self, typ):
        self.unwrap.append("space.c_nonnegint_w(%s)" % (self.nextarg(),))

    def visit_c_short(self, typ):
        self.unwrap.append("space.c_short_w(%s)" % (self.nextarg(),))

    def visit_c_ushort(self, typ):
        self.unwrap.append("space.c_ushort_w(%s)" % (self.nextarg(),))

    def visit_c_uid_t(self, typ):
        self.unwrap.append("space.c_uid_t_w(%s)" % (self.nextarg(),))

    def visit_truncatedint_w(self, typ):
        self.unwrap.append("space.truncatedint_w(%s)" % (self.nextarg(),))

    def visit_posonly(self, typ):
        raise FastFuncNotSupported

    def visit_kwonly(self, typ):
        raise FastFuncNotSupported

    @staticmethod
    def make_fastfunc(unwrap_spec, func):
        unwrap_info = UnwrapSpec_FastFunc_Unwrap()
        unwrap_info.apply_over(unwrap_spec)
        narg = unwrap_info.n
        args = ['space'] + unwrap_info.args
        if args == unwrap_info.unwrap:
            fastfunc = func
        else:
            # try to avoid excessive bloat
            mod = func.__module__
            if mod is None:
                mod = ""
            if mod == 'pypy.interpreter.astcompiler.ast':
                raise FastFuncNotSupported
            #if (not mod.startswith('pypy.module.__builtin__') and
            #    not mod.startswith('pypy.module.sys') and
            #    not mod.startswith('pypy.module.math')):
            #    if not func.__name__.startswith('descr'):
            #        raise FastFuncNotSupported
            d = {}
            unwrap_info.miniglobals['func'] = func
            source = """if 1:
                def fastfunc_%s_%d(%s):
                    return func(%s)
                \n""" % (func.__name__.replace('-', '_'), narg,
                         ', '.join(args),
                         ', '.join(unwrap_info.unwrap))
            exec compile2(source) in unwrap_info.miniglobals, d
            fastfunc = d['fastfunc_%s_%d' % (func.__name__.replace('-', '_'), narg)]
        return narg, fastfunc


def int_unwrapping_space_method(typ):
    assert typ in (int, str, float, unicode, r_longlong, r_uint, r_ulonglong, bool)
    if typ is r_int is r_longlong:
        return 'gateway_r_longlong_w'
    elif typ is str:
        return 'utf8_w'
    elif typ is unicode:
        return 'realunicode_w'
    elif typ is bool:
        # For argument clinic's "bool" specifier: accept any object, and
        # convert it to a boolean value.  If you don't want this
        # behavior, you need to say "int" in the unwrap_spec().  Please
        # use only to emulate "bool" in argument clinic or the 'p'
        # letter in PyArg_ParseTuple().  Accepting *anything* when a
        # boolean flag is expected feels like it comes straight from
        # JavaScript: it is a sure way to hide bugs imho <arigo>.
        return 'is_true'
    else:
        return 'gateway_' + typ.__name__ + '_w'


def unwrap_spec(*spec, **kwargs):
    """A decorator which attaches the unwrap_spec attribute.
    Use either positional or keyword arguments.
    - positional arguments must be as many as the function parameters
    - keywords arguments allow to change only some parameter specs
    """
    assert spec or kwargs
    def decorator(func):
        if kwargs:
            if spec:
                raise ValueError("Please specify either positional or "
                                 "keywords arguments")
            func.unwrap_spec = kwargs
        else:
            func.unwrap_spec = spec
        return func
    return decorator

class WrappedDefault(object):
    """ Can be used inside unwrap_spec as WrappedDefault(3) which means
    it'll be treated as W_Root, but fed with default which will be a wrapped
    argument to constructor.
    """
    def __init__(self, default_value):
        self.default_value = default_value


def build_unwrap_spec(func, argnames, self_type=None):
    """build the list of parameter unwrap spec for the function.
    """
    unwrap_spec = getattr(func, 'unwrap_spec', None)

    if isinstance(unwrap_spec, dict):
        kw_spec = unwrap_spec
        unwrap_spec = None
    else:
        kw_spec = {}

    if unwrap_spec is None:
        # build unwrap_spec after the name of arguments
        unwrap_spec = []
        for argname in argnames:
            if argname == 'self':
                unwrap_spec.append('self')
            elif argname == 'space':
                unwrap_spec.append(ObjSpace)
            elif argname == '__args__':
                unwrap_spec.append(Arguments)
            elif argname == 'args_w':
                unwrap_spec.append('args_w')
            elif argname.startswith('w_'):
                unwrap_spec.append(W_Root)
            elif argname == '__posonly__':
                unwrap_spec.append('posonly')
            elif argname == '__kwonly__':
                unwrap_spec.append('kwonly')
            else:
                unwrap_spec.append(None)

    # apply kw_spec
    for name, spec in kw_spec.items():
        try:
            unwrap_spec[argnames.index(name)] = spec
        except ValueError:
            raise ValueError("unwrap_spec() got a keyword %r but it is not "
                             "the name of an argument of the following "
                             "function" % (name,))

    assert str not in unwrap_spec   # use 'text' or 'bytes' instead of str

    return unwrap_spec


class BuiltinCode(Code):
    "The code object implementing a built-in (interpreter-level) hook."
    _immutable_ = True
    hidden_applevel = True
    descrmismatch_op = None
    descr_reqcls = None

    # When a BuiltinCode is stored in a Function object,
    # you get the functionality of CPython's built-in function type.

    @not_rpython
    def __init__(self, func, unwrap_spec=None, self_type=None,
                 descrmismatch=None, doc=None):
        from rpython.rlib import rutf8
        from rpython.flowspace.bytecode import cpython_code_signature
        # 'implfunc' is the interpreter-level function.
        # Note that this uses a lot of (construction-time) introspection.
        Code.__init__(self, func.__name__)
        self.docstring = doc or func.__doc__
        if self.docstring:
            # check that it's utf-8
            rutf8.check_utf8(self.docstring, False)

        self.identifier = "%s-%s-%s" % (func.__module__, func.__name__,
                                        getattr(self_type, '__name__', '*'))

        # unwrap_spec can be passed to interp2app or
        # attached as an attribute to the function.
        # It is a list of types or singleton objects:
        #  baseobjspace.ObjSpace is used to specify the space argument
        #  baseobjspace.W_Root is for wrapped arguments to keep wrapped
        #  argument.Arguments is for a final rest arguments Arguments object
        # 'args_w' for fixedview applied to rest arguments
        # 'w_args' for rest arguments passed as wrapped tuple
        # str,int,float: unwrap argument as such type
        # (function, cls) use function to check/unwrap argument of type cls

        # First extract the signature from the (CPython-level) code object
        sig = cpython_code_signature(func.func_code)
        argnames = sig.argnames
        varargname = sig.varargname
        kwargname = sig.kwargname
        self._argnames = argnames

        if unwrap_spec is None:
            unwrap_spec = build_unwrap_spec(func, argnames, self_type)

        if self_type:
            assert unwrap_spec[0] == 'self', "self_type without 'self' spec element"
            unwrap_spec = list(unwrap_spec)
            if descrmismatch is not None:
                assert issubclass(self_type, W_Root)
                unwrap_spec[0] = ('INTERNAL:self', self_type)
                self.descrmismatch_op = descrmismatch
                self.descr_reqcls = self_type
            else:
                unwrap_spec[0] = self_type
        else:
            assert descrmismatch is None, (
                "descrmismatch without a self-type specified")

        app_sig = SignatureBuilder(func)

        UnwrapSpec_Check(func, argnames).apply_over(unwrap_spec, app_sig)
        self.sig = app_sig.signature()
        argnames = self.sig.argnames
        varargname = self.sig.varargname

        self.minargs = len(argnames)
        if varargname:
            self.maxargs = sys.maxint
        else:
            self.maxargs = self.minargs

        self.activation = UnwrapSpec_EmitRun.make_activation(unwrap_spec, func, self.sig)
        self._bltin = func
        self._unwrap_spec = unwrap_spec

        # speed hack
        if 0 <= len(unwrap_spec) <= 5:
            try:
                arity, fastfunc = UnwrapSpec_FastFunc_Unwrap.make_fastfunc(
                                                 unwrap_spec, func)
            except FastFuncNotSupported:
                if unwrap_spec == [ObjSpace, Arguments]:
                    self.__class__ = BuiltinCodePassThroughArguments0
                    self.func__args__ = func
                elif unwrap_spec == [ObjSpace, W_Root, Arguments]:
                    self.__class__ = BuiltinCodePassThroughArguments1
                    self.func__args__ = func
                elif unwrap_spec == [self_type, ObjSpace, Arguments]:
                    self.__class__ = BuiltinCodePassThroughArguments1
                    self.descr_reqcls = self_type
                    miniglobals = {'func': func, 'self_type': self_type}
                    d = {}
                    source = """if 1:
                        def _call(space, w_obj, args):
                            self = space.descr_self_interp_w(self_type, w_obj)
                            return func(self, space, args)
                        \n"""
                    exec compile2(source) in miniglobals, d
                    self.func__args__ = d['_call']
            else:
                self.__class__ = globals()['BuiltinCode%d' % arity]
                setattr(self, 'fastfunc_%d' % arity, fastfunc)

    def descr__reduce__(self, space):
        from pypy.interpreter.mixedmodule import MixedModule
        w_mod = space.getbuiltinmodule('_pickle_support')
        mod = space.interp_w(MixedModule, w_mod)
        builtin_code = mod.get('builtin_code')
        return space.newtuple([builtin_code,
                               space.newtuple([space.newtext(self.identifier)])])

    @staticmethod
    def find(space, identifier):
        from pypy.interpreter.function import Function
        return Function.find(space, identifier).code

    def signature(self):
        return self.sig

    def getdocstring(self, space):
        return space.newtext_or_none(self.docstring)

    def funcrun(self, func, args):
        return BuiltinCode.funcrun_obj(self, func, None, args)

    def funcrun_obj(self, func, w_obj, args):
        space = func.space
        activation = self.activation

        scope_w = args.parse_obj(w_obj, func.name, self.sig,
                                 func.defs_w, func.w_kw_defs, self.minargs)
        try:
            w_result = activation._run(space, scope_w)
        except DescrMismatch:
            if w_obj is not None:
                args = args.prepend(w_obj)
            return self._type_unwrap_mismatch(space, args)
        except Exception as e:
            self.handle_exception(space, e)
            w_result = None
        if w_result is None:
            w_result = space.w_None
        return w_result

    def _type_unwrap_mismatch(self, space, args):
        w_obj = args.firstarg()
        if w_obj is None:
            raise oefmt(space.w_SystemError, "unexpected DescrMismatch error")
        return w_obj.descr_call_mismatch(space,
                                         self.descrmismatch_op,
                                         self.descr_reqcls,
                                         args)

    def handle_exception(self, space, e):
        try:
            if not we_are_translated():
                raise
            raise e
        except OperationError:
            raise
        except Exception as e:      # general fall-back
            from pypy.interpreter import error
            raise error.get_converted_unexpected_exception(space, e)

# (verbose) performance hack below


class BuiltinCodePassThroughArguments0(BuiltinCode):
    _immutable_ = True

    def funcrun(self, func, args):
        space = func.space
        try:
            w_result = self.func__args__(space, args)
        except DescrMismatch:
            return self._type_unwrap_mismatch(space, args)
        except Exception as e:
            self.handle_exception(space, e)
            w_result = None
        if w_result is None:
            w_result = space.w_None
        return w_result


class BuiltinCodePassThroughArguments1(BuiltinCode):
    _immutable_ = True
    fast_natural_arity = Code.PASSTHROUGHARGS1

    def funcrun_obj(self, func, w_obj, args):
        space = func.space
        try:
            w_result = self.func__args__(space, w_obj, args)
        except DescrMismatch:
            return self._type_unwrap_mismatch(space, args.prepend(w_obj))
        except Exception as e:
            self.handle_exception(space, e)
            w_result = None
        if w_result is None:
            w_result = space.w_None
        return w_result


class BuiltinCode0(BuiltinCode):
    _immutable_ = True
    fast_natural_arity = 0

    def fastcall_0(self, space, w_func):
        try:
            w_result = self.fastfunc_0(space)
        except DescrMismatch:
            raise oefmt(space.w_SystemError, "unexpected DescrMismatch error")
        except Exception as e:
            self.handle_exception(space, e)
            w_result = None
        if w_result is None:
            w_result = space.w_None
        return w_result

w_root_or_none = sigtypes.instance(W_Root, can_be_None=True)

@finishsigs
class BuiltinCode1(BuiltinCode):
    _immutable_ = True
    fast_natural_arity = 1

    @signature(sigtypes.self(), sigtypes.any(),
               w_root_or_none,
               w_root_or_none,
               returns=w_root_or_none)
    def fastcall_1(self, space, w_func, w1):
        try:
            w_result = self.fastfunc_1(space, w1)
        except DescrMismatch:
            return self._type_unwrap_mismatch(space,
                                          Arguments(space, [w1]))
        except Exception as e:
            self.handle_exception(space, e)
            w_result = None
        if w_result is None:
            w_result = space.w_None
        return w_result


@finishsigs
class BuiltinCode2(BuiltinCode):
    _immutable_ = True
    fast_natural_arity = 2

    @signature(sigtypes.self(), sigtypes.any(),
               w_root_or_none,
               w_root_or_none,
               w_root_or_none,
               returns=w_root_or_none)
    def fastcall_2(self, space, w_func, w1, w2):
        try:
            w_result = self.fastfunc_2(space, w1, w2)
        except DescrMismatch:
            return self._type_unwrap_mismatch(space,
                                          Arguments(space, [w1, w2]))
        except Exception as e:
            self.handle_exception(space, e)
            w_result = None
        if w_result is None:
            w_result = space.w_None
        return w_result


@finishsigs
class BuiltinCode3(BuiltinCode):
    _immutable_ = True
    fast_natural_arity = 3

    @signature(sigtypes.self(), sigtypes.any(),
               w_root_or_none,
               w_root_or_none,
               w_root_or_none,
               w_root_or_none,
               returns=w_root_or_none)
    def fastcall_3(self, space, func, w1, w2, w3):
        try:
            w_result = self.fastfunc_3(space, w1, w2, w3)
        except DescrMismatch:
            return self._type_unwrap_mismatch(space,
                                          Arguments(space, [w1, w2, w3]))
        except Exception as e:
            self.handle_exception(space, e)
            w_result = None
        if w_result is None:
            w_result = space.w_None
        return w_result

@finishsigs
class BuiltinCode4(BuiltinCode):
    _immutable_ = True
    fast_natural_arity = 4

    @signature(sigtypes.self(), sigtypes.any(),
               w_root_or_none,
               w_root_or_none,
               w_root_or_none,
               w_root_or_none,
               w_root_or_none,
               returns=w_root_or_none)
    def fastcall_4(self, space, func, w1, w2, w3, w4):
        from rpython.rlib.debug import check_annotation
        try:
            w_result = self.fastfunc_4(space, w1, w2, w3, w4)
        except DescrMismatch:
            return self._type_unwrap_mismatch(space,
                                          Arguments(space,
                                                    [w1, w2, w3, w4]))
        except Exception as e:
            self.handle_exception(space, e)
            w_result = None
        if w_result is None:
            w_result = space.w_None
        return w_result

def interpindirect2app(unbound_meth, unwrap_spec=None):
    base_cls = unbound_meth.im_class
    func = unbound_meth.im_func
    args = inspect.getargs(func.func_code)
    if args.varargs or args.keywords:
        raise TypeError("Varargs and keywords not supported in unwrap_spec")
    argspec = ', '.join([arg for arg in args.args[1:]])
    func_code = py.code.Source("""
    def f(self, %(args)s):
        return self.%(func_name)s(%(args)s)
    """ % {'args': argspec, 'func_name': func.func_name})
    d = {}
    exec func_code.compile() in d
    f = d['f']
    f.func_defaults = unbound_meth.func_defaults
    f.func_doc = unbound_meth.func_doc
    f.__module__ = func.__module__
    # necessary for unique identifiers for pickling
    f.func_name = func.func_name
    if unwrap_spec is None:
        unwrap_spec = getattr(unbound_meth, 'unwrap_spec', {})
    else:
        assert isinstance(unwrap_spec, dict)
        unwrap_spec = unwrap_spec.copy()
    unwrap_spec['self'] = 'self'
    return interp2app(globals()['unwrap_spec'](**unwrap_spec)(f),
                      self_type=base_cls)

class interp2app(W_Root):
    """Build a gateway that calls 'f' at interp-level."""

    # Takes optionally an unwrap_spec, see BuiltinCode

    instancecache = {}

    @not_rpython
    def __new__(cls, f, app_name=None, unwrap_spec=None, descrmismatch=None,
                as_classmethod=False, doc=None, self_type=None):

        # f must be a function whose name does NOT start with 'app_'
        if hasattr(f, 'im_func'):
            assert self_type in (None, f.im_class)
            self_type = f.im_class
            f = f.im_func
        if not isinstance(f, types.FunctionType):
            raise TypeError("function expected, got %r instead" % f)
        if app_name is None:
            if f.func_name.startswith('app_'):
                raise ValueError("function name %r suspiciously starts "
                                   "with 'app_'" % f.func_name)
            app_name = f.func_name

        if unwrap_spec is not None:
            unwrap_spec_key = tuple(unwrap_spec)
        else:
            unwrap_spec_key = None
        key = (f, self_type, unwrap_spec_key, descrmismatch, as_classmethod)
        if key in cls.instancecache:
            result = cls.instancecache[key]
            assert result.__class__ is cls
            return result
        self = W_Root.__new__(cls)
        cls.instancecache[key] = self
        self._code = BuiltinCode(f, unwrap_spec=unwrap_spec,
                                 self_type=self_type,
                                 descrmismatch=descrmismatch,
                                 doc=doc)
        self.__name__ = f.func_name
        self.name = app_name
        self.as_classmethod = as_classmethod

<<<<<<< HEAD
        argnames = self._code._argnames
        defaults = f.func_defaults or ()
        self._staticdefs = dict(zip(
            argnames[len(argnames) - len(defaults):], defaults))

=======
        if not f.func_defaults:
            self._staticdefs = []
        else:
            argnames = self._code._argnames
            defaults = f.func_defaults
            self._staticdefs = zip(argnames[-len(defaults):], defaults)
        self.self_type = self_type
>>>>>>> 1a20d345
        return self

    @not_rpython
    def _getdefaults(self, space):
        alldefs_w = {}
        assert len(self._code._argnames) == len(self._code._unwrap_spec)
        for name, spec in zip(self._code._argnames, self._code._unwrap_spec):
            if name in ('__posonly__', '__kwonly__'):
                continue

            defaultval = self._staticdefs.get(name, NO_DEFAULT)
            w_def = Ellipsis
            if name.startswith('w_'):
                assert defaultval in (NO_DEFAULT, None), (
                    "%s: default value for '%s' can only be None, got %r; "
                    "use unwrap_spec(...=WrappedDefault(default))" % (
                    self._code.identifier, name, defaultval))
                if defaultval is None:
                    w_def = None

            if isinstance(spec, tuple) and spec[0] is W_Root:
                assert False, "use WrappedDefault"
            elif isinstance(spec, WrappedDefault):
                assert name.startswith('w_')
                defaultval = spec.default_value
                w_def = Ellipsis

            if defaultval is not NO_DEFAULT:
                if name != '__args__' and name != 'args_w':
                    if w_def is Ellipsis:
                        if isinstance(defaultval, str) and (
                                # XXX hackish
                                spec == 'bytes' or spec == 'bufferstr'
                                or isinstance(spec, WrappedDefault)):
                            w_def = space.newbytes(defaultval)
                        else:
                            w_def = space.wrap(defaultval)
                    if name.startswith('w_'):
                        name = name[2:]
                    alldefs_w[name] = w_def
        #
        # Here, 'alldefs_w' maps some argnames to their wrapped default
        # value.  We return two lists:
        #  - a list of defaults for positional arguments, which covers
        #    some suffix of the sig.argnames list
        #  - a list of pairs (w_name, w_def) for kwonly arguments
        #
        sig = self._code.sig
        first_defined = 0
        allposargnames = sig.argnames[:sig.num_argnames()]
        n_allposargnames = len(allposargnames)
        while (first_defined < n_allposargnames and
               allposargnames[first_defined] not in alldefs_w):
            first_defined += 1
        defs_w = [alldefs_w.pop(name) for name in allposargnames[first_defined:]]

        kw_defs_w = None
        if alldefs_w:
            kw_defs_w = []
            for name, w_def in sorted(alldefs_w.items()):
                assert name in sig.argnames[-sig.kwonlyargcount:]
                w_name = space.newtext(name)
                kw_defs_w.append((w_name, w_def))

        return defs_w, kw_defs_w

    # lazy binding to space

    def spacebind(self, space):
        # we first make a real Function object out of it
        # and the result is a wrapped version of this Function.
        return self.get_function(space)

    def get_function(self, space):
        return self.getcache(space).getorbuild(self)

    def getcache(self, space):
        return space.fromcache(GatewayCache)


    # descroperation shortcut
    _shortcut = None

    def _make_descroperation_shortcut(self, name, rpy_cls, checkerfunc):
        if self._shortcut:
            return self._shortcut
        emit = UnwrapSpec_EmitShortcut(rpy_cls)
        emit.apply_over(self._code._unwrap_spec)
        assert emit.rpy_cls is rpy_cls
        d = {}
        f = self._code.activation.behavior
        d['func'] = f
        d['checkerfunc'] = checkerfunc
        d['we_are_translated'] = we_are_translated
        source = """def shortcut_%s(self, space, %s): # for %s
                w_res = func(%s)
                if not we_are_translated():
                    assert not self.user_overridden_class
                    if checkerfunc:
                        assert checkerfunc(space, w_res)
                if w_res is None:
                    return space.w_None
                return w_res
            """ % (name, ", ".join(emit.extraargs),
                   rpy_cls, ', '.join(emit.run_args))
        exec compile2(source) in d
        shortcut = d['shortcut_%s' % name]
        self._shortcut = shortcut
        return shortcut


class GatewayCache(SpaceCache):
    @not_rpython
    def build(cache, gateway):
        space = cache.space
        defs_w, kw_defs_w = gateway._getdefaults(space)
        code = gateway._code
        fn = FunctionWithFixedCode(space, code, None, defs_w, kw_defs_w,
                                   forcename=gateway.name)
        if not space.config.translating:
            fn.add_to_table()
        if gateway.as_classmethod:
            fn = ClassMethod(fn)
        #
        from pypy.module.sys.vm import exc_info
        if code._bltin is exc_info:
            assert space._code_of_sys_exc_info is None
            space._code_of_sys_exc_info = code
        #
        if hasattr(space, '_see_interp2app'):
            space._see_interp2app(gateway)      # only for fake/objspace.py
        return fn


#
# the next gateways are to be used only for
# temporary/initialization purposes

class interp2app_temp(interp2app):
    "NOT_RPYTHON"
    def getcache(self, space):
        return self.__dict__.setdefault(space, GatewayCache(space))


# and now for something completely different ...
#

class ApplevelClass:
    """NOT_RPYTHON
    A container for app-level source code that should be executed
    as a module in the object space;  interphook() builds a static
    interp-level function that invokes the callable with the given
    name at app-level."""

    hidden_applevel = True

    def __init__(self, source, filename=None, modname='__builtin__'):
        # HAAACK (but a good one)
        self.filename = filename
        self.source = str(py.code.Source(source).deindent())
        self.modname = modname
        if filename is None:
            f = sys._getframe(1)
            filename = '<%s:%d>' % (f.f_code.co_filename, f.f_lineno)
        if not os.path.exists(filename):
            # make source code available for tracebacks
            lines = [x + "\n" for x in source.split("\n")]
            py.std.linecache.cache[filename] = (1, None, lines, filename)
        self.filename = filename

    def __repr__(self):
        return "<ApplevelClass filename=%r>" % (self.filename,)

    def getwdict(self, space):
        return space.fromcache(ApplevelCache).getorbuild(self)

    def buildmodule(self, space, name='applevel'):
        from pypy.interpreter.module import Module
        return Module(space, space.newtext(name), self.getwdict(space))

    def wget(self, space, name):
        w_globals = self.getwdict(space)
        return space.getitem(w_globals, space.newtext(name))

    @not_rpython
    def interphook(self, name):
        def appcaller(space, *args_w):
            if not isinstance(space, ObjSpace):
                raise TypeError("first argument must be a space instance.")
            # the last argument can be an Arguments
            w_func = self.wget(space, name)
            if not args_w:
                return space.call_function(w_func)
            else:
                args = args_w[-1]
                assert args is not None
                if not isinstance(args, Arguments):
                    return space.call_function(w_func, *args_w)
                else:
                    if len(args_w) == 2:
                        return space.call_obj_args(w_func, args_w[0], args)
                    elif len(args_w) > 2:
                        # xxx is this used at all?
                        # ...which is merged with the previous arguments, if any
                        args = args.replace_arguments(list(args_w[:-1]) +
                                                      args.arguments_w)
            return space.call_args(w_func, args)
        def get_function(space):
            w_func = self.wget(space, name)
            return space.unwrap(w_func)
        appcaller = func_with_new_name(appcaller, name)
        appcaller.get_function = get_function
        return appcaller

    def _freeze_(self):
        return True  # hint for the annotator: applevel instances are constants


class ApplevelCache(SpaceCache):
    """NOT_RPYTHON
    The cache mapping each applevel instance to its lazily built w_dict"""

    @not_rpython
    def build(self, app):
        "Called indirectly by Applevel.getwdict()."
        return build_applevel_dict(app, self.space)


# __________ pure applevel version __________

@not_rpython
def build_applevel_dict(self, space):
    w_glob = space.newdict(module=True)
    space.setitem(w_glob, space.newtext('__name__'), space.newtext(self.modname))
    space.exec_(self.source, w_glob, w_glob,
                hidden_applevel=self.hidden_applevel,
                filename=self.filename)
    return w_glob

# ____________________________________________________________


@not_rpython
def appdef(source, applevel=ApplevelClass, filename=None):
    """ build an app-level helper function, like for example:
    myfunc = appdef('''myfunc(x, y):
                           return x+y
                    ''')
    """
    prefix = ""
    if not isinstance(source, str):
        flags = source.__code__.co_flags
        source = py.std.inspect.getsource(source).lstrip()
        while source.startswith(('@py.test.mark.', '@pytest.mark.')):
            # these decorators are known to return the same function
            # object, we may ignore them
            assert '\n' in source
            source = source[source.find('\n') + 1:].lstrip()
        assert source.startswith("def "), "can only transform functions"
        source = source[4:]
        # The following flags have no effect any more in app-level code
        # (i.e. they are always on anyway), and have been removed:
        #    CO_FUTURE_DIVISION
        #    CO_FUTURE_ABSOLUTE_IMPORT
        #    CO_FUTURE_PRINT_FUNCTION
        #    CO_FUTURE_UNICODE_LITERALS
        # Original code was, for each of these flags:
        #    if flags & __future__.CO_xxx:
        #        prefix += "from __future__ import yyy\n"
    p = source.find('(')
    assert p >= 0
    funcname = source[:p].strip()
    source = source[p:]
    assert source.strip()
    funcsource = prefix + "def %s%s\n" % (funcname, source)
    #for debugging of wrong source code: py.std.parser.suite(funcsource)
    a = applevel(funcsource, filename=filename)
    return a.interphook(funcname)

applevel = ApplevelClass   # backward compatibility
app2interp = appdef   # backward compatibility


class applevel_temp(ApplevelClass):
    hidden_applevel = False
    def getwdict(self, space):    # no cache
        return build_applevel_dict(self, space)


# app2interp_temp is used for testing mainly
@not_rpython
def app2interp_temp(func, applevel_temp=applevel_temp, filename=None):
    return appdef(func, applevel_temp, filename=filename)<|MERGE_RESOLUTION|>--- conflicted
+++ resolved
@@ -427,14 +427,9 @@
             cache[key] = activation_cls, self.run_args
             return activation_cls
 
-<<<<<<< HEAD
+    @staticmethod
     def make_activation(unwrap_spec, func, app_sig):
         emit = UnwrapSpec_EmitRun(app_sig)
-=======
-    @staticmethod
-    def make_activation(unwrap_spec, func):
-        emit = UnwrapSpec_EmitRun()
->>>>>>> 1a20d345
         emit.apply_over(unwrap_spec)
         activation_uw_cls = emit._make_unwrap_activation_class(unwrap_spec)
         return activation_uw_cls(func, unwrap_spec)
@@ -1125,21 +1120,12 @@
         self.name = app_name
         self.as_classmethod = as_classmethod
 
-<<<<<<< HEAD
         argnames = self._code._argnames
         defaults = f.func_defaults or ()
         self._staticdefs = dict(zip(
             argnames[len(argnames) - len(defaults):], defaults))
-
-=======
-        if not f.func_defaults:
-            self._staticdefs = []
-        else:
-            argnames = self._code._argnames
-            defaults = f.func_defaults
-            self._staticdefs = zip(argnames[-len(defaults):], defaults)
         self.self_type = self_type
->>>>>>> 1a20d345
+
         return self
 
     @not_rpython
