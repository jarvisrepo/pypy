--- conflicted
+++ resolved
@@ -2,14 +2,10 @@
 from pypy.interpreter.error import OperationError, oefmt
 from pypy.interpreter.pyopcode import LoopBlock, SApplicationException, Yield
 from pypy.interpreter.pycode import CO_YIELD_INSIDE_TRY
-<<<<<<< HEAD
 from pypy.interpreter.astcompiler import consts
-from rpython.rlib import jit
+from rpython.rlib import jit, rgc
 from rpython.rlib.objectmodel import specialize
 from rpython.rlib.rarithmetic import r_uint
-=======
-from rpython.rlib import jit, rgc
->>>>>>> 4affa8cb
 
 
 class GeneratorOrCoroutine(W_Root):
@@ -24,7 +20,7 @@
         self.running = False
         self._name = name           # may be null, use get_name()
         self._qualname = qualname   # may be null, use get_qualname()
-        if (isinstance(self, Coroutine)    # XXX would be cool not to need this
+        if (isinstance(self, Coroutine)
                 or self.pycode.co_flags & CO_YIELD_INSIDE_TRY):
             self.register_finalizer(self.space)
         self.saved_operr = None
@@ -93,7 +89,7 @@
 
         # if the frame is now marked as finished, it was RETURNed from
         if frame.frame_finished_execution:
-            self.frame = None
+            self.frame_is_finished()
             if space.is_w(w_result, space.w_None):
                 raise OperationError(space.w_StopIteration, space.w_None)
             else:
@@ -117,25 +113,11 @@
         except OperationError as e:
             # errors finish a frame
             try:
-<<<<<<< HEAD
                 if e.match(space, space.w_StopIteration):
                     self._leak_stopiteration(e)
             finally:
-                self.frame = None
+                self.frame_is_finished()
             raise
-=======
-                w_result = frame.execute_frame(w_arg, operr)
-            except OperationError:
-                # errors finish a frame
-                self.frame_is_finished()
-                raise
-            # if the frame is now marked as finished, it was RETURNed from
-            if frame.frame_finished_execution:
-                self.frame_is_finished()
-                raise OperationError(space.w_StopIteration, space.w_None)
-            else:
-                return w_result     # YIELDed
->>>>>>> 4affa8cb
         finally:
             frame.f_backref = jit.vref_None
             self.running = False
@@ -341,6 +323,10 @@
                     break
                 block = block.previous
 
+    def frame_is_finished(self):
+        self.frame = None
+        rgc.may_ignore_finalizer(self)
+
 
 class GeneratorIterator(GeneratorOrCoroutine):
     "An iterator created by a generator."
@@ -368,7 +354,6 @@
             frame = self.frame
             if frame is None:    # already finished
                 return
-<<<<<<< HEAD
             pycode = self.pycode
             while True:
                 jitdriver.jit_merge_point(self=self, frame=frame,
@@ -383,31 +368,9 @@
                     break
                 # if the frame is now marked as finished, it was RETURNed from
                 if frame.frame_finished_execution:
-                    self.frame = None
+                    self.frame_is_finished()
                     break
                 results.append(w_result)     # YIELDed
-=======
-            self.running = True
-            try:
-                pycode = self.pycode
-                while True:
-                    jitdriver.jit_merge_point(self=self, frame=frame,
-                                              results=results, pycode=pycode)
-                    try:
-                        w_result = frame.execute_frame(space.w_None)
-                    except OperationError as e:
-                        if not e.match(space, space.w_StopIteration):
-                            raise
-                        break
-                    # if the frame is now marked as finished, it was RETURNed from
-                    if frame.frame_finished_execution:
-                        break
-                    results.append(w_result)     # YIELDed
-            finally:
-                frame.f_backref = jit.vref_None
-                self.running = False
-                self.frame_is_finished()
->>>>>>> 4affa8cb
         return unpack_into
     unpack_into = _create_unpack_into()
     unpack_into_w = _create_unpack_into()
@@ -544,10 +507,6 @@
 
 
 # ----------
-
-    def frame_is_finished(self):
-        self.frame = None
-        rgc.may_ignore_finalizer(self)
 
 
 def get_printable_location_genentry(bytecode):
