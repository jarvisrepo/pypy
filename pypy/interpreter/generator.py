from pypy.interpreter.baseobjspace import W_Root
from pypy.interpreter.error import OperationError, oefmt
from pypy.interpreter.pyopcode import SApplicationException, Yield
from pypy.interpreter.pycode import CO_YIELD_INSIDE_TRY
<<<<<<< HEAD
from pypy.interpreter.astcompiler import consts
from rpython.rlib import jit, rgc, rweakref
from rpython.rlib.objectmodel import specialize
from rpython.rlib.rarithmetic import r_uint
=======
from pypy.interpreter.typedef import TypeDef, make_weakref_descr, interp_attrproperty, GetSetProperty
from pypy.interpreter.gateway import interp2app
from rpython.rlib import jit, rgc
>>>>>>> 1a20d345


class GeneratorOrCoroutine(W_Root):
    _immutable_fields_ = ['pycode']

    def __init__(self, frame, name=None, qualname=None):
        self.space = frame.space
        self.frame = frame     # turned into None when frame_finished_execution
        self.pycode = frame.pycode  # usually never None but see __setstate__
        self.running = False
        self._name = name           # may be null, use get_name()
        self._qualname = qualname   # may be null, use get_qualname()
        if (isinstance(self, Coroutine)
                or self.pycode.co_flags & CO_YIELD_INSIDE_TRY):
            self.register_finalizer(self.space)
        self.saved_operr = None

    def get_name(self):
        # 'name' is a byte string that is valid utf-8
        if self._name is not None:
            return self._name
        elif self.pycode is None:
            return "<finished>"
        else:
            return self.pycode.co_name

    def get_qualname(self):
        # 'qualname' is a unicode string
        if self._qualname is not None:
            return self._qualname
        return self.get_name()

    def descr__repr__(self, space):
        addrstring = self.getaddrstring(space)
        return space.newtext("<%s object %s at 0x%s>" %
                          (self.KIND, self.get_qualname(), addrstring))

    def descr_send(self, w_arg):
        """send(arg) -> send 'arg' into generator/coroutine,
return next yielded value or raise StopIteration."""
        return self.send_ex(w_arg)

    def send_error(self, operr):
        return self.send_ex(SApplicationException(operr))

    def send_ex(self, w_arg_or_err):
        assert w_arg_or_err is not None
        pycode = self.pycode
        if pycode is not None:
            if jit.we_are_jitted() and should_not_inline(pycode):
                generatorentry_driver.jit_merge_point(gen=self,
                                                      w_arg=w_arg_or_err,
                                                      pycode=pycode)
        return self._send_ex(w_arg_or_err)

    def _send_ex(self, w_arg_or_err):
        space = self.space

        frame = self.frame
        if frame is None:
            if isinstance(self, Coroutine):
                # NB. CPython checks a flag 'closing' here, but instead
                # we can simply not be here at all if frame is None in
                # this case
                raise oefmt(space.w_RuntimeError,
                            "cannot reuse already awaited coroutine")
            # xxx a bit ad-hoc, but we don't want to go inside
            # execute_frame() if the frame is actually finished
            if isinstance(w_arg_or_err, SApplicationException):
                operr = w_arg_or_err.operr
            elif isinstance(self, AsyncGenerator):
                operr = OperationError(space.w_StopAsyncIteration, space.w_None)
            else:
                operr = OperationError(space.w_StopIteration, space.w_None)
            raise operr

        w_result = self._invoke_execute_frame(w_arg_or_err)
        assert w_result is not None

        # if the frame is now marked as finished, it was RETURNed from
        if frame.frame_finished_execution:
            self.frame_is_finished()
            if isinstance(self, AsyncGenerator):
                assert space.is_w(w_result, space.w_None), (
                    "getting non-None here should be forbidden by the bytecode")
                raise OperationError(space.w_StopAsyncIteration, space.w_None)
            else:
                if space.is_w(w_result, space.w_None):
                    raise OperationError(space.w_StopIteration, space.w_None)
                else:
                    raise stopiteration_value(space, w_result)
        else:
            return w_result     # YIELDed

    def _invoke_execute_frame(self, w_arg_or_err):
        space = self.space
        frame = self.frame
        if self.running:
            raise oefmt(space.w_ValueError, "%s already executing", self.KIND)
        #
        # Optimization only: after we've started a Coroutine without
        # CO_YIELD_INSIDE_TRY, then Coroutine._finalize_() will be a no-op
        if frame.last_instr == -1:
            if (isinstance(self, Coroutine) and
                not (self.pycode.co_flags & CO_YIELD_INSIDE_TRY)):
                rgc.may_ignore_finalizer(self)

            if (not space.is_w(w_arg_or_err, space.w_None) and
                not isinstance(w_arg_or_err, SApplicationException)):
                raise oefmt(space.w_TypeError,
                            "can't send non-None value to a just-started %s",
                            self.KIND)
        ec = space.getexecutioncontext()
        current_exc_info = ec.sys_exc_info()
        if self.saved_operr is not None:
            ec.set_sys_exc_info(self.saved_operr)
            self.saved_operr = None
        self.running = True
        try:
            w_result = frame.execute_frame(w_arg_or_err)
        except OperationError as e:
            # errors finish a frame
            try:
                if e.match(space, space.w_StopIteration):
                    self._leak_stopiteration(e)
                elif (isinstance(self, AsyncGenerator) and
                      e.match(space, space.w_StopAsyncIteration)):
                    self._leak_stopasynciteration(e)
            finally:
                self.frame_is_finished()
            raise
        finally:
            frame.f_backref = jit.vref_None
            self.running = False
            # note: this is not perfectly correct: see
            # test_exc_info_in_generator_4.  But it's simpler and
            # bug-to-bug compatible with CPython 3.5 and 3.6.
            if frame._any_except_or_finally_handler():
                self.saved_operr = ec.sys_exc_info()
            ec.set_sys_exc_info(current_exc_info)
        return w_result

    def get_delegate(self):
        if self.frame is None:
            return None
        return self.frame.w_yielding_from

    def descr_delegate(self, space):
        w_yf = self.get_delegate()
        if w_yf is None:
            return space.w_None
        return w_yf

    def set_delegate(self, w_delegate):
        self.frame.w_yielding_from = w_delegate

    def _leak_stopiteration(self, e):
        # turn a leaking StopIteration into RuntimeError (with its cause set
        # appropriately).
        space = self.space
        e2 = OperationError(space.w_RuntimeError,
                            space.newtext("%s raised StopIteration" %
                                          self.KIND))
        e2.chain_exceptions_from_cause(space, e)
        raise e2

    def _leak_stopasynciteration(self, e):
        space = self.space
        e2 = OperationError(space.w_RuntimeError,
                   space.newtext("async generator raised StopAsyncIteration"))
        e2.chain_exceptions_from_cause(space, e)
        raise e2

    def descr_throw(self, w_type, w_val=None, w_tb=None):
        """throw(typ[,val[,tb]]) -> raise exception in generator/coroutine,
return next yielded value or raise StopIteration."""
        return self.throw(w_type, w_val, w_tb)

    def throw(self, w_type, w_val, w_tb):
        from pypy.interpreter.pytraceback import check_traceback

        space = self.space
        if w_val is None:
            w_val = space.w_None

        msg = "throw() third argument must be a traceback object"
        if space.is_none(w_tb):
            tb = None
        else:
            tb = check_traceback(space, w_tb, msg)

        operr = OperationError(w_type, w_val, tb)
        operr.normalize_exception(space)

        # note: _w_yielded_from is always None if 'self.running'
        if (self.get_delegate() is not None and
                    operr.match(space, space.w_GeneratorExit)):
            try:
                self._gen_close_iter(space)
            except OperationError as e:
                return self.send_error(e)

        if tb is None:
            tb = space.getattr(operr.get_w_value(space),
                               space.newtext('__traceback__'))
            if not space.is_w(tb, space.w_None):
                operr.set_traceback(tb)
        return self.send_error(operr)

    def _gen_close_iter(self, space):
        assert not self.running
        w_yf = self.get_delegate()
        self.set_delegate(None)
        self.running = True
        try:
            gen_close_iter(space, w_yf)
        finally:
            self.running = False

    def descr_close(self):
        """close() -> raise GeneratorExit inside generator/coroutine."""
        if self.frame is None:
            return     # nothing to do in this case
        space = self.space
        operr = None
        # note: _w_yielded_from is always None if 'self.running'
        w_yf = self.get_delegate()
        if w_yf is not None:
            try:
                self._gen_close_iter(space)
            except OperationError as e:
                operr = e
        if operr is None:
            operr = OperationError(space.w_GeneratorExit, space.w_None)
        try:
            self.send_error(operr)
        except OperationError as e:
            if e.match(space, space.w_StopIteration) or \
                    e.match(space, space.w_GeneratorExit):
                return space.w_None
            raise
        else:
            raise oefmt(space.w_RuntimeError,
                        "%s ignored GeneratorExit", self.KIND)

    def descr_gicr_frame(self, space):
        if self.frame is not None and not self.frame.frame_finished_execution:
            return self.frame
        else:
            return space.w_None

    def descr__name__(self, space):
        return space.newtext(self.get_name())

    def descr_set__name__(self, space, w_name):
        if space.isinstance_w(w_name, space.w_unicode):
            self._name = space.text_w(w_name)
        else:
            raise oefmt(space.w_TypeError,
                        "__name__ must be set to a string object")

    def descr__qualname__(self, space):
        return space.newtext(self.get_qualname())

    def descr_set__qualname__(self, space, w_name):
        try:
            self._qualname = space.utf8_w(w_name)
        except OperationError as e:
            if e.match(space, space.w_TypeError):
                raise oefmt(space.w_TypeError,
                            "__qualname__ must be set to a string object")
            raise

    def _finalize_(self):
        # This is only called if the CO_YIELD_INSIDE_TRY flag is set
        # on the code object.  If the frame is still not finished and
        # finally or except blocks are present at the current
        # position, then raise a GeneratorExit.  Otherwise, there is
        # no point.
        if self.frame is not None:
            block = self.frame.lastblock
            if block is not None:
                self.descr_close()

    def frame_is_finished(self):
        self.frame = None
        rgc.may_ignore_finalizer(self)

    def iterator_greenkey(self, space):
        return self.pycode


class GeneratorIterator(GeneratorOrCoroutine):
    "An iterator created by a generator."
    KIND = "generator"

    def descr__iter__(self):
        """Implement iter(self)."""
        return self

    def descr_next(self):
        """Implement next(self)."""
        return self.send_ex(self.space.w_None)

    # Results can be either an RPython list of W_Root, or it can be an
    # app-level W_ListObject, which also has an append() method, that's why we
    # generate 2 versions of the function and 2 jit drivers.
    def _create_unpack_into():
        jitdriver = jit.JitDriver(greens=['pycode'],
                                  reds='auto',
                                  name='unpack_into')

        def unpack_into(self, results):
            """This is a hack for performance: runs the generator and collects
            all produced items in a list."""
            frame = self.frame
            if frame is None:    # already finished
                return
            pycode = self.pycode
            while True:
                jitdriver.jit_merge_point(pycode=pycode)
                space = self.space
                try:
                    w_result = self._invoke_execute_frame(space.w_None)
                except OperationError as e:
                    if not e.match(space, space.w_StopIteration):
                        raise
                    break
                # if the frame is now marked as finished, it was RETURNed from
                if frame.frame_finished_execution:
                    self.frame_is_finished()
                    break
                results.append(w_result)     # YIELDed
        return unpack_into
    unpack_into = _create_unpack_into()
    unpack_into_w = _create_unpack_into()


class Coroutine(GeneratorOrCoroutine):
    "A coroutine object."
    KIND = "coroutine"

    def __init__(self, frame, name=None, qualname=None):
        GeneratorOrCoroutine.__init__(self, frame, name, qualname)
        self.w_cr_origin = self.space.w_None

    def capture_origin(self, ec):
        if not ec.coroutine_origin_tracking_depth:
            return
        self._capture_origin(ec)

    def _capture_origin(self, ec):
        space = self.space
        frames_w = []
        frame = ec.gettopframe_nohidden()
        for i in range(ec.coroutine_origin_tracking_depth):
            frames_w.append(
                space.newtuple([
                    frame.pycode.w_filename,
                    frame.fget_f_lineno(space),
                    space.newtext(frame.pycode.co_name)]))
            frame = ec.getnextframe_nohidden(frame)
            if frame is None:
                break
        self.w_cr_origin = space.newtuple(frames_w)

    def descr__await__(self, space):
        return CoroutineWrapper(self)

    def _finalize_(self):
        # If coroutine was never awaited on issue a RuntimeWarning.
        if (self.pycode is not None and
                self.frame is not None and
                self.frame.last_instr == -1):
            space = self.space
            w_mod = space.getbuiltinmodule("_warnings")
            w_f = space.getattr(w_mod, space.newtext("_warn_unawaited_coroutine"))
            space.call_function(w_f, self)
        GeneratorOrCoroutine._finalize_(self)


class CoroutineWrapper(W_Root):
    _immutable_ = True

    def __init__(self, coroutine):
        self.coroutine = coroutine

    def descr__iter__(self, space):
        return self

    def descr__next__(self, space):
        return self.coroutine.send_ex(space.w_None)

    def descr_send(self, space, w_arg):
        return self.coroutine.send_ex(w_arg)
    descr_send.__doc__ = Coroutine.descr_send.__doc__

    def descr_throw(self, w_type, w_val=None, w_tb=None):
        return self.coroutine.throw(w_type, w_val, w_tb)
    descr_throw.__doc__ = Coroutine.descr_throw.__doc__

    def descr_close(self):
        return self.coroutine.descr_close()
    descr_close.__doc__ = Coroutine.descr_close.__doc__


class AIterWrapper(W_Root):
    # NB. this type was added in CPython 3.5.2
    _immutable_ = True

    def __init__(self, w_aiter):
        self.w_aiter = w_aiter

    def descr__await__(self, space):
        return self

    def descr__iter__(self, space):
        return self

    def descr__next__(self, space):
        raise stopiteration_value(space, self.w_aiter)

def stopiteration_value(space, w_value):
    # Mess.  The obvious line, "OperationError(w_StopIteration, w_value)",
    # fails for some types of w_value.  E.g. if it's a subclass of
    # tuple, it will be unpacked as individual arguments.
    raise OperationError(space.w_StopIteration,
                         space.call_function(space.w_StopIteration, w_value))


def gen_close_iter(space, w_yf):
    # This helper function is used by close() and throw() to
    # close a subiterator being delegated to by yield-from.
    if isinstance(w_yf, GeneratorIterator) or isinstance(w_yf, Coroutine):
        w_yf.descr_close()
    else:
        try:
            w_close = space.getattr(w_yf, space.newtext("close"))
        except OperationError as e:
            if not e.match(space, space.w_AttributeError):
                # aaaaaaaah but that's what CPython does too
                e.write_unraisable(space, "generator/coroutine.close()")
        else:
            space.call_function(w_close)

def gen_is_coroutine(w_obj):
    return (isinstance(w_obj, GeneratorIterator) and
            (w_obj.pycode.co_flags & consts.CO_ITERABLE_COROUTINE) != 0)

def get_awaitable_iter(space, w_obj):
    # This helper function returns an awaitable for `o`:
    #    - `o` if `o` is a coroutine-object;
    #    - otherwise, o.__await__()

    if isinstance(w_obj, Coroutine) or gen_is_coroutine(w_obj):
        return w_obj

    w_await = space.lookup(w_obj, "__await__")
    if w_await is None:
        raise oefmt(space.w_TypeError,
                    "object %T can't be used in 'await' expression",
                    w_obj)
    w_res = space.get_and_call_function(w_await, w_obj)
    if isinstance(w_res, Coroutine) or gen_is_coroutine(w_res):
        raise oefmt(space.w_TypeError,
                    "__await__() returned a coroutine (it must return an "
                    "iterator instead, see PEP 492)")
    elif space.lookup(w_res, "__next__") is None:
        raise oefmt(space.w_TypeError,
                "__await__() returned non-iterator "
                "of type '%T'", w_res)
    return w_res


# ----------

GeneratorIterator.typedef = TypeDef("generator",
    __repr__   = interp2app(GeneratorIterator.descr__repr__),
    __reduce__   = interp2app(GeneratorIterator.descr__reduce__),
    __setstate__ = interp2app(GeneratorIterator.descr__setstate__),
    next       = interp2app(GeneratorIterator.descr_next,
                            descrmismatch='next'),
    send       = interp2app(GeneratorIterator.descr_send,
                            descrmismatch='send'),
    throw      = interp2app(GeneratorIterator.descr_throw,
                            descrmismatch='throw'),
    close      = interp2app(GeneratorIterator.descr_close,
                            descrmismatch='close'),
    __iter__   = interp2app(GeneratorIterator.descr__iter__,
                            descrmismatch='__iter__'),
    gi_running = interp_attrproperty('running', cls=GeneratorIterator, wrapfn="newbool"),
    gi_frame   = GetSetProperty(GeneratorIterator.descr_gi_frame),
    gi_code    = GetSetProperty(GeneratorIterator.descr_gi_code),
    __name__   = GetSetProperty(GeneratorIterator.descr__name__),
    __weakref__ = make_weakref_descr(GeneratorIterator),
)
assert not GeneratorIterator.typedef.acceptable_as_base_class  # no __new__



def get_printable_location_genentry(bytecode):
    return '%s <generator>' % (bytecode.get_repr(),)
generatorentry_driver = jit.JitDriver(greens=['pycode'],
                                      reds=['gen', 'w_arg'],
                                      get_printable_location =
                                          get_printable_location_genentry,
                                      name='generatorentry')

from pypy.tool.stdlib_opcode import HAVE_ARGUMENT, opmap
YIELD_VALUE = opmap['YIELD_VALUE']
YIELD_FROM = opmap['YIELD_FROM']

@jit.elidable_promote()
def should_not_inline(pycode):
    # Should not inline generators with more than one "yield",
    # as an approximative fix (see issue #1782).  There are cases
    # where it slows things down; for example calls to a simple
    # generator that just produces a few simple values with a few
    # consecutive "yield" statements.  It fixes the near-infinite
    # slow-down in issue #1782, though...
    count_yields = 0
    code = pycode.co_code
    n = len(code)
    i = 0
    while i < n:
        c = code[i]
        op = ord(c)
        if op == YIELD_VALUE:
            count_yields += 1
        i += 1
        if op >= HAVE_ARGUMENT:
            i += 2
    return count_yields >= 2


# ------------------------------------------------
# Python 3.6 async generators


class AsyncGenerator(GeneratorOrCoroutine):
    "An async generator (i.e. a coroutine with a 'yield')"
    KIND = "async generator"

    def __init__(self, frame, name=None, qualname=None):
        self.hooks_inited = False
        GeneratorOrCoroutine.__init__(self, frame, name, qualname)

    def init_hooks(self):
        if self.hooks_inited:
            return
        self.hooks_inited = True
        ec = self.space.getexecutioncontext()
        self.w_finalizer = ec.w_asyncgen_finalizer_fn
        w_firstiter = ec.w_asyncgen_firstiter_fn
        if w_firstiter is not None:
            self.space.call_function(w_firstiter, self)

    def _finalize_(self):
        if self.frame is not None and self.frame.lastblock is not None:
            if self.w_finalizer is not None:
                # XXX: this is a hack to resurrect the weakref that was cleared
                # before running _finalize_()
                if self.space.config.translation.rweakref:
                    self.frame.f_generator_wref = rweakref.ref(self)
                try:
                    self.space.call_function(self.w_finalizer, self)
                except OperationError as e:
                    e.write_unraisable(self.space, "async generator finalizer")
                return
        GeneratorOrCoroutine._finalize_(self)

    def descr__aiter__(self):
        """Return an asynchronous iterator."""
        return self

    def descr__anext__(self):
        self.init_hooks()
        return AsyncGenASend(self, self.space.w_None)

    def descr_asend(self, w_arg):
        self.init_hooks()
        return AsyncGenASend(self, w_arg)

    def descr_athrow(self, w_type, w_val=None, w_tb=None):
        self.init_hooks()
        return AsyncGenAThrow(self, w_type, w_val, w_tb)

    def descr_aclose(self):
        self.init_hooks()
        return AsyncGenAThrow(self, None, None, None)


class AsyncGenValueWrapper(W_Root):
    def __init__(self, w_value):
        self.w_value = w_value


class AsyncGenABase(W_Root):
    ST_INIT = 0
    ST_ITER = 1
    ST_CLOSED = 2

    state = ST_INIT

    def __init__(self, async_gen):
        self.space = async_gen.space
        self.async_gen = async_gen

    def descr__iter__(self):
        return self

    def descr__next__(self):
        return self.do_send(self.space.w_None)

    def descr_send(self, w_arg):
        return self.do_send(w_arg)

    def descr_throw(self, w_type, w_val=None, w_tb=None):
        return self.do_throw(w_type, w_val, w_tb)

    def descr_close(self):
        self.state = self.ST_CLOSED

    def unwrap_value(self, w_value):
        if isinstance(w_value, AsyncGenValueWrapper):
            w_value = self.space.call_function(self.space.w_StopIteration,
                                               w_value.w_value)
            raise OperationError(self.space.w_StopIteration, w_value)
        else:
            return w_value


class AsyncGenASend(AsyncGenABase):

    def __init__(self, async_gen, w_value_to_send):
        AsyncGenABase.__init__(self, async_gen)
        self.w_value_to_send = w_value_to_send

    def do_send(self, w_arg_or_err):
        space = self.space
        if self.state == self.ST_CLOSED:
            raise OperationError(
                self.space.w_RuntimeError,
                self.space.newtext("cannot reuse already awaited __anext__()/asend()")
            )

        # We think that the code should look like this:
        #if self.w_value_to_send is not None:
        #    if not space.is_w(w_arg_or_err, space.w_None):
        #        raise ...
        #    w_arg_or_err = self.w_value_to_send
        #    self.w_value_to_send = None

        # But instead, CPython's logic is this, which we think is
        # giving nonsense results for 'g.asend(42).send(43)':
        if self.state == self.ST_INIT:
            if space.is_w(w_arg_or_err, space.w_None):
                w_arg_or_err = self.w_value_to_send
            self.state = self.ST_ITER

        try:
            w_value = self.async_gen.send_ex(w_arg_or_err)
            return self.unwrap_value(w_value)
        except OperationError as e:
            self.state = self.ST_CLOSED
            raise

    def do_throw(self, w_type, w_val, w_tb):
        space = self.space
        if self.state == self.ST_CLOSED:
            raise OperationError(
                self.space.w_RuntimeError,
                self.space.newtext("cannot reuse already awaited __anext__()/asend()")
            )
        try:
            w_value = self.async_gen.throw(w_type, w_val, w_tb)
            return self.unwrap_value(w_value)
        except OperationError as e:
            self.state = self.ST_CLOSED
            raise


class AsyncGenAThrow(AsyncGenABase):

    def __init__(self, async_gen, w_exc_type, w_exc_value, w_exc_tb):
        AsyncGenABase.__init__(self, async_gen)
        self.w_exc_type = w_exc_type
        self.w_exc_value = w_exc_value
        self.w_exc_tb = w_exc_tb

    def do_send(self, w_arg_or_err):
        # XXX FAR MORE COMPLICATED IN CPYTHON
        space = self.space
        if self.state == self.ST_CLOSED:
            raise OperationError(
                self.space.w_RuntimeError,
                self.space.newtext("cannot reuse already awaited aclose()/athrow()")
            )

        if self.state == self.ST_INIT:
            if not space.is_w(w_arg_or_err, space.w_None):
                raise OperationError(space.w_RuntimeError, space.newtext(
                    "can't send non-None value to a just-started coroutine"))
            self.state = self.ST_ITER
            throwing = True
        else:
            throwing = False

        try:
            if throwing:
                if self.w_exc_type is None:
                    # TODO: add equivalent to CPython's o->agt_gen->ag_closed = 1;
                    w_value = self.async_gen.throw(space.w_GeneratorExit,
                                                   None, None)
                else:
                    w_value = self.async_gen.throw(self.w_exc_type,
                                                   self.w_exc_value,
                                                   self.w_exc_tb)
            else:
                w_value = self.async_gen.send_ex(w_arg_or_err)

            if (self.w_exc_type is None and w_value is not None and
                    isinstance(w_value, AsyncGenValueWrapper)):
                raise oefmt(space.w_RuntimeError,
                            "async generator ignored GeneratorExit")
            return self.unwrap_value(w_value)
        except OperationError as e:
            self.handle_error(e)

    def do_throw(self, w_type, w_val, w_tb):
        space = self.space
        if self.state == self.ST_INIT:
            raise OperationError(self.space.w_RuntimeError,
                space.newtext("can't do async_generator.athrow().throw()"))
        if self.state == self.ST_CLOSED:
            raise OperationError(
                self.space.w_RuntimeError,
                self.space.newtext("cannot reuse already awaited aclose()/athrow()")
            )
        try:
            w_value = self.async_gen.throw(w_type, w_val, w_tb)
            return self.unwrap_value(w_value)
        except OperationError as e:
            self.handle_error(e)

    def handle_error(self, e):
        space = self.space
        self.state = self.ST_CLOSED
        if (e.match(space, space.w_StopAsyncIteration) or
                    e.match(space, space.w_StopIteration)):
            if self.w_exc_type is None:
                # When aclose() is called we don't want to propagate
                # StopAsyncIteration or GeneratorExit; just raise
                # StopIteration, signalling that this 'aclose()' await
                # is done.
                raise OperationError(space.w_StopIteration, space.w_None)
        if e.match(space, space.w_GeneratorExit):
            if self.w_exc_type is None:
                # Ignore this error.
                raise OperationError(space.w_StopIteration, space.w_None)
        raise e<|MERGE_RESOLUTION|>--- conflicted
+++ resolved
@@ -2,16 +2,13 @@
 from pypy.interpreter.error import OperationError, oefmt
 from pypy.interpreter.pyopcode import SApplicationException, Yield
 from pypy.interpreter.pycode import CO_YIELD_INSIDE_TRY
-<<<<<<< HEAD
+from pypy.interpreter.typedef import TypeDef, make_weakref_descr, interp_attrproperty, GetSetProperty
+from pypy.interpreter.typedef import interp_attrproperty_w
+from pypy.interpreter.gateway import interp2app
 from pypy.interpreter.astcompiler import consts
 from rpython.rlib import jit, rgc, rweakref
 from rpython.rlib.objectmodel import specialize
 from rpython.rlib.rarithmetic import r_uint
-=======
-from pypy.interpreter.typedef import TypeDef, make_weakref_descr, interp_attrproperty, GetSetProperty
-from pypy.interpreter.gateway import interp2app
-from rpython.rlib import jit, rgc
->>>>>>> 1a20d345
 
 
 class GeneratorOrCoroutine(W_Root):
@@ -349,6 +346,31 @@
     unpack_into = _create_unpack_into()
     unpack_into_w = _create_unpack_into()
 
+GeneratorIterator.typedef = TypeDef("generator",
+    __repr__   = interp2app(GeneratorIterator.descr__repr__),
+    #__reduce__   = interp2app(GeneratorIterator.descr__reduce__),
+    #__setstate__ = interp2app(GeneratorIterator.descr__setstate__),
+    __next__   = interp2app(GeneratorIterator.descr_next,
+                            descrmismatch='__next__'),
+    send       = interp2app(GeneratorIterator.descr_send,
+                            descrmismatch='send'),
+    throw      = interp2app(GeneratorIterator.descr_throw,
+                            descrmismatch='throw'),
+    close      = interp2app(GeneratorIterator.descr_close,
+                            descrmismatch='close'),
+    __iter__   = interp2app(GeneratorIterator.descr__iter__,
+                            descrmismatch='__iter__'),
+    gi_running = interp_attrproperty('running', cls=GeneratorIterator, wrapfn="newbool"),
+    gi_frame   = GetSetProperty(GeneratorIterator.descr_gicr_frame),
+    gi_code    = interp_attrproperty_w('pycode', cls=GeneratorIterator),
+    gi_yieldfrom=GetSetProperty(GeneratorIterator.descr_delegate),
+    __name__   = GetSetProperty(GeneratorIterator.descr__name__,
+                                GeneratorIterator.descr_set__name__),
+    __qualname__ = GetSetProperty(GeneratorIterator.descr__qualname__,
+                                  GeneratorIterator.descr_set__qualname__),
+    __weakref__ = make_weakref_descr(GeneratorIterator),
+)
+assert not GeneratorIterator.typedef.acceptable_as_base_class  # no __new__
 
 class Coroutine(GeneratorOrCoroutine):
     "A coroutine object."
@@ -392,6 +414,33 @@
             space.call_function(w_f, self)
         GeneratorOrCoroutine._finalize_(self)
 
+Coroutine.typedef = TypeDef("coroutine",
+    __repr__   = interp2app(Coroutine.descr__repr__),
+    #__reduce__   = interp2app(Coroutine.descr__reduce__),
+    #__setstate__ = interp2app(Coroutine.descr__setstate__),
+    send       = interp2app(Coroutine.descr_send,
+                            descrmismatch='send'),
+    throw      = interp2app(Coroutine.descr_throw,
+                            descrmismatch='throw'),
+    close      = interp2app(Coroutine.descr_close,
+                            descrmismatch='close'),
+    __await__  = interp2app(Coroutine.descr__await__,
+                            descrmismatch='__await__'),
+    cr_running = interp_attrproperty('running', cls=Coroutine, wrapfn="newbool"),
+    cr_frame   = GetSetProperty(Coroutine.descr_gicr_frame),
+    cr_code    = interp_attrproperty_w('pycode', cls=Coroutine),
+    cr_await=GetSetProperty(Coroutine.descr_delegate),
+    cr_origin  = interp_attrproperty_w('w_cr_origin', cls=Coroutine),
+    __name__   = GetSetProperty(Coroutine.descr__name__,
+                                Coroutine.descr_set__name__,
+                                doc="name of the coroutine"),
+    __qualname__ = GetSetProperty(Coroutine.descr__qualname__,
+                                  Coroutine.descr_set__qualname__,
+                                  doc="qualified name of the coroutine"),
+    __weakref__ = make_weakref_descr(Coroutine),
+)
+assert not Coroutine.typedef.acceptable_as_base_class  # no __new__
+
 
 class CoroutineWrapper(W_Root):
     _immutable_ = True
@@ -417,6 +466,15 @@
         return self.coroutine.descr_close()
     descr_close.__doc__ = Coroutine.descr_close.__doc__
 
+CoroutineWrapper.typedef = TypeDef("coroutine_wrapper",
+    __iter__     = interp2app(CoroutineWrapper.descr__iter__),
+    __next__     = interp2app(CoroutineWrapper.descr__next__),
+    send         = interp2app(CoroutineWrapper.descr_send),
+    throw        = interp2app(CoroutineWrapper.descr_throw),
+    close        = interp2app(CoroutineWrapper.descr_close),
+)
+assert not CoroutineWrapper.typedef.acceptable_as_base_class  # no __new__
+
 
 class AIterWrapper(W_Root):
     # NB. this type was added in CPython 3.5.2
@@ -433,6 +491,14 @@
 
     def descr__next__(self, space):
         raise stopiteration_value(space, self.w_aiter)
+
+AIterWrapper.typedef = TypeDef("aiter_wrapper",
+    __await__    = interp2app(AIterWrapper.descr__await__),
+    __iter__     = interp2app(AIterWrapper.descr__iter__),
+    __next__     = interp2app(AIterWrapper.descr__next__),
+)
+assert not AIterWrapper.typedef.acceptable_as_base_class  # no __new__
+
 
 def stopiteration_value(space, w_value):
     # Mess.  The obvious line, "OperationError(w_StopIteration, w_value)",
@@ -487,29 +553,6 @@
 
 
 # ----------
-
-GeneratorIterator.typedef = TypeDef("generator",
-    __repr__   = interp2app(GeneratorIterator.descr__repr__),
-    __reduce__   = interp2app(GeneratorIterator.descr__reduce__),
-    __setstate__ = interp2app(GeneratorIterator.descr__setstate__),
-    next       = interp2app(GeneratorIterator.descr_next,
-                            descrmismatch='next'),
-    send       = interp2app(GeneratorIterator.descr_send,
-                            descrmismatch='send'),
-    throw      = interp2app(GeneratorIterator.descr_throw,
-                            descrmismatch='throw'),
-    close      = interp2app(GeneratorIterator.descr_close,
-                            descrmismatch='close'),
-    __iter__   = interp2app(GeneratorIterator.descr__iter__,
-                            descrmismatch='__iter__'),
-    gi_running = interp_attrproperty('running', cls=GeneratorIterator, wrapfn="newbool"),
-    gi_frame   = GetSetProperty(GeneratorIterator.descr_gi_frame),
-    gi_code    = GetSetProperty(GeneratorIterator.descr_gi_code),
-    __name__   = GetSetProperty(GeneratorIterator.descr__name__),
-    __weakref__ = make_weakref_descr(GeneratorIterator),
-)
-assert not GeneratorIterator.typedef.acceptable_as_base_class  # no __new__
-
 
 
 def get_printable_location_genentry(bytecode):
@@ -603,10 +646,42 @@
         self.init_hooks()
         return AsyncGenAThrow(self, None, None, None)
 
+AsyncGenerator.typedef = TypeDef("async_generator",
+    __repr__   = interp2app(AsyncGenerator.descr__repr__),
+    #__reduce__   = interp2app(Coroutine.descr__reduce__),
+    #__setstate__ = interp2app(Coroutine.descr__setstate__),
+    asend      = interp2app(AsyncGenerator.descr_asend,
+                            descrmismatch='asend'),
+    athrow     = interp2app(AsyncGenerator.descr_athrow,
+                            descrmismatch='athrow'),
+    aclose     = interp2app(AsyncGenerator.descr_aclose,
+                            descrmismatch='aclose'),
+    __aiter__  = interp2app(AsyncGenerator.descr__aiter__,
+                            descrmismatch='__aiter__'),
+    __anext__  = interp2app(AsyncGenerator.descr__anext__,
+                            descrmismatch='__anext__'),
+    ag_running = interp_attrproperty('running', cls=AsyncGenerator, wrapfn="newbool"),
+    ag_frame   = GetSetProperty(AsyncGenerator.descr_gicr_frame),
+    ag_code    = interp_attrproperty_w('pycode', cls=AsyncGenerator),
+    ag_await=GetSetProperty(AsyncGenerator.descr_delegate),
+    __name__   = GetSetProperty(AsyncGenerator.descr__name__,
+                                AsyncGenerator.descr_set__name__,
+                                doc="name of the async generator"),
+    __qualname__ = GetSetProperty(AsyncGenerator.descr__qualname__,
+                                  AsyncGenerator.descr_set__qualname__,
+                                  doc="qualified name of the async generator"),
+    __weakref__ = make_weakref_descr(AsyncGenerator),
+)
+assert not AsyncGenerator.typedef.acceptable_as_base_class  # no __new__
+
+
 
 class AsyncGenValueWrapper(W_Root):
     def __init__(self, w_value):
         self.w_value = w_value
+
+AsyncGenValueWrapper.typedef = TypeDef("async_generator_wrapped_value")
+assert not AsyncGenValueWrapper.typedef.acceptable_as_base_class
 
 
 class AsyncGenABase(W_Root):
@@ -692,6 +767,15 @@
         except OperationError as e:
             self.state = self.ST_CLOSED
             raise
+
+AsyncGenASend.typedef = TypeDef("async_generator_asend",
+    __await__    = interp2app(AsyncGenASend.descr__iter__),
+    __iter__     = interp2app(AsyncGenASend.descr__iter__),
+    __next__     = interp2app(AsyncGenASend.descr__next__),
+    close        = interp2app(AsyncGenASend.descr_close),
+    send         = interp2app(AsyncGenASend.descr_send),
+    throw        = interp2app(AsyncGenASend.descr_throw),
+)
 
 
 class AsyncGenAThrow(AsyncGenABase):
@@ -772,4 +856,13 @@
             if self.w_exc_type is None:
                 # Ignore this error.
                 raise OperationError(space.w_StopIteration, space.w_None)
-        raise e+        raise e
+
+AsyncGenAThrow.typedef = TypeDef("async_generator_athrow",
+    __await__    = interp2app(AsyncGenAThrow.descr__iter__),
+    __iter__     = interp2app(AsyncGenAThrow.descr__iter__),
+    __next__     = interp2app(AsyncGenAThrow.descr__next__),
+    close        = interp2app(AsyncGenAThrow.descr_close),
+    send         = interp2app(AsyncGenAThrow.descr_send),
+    throw        = interp2app(AsyncGenAThrow.descr_throw),
+)
