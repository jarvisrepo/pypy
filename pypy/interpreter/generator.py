from pypy.interpreter.baseobjspace import W_Root
from pypy.interpreter.error import OperationError, oefmt
from pypy.interpreter.pyopcode import LoopBlock, SApplicationException, Yield
from pypy.interpreter.pycode import CO_YIELD_INSIDE_TRY
from pypy.interpreter.astcompiler import consts
from rpython.rlib import jit
from rpython.rlib.objectmodel import specialize
from rpython.rlib.rarithmetic import r_uint


class GeneratorOrCoroutine(W_Root):
    _immutable_fields_ = ['pycode']

    w_yielded_from = None

    def __init__(self, frame, name=None, qualname=None):
        self.space = frame.space
        self.frame = frame     # turned into None when frame_finished_execution
        self.pycode = frame.pycode  # usually never None but see __setstate__
        self.running = False
        self._name = name           # may be null, use get_name()
        self._qualname = qualname   # may be null, use get_qualname()
        if self.pycode.co_flags & CO_YIELD_INSIDE_TRY:
            self.register_finalizer(self.space)
        self.saved_operr = None

    def get_name(self):
        # 'name' is a byte string that is valid utf-8
        if self._name is not None:
            return self._name
        elif self.pycode is None:
            return "<finished>"
        else:
            return self.pycode.co_name

    def get_qualname(self):
        # 'qualname' is a unicode string
        if self._qualname is not None:
            return self._qualname
        return self.get_name().decode('utf-8')

    def descr__repr__(self, space):
        addrstring = self.getaddrstring(space)
        return space.wrap(u"<%s object %s at 0x%s>" %
                          (unicode(self.KIND),
                           self.get_qualname(),
                           unicode(addrstring)))

    def descr_send(self, w_arg):
        """send(arg) -> send 'arg' into generator/coroutine,
return next yielded value or raise StopIteration."""
        return self.send_ex(w_arg)

    def send_error(self, operr):
        return self.send_ex(SApplicationException(operr))

    def send_ex(self, w_arg_or_err):
        assert w_arg_or_err is not None
        pycode = self.pycode
        if pycode is not None:
            if jit.we_are_jitted() and should_not_inline(pycode):
                generatorentry_driver.jit_merge_point(gen=self,
                                                      w_arg=w_arg_or_err,
                                                      pycode=pycode)
        return self._send_ex(w_arg_or_err)

    def _send_ex(self, w_arg_or_err):
        space = self.space

        frame = self.frame
        if frame is None:
            if isinstance(self, Coroutine):
                # NB. CPython checks a flag 'closing' here, but instead
                # we can simply not be here at all if frame is None in
                # this case
                raise oefmt(space.w_RuntimeError,
                            "cannot reuse already awaited coroutine")
            # xxx a bit ad-hoc, but we don't want to go inside
            # execute_frame() if the frame is actually finished
            if isinstance(w_arg_or_err, SApplicationException):
                operr = w_arg_or_err.operr
            else:
                operr = OperationError(space.w_StopIteration, space.w_None)
            raise operr

        w_result = self._invoke_execute_frame(frame, w_arg_or_err)
        assert w_result is not None

        # if the frame is now marked as finished, it was RETURNed from
        if frame.frame_finished_execution:
            self.frame = None
            if space.is_w(w_result, space.w_None):
                raise OperationError(space.w_StopIteration, space.w_None)
            else:
                raise OperationError(space.w_StopIteration,
                        space.call_function(space.w_StopIteration, w_result))
        else:
            return w_result     # YIELDed

    def _invoke_execute_frame(self, frame, w_arg_or_err):
        space = self.space
        if self.running:
            raise oefmt(space.w_ValueError, "%s already executing", self.KIND)
        ec = space.getexecutioncontext()
        current_exc_info = ec.sys_exc_info()
        if self.saved_operr is not None:
            ec.set_sys_exc_info(self.saved_operr)
        self.running = True
        try:
            w_result = frame.execute_frame(self, w_arg_or_err)
        except OperationError as e:
            # errors finish a frame
            try:
                if e.match(space, space.w_StopIteration):
                    self._leak_stopiteration(e)
            finally:
                self.frame = None
            raise
        finally:
            frame.f_backref = jit.vref_None
            self.running = False
            self.saved_operr = ec.sys_exc_info()
            ec.set_sys_exc_info(current_exc_info)
        return w_result

    def resume_execute_frame(self, frame, w_arg_or_err):
        # Called from execute_frame() just before resuming the bytecode
        # interpretation.
        space = self.space
        w_yf = self.w_yielded_from
        if w_yf is not None:
            self.w_yielded_from = None
            try:
                self.next_yield_from(frame, w_yf, w_arg_or_err)
            except OperationError as operr:
                operr.record_context(space, space.getexecutioncontext())
                return frame.handle_generator_error(operr)
            # Normal case: the call above raises Yield.
            # We reach this point if the iterable is exhausted.
            last_instr = jit.promote(frame.last_instr)
            assert last_instr >= 0
            return r_uint(last_instr + 1)

        if isinstance(w_arg_or_err, SApplicationException):
            return frame.handle_generator_error(w_arg_or_err.operr)

        last_instr = jit.promote(frame.last_instr)
        if last_instr == -1:
            if not space.is_w(w_arg_or_err, space.w_None):
                raise oefmt(space.w_TypeError,
                            "can't send non-None value to a just-started %s",
                            self.KIND)
        else:
            frame.pushvalue(w_arg_or_err)
        return r_uint(last_instr + 1)

    def next_yield_from(self, frame, w_yf, w_inputvalue_or_err):
        """Fetch the next item of the current 'yield from', push it on
        the frame stack, and raises Yield.  If there isn't one, push
        w_stopiteration_value and returns.  May also just raise.
        """
        space = self.space
        try:
            if isinstance(w_yf, GeneratorOrCoroutine):
                w_retval = w_yf.send_ex(w_inputvalue_or_err)
            elif space.is_w(w_inputvalue_or_err, space.w_None):
                w_retval = space.next(w_yf)
            else:
                w_retval = delegate_to_nongen(space, w_yf, w_inputvalue_or_err)
        except OperationError as e:
            if not e.match(space, space.w_StopIteration):
                raise
            e.normalize_exception(space)
            try:
                w_stop_value = space.getattr(e.get_w_value(space),
                                             space.wrap("value"))
            except OperationError as e:
                if not e.match(space, space.w_AttributeError):
                    raise
                w_stop_value = space.w_None
            frame.pushvalue(w_stop_value)
            return
        else:
            frame.pushvalue(w_retval)
            self.w_yielded_from = w_yf
            raise Yield

    def _leak_stopiteration(self, e):
        # Check for __future__ generator_stop and conditionally turn
        # a leaking StopIteration into RuntimeError (with its cause
        # set appropriately).
        space = self.space
        if self.pycode.co_flags & (consts.CO_FUTURE_GENERATOR_STOP |
                                   consts.CO_COROUTINE |
                                   consts.CO_ITERABLE_COROUTINE):
            e2 = OperationError(space.w_RuntimeError,
                                space.wrap("%s raised StopIteration" %
                                           self.KIND))
            e2.chain_exceptions(space, e)
<<<<<<< HEAD
            e2.set_cause(space, e.get_w_value(space))
            e2.record_context(space, self.frame)
=======
            e2.record_context(space, space.getexecutioncontext())
>>>>>>> 91bf0686
            raise e2
        else:
            space.warn(space.wrap(u"generator '%s' raised StopIteration"
                                  % self.get_qualname()),
                       space.w_PendingDeprecationWarning)

    def descr_throw(self, w_type, w_val=None, w_tb=None):
        """throw(typ[,val[,tb]]) -> raise exception in generator/coroutine,
return next yielded value or raise StopIteration."""
        return self.throw(w_type, w_val, w_tb)

    def throw(self, w_type, w_val, w_tb):
        from pypy.interpreter.pytraceback import check_traceback

        space = self.space
        if w_val is None:
            w_val = space.w_None

        msg = "throw() third argument must be a traceback object"
        if space.is_none(w_tb):
            tb = None
        else:
            tb = check_traceback(space, w_tb, msg)

        operr = OperationError(w_type, w_val, tb)
        operr.normalize_exception(space)

        # note: w_yielded_from is always None if 'self.running'
        if (self.w_yielded_from is not None and
                    operr.match(space, space.w_GeneratorExit)):
            try:
                self._gen_close_iter(space)
            except OperationError as e:
                return self.send_error(e)

        if tb is None:
            tb = space.getattr(operr.get_w_value(space),
                               space.wrap('__traceback__'))
            if not space.is_w(tb, space.w_None):
                operr.set_traceback(tb)
        return self.send_error(operr)

    def _gen_close_iter(self, space):
        assert not self.running
        w_yf = self.w_yielded_from
        self.w_yielded_from = None
        self.running = True
        try:
            gen_close_iter(space, w_yf)
        finally:
            self.running = False

    def descr_close(self):
        """close() -> raise GeneratorExit inside generator/coroutine."""
        if self.frame is None:
            return     # nothing to do in this case
        space = self.space
        operr = get_generator_exit(space)
        # note: w_yielded_from is always None if 'self.running'
        w_yf = self.w_yielded_from
        if w_yf is not None:
            try:
                self._gen_close_iter(space)
            except OperationError as e:
                operr = e
        try:
            self.send_error(operr)
        except OperationError as e:
            if e.match(space, space.w_StopIteration) or \
                    e.match(space, space.w_GeneratorExit):
                return space.w_None
            raise
        else:
            raise oefmt(space.w_RuntimeError,
                        "%s ignored GeneratorExit", self.KIND)

    def descr_gicr_frame(self, space):
        if self.frame is not None and not self.frame.frame_finished_execution:
            return self.frame
        else:
            return space.w_None

    def descr__name__(self, space):
        return space.wrap(self.get_name().decode('utf-8'))

    def descr_set__name__(self, space, w_name):
        if space.isinstance_w(w_name, space.w_unicode):
            self._name = space.str_w(w_name)
        else:
            raise oefmt(space.w_TypeError,
                        "__name__ must be set to a string object")

    def descr__qualname__(self, space):
        return space.wrap(self.get_qualname())

    def descr_set__qualname__(self, space, w_name):
        try:
            self._qualname = space.unicode_w(w_name)
        except OperationError as e:
            if e.match(space, space.w_TypeError):
                raise oefmt(space.w_TypeError,
                            "__qualname__ must be set to a string object")
            raise

    def _finalize_(self):
        # This is only called if the CO_YIELD_INSIDE_TRY flag is set
        # on the code object.  If the frame is still not finished and
        # finally or except blocks are present at the current
        # position, then raise a GeneratorExit.  Otherwise, there is
        # no point.
        if self.frame is not None:
            block = self.frame.lastblock
            while block is not None:
                if not isinstance(block, LoopBlock):
                    self.descr_close()
                    break
                block = block.previous


class GeneratorIterator(GeneratorOrCoroutine):
    "An iterator created by a generator."
    KIND = "generator"

    def descr__iter__(self):
        """Implement iter(self)."""
        return self.space.wrap(self)

    def descr_next(self):
        """Implement next(self)."""
        return self.send_ex(self.space.w_None)

    # Results can be either an RPython list of W_Root, or it can be an
    # app-level W_ListObject, which also has an append() method, that's why we
    # generate 2 versions of the function and 2 jit drivers.
    def _create_unpack_into():
        jitdriver = jit.JitDriver(greens=['pycode'],
                                  reds=['self', 'frame', 'results'],
                                  name='unpack_into')

        def unpack_into(self, results):
            """This is a hack for performance: runs the generator and collects
            all produced items in a list."""
            frame = self.frame
            if frame is None:    # already finished
                return
            pycode = self.pycode
            while True:
                jitdriver.jit_merge_point(self=self, frame=frame,
                                          results=results, pycode=pycode)
                space = self.space
                try:
                    w_result = self._invoke_execute_frame(
                                            frame, space.w_None)
                except OperationError as e:
                    if not e.match(space, space.w_StopIteration):
                        raise
                    break
                # if the frame is now marked as finished, it was RETURNed from
                if frame.frame_finished_execution:
                    self.frame = None
                    break
                results.append(w_result)     # YIELDed
        return unpack_into
    unpack_into = _create_unpack_into()
    unpack_into_w = _create_unpack_into()


class Coroutine(GeneratorOrCoroutine):
    "A coroutine object."
    KIND = "coroutine"

    def descr__await__(self, space):
        return space.wrap(CoroutineWrapper(self))

    def _finalize_(self):
        # If coroutine was never awaited on issue a RuntimeWarning.
        if self.pycode is not None and \
           self.frame is not None and \
           self.frame.last_instr == -1:
            space = self.space
            msg = u"coroutine '%s' was never awaited" % self.get_qualname()
            space.warn(space.w_RuntimeWarning, space.wrap(msg))
        GeneratorOrCoroutine._finalize_(self)


class CoroutineWrapper(W_Root):
    _immutable_ = True

    def __init__(self, coroutine):
        self.coroutine = coroutine

    def descr__iter__(self, space):
        return space.wrap(self)

    def descr__next__(self, space):
        return self.coroutine.send_ex(space.w_None)

    def descr_send(self, space, w_arg):
        return self.coroutine.send_ex(w_arg)
    descr_send.__doc__ = Coroutine.descr_send.__doc__

    def descr_throw(self, w_type, w_val=None, w_tb=None):
        return self.coroutine.throw(w_type, w_val, w_tb)
    descr_throw.__doc__ = Coroutine.descr_throw.__doc__

    def descr_close(self):
        return self.coroutine.descr_close()
    descr_close.__doc__ = Coroutine.descr_close.__doc__


class AIterWrapper(W_Root):
    # NB. this type was added in CPython 3.5.2
    _immutable_ = True

    def __init__(self, w_aiter):
        self.w_aiter = w_aiter

    def descr__await__(self, space):
        return space.wrap(self)

    def descr__iter__(self, space):
        return space.wrap(self)

    def descr__next__(self, space):
        raise OperationError(space.w_StopIteration, self.w_aiter)


@specialize.memo()
def get_generator_exit(space):
    return OperationError(space.w_GeneratorExit,
                          space.call_function(space.w_GeneratorExit))

def gen_close_iter(space, w_yf):
    # This helper function is used by close() and throw() to
    # close a subiterator being delegated to by yield-from.
    if isinstance(w_yf, GeneratorIterator):
        w_yf.descr_close()
    else:
        try:
            w_close = space.getattr(w_yf, space.wrap("close"))
        except OperationError as e:
            if not e.match(space, space.w_AttributeError):
                # aaaaaaaah but that's what CPython does too
                e.write_unraisable(space, "generator/coroutine.close()")
        else:
            space.call_function(w_close)

def delegate_to_nongen(space, w_yf, w_inputvalue_or_err):
    # invoke a "send" or "throw" by method name to a non-generator w_yf
    if isinstance(w_inputvalue_or_err, SApplicationException):
        operr = w_inputvalue_or_err.operr
        try:
            w_meth = space.getattr(w_yf, space.wrap("throw"))
        except OperationError as e:
            if not e.match(space, space.w_AttributeError):
                raise
            raise operr
        # bah, CPython calls here with the exact same arguments as
        # originally passed to throw().  In our case it is far removed.
        # Let's hope nobody will complain...
        operr.normalize_exception(space)
        w_exc = operr.w_type
        w_val = operr.get_w_value(space)
        w_tb  = space.wrap(operr.get_traceback())
        return space.call_function(w_meth, w_exc, w_val, w_tb)
    else:
        return space.call_method(w_yf, "send", w_inputvalue_or_err)

def gen_is_coroutine(w_obj):
    return (isinstance(w_obj, GeneratorIterator) and
            (w_obj.pycode.co_flags & consts.CO_ITERABLE_COROUTINE) != 0)

def get_awaitable_iter(space, w_obj):
    # This helper function returns an awaitable for `o`:
    #    - `o` if `o` is a coroutine-object;
    #    - otherwise, o.__await__()

    if isinstance(w_obj, Coroutine) or gen_is_coroutine(w_obj):
        return w_obj

    w_await = space.lookup(w_obj, "__await__")
    if w_await is None:
        raise oefmt(space.w_TypeError,
                    "object %T can't be used in 'await' expression",
                    w_obj)
    w_res = space.get_and_call_function(w_await, w_obj)
    if isinstance(w_res, Coroutine) or gen_is_coroutine(w_res):
        raise oefmt(space.w_TypeError,
                    "__await__() returned a coroutine (it must return an "
                    "iterator instead, see PEP 492)")
    elif space.lookup(w_res, "__next__") is None:
        raise oefmt(space.w_TypeError,
                "__await__() returned non-iterator "
                "of type '%T'", w_res)
    return w_res


# ----------


def get_printable_location_genentry(bytecode):
    return '%s <generator>' % (bytecode.get_repr(),)
generatorentry_driver = jit.JitDriver(greens=['pycode'],
                                      reds=['gen', 'w_arg'],
                                      get_printable_location =
                                          get_printable_location_genentry,
                                      name='generatorentry')

from pypy.tool.stdlib_opcode import HAVE_ARGUMENT, opmap
YIELD_VALUE = opmap['YIELD_VALUE']
YIELD_FROM = opmap['YIELD_FROM']

@jit.elidable_promote()
def should_not_inline(pycode):
    # Should not inline generators with more than one "yield",
    # as an approximative fix (see issue #1782).  There are cases
    # where it slows things down; for example calls to a simple
    # generator that just produces a few simple values with a few
    # consecutive "yield" statements.  It fixes the near-infinite
    # slow-down in issue #1782, though...
    count_yields = 0
    code = pycode.co_code
    n = len(code)
    i = 0
    while i < n:
        c = code[i]
        op = ord(c)
        if op == YIELD_VALUE:
            count_yields += 1
        i += 1
        if op >= HAVE_ARGUMENT:
            i += 2
    return count_yields >= 2<|MERGE_RESOLUTION|>--- conflicted
+++ resolved
@@ -197,12 +197,8 @@
                                 space.wrap("%s raised StopIteration" %
                                            self.KIND))
             e2.chain_exceptions(space, e)
-<<<<<<< HEAD
             e2.set_cause(space, e.get_w_value(space))
-            e2.record_context(space, self.frame)
-=======
             e2.record_context(space, space.getexecutioncontext())
->>>>>>> 91bf0686
             raise e2
         else:
             space.warn(space.wrap(u"generator '%s' raised StopIteration"
