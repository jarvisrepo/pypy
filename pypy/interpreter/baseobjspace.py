import sys
import py

from rpython.rlib.cache import Cache
from rpython.tool.uid import HUGEVAL_BYTES
from rpython.rlib import jit, types
from rpython.rlib.debug import make_sure_not_resized
from rpython.rlib.objectmodel import (we_are_translated, newlist_hint,
     compute_unique_id, specialize, not_rpython)
from rpython.rlib.signature import signature
from rpython.rlib.rarithmetic import r_uint, SHRT_MIN, SHRT_MAX, \
    INT_MIN, INT_MAX, UINT_MAX, USHRT_MAX
from rpython.rlib.buffer import StringBuffer

from pypy.interpreter.buffer import BufferInterfaceNotFound
from pypy.interpreter.executioncontext import (ExecutionContext, ActionFlag,
    make_finalizer_queue)
from pypy.interpreter.error import OperationError, new_exception_class, oefmt
from pypy.interpreter.argument import Arguments
from pypy.interpreter.miscutils import ThreadLocals, make_weak_value_dictionary


__all__ = ['ObjSpace', 'OperationError', 'W_Root']

unpackiterable_driver = jit.JitDriver(name='unpackiterable',
                                      greens=['tp'],
                                      reds=['items', 'w_iterator'])


class W_Root(object):
    """This is the abstract root class of all wrapped objects that live
    in a 'normal' object space like StdObjSpace."""
    __slots__ = ('__weakref__',)
    _must_be_light_finalizer_ = True
    user_overridden_class = False

    def getdict(self, space):
        return None

    def getdictvalue(self, space, attr):
        w_dict = self.getdict(space)
        if w_dict is not None:
            return space.finditem_str(w_dict, attr)
        return None

    def setdictvalue(self, space, attr, w_value):
        w_dict = self.getdict(space)
        if w_dict is not None:
            space.setitem_str(w_dict, attr, w_value)
            return True
        return False

    def deldictvalue(self, space, attr):
        w_dict = self.getdict(space)
        if w_dict is not None:
            try:
                space.delitem(w_dict, space.newtext(attr))
                return True
            except OperationError as ex:
                if not ex.match(space, space.w_KeyError):
                    raise
        return False

    def setdict(self, space, w_dict):
        raise oefmt(space.w_TypeError,
                     "attribute '__dict__' of %T objects is not writable",
                     self)

    # to be used directly only by space.type implementations
    def getclass(self, space):
        return space.gettypeobject(self.typedef)

    def setclass(self, space, w_subtype):
        raise oefmt(space.w_TypeError,
                    "__class__ assignment: only for heap types")

    def user_setup(self, space, w_subtype):
        raise NotImplementedError("only for interp-level user subclasses "
                                  "from typedef.py")

    def getname(self, space):
        try:
            return space.unicode_w(space.getattr(self, space.newtext('__name__')))
        except OperationError as e:
            if e.match(space, space.w_TypeError) or e.match(space, space.w_AttributeError):
                return u'?'
            raise

    def getaddrstring(self, space):
        # slowish
        w_id = space.id(self)
        w_4 = space.newint(4)
        w_0x0F = space.newint(0x0F)
        i = 2 * HUGEVAL_BYTES
        addrstring = [' '] * i
        while True:
            n = space.int_w(space.and_(w_id, w_0x0F), allow_conversion=False)
            n += ord('0')
            if n > ord('9'):
                n += (ord('a') - ord('9') - 1)
            i -= 1
            addrstring[i] = chr(n)
            if i == 0:
                break
            w_id = space.rshift(w_id, w_4)
        return ''.join(addrstring)

    def getrepr(self, space, info, moreinfo=u''):
        addrstring = unicode(self.getaddrstring(space))
        return space.newunicode(u"<%s at 0x%s%s>" % (info, addrstring, moreinfo))

    def getslotvalue(self, index):
        raise NotImplementedError

    def setslotvalue(self, index, w_val):
        raise NotImplementedError

    def delslotvalue(self, index):
        raise NotImplementedError

    def descr_call_mismatch(self, space, opname, RequiredClass, args):
        if RequiredClass is None:
            classname = '?'
        else:
            classname = wrappable_class_name(RequiredClass)
        raise oefmt(space.w_TypeError,
                    "'%s' object expected, got '%T' instead", classname, self)

    # used by _weakref implemenation

    def getweakref(self):
        return None

    def setweakref(self, space, weakreflifeline):
        raise oefmt(space.w_TypeError,
                    "cannot create weak reference to '%T' object", self)

    def delweakref(self):
        pass

    def clear_all_weakrefs(self):
        """Ensures that weakrefs (if any) are cleared now.  This is
        called by UserDelAction before the object is finalized further.
        """
        lifeline = self.getweakref()
        if lifeline is not None:
            # Clear all weakrefs to this object before we proceed with
            # the destruction of the object.  We detach the lifeline
            # first: if the code following before_del() calls the
            # app-level, e.g. a user-defined __del__(), and this code
            # tries to use weakrefs again, it won't reuse the broken
            # (already-cleared) weakrefs from this lifeline.
            self.delweakref()
            lifeline.clear_all_weakrefs()

    def _finalize_(self):
        """The RPython-level finalizer.

        By default, it is *not called*.  See self.register_finalizer().
        Be ready to handle the case where the object is only half
        initialized.  Also, in some cases the object might still be
        visible to app-level after _finalize_() is called (e.g. if
        there is a __del__ that resurrects).
        """

    def register_finalizer(self, space):
        """Register a finalizer for this object, so that
        self._finalize_() will be called.  You must call this method at
        most once.  Be ready to handle in _finalize_() the case where
        the object is half-initialized, even if you only call
        self.register_finalizer() at the end of the initialization.
        This is because there are cases where the finalizer is already
        registered before: if the user makes an app-level subclass with
        a __del__.  (In that case only, self.register_finalizer() does
        nothing, because the finalizer is already registered in
        allocate_instance().)
        """
        if self.user_overridden_class and self.getclass(space).hasuserdel:
            # already registered by space.allocate_instance()
            if not we_are_translated():
                assert space.finalizer_queue._already_registered(self)
        else:
            if not we_are_translated():
                # does not make sense if _finalize_ is not overridden
                assert self._finalize_.im_func is not W_Root._finalize_.im_func
            space.finalizer_queue.register_finalizer(self)

    def may_unregister_rpython_finalizer(self, space):
        """Optimization hint only: if there is no user-defined __del__()
        method, pass the hint ``don't call any finalizer'' to rgc.
        """
        if not self.getclass(space).hasuserdel:
            from rpython.rlib import rgc
            rgc.may_ignore_finalizer(self)

    # hooks that the mapdict implementations needs:
    def _get_mapdict_map(self):
        return None
    def _set_mapdict_map(self, map):
        raise NotImplementedError
    def _mapdict_read_storage(self, index):
        raise NotImplementedError
    def _mapdict_write_storage(self, index, value):
        raise NotImplementedError
    def _mapdict_storage_length(self):
        raise NotImplementedError
    def _set_mapdict_storage_and_map(self, storage, map):
        raise NotImplementedError

    # -------------------------------------------------------------------

    def is_w(self, space, w_other):
        return self is w_other

    def immutable_unique_id(self, space):
        return None

    def buffer_w(self, space, flags):
        return self.__buffer_w(space, flags).buffer_w(space, flags)

    def __buffer_w(self, space, flags):
        w_impl = space.lookup(self, '__buffer__')
        if w_impl is not None:
            w_result = space.get_and_call_function(w_impl, self,
                                                   space.newint(flags))
            if space.isinstance_w(w_result, space.w_memoryview):
                return w_result
        raise BufferInterfaceNotFound

    def bytes_w(self, space):
        self._typed_unwrap_error(space, "bytes")

    def unicode_w(self, space):
        self._typed_unwrap_error(space, "string")

    def text_w(self, space):
        self._typed_unwrap_error(space, "string")

    def bytearray_list_of_chars_w(self, space):
        self._typed_unwrap_error(space, "bytearray")

    def int_w(self, space, allow_conversion=True):
        # note that W_IntObject.int_w has a fast path and W_FloatObject.int_w
        # raises w_TypeError
        w_obj = self
        if allow_conversion:
            w_obj = space.int(self)
        return w_obj._int_w(space)

    def _int_w(self, space):
        self._typed_unwrap_error(space, "integer")

    def float_w(self, space, allow_conversion=True):
        w_obj = self
        if allow_conversion:
            w_obj = space.float(self)
        return w_obj._float_w(space)

    def _float_w(self, space):
        self._typed_unwrap_error(space, "float")

    def uint_w(self, space):
        self._typed_unwrap_error(space, "integer")

    def bigint_w(self, space, allow_conversion=True):
        # note that W_IntObject and W_LongObject have fast paths,
        # W_FloatObject.rbigint_w raises w_TypeError raises
        w_obj = self
        if allow_conversion:
            w_obj = space.int(self)
        return w_obj._bigint_w(space)

    def _bigint_w(self, space):
        self._typed_unwrap_error(space, "integer")

    def _typed_unwrap_error(self, space, expected):
        raise oefmt(space.w_TypeError,
                    "expected %s, got %T object", expected, self)

    def int(self, space):
        w_impl = space.lookup(self, '__int__')
        if w_impl is None:
            self._typed_unwrap_error(space, "integer")
        w_result = space.get_and_call_function(w_impl, self)

        if space.is_w(space.type(w_result), space.w_int):
            return w_result
        if space.isinstance_w(w_result, space.w_int):
            tp = space.type(w_result).name
            space.warn(space.newtext(
                "__int__ returned non-int (type %s).  "
                "The ability to return an instance of a strict subclass of int "
                "is deprecated, and may be removed in a future version of "
                "Python." % (tp,)), space.w_DeprecationWarning)
            return w_result
        raise oefmt(space.w_TypeError,
                    "__int__ returned non-int (type '%T')", w_result)

    def ord(self, space):
        raise oefmt(space.w_TypeError,
                    "ord() expected string of length 1, but %T found", self)

    def spacebind(self, space):
        """ Return a version of the object bound to a specific object space
        instance. This is used for objects (like e.g. TypeDefs) that are
        constructed before there is an object space instance. """
        return self

    @not_rpython
    def unwrap(self, space):
        # _____ this code is here to support testing only _____
        return self

    def unpackiterable_int(self, space):
        lst = space.listview_int(self)
        if lst:
            return lst[:]
        return None

    def unpackiterable_float(self, space):
        lst = space.listview_float(self)
        if lst:
            return lst[:]
        return None


class InterpIterable(object):
    def __init__(self, space, w_iterable):
        self.w_iter = space.iter(w_iterable)
        self.space = space

    def __iter__(self):
        return self

    def next(self):
        space = self.space
        try:
            return space.next(self.w_iter)
        except OperationError as e:
            if not e.match(space, space.w_StopIteration):
                raise
            raise StopIteration

class InternalSpaceCache(Cache):
    """A generic cache for an object space.  Arbitrary information can
    be attached to the space by defining a function or class 'f' which
    can be called as 'f(space)'.  Its result is stored in this
    ObjSpaceCache.
    """
    def __init__(self, space):
        Cache.__init__(self)
        self.space = space
    def _build(self, callable):
        return callable(self.space)

class SpaceCache(Cache):
    """A base class for all our concrete caches."""
    def __init__(self, space):
        Cache.__init__(self)
        self.space = space

    def _build(self, key):
        return self.build(key)

    def _ready(self, result):
        return self.ready(result)

    def ready(self, result):
        pass

class DescrMismatch(Exception):
    pass

@specialize.memo()
def wrappable_class_name(Class):
    try:
        return Class.typedef.name
    except AttributeError:
        return 'internal subclass of %s' % (Class.__name__,)

class CannotHaveLock(Exception):
    """Raised by space.allocate_lock() if we're translating."""

# ____________________________________________________________

class ObjSpace(object):
    """Base class for the interpreter-level implementations of object spaces.
    http://pypy.readthedocs.org/en/latest/objspace.html"""

    @not_rpython
    def __init__(self, config=None):
        "Basic initialization of objects."
        self.fromcache = InternalSpaceCache(self).getorbuild
        self.threadlocals = ThreadLocals()
        # set recursion limit
        # sets all the internal descriptors
        if config is None:
            from pypy.config.pypyoption import get_pypy_config
            config = get_pypy_config(translating=False)
        self.config = config

        self.builtin_modules = {}
        self.reloading_modules = {}

        self.interned_strings = make_weak_value_dictionary(self, unicode, W_Root)
        self.actionflag = ActionFlag()    # changed by the signal module
        self.check_signal_action = None   # changed by the signal module
        make_finalizer_queue(W_Root, self)
        self._code_of_sys_exc_info = None

        self._builtin_functions_by_identifier = {'': None}

        # can be overridden to a subclass
        self.initialize()

    def startup(self):
        # To be called before using the space
        self.threadlocals.enter_thread(self)

        # Initialize already imported builtin modules
        from pypy.interpreter.module import Module
        w_modules = self.sys.get('modules')
        for w_modname in self.unpackiterable(
                                self.sys.get('builtin_module_names')):
            try:
                w_mod = self.getitem(w_modules, w_modname)
            except OperationError as e:
                if e.match(self, self.w_KeyError):
                    continue
                raise
            if isinstance(w_mod, Module) and not w_mod.startup_called:
                w_mod.init(self)

    def finish(self):
        self.wait_for_thread_shutdown()
        w_atexit = self.getbuiltinmodule('atexit')
        self.call_method(w_atexit, '_run_exitfuncs')
        self.sys.finalizing = True
        self.sys.flush_std_files(self)
        from pypy.interpreter.module import Module
        for w_mod in self.builtin_modules.values():
            if isinstance(w_mod, Module) and w_mod.startup_called:
                w_mod.shutdown(self)

    def wait_for_thread_shutdown(self):
        """Wait until threading._shutdown() completes, provided the threading
        module was imported in the first place.  The shutdown routine will
        wait until all non-daemon 'threading' threads have completed."""
        if not self.config.translation.thread:
            return

        w_modules = self.sys.get('modules')
        w_mod = self.finditem_str(w_modules, 'threading')
        if w_mod is None:
            return

        try:
            self.call_method(w_mod, "_shutdown")
        except OperationError as e:
            e.write_unraisable(self, "threading._shutdown()")

    def __repr__(self):
        try:
            return self._this_space_repr_
        except AttributeError:
            return self.__class__.__name__

    @not_rpython
    def setbuiltinmodule(self, importname):
        """load a lazy pypy/module and put it into sys.modules"""
        if '.' in importname:
            fullname = importname
            importname = fullname.rsplit('.', 1)[1]
        else:
            fullname = "pypy.module.%s" % importname

        Module = __import__(fullname,
                            None, None, ["Module"]).Module
        if Module.applevel_name is not None:
            name = Module.applevel_name
        else:
            name = importname

        mod = Module(self, self.newtext(name))
        mod.install()

        return name

    def getbuiltinmodule(self, name, force_init=False, reuse=True):
        w_name = self.newtext(name)
        w_modules = self.sys.get('modules')
        if not force_init:
            assert reuse
            try:
                return self.getitem(w_modules, w_name)
            except OperationError as e:
                if not e.match(self, self.w_KeyError):
                    raise

        # If the module is a builtin but not yet imported,
        # retrieve it and initialize it
        try:
            w_mod = self.builtin_modules[name]
        except KeyError:
            raise oefmt(self.w_SystemError,
                        "getbuiltinmodule() called with non-builtin module %s",
                        name)

        # Add the module to sys.modules and initialize the module. The
        # order is important to avoid recursions.
        from pypy.interpreter.module import Module
        if isinstance(w_mod, Module):
            if not reuse and w_mod.startup_called:
                # create a copy of the module.  (see issue1514) eventlet
                # patcher relies on this behaviour.
                w_mod2 = Module(self, w_name)
                self.setitem(w_modules, w_name, w_mod2)
                w_mod.getdict(self)  # unlazy w_initialdict
                self.call_method(w_mod2.getdict(self), 'update',
                                 w_mod.w_initialdict)
                return w_mod2
            self.setitem(w_modules, w_name, w_mod)
            w_mod.init(self)
        else:
            self.setitem(w_modules, w_name, w_mod)
        return w_mod

    @not_rpython
    def get_builtinmodule_to_install(self):
        try:
            return self._builtinmodule_list
        except AttributeError:
            pass

        modules = []

        # You can enable more modules by specifying --usemodules=xxx,yyy
        for name, value in self.config.objspace.usemodules:
            if value and name not in modules:
                modules.append(name)

        if self.config.objspace.extmodules:
            for name in self.config.objspace.extmodules.split(','):
                if name not in modules:
                    modules.append(name)

        self._builtinmodule_list = modules
        return self._builtinmodule_list

    @not_rpython
    def make_builtins(self):
        "only for initializing the space."

        from pypy.module.exceptions import Module
        w_name = self.newtext('__exceptions__')
        self.exceptions_module = Module(self, w_name)
        self.exceptions_module.install()

        from pypy.module.imp import Module
        w_name = self.newtext('_imp')
        mod = Module(self, w_name)
        mod.install()

        from pypy.module.sys import Module
        w_name = self.newtext('sys')
        self.sys = Module(self, w_name)
        self.sys.install()

        from pypy.module.__builtin__ import Module
        w_name = self.newtext('builtins')
        self.builtin = Module(self, w_name)
        w_builtin = self.builtin
        w_builtin.install()
        self.setitem(self.builtin.w_dict, self.newtext('__builtins__'), w_builtin)


        exception_types_w = self.export_builtin_exceptions()

        # initialize with "bootstrap types" from objspace  (e.g. w_None)
        types_w = (self.get_builtin_types().items() +
                   exception_types_w.items())
        for name, w_type in types_w:
            self.setitem(self.builtin.w_dict, self.newtext(name), w_type)

        # install mixed modules
        bootstrap_modules = set(('sys', 'imp', 'builtins', 'exceptions'))
        for mixedname in self.get_builtinmodule_to_install():
            if mixedname not in bootstrap_modules:
                self.install_mixedmodule(mixedname)

        w_builtin_module_names = self.newtuple(
            [self.newtext(name) for name in sorted(self.builtin_modules)])

        # force this value into the dict without unlazyfying everything
        self.setitem(self.sys.w_dict, self.newtext('builtin_module_names'),
                     w_builtin_module_names)

    def get_builtin_types(self):
        """Get a dictionary mapping the names of builtin types to the type
        objects."""
        raise NotImplementedError

    @not_rpython
    def export_builtin_exceptions(self):
        w_dic = self.exceptions_module.getdict(self)
        exc_types_w = {}
        w_iter = self.iter(w_dic)
        while True:
            try:
                w_name = self.next(w_iter)
            except OperationError as e:
                if not e.match(self, self.w_StopIteration):
                    raise
                break
            name = self.text_w(w_name)
            if not name.startswith('__'):
                excname = name
                w_exc = self.getitem(w_dic, w_name)
                exc_types_w[name] = w_exc
                setattr(self, "w_" + excname, w_exc)
        return exc_types_w

    @not_rpython
    def install_mixedmodule(self, mixedname):
        self.setbuiltinmodule(mixedname)

    @not_rpython
    def setup_builtin_modules(self):
        "only for initializing the space."
        if self.config.objspace.usemodules.cpyext:
            # Special-case this to have state.install_dll() called early, which
            # is required to initialise sys on Windows.
            from pypy.module.cpyext.state import State
            self.fromcache(State).build_api()
        self.getbuiltinmodule('sys')
        self.getbuiltinmodule('_imp')
        self.getbuiltinmodule('_frozen_importlib')
        self.getbuiltinmodule('builtins')
        for mod in self.builtin_modules.values():
            mod.setup_after_space_initialization()

    @not_rpython
    def initialize(self):
        """Abstract method that should put some minimal
        content into the w_builtins."""

    def getexecutioncontext(self):
        "Return what we consider to be the active execution context."
        # Important: the annotator must not see a prebuilt ExecutionContext:
        # you should not see frames while you translate
        # so we make sure that the threadlocals never *have* an
        # ExecutionContext during translation.
        if not we_are_translated():
            if self.config.translating:
                assert self.threadlocals.get_ec() is None, (
                    "threadlocals got an ExecutionContext during translation!")
                try:
                    return self._ec_during_translation
                except AttributeError:
                    ec = self.createexecutioncontext()
                    self._ec_during_translation = ec
                    return ec
            else:
                ec = self.threadlocals.get_ec()
                if ec is None:
                    self.threadlocals.enter_thread(self)
                    ec = self.threadlocals.get_ec()
                return ec
        else:
            # translated case follows.  self.threadlocals is either from
            # 'pypy.interpreter.miscutils' or 'pypy.module.thread.threadlocals'.
            # the result is assumed to be non-null: enter_thread() was called
            # by space.startup().
            ec = self.threadlocals.get_ec()
            assert ec is not None
            return ec

    def _freeze_(self):
        return True

    def createexecutioncontext(self):
        "Factory function for execution contexts."
        return ExecutionContext(self)

    def createcompiler(self):
        "Factory function creating a compiler object."
        try:
            return self.default_compiler
        except AttributeError:
            from pypy.interpreter.pycompiler import PythonAstCompiler
            compiler = PythonAstCompiler(self)
            self.default_compiler = compiler
            return compiler

    def createframe(self, code, w_globals, outer_func=None):
        "Create an empty PyFrame suitable for this code object."
        return self.FrameClass(self, code, w_globals, outer_func)

    def allocate_lock(self):
        """Return an interp-level Lock object if threads are enabled,
        and a dummy object if they are not."""
        from rpython.rlib import rthread
        if not self.config.objspace.usemodules.thread:
            return rthread.dummy_lock
        # hack: we can't have prebuilt locks if we're translating.
        # In this special situation we should just not lock at all
        # (translation is not multithreaded anyway).
        if not we_are_translated() and self.config.translating:
            raise CannotHaveLock()
        try:
            return rthread.allocate_lock()
        except rthread.error:
            raise oefmt(self.w_RuntimeError, "out of resources")

    # Following is a friendly interface to common object space operations
    # that can be defined in term of more primitive ones.  Subclasses
    # may also override specific functions for performance.

    def not_(self, w_obj):
        return self.newbool(not self.is_true(w_obj))

    def eq_w(self, w_obj1, w_obj2):
        """Implements equality with the double check 'x is y or x == y'."""
        return self.is_w(w_obj1, w_obj2) or self.is_true(self.eq(w_obj1, w_obj2))

    def is_(self, w_one, w_two):
        return self.newbool(self.is_w(w_one, w_two))

    def is_w(self, w_one, w_two):
        # done by a method call on w_two (and not on w_one, because of the
        # expected programming style where we say "if x is None" or
        # "if x is object").
        assert w_two is not None
        return w_two.is_w(self, w_one)

    def is_none(self, w_obj):
        """ mostly for checking inputargs that have unwrap_spec and
        can accept both w_None and None
        """
        return w_obj is None or self.is_w(w_obj, self.w_None)

    def id(self, w_obj):
        w_result = w_obj.immutable_unique_id(self)
        if w_result is None:
            # in the common case, returns an unsigned value
            w_result = self.newint(r_uint(compute_unique_id(w_obj)))
        return w_result

    def hash_w(self, w_obj):
        """shortcut for space.int_w(space.hash(w_obj))"""
        return self.int_w(self.hash(w_obj))

    def len_w(self, w_obj):
        """shortcut for space.int_w(space.len(w_obj))"""
        return self.int_w(self.len(w_obj))

    def contains_w(self, w_container, w_item):
        """shortcut for space.is_true(space.contains(w_container, w_item))"""
        return self.is_true(self.contains(w_container, w_item))

    def setitem_str(self, w_obj, key, w_value):
        # key is a "text", i.e. a byte string (in python3 it
        # represents a utf-8-encoded unicode)
        return self.setitem(w_obj, self.newtext(key), w_value)

    def finditem_str(self, w_obj, key):
        # key is a "text", i.e. a byte string (in python3 it
        # represents a utf-8-encoded unicode)
        return self.finditem(w_obj, self.newtext(key))

    def finditem(self, w_obj, w_key):
        try:
            return self.getitem(w_obj, w_key)
        except OperationError as e:
            if e.match(self, self.w_KeyError):
                return None
            raise

    def findattr(self, w_object, w_name):
        try:
            return self.getattr(w_object, w_name)
        except OperationError as e:
            # a PyPy extension: let SystemExit and KeyboardInterrupt go through
            if e.async(self):
                raise
            return None

    def wrap_none(self, w_obj):
        if w_obj is None:
            return self.w_None
        return w_obj

    @signature(types.any(), types.bool(), returns=types.instance(W_Root))
    def newbool(self, b):
        if b:
            return self.w_True
        else:
            return self.w_False

    def new_interned_w_str(self, w_u):
        assert isinstance(w_u, W_Root)   # and is not None
        u = self.unicode_w(w_u)
        if not we_are_translated():
            assert type(u) is unicode
        w_u1 = self.interned_strings.get(u)
        if w_u1 is None:
            w_u1 = w_u
            self.interned_strings.set(u, w_u1)
        return w_u1

    def new_interned_str(self, s):
        # Assumes an identifier (utf-8 encoded str)
        # returns a "text" object (ie str in python2 and unicode in python3)
        if not we_are_translated():
            assert type(s) is str
        u = s.decode('utf-8')
        w_s1 = self.interned_strings.get(u)
        if w_s1 is None:
            w_s1 = self.newunicode(u)
            self.interned_strings.set(u, w_s1)
        return w_s1

    def get_interned_str(self, s):
        """Assumes an identifier (utf-8 encoded str).  Returns None if
        the identifier is not interned, or not a valid utf-8 string at all.
        """
        # interface for marshal_impl
        if not we_are_translated():
            assert type(s) is str
        try:
            u = s.decode('utf-8')
        except UnicodeDecodeError:
            return None
        return self.interned_strings.get(u)   # may be None

    @specialize.arg(1)
    def descr_self_interp_w(self, RequiredClass, w_obj):
        if not isinstance(w_obj, RequiredClass):
            raise DescrMismatch()
        return w_obj

    @specialize.arg(1)
    def interp_w(self, RequiredClass, w_obj, can_be_None=False):
        """
        Unwrap w_obj, checking that it is an instance of the required internal
        interpreter class.
        """
        assert RequiredClass is not None
        if can_be_None and self.is_none(w_obj):
            return None
        if not isinstance(w_obj, RequiredClass):   # or obj is None
            raise oefmt(self.w_TypeError,
                        "'%s' object expected, got '%N' instead",
                        wrappable_class_name(RequiredClass),
                        w_obj.getclass(self))
        return w_obj

    def unpackiterable(self, w_iterable, expected_length=-1):
        """Unpack an iterable into a real (interpreter-level) list.

        Raise an OperationError(w_ValueError) if the length is wrong."""
        w_iterator = self.iter(w_iterable)
        if expected_length == -1:
            if self.is_generator(w_iterator):
                # special hack for speed
                lst_w = []
                w_iterator.unpack_into(lst_w)
                return lst_w
            return self._unpackiterable_unknown_length(w_iterator, w_iterable)
        else:
            lst_w = self._unpackiterable_known_length(w_iterator,
                                                      expected_length)
            return lst_w[:]     # make the resulting list resizable

    def iteriterable(self, w_iterable):
        return InterpIterable(self, w_iterable)

    def _unpackiterable_unknown_length(self, w_iterator, w_iterable):
        """Unpack an iterable of unknown length into an interp-level
        list.
        """
        # If we can guess the expected length we can preallocate.
        try:
            items = newlist_hint(self.length_hint(w_iterable, 0))
        except MemoryError:
            items = [] # it might have lied

        tp = self.type(w_iterator)
        while True:
            unpackiterable_driver.jit_merge_point(tp=tp,
                                                  w_iterator=w_iterator,
                                                  items=items)
            try:
                w_item = self.next(w_iterator)
            except OperationError as e:
                if not e.match(self, self.w_StopIteration):
                    raise
                break  # done
            items.append(w_item)
        #
        return items

    @jit.dont_look_inside
    def _unpackiterable_known_length(self, w_iterator, expected_length):
        # Unpack a known length list, without letting the JIT look inside.
        # Implemented by just calling the @jit.unroll_safe version, but
        # the JIT stopped looking inside already.
        return self._unpackiterable_known_length_jitlook(w_iterator,
                                                         expected_length)

    @jit.unroll_safe
    def _unpackiterable_known_length_jitlook(self, w_iterator,
                                             expected_length):
        items = [None] * expected_length
        idx = 0
        while True:
            try:
                w_item = self.next(w_iterator)
            except OperationError as e:
                if not e.match(self, self.w_StopIteration):
                    raise
                break  # done
            if idx == expected_length:
                raise oefmt(self.w_ValueError,
                            "too many values to unpack (expected %d)",
                            expected_length)
            items[idx] = w_item
            idx += 1
        if idx < expected_length:
            raise oefmt(self.w_ValueError,
                        "not enough values to unpack (expected %d, got %d)",
                        expected_length, idx)
        return items

    def unpackiterable_unroll(self, w_iterable, expected_length):
        # Like unpackiterable(), but for the cases where we have
        # an expected_length and want to unroll when JITted.
        # Returns a fixed-size list.
        w_iterator = self.iter(w_iterable)
        assert expected_length != -1
        return self._unpackiterable_known_length_jitlook(w_iterator,
                                                         expected_length)


    def unpackiterable_int(self, w_obj):
        """
        Return a RPython list of unwrapped ints out of w_obj. The list is
        guaranteed to be acopy of the actual data contained in w_obj, so you
        can freely modify it. It might return None if not supported.
        """
        return w_obj.unpackiterable_int(self)

    def unpackiterable_float(self, w_obj):
        """
        Same as unpackiterable_int, but for floats.
        """
        return w_obj.unpackiterable_float(self)


    def length_hint(self, w_obj, default):
        """Return the length of an object, consulting its __length_hint__
        method if necessary.
        """
        try:
            return self.len_w(w_obj)
        except OperationError as e:
            if not (e.match(self, self.w_TypeError) or
                    e.match(self, self.w_AttributeError)):
                raise

        w_descr = self.lookup(w_obj, '__length_hint__')
        if w_descr is None:
            return default
        try:
            w_hint = self.get_and_call_function(w_descr, w_obj)
        except OperationError as e:
            if not (e.match(self, self.w_TypeError) or
                    e.match(self, self.w_AttributeError)):
                raise
            return default
        if self.is_w(w_hint, self.w_NotImplemented):
            return default

        hint = self.int_w(w_hint)
        if hint < 0:
            raise oefmt(self.w_ValueError,
                        "__length_hint__() should return >= 0")
        return hint

    def fixedview(self, w_iterable, expected_length=-1):
        """ A fixed list view of w_iterable. Don't modify the result
        """
        return make_sure_not_resized(self.unpackiterable(w_iterable,
                                                         expected_length)[:])

    fixedview_unroll = fixedview

    def listview(self, w_iterable, expected_length=-1):
        """ A non-fixed view of w_iterable. Don't modify the result
        """
        return self.unpackiterable(w_iterable, expected_length)

    def listview_no_unpack(self, w_iterable):
        """ Same as listview() if cheap.  If 'w_iterable' is something like
        a generator, for example, then return None instead.
        May return None anyway.
        """
        return None

    def listview_bytes(self, w_list):
        """ Return a list of unwrapped strings out of a list of strings. If the
        argument is not a list or does not contain only strings, return None.
        May return None anyway.
        """
        return None

    def listview_unicode(self, w_list):
        """ Return a list of unwrapped unicode out of a list of unicode. If the
        argument is not a list or does not contain only unicode, return None.
        May return None anyway.
        """
        return None

    def listview_int(self, w_list):
        """ Return a list of unwrapped int out of a list of int. If the
        argument is not a list or does not contain only int, return None.
        May return None anyway.
        """
        return None

    def listview_float(self, w_list):
        """ Return a list of unwrapped float out of a list of float. If the
        argument is not a list or does not contain only float, return None.
        May return None anyway.
        """
        return None

    def view_as_kwargs(self, w_dict):
        """ if w_dict is a kwargs-dict, return two lists, one of unwrapped
        strings and one of wrapped values. otherwise return (None, None)
        """
        return (None, None)

    def newlist_bytes(self, list_s):
        return self.newlist([self.newbytes(s) for s in list_s])

    def newlist_unicode(self, list_u):
        return self.newlist([self.newunicode(u) for u in list_u])

    def newlist_int(self, list_i):
        return self.newlist([self.newint(i) for i in list_i])

    def newlist_float(self, list_f):
        return self.newlist([self.newfloat(f) for f in list_f])

    def newlist_hint(self, sizehint):
        from pypy.objspace.std.listobject import make_empty_list_with_size
        return make_empty_list_with_size(self, sizehint)

    @jit.unroll_safe
    def exception_match(self, w_exc_type, w_check_class):
        """Checks if the given exception type matches 'w_check_class'."""
        if self.is_w(w_exc_type, w_check_class):
            return True   # fast path
        if self.isinstance_w(w_check_class, self.w_tuple):
            for w_t in self.fixedview(w_check_class):
                if self.exception_match(w_exc_type, w_t):
                    return True
            else:
                return False
        return self.exception_issubclass_w(w_exc_type, w_check_class)

    def call_obj_args(self, w_callable, w_obj, args):
        if not self.config.objspace.disable_call_speedhacks:
            # start of hack for performance
            from pypy.interpreter.function import Function
            if isinstance(w_callable, Function):
                return w_callable.call_obj_args(w_obj, args)
            # end of hack for performance
        return self.call_args(w_callable, args.prepend(w_obj))

    def call(self, w_callable, w_args, w_kwds=None):
        args = Arguments.frompacked(self, w_args, w_kwds)
        return self.call_args(w_callable, args)

    def _try_fetch_pycode(self, w_func):
        from pypy.interpreter.function import Function, Method
        if isinstance(w_func, Method):
            w_func = w_func.w_function
        if isinstance(w_func, Function):
            return w_func.code
        return None

    def call_function(self, w_func, *args_w):
        nargs = len(args_w) # used for pruning funccall versions
        if not self.config.objspace.disable_call_speedhacks and nargs < 5:
            # start of hack for performance
            from pypy.interpreter.function import Function, Method
            if isinstance(w_func, Method):
                if nargs < 4:
                    func = w_func.w_function
                    if isinstance(func, Function):
                        return func.funccall(w_func.w_instance, *args_w)

            if isinstance(w_func, Function):
                return w_func.funccall(*args_w)
            # end of hack for performance

        args = Arguments(self, list(args_w))
        return self.call_args(w_func, args)

    def call_valuestack(self, w_func, nargs, frame, methodcall=False):
        # methodcall is only used for better error messages in argument.py
        from pypy.interpreter.function import Function, Method, is_builtin_code
        if frame.get_is_being_profiled() and is_builtin_code(w_func):
            # XXX: this code is copied&pasted :-( from the slow path below
            # call_valuestack().
            args = frame.make_arguments(nargs)
            return self.call_args_and_c_profile(frame, w_func, args)

        if not self.config.objspace.disable_call_speedhacks:
            # start of hack for performance
            if isinstance(w_func, Method):
                # reuse callable stack place for w_inst
                frame.settopvalue(w_func.w_instance, nargs)
                nargs += 1
                methodcall = True
                w_func = w_func.w_function

            if isinstance(w_func, Function):
                return w_func.funccall_valuestack(
                        nargs, frame, methodcall=methodcall)
            # end of hack for performance

        args = frame.make_arguments(nargs)
        return self.call_args(w_func, args)

    def call_args_and_c_profile(self, frame, w_func, args):
        ec = self.getexecutioncontext()
        ec.c_call_trace(frame, w_func, args)
        try:
            w_res = self.call_args(w_func, args)
        except OperationError:
            ec.c_exception_trace(frame, w_func)
            raise
        ec.c_return_trace(frame, w_func, args)
        return w_res

    def call_method(self, w_obj, methname, *arg_w):
        w_meth = self.getattr(w_obj, self.newtext(methname))
        return self.call_function(w_meth, *arg_w)

    def raise_key_error(self, w_key):
        e = self.call_function(self.w_KeyError, w_key)
        raise OperationError(self.w_KeyError, e)

    def lookup(self, w_obj, name):
        w_type = self.type(w_obj)
        w_mro = self.getattr(w_type, self.newtext("__mro__"))
        for w_supertype in self.fixedview(w_mro):
            w_value = w_supertype.getdictvalue(self, name)
            if w_value is not None:
                return w_value
        return None

    def is_generator(self, w_obj):
        from pypy.interpreter.generator import GeneratorIterator
        return isinstance(w_obj, GeneratorIterator)

    def callable(self, w_obj):
        return self.newbool(self.lookup(w_obj, "__call__") is not None)

    def issequence_w(self, w_obj):
        flag = self.type(w_obj).flag_map_or_seq
        if flag == 'M':
            return False
        elif flag == 'S':
            return True
        else:
            return (self.lookup(w_obj, '__getitem__') is not None)

    def ismapping_w(self, w_obj):
        flag = self.type(w_obj).flag_map_or_seq
        if flag == 'M':
            return True
        elif flag == 'S':
            return False
        else:
            return self.lookup(w_obj, '__getitem__') is not None

    # The code below only works
    # for the simple case (new-style instance).
    # These methods are patched with the full logic by the builtins
    # module when it is loaded

    def abstract_issubclass_w(self, w_cls1, w_cls2, allow_override=False):
        # Equivalent to 'issubclass(cls1, cls2)'.
        return self.issubtype_w(w_cls1, w_cls2)

    def abstract_isinstance_w(self, w_obj, w_cls, allow_override=False):
        # Equivalent to 'isinstance(obj, cls)'.
        return self.isinstance_w(w_obj, w_cls)

    def abstract_isclass_w(self, w_obj):
        # Equivalent to 'isinstance(obj, type)'.
        return self.isinstance_w(w_obj, self.w_type)

    def abstract_getclass(self, w_obj):
        # Equivalent to 'obj.__class__'.
        return self.type(w_obj)

    def isabstractmethod_w(self, w_obj):
        try:
            w_result = self.getattr(w_obj, self.newtext("__isabstractmethod__"))
        except OperationError as e:
            if e.match(self, self.w_AttributeError):
                return False
            raise
        return self.is_true(w_result)

    # CPython rules allows subclasses of BaseExceptions to be exceptions.
    # This is slightly less general than the case above, so we prefix
    # it with exception_

    def exception_is_valid_obj_as_class_w(self, w_obj):
        if not self.isinstance_w(w_obj, self.w_type):
            return False
        return self.issubtype_w(w_obj, self.w_BaseException)

    def exception_is_valid_class_w(self, w_cls):
        return self.issubtype_w(w_cls, self.w_BaseException)

    def exception_getclass(self, w_obj):
        return self.type(w_obj)

    def exception_issubclass_w(self, w_cls1, w_cls2):
        return self.issubtype_w(w_cls1, w_cls2)

    @not_rpython
    def new_exception_class(self, *args, **kwargs):
        "convenience method to create excceptions in modules"
        return new_exception_class(self, *args, **kwargs)

    # end of special support code

    @not_rpython
    def eval(self, expression, w_globals, w_locals, hidden_applevel=False):
        "For internal debugging."
        if isinstance(expression, str):
            compiler = self.createcompiler()
            expression = compiler.compile(expression, '?', 'eval', 0,
                                         hidden_applevel=hidden_applevel)
        else:
            raise TypeError('space.eval(): expected a string, code or PyCode object')
        return expression.exec_code(self, w_globals, w_locals)

    @not_rpython
    def exec_(self, statement, w_globals, w_locals, hidden_applevel=False,
              filename=None):
        "For internal debugging."
        if filename is None:
            filename = '?'
        from pypy.interpreter.pycode import PyCode
        if isinstance(statement, str):
            compiler = self.createcompiler()
            statement = compiler.compile(statement, filename, 'exec', 0,
                                         hidden_applevel=hidden_applevel)
        if not isinstance(statement, PyCode):
            raise TypeError('space.exec_(): expected a string, code or PyCode object')
        w_key = self.newtext('__builtins__')
        if not self.contains_w(w_globals, w_key):
            self.setitem(w_globals, w_key, self.builtin)
        return statement.exec_code(self, w_globals, w_locals)

    @not_rpython
    def appdef(self, source):
        '''Create interp-level function object from app-level source.

        The source should be in the same format as for space.appexec():
            """(foo, bar): return 'baz'"""
        '''
        source = source.lstrip()
        assert source.startswith('('), "incorrect header in:\n%s" % (source,)
        source = py.code.Source("def anonymous%s\n" % source)
        w_glob = self.newdict(module=True)
        self.exec_(str(source), w_glob, w_glob)
        return self.getitem(w_glob, self.newtext('anonymous'))

    @specialize.arg(2)
    def appexec(self, posargs_w, source, cache=True):
        """ return value from executing given source at applevel.
            The source must look like
               '''(x, y):
                       do_stuff...
                       return result
               '''
        """
        if cache:
            w_func = self.fromcache(AppExecCache).getorbuild(source)
        else:
            # NB: since appdef() is not-RPython, using cache=False also is.
            w_func = self.appdef(source)
        args = Arguments(self, list(posargs_w))
        return self.call_args(w_func, args)

    def _next_or_none(self, w_it):
        try:
            return self.next(w_it)
        except OperationError as e:
            if not e.match(self, self.w_StopIteration):
                raise
            return None

    @specialize.arg(3)
    def compare_by_iteration(self, w_iterable1, w_iterable2, op):
        w_it1 = self.iter(w_iterable1)
        w_it2 = self.iter(w_iterable2)
        while True:
            w_x1 = self._next_or_none(w_it1)
            w_x2 = self._next_or_none(w_it2)
            if w_x1 is None or w_x2 is None:
                if op == 'eq': return self.newbool(w_x1 is w_x2)  # both None
                if op == 'ne': return self.newbool(w_x1 is not w_x2)
                if op == 'lt': return self.newbool(w_x2 is not None)
                if op == 'le': return self.newbool(w_x1 is None)
                if op == 'gt': return self.newbool(w_x1 is not None)
                if op == 'ge': return self.newbool(w_x2 is None)
                assert False, "bad value for op"
            if not self.eq_w(w_x1, w_x2):
                if op == 'eq': return self.w_False
                if op == 'ne': return self.w_True
                if op == 'lt': return self.lt(w_x1, w_x2)
                if op == 'le': return self.le(w_x1, w_x2)
                if op == 'gt': return self.gt(w_x1, w_x2)
                if op == 'ge': return self.ge(w_x1, w_x2)
                assert False, "bad value for op"

    def decode_index(self, w_index_or_slice, seqlength):
        """Helper for custom sequence implementations
             -> (index, 0, 0) or
                (start, stop, step)
        """
        if self.isinstance_w(w_index_or_slice, self.w_slice):
            from pypy.objspace.std.sliceobject import W_SliceObject
            assert isinstance(w_index_or_slice, W_SliceObject)
            start, stop, step = w_index_or_slice.indices3(self, seqlength)
        else:
            start = self.int_w(w_index_or_slice, allow_conversion=False)
            if start < 0:
                start += seqlength
            if not (0 <= start < seqlength):
                raise oefmt(self.w_IndexError, "index out of range")
            stop = 0
            step = 0
        return start, stop, step

    def decode_index4(self, w_index_or_slice, seqlength):
        """Helper for custom sequence implementations
             -> (index, 0, 0, 1) or
                (start, stop, step, slice_length)
        """
        if self.isinstance_w(w_index_or_slice, self.w_slice):
            from pypy.objspace.std.sliceobject import W_SliceObject
            assert isinstance(w_index_or_slice, W_SliceObject)
            start, stop, step, length = w_index_or_slice.indices4(self,
                                                                  seqlength)
        else:
            start = self.int_w(w_index_or_slice, allow_conversion=False)
            if start < 0:
                start += seqlength
            if not (0 <= start < seqlength):
                raise oefmt(self.w_IndexError, "index out of range")
            stop = 0
            step = 0
            length = 1
        return start, stop, step, length

    def getindex_w(self, w_obj, w_exception, objdescr=None):
        """Return w_obj.__index__() as an RPython int.
        If w_exception is None, silently clamp in case of overflow;
        else raise w_exception.
        """
        try:
            w_index = self.index(w_obj)
        except OperationError as err:
            if objdescr is None or not err.match(self, self.w_TypeError):
                raise
            raise oefmt(self.w_TypeError,
                        "%s indices must be integers or slices, not %T",
                        objdescr, w_obj)
        try:
            # allow_conversion=False it's not really necessary because the
            # return type of __index__ is already checked by space.index(),
            # but there is no reason to allow conversions anyway
            index = self.int_w(w_index, allow_conversion=False)
        except OperationError as err:
            if not err.match(self, self.w_OverflowError):
                raise
            if not w_exception:
                # w_index should be a long object, but can't be sure of that
                if self.is_true(self.lt(w_index, self.newint(0))):
                    return -sys.maxint-1
                else:
                    return sys.maxint
            else:
                raise oefmt(w_exception,
                            "cannot fit '%T' into an index-sized integer",
                            w_obj)
        else:
            return index

    def getslice(space, w_obj, w_start, w_stop):
        w_slice = space.newslice(w_start, w_stop, space.w_None)
        return space.getitem(w_obj, w_slice)

    def setslice(space, w_obj, w_start, w_stop, w_sequence):
        w_slice = space.newslice(w_start, w_stop, space.w_None)
        return space.setitem(w_obj, w_slice, w_sequence)

    def delslice(space, w_obj, w_start, w_stop):
        w_slice = space.newslice(w_start, w_stop, space.w_None)
        return space.delitem(w_obj, w_slice)

    def r_longlong_w(self, w_obj, allow_conversion=True):
        bigint = self.bigint_w(w_obj, allow_conversion)
        try:
            return bigint.tolonglong()
        except OverflowError:
            raise oefmt(self.w_OverflowError, "integer too large")

    def r_ulonglong_w(self, w_obj, allow_conversion=True):
        bigint = self.bigint_w(w_obj, allow_conversion)
        try:
            return bigint.toulonglong()
        except OverflowError:
            raise oefmt(self.w_OverflowError, "integer too large")
        except ValueError:
            raise oefmt(self.w_ValueError,
                        "cannot convert negative integer to unsigned int")

    BUF_SIMPLE   = 0x0000
    BUF_WRITABLE = 0x0001
    BUF_FORMAT   = 0x0004
    BUF_ND       = 0x0008
    BUF_STRIDES  = 0x0010 | BUF_ND
    BUF_C_CONTIGUOUS = 0x0020 | BUF_STRIDES
    BUF_F_CONTIGUOUS = 0x0040 | BUF_STRIDES
    BUF_ANY_CONTIGUOUS = 0x0080 | BUF_STRIDES
    BUF_INDIRECT = 0x0100 | BUF_STRIDES

    BUF_CONTIG_RO = BUF_ND
    BUF_CONTIG    = BUF_ND | BUF_WRITABLE

    BUF_FULL_RO = BUF_INDIRECT | BUF_FORMAT
    BUF_FULL    = BUF_INDIRECT | BUF_FORMAT | BUF_WRITABLE

    def check_buf_flags(self, flags, readonly):
        if readonly and flags & self.BUF_WRITABLE == self.BUF_WRITABLE:
            raise oefmt(self.w_BufferError, "Object is not writable.")

    def buffer_w(self, w_obj, flags):
        # New buffer interface, returns a buffer based on flags (PyObject_GetBuffer)
        try:
            return w_obj.buffer_w(self, flags)
        except BufferInterfaceNotFound:
            raise oefmt(self.w_TypeError,
                        "'%T' does not support the buffer interface", w_obj)

    def readbuf_w(self, w_obj):
        # Old buffer interface, returns a readonly buffer (PyObject_AsReadBuffer)
        try:
            return w_obj.buffer_w(self, self.BUF_SIMPLE).as_readbuf()
        except BufferInterfaceNotFound:
            self._getarg_error("bytes-like object", w_obj)

    def writebuf_w(self, w_obj):
        # Old buffer interface, returns a writeable buffer (PyObject_AsWriteBuffer)
        try:
            return w_obj.buffer_w(self, self.BUF_WRITABLE).as_writebuf()
        except (BufferInterfaceNotFound, OperationError):
            self._getarg_error("read-write bytes-like object", w_obj)

    def charbuf_w(self, w_obj):
        # Old buffer interface, returns a character buffer (PyObject_AsCharBuffer)
        if self.isinstance_w(w_obj, self.w_bytes):  # XXX: is this shortcut useful?
            return w_obj.bytes_w(self)
        else:
            return self.readbuf_w(w_obj).as_str()

    def _getarg_error(self, expected, w_obj):
        if self.is_none(w_obj):
            e = oefmt(self.w_TypeError, "a %s is required, not None", expected)
        else:
            e = oefmt(self.w_TypeError, "a %s is required, not %T", expected, w_obj)
        raise e

    @specialize.arg(1)
    def getarg_w(self, code, w_obj):
        if code == 'z*':
            if self.is_none(w_obj):
                return None
            code = 's*'
        if code == 's*':
            # NOTE: 's*' is almost not used any more inside CPython 3.5.
            # Try not to use it pointlessly: it accepts unicodes, which
            # most API in CPython 3.x no longer do.
            if self.isinstance_w(w_obj, self.w_bytes):
                return StringBuffer(w_obj.bytes_w(self))
            if self.isinstance_w(w_obj, self.w_unicode):
                # NB. CPython forbids surrogates here
                return StringBuffer(w_obj.text_w(self))
            try:
                return w_obj.buffer_w(self, self.BUF_SIMPLE).as_readbuf()
            except BufferInterfaceNotFound:
                self._getarg_error("bytes or buffer", w_obj)
        elif code == 's#':
            # NOTE: 's#' is almost not used any more inside CPython 3.5.
            # Try not to use it pointlessly: it accepts unicodes, which
            # most API in CPython 3.x no longer do.
            if self.isinstance_w(w_obj, self.w_bytes):
                return w_obj.bytes_w(self)
            if self.isinstance_w(w_obj, self.w_unicode):  # NB. CPython forbids
                return w_obj.text_w(self)                 # surrogates here
            try:
                return w_obj.buffer_w(self, self.BUF_SIMPLE).as_str()
            except BufferInterfaceNotFound:
                self._getarg_error("bytes or read-only buffer", w_obj)
        elif code == 'w*':
            return self.writebuf_w(w_obj)
        elif code == 'y*':
            return self.readbuf_w(w_obj)
        elif code == 'y#':
            return self.charbuf_w(w_obj)
        else:
            assert False

    def text_or_none_w(self, w_obj):
        return None if self.is_none(w_obj) else self.text_w(w_obj)

    @specialize.argtype(1)
    def bytes_w(self, w_obj):
        """ Takes an application level :py:class:`bytes`
            (on PyPy2 this equals `str`) and returns a rpython byte string.
        """
<<<<<<< HEAD
        return w_obj.bytes_w(self)
=======
        assert w_obj is not None
        return w_obj.str_w(self)
>>>>>>> 36507c17

    @specialize.argtype(1)
    def text_w(self, w_obj):
        """ PyPy2 takes either a :py:class:`str` and returns a
            rpython byte string, or it takes an :py:class:`unicode`
            and uses the systems default encoding to return a rpython
            byte string.

            On PyPy3 it takes a :py:class:`str` and it will return
            an utf-8 encoded rpython string.
        """
<<<<<<< HEAD
        return w_obj.text_w(self)
=======
        assert w_obj is not None
        return w_obj.str_w(self)
>>>>>>> 36507c17

    @not_rpython    # tests only; should be replaced with bytes_w or text_w
    def str_w(self, w_obj):
        """
        if w_obj is unicode, call text_w() (i.e., return the UTF-8-nosg
        encoded string). Else, call bytes_w().

        We should kill str_w completely and manually substitute it with
        text_w/bytes_w at all call sites.  It remains for now for tests only.
        """
        if self.isinstance_w(w_obj, self.w_unicode):
            return w_obj.text_w(self)
        else:
            return w_obj.bytes_w(self)

    def bytes0_w(self, w_obj):
        "Like bytes_w, but rejects strings with NUL bytes."
        from rpython.rlib import rstring
        result = self.bytes_w(w_obj)
        if '\x00' in result:
            raise oefmt(self.w_ValueError,
                        "argument must be a string without NUL characters")
        return rstring.assert_str0(result)

    def text0_w(self, w_obj):
        "Like text_w, but rejects strings with NUL bytes."
        from rpython.rlib import rstring
        result = self.text_w(w_obj)
        if '\x00' in result:
            raise oefmt(self.w_ValueError,
                        "argument must be a string without NUL characters")
        return rstring.assert_str0(result)

    def fsencode_or_none_w(self, w_obj):
        return None if self.is_none(w_obj) else self.fsencode_w(w_obj)

    def byte_w(self, w_obj):
        """
        Convert an index-like object to an interp-level char

        Used for app-level code like "bytearray(b'abc')[0] = 42".
        """
        value = self.getindex_w(w_obj, None)
        if not 0 <= value < 256:
            # this includes the OverflowError in case the long is too large
            raise oefmt(self.w_ValueError, "byte must be in range(0, 256)")
        return chr(value)

    @specialize.argtype(1)
    def int_w(self, w_obj, allow_conversion=True):
        """
        Unwrap an app-level int object into an interpret-level int.

        If allow_conversion==True, w_obj might be of any type which implements
        __int__, *except* floats which are explicitly rejected. This is the
        same logic as CPython's PyArg_ParseTuple. If you want to also allow
        floats, you can call space.int_w(space.int(w_obj)).

        If allow_conversion=False, w_obj needs to be an app-level int or a
        subclass.
        """
        assert w_obj is not None
        return w_obj.int_w(self, allow_conversion)

    @specialize.argtype(1)
    def int(self, w_obj):
        assert w_obj is not None
        return w_obj.int(self)

    @specialize.argtype(1)
    def uint_w(self, w_obj):
        assert w_obj is not None
        return w_obj.uint_w(self)

    @specialize.argtype(1)
    def bigint_w(self, w_obj, allow_conversion=True):
        """
        Like int_w, but return a rlib.rbigint object and call __long__ if
        allow_conversion is True.
        """
        assert w_obj is not None
        return w_obj.bigint_w(self, allow_conversion)

    @specialize.argtype(1)
    def float_w(self, w_obj, allow_conversion=True):
        """
        Like int_w, but return an interp-level float and call __float__ if
        allow_conversion is True.
        """
        assert w_obj is not None
        return w_obj.float_w(self, allow_conversion)

<<<<<<< HEAD
=======
    def realtext_w(self, w_obj):
        # Like bytes_w(), but only works if w_obj is really of type 'str'.
        # On Python 3 this is the same as text_w().
        if not self.isinstance_w(w_obj, self.w_bytes):
            raise oefmt(self.w_TypeError, "argument must be a string")
        return self.bytes_w(w_obj)

    @specialize.argtype(1)
>>>>>>> 36507c17
    def unicode_w(self, w_obj):
        assert w_obj is not None
        return w_obj.unicode_w(self)

    def unicode0_w(self, w_obj):
        "Like unicode_w, but rejects strings with NUL bytes."
        from rpython.rlib import rstring
        result = w_obj.unicode_w(self)
        if u'\x00' in result:
            raise oefmt(self.w_ValueError,
                        "argument must be a unicode string without NUL "
                        "characters")
        return rstring.assert_str0(result)

    realtext_w = text_w         # Python 2 compatibility
    realunicode_w = unicode_w

    def fsencode(space, w_obj):
        from pypy.interpreter.unicodehelper import fsencode
        return fsencode(space, w_obj)

    def fsdecode(space, w_obj):
        from pypy.interpreter.unicodehelper import fsdecode
        return fsdecode(space, w_obj)

    def fsencode_w(self, w_obj):
        if self.isinstance_w(w_obj, self.w_unicode):
            w_obj = self.fsencode(w_obj)
        return self.bytesbuf0_w(w_obj)

    def bytesbuf0_w(self, w_obj):
        # Like bytes0_w(), but also accept a read-only buffer.
        from rpython.rlib import rstring
        try:
            result = self.bytes_w(w_obj)
        except OperationError as e:
            if not e.match(self, self.w_TypeError):
                raise
            result = self.buffer_w(w_obj, self.BUF_FULL_RO).as_str()
        if '\x00' in result:
            raise oefmt(self.w_ValueError,
                        "argument must be a string without NUL characters")
        return rstring.assert_str0(result)

    def fsdecode_w(self, w_obj):
        if self.isinstance_w(w_obj, self.w_bytes):
            w_obj = self.fsdecode(w_obj)
        return self.unicode0_w(w_obj)

    def bool_w(self, w_obj):
        # Unwraps a bool, also accepting an int for compatibility.
        # For cases where you need to accept bools and ints and nothing
        # else.  Note that saying 'bool' in unwrap_spec() doesn't call
        # this, but the general is_true(),  accepting any object.
        return bool(self.int_w(w_obj))

    @specialize.argtype(1)
    def ord(self, w_obj):
        assert w_obj is not None
        return w_obj.ord(self)

    # This is all interface for gateway.py.
    gateway_int_w = int_w
    gateway_float_w = float_w
    gateway_r_longlong_w = r_longlong_w
    gateway_r_ulonglong_w = r_ulonglong_w

    def gateway_r_uint_w(self, w_obj):
        if self.isinstance_w(w_obj, self.w_float):
            raise oefmt(self.w_TypeError,
                        "integer argument expected, got float")
        return self.uint_w(self.int(w_obj))

    def gateway_nonnegint_w(self, w_obj):
        # Like space.gateway_int_w(), but raises an app-level ValueError if
        # the integer is negative.  Here for gateway.py.
        value = self.gateway_int_w(w_obj)
        if value < 0:
            raise oefmt(self.w_ValueError, "expected a non-negative integer")
        return value

    def c_int_w(self, w_obj):
        # Like space.gateway_int_w(), but raises an app-level OverflowError if
        # the integer does not fit in 32 bits.  Here for gateway.py.
        value = self.gateway_int_w(w_obj)
        if value < INT_MIN or value > INT_MAX:
            raise oefmt(self.w_OverflowError, "expected a 32-bit integer")
        return value

    def c_uint_w(self, w_obj):
        # Like space.gateway_uint_w(), but raises an app-level OverflowError if
        # the integer does not fit in 32 bits.  Here for gateway.py.
        value = self.uint_w(w_obj)
        if value > UINT_MAX:
            raise oefmt(self.w_OverflowError,
                        "expected an unsigned 32-bit integer")
        return value

    def c_nonnegint_w(self, w_obj):
        # Like space.gateway_int_w(), but raises an app-level ValueError if
        # the integer is negative or does not fit in 32 bits.  Here
        # for gateway.py.
        value = self.int_w(w_obj)
        if value < 0:
            raise oefmt(self.w_ValueError, "expected a non-negative integer")
        if value > INT_MAX:
            raise oefmt(self.w_OverflowError, "expected a 32-bit integer")
        return value

    def c_short_w(self, w_obj):
        value = self.int_w(w_obj)
        if value < SHRT_MIN:
            raise oefmt(self.w_OverflowError,
                "signed short integer is less than minimum")
        elif value > SHRT_MAX:
            raise oefmt(self.w_OverflowError,
                "signed short integer is greater than maximum")
        return value

    def c_ushort_w(self, w_obj):
        value = self.int_w(w_obj)
        if value < 0:
            raise oefmt(self.w_OverflowError,
                "can't convert negative value to C unsigned short")
        elif value > USHRT_MAX:
            raise oefmt(self.w_OverflowError,
                "Python int too large for C unsigned short")
        return value

    def c_uid_t_w(self, w_obj):
        # xxx assumes that uid_t and gid_t are a C unsigned int.
        # Equivalent to space.c_uint_w(), with the exception that
        # it also accepts -1 and converts that to UINT_MAX, which
        # is (uid_t)-1.  And values smaller than -1 raise
        # OverflowError, not ValueError.
        try:
            return self.c_uint_w(w_obj)
        except OperationError as e:
            if e.match(self, self.w_ValueError):
                # ValueError: cannot convert negative integer to unsigned
                if self.int_w(w_obj) == -1:
                    return UINT_MAX
                raise oefmt(self.w_OverflowError,
                            "user/group id smaller than minimum (-1)")
            raise

    def truncatedint_w(self, w_obj, allow_conversion=True):
        # Like space.gateway_int_w(), but return the integer truncated
        # instead of raising OverflowError.  For obscure cases only.
        try:
            return self.int_w(w_obj, allow_conversion)
        except OperationError as e:
            if not e.match(self, self.w_OverflowError):
                raise
            from rpython.rlib.rarithmetic import intmask
            return intmask(self.bigint_w(w_obj).uintmask())

    def truncatedlonglong_w(self, w_obj, allow_conversion=True):
        # Like space.gateway_r_longlong_w(), but return the integer truncated
        # instead of raising OverflowError.
        try:
            return self.r_longlong_w(w_obj, allow_conversion)
        except OperationError as e:
            if not e.match(self, self.w_OverflowError):
                raise
            from rpython.rlib.rarithmetic import longlongmask
            return longlongmask(self.bigint_w(w_obj).ulonglongmask())

    def c_filedescriptor_w(self, w_fd):
        # This is only used sometimes in CPython, e.g. for os.fsync() but
        # not os.close().  It's likely designed for 'select'.  It's irregular
        # in the sense that it expects either a real int/long or an object
        # with a fileno(), but not an object with an __int__().
        if not self.isinstance_w(w_fd, self.w_int):
            try:
                w_fileno = self.getattr(w_fd, self.newtext("fileno"))
            except OperationError as e:
                if e.match(self, self.w_AttributeError):
                    raise oefmt(self.w_TypeError,
                                "argument must be an int, or have a fileno() "
                                "method.")
                raise
            w_fd = self.call_function(w_fileno)
            if not self.isinstance_w(w_fd, self.w_int):
                raise oefmt(self.w_TypeError,
                            "fileno() returned a non-integer")
        fd = self.c_int_w(w_fd)  # Can raise w_OverflowError
        if fd < 0:
            raise oefmt(self.w_ValueError,
                "file descriptor cannot be a negative integer (%d)", fd)
        return fd

    def warn(self, w_msg, w_warningcls, stacklevel=2):
        from pypy.module._warnings.interp_warnings import do_warn

        # 'w_warningcls' must a Warning subclass
        if not we_are_translated():
            assert self.issubtype_w(w_warningcls, self.w_Warning)
        do_warn(self, w_msg, w_warningcls, stacklevel - 1)


class AppExecCache(SpaceCache):
    @not_rpython
    def build(cache, source):
        return cache.space.appdef(source)


# Table describing the regular part of the interface of object spaces,
# namely all methods which only take w_ arguments and return a w_ result
# (if any).

ObjSpace.MethodTable = [
# method name # symbol # number of arguments # special method name(s)
    ('is_',             'is',        2, []),
    ('id',              'id',        1, []),
    ('type',            'type',      1, []),
    ('isinstance',      'isinstance', 2, ['__instancecheck__']),
    ('issubtype',       'issubtype', 2, ['__subclasscheck__']),  # not for old-style classes
    ('repr',            'repr',      1, ['__repr__']),
    ('str',             'str',       1, ['__str__']),
    ('format',          'format',    2, ['__format__']),
    ('len',             'len',       1, ['__len__']),
    ('hash',            'hash',      1, ['__hash__']),
    ('getattr',         'getattr',   2, ['__getattribute__']),
    ('setattr',         'setattr',   3, ['__setattr__']),
    ('delattr',         'delattr',   2, ['__delattr__']),
    ('getitem',         'getitem',   2, ['__getitem__']),
    ('setitem',         'setitem',   3, ['__setitem__']),
    ('delitem',         'delitem',   2, ['__delitem__']),
    ('trunc',           'trunc',     1, ['__trunc__']),
    ('pos',             'pos',       1, ['__pos__']),
    ('neg',             'neg',       1, ['__neg__']),
    ('nonzero',         'truth',     1, ['__bool__']),
    ('abs',             'abs',       1, ['__abs__']),
    ('ord',             'ord',       1, []),
    ('invert',          '~',         1, ['__invert__']),
    ('add',             '+',         2, ['__add__', '__radd__']),
    ('sub',             '-',         2, ['__sub__', '__rsub__']),
    ('mul',             '*',         2, ['__mul__', '__rmul__']),
    ('truediv',         '/',         2, ['__truediv__', '__rtruediv__']),
    ('floordiv',        '//',        2, ['__floordiv__', '__rfloordiv__']),
    ('div',             'div',       2, ['__div__', '__rdiv__']),
    ('mod',             '%',         2, ['__mod__', '__rmod__']),
    ('divmod',          'divmod',    2, ['__divmod__', '__rdivmod__']),
    ('pow',             '**',        3, ['__pow__', '__rpow__']),
    ('lshift',          '<<',        2, ['__lshift__', '__rlshift__']),
    ('rshift',          '>>',        2, ['__rshift__', '__rrshift__']),
    ('and_',            '&',         2, ['__and__', '__rand__']),
    ('or_',             '|',         2, ['__or__', '__ror__']),
    ('xor',             '^',         2, ['__xor__', '__rxor__']),
    ('matmul',          '@',         2, ['__matmul__', '__rmatmul__']),
    ('int',             'int',       1, ['__int__']),
    ('index',           'index',     1, ['__index__']),
    ('float',           'float',     1, ['__float__']),
    ('inplace_add',     '+=',        2, ['__iadd__']),
    ('inplace_sub',     '-=',        2, ['__isub__']),
    ('inplace_mul',     '*=',        2, ['__imul__']),
    ('inplace_truediv', '/=',        2, ['__itruediv__']),
    ('inplace_floordiv','//=',       2, ['__ifloordiv__']),
    ('inplace_div',     'div=',      2, ['__idiv__']),
    ('inplace_mod',     '%=',        2, ['__imod__']),
    ('inplace_pow',     '**=',       2, ['__ipow__']),
    ('inplace_lshift',  '<<=',       2, ['__ilshift__']),
    ('inplace_rshift',  '>>=',       2, ['__irshift__']),
    ('inplace_and',     '&=',        2, ['__iand__']),
    ('inplace_or',      '|=',        2, ['__ior__']),
    ('inplace_xor',     '^=',        2, ['__ixor__']),
    ('inplace_matmul',  '@=',        2, ['__imatmul__']),
    ('lt',              '<',         2, ['__lt__', '__gt__']),
    ('le',              '<=',        2, ['__le__', '__ge__']),
    ('eq',              '==',        2, ['__eq__', '__eq__']),
    ('ne',              '!=',        2, ['__ne__', '__ne__']),
    ('gt',              '>',         2, ['__gt__', '__lt__']),
    ('ge',              '>=',        2, ['__ge__', '__le__']),
    ('contains',        'contains',  2, ['__contains__']),
    ('iter',            'iter',      1, ['__iter__']),
    ('next',            'next',      1, ['__next__']),
#    ('call',            'call',      3, ['__call__']),
    ('get',             'get',       3, ['__get__']),
    ('set',             'set',       3, ['__set__']),
    ('delete',          'delete',    2, ['__delete__']),
]

ObjSpace.BuiltinModuleTable = [
    'builtins',
    'sys',
]

ObjSpace.ConstantTable = [
    'None',
    'False',
    'True',
    'Ellipsis',
    'NotImplemented',
]

ObjSpace.ExceptionTable = [
    'ArithmeticError',
    'AssertionError',
    'AttributeError',
    'BaseException',
    'BufferError',
    'BytesWarning',
    'BlockingIOError',
    'DeprecationWarning',
    'EOFError',
    'EnvironmentError',
    'Exception',
    'FloatingPointError',
    'FutureWarning',
    'GeneratorExit',
    'IOError',
    'ImportError',
    'ImportWarning',
    'IndentationError',
    'IndexError',
    'KeyError',
    'KeyboardInterrupt',
    'LookupError',
    'MemoryError',
    'NameError',
    'NotImplementedError',
    'OSError',
    'OverflowError',
    'ReferenceError',
    'ResourceWarning',
    'RecursionError',
    'RuntimeError',
    'StopIteration',
    'SyntaxError',
    'SyntaxWarning',
    'SystemError',
    'SystemExit',
    'TabError',
    'TypeError',
    'UnboundLocalError',
    'UnicodeDecodeError',
    'UnicodeEncodeError',
    'UnicodeError',
    'UnicodeTranslateError',
    'UnicodeWarning',
    'ValueError',
    'Warning',
    'ZeroDivisionError',
    'RuntimeWarning',
    'PendingDeprecationWarning',
    'UserWarning',
]

if sys.platform.startswith("win"):
    ObjSpace.ExceptionTable += ['WindowsError']

## Irregular part of the interface:
#
#                                   wrap(x) -> w_x
#                              str_w(w_str) -> str
#              int_w(w_ival or w_long_ival) -> ival
#                       float_w(w_floatval) -> floatval
#             uint_w(w_ival or w_long_ival) -> r_uint_val (unsigned int value)
#             bigint_w(w_ival or w_long_ival) -> rbigint
#                               unwrap(w_x) -> x
#                              is_true(w_x) -> True or False
#                  newtuple([w_1, w_2,...]) -> w_tuple
#                   newlist([w_1, w_2,...]) -> w_list
#                                 newdict() -> empty w_dict
#           newslice(w_start,w_stop,w_step) -> w_slice
#              call_args(w_obj,Arguments()) -> w_result

ObjSpace.IrregularOpTable = [
    'wrap',
    'bytes_w',
    'int_w',
    'float_w',
    'uint_w',
    'bigint_w',
    'unicode_w',
    'unwrap',
    'is_true',
    'is_w',
    'newtuple',
    'newlist',
    'newdict',
    'newslice',
    'call_args',
]<|MERGE_RESOLUTION|>--- conflicted
+++ resolved
@@ -1542,12 +1542,8 @@
         """ Takes an application level :py:class:`bytes`
             (on PyPy2 this equals `str`) and returns a rpython byte string.
         """
-<<<<<<< HEAD
+        assert w_obj is not None
         return w_obj.bytes_w(self)
-=======
-        assert w_obj is not None
-        return w_obj.str_w(self)
->>>>>>> 36507c17
 
     @specialize.argtype(1)
     def text_w(self, w_obj):
@@ -1559,12 +1555,8 @@
             On PyPy3 it takes a :py:class:`str` and it will return
             an utf-8 encoded rpython string.
         """
-<<<<<<< HEAD
+        assert w_obj is not None
         return w_obj.text_w(self)
-=======
-        assert w_obj is not None
-        return w_obj.str_w(self)
->>>>>>> 36507c17
 
     @not_rpython    # tests only; should be replaced with bytes_w or text_w
     def str_w(self, w_obj):
@@ -1657,17 +1649,7 @@
         assert w_obj is not None
         return w_obj.float_w(self, allow_conversion)
 
-<<<<<<< HEAD
-=======
-    def realtext_w(self, w_obj):
-        # Like bytes_w(), but only works if w_obj is really of type 'str'.
-        # On Python 3 this is the same as text_w().
-        if not self.isinstance_w(w_obj, self.w_bytes):
-            raise oefmt(self.w_TypeError, "argument must be a string")
-        return self.bytes_w(w_obj)
-
     @specialize.argtype(1)
->>>>>>> 36507c17
     def unicode_w(self, w_obj):
         assert w_obj is not None
         return w_obj.unicode_w(self)
