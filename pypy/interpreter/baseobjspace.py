import sys

from rpython.rlib.cache import Cache
from rpython.tool.uid import HUGEVAL_BYTES
from rpython.rlib import jit, types
from rpython.rlib.debug import make_sure_not_resized
from rpython.rlib.objectmodel import (we_are_translated, newlist_hint,
     compute_unique_id, specialize)
from rpython.rlib.signature import signature
from rpython.rlib.rarithmetic import r_uint, SHRT_MIN, SHRT_MAX, \
    INT_MIN, INT_MAX, UINT_MAX

from pypy.interpreter.executioncontext import (ExecutionContext, ActionFlag,
    UserDelAction)
from pypy.interpreter.error import OperationError, new_exception_class, oefmt
from pypy.interpreter.argument import Arguments
from pypy.interpreter.miscutils import ThreadLocals


__all__ = ['ObjSpace', 'OperationError', 'W_Root']

unpackiterable_driver = jit.JitDriver(name='unpackiterable',
                                      greens=['tp'],
                                      reds=['items', 'w_iterator'])


class W_Root(object):
    """This is the abstract root class of all wrapped objects that live
    in a 'normal' object space like StdObjSpace."""
    __slots__ = ()
    _settled_ = True
    user_overridden_class = False

    def getdict(self, space):
        return None

    def getdictvalue(self, space, attr):
        w_dict = self.getdict(space)
        if w_dict is not None:
            return space.finditem_str(w_dict, attr)
        return None

    def setdictvalue(self, space, attr, w_value):
        w_dict = self.getdict(space)
        if w_dict is not None:
            space.setitem_str(w_dict, attr, w_value)
            return True
        return False

    def deldictvalue(self, space, attr):
        w_dict = self.getdict(space)
        if w_dict is not None:
            try:
                space.delitem(w_dict, space.wrap(attr))
                return True
            except OperationError, ex:
                if not ex.match(space, space.w_KeyError):
                    raise
        return False

    def setdict(self, space, w_dict):
        raise oefmt(space.w_TypeError,
                     "attribute '__dict__' of %T objects is not writable",
                     self)

    # to be used directly only by space.type implementations
    def getclass(self, space):
        return space.gettypeobject(self.typedef)

    def setclass(self, space, w_subtype):
        raise OperationError(space.w_TypeError,
                             space.wrap("__class__ assignment: only for heap types"))

    def user_setup(self, space, w_subtype):
        raise NotImplementedError("only for interp-level user subclasses "
                                  "from typedef.py")

    def getname(self, space):
        try:
            return space.unicode_w(space.getattr(self, space.wrap('__name__')))
        except OperationError, e:
            if e.match(space, space.w_TypeError) or e.match(space, space.w_AttributeError):
                return u'?'
            raise

    def getaddrstring(self, space):
        # slowish
        w_id = space.id(self)
        w_4 = space.wrap(4)
        w_0x0F = space.wrap(0x0F)
        i = 2 * HUGEVAL_BYTES
        addrstring = [' '] * i
        while True:
            n = space.int_w(space.and_(w_id, w_0x0F), allow_conversion=False)
            n += ord('0')
            if n > ord('9'):
                n += (ord('a') - ord('9') - 1)
            i -= 1
            addrstring[i] = chr(n)
            if i == 0:
                break
            w_id = space.rshift(w_id, w_4)
        return ''.join(addrstring)

    def getrepr(self, space, info, moreinfo=u''):
        addrstring = unicode(self.getaddrstring(space))
        return space.wrap(u"<%s at 0x%s%s>" % (info, addrstring, moreinfo))

    def getslotvalue(self, index):
        raise NotImplementedError

    def setslotvalue(self, index, w_val):
        raise NotImplementedError

    def delslotvalue(self, index):
        raise NotImplementedError

    def descr_call_mismatch(self, space, opname, RequiredClass, args):
        if RequiredClass is None:
            classname = '?'
        else:
            classname = wrappable_class_name(RequiredClass)
        raise oefmt(space.w_TypeError,
                    "'%s' object expected, got '%T' instead", classname, self)

    # used by _weakref implemenation

    def getweakref(self):
        return None

    def setweakref(self, space, weakreflifeline):
        raise oefmt(space.w_TypeError,
                    "cannot create weak reference to '%T' object", self)

    def delweakref(self):
        pass

    def clear_all_weakrefs(self):
        """Call this at the beginning of interp-level __del__() methods
        in subclasses.  It ensures that weakrefs (if any) are cleared
        before the object is further destroyed.
        """
        lifeline = self.getweakref()
        if lifeline is not None:
            # Clear all weakrefs to this object before we proceed with
            # the destruction of the object.  We detach the lifeline
            # first: if the code following before_del() calls the
            # app-level, e.g. a user-defined __del__(), and this code
            # tries to use weakrefs again, it won't reuse the broken
            # (already-cleared) weakrefs from this lifeline.
            self.delweakref()
            lifeline.clear_all_weakrefs()

    __already_enqueued_for_destruction = ()

    def enqueue_for_destruction(self, space, callback, descrname):
        """Put the object in the destructor queue of the space.
        At a later, safe point in time, UserDelAction will call
        callback(self).  If that raises OperationError, prints it
        to stderr with the descrname string.

        Note that 'callback' will usually need to start with:
            assert isinstance(self, W_SpecificClass)
        """
        # this function always resurect the object, so when
        # running on top of CPython we must manually ensure that
        # we enqueue it only once
        if not we_are_translated():
            if callback in self.__already_enqueued_for_destruction:
                return
            self.__already_enqueued_for_destruction += (callback,)
        space.user_del_action.register_callback(self, callback, descrname)

    # hooks that the mapdict implementations needs:
    def _get_mapdict_map(self):
        return None
    def _set_mapdict_map(self, map):
        raise NotImplementedError
    def _mapdict_read_storage(self, index):
        raise NotImplementedError
    def _mapdict_write_storage(self, index, value):
        raise NotImplementedError
    def _mapdict_storage_length(self):
        raise NotImplementedError
    def _set_mapdict_storage_and_map(self, storage, map):
        raise NotImplementedError

    # -------------------------------------------------------------------

    def is_w(self, space, w_other):
        return self is w_other

    def immutable_unique_id(self, space):
        return None

    def buffer_w(self, space, flags):
        w_impl = space.lookup(self, '__buffer__')
        if w_impl is not None:
            w_result = space.get_and_call_function(w_impl, self)
<<<<<<< HEAD
            if space.isinstance_w(w_result, space.w_memoryview):
                return w_result.buffer_w(space)
        raise oefmt(space.w_TypeError,
                    "'%T' does not support the buffer interface", self)
=======
            if space.isinstance_w(w_result, space.w_buffer):
                return w_result.buffer_w(space, flags)
        raise TypeError

    def readbuf_w(self, space):
        w_impl = space.lookup(self, '__buffer__')
        if w_impl is not None:
            w_result = space.get_and_call_function(w_impl, self)
            if space.isinstance_w(w_result, space.w_buffer):
                return w_result.readbuf_w(space)
        raise TypeError

    def writebuf_w(self, space):
        w_impl = space.lookup(self, '__buffer__')
        if w_impl is not None:
            w_result = space.get_and_call_function(w_impl, self)
            if space.isinstance_w(w_result, space.w_buffer):
                return w_result.writebuf_w(space)
        raise TypeError

    def charbuf_w(self, space):
        w_impl = space.lookup(self, '__buffer__')
        if w_impl is not None:
            w_result = space.get_and_call_function(w_impl, self)
            if space.isinstance_w(w_result, space.w_buffer):
                return w_result.charbuf_w(space)
        raise TypeError
>>>>>>> 2a1d3f4a

    def bytes_w(self, space):
        self._typed_unwrap_error(space, "bytes")

    def unicode_w(self, space):
        self._typed_unwrap_error(space, "string")

    def identifier_w(self, space):
        self._typed_unwrap_error(space, "string")

    def int_w(self, space, allow_conversion=True):
        # note that W_IntObject.int_w has a fast path and W_FloatObject.int_w
        # raises w_TypeError
        w_obj = self
        if allow_conversion:
            w_obj = space.int(self)
        return w_obj._int_w(space)

    def _int_w(self, space):
        self._typed_unwrap_error(space, "integer")

    def float_w(self, space, allow_conversion=True):
        w_obj = self
        if allow_conversion:
            w_obj = space.float(self)
        return w_obj._float_w(space)

    def _float_w(self, space):
        self._typed_unwrap_error(space, "float")

    def uint_w(self, space):
        self._typed_unwrap_error(space, "integer")

    def bigint_w(self, space, allow_conversion=True):
        # note that W_IntObject and W_LongObject have fast paths,
        # W_FloatObject.rbigint_w raises w_TypeError raises
        w_obj = self
        if allow_conversion:
            w_obj = space.int(self)
        return w_obj._bigint_w(space)

    def _bigint_w(self, space):
        self._typed_unwrap_error(space, "integer")

    def _typed_unwrap_error(self, space, expected):
        raise oefmt(space.w_TypeError,
                    "expected %s, got %T object", expected, self)

    def int(self, space):
        w_impl = space.lookup(self, '__int__')
        if w_impl is None:
            self._typed_unwrap_error(space, "integer")
        w_result = space.get_and_call_function(w_impl, self)

        if space.isinstance_w(w_result, space.w_int):
            return w_result
        raise oefmt(space.w_TypeError,
                    "__int__ returned non-int (type '%T')", w_result)

    def ord(self, space):
        raise oefmt(space.w_TypeError,
                    "ord() expected string of length 1, but %T found", self)

    def __spacebind__(self, space):
        return self

    def unwrap(self, space):
        """NOT_RPYTHON"""
        # _____ this code is here to support testing only _____
        return self

    def unpackiterable_int(self, space):
        lst = space.listview_int(self)
        if lst:
            return lst[:]
        return None

    def unpackiterable_float(self, space):
        lst = space.listview_float(self)
        if lst:
            return lst[:]
        return None


class W_InterpIterable(W_Root):
    def __init__(self, space, w_iterable):
        self.w_iter = space.iter(w_iterable)
        self.space = space

    def __iter__(self):
        return self

    def next(self):
        space = self.space
        try:
            return space.next(self.w_iter)
        except OperationError, e:
            if not e.match(space, space.w_StopIteration):
                raise
            raise StopIteration

class InternalSpaceCache(Cache):
    """A generic cache for an object space.  Arbitrary information can
    be attached to the space by defining a function or class 'f' which
    can be called as 'f(space)'.  Its result is stored in this
    ObjSpaceCache.
    """
    def __init__(self, space):
        Cache.__init__(self)
        self.space = space
    def _build(self, callable):
        return callable(self.space)

class SpaceCache(Cache):
    """A base class for all our concrete caches."""
    def __init__(self, space):
        Cache.__init__(self)
        self.space = space

    def _build(self, key):
        return self.build(key)

    def _ready(self, result):
        return self.ready(result)

    def ready(self, result):
        pass

class DescrMismatch(Exception):
    pass

def wrappable_class_name(Class):
    try:
        return Class.typedef.name
    except AttributeError:
        return 'internal subclass of %s' % (Class.__name__,)
wrappable_class_name._annspecialcase_ = 'specialize:memo'

class CannotHaveLock(Exception):
    """Raised by space.allocate_lock() if we're translating."""

# ____________________________________________________________

class ObjSpace(object):
    """Base class for the interpreter-level implementations of object spaces.
    http://pypy.readthedocs.org/en/latest/objspace.html"""

    def __init__(self, config=None):
        "NOT_RPYTHON: Basic initialization of objects."
        self.fromcache = InternalSpaceCache(self).getorbuild
        self.threadlocals = ThreadLocals()
        # set recursion limit
        # sets all the internal descriptors
        if config is None:
            from pypy.config.pypyoption import get_pypy_config
            config = get_pypy_config(translating=False)
        self.config = config

        self.builtin_modules = {}
        self.reloading_modules = {}

        self.interned_strings = {}
        self.actionflag = ActionFlag()    # changed by the signal module
        self.check_signal_action = None   # changed by the signal module
        self.user_del_action = UserDelAction(self)
        self._code_of_sys_exc_info = None

        from pypy.interpreter.pycode import cpython_magic, default_magic
        self.our_magic = default_magic
        self.host_magic = cpython_magic
        # can be overridden to a subclass

        self.initialize()

    def startup(self):
        # To be called before using the space

        # Initialize already imported builtin modules
        from pypy.interpreter.module import Module
        w_modules = self.sys.get('modules')
        for w_modname in self.unpackiterable(
                                self.sys.get('builtin_module_names')):
            try:
                w_mod = self.getitem(w_modules, w_modname)
            except OperationError, e:
                if e.match(self, self.w_KeyError):
                    continue
                raise
            if isinstance(w_mod, Module) and not w_mod.startup_called:
                w_mod.init(self)

    def finish(self):
        self.wait_for_thread_shutdown()
        w_atexit = self.getbuiltinmodule('atexit')
        self.call_method(w_atexit, '_run_exitfuncs')
        self.sys.flush_std_files(self)
        from pypy.interpreter.module import Module
        for w_mod in self.builtin_modules.values():
            if isinstance(w_mod, Module) and w_mod.startup_called:
                w_mod.shutdown(self)

    def wait_for_thread_shutdown(self):
        """Wait until threading._shutdown() completes, provided the threading
        module was imported in the first place.  The shutdown routine will
        wait until all non-daemon 'threading' threads have completed."""
        if not self.config.translation.thread:
            return

        w_modules = self.sys.get('modules')
        w_mod = self.finditem_str(w_modules, 'threading')
        if w_mod is None:
            return

        try:
            self.call_method(w_mod, "_shutdown")
        except OperationError, e:
            e.write_unraisable(self, "threading._shutdown()")

    def __repr__(self):
        try:
            return self._this_space_repr_
        except AttributeError:
            return self.__class__.__name__

    def setbuiltinmodule(self, importname):
        """NOT_RPYTHON. load a lazy pypy/module and put it into sys.modules"""
        if '.' in importname:
            fullname = importname
            importname = fullname.rsplit('.', 1)[1]
        else:
            fullname = "pypy.module.%s" % importname

        Module = __import__(fullname,
                            None, None, ["Module"]).Module
        if Module.applevel_name is not None:
            name = Module.applevel_name
        else:
            name = importname

        mod = Module(self, self.wrap(name))
        mod.install()

        return name

    def getbuiltinmodule(self, name, force_init=False, reuse=True):
        w_name = self.wrap(name)
        w_modules = self.sys.get('modules')
        if not force_init:
            assert reuse
            try:
                return self.getitem(w_modules, w_name)
            except OperationError, e:
                if not e.match(self, self.w_KeyError):
                    raise

        # If the module is a builtin but not yet imported,
        # retrieve it and initialize it
        try:
            w_mod = self.builtin_modules[name]
        except KeyError:
            raise oefmt(self.w_SystemError,
                        "getbuiltinmodule() called with non-builtin module %s",
                        name)

        # Add the module to sys.modules and initialize the module. The
        # order is important to avoid recursions.
        from pypy.interpreter.module import Module
        if isinstance(w_mod, Module):
            if not reuse and w_mod.startup_called:
                # create a copy of the module.  (see issue1514) eventlet
                # patcher relies on this behaviour.
                w_mod2 = self.wrap(Module(self, w_name))
                self.setitem(w_modules, w_name, w_mod2)
                w_mod.getdict(self)  # unlazy w_initialdict
                self.call_method(w_mod2.getdict(self), 'update',
                                 w_mod.w_initialdict)
                return w_mod2
            self.setitem(w_modules, w_name, w_mod)
            w_mod.init(self)
        else:
            self.setitem(w_modules, w_name, w_mod)
        return w_mod

    def get_builtinmodule_to_install(self):
        """NOT_RPYTHON"""
        try:
            return self._builtinmodule_list
        except AttributeError:
            pass

        modules = []

        # You can enable more modules by specifying --usemodules=xxx,yyy
        for name, value in self.config.objspace.usemodules:
            if value and name not in modules:
                modules.append(name)

        if self.config.objspace.extmodules:
            for name in self.config.objspace.extmodules.split(','):
                if name not in modules:
                    modules.append(name)

        # a bit of custom logic: rctime take precedence over time
        # XXX this could probably be done as a "requires" in the config
        if 'rctime' in modules and 'time' in modules:
            modules.remove('time')

        self._builtinmodule_list = modules
        return self._builtinmodule_list

    ALL_BUILTIN_MODULES = [
        'posix', 'nt', 'os2', 'mac', 'ce', 'riscos',
        'math', 'array', 'select',
        '_random', '_sre', 'time', '_socket', 'errno',
        'unicodedata',
        'parser', 'fcntl', '_codecs', 'binascii'
    ]

    # These modules are treated like CPython treats built-in modules,
    # i.e. they always shadow any xx.py.  The other modules are treated
    # like CPython treats extension modules, and are loaded in sys.path
    # order by the fake entry '.../lib_pypy/__extensions__'.
    MODULES_THAT_ALWAYS_SHADOW = dict.fromkeys([
        '__builtin__', '__pypy__', '_ast', '_codecs', '_sre', '_warnings',
        '_weakref', 'errno', '__exceptions__', 'gc', 'imp', 'marshal',
        'posix', 'nt', 'pwd', 'signal', 'sys', 'thread', 'zipimport',
    ], None)

    def make_builtins(self):
        "NOT_RPYTHON: only for initializing the space."

        from pypy.module.exceptions import Module
        w_name = self.wrap('__exceptions__')
        self.exceptions_module = Module(self, w_name)
        self.exceptions_module.install()

        from pypy.module.imp import Module
        w_name = self.wrap('imp')
        mod = Module(self, w_name)
        mod.install()

        from pypy.module.sys import Module
        w_name = self.wrap('sys')
        self.sys = Module(self, w_name)
        self.sys.install()

        from pypy.module.__builtin__ import Module
        w_name = self.wrap('builtins')
        self.builtin = Module(self, w_name)
        w_builtin = self.wrap(self.builtin)
        w_builtin.install()
        self.setitem(self.builtin.w_dict, self.wrap('__builtins__'), w_builtin)

        # exceptions was bootstrapped as '__exceptions__' but still
        # lives in pypy/module/exceptions, we rename it below for
        # sys.builtin_module_names
        bootstrap_modules = set(('sys', 'imp', 'builtins', 'exceptions'))
        installed_builtin_modules = list(bootstrap_modules)

        exception_types_w = self.export_builtin_exceptions()

        # initialize with "bootstrap types" from objspace  (e.g. w_None)
        types_w = (self.get_builtin_types().items() +
                   exception_types_w.items())
        for name, w_type in types_w:
            self.setitem(self.builtin.w_dict, self.wrap(name), w_type)

        # install mixed modules
        for mixedname in self.get_builtinmodule_to_install():
            if mixedname not in bootstrap_modules:
                self.install_mixedmodule(mixedname, installed_builtin_modules)

        installed_builtin_modules.remove('exceptions')
        installed_builtin_modules.append('__exceptions__')
        installed_builtin_modules.sort()
        w_builtin_module_names = self.newtuple(
            [self.wrap(fn) for fn in installed_builtin_modules])

        # force this value into the dict without unlazyfying everything
        self.setitem(self.sys.w_dict, self.wrap('builtin_module_names'),
                     w_builtin_module_names)

    def get_builtin_types(self):
        """Get a dictionary mapping the names of builtin types to the type
        objects."""
        raise NotImplementedError

    def export_builtin_exceptions(self):
        """NOT_RPYTHON"""
        w_dic = self.exceptions_module.getdict(self)
        exc_types_w = {}
        w_iter = self.iter(w_dic)
        while True:
            try:
                w_name = self.next(w_iter)
            except OperationError, e:
                if not e.match(self, self.w_StopIteration):
                    raise
                break
            name = self.str_w(w_name)
            if not name.startswith('__'):
                excname = name
                w_exc = self.getitem(w_dic, w_name)
                exc_types_w[name] = w_exc
                setattr(self, "w_" + excname, w_exc)
        return exc_types_w

    def install_mixedmodule(self, mixedname, installed_builtin_modules):
        """NOT_RPYTHON"""
        modname = self.setbuiltinmodule(mixedname)
        if modname:
            assert modname not in installed_builtin_modules, (
                "duplicate interp-level module enabled for the "
                "app-level module %r" % (modname,))
            installed_builtin_modules.append(modname)

    def setup_builtin_modules(self):
        "NOT_RPYTHON: only for initializing the space."
        if self.config.objspace.usemodules.cpyext:
            from pypy.module.cpyext.state import State
            self.fromcache(State).build_api(self)
        self.getbuiltinmodule('sys')
        self.getbuiltinmodule('imp')
        self.getbuiltinmodule('builtins')
        for mod in self.builtin_modules.values():
            mod.setup_after_space_initialization()

    def initialize(self):
        """NOT_RPYTHON: Abstract method that should put some minimal
        content into the w_builtins."""

    @jit.loop_invariant
    def getexecutioncontext(self):
        "Return what we consider to be the active execution context."
        # Important: the annotator must not see a prebuilt ExecutionContext:
        # you should not see frames while you translate
        # so we make sure that the threadlocals never *have* an
        # ExecutionContext during translation.
        if self.config.translating and not we_are_translated():
            assert self.threadlocals.getvalue() is None, (
                "threadlocals got an ExecutionContext during translation!")
            try:
                return self._ec_during_translation
            except AttributeError:
                ec = self.createexecutioncontext()
                self._ec_during_translation = ec
                return ec
        # normal case follows.  The 'thread' module installs a real
        # thread-local object in self.threadlocals, so this builds
        # and caches a new ec in each thread.
        ec = self.threadlocals.getvalue()
        if ec is None:
            ec = self.createexecutioncontext()
            self.threadlocals.setvalue(ec)
        return ec

    def _freeze_(self):
        return True

    def createexecutioncontext(self):
        "Factory function for execution contexts."
        return ExecutionContext(self)

    def createcompiler(self):
        "Factory function creating a compiler object."
        try:
            return self.default_compiler
        except AttributeError:
            from pypy.interpreter.pycompiler import PythonAstCompiler
            compiler = PythonAstCompiler(self)
            self.default_compiler = compiler
            return compiler

    def createframe(self, code, w_globals, outer_func=None):
        "Create an empty PyFrame suitable for this code object."
        return self.FrameClass(self, code, w_globals, outer_func)

    def allocate_lock(self):
        """Return an interp-level Lock object if threads are enabled,
        and a dummy object if they are not."""
        if self.config.objspace.usemodules.thread:
            # we use a sub-function to avoid putting the 'import' statement
            # here, where the flow space would see it even if thread=False
            return self.__allocate_lock()
        else:
            return dummy_lock

    def __allocate_lock(self):
        from rpython.rlib.rthread import allocate_lock, error
        # hack: we can't have prebuilt locks if we're translating.
        # In this special situation we should just not lock at all
        # (translation is not multithreaded anyway).
        if not we_are_translated() and self.config.translating:
            raise CannotHaveLock()
        try:
            return allocate_lock()
        except error:
            raise OperationError(self.w_RuntimeError,
                                 self.wrap("out of resources"))

    # Following is a friendly interface to common object space operations
    # that can be defined in term of more primitive ones.  Subclasses
    # may also override specific functions for performance.

    def not_(self, w_obj):
        return self.wrap(not self.is_true(w_obj))

    def eq_w(self, w_obj1, w_obj2):
        """shortcut for space.is_true(space.eq(w_obj1, w_obj2))"""
        return self.is_w(w_obj1, w_obj2) or self.is_true(self.eq(w_obj1, w_obj2))

    def is_(self, w_one, w_two):
        return self.newbool(self.is_w(w_one, w_two))

    def is_w(self, w_one, w_two):
        # done by a method call on w_two (and not on w_one, because of the
        # expected programming style where we say "if x is None" or
        # "if x is object").
        assert w_two is not None
        return w_two.is_w(self, w_one)

    def is_none(self, w_obj):
        """ mostly for checking inputargs that have unwrap_spec and
        can accept both w_None and None
        """
        return w_obj is None or self.is_w(w_obj, self.w_None)

    def id(self, w_obj):
        w_result = w_obj.immutable_unique_id(self)
        if w_result is None:
            # in the common case, returns an unsigned value
            w_result = self.wrap(r_uint(compute_unique_id(w_obj)))
        return w_result

    def hash_w(self, w_obj):
        """shortcut for space.int_w(space.hash(w_obj))"""
        return self.int_w(self.hash(w_obj))

    def len_w(self, w_obj):
        """shotcut for space.int_w(space.len(w_obj))"""
        return self.int_w(self.len(w_obj))

    def setitem_str(self, w_obj, key, w_value):
        return self.setitem(w_obj, self.wrap(key), w_value)

    def finditem_str(self, w_obj, key):
        return self.finditem(w_obj, self.wrap(key))

    def finditem(self, w_obj, w_key):
        try:
            return self.getitem(w_obj, w_key)
        except OperationError, e:
            if e.match(self, self.w_KeyError):
                return None
            raise

    def findattr(self, w_object, w_name):
        try:
            return self.getattr(w_object, w_name)
        except OperationError, e:
            # a PyPy extension: let SystemExit and KeyboardInterrupt go through
            if e.async(self):
                raise
            return None

    @signature(types.any(), types.bool(), returns=types.instance(W_Root))
    def newbool(self, b):
        if b:
            return self.w_True
        else:
            return self.w_False

    def new_interned_w_str(self, w_s):
        s = self.str_w(w_s)
        if not we_are_translated():
            assert type(s) is str
        try:
            return self.interned_strings[s]
        except KeyError:
            pass
        self.interned_strings[s] = w_s
        return w_s

    def new_interned_str(self, s):
        if not we_are_translated():
            assert type(s) is str
        try:
            return self.interned_strings[s]
        except KeyError:
            pass
        w_s = self.interned_strings[s] = self.wrap(s)
        return w_s

    def descr_self_interp_w(self, RequiredClass, w_obj):
        if not isinstance(w_obj, RequiredClass):
            raise DescrMismatch()
        return w_obj
    descr_self_interp_w._annspecialcase_ = 'specialize:arg(1)'

    def interp_w(self, RequiredClass, w_obj, can_be_None=False):
        """
        Unwrap w_obj, checking that it is an instance of the required internal
        interpreter class.
        """
        assert RequiredClass is not None
        if can_be_None and self.is_none(w_obj):
            return None
        if not isinstance(w_obj, RequiredClass):   # or obj is None
            raise oefmt(self.w_TypeError,
                        "'%s' object expected, got '%N' instead",
                        wrappable_class_name(RequiredClass),
                        w_obj.getclass(self))
        return w_obj
    interp_w._annspecialcase_ = 'specialize:arg(1)'

    def unpackiterable(self, w_iterable, expected_length=-1):
        """Unpack an iterable into a real (interpreter-level) list.

        Raise an OperationError(w_ValueError) if the length is wrong."""
        w_iterator = self.iter(w_iterable)
        if expected_length == -1:
            # xxx special hack for speed
            from pypy.interpreter.generator import GeneratorIterator
            if isinstance(w_iterator, GeneratorIterator):
                lst_w = []
                w_iterator.unpack_into(lst_w)
                return lst_w
            # /xxx
            return self._unpackiterable_unknown_length(w_iterator, w_iterable)
        else:
            lst_w = self._unpackiterable_known_length(w_iterator,
                                                      expected_length)
            return lst_w[:]     # make the resulting list resizable

    def iteriterable(self, w_iterable):
        return W_InterpIterable(self, w_iterable)

    def _unpackiterable_unknown_length(self, w_iterator, w_iterable):
        """Unpack an iterable of unknown length into an interp-level
        list.
        """
        # If we can guess the expected length we can preallocate.
        try:
            items = newlist_hint(self.length_hint(w_iterable, 0))
        except MemoryError:
            items = [] # it might have lied

        tp = self.type(w_iterator)
        while True:
            unpackiterable_driver.jit_merge_point(tp=tp,
                                                  w_iterator=w_iterator,
                                                  items=items)
            try:
                w_item = self.next(w_iterator)
            except OperationError, e:
                if not e.match(self, self.w_StopIteration):
                    raise
                break  # done
            items.append(w_item)
        #
        return items

    @jit.dont_look_inside
    def _unpackiterable_known_length(self, w_iterator, expected_length):
        # Unpack a known length list, without letting the JIT look inside.
        # Implemented by just calling the @jit.unroll_safe version, but
        # the JIT stopped looking inside already.
        return self._unpackiterable_known_length_jitlook(w_iterator,
                                                         expected_length)

    @jit.unroll_safe
    def _unpackiterable_known_length_jitlook(self, w_iterator,
                                             expected_length):
        items = [None] * expected_length
        idx = 0
        while True:
            try:
                w_item = self.next(w_iterator)
            except OperationError, e:
                if not e.match(self, self.w_StopIteration):
                    raise
                break  # done
            if idx == expected_length:
                raise oefmt(self.w_ValueError,
                            "too many values to unpack (expected %d)",
                            expected_length)
            items[idx] = w_item
            idx += 1
        if idx < expected_length:
            raise oefmt(self.w_ValueError,
                        "need more than %d value%s to unpack",
                        idx, "" if idx == 1 else "s")
        return items

    def unpackiterable_unroll(self, w_iterable, expected_length):
        # Like unpackiterable(), but for the cases where we have
        # an expected_length and want to unroll when JITted.
        # Returns a fixed-size list.
        w_iterator = self.iter(w_iterable)
        assert expected_length != -1
        return self._unpackiterable_known_length_jitlook(w_iterator,
                                                         expected_length)


    def unpackiterable_int(self, w_obj):
        """
        Return a RPython list of unwrapped ints out of w_obj. The list is
        guaranteed to be acopy of the actual data contained in w_obj, so you
        can freely modify it. It might return None if not supported.
        """
        return w_obj.unpackiterable_int(self)

    def unpackiterable_float(self, w_obj):
        """
        Same as unpackiterable_int, but for floats.
        """
        return w_obj.unpackiterable_float(self)


    def length_hint(self, w_obj, default):
        """Return the length of an object, consulting its __length_hint__
        method if necessary.
        """
        try:
            return self.len_w(w_obj)
        except OperationError, e:
            if not (e.match(self, self.w_TypeError) or
                    e.match(self, self.w_AttributeError)):
                raise

        w_descr = self.lookup(w_obj, '__length_hint__')
        if w_descr is None:
            return default
        try:
            w_hint = self.get_and_call_function(w_descr, w_obj)
        except OperationError, e:
            if not (e.match(self, self.w_TypeError) or
                    e.match(self, self.w_AttributeError)):
                raise
            return default
        if self.is_w(w_hint, self.w_NotImplemented):
            return default

        hint = self.int_w(w_hint)
        if hint < 0:
            raise OperationError(self.w_ValueError, self.wrap(
                    "__length_hint__() should return >= 0"))
        return hint

    def fixedview(self, w_iterable, expected_length=-1):
        """ A fixed list view of w_iterable. Don't modify the result
        """
        return make_sure_not_resized(self.unpackiterable(w_iterable,
                                                         expected_length)[:])

    fixedview_unroll = fixedview

    def listview(self, w_iterable, expected_length=-1):
        """ A non-fixed view of w_iterable. Don't modify the result
        """
        return self.unpackiterable(w_iterable, expected_length)

    def listview_bytes(self, w_list):
        """ Return a list of unwrapped strings out of a list of strings. If the
        argument is not a list or does not contain only strings, return None.
        May return None anyway.
        """
        return None

    def listview_unicode(self, w_list):
        """ Return a list of unwrapped unicode out of a list of unicode. If the
        argument is not a list or does not contain only unicode, return None.
        May return None anyway.
        """
        return None

    def listview_int(self, w_list):
        """ Return a list of unwrapped int out of a list of int. If the
        argument is not a list or does not contain only int, return None.
        May return None anyway.
        """
        return None

    def listview_float(self, w_list):
        """ Return a list of unwrapped float out of a list of float. If the
        argument is not a list or does not contain only float, return None.
        May return None anyway.
        """
        return None

    def view_as_kwargs(self, w_dict):
        """ if w_dict is a kwargs-dict, return two lists, one of unwrapped
        strings and one of wrapped values. otherwise return (None, None)
        """
        return (None, None)

    def newlist_bytes(self, list_s):
        return self.newlist([self.wrapbytes(s) for s in list_s])

    def newlist_unicode(self, list_u):
        return self.newlist([self.wrap(u) for u in list_u])

    def newlist_hint(self, sizehint):
        from pypy.objspace.std.listobject import make_empty_list_with_size
        return make_empty_list_with_size(self, sizehint)

    @jit.unroll_safe
    def exception_match(self, w_exc_type, w_check_class):
        """Checks if the given exception type matches 'w_check_class'."""
        if self.is_w(w_exc_type, w_check_class):
            return True   # fast path
        if self.isinstance_w(w_check_class, self.w_tuple):
            for w_t in self.fixedview(w_check_class):
                if self.exception_match(w_exc_type, w_t):
                    return True
            else:
                return False
        return self.exception_issubclass_w(w_exc_type, w_check_class)

    def call_obj_args(self, w_callable, w_obj, args):
        if not self.config.objspace.disable_call_speedhacks:
            # start of hack for performance
            from pypy.interpreter.function import Function
            if isinstance(w_callable, Function):
                return w_callable.call_obj_args(w_obj, args)
            # end of hack for performance
        return self.call_args(w_callable, args.prepend(w_obj))

    def call(self, w_callable, w_args, w_kwds=None):
        args = Arguments.frompacked(self, w_args, w_kwds)
        return self.call_args(w_callable, args)

    def call_function(self, w_func, *args_w):
        nargs = len(args_w) # used for pruning funccall versions
        if not self.config.objspace.disable_call_speedhacks and nargs < 5:
            # start of hack for performance
            from pypy.interpreter.function import Function, Method
            if isinstance(w_func, Method):
                if nargs < 4:
                    func = w_func.w_function
                    if isinstance(func, Function):
                        return func.funccall(w_func.w_instance, *args_w)

            if isinstance(w_func, Function):
                return w_func.funccall(*args_w)
            # end of hack for performance

        args = Arguments(self, list(args_w))
        return self.call_args(w_func, args)

    def call_valuestack(self, w_func, nargs, frame):
        from pypy.interpreter.function import Function, Method, is_builtin_code
        if frame.is_being_profiled and is_builtin_code(w_func):
            # XXX: this code is copied&pasted :-( from the slow path below
            # call_valuestack().
            args = frame.make_arguments(nargs)
            return self.call_args_and_c_profile(frame, w_func, args)

        if not self.config.objspace.disable_call_speedhacks:
            # start of hack for performance
            if isinstance(w_func, Method):
                # reuse callable stack place for w_inst
                frame.settopvalue(w_func.w_instance, nargs)
                nargs += 1
                w_func = w_func.w_function

            if isinstance(w_func, Function):
                return w_func.funccall_valuestack(nargs, frame)
            # end of hack for performance

        args = frame.make_arguments(nargs)
        return self.call_args(w_func, args)

    def call_args_and_c_profile(self, frame, w_func, args):
        ec = self.getexecutioncontext()
        ec.c_call_trace(frame, w_func, args)
        try:
            w_res = self.call_args(w_func, args)
        except OperationError:
            ec.c_exception_trace(frame, w_func)
            raise
        ec.c_return_trace(frame, w_func, args)
        return w_res

    def call_method(self, w_obj, methname, *arg_w):
        w_meth = self.getattr(w_obj, self.wrap(methname))
        return self.call_function(w_meth, *arg_w)

    def raise_key_error(self, w_key):
        e = self.call_function(self.w_KeyError, w_key)
        raise OperationError(self.w_KeyError, e)

    def lookup(self, w_obj, name):
        w_type = self.type(w_obj)
        w_mro = self.getattr(w_type, self.wrap("__mro__"))
        for w_supertype in self.fixedview(w_mro):
            w_value = w_supertype.getdictvalue(self, name)
            if w_value is not None:
                return w_value
        return None

    def callable(self, w_obj):
        return self.wrap(self.lookup(w_obj, "__call__") is not None)

    def issequence_w(self, w_obj):
        return (self.findattr(w_obj, self.wrap("__getitem__")) is not None)

    # The code below only works
    # for the simple case (new-style instance).
    # These methods are patched with the full logic by the builtins
    # module when it is loaded

    def abstract_issubclass_w(self, w_cls1, w_cls2):
        # Equivalent to 'issubclass(cls1, cls2)'.
        return self.is_true(self.issubtype(w_cls1, w_cls2))

    def abstract_isinstance_w(self, w_obj, w_cls):
        # Equivalent to 'isinstance(obj, cls)'.
        return self.isinstance_w(w_obj, w_cls)

    def abstract_isclass_w(self, w_obj):
        # Equivalent to 'isinstance(obj, type)'.
        return self.isinstance_w(w_obj, self.w_type)

    def abstract_getclass(self, w_obj):
        # Equivalent to 'obj.__class__'.
        return self.type(w_obj)

    # CPython rules allows subclasses of BaseExceptions to be exceptions.
    # This is slightly less general than the case above, so we prefix
    # it with exception_

    def exception_is_valid_obj_as_class_w(self, w_obj):
        if not self.isinstance_w(w_obj, self.w_type):
            return False
        return self.is_true(self.issubtype(w_obj, self.w_BaseException))

    def exception_is_valid_class_w(self, w_cls):
        return self.is_true(self.issubtype(w_cls, self.w_BaseException))

    def exception_getclass(self, w_obj):
        return self.type(w_obj)

    def exception_issubclass_w(self, w_cls1, w_cls2):
        return self.is_true(self.issubtype(w_cls1, w_cls2))

    def new_exception_class(self, *args, **kwargs):
        "NOT_RPYTHON; convenience method to create excceptions in modules"
        return new_exception_class(self, *args, **kwargs)

    # end of special support code

    def eval(self, expression, w_globals, w_locals, hidden_applevel=False):
        "NOT_RPYTHON: For internal debugging."
        if isinstance(expression, str):
            compiler = self.createcompiler()
            expression = compiler.compile(expression, '?', 'eval', 0,
                                         hidden_applevel=hidden_applevel)
        else:
            raise TypeError('space.eval(): expected a string, code or PyCode object')
        return expression.exec_code(self, w_globals, w_locals)

    def exec_(self, statement, w_globals, w_locals, hidden_applevel=False,
              filename=None):
        "NOT_RPYTHON: For internal debugging."
        if filename is None:
            filename = '?'
        from pypy.interpreter.pycode import PyCode
        if isinstance(statement, str):
            compiler = self.createcompiler()
            statement = compiler.compile(statement, filename, 'exec', 0,
                                         hidden_applevel=hidden_applevel)
        if not isinstance(statement, PyCode):
            raise TypeError('space.exec_(): expected a string, code or PyCode object')
        w_key = self.wrap('__builtins__')
        if not self.is_true(self.contains(w_globals, w_key)):
            self.setitem(w_globals, w_key, self.wrap(self.builtin))
        return statement.exec_code(self, w_globals, w_locals)

    def appexec(self, posargs_w, source):
        """ return value from executing given source at applevel.
            EXPERIMENTAL. The source must look like
               '''(x, y):
                       do_stuff...
                       return result
               '''
        """
        w_func = self.fromcache(AppExecCache).getorbuild(source)
        args = Arguments(self, list(posargs_w))
        return self.call_args(w_func, args)
    appexec._annspecialcase_ = 'specialize:arg(2)'

    def _next_or_none(self, w_it):
        try:
            return self.next(w_it)
        except OperationError, e:
            if not e.match(self, self.w_StopIteration):
                raise
            return None

    def compare_by_iteration(self, w_iterable1, w_iterable2, op):
        w_it1 = self.iter(w_iterable1)
        w_it2 = self.iter(w_iterable2)
        while True:
            w_x1 = self._next_or_none(w_it1)
            w_x2 = self._next_or_none(w_it2)
            if w_x1 is None or w_x2 is None:
                if op == 'eq': return self.newbool(w_x1 is w_x2)  # both None
                if op == 'ne': return self.newbool(w_x1 is not w_x2)
                if op == 'lt': return self.newbool(w_x2 is not None)
                if op == 'le': return self.newbool(w_x1 is None)
                if op == 'gt': return self.newbool(w_x1 is not None)
                if op == 'ge': return self.newbool(w_x2 is None)
                assert False, "bad value for op"
            if not self.eq_w(w_x1, w_x2):
                if op == 'eq': return self.w_False
                if op == 'ne': return self.w_True
                if op == 'lt': return self.lt(w_x1, w_x2)
                if op == 'le': return self.le(w_x1, w_x2)
                if op == 'gt': return self.gt(w_x1, w_x2)
                if op == 'ge': return self.ge(w_x1, w_x2)
                assert False, "bad value for op"
    compare_by_iteration._annspecialcase_ = 'specialize:arg(3)'

    def decode_index(self, w_index_or_slice, seqlength):
        """Helper for custom sequence implementations
             -> (index, 0, 0) or
                (start, stop, step)
        """
        if self.isinstance_w(w_index_or_slice, self.w_slice):
            from pypy.objspace.std.sliceobject import W_SliceObject
            assert isinstance(w_index_or_slice, W_SliceObject)
            start, stop, step = w_index_or_slice.indices3(self, seqlength)
        else:
            start = self.int_w(w_index_or_slice, allow_conversion=False)
            if start < 0:
                start += seqlength
            if not (0 <= start < seqlength):
                raise OperationError(self.w_IndexError,
                                     self.wrap("index out of range"))
            stop = 0
            step = 0
        return start, stop, step

    def decode_index4(self, w_index_or_slice, seqlength):
        """Helper for custom sequence implementations
             -> (index, 0, 0, 1) or
                (start, stop, step, slice_length)
        """
        if self.isinstance_w(w_index_or_slice, self.w_slice):
            from pypy.objspace.std.sliceobject import W_SliceObject
            assert isinstance(w_index_or_slice, W_SliceObject)
            start, stop, step, length = w_index_or_slice.indices4(self,
                                                                  seqlength)
        else:
            start = self.int_w(w_index_or_slice, allow_conversion=False)
            if start < 0:
                start += seqlength
            if not (0 <= start < seqlength):
                raise OperationError(self.w_IndexError,
                                     self.wrap("index out of range"))
            stop = 0
            step = 0
            length = 1
        return start, stop, step, length

    def getindex_w(self, w_obj, w_exception, objdescr=None):
        """Return w_obj.__index__() as an RPython int.
        If w_exception is None, silently clamp in case of overflow;
        else raise w_exception.
        """
        try:
            w_index = self.index(w_obj)
        except OperationError, err:
            if objdescr is None or not err.match(self, self.w_TypeError):
                raise
            raise oefmt(self.w_TypeError, "%s must be an integer, not %T",
                        objdescr, w_obj)
        try:
            # allow_conversion=False it's not really necessary because the
            # return type of __index__ is already checked by space.index(),
            # but there is no reason to allow conversions anyway
            index = self.int_w(w_index, allow_conversion=False)
        except OperationError, err:
            if not err.match(self, self.w_OverflowError):
                raise
            if not w_exception:
                # w_index should be a long object, but can't be sure of that
                if self.is_true(self.lt(w_index, self.wrap(0))):
                    return -sys.maxint-1
                else:
                    return sys.maxint
            else:
                raise oefmt(w_exception,
                            "cannot fit '%T' into an index-sized integer",
                            w_obj)
        else:
            return index

    def getslice(space, w_obj, w_start, w_stop):
        w_slice = space.newslice(w_start, w_stop, space.w_None)
        return space.getitem(w_obj, w_slice)

    def setslice(space, w_obj, w_start, w_stop, w_sequence):
        w_slice = space.newslice(w_start, w_stop, space.w_None)
        return space.setitem(w_obj, w_slice, w_sequence)

    def delslice(space, w_obj, w_start, w_stop):
        w_slice = space.newslice(w_start, w_stop, space.w_None)
        return space.delitem(w_obj, w_slice)

    def r_longlong_w(self, w_obj, allow_conversion=True):
        bigint = self.bigint_w(w_obj, allow_conversion)
        try:
            return bigint.tolonglong()
        except OverflowError:
            raise OperationError(self.w_OverflowError,
                                 self.wrap('integer too large'))

    def r_ulonglong_w(self, w_obj, allow_conversion=True):
        bigint = self.bigint_w(w_obj, allow_conversion)
        try:
            return bigint.toulonglong()
        except OverflowError:
            raise OperationError(self.w_OverflowError,
                                 self.wrap('integer too large'))
        except ValueError:
            raise OperationError(self.w_ValueError,
                                 self.wrap('cannot convert negative integer '
                                           'to unsigned int'))

    BUF_SIMPLE   = 0x0000
    BUF_WRITABLE = 0x0001
    BUF_FORMAT   = 0x0004
    BUF_ND       = 0x0008
    BUF_STRIDES  = 0x0010 | BUF_ND
    BUF_INDIRECT = 0x0100 | BUF_STRIDES

    BUF_CONTIG_RO = BUF_ND
    BUF_CONTIG    = BUF_ND | BUF_WRITABLE

    BUF_FULL_RO = BUF_INDIRECT | BUF_FORMAT
    BUF_FULL    = BUF_INDIRECT | BUF_FORMAT | BUF_WRITABLE

    def check_buf_flags(self, flags, readonly):
        if readonly and flags & self.BUF_WRITABLE == self.BUF_WRITABLE:
            raise oefmt(self.w_BufferError, "Object is not writable.")

    def buffer_w(self, w_obj, flags):
        # New buffer interface, returns a buffer based on flags (PyObject_GetBuffer)
        try:
            return w_obj.buffer_w(self, flags)
        except TypeError:
            raise oefmt(self.w_TypeError,
                        "'%T' does not have the buffer interface", w_obj)

    def readbuf_w(self, w_obj):
        # Old buffer interface, returns a readonly buffer (PyObject_AsReadBuffer)
        try:
            return w_obj.readbuf_w(self)
        except TypeError:
            raise oefmt(self.w_TypeError,
                        "expected a readable buffer object")

    def writebuf_w(self, w_obj):
        # Old buffer interface, returns a writeable buffer (PyObject_AsWriteBuffer)
        try:
            return w_obj.writebuf_w(self)
        except TypeError:
            raise oefmt(self.w_TypeError,
                        "expected a writeable buffer object")

    def charbuf_w(self, w_obj):
        # Old buffer interface, returns a character buffer (PyObject_AsCharBuffer)
        try:
            return w_obj.charbuf_w(self)
        except TypeError:
            raise oefmt(self.w_TypeError,
                        "expected a character buffer object")

    def _getarg_error(self, expected, w_obj):
        if self.is_none(w_obj):
            name = "None"
        else:
            name = self.type(w_obj).get_module_type_name()
        raise oefmt(self.w_TypeError, "must be %s, not %s", expected, name)

<<<<<<< HEAD
    def bufferstr0_new_w(self, w_obj):
        from rpython.rlib import rstring
        result = self.bufferstr_new_w(w_obj)
        if '\x00' in result:
            raise OperationError(self.w_TypeError, self.wrap(
                    'argument must be a string without NUL characters'))
        return rstring.assert_str0(result)

=======
    @specialize.arg(1)
    def getarg_w(self, code, w_obj):
        if code == 'z*':
            if self.is_none(w_obj):
                return None
            code = 's*'
        if code == 's*':
            if self.isinstance_w(w_obj, self.w_str):
                return w_obj.readbuf_w(self)
            if self.isinstance_w(w_obj, self.w_unicode):
                return self.str(w_obj).readbuf_w(self)
            try:
                return w_obj.buffer_w(self, 0)
            except TypeError:
                pass
            try:
                return w_obj.readbuf_w(self)
            except TypeError:
                self._getarg_error("string or buffer", w_obj)
        elif code == 's#':
            if self.isinstance_w(w_obj, self.w_str):
                return w_obj.str_w(self)
            if self.isinstance_w(w_obj, self.w_unicode):
                return self.str(w_obj).str_w(self)
            try:
                return w_obj.readbuf_w(self).as_str()
            except TypeError:
                self._getarg_error("string or read-only buffer", w_obj)
        elif code == 'w*':
            try:
                try:
                    return w_obj.buffer_w(self, self.BUF_WRITABLE)
                except OperationError:
                    self._getarg_error("read-write buffer", w_obj)
            except TypeError:
                pass
            try:
                return w_obj.writebuf_w(self)
            except TypeError:
                self._getarg_error("read-write buffer", w_obj)
        elif code == 't#':
            try:
                return w_obj.charbuf_w(self)
            except TypeError:
                self._getarg_error("string or read-only character buffer", w_obj)
        else:
            assert False

    # XXX rename/replace with code more like CPython getargs for buffers
>>>>>>> 2a1d3f4a
    def bufferstr_w(self, w_obj):
        # Directly returns an interp-level str.  Note that if w_obj is a
        # unicode string, this is different from str_w(buffer(w_obj)):
        # indeed, the latter returns a string with the raw bytes from
        # the underlying unicode buffer, but bufferstr_w() just converts
        # the unicode to an ascii string.  This inconsistency is kind of
        # needed because CPython has the same issue.  (Well, it's
        # unclear if there is any use at all for getting the bytes in
        # the unicode buffer.)
        try:
            return self.bytes_w(w_obj)
        except OperationError, e:
            if not e.match(self, self.w_TypeError):
                raise
        try:
            buf = w_obj.buffer_w(self, 0)
        except TypeError:
            pass
        else:
            return buf.as_str()
        try:
            buf = w_obj.readbuf_w(self)
        except TypeError:
            self._getarg_error("string or buffer", w_obj)
        else:
            return buf.as_str()

    def bufferstr_or_u_w(self, w_obj):
        """Returns an interp-level str, directly if possible.

        Accepts unicode or any type supporting the buffer
        interface. Unicode objects will be encoded to the default
        encoding (UTF-8)
        """
        if self.isinstance_w(w_obj, self.w_unicode):
            return w_obj.identifier_w(self)
        return self.bufferstr_w(w_obj)

    def str_or_None_w(self, w_obj):
        if self.is_w(w_obj, self.w_None):
            return None
        return self.str_w(w_obj)

    def str_w(self, w_obj):
        """
        if w_obj is unicode, call identifier_w() (i.e., return the UTF-8
        encoded string). Else, call bytes_w().
        
        Maybe we should kill str_w completely and manually substitute it with
        identifier_w/bytes_w at all call sites?
        """
        if self.isinstance_w(w_obj, self.w_unicode):
            return w_obj.identifier_w(self)
        else:
            return w_obj.bytes_w(self)

    def bytes_w(self, w_obj):
        return w_obj.bytes_w(self)

    def str0_w(self, w_obj):
        "Like str_w, but rejects strings with NUL bytes."
        from rpython.rlib import rstring
        result = self.str_w(w_obj)
        if '\x00' in result:
            raise OperationError(self.w_TypeError, self.wrap(
                    'argument must be a string without NUL characters'))
        return rstring.assert_str0(result)

    def bytes0_w(self, w_obj):
        "Like bytes_w, but rejects strings with NUL bytes."
        from rpython.rlib import rstring
        result = self.bytes_w(w_obj)
        if '\x00' in result:
            raise OperationError(self.w_TypeError, self.wrap(
                    'argument must be a string without NUL characters'))
        return rstring.assert_str0(result)

    def int_w(self, w_obj, allow_conversion=True):
        """
        Unwrap an app-level int object into an interpret-level int.

        If allow_conversion==True, w_obj might be of any type which implements
        __int__, *except* floats which are explicitly rejected. This is the
        same logic as CPython's PyArg_ParseTuple. If you want to also allow
        floats, you can call space.int_w(space.int(w_obj)).

        If allow_conversion=False, w_obj needs to be an app-level int or a
        subclass.
        """
        return w_obj.int_w(self, allow_conversion)

    def int(self, w_obj):
        return w_obj.int(self)

    def uint_w(self, w_obj):
        return w_obj.uint_w(self)

    def bigint_w(self, w_obj, allow_conversion=True):
        """
        Like int_w, but return a rlib.rbigint object and call __long__ if
        allow_conversion is True.
        """
        return w_obj.bigint_w(self, allow_conversion)

    def float_w(self, w_obj, allow_conversion=True):
        """
        Like int_w, but return an interp-level float and call __float__ if
        allow_conversion is True.
        """
        return w_obj.float_w(self, allow_conversion)

    def realstr_w(self, w_obj):
        # Like str_w, but only works if w_obj is really of type 'str'.
        if not self.isinstance_w(w_obj, self.w_str):
            raise OperationError(self.w_TypeError,
                                 self.wrap('argument must be a string'))
        return self.str_w(w_obj)

    def unicode_w(self, w_obj):
        return w_obj.unicode_w(self)

    def unicode0_w(self, w_obj):
        "Like unicode_w, but rejects strings with NUL bytes."
        from rpython.rlib import rstring
        result = w_obj.unicode_w(self)
        if u'\x00' in result:
            raise OperationError(self.w_TypeError, self.wrap(
                    'argument must be a unicode string without NUL characters'))
        return rstring.assert_str0(result)

    def realunicode_w(self, w_obj):
        # Like unicode_w, but only works if w_obj is really of type
        # 'unicode'.
        if not self.isinstance_w(w_obj, self.w_unicode):
            raise OperationError(self.w_TypeError,
                                 self.wrap('argument must be a unicode'))
        return self.unicode_w(w_obj)

    def identifier_w(self, w_obj):
        """
        Unwrap an object which is used as an identifier (i.e. names of
        variables, methdods, functions, classes etc.). In py3k, identifiers
        are unicode strings and are unwrapped as UTF-8 encoded byte strings.
        """
        return w_obj.identifier_w(self)

    def fsencode(space, w_obj):
        from pypy.interpreter.unicodehelper import fsencode
        return fsencode(space, w_obj)

    def fsdecode(space, w_obj):
        from pypy.interpreter.unicodehelper import fsdecode
        return fsdecode(space, w_obj)

    def fsencode_w(self, w_obj):
        if self.isinstance_w(w_obj, self.w_unicode):
            w_obj = self.fsencode(w_obj)
        return self.bytes0_w(w_obj)

    def fsdecode_w(self, w_obj):
        if self.isinstance_w(w_obj, self.w_bytes):
            w_obj = self.fsdecode(w_obj)
        return self.unicode0_w(w_obj)

    def bool_w(self, w_obj):
        # Unwraps a bool, also accepting an int for compatibility.
        # This is here mostly just for gateway.int_unwrapping_space_method().
        return bool(self.int_w(w_obj))

    def ord(self, w_obj):
        return w_obj.ord(self)

    # This is all interface for gateway.py.
    gateway_int_w = int_w
    gateway_float_w = float_w
    gateway_r_longlong_w = r_longlong_w
    gateway_r_ulonglong_w = r_ulonglong_w

    def gateway_r_uint_w(self, w_obj):
        if self.isinstance_w(w_obj, self.w_float):
            raise OperationError(self.w_TypeError,
                            self.wrap("integer argument expected, got float"))
        return self.uint_w(self.int(w_obj))

    def gateway_nonnegint_w(self, w_obj):
        # Like space.gateway_int_w(), but raises an app-level ValueError if
        # the integer is negative.  Here for gateway.py.
        value = self.gateway_int_w(w_obj)
        if value < 0:
            raise OperationError(self.w_ValueError,
                                 self.wrap("expected a non-negative integer"))
        return value

    def c_int_w(self, w_obj):
        # Like space.gateway_int_w(), but raises an app-level OverflowError if
        # the integer does not fit in 32 bits.  Here for gateway.py.
        value = self.gateway_int_w(w_obj)
        if value < INT_MIN or value > INT_MAX:
            raise OperationError(self.w_OverflowError,
                                 self.wrap("expected a 32-bit integer"))
        return value

    def c_uint_w(self, w_obj):
        # Like space.gateway_uint_w(), but raises an app-level OverflowError if
        # the integer does not fit in 32 bits.  Here for gateway.py.
        value = self.uint_w(w_obj)
        if value > UINT_MAX:
            raise OperationError(self.w_OverflowError,
                              self.wrap("expected an unsigned 32-bit integer"))
        return value

    def c_nonnegint_w(self, w_obj):
        # Like space.gateway_int_w(), but raises an app-level ValueError if
        # the integer is negative or does not fit in 32 bits.  Here
        # for gateway.py.
        value = self.int_w(w_obj)
        if value < 0:
            raise OperationError(self.w_ValueError,
                                 self.wrap("expected a non-negative integer"))
        if value > INT_MAX:
            raise OperationError(self.w_OverflowError,
                                 self.wrap("expected a 32-bit integer"))
        return value

    def c_short_w(self, w_obj):
        value = self.int_w(w_obj)
        if value < SHRT_MIN:
            raise oefmt(self.w_OverflowError,
                "signed short integer is less than minimum")
        elif value > SHRT_MAX:
            raise oefmt(self.w_OverflowError,
                "signed short integer is greater than maximum")
        return value

    def truncatedint_w(self, w_obj, allow_conversion=True):
        # Like space.gateway_int_w(), but return the integer truncated
        # instead of raising OverflowError.  For obscure cases only.
        try:
            return self.int_w(w_obj, allow_conversion)
        except OperationError, e:
            if not e.match(self, self.w_OverflowError):
                raise
            from rpython.rlib.rarithmetic import intmask
            return intmask(self.bigint_w(w_obj).uintmask())

    def truncatedlonglong_w(self, w_obj, allow_conversion=True):
        # Like space.gateway_r_longlong_w(), but return the integer truncated
        # instead of raising OverflowError.
        try:
            return self.r_longlong_w(w_obj, allow_conversion)
        except OperationError, e:
            if not e.match(self, self.w_OverflowError):
                raise
            from rpython.rlib.rarithmetic import longlongmask
            return longlongmask(self.bigint_w(w_obj).ulonglongmask())

    def c_filedescriptor_w(self, w_fd):
        # This is only used sometimes in CPython, e.g. for os.fsync() but
        # not os.close().  It's likely designed for 'select'.  It's irregular
        # in the sense that it expects either a real int/long or an object
        # with a fileno(), but not an object with an __int__().
        if not self.isinstance_w(w_fd, self.w_int):
            try:
                w_fileno = self.getattr(w_fd, self.wrap("fileno"))
            except OperationError, e:
                if e.match(self, self.w_AttributeError):
                    raise OperationError(self.w_TypeError,
                        self.wrap("argument must be an int, or have a fileno() "
                            "method.")
                    )
                raise
            w_fd = self.call_function(w_fileno)
            if not self.isinstance_w(w_fd, self.w_int):
                raise OperationError(self.w_TypeError,
                    self.wrap("fileno() returned a non-integer")
                )
        fd = self.c_int_w(w_fd)  # Can raise w_OverflowError
        if fd < 0:
            raise oefmt(self.w_ValueError,
                "file descriptor cannot be a negative integer (%d)", fd)
        return fd

    def warn(self, w_msg, w_warningcls, stacklevel=2):
        self.appexec([w_msg, w_warningcls, self.wrap(stacklevel)],
                     """(msg, warningcls, stacklevel):
            import _warnings
            _warnings.warn(msg, warningcls, stacklevel=stacklevel)
        """)


class AppExecCache(SpaceCache):
    def build(cache, source):
        """ NOT_RPYTHON """
        space = cache.space
        # XXX will change once we have our own compiler
        import py
        source = source.lstrip()
        assert source.startswith('('), "incorrect header in:\n%s" % (source,)
        source = py.code.Source("def anonymous%s\n" % source)
        w_glob = space.newdict(module=True)
        space.exec_(str(source), w_glob, w_glob)
        return space.getitem(w_glob, space.wrap('anonymous'))


class DummyLock(object):
    def acquire(self, flag):
        return True

    def release(self):
        pass

    def _freeze_(self):
        return True

    def __enter__(self):
        pass

    def __exit__(self, *args):
        pass

dummy_lock = DummyLock()

# Table describing the regular part of the interface of object spaces,
# namely all methods which only take w_ arguments and return a w_ result
# (if any).

ObjSpace.MethodTable = [
# method name # symbol # number of arguments # special method name(s)
    ('is_',             'is',        2, []),
    ('id',              'id',        1, []),
    ('type',            'type',      1, []),
    ('isinstance',      'isinstance', 2, ['__instancecheck__']),
    ('issubtype',       'issubtype', 2, ['__subclasscheck__']),  # not for old-style classes
    ('repr',            'repr',      1, ['__repr__']),
    ('str',             'str',       1, ['__str__']),
    ('format',          'format',    2, ['__format__']),
    ('len',             'len',       1, ['__len__']),
    ('hash',            'hash',      1, ['__hash__']),
    ('getattr',         'getattr',   2, ['__getattribute__']),
    ('setattr',         'setattr',   3, ['__setattr__']),
    ('delattr',         'delattr',   2, ['__delattr__']),
    ('getitem',         'getitem',   2, ['__getitem__']),
    ('setitem',         'setitem',   3, ['__setitem__']),
    ('delitem',         'delitem',   2, ['__delitem__']),
    ('trunc',           'trunc',     1, ['__trunc__']),
    ('pos',             'pos',       1, ['__pos__']),
    ('neg',             'neg',       1, ['__neg__']),
    ('nonzero',         'truth',     1, ['__bool__']),
    ('abs',             'abs',       1, ['__abs__']),
    ('ord',             'ord',       1, []),
    ('invert',          '~',         1, ['__invert__']),
    ('add',             '+',         2, ['__add__', '__radd__']),
    ('sub',             '-',         2, ['__sub__', '__rsub__']),
    ('mul',             '*',         2, ['__mul__', '__rmul__']),
    ('truediv',         '/',         2, ['__truediv__', '__rtruediv__']),
    ('floordiv',        '//',        2, ['__floordiv__', '__rfloordiv__']),
    ('div',             'div',       2, ['__div__', '__rdiv__']),
    ('mod',             '%',         2, ['__mod__', '__rmod__']),
    ('divmod',          'divmod',    2, ['__divmod__', '__rdivmod__']),
    ('pow',             '**',        3, ['__pow__', '__rpow__']),
    ('lshift',          '<<',        2, ['__lshift__', '__rlshift__']),
    ('rshift',          '>>',        2, ['__rshift__', '__rrshift__']),
    ('and_',            '&',         2, ['__and__', '__rand__']),
    ('or_',             '|',         2, ['__or__', '__ror__']),
    ('xor',             '^',         2, ['__xor__', '__rxor__']),
    ('int',             'int',       1, ['__int__']),
    ('index',           'index',     1, ['__index__']),
    ('float',           'float',     1, ['__float__']),
    ('inplace_add',     '+=',        2, ['__iadd__']),
    ('inplace_sub',     '-=',        2, ['__isub__']),
    ('inplace_mul',     '*=',        2, ['__imul__']),
    ('inplace_truediv', '/=',        2, ['__itruediv__']),
    ('inplace_floordiv','//=',       2, ['__ifloordiv__']),
    ('inplace_div',     'div=',      2, ['__idiv__']),
    ('inplace_mod',     '%=',        2, ['__imod__']),
    ('inplace_pow',     '**=',       2, ['__ipow__']),
    ('inplace_lshift',  '<<=',       2, ['__ilshift__']),
    ('inplace_rshift',  '>>=',       2, ['__irshift__']),
    ('inplace_and',     '&=',        2, ['__iand__']),
    ('inplace_or',      '|=',        2, ['__ior__']),
    ('inplace_xor',     '^=',        2, ['__ixor__']),
    ('lt',              '<',         2, ['__lt__', '__gt__']),
    ('le',              '<=',        2, ['__le__', '__ge__']),
    ('eq',              '==',        2, ['__eq__', '__eq__']),
    ('ne',              '!=',        2, ['__ne__', '__ne__']),
    ('gt',              '>',         2, ['__gt__', '__lt__']),
    ('ge',              '>=',        2, ['__ge__', '__le__']),
    ('contains',        'contains',  2, ['__contains__']),
    ('iter',            'iter',      1, ['__iter__']),
    ('next',            'next',      1, ['__next__']),
#    ('call',            'call',      3, ['__call__']),
    ('get',             'get',       3, ['__get__']),
    ('set',             'set',       3, ['__set__']),
    ('delete',          'delete',    2, ['__delete__']),
    ('userdel',         'del',       1, ['__del__']),
]

ObjSpace.BuiltinModuleTable = [
    'builtins',
    'sys',
]

ObjSpace.ConstantTable = [
    'None',
    'False',
    'True',
    'Ellipsis',
    'NotImplemented',
]

ObjSpace.ExceptionTable = [
    'ArithmeticError',
    'AssertionError',
    'AttributeError',
    'BaseException',
    'BufferError',
<<<<<<< HEAD
    'BytesWarning',
=======
>>>>>>> 2a1d3f4a
    'DeprecationWarning',
    'EOFError',
    'EnvironmentError',
    'Exception',
    'FloatingPointError',
    'FutureWarning',
    'GeneratorExit',
    'IOError',
    'ImportError',
    'ImportWarning',
    'IndentationError',
    'IndexError',
    'KeyError',
    'KeyboardInterrupt',
    'LookupError',
    'MemoryError',
    'NameError',
    'NotImplementedError',
    'OSError',
    'OverflowError',
    'PendingDeprecationWarning',
    'ReferenceError',
    'ResourceWarning',
    'RuntimeError',
    'RuntimeWarning',
    'StopIteration',
    'SyntaxError',
    'SyntaxWarning',
    'SystemError',
    'SystemExit',
    'TabError',
    'TypeError',
    'UnboundLocalError',
    'UnicodeDecodeError',
    'UnicodeEncodeError',
    'UnicodeError',
    'UnicodeTranslateError',
    'UnicodeWarning',
    'UserWarning',
    'ValueError',
    'Warning',
    'ZeroDivisionError'
]

if sys.platform.startswith("win"):
    ObjSpace.ExceptionTable += ['WindowsError']

## Irregular part of the interface:
#
#                                   wrap(x) -> w_x
#                              str_w(w_str) -> str
#              int_w(w_ival or w_long_ival) -> ival
#                       float_w(w_floatval) -> floatval
#             uint_w(w_ival or w_long_ival) -> r_uint_val (unsigned int value)
#             bigint_w(w_ival or w_long_ival) -> rbigint
#                               unwrap(w_x) -> x
#                              is_true(w_x) -> True or False
#                  newtuple([w_1, w_2,...]) -> w_tuple
#                   newlist([w_1, w_2,...]) -> w_list
#                                 newdict() -> empty w_dict
#           newslice(w_start,w_stop,w_step) -> w_slice
#              call_args(w_obj,Arguments()) -> w_result

ObjSpace.IrregularOpTable = [
    'wrap',
    'bytes_w',
    'int_w',
    'float_w',
    'uint_w',
    'bigint_w',
    'unicode_w',
    'unwrap',
    'is_true',
    'is_w',
    'newtuple',
    'newlist',
    'newdict',
    'newslice',
    'call_args',
    'marshal_w',
]<|MERGE_RESOLUTION|>--- conflicted
+++ resolved
@@ -197,13 +197,7 @@
         w_impl = space.lookup(self, '__buffer__')
         if w_impl is not None:
             w_result = space.get_and_call_function(w_impl, self)
-<<<<<<< HEAD
             if space.isinstance_w(w_result, space.w_memoryview):
-                return w_result.buffer_w(space)
-        raise oefmt(space.w_TypeError,
-                    "'%T' does not support the buffer interface", self)
-=======
-            if space.isinstance_w(w_result, space.w_buffer):
                 return w_result.buffer_w(space, flags)
         raise TypeError
 
@@ -211,7 +205,7 @@
         w_impl = space.lookup(self, '__buffer__')
         if w_impl is not None:
             w_result = space.get_and_call_function(w_impl, self)
-            if space.isinstance_w(w_result, space.w_buffer):
+            if space.isinstance_w(w_result, space.w_memoryview):
                 return w_result.readbuf_w(space)
         raise TypeError
 
@@ -219,7 +213,7 @@
         w_impl = space.lookup(self, '__buffer__')
         if w_impl is not None:
             w_result = space.get_and_call_function(w_impl, self)
-            if space.isinstance_w(w_result, space.w_buffer):
+            if space.isinstance_w(w_result, space.w_memoryview):
                 return w_result.writebuf_w(space)
         raise TypeError
 
@@ -227,10 +221,9 @@
         w_impl = space.lookup(self, '__buffer__')
         if w_impl is not None:
             w_result = space.get_and_call_function(w_impl, self)
-            if space.isinstance_w(w_result, space.w_buffer):
+            if space.isinstance_w(w_result, space.w_memoryview):
                 return w_result.charbuf_w(space)
         raise TypeError
->>>>>>> 2a1d3f4a
 
     def bytes_w(self, space):
         self._typed_unwrap_error(space, "bytes")
@@ -1418,16 +1411,6 @@
             name = self.type(w_obj).get_module_type_name()
         raise oefmt(self.w_TypeError, "must be %s, not %s", expected, name)
 
-<<<<<<< HEAD
-    def bufferstr0_new_w(self, w_obj):
-        from rpython.rlib import rstring
-        result = self.bufferstr_new_w(w_obj)
-        if '\x00' in result:
-            raise OperationError(self.w_TypeError, self.wrap(
-                    'argument must be a string without NUL characters'))
-        return rstring.assert_str0(result)
-
-=======
     @specialize.arg(1)
     def getarg_w(self, code, w_obj):
         if code == 'z*':
@@ -1476,8 +1459,15 @@
         else:
             assert False
 
+    def bufferstr0_new_w(self, w_obj):
+        from rpython.rlib import rstring
+        result = self.bufferstr_new_w(w_obj)
+        if '\x00' in result:
+            raise OperationError(self.w_TypeError, self.wrap(
+                    'argument must be a string without NUL characters'))
+        return rstring.assert_str0(result)
+
     # XXX rename/replace with code more like CPython getargs for buffers
->>>>>>> 2a1d3f4a
     def bufferstr_w(self, w_obj):
         # Directly returns an interp-level str.  Note that if w_obj is a
         # unicode string, this is different from str_w(buffer(w_obj)):
@@ -1894,10 +1884,7 @@
     'AttributeError',
     'BaseException',
     'BufferError',
-<<<<<<< HEAD
     'BytesWarning',
-=======
->>>>>>> 2a1d3f4a
     'DeprecationWarning',
     'EOFError',
     'EnvironmentError',
