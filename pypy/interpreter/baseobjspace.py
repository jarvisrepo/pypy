--- conflicted
+++ resolved
@@ -923,26 +923,12 @@
     def exception_match(self, w_exc_type, w_check_class):
         """Checks if the given exception type matches 'w_check_class'."""
         if self.is_w(w_exc_type, w_check_class):
-<<<<<<< HEAD
             return True   # fast path
-        if self.is_true(self.isinstance(w_check_class, self.w_tuple)):
+        if self.isinstance_w(w_check_class, self.w_tuple):
             for w_t in self.fixedview(w_check_class):
                 if self.exception_match(w_exc_type, w_t):
                     return True
             else:
-=======
-            return True   # fast path (also here to handle string exceptions)
-        try:
-            if self.isinstance_w(w_check_class, self.w_tuple):
-                for w_t in self.fixedview(w_check_class):
-                    if self.exception_match(w_exc_type, w_t):
-                        return True
-                else:
-                    return False
-            return self.exception_issubclass_w(w_exc_type, w_check_class)
-        except OperationError, e:
-            if e.match(self, self.w_TypeError):   # string exceptions maybe
->>>>>>> e19aec8d
                 return False
         return self.exception_issubclass_w(w_exc_type, w_check_class)
 
@@ -1028,14 +1014,6 @@
                 return w_value
         return None
 
-<<<<<<< HEAD
-=======
-    def is_oldstyle_instance(self, w_obj):
-        # xxx hack hack hack
-        from pypy.module.__builtin__.interp_classobj import W_InstanceObject
-        return isinstance(w_obj, W_InstanceObject)
-
->>>>>>> e19aec8d
     def callable(self, w_obj):
         return self.wrap(self.lookup(w_obj, "__call__") is not None)
 
@@ -1597,15 +1575,8 @@
     ('trunc',           'trunc',     1, ['__trunc__']),
     ('pos',             'pos',       1, ['__pos__']),
     ('neg',             'neg',       1, ['__neg__']),
-<<<<<<< HEAD
     ('nonzero',         'truth',     1, ['__bool__']),
-    ('abs' ,            'abs',       1, ['__abs__']),
-=======
-    ('nonzero',         'truth',     1, ['__nonzero__']),
     ('abs',             'abs',       1, ['__abs__']),
-    ('hex',             'hex',       1, ['__hex__']),
-    ('oct',             'oct',       1, ['__oct__']),
->>>>>>> e19aec8d
     ('ord',             'ord',       1, []),
     ('invert',          '~',         1, ['__invert__']),
     ('add',             '+',         2, ['__add__', '__radd__']),
