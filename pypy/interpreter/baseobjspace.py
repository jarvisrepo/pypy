--- conflicted
+++ resolved
@@ -1497,11 +1497,7 @@
             start, stop, step, length = w_index_or_slice.indices4(self,
                                                                   seqlength)
         else:
-<<<<<<< HEAD
             start = self.getindex_w(w_index_or_slice, self.w_OverflowError)
-=======
-            start = self.getindex_w(w_index_or_slice, self.w_IndexError)
->>>>>>> 8d2ce818
             if start < 0:
                 start += seqlength
             if not (0 <= start < seqlength):
@@ -1525,12 +1521,8 @@
             seqlength = self.len_w(w_seq)
             start, stop, step, length = w_index_or_slice.adjust_indices(start, stop, step, seqlength)
         else:
-<<<<<<< HEAD
             start = self.getindex_w(w_index_or_slice, self.w_OverflowError)
-=======
-            start = self.getindex_w(w_index_or_slice, self.w_IndexError)
             seqlength = self.len_w(w_seq)
->>>>>>> 8d2ce818
             if start < 0:
                 start += seqlength
             if not (0 <= start < seqlength):
@@ -1540,12 +1532,8 @@
             length = 1
         return start, stop, step, length
 
-<<<<<<< HEAD
+
     def getindex_w(self, w_obj, w_exception, objdescr=None):
-=======
-
-    def getindex_w(self, w_obj, w_exception, objdescr=None, errmsg=None):
->>>>>>> 8d2ce818
         """Return w_obj.__index__() as an RPython int.
         If w_exception is None, silently clamp in case of overflow;
         else raise w_exception.
