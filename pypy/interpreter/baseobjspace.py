import sys

from rpython.rlib.cache import Cache
from rpython.tool.uid import HUGEVAL_BYTES
from rpython.rlib import jit, types
from rpython.rlib.debug import make_sure_not_resized
from rpython.rlib.objectmodel import (we_are_translated, newlist_hint,
     compute_unique_id)
from rpython.rlib.signature import signature
from rpython.rlib.rarithmetic import r_uint

from pypy.interpreter.executioncontext import (ExecutionContext, ActionFlag,
    UserDelAction)
from pypy.interpreter.error import (OperationError, operationerrfmt,
    new_exception_class)
from pypy.interpreter.argument import Arguments
from pypy.interpreter.miscutils import ThreadLocals


__all__ = ['ObjSpace', 'OperationError', 'W_Root']

UINT_MAX_32_BITS = r_uint(4294967295)

unpackiterable_driver = jit.JitDriver(name='unpackiterable',
                                      greens=['tp'],
                                      reds=['items', 'w_iterator'])


class W_Root(object):
    """This is the abstract root class of all wrapped objects that live
    in a 'normal' object space like StdObjSpace."""
    __slots__ = ()
    _settled_ = True
    user_overridden_class = False

    def getdict(self, space):
        return None

    def getdictvalue(self, space, attr):
        w_dict = self.getdict(space)
        if w_dict is not None:
            return space.finditem_str(w_dict, attr)
        return None

    def setdictvalue(self, space, attr, w_value):
        w_dict = self.getdict(space)
        if w_dict is not None:
            space.setitem_str(w_dict, attr, w_value)
            return True
        return False

    def deldictvalue(self, space, attr):
        w_dict = self.getdict(space)
        if w_dict is not None:
            try:
                space.delitem(w_dict, space.wrap(attr))
                return True
            except OperationError, ex:
                if not ex.match(space, space.w_KeyError):
                    raise
        return False

    def setdict(self, space, w_dict):
        raise operationerrfmt(space.w_TypeError,
                              "attribute '__dict__' of %T objects "
                              "is not writable", self)

    # to be used directly only by space.type implementations
    def getclass(self, space):
        return space.gettypeobject(self.typedef)

    def setclass(self, space, w_subtype):
        raise OperationError(space.w_TypeError,
                             space.wrap("__class__ assignment: only for heap types"))

    def user_setup(self, space, w_subtype):
        raise NotImplementedError("only for interp-level user subclasses "
                                  "from typedef.py")

    def getname(self, space):
        try:
            return space.unicode_w(space.getattr(self, space.wrap('__name__')))
        except OperationError, e:
            if e.match(space, space.w_TypeError) or e.match(space, space.w_AttributeError):
                return u'?'
            raise

    def getaddrstring(self, space):
        # slowish
        w_id = space.id(self)
        w_4 = space.wrap(4)
        w_0x0F = space.wrap(0x0F)
        i = 2 * HUGEVAL_BYTES
        addrstring = [' '] * i
        while True:
            n = space.int_w(space.and_(w_id, w_0x0F))
            n += ord('0')
            if n > ord('9'):
                n += (ord('a') - ord('9') - 1)
            i -= 1
            addrstring[i] = chr(n)
            if i == 0:
                break
            w_id = space.rshift(w_id, w_4)
        return ''.join(addrstring)

    def getrepr(self, space, info, moreinfo=u''):
        addrstring = unicode(self.getaddrstring(space))
        return space.wrap(u"<%s at 0x%s%s>" % (info, addrstring, moreinfo))

    def getslotvalue(self, index):
        raise NotImplementedError

    def setslotvalue(self, index, w_val):
        raise NotImplementedError

    def delslotvalue(self, index):
        raise NotImplementedError

    def descr_call_mismatch(self, space, opname, RequiredClass, args):
        if RequiredClass is None:
            classname = '?'
        else:
            classname = wrappable_class_name(RequiredClass)
        msg = "'%s' object expected, got '%T' instead"
        raise operationerrfmt(space.w_TypeError, msg, classname, self)

    # used by _weakref implemenation

    def getweakref(self):
        return None

    def setweakref(self, space, weakreflifeline):
        raise operationerrfmt(space.w_TypeError,
            "cannot create weak reference to '%T' object", self)

    def delweakref(self):
        pass

    def clear_all_weakrefs(self):
        """Call this at the beginning of interp-level __del__() methods
        in subclasses.  It ensures that weakrefs (if any) are cleared
        before the object is further destroyed.
        """
        lifeline = self.getweakref()
        if lifeline is not None:
            # Clear all weakrefs to this object before we proceed with
            # the destruction of the object.  We detach the lifeline
            # first: if the code following before_del() calls the
            # app-level, e.g. a user-defined __del__(), and this code
            # tries to use weakrefs again, it won't reuse the broken
            # (already-cleared) weakrefs from this lifeline.
            self.delweakref()
            lifeline.clear_all_weakrefs()

    __already_enqueued_for_destruction = ()

    def enqueue_for_destruction(self, space, callback, descrname):
        """Put the object in the destructor queue of the space.
        At a later, safe point in time, UserDelAction will call
        callback(self).  If that raises OperationError, prints it
        to stderr with the descrname string.

        Note that 'callback' will usually need to start with:
            assert isinstance(self, W_SpecificClass)
        """
        # this function always resurect the object, so when
        # running on top of CPython we must manually ensure that
        # we enqueue it only once
        if not we_are_translated():
            if callback in self.__already_enqueued_for_destruction:
                return
            self.__already_enqueued_for_destruction += (callback,)
        space.user_del_action.register_callback(self, callback, descrname)

    # hooks that the mapdict implementations needs:
    def _get_mapdict_map(self):
        return None
    def _set_mapdict_map(self, map):
        raise NotImplementedError
    def _mapdict_read_storage(self, index):
        raise NotImplementedError
    def _mapdict_write_storage(self, index, value):
        raise NotImplementedError
    def _mapdict_storage_length(self):
        raise NotImplementedError
    def _set_mapdict_storage_and_map(self, storage, map):
        raise NotImplementedError

    # -------------------------------------------------------------------

    def is_w(self, space, w_other):
        return self is w_other

    def immutable_unique_id(self, space):
        return None

    def bytes_w(self, space):
        self._typed_unwrap_error(space, "bytes")

    def unicode_w(self, space):
        self._typed_unwrap_error(space, "string")

    def identifier_w(self, space):
        self._typed_unwrap_error(space, "string")

    def int_w(self, space):
        self._typed_unwrap_error(space, "integer")

    def float_w(self, space):
        self._typed_unwrap_error(space, "float")

    def uint_w(self, space):
        self._typed_unwrap_error(space, "integer")

    def bigint_w(self, space):
        self._typed_unwrap_error(space, "integer")

    def _typed_unwrap_error(self, space, expected):
        raise operationerrfmt(space.w_TypeError, "expected %s, got %T object",
                              expected, self)

    def int(self, space):
        w_impl = space.lookup(self, '__int__')
        if w_impl is None:
            raise operationerrfmt(space.w_TypeError,
                  "unsupported operand type for int(): '%T'", self)
        w_result = space.get_and_call_function(w_impl, self)

        if space.isinstance_w(w_result, space.w_int):
            return w_result
        msg = "__int__ returned non-int (type '%T')"
        raise operationerrfmt(space.w_TypeError, msg, w_result)

    def ord(self, space):
        msg = "ord() expected string of length 1, but %T found"
        raise operationerrfmt(space.w_TypeError, msg, self)

    def __spacebind__(self, space):
        return self

    def unwrap(self, space):
        """NOT_RPYTHON"""
        # _____ this code is here to support testing only _____
        return self

    def unpackiterable_int(self, space):
        lst = space.listview_int(self)
        if lst:
            return lst[:]
        return None

    def unpackiterable_float(self, space):
        lst = space.listview_float(self)
        if lst:
            return lst[:]
        return None


class W_InterpIterable(W_Root):
    def __init__(self, space, w_iterable):
        self.w_iter = space.iter(w_iterable)
        self.space = space

    def __iter__(self):
        return self

    def next(self):
        space = self.space
        try:
            return space.next(self.w_iter)
        except OperationError, e:
            if not e.match(space, space.w_StopIteration):
                raise
            raise StopIteration

class InternalSpaceCache(Cache):
    """A generic cache for an object space.  Arbitrary information can
    be attached to the space by defining a function or class 'f' which
    can be called as 'f(space)'.  Its result is stored in this
    ObjSpaceCache.
    """
    def __init__(self, space):
        Cache.__init__(self)
        self.space = space
    def _build(self, callable):
        return callable(self.space)

class SpaceCache(Cache):
    """A base class for all our concrete caches."""
    def __init__(self, space):
        Cache.__init__(self)
        self.space = space

    def _build(self, key):
        return self.build(key)

    def _ready(self, result):
        return self.ready(result)

    def ready(self, result):
        pass

class DescrMismatch(Exception):
    pass

def wrappable_class_name(Class):
    try:
        return Class.typedef.name
    except AttributeError:
        return 'internal subclass of %s' % (Class.__name__,)
wrappable_class_name._annspecialcase_ = 'specialize:memo'

# ____________________________________________________________

class ObjSpace(object):
    """Base class for the interpreter-level implementations of object spaces.
    http://pypy.readthedocs.org/en/latest/objspace.html"""

    def __init__(self, config=None):
        "NOT_RPYTHON: Basic initialization of objects."
        self.fromcache = InternalSpaceCache(self).getorbuild
        self.threadlocals = ThreadLocals()
        # set recursion limit
        # sets all the internal descriptors
        if config is None:
            from pypy.config.pypyoption import get_pypy_config
            config = get_pypy_config(translating=False)
        self.config = config

        self.builtin_modules = {}
        self.reloading_modules = {}

        self.interned_strings = {}
        self.actionflag = ActionFlag()    # changed by the signal module
        self.check_signal_action = None   # changed by the signal module
        self.user_del_action = UserDelAction(self)
        self._code_of_sys_exc_info = None

        from pypy.interpreter.pycode import cpython_magic, default_magic
        self.our_magic = default_magic
        self.host_magic = cpython_magic
        # can be overridden to a subclass

        self.initialize()

    def startup(self):
        # To be called before using the space

        # Initialize already imported builtin modules
        from pypy.interpreter.module import Module
        w_modules = self.sys.get('modules')
        for w_modname in self.unpackiterable(
                                self.sys.get('builtin_module_names')):
            try:
                w_mod = self.getitem(w_modules, w_modname)
            except OperationError, e:
                if e.match(self, self.w_KeyError):
                    continue
                raise
            if isinstance(w_mod, Module) and not w_mod.startup_called:
                w_mod.init(self)

    def finish(self):
        self.wait_for_thread_shutdown()
        w_atexit = self.getbuiltinmodule('atexit')
        self.call_method(w_atexit, '_run_exitfuncs')
        self.sys.flush_std_files(self)
        from pypy.interpreter.module import Module
        for w_mod in self.builtin_modules.values():
            if isinstance(w_mod, Module) and w_mod.startup_called:
                w_mod.shutdown(self)

    def wait_for_thread_shutdown(self):
        """Wait until threading._shutdown() completes, provided the threading
        module was imported in the first place.  The shutdown routine will
        wait until all non-daemon 'threading' threads have completed."""
        if not self.config.translation.thread:
            return

        w_modules = self.sys.get('modules')
        w_mod = self.finditem_str(w_modules, 'threading')
        if w_mod is None:
            return

        try:
            self.call_method(w_mod, "_shutdown")
        except OperationError, e:
            e.write_unraisable(self, "threading._shutdown()")

    def __repr__(self):
        try:
            return self._this_space_repr_
        except AttributeError:
            return self.__class__.__name__

    def setbuiltinmodule(self, importname):
        """NOT_RPYTHON. load a lazy pypy/module and put it into sys.modules"""
        if '.' in importname:
            fullname = importname
            importname = fullname.rsplit('.', 1)[1]
        else:
            fullname = "pypy.module.%s" % importname

        Module = __import__(fullname,
                            None, None, ["Module"]).Module
        if Module.applevel_name is not None:
            name = Module.applevel_name
        else:
            name = importname

        mod = Module(self, self.wrap(name))
        mod.install()

        return name

    def getbuiltinmodule(self, name, force_init=False):
        w_name = self.wrap(name)
        w_modules = self.sys.get('modules')
        try:
            w_mod = self.getitem(w_modules, w_name)
        except OperationError, e:
            if not e.match(self, self.w_KeyError):
                raise
        else:
            if not force_init:
                return w_mod

        # If the module is a builtin but not yet imported,
        # retrieve it and initialize it
        try:
            w_mod = self.builtin_modules[name]
        except KeyError:
            raise operationerrfmt(
                self.w_SystemError,
                "getbuiltinmodule() called "
                "with non-builtin module %s", name)
        else:
            # Add the module to sys.modules
            self.setitem(w_modules, w_name, w_mod)

            # And initialize it
            from pypy.interpreter.module import Module
            if isinstance(w_mod, Module):
                w_mod.init(self)
            return w_mod

    def get_builtinmodule_to_install(self):
        """NOT_RPYTHON"""
        try:
            return self._builtinmodule_list
        except AttributeError:
            pass

        modules = []

        # You can enable more modules by specifying --usemodules=xxx,yyy
        for name, value in self.config.objspace.usemodules:
            if value and name not in modules:
                modules.append(name)

        if self.config.objspace.extmodules:
            for name in self.config.objspace.extmodules.split(','):
                if name not in modules:
                    modules.append(name)

        # a bit of custom logic: rctime take precedence over time
        # XXX this could probably be done as a "requires" in the config
        if 'rctime' in modules and 'time' in modules:
            modules.remove('time')

        self._builtinmodule_list = modules
        return self._builtinmodule_list

    ALL_BUILTIN_MODULES = [
        'posix', 'nt', 'os2', 'mac', 'ce', 'riscos',
        'math', 'array', 'select',
        '_random', '_sre', 'time', '_socket', 'errno',
        'unicodedata',
        'parser', 'fcntl', '_codecs', 'binascii'
    ]

    # These modules are treated like CPython treats built-in modules,
    # i.e. they always shadow any xx.py.  The other modules are treated
    # like CPython treats extension modules, and are loaded in sys.path
    # order by the fake entry '.../lib_pypy/__extensions__'.
    MODULES_THAT_ALWAYS_SHADOW = dict.fromkeys([
        '__builtin__', '__pypy__', '_ast', '_codecs', '_sre', '_warnings',
        '_weakref', 'errno', '__exceptions__', 'gc', 'imp', 'marshal',
        'posix', 'nt', 'pwd', 'signal', 'sys', 'thread', 'zipimport',
    ], None)

    def make_builtins(self):
        "NOT_RPYTHON: only for initializing the space."

        from pypy.module.exceptions import Module
        w_name = self.wrap('__exceptions__')
        self.exceptions_module = Module(self, w_name)
        self.exceptions_module.install()

        from pypy.module.imp import Module
        w_name = self.wrap('imp')
        mod = Module(self, w_name)
        mod.install()

        from pypy.module.sys import Module
        w_name = self.wrap('sys')
        self.sys = Module(self, w_name)
        self.sys.install()

        from pypy.module.__builtin__ import Module
        w_name = self.wrap('builtins')
        self.builtin = Module(self, w_name)
        w_builtin = self.wrap(self.builtin)
        w_builtin.install()
        self.setitem(self.builtin.w_dict, self.wrap('__builtins__'), w_builtin)

        # exceptions was bootstrapped as '__exceptions__' but still
        # lives in pypy/module/exceptions, we rename it below for
        # sys.builtin_module_names
        bootstrap_modules = set(('sys', 'imp', 'builtins', 'exceptions'))
        installed_builtin_modules = list(bootstrap_modules)

        exception_types_w = self.export_builtin_exceptions()

        # initialize with "bootstrap types" from objspace  (e.g. w_None)
        types_w = (self.get_builtin_types().items() +
                   exception_types_w.items())
        for name, w_type in types_w:
            self.setitem(self.builtin.w_dict, self.wrap(name), w_type)

        # install mixed modules
        for mixedname in self.get_builtinmodule_to_install():
            if mixedname not in bootstrap_modules:
                self.install_mixedmodule(mixedname, installed_builtin_modules)

        installed_builtin_modules.remove('exceptions')
        installed_builtin_modules.append('__exceptions__')
        installed_builtin_modules.sort()
        w_builtin_module_names = self.newtuple(
            [self.wrap(fn) for fn in installed_builtin_modules])

        # force this value into the dict without unlazyfying everything
        self.setitem(self.sys.w_dict, self.wrap('builtin_module_names'),
                     w_builtin_module_names)

    def get_builtin_types(self):
        """Get a dictionary mapping the names of builtin types to the type
        objects."""
        raise NotImplementedError

    def export_builtin_exceptions(self):
        """NOT_RPYTHON"""
        w_dic = self.exceptions_module.getdict(self)
        exc_types_w = {}
        w_iter = self.iter(w_dic)
        while True:
            try:
                w_name = self.next(w_iter)
            except OperationError, e:
                if not e.match(self, self.w_StopIteration):
                    raise
                break
            name = self.str_w(w_name)
            if not name.startswith('__'):
                excname = name
                w_exc = self.getitem(w_dic, w_name)
                exc_types_w[name] = w_exc
                setattr(self, "w_" + excname, w_exc)
        return exc_types_w

    def install_mixedmodule(self, mixedname, installed_builtin_modules):
        """NOT_RPYTHON"""
        modname = self.setbuiltinmodule(mixedname)
        if modname:
            assert modname not in installed_builtin_modules, (
                "duplicate interp-level module enabled for the "
                "app-level module %r" % (modname,))
            installed_builtin_modules.append(modname)

    def setup_builtin_modules(self):
        "NOT_RPYTHON: only for initializing the space."
        if self.config.objspace.usemodules.cpyext:
            from pypy.module.cpyext.state import State
            self.fromcache(State).build_api(self)
        self.getbuiltinmodule('sys')
        self.getbuiltinmodule('imp')
        self.getbuiltinmodule('builtins')
        for mod in self.builtin_modules.values():
            mod.setup_after_space_initialization()

    def initialize(self):
        """NOT_RPYTHON: Abstract method that should put some minimal
        content into the w_builtins."""

    @jit.loop_invariant
    def getexecutioncontext(self):
        "Return what we consider to be the active execution context."
        # Important: the annotator must not see a prebuilt ExecutionContext:
        # you should not see frames while you translate
        # so we make sure that the threadlocals never *have* an
        # ExecutionContext during translation.
        if self.config.translating and not we_are_translated():
            assert self.threadlocals.getvalue() is None, (
                "threadlocals got an ExecutionContext during translation!")
            try:
                return self._ec_during_translation
            except AttributeError:
                ec = self.createexecutioncontext()
                self._ec_during_translation = ec
                return ec
        # normal case follows.  The 'thread' module installs a real
        # thread-local object in self.threadlocals, so this builds
        # and caches a new ec in each thread.
        ec = self.threadlocals.getvalue()
        if ec is None:
            ec = self.createexecutioncontext()
            self.threadlocals.setvalue(ec)
        return ec

    def _freeze_(self):
        return True

    def createexecutioncontext(self):
        "Factory function for execution contexts."
        return ExecutionContext(self)

    def createcompiler(self):
        "Factory function creating a compiler object."
        try:
            return self.default_compiler
        except AttributeError:
            from pypy.interpreter.pycompiler import PythonAstCompiler
            compiler = PythonAstCompiler(self)
            self.default_compiler = compiler
            return compiler

    def createframe(self, code, w_globals, outer_func=None):
        "Create an empty PyFrame suitable for this code object."
        return self.FrameClass(self, code, w_globals, outer_func)

    def allocate_lock(self):
        """Return an interp-level Lock object if threads are enabled,
        and a dummy object if they are not."""
        if self.config.objspace.usemodules.thread:
            # we use a sub-function to avoid putting the 'import' statement
            # here, where the flow space would see it even if thread=False
            return self.__allocate_lock()
        else:
            return dummy_lock

    def __allocate_lock(self):
        from rpython.rlib.rthread import allocate_lock, error
        try:
            return allocate_lock()
        except error:
            raise OperationError(self.w_RuntimeError,
                                 self.wrap("out of resources"))

    # Following is a friendly interface to common object space operations
    # that can be defined in term of more primitive ones.  Subclasses
    # may also override specific functions for performance.

    def not_(self, w_obj):
        return self.wrap(not self.is_true(w_obj))

    def eq_w(self, w_obj1, w_obj2):
        """shortcut for space.is_true(space.eq(w_obj1, w_obj2))"""
        return self.is_w(w_obj1, w_obj2) or self.is_true(self.eq(w_obj1, w_obj2))

    def is_(self, w_one, w_two):
        return self.newbool(self.is_w(w_one, w_two))

    def is_w(self, w_one, w_two):
        # done by a method call on w_two (and not on w_one, because of the
        # expected programming style where we say "if x is None" or
        # "if x is object").
        assert w_two is not None
        return w_two.is_w(self, w_one)

    def is_none(self, w_obj):
        """ mostly for checking inputargs that have unwrap_spec and
        can accept both w_None and None
        """
        return w_obj is None or self.is_w(w_obj, self.w_None)

    def id(self, w_obj):
        w_result = w_obj.immutable_unique_id(self)
        if w_result is None:
            # in the common case, returns an unsigned value
            w_result = self.wrap(r_uint(compute_unique_id(w_obj)))
        return w_result

    def hash_w(self, w_obj):
        """shortcut for space.int_w(space.hash(w_obj))"""
        return self.int_w(self.hash(w_obj))

    def len_w(self, w_obj):
        """shotcut for space.int_w(space.len(w_obj))"""
        return self.int_w(self.len(w_obj))

    def setitem_str(self, w_obj, key, w_value):
        return self.setitem(w_obj, self.wrap(key), w_value)

    def finditem_str(self, w_obj, key):
        return self.finditem(w_obj, self.wrap(key))

    def finditem(self, w_obj, w_key):
        try:
            return self.getitem(w_obj, w_key)
        except OperationError, e:
            if e.match(self, self.w_KeyError):
                return None
            raise

    def findattr(self, w_object, w_name):
        try:
            return self.getattr(w_object, w_name)
        except OperationError, e:
            # a PyPy extension: let SystemExit and KeyboardInterrupt go through
            if e.async(self):
                raise
            return None

    @signature(types.any(), types.bool(), returns=types.instance(W_Root))
    def newbool(self, b):
        if b:
            return self.w_True
        else:
            return self.w_False

    def new_interned_w_str(self, w_s):
        s = self.str_w(w_s)
        if not we_are_translated():
            assert type(s) is str
        try:
            return self.interned_strings[s]
        except KeyError:
            pass
        self.interned_strings[s] = w_s
        return w_s

    def new_interned_str(self, s):
        if not we_are_translated():
            assert type(s) is str
        try:
            return self.interned_strings[s]
        except KeyError:
            pass
        w_s = self.interned_strings[s] = self.wrap(s)
        return w_s

    def descr_self_interp_w(self, RequiredClass, w_obj):
        if not isinstance(w_obj, RequiredClass):
            raise DescrMismatch()
        return w_obj
    descr_self_interp_w._annspecialcase_ = 'specialize:arg(1)'

    def interp_w(self, RequiredClass, w_obj, can_be_None=False):
        """
        Unwrap w_obj, checking that it is an instance of the required internal
        interpreter class.
        """
        assert RequiredClass is not None
        if can_be_None and self.is_none(w_obj):
            return None
        if not isinstance(w_obj, RequiredClass):   # or obj is None
            msg = "'%s' object expected, got '%N' instead"
            raise operationerrfmt(self.w_TypeError, msg,
                wrappable_class_name(RequiredClass), w_obj.getclass(self))
        return w_obj
    interp_w._annspecialcase_ = 'specialize:arg(1)'

    def unpackiterable(self, w_iterable, expected_length=-1):
        """Unpack an iterable into a real (interpreter-level) list.

        Raise an OperationError(w_ValueError) if the length is wrong."""
        w_iterator = self.iter(w_iterable)
        if expected_length == -1:
            # xxx special hack for speed
            from pypy.interpreter.generator import GeneratorIterator
            if isinstance(w_iterator, GeneratorIterator):
                lst_w = []
                w_iterator.unpack_into(lst_w)
                return lst_w
            # /xxx
            return self._unpackiterable_unknown_length(w_iterator, w_iterable)
        else:
            lst_w = self._unpackiterable_known_length(w_iterator,
                                                      expected_length)
            return lst_w[:]     # make the resulting list resizable

    def iteriterable(self, w_iterable):
        return W_InterpIterable(self, w_iterable)

    def _unpackiterable_unknown_length(self, w_iterator, w_iterable):
        """Unpack an iterable of unknown length into an interp-level
        list.
        """
        # If we can guess the expected length we can preallocate.
        try:
            items = newlist_hint(self.length_hint(w_iterable, 0))
        except MemoryError:
            items = [] # it might have lied

        tp = self.type(w_iterator)
        while True:
            unpackiterable_driver.jit_merge_point(tp=tp,
                                                  w_iterator=w_iterator,
                                                  items=items)
            try:
                w_item = self.next(w_iterator)
            except OperationError, e:
                if not e.match(self, self.w_StopIteration):
                    raise
                break  # done
            items.append(w_item)
        #
        return items

    @jit.dont_look_inside
    def _unpackiterable_known_length(self, w_iterator, expected_length):
        # Unpack a known length list, without letting the JIT look inside.
        # Implemented by just calling the @jit.unroll_safe version, but
        # the JIT stopped looking inside already.
        return self._unpackiterable_known_length_jitlook(w_iterator,
                                                         expected_length)

    @jit.unroll_safe
    def _unpackiterable_known_length_jitlook(self, w_iterator,
                                             expected_length):
        items = [None] * expected_length
        idx = 0
        while True:
            try:
                w_item = self.next(w_iterator)
            except OperationError, e:
                if not e.match(self, self.w_StopIteration):
                    raise
                break  # done
            if idx == expected_length:
                raise operationerrfmt(self.w_ValueError,
                                      "too many values to unpack (expected %d)",
                                      expected_length)
            items[idx] = w_item
            idx += 1
        if idx < expected_length:
            raise operationerrfmt(self.w_ValueError,
                                  "need more than %d value%s to unpack",
                                  idx, idx != 1 and "s" or "")
        return items

    def unpackiterable_unroll(self, w_iterable, expected_length):
        # Like unpackiterable(), but for the cases where we have
        # an expected_length and want to unroll when JITted.
        # Returns a fixed-size list.
        w_iterator = self.iter(w_iterable)
        assert expected_length != -1
        return self._unpackiterable_known_length_jitlook(w_iterator,
                                                         expected_length)


    def unpackiterable_int(self, w_obj):
        """
        Return a RPython list of unwrapped ints out of w_obj. The list is
        guaranteed to be acopy of the actual data contained in w_obj, so you
        can freely modify it. It might return None if not supported.
        """
        return w_obj.unpackiterable_int(self)

    def unpackiterable_float(self, w_obj):
        """
        Same as unpackiterable_int, but for floats.
        """
        return w_obj.unpackiterable_float(self)


    def length_hint(self, w_obj, default):
        """Return the length of an object, consulting its __length_hint__
        method if necessary.
        """
        try:
            return self.len_w(w_obj)
        except OperationError, e:
            if not (e.match(self, self.w_TypeError) or
                    e.match(self, self.w_AttributeError)):
                raise

        w_descr = self.lookup(w_obj, '__length_hint__')
        if w_descr is None:
            return default
        try:
            w_hint = self.get_and_call_function(w_descr, w_obj)
        except OperationError, e:
            if not (e.match(self, self.w_TypeError) or
                    e.match(self, self.w_AttributeError)):
                raise
            return default
        if self.is_w(w_hint, self.w_NotImplemented):
            return default

        hint = self.int_w(w_hint)
        if hint < 0:
            raise OperationError(self.w_ValueError, self.wrap(
                    "__length_hint__() should return >= 0"))
        return hint

    def fixedview(self, w_iterable, expected_length=-1):
        """ A fixed list view of w_iterable. Don't modify the result
        """
        return make_sure_not_resized(self.unpackiterable(w_iterable,
                                                         expected_length)[:])

    fixedview_unroll = fixedview

    def listview(self, w_iterable, expected_length=-1):
        """ A non-fixed view of w_iterable. Don't modify the result
        """
        return self.unpackiterable(w_iterable, expected_length)

    def listview_bytes(self, w_list):
        """ Return a list of unwrapped strings out of a list of strings. If the
        argument is not a list or does not contain only strings, return None.
        May return None anyway.
        """
        return None

    def listview_unicode(self, w_list):
        """ Return a list of unwrapped unicode out of a list of unicode. If the
        argument is not a list or does not contain only unicode, return None.
        May return None anyway.
        """
        return None

    def listview_int(self, w_list):
        """ Return a list of unwrapped int out of a list of int. If the
        argument is not a list or does not contain only int, return None.
        May return None anyway.
        """
        return None

    def listview_float(self, w_list):
        """ Return a list of unwrapped float out of a list of float. If the
        argument is not a list or does not contain only float, return None.
        May return None anyway.
        """
        return None

    def view_as_kwargs(self, w_dict):
        """ if w_dict is a kwargs-dict, return two lists, one of unwrapped
        strings and one of wrapped values. otherwise return (None, None)
        """
        return (None, None)

<<<<<<< HEAD
    def newlist_str(self, list_s):
        return self.newlist([self.wrapbytes(s) for s in list_s])
=======
    def newlist_bytes(self, list_s):
        return self.newlist([self.wrap(s) for s in list_s])
>>>>>>> 14464b9e

    def newlist_unicode(self, list_u):
        return self.newlist([self.wrap(u) for u in list_u])

    def newlist_hint(self, sizehint):
        from pypy.objspace.std.listobject import make_empty_list_with_size
        return make_empty_list_with_size(self, sizehint)

    @jit.unroll_safe
    def exception_match(self, w_exc_type, w_check_class):
        """Checks if the given exception type matches 'w_check_class'."""
        if self.is_w(w_exc_type, w_check_class):
            return True   # fast path
        if self.isinstance_w(w_check_class, self.w_tuple):
            for w_t in self.fixedview(w_check_class):
                if self.exception_match(w_exc_type, w_t):
                    return True
            else:
                return False
        return self.exception_issubclass_w(w_exc_type, w_check_class)

    def call_obj_args(self, w_callable, w_obj, args):
        if not self.config.objspace.disable_call_speedhacks:
            # start of hack for performance
            from pypy.interpreter.function import Function
            if isinstance(w_callable, Function):
                return w_callable.call_obj_args(w_obj, args)
            # end of hack for performance
        return self.call_args(w_callable, args.prepend(w_obj))

    def call(self, w_callable, w_args, w_kwds=None):
        args = Arguments.frompacked(self, w_args, w_kwds)
        return self.call_args(w_callable, args)

    def call_function(self, w_func, *args_w):
        nargs = len(args_w) # used for pruning funccall versions
        if not self.config.objspace.disable_call_speedhacks and nargs < 5:
            # start of hack for performance
            from pypy.interpreter.function import Function, Method
            if isinstance(w_func, Method):
                if nargs < 4:
                    func = w_func.w_function
                    if isinstance(func, Function):
                        return func.funccall(w_func.w_instance, *args_w)

            if isinstance(w_func, Function):
                return w_func.funccall(*args_w)
            # end of hack for performance

        args = Arguments(self, list(args_w))
        return self.call_args(w_func, args)

    def call_valuestack(self, w_func, nargs, frame):
        from pypy.interpreter.function import Function, Method, is_builtin_code
        if frame.is_being_profiled and is_builtin_code(w_func):
            # XXX: this code is copied&pasted :-( from the slow path below
            # call_valuestack().
            args = frame.make_arguments(nargs)
            return self.call_args_and_c_profile(frame, w_func, args)

        if not self.config.objspace.disable_call_speedhacks:
            # start of hack for performance
            if isinstance(w_func, Method):
                # reuse callable stack place for w_inst
                frame.settopvalue(w_func.w_instance, nargs)
                nargs += 1
                w_func = w_func.w_function

            if isinstance(w_func, Function):
                return w_func.funccall_valuestack(nargs, frame)
            # end of hack for performance

        args = frame.make_arguments(nargs)
        return self.call_args(w_func, args)

    def call_args_and_c_profile(self, frame, w_func, args):
        ec = self.getexecutioncontext()
        ec.c_call_trace(frame, w_func, args)
        try:
            w_res = self.call_args(w_func, args)
        except OperationError:
            ec.c_exception_trace(frame, w_func)
            raise
        ec.c_return_trace(frame, w_func, args)
        return w_res

    def call_method(self, w_obj, methname, *arg_w):
        w_meth = self.getattr(w_obj, self.wrap(methname))
        return self.call_function(w_meth, *arg_w)

    def raise_key_error(self, w_key):
        e = self.call_function(self.w_KeyError, w_key)
        raise OperationError(self.w_KeyError, e)

    def lookup(self, w_obj, name):
        w_type = self.type(w_obj)
        w_mro = self.getattr(w_type, self.wrap("__mro__"))
        for w_supertype in self.fixedview(w_mro):
            w_value = w_supertype.getdictvalue(self, name)
            if w_value is not None:
                return w_value
        return None

    def callable(self, w_obj):
        return self.wrap(self.lookup(w_obj, "__call__") is not None)

    def issequence_w(self, w_obj):
        return (self.findattr(w_obj, self.wrap("__getitem__")) is not None)

    # The code below only works
    # for the simple case (new-style instance).
    # These methods are patched with the full logic by the builtins
    # module when it is loaded

    def abstract_issubclass_w(self, w_cls1, w_cls2):
        # Equivalent to 'issubclass(cls1, cls2)'.
        return self.is_true(self.issubtype(w_cls1, w_cls2))

    def abstract_isinstance_w(self, w_obj, w_cls):
        # Equivalent to 'isinstance(obj, cls)'.
        return self.isinstance_w(w_obj, w_cls)

    def abstract_isclass_w(self, w_obj):
        # Equivalent to 'isinstance(obj, type)'.
        return self.isinstance_w(w_obj, self.w_type)

    def abstract_getclass(self, w_obj):
        # Equivalent to 'obj.__class__'.
        return self.type(w_obj)

    # CPython rules allows subclasses of BaseExceptions to be exceptions.
    # This is slightly less general than the case above, so we prefix
    # it with exception_

    def exception_is_valid_obj_as_class_w(self, w_obj):
        if not self.isinstance_w(w_obj, self.w_type):
            return False
        return self.is_true(self.issubtype(w_obj, self.w_BaseException))

    def exception_is_valid_class_w(self, w_cls):
        return self.is_true(self.issubtype(w_cls, self.w_BaseException))

    def exception_getclass(self, w_obj):
        return self.type(w_obj)

    def exception_issubclass_w(self, w_cls1, w_cls2):
        return self.is_true(self.issubtype(w_cls1, w_cls2))

    def new_exception_class(self, *args, **kwargs):
        "NOT_RPYTHON; convenience method to create excceptions in modules"
        return new_exception_class(self, *args, **kwargs)

    # end of special support code

    def eval(self, expression, w_globals, w_locals, hidden_applevel=False):
        "NOT_RPYTHON: For internal debugging."
        if isinstance(expression, str):
            compiler = self.createcompiler()
            expression = compiler.compile(expression, '?', 'eval', 0,
                                         hidden_applevel=hidden_applevel)
        else:
            raise TypeError('space.eval(): expected a string, code or PyCode object')
        return expression.exec_code(self, w_globals, w_locals)

    def exec_(self, statement, w_globals, w_locals, hidden_applevel=False,
              filename=None):
        "NOT_RPYTHON: For internal debugging."
        if filename is None:
            filename = '?'
        from pypy.interpreter.pycode import PyCode
        if isinstance(statement, str):
            compiler = self.createcompiler()
            statement = compiler.compile(statement, filename, 'exec', 0,
                                         hidden_applevel=hidden_applevel)
        if not isinstance(statement, PyCode):
            raise TypeError('space.exec_(): expected a string, code or PyCode object')
        w_key = self.wrap('__builtins__')
        if not self.is_true(self.contains(w_globals, w_key)):
            self.setitem(w_globals, w_key, self.wrap(self.builtin))
        return statement.exec_code(self, w_globals, w_locals)

    def appexec(self, posargs_w, source):
        """ return value from executing given source at applevel.
            EXPERIMENTAL. The source must look like
               '''(x, y):
                       do_stuff...
                       return result
               '''
        """
        w_func = self.fromcache(AppExecCache).getorbuild(source)
        args = Arguments(self, list(posargs_w))
        return self.call_args(w_func, args)
    appexec._annspecialcase_ = 'specialize:arg(2)'

    def _next_or_none(self, w_it):
        try:
            return self.next(w_it)
        except OperationError, e:
            if not e.match(self, self.w_StopIteration):
                raise
            return None

    def compare_by_iteration(self, w_iterable1, w_iterable2, op):
        w_it1 = self.iter(w_iterable1)
        w_it2 = self.iter(w_iterable2)
        while True:
            w_x1 = self._next_or_none(w_it1)
            w_x2 = self._next_or_none(w_it2)
            if w_x1 is None or w_x2 is None:
                if op == 'eq': return self.newbool(w_x1 is w_x2)  # both None
                if op == 'ne': return self.newbool(w_x1 is not w_x2)
                if op == 'lt': return self.newbool(w_x2 is not None)
                if op == 'le': return self.newbool(w_x1 is None)
                if op == 'gt': return self.newbool(w_x1 is not None)
                if op == 'ge': return self.newbool(w_x2 is None)
                assert False, "bad value for op"
            if not self.eq_w(w_x1, w_x2):
                if op == 'eq': return self.w_False
                if op == 'ne': return self.w_True
                if op == 'lt': return self.lt(w_x1, w_x2)
                if op == 'le': return self.le(w_x1, w_x2)
                if op == 'gt': return self.gt(w_x1, w_x2)
                if op == 'ge': return self.ge(w_x1, w_x2)
                assert False, "bad value for op"
    compare_by_iteration._annspecialcase_ = 'specialize:arg(3)'

    def decode_index(self, w_index_or_slice, seqlength):
        """Helper for custom sequence implementations
             -> (index, 0, 0) or
                (start, stop, step)
        """
        if self.isinstance_w(w_index_or_slice, self.w_slice):
            from pypy.objspace.std.sliceobject import W_SliceObject
            assert isinstance(w_index_or_slice, W_SliceObject)
            start, stop, step = w_index_or_slice.indices3(self, seqlength)
        else:
            start = self.int_w(w_index_or_slice)
            if start < 0:
                start += seqlength
            if not (0 <= start < seqlength):
                raise OperationError(self.w_IndexError,
                                     self.wrap("index out of range"))
            stop = 0
            step = 0
        return start, stop, step

    def decode_index4(self, w_index_or_slice, seqlength):
        """Helper for custom sequence implementations
             -> (index, 0, 0, 1) or
                (start, stop, step, slice_length)
        """
        if self.isinstance_w(w_index_or_slice, self.w_slice):
            from pypy.objspace.std.sliceobject import W_SliceObject
            assert isinstance(w_index_or_slice, W_SliceObject)
            start, stop, step, length = w_index_or_slice.indices4(self,
                                                                  seqlength)
        else:
            start = self.int_w(w_index_or_slice)
            if start < 0:
                start += seqlength
            if not (0 <= start < seqlength):
                raise OperationError(self.w_IndexError,
                                     self.wrap("index out of range"))
            stop = 0
            step = 0
            length = 1
        return start, stop, step, length

    def getindex_w(self, w_obj, w_exception, objdescr=None):
        """Return w_obj.__index__() as an RPython int.
        If w_exception is None, silently clamp in case of overflow;
        else raise w_exception.
        """
        try:
            w_index = self.index(w_obj)
        except OperationError, err:
            if objdescr is None or not err.match(self, self.w_TypeError):
                raise
            msg = "%s must be an integer, not %T"
            raise operationerrfmt(self.w_TypeError, msg, objdescr, w_obj)
        try:
            index = self.int_w(w_index)
        except OperationError, err:
            if not err.match(self, self.w_OverflowError):
                raise
            if not w_exception:
                # w_index should be a long object, but can't be sure of that
                if self.is_true(self.lt(w_index, self.wrap(0))):
                    return -sys.maxint-1
                else:
                    return sys.maxint
            else:
                raise operationerrfmt(
                    w_exception, "cannot fit '%T' into an index-sized integer",
                    w_obj)
        else:
            return index

    def getslice(space, w_obj, w_start, w_stop):
        w_slice = space.newslice(w_start, w_stop, space.w_None)
        return space.getitem(w_obj, w_slice)

    def setslice(space, w_obj, w_start, w_stop, w_sequence):
        w_slice = space.newslice(w_start, w_stop, space.w_None)
        return space.setitem(w_obj, w_slice, w_sequence)

    def delslice(space, w_obj, w_start, w_stop):
        w_slice = space.newslice(w_start, w_stop, space.w_None)
        return space.delitem(w_obj, w_slice)

    def r_longlong_w(self, w_obj):
        bigint = self.bigint_w(w_obj)
        try:
            return bigint.tolonglong()
        except OverflowError:
            raise OperationError(self.w_OverflowError,
                                 self.wrap('integer too large'))

    def r_ulonglong_w(self, w_obj):
        bigint = self.bigint_w(w_obj)
        try:
            return bigint.toulonglong()
        except OverflowError:
            raise OperationError(self.w_OverflowError,
                                 self.wrap('integer too large'))
        except ValueError:
            raise OperationError(self.w_ValueError,
                                 self.wrap('cannot convert negative integer '
                                           'to unsigned int'))

    def buffer_w(self, w_obj):
        # returns a Buffer instance
        from pypy.interpreter.buffer import Buffer
        w_buffer = self.buffer(w_obj)
        return self.interp_w(Buffer, w_buffer)

    def rwbuffer_w(self, w_obj):
        # returns a RWBuffer instance
        from pypy.interpreter.buffer import RWBuffer
        buffer = self.buffer_w(w_obj)
        if not isinstance(buffer, RWBuffer):
            raise OperationError(self.w_TypeError,
                                 self.wrap('read-write buffer expected'))
        return buffer

    def bufferstr_new_w(self, w_obj):
        # Implement the "new buffer interface" (new in Python 2.7)
        # returning an unwrapped string. It doesn't accept unicode
        # strings
        buffer = self.buffer_w(w_obj)
        return buffer.as_str()

    def bufferstr0_new_w(self, w_obj):
        from rpython.rlib import rstring
        result = self.bufferstr_new_w(w_obj)
        if '\x00' in result:
            raise OperationError(self.w_TypeError, self.wrap(
                    'argument must be a string without NUL characters'))
        return rstring.assert_str0(result)

    def bufferstr_w(self, w_obj):
        # Directly returns an interp-level str.  Note that if w_obj is a
        # unicode string, this is different from str_w(buffer(w_obj)):
        # indeed, the latter returns a string with the raw bytes from
        # the underlying unicode buffer, but bufferstr_w() just converts
        # the unicode to an ascii string.  This inconsistency is kind of
        # needed because CPython has the same issue.  (Well, it's
        # unclear if there is any use at all for getting the bytes in
        # the unicode buffer.)
        try:
            return self.bytes_w(w_obj)
        except OperationError, e:
            if not e.match(self, self.w_TypeError):
                raise
            buffer = self.buffer_w(w_obj)
            return buffer.as_str()

    def bufferstr_or_u_w(self, w_obj):
        """Returns an interp-level str, directly if possible.

        Accepts unicode or any type supporting the buffer
        interface. Unicode objects will be encoded to the default
        encoding (UTF-8)
        """
        if self.isinstance_w(w_obj, self.w_unicode):
            return w_obj.identifier_w(self)
        return self.bufferstr_w(w_obj)

    def str_or_None_w(self, w_obj):
        if self.is_w(w_obj, self.w_None):
            return None
        return self.str_w(w_obj)

    def str_w(self, w_obj):
        """
        if w_obj is unicode, call identifier_w() (i.e., return the UTF-8
        encoded string). Else, call bytes_w().
        
        Maybe we should kill str_w completely and manually substitute it with
        identifier_w/bytes_w at all call sites?
        """
        if self.isinstance_w(w_obj, self.w_unicode):
            return w_obj.identifier_w(self)
        else:
            return w_obj.bytes_w(self)

    def bytes_w(self, w_obj):
        return w_obj.bytes_w(self)

    def str0_w(self, w_obj):
        "Like str_w, but rejects strings with NUL bytes."
        from rpython.rlib import rstring
        result = self.str_w(w_obj)
        if '\x00' in result:
            raise OperationError(self.w_TypeError, self.wrap(
                    'argument must be a string without NUL characters'))
        return rstring.assert_str0(result)

    def bytes0_w(self, w_obj):
        "Like bytes_w, but rejects strings with NUL bytes."
        from rpython.rlib import rstring
        result = self.bytes_w(w_obj)
        if '\x00' in result:
            raise OperationError(self.w_TypeError, self.wrap(
                    'argument must be a string without NUL characters'))
        return rstring.assert_str0(result)

    def int_w(self, w_obj):
        return w_obj.int_w(self)

    def int(self, w_obj):
        return w_obj.int(self)

    def uint_w(self, w_obj):
        return w_obj.uint_w(self)

    def bigint_w(self, w_obj):
        return w_obj.bigint_w(self)

    def float_w(self, w_obj):
        return w_obj.float_w(self)

    def realstr_w(self, w_obj):
        # Like str_w, but only works if w_obj is really of type 'str'.
        if not self.isinstance_w(w_obj, self.w_str):
            raise OperationError(self.w_TypeError,
                                 self.wrap('argument must be a string'))
        return self.str_w(w_obj)

    def unicode_w(self, w_obj):
        return w_obj.unicode_w(self)

    def unicode0_w(self, w_obj):
        "Like unicode_w, but rejects strings with NUL bytes."
        from rpython.rlib import rstring
        result = w_obj.unicode_w(self)
        if u'\x00' in result:
            raise OperationError(self.w_TypeError, self.wrap(
                    'argument must be a unicode string without NUL characters'))
        return rstring.assert_str0(result)

    def realunicode_w(self, w_obj):
        # Like unicode_w, but only works if w_obj is really of type
        # 'unicode'.
        if not self.isinstance_w(w_obj, self.w_unicode):
            raise OperationError(self.w_TypeError,
                                 self.wrap('argument must be a unicode'))
        return self.unicode_w(w_obj)

    def identifier_w(self, w_obj):
        """
        Unwrap an object which is used as an identifier (i.e. names of
        variables, methdods, functions, classes etc.). In py3k, identifiers
        are unicode strings and are unwrapped as UTF-8 encoded byte strings.
        """
        return w_obj.identifier_w(self)

    def fsencode(space, w_obj):
        from pypy.interpreter.unicodehelper import fsencode
        return fsencode(space, w_obj)

    def fsdecode(space, w_obj):
        from pypy.interpreter.unicodehelper import fsdecode
        return fsdecode(space, w_obj)

    def fsencode_w(self, w_obj):
        if self.isinstance_w(w_obj, self.w_unicode):
            w_obj = self.fsencode(w_obj)
        return self.bytes0_w(w_obj)

    def fsdecode_w(self, w_obj):
        if self.isinstance_w(w_obj, self.w_bytes):
            w_obj = self.fsdecode(w_obj)
        return self.unicode0_w(w_obj)

    def bool_w(self, w_obj):
        # Unwraps a bool, also accepting an int for compatibility.
        # This is here mostly just for gateway.int_unwrapping_space_method().
        return bool(self.int_w(w_obj))

    def ord(self, w_obj):
        return w_obj.ord(self)

    # This is all interface for gateway.py.
    def gateway_int_w(self, w_obj):
        if self.isinstance_w(w_obj, self.w_float):
            raise OperationError(self.w_TypeError,
                            self.wrap("integer argument expected, got float"))
        return self.int_w(self.int(w_obj))

    def gateway_float_w(self, w_obj):
        return self.float_w(self.float(w_obj))

    def gateway_r_longlong_w(self, w_obj):
        if self.isinstance_w(w_obj, self.w_float):
            raise OperationError(self.w_TypeError,
                            self.wrap("integer argument expected, got float"))
        return self.r_longlong_w(self.int(w_obj))

    def gateway_r_uint_w(self, w_obj):
        if self.isinstance_w(w_obj, self.w_float):
            raise OperationError(self.w_TypeError,
                            self.wrap("integer argument expected, got float"))
        return self.uint_w(self.int(w_obj))

    def gateway_r_ulonglong_w(self, w_obj):
        if self.isinstance_w(w_obj, self.w_float):
            raise OperationError(self.w_TypeError,
                            self.wrap("integer argument expected, got float"))
        return self.r_ulonglong_w(self.int(w_obj))

    def gateway_nonnegint_w(self, w_obj):
        # Like space.gateway_int_w(), but raises an app-level ValueError if
        # the integer is negative.  Here for gateway.py.
        value = self.gateway_int_w(w_obj)
        if value < 0:
            raise OperationError(self.w_ValueError,
                                 self.wrap("expected a non-negative integer"))
        return value

    def c_int_w(self, w_obj):
        # Like space.gateway_int_w(), but raises an app-level OverflowError if
        # the integer does not fit in 32 bits.  Here for gateway.py.
        value = self.gateway_int_w(w_obj)
        if value < -2147483647-1 or value > 2147483647:
            raise OperationError(self.w_OverflowError,
                                 self.wrap("expected a 32-bit integer"))
        return value

    def c_uint_w(self, w_obj):
        # Like space.gateway_uint_w(), but raises an app-level OverflowError if
        # the integer does not fit in 32 bits.  Here for gateway.py.
        value = self.gateway_r_uint_w(w_obj)
        if value > UINT_MAX_32_BITS:
            raise OperationError(self.w_OverflowError,
                              self.wrap("expected an unsigned 32-bit integer"))
        return value

    def c_nonnegint_w(self, w_obj):
        # Like space.gateway_int_w(), but raises an app-level ValueError if
        # the integer is negative or does not fit in 32 bits.  Here
        # for gateway.py.
        value = self.gateway_int_w(w_obj)
        if value < 0:
            raise OperationError(self.w_ValueError,
                                 self.wrap("expected a non-negative integer"))
        if value > 2147483647:
            raise OperationError(self.w_OverflowError,
                                 self.wrap("expected a 32-bit integer"))
        return value

    def truncatedint_w(self, w_obj):
        # Like space.gateway_int_w(), but return the integer truncated
        # instead of raising OverflowError.  For obscure cases only.
        try:
            return self.int_w(w_obj)
        except OperationError, e:
            if not e.match(self, self.w_OverflowError):
                raise
            from rpython.rlib.rarithmetic import intmask
            return intmask(self.bigint_w(w_obj).uintmask())

    def truncatedlonglong_w(self, w_obj):
        # Like space.gateway_r_longlong_w(), but return the integer truncated
        # instead of raising OverflowError.
        try:
            return self.r_longlong_w(w_obj)
        except OperationError, e:
            if not e.match(self, self.w_OverflowError):
                raise
            from rpython.rlib.rarithmetic import longlongmask
            return longlongmask(self.bigint_w(w_obj).ulonglongmask())

    def c_filedescriptor_w(self, w_fd):
        # This is only used sometimes in CPython, e.g. for os.fsync() but
        # not os.close().  It's likely designed for 'select'.  It's irregular
        # in the sense that it expects either a real int/long or an object
        # with a fileno(), but not an object with an __int__().
        if not self.isinstance_w(w_fd, self.w_int):
            try:
                w_fileno = self.getattr(w_fd, self.wrap("fileno"))
            except OperationError, e:
                if e.match(self, self.w_AttributeError):
                    raise OperationError(self.w_TypeError,
                        self.wrap("argument must be an int, or have a fileno() "
                            "method.")
                    )
                raise
            w_fd = self.call_function(w_fileno)
            if not self.isinstance_w(w_fd, self.w_int):
                raise OperationError(self.w_TypeError,
                    self.wrap("fileno() returned a non-integer")
                )
        fd = self.int_w(w_fd)
        if fd < 0:
            raise operationerrfmt(self.w_ValueError,
                "file descriptor cannot be a negative integer (%d)", fd
            )
        return fd

    def warn(self, w_msg, w_warningcls, stacklevel=2):
        self.appexec([w_msg, w_warningcls, self.wrap(stacklevel)],
                     """(msg, warningcls, stacklevel):
            import _warnings
            _warnings.warn(msg, warningcls, stacklevel=stacklevel)
        """)


class AppExecCache(SpaceCache):
    def build(cache, source):
        """ NOT_RPYTHON """
        space = cache.space
        # XXX will change once we have our own compiler
        import py
        source = source.lstrip()
        assert source.startswith('('), "incorrect header in:\n%s" % (source,)
        source = py.code.Source("def anonymous%s\n" % source)
        w_glob = space.newdict(module=True)
        space.exec_(str(source), w_glob, w_glob)
        return space.getitem(w_glob, space.wrap('anonymous'))


class DummyLock(object):
    def acquire(self, flag):
        return True

    def release(self):
        pass

    def _freeze_(self):
        return True

    def __enter__(self):
        pass

    def __exit__(self, *args):
        pass

dummy_lock = DummyLock()

# Table describing the regular part of the interface of object spaces,
# namely all methods which only take w_ arguments and return a w_ result
# (if any).

ObjSpace.MethodTable = [
# method name # symbol # number of arguments # special method name(s)
    ('is_',             'is',        2, []),
    ('id',              'id',        1, []),
    ('type',            'type',      1, []),
    ('isinstance',      'isinstance', 2, ['__instancecheck__']),
    ('issubtype',       'issubtype', 2, ['__subclasscheck__']),  # not for old-style classes
    ('repr',            'repr',      1, ['__repr__']),
    ('str',             'str',       1, ['__str__']),
    ('format',          'format',    2, ['__format__']),
    ('len',             'len',       1, ['__len__']),
    ('hash',            'hash',      1, ['__hash__']),
    ('getattr',         'getattr',   2, ['__getattribute__']),
    ('setattr',         'setattr',   3, ['__setattr__']),
    ('delattr',         'delattr',   2, ['__delattr__']),
    ('getitem',         'getitem',   2, ['__getitem__']),
    ('setitem',         'setitem',   3, ['__setitem__']),
    ('delitem',         'delitem',   2, ['__delitem__']),
    ('trunc',           'trunc',     1, ['__trunc__']),
    ('pos',             'pos',       1, ['__pos__']),
    ('neg',             'neg',       1, ['__neg__']),
    ('nonzero',         'truth',     1, ['__bool__']),
    ('abs',             'abs',       1, ['__abs__']),
    ('ord',             'ord',       1, []),
    ('invert',          '~',         1, ['__invert__']),
    ('add',             '+',         2, ['__add__', '__radd__']),
    ('sub',             '-',         2, ['__sub__', '__rsub__']),
    ('mul',             '*',         2, ['__mul__', '__rmul__']),
    ('truediv',         '/',         2, ['__truediv__', '__rtruediv__']),
    ('floordiv',        '//',        2, ['__floordiv__', '__rfloordiv__']),
    ('div',             'div',       2, ['__div__', '__rdiv__']),
    ('mod',             '%',         2, ['__mod__', '__rmod__']),
    ('divmod',          'divmod',    2, ['__divmod__', '__rdivmod__']),
    ('pow',             '**',        3, ['__pow__', '__rpow__']),
    ('lshift',          '<<',        2, ['__lshift__', '__rlshift__']),
    ('rshift',          '>>',        2, ['__rshift__', '__rrshift__']),
    ('and_',            '&',         2, ['__and__', '__rand__']),
    ('or_',             '|',         2, ['__or__', '__ror__']),
    ('xor',             '^',         2, ['__xor__', '__rxor__']),
    ('int',             'int',       1, ['__int__']),
    ('index',           'index',     1, ['__index__']),
    ('float',           'float',     1, ['__float__']),
    ('inplace_add',     '+=',        2, ['__iadd__']),
    ('inplace_sub',     '-=',        2, ['__isub__']),
    ('inplace_mul',     '*=',        2, ['__imul__']),
    ('inplace_truediv', '/=',        2, ['__itruediv__']),
    ('inplace_floordiv','//=',       2, ['__ifloordiv__']),
    ('inplace_div',     'div=',      2, ['__idiv__']),
    ('inplace_mod',     '%=',        2, ['__imod__']),
    ('inplace_pow',     '**=',       2, ['__ipow__']),
    ('inplace_lshift',  '<<=',       2, ['__ilshift__']),
    ('inplace_rshift',  '>>=',       2, ['__irshift__']),
    ('inplace_and',     '&=',        2, ['__iand__']),
    ('inplace_or',      '|=',        2, ['__ior__']),
    ('inplace_xor',     '^=',        2, ['__ixor__']),
    ('lt',              '<',         2, ['__lt__', '__gt__']),
    ('le',              '<=',        2, ['__le__', '__ge__']),
    ('eq',              '==',        2, ['__eq__', '__eq__']),
    ('ne',              '!=',        2, ['__ne__', '__ne__']),
    ('gt',              '>',         2, ['__gt__', '__lt__']),
    ('ge',              '>=',        2, ['__ge__', '__le__']),
    ('contains',        'contains',  2, ['__contains__']),
    ('iter',            'iter',      1, ['__iter__']),
    ('next',            'next',      1, ['__next__']),
#    ('call',            'call',      3, ['__call__']),
    ('get',             'get',       3, ['__get__']),
    ('set',             'set',       3, ['__set__']),
    ('delete',          'delete',    2, ['__delete__']),
    ('userdel',         'del',       1, ['__del__']),
    ('buffer',          'buffer',    1, ['__buffer__']),   # see buffer.py
]

ObjSpace.BuiltinModuleTable = [
    'builtins',
    'sys',
]

ObjSpace.ConstantTable = [
    'None',
    'False',
    'True',
    'Ellipsis',
    'NotImplemented',
]

ObjSpace.ExceptionTable = [
    'ArithmeticError',
    'AssertionError',
    'AttributeError',
    'BaseException',
    'BufferError',
    'BytesWarning',
    'DeprecationWarning',
    'EOFError',
    'EnvironmentError',
    'Exception',
    'FloatingPointError',
    'FutureWarning',
    'GeneratorExit',
    'IOError',
    'ImportError',
    'ImportWarning',
    'IndentationError',
    'IndexError',
    'KeyError',
    'KeyboardInterrupt',
    'LookupError',
    'MemoryError',
    'NameError',
    'NotImplementedError',
    'OSError',
    'OverflowError',
    'PendingDeprecationWarning',
    'ReferenceError',
    'ResourceWarning',
    'RuntimeError',
    'RuntimeWarning',
    'StopIteration',
    'SyntaxError',
    'SyntaxWarning',
    'SystemError',
    'SystemExit',
    'TabError',
    'TypeError',
    'UnboundLocalError',
    'UnicodeDecodeError',
    'UnicodeEncodeError',
    'UnicodeError',
    'UnicodeTranslateError',
    'UnicodeWarning',
    'UserWarning',
    'ValueError',
    'Warning',
    'ZeroDivisionError'
]

if sys.platform.startswith("win"):
    ObjSpace.ExceptionTable += ['WindowsError']

## Irregular part of the interface:
#
#                                   wrap(x) -> w_x
#                              str_w(w_str) -> str
#              int_w(w_ival or w_long_ival) -> ival
#                       float_w(w_floatval) -> floatval
#             uint_w(w_ival or w_long_ival) -> r_uint_val (unsigned int value)
#             bigint_w(w_ival or w_long_ival) -> rbigint
#                               unwrap(w_x) -> x
#                              is_true(w_x) -> True or False
#                  newtuple([w_1, w_2,...]) -> w_tuple
#                   newlist([w_1, w_2,...]) -> w_list
#                                 newdict() -> empty w_dict
#           newslice(w_start,w_stop,w_step) -> w_slice
#              call_args(w_obj,Arguments()) -> w_result

ObjSpace.IrregularOpTable = [
    'wrap',
    'bytes_w',
    'int_w',
    'float_w',
    'uint_w',
    'bigint_w',
    'unicode_w',
    'unwrap',
    'is_true',
    'is_w',
    'newtuple',
    'newlist',
    'newdict',
    'newslice',
    'call_args',
    'marshal_w',
]<|MERGE_RESOLUTION|>--- conflicted
+++ resolved
@@ -952,13 +952,8 @@
         """
         return (None, None)
 
-<<<<<<< HEAD
-    def newlist_str(self, list_s):
+    def newlist_bytes(self, list_s):
         return self.newlist([self.wrapbytes(s) for s in list_s])
-=======
-    def newlist_bytes(self, list_s):
-        return self.newlist([self.wrap(s) for s in list_s])
->>>>>>> 14464b9e
 
     def newlist_unicode(self, list_u):
         return self.newlist([self.wrap(u) for u in list_u])
