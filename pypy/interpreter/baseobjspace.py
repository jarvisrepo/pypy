import pypy
from pypy.interpreter.executioncontext import ExecutionContext, ActionFlag
from pypy.interpreter.executioncontext import UserDelAction, FrameTraceAction
from pypy.interpreter.error import OperationError, operationerrfmt
from pypy.interpreter.error import new_exception_class, typed_unwrap_error_msg
from pypy.interpreter.argument import Arguments
from pypy.interpreter.miscutils import ThreadLocals
from pypy.tool.cache import Cache
from pypy.tool.uid import HUGEVAL_BYTES
from pypy.rlib.objectmodel import we_are_translated, newlist_hint,\
     compute_unique_id
from pypy.rlib.debug import make_sure_not_resized
from pypy.rlib.timer import DummyTimer, Timer
from pypy.rlib.rarithmetic import r_uint
from pypy.rlib import jit
from pypy.tool.sourcetools import func_with_new_name
import os, sys

__all__ = ['ObjSpace', 'OperationError', 'Wrappable', 'W_Root']

UINT_MAX_32_BITS = r_uint(4294967295)

unpackiterable_driver = jit.JitDriver(name = 'unpackiterable',
                                      greens = ['tp'],
                                      reds = ['items', 'w_iterator'])

class W_Root(object):
    """This is the abstract root class of all wrapped objects that live
    in a 'normal' object space like StdObjSpace."""
    __slots__ = ()
    _settled_ = True
    user_overridden_class = False

    def getdict(self, space):
        return None

    def getdictvalue(self, space, attr):
        w_dict = self.getdict(space)
        if w_dict is not None:
            return space.finditem_str(w_dict, attr)
        return None

    def setdictvalue(self, space, attr, w_value):
        w_dict = self.getdict(space)
        if w_dict is not None:
            space.setitem_str(w_dict, attr, w_value)
            return True
        return False

    def deldictvalue(self, space, attr):
        w_dict = self.getdict(space)
        if w_dict is not None:
            try:
                space.delitem(w_dict, space.wrap(attr))
                return True
            except OperationError, ex:
                if not ex.match(space, space.w_KeyError):
                    raise
        return False

    def setdict(self, space, w_dict):
        typename = space.type(self).getname(space)
        raise operationerrfmt(space.w_TypeError,
                              "attribute '__dict__' of %s objects "
                              "is not writable", typename)

    # to be used directly only by space.type implementations
    def getclass(self, space):
        return space.gettypeobject(self.typedef)

    def setclass(self, space, w_subtype):
        raise OperationError(space.w_TypeError,
                             space.wrap("__class__ assignment: only for heap types"))

    def user_setup(self, space, w_subtype):
        raise NotImplementedError("only for interp-level user subclasses "
                                  "from typedef.py")

    def getname(self, space, default='?'):
        try:
            return space.str_w(space.getattr(self, space.wrap('__name__')))
        except OperationError, e:
            if e.match(space, space.w_TypeError) or e.match(space, space.w_AttributeError):
                return default
            raise

    def getaddrstring(self, space):
        # slowish
        w_id = space.id(self)
        w_4 = space.wrap(4)
        w_0x0F = space.wrap(0x0F)
        i = 2 * HUGEVAL_BYTES
        addrstring = [' '] * i
        while True:
            n = space.int_w(space.and_(w_id, w_0x0F))
            n += ord('0')
            if n > ord('9'):
                n += (ord('a') - ord('9') - 1)
            i -= 1
            addrstring[i] = chr(n)
            if i == 0:
                break
            w_id = space.rshift(w_id, w_4)
        return ''.join(addrstring)

    def getrepr(self, space, info, moreinfo=''):
        addrstring = self.getaddrstring(space)
        return space.wrap("<%s at 0x%s%s>" % (info, addrstring,
                                              moreinfo))

    def getslotvalue(self, index):
        raise NotImplementedError

    def setslotvalue(self, index, w_val):
        raise NotImplementedError

    def delslotvalue(self, index):
        raise NotImplementedError

    def descr_call_mismatch(self, space, opname, RequiredClass, args):
        if RequiredClass is None:
            classname = '?'
        else:
            classname = wrappable_class_name(RequiredClass)
        msg = "'%s' object expected, got '%s' instead"
        raise operationerrfmt(space.w_TypeError, msg,
            classname, self.getclass(space).getname(space))

    # used by _weakref implemenation

    def getweakref(self):
        return None

    def setweakref(self, space, weakreflifeline):
        typename = space.type(self).getname(space)
        raise operationerrfmt(space.w_TypeError,
            "cannot create weak reference to '%s' object", typename)

    def delweakref(self):
        pass

    def clear_all_weakrefs(self):
        """Call this at the beginning of interp-level __del__() methods
        in subclasses.  It ensures that weakrefs (if any) are cleared
        before the object is further destroyed.
        """
        lifeline = self.getweakref()
        if lifeline is not None:
            # Clear all weakrefs to this object before we proceed with
            # the destruction of the object.  We detach the lifeline
            # first: if the code following before_del() calls the
            # app-level, e.g. a user-defined __del__(), and this code
            # tries to use weakrefs again, it won't reuse the broken
            # (already-cleared) weakrefs from this lifeline.
            self.delweakref()
            lifeline.clear_all_weakrefs()

    __already_enqueued_for_destruction = ()

    def enqueue_for_destruction(self, space, callback, descrname):
        """Put the object in the destructor queue of the space.
        At a later, safe point in time, UserDelAction will call
        callback(self).  If that raises OperationError, prints it
        to stderr with the descrname string.

        Note that 'callback' will usually need to start with:
            assert isinstance(self, W_SpecificClass)
        """
        # this function always resurect the object, so when
        # running on top of CPython we must manually ensure that
        # we enqueue it only once
        if not we_are_translated():
            if callback in self.__already_enqueued_for_destruction:
                return
            self.__already_enqueued_for_destruction += (callback,)
        space.user_del_action.register_callback(self, callback, descrname)

    # hooks that the mapdict implementations needs:
    def _get_mapdict_map(self):
        return None
    def _set_mapdict_map(self, map):
        raise NotImplementedError
    def _mapdict_read_storage(self, index):
        raise NotImplementedError
    def _mapdict_write_storage(self, index, value):
        raise NotImplementedError
    def _mapdict_storage_length(self):
        raise NotImplementedError
    def _set_mapdict_storage_and_map(self, storage, map):
        raise NotImplementedError

    # -------------------------------------------------------------------

    def is_w(self, space, w_other):
        return self is w_other

    def immutable_unique_id(self, space):
        return None

    def str_w(self, space):
        w_msg = typed_unwrap_error_msg(space, "string", self)
        raise OperationError(space.w_TypeError, w_msg)

    def unicode_w(self, space):
        raise OperationError(space.w_TypeError,
                             typed_unwrap_error_msg(space, "unicode", self))

    def int_w(self, space):
        raise OperationError(space.w_TypeError,
                             typed_unwrap_error_msg(space, "integer", self))
    
    def uint_w(self, space):
        raise OperationError(space.w_TypeError,
                             typed_unwrap_error_msg(space, "integer", self))
    
    def bigint_w(self, space):
        raise OperationError(space.w_TypeError,
                             typed_unwrap_error_msg(space, "integer", self))


class Wrappable(W_Root):
    """A subclass of Wrappable is an internal, interpreter-level class
    that can nevertheless be exposed at application-level by space.wrap()."""
    __slots__ = ()
    _settled_ = True

    def __spacebind__(self, space):
        return self

class W_InterpIterable(W_Root):
    def __init__(self, space, w_iterable):
        self.w_iter = space.iter(w_iterable)
        self.space = space

    def __iter__(self):
        return self

    def next(self):
        space = self.space
        try:
            return space.next(self.w_iter)
        except OperationError, e:
            if not e.match(space, space.w_StopIteration):
                raise
            raise StopIteration

class InternalSpaceCache(Cache):
    """A generic cache for an object space.  Arbitrary information can
    be attached to the space by defining a function or class 'f' which
    can be called as 'f(space)'.  Its result is stored in this
    ObjSpaceCache.
    """
    def __init__(self, space):
        Cache.__init__(self)
        self.space = space
    def _build(self, callable):
        return callable(self.space)

class SpaceCache(Cache):
    """A base class for all our concrete caches."""
    def __init__(self, space):
        Cache.__init__(self)
        self.space = space
    def _build(self, key):
        val = self.space.enter_cache_building_mode()
        try:
            return self.build(key)
        finally:
            self.space.leave_cache_building_mode(val)
    def _ready(self, result):
        val = self.space.enter_cache_building_mode()
        try:
            return self.ready(result)
        finally:
            self.space.leave_cache_building_mode(val)
    def ready(self, result):
        pass

class DescrMismatch(Exception):
    pass

def wrappable_class_name(Class):
    try:
        return Class.typedef.name
    except AttributeError:
        return 'internal subclass of %s' % (Class.__name__,)
wrappable_class_name._annspecialcase_ = 'specialize:memo'

# ____________________________________________________________

class ObjSpace(object):
    """Base class for the interpreter-level implementations of object spaces.
    http://pypy.readthedocs.org/en/latest/objspace.html"""

    full_exceptions = True  # full support for exceptions (normalization & more)

    def __init__(self, config=None):
        "NOT_RPYTHON: Basic initialization of objects."
        self.fromcache = InternalSpaceCache(self).getorbuild
        self.threadlocals = ThreadLocals()
        # set recursion limit
        # sets all the internal descriptors
        if config is None:
            from pypy.config.pypyoption import get_pypy_config
            config = get_pypy_config(translating=False)
        self.config = config

        self.builtin_modules = {}
        self.reloading_modules = {}

        # import extra modules for side-effects
        import pypy.interpreter.nestedscope     # register *_DEREF bytecodes

        self.interned_strings = {}
        self.actionflag = ActionFlag()    # changed by the signal module
        self.check_signal_action = None   # changed by the signal module
        self.user_del_action = UserDelAction(self)
        self.frame_trace_action = FrameTraceAction(self)
        self._code_of_sys_exc_info = None

        from pypy.interpreter.pycode import cpython_magic, default_magic
        self.our_magic = default_magic
        self.host_magic = cpython_magic
        # can be overridden to a subclass

        if self.config.objspace.logbytecodes:
            self.bytecodecounts = [0] * 256
            self.bytecodetransitioncount = {}

        if self.config.objspace.timing:
            self.timer = Timer()
        else:
            self.timer = DummyTimer()

        self.initialize()

    def startup(self):
        # To be called before using the space

        # Initialize already imported builtin modules
        from pypy.interpreter.module import Module
        w_modules = self.sys.get('modules')
        for w_modname in self.unpackiterable(
                                self.sys.get('builtin_module_names')):
            try:
                w_mod = self.getitem(w_modules, w_modname)
            except OperationError, e:
                if e.match(self, self.w_KeyError):
                    continue
                raise
            modname = self.str_w(w_modname)
            mod = self.interpclass_w(w_mod)
            if isinstance(mod, Module) and not mod.startup_called:
                self.timer.start("startup " + modname)
                mod.init(self)
                self.timer.stop("startup " + modname)

    def finish(self):
        self.wait_for_thread_shutdown()
        w_exitfunc = self.sys.getdictvalue(self, 'exitfunc')
        if w_exitfunc is not None:
            self.call_function(w_exitfunc)
        from pypy.interpreter.module import Module
        for w_mod in self.builtin_modules.values():
            mod = self.interpclass_w(w_mod)
            if isinstance(mod, Module) and mod.startup_called:
                mod.shutdown(self)
        if self.config.objspace.logbytecodes:
            self.reportbytecodecounts()
        if self.config.objspace.std.logspaceoptypes:
            for s in self.FrameClass._space_op_types:
                print s

    def wait_for_thread_shutdown(self):
        """Wait until threading._shutdown() completes, provided the threading
        module was imported in the first place.  The shutdown routine will
        wait until all non-daemon 'threading' threads have completed."""
        if not self.config.translation.thread:
            return

        w_modules = self.sys.get('modules')
        w_mod = self.finditem_str(w_modules, 'threading')
        if w_mod is None:
            return

        try:
            self.call_method(w_mod, "_shutdown")
        except OperationError, e:
            e.write_unraisable(self, "threading._shutdown()")

    def reportbytecodecounts(self):
        os.write(2, "Starting bytecode report.\n")
        fd = os.open('bytecode.txt', os.O_CREAT|os.O_WRONLY|os.O_TRUNC, 0644)
        os.write(fd, "bytecodecounts = {\n")
        for opcode in range(len(self.bytecodecounts)):
            count = self.bytecodecounts[opcode]
            if not count:
                continue
            os.write(fd, "    %s: %s,\n" % (opcode, count))
        os.write(fd, "}\n")
        os.write(fd, "bytecodetransitioncount = {\n")
        for opcode, probs in self.bytecodetransitioncount.iteritems():
            os.write(fd, "    %s: {\n" % (opcode, ))
            for nextcode, count in probs.iteritems():
                os.write(fd, "        %s: %s,\n" % (nextcode, count))
            os.write(fd, "    },\n")
        os.write(fd, "}\n")
        os.close(fd)
        os.write(2, "Reporting done.\n")

    def __repr__(self):
        try:
            return self._this_space_repr_
        except AttributeError:
            return self.__class__.__name__

    def setbuiltinmodule(self, importname):
        """NOT_RPYTHON. load a lazy pypy/module and put it into sys.modules"""
        if '.' in importname:
            fullname = importname
            importname = fullname.rsplit('.', 1)[1]
        else:
            fullname = "pypy.module.%s" % importname

        Module = __import__(fullname,
                            None, None, ["Module"]).Module
        if Module.applevel_name is not None:
            name = Module.applevel_name
        else:
            name = importname

        mod = Module(self, self.wrap(name))
        mod.install()

        return name

    def getbuiltinmodule(self, name, force_init=False):
        w_name = self.wrap(name)
        w_modules = self.sys.get('modules')
        try:
            w_mod = self.getitem(w_modules, w_name)
        except OperationError, e:
            if not e.match(self, self.w_KeyError):
                raise
        else:
            if not force_init:
                return w_mod

        # If the module is a builtin but not yet imported,
        # retrieve it and initialize it
        try:
            w_mod = self.builtin_modules[name]
        except KeyError:
            raise operationerrfmt(
                self.w_SystemError,
                "getbuiltinmodule() called "
                "with non-builtin module %s", name)
        else:
            # Add the module to sys.modules
            self.setitem(w_modules, w_name, w_mod)

            # And initialize it
            from pypy.interpreter.module import Module
            mod = self.interpclass_w(w_mod)
            if isinstance(mod, Module):
                self.timer.start("startup " + name)
                mod.init(self)
                self.timer.stop("startup " + name)
            return w_mod

    def get_builtinmodule_to_install(self):
        """NOT_RPYTHON"""
        from pypy.tool.lib_pypy import LIB_PYPY
        try:
            return self._builtinmodule_list
        except AttributeError:
            pass

        modules = []

        # You can enable more modules by specifying --usemodules=xxx,yyy
        for name, value in self.config.objspace.usemodules:
            if value and name not in modules:
                modules.append(name)

        if self.config.objspace.extmodules:
            for name in self.config.objspace.extmodules.split(','):
                if name not in modules:
                    modules.append(name)

        # a bit of custom logic: rctime take precedence over time
        # XXX this could probably be done as a "requires" in the config
        if 'rctime' in modules and 'time' in modules:
            modules.remove('time')

        if not self.config.objspace.nofaking:
            for modname in self.ALL_BUILTIN_MODULES:
                if not LIB_PYPY.join(modname+'.py').check(file=True):
                    modules.append('faked+'+modname)

        self._builtinmodule_list = modules
        return self._builtinmodule_list

    ALL_BUILTIN_MODULES = [
        'posix', 'nt', 'os2', 'mac', 'ce', 'riscos',
        'math', 'array', 'select',
        '_random', '_sre', 'time', '_socket', 'errno',
        'unicodedata',
        'parser', 'fcntl', '_codecs', 'binascii'
    ]

    # These modules are treated like CPython treats built-in modules,
    # i.e. they always shadow any xx.py.  The other modules are treated
    # like CPython treats extension modules, and are loaded in sys.path
    # order by the fake entry '.../lib_pypy/__extensions__'.
    MODULES_THAT_ALWAYS_SHADOW = dict.fromkeys([
        '__builtin__', '__pypy__', '_ast', '_codecs', '_sre', '_warnings',
        '_weakref', 'errno', 'exceptions', 'gc', 'imp', 'marshal',
        'posix', 'nt', 'pwd', 'signal', 'sys', 'thread', 'zipimport',
    ], None)

    def make_builtins(self):
        "NOT_RPYTHON: only for initializing the space."

        from pypy.module.exceptions import Module
        w_name = self.wrap('exceptions')
        self.exceptions_module = Module(self, w_name)
        self.exceptions_module.install()

        from pypy.module.sys import Module
        w_name = self.wrap('sys')
        self.sys = Module(self, w_name)
        self.sys.install()

        from pypy.module.imp import Module
        w_name = self.wrap('imp')
        mod = Module(self, w_name)
        mod.install()

        from pypy.module.__builtin__ import Module
        w_name = self.wrap('__builtin__')
        self.builtin = Module(self, w_name)
        w_builtin = self.wrap(self.builtin)
        w_builtin.install()
        self.setitem(self.builtin.w_dict, self.wrap('__builtins__'), w_builtin)

        bootstrap_modules = set(('sys', 'imp', '__builtin__', 'exceptions'))
        installed_builtin_modules = list(bootstrap_modules)

        exception_types_w = self.export_builtin_exceptions()

        # initialize with "bootstrap types" from objspace  (e.g. w_None)
        types_w = (self.get_builtin_types().items() +
                   exception_types_w.items())
        for name, w_type in types_w:
            self.setitem(self.builtin.w_dict, self.wrap(name), w_type)

        # install mixed and faked modules
        for mixedname in self.get_builtinmodule_to_install():
            if (mixedname not in bootstrap_modules
                and not mixedname.startswith('faked+')):
                self.install_mixedmodule(mixedname, installed_builtin_modules)
        for mixedname in self.get_builtinmodule_to_install():
            if mixedname.startswith('faked+'):
                modname = mixedname[6:]
                self.install_faked_module(modname, installed_builtin_modules)

        installed_builtin_modules.sort()
        w_builtin_module_names = self.newtuple(
            [self.wrap(fn) for fn in installed_builtin_modules])

        # force this value into the dict without unlazyfying everything
        self.setitem(self.sys.w_dict, self.wrap('builtin_module_names'),
                     w_builtin_module_names)

    def get_builtin_types(self):
        """Get a dictionary mapping the names of builtin types to the type
        objects."""
        raise NotImplementedError

    def export_builtin_exceptions(self):
        """NOT_RPYTHON"""
        w_dic = self.exceptions_module.getdict(self)
        w_keys = self.call_method(w_dic, "keys")
        exc_types_w = {}
        for w_name in self.unpackiterable(w_keys):
            name = self.str_w(w_name)
            if not name.startswith('__'):
                excname = name
                w_exc = self.getitem(w_dic, w_name)
                exc_types_w[name] = w_exc
                setattr(self, "w_" + excname, w_exc)
        # Make a prebuilt recursion error
        w_msg = self.wrap("maximum recursion depth exceeded")
        self.prebuilt_recursion_error = OperationError(self.w_RuntimeError,
                                                       w_msg)
        return exc_types_w

    def install_mixedmodule(self, mixedname, installed_builtin_modules):
        """NOT_RPYTHON"""
        modname = self.setbuiltinmodule(mixedname)
        if modname:
            assert modname not in installed_builtin_modules, (
                "duplicate interp-level module enabled for the "
                "app-level module %r" % (modname,))
            installed_builtin_modules.append(modname)

    def load_cpython_module(self, modname):
        "NOT_RPYTHON. Steal a module from CPython."
        cpy_module = __import__(modname, {}, {}, ['*'])
        return cpy_module

    def install_faked_module(self, modname, installed_builtin_modules):
        """NOT_RPYTHON"""
        if modname in installed_builtin_modules:
            return
        try:
            module = self.load_cpython_module(modname)
        except ImportError:
            return
        else:
            w_modules = self.sys.get('modules')
            self.setitem(w_modules, self.wrap(modname), self.wrap(module))
            installed_builtin_modules.append(modname)

    def setup_builtin_modules(self):
        "NOT_RPYTHON: only for initializing the space."
        if self.config.objspace.usemodules.cpyext:
            from pypy.module.cpyext.state import State
            self.fromcache(State).build_api(self)
        self.getbuiltinmodule('sys')
        self.getbuiltinmodule('imp')
        self.getbuiltinmodule('__builtin__')
        for mod in self.builtin_modules.values():
            mod.setup_after_space_initialization()

    def initialize(self):
        """NOT_RPYTHON: Abstract method that should put some minimal
        content into the w_builtins."""

    def enter_cache_building_mode(self):
        "hook for the flow object space"
    def leave_cache_building_mode(self, val):
        "hook for the flow object space"

    @jit.loop_invariant
    def getexecutioncontext(self):
        "Return what we consider to be the active execution context."
        # Important: the annotator must not see a prebuilt ExecutionContext:
        # you should not see frames while you translate
        # so we make sure that the threadlocals never *have* an
        # ExecutionContext during translation.
        if self.config.translating and not we_are_translated():
            assert self.threadlocals.getvalue() is None, (
                "threadlocals got an ExecutionContext during translation!")
            try:
                return self._ec_during_translation
            except AttributeError:
                ec = self.createexecutioncontext()
                self._ec_during_translation = ec
                return ec
        # normal case follows.  The 'thread' module installs a real
        # thread-local object in self.threadlocals, so this builds
        # and caches a new ec in each thread.
        ec = self.threadlocals.getvalue()
        if ec is None:
            ec = self.createexecutioncontext()
            self.threadlocals.setvalue(ec)
        return ec

    def _freeze_(self):
        return True

    def createexecutioncontext(self):
        "Factory function for execution contexts."
        return ExecutionContext(self)

    def createcompiler(self):
        "Factory function creating a compiler object."
        try:
            return self.default_compiler
        except AttributeError:
            from pypy.interpreter.pycompiler import PythonAstCompiler
            compiler = PythonAstCompiler(self)
            self.default_compiler = compiler
            return compiler

    def createframe(self, code, w_globals, outer_func=None):
        "Create an empty PyFrame suitable for this code object."
        return self.FrameClass(self, code, w_globals, outer_func)

    def allocate_lock(self):
        """Return an interp-level Lock object if threads are enabled,
        and a dummy object if they are not."""
        if self.config.objspace.usemodules.thread:
            # we use a sub-function to avoid putting the 'import' statement
            # here, where the flow space would see it even if thread=False
            return self.__allocate_lock()
        else:
            return dummy_lock

    def __allocate_lock(self):
        from pypy.module.thread.ll_thread import allocate_lock, error
        try:
            return allocate_lock()
        except error:
            raise OperationError(self.w_RuntimeError,
                                 self.wrap("out of resources"))

    # Following is a friendly interface to common object space operations
    # that can be defined in term of more primitive ones.  Subclasses
    # may also override specific functions for performance.

    def not_(self, w_obj):
        return self.wrap(not self.is_true(w_obj))

    def eq_w(self, w_obj1, w_obj2):
        """shortcut for space.is_true(space.eq(w_obj1, w_obj2))"""
        return self.is_w(w_obj1, w_obj2) or self.is_true(self.eq(w_obj1, w_obj2))

    def is_(self, w_one, w_two):
        return self.newbool(self.is_w(w_one, w_two))

    def is_w(self, w_one, w_two):
        # done by a method call on w_two (and not on w_one, because of the
        # expected programming style where we say "if x is None" or
        # "if x is object").
        return w_two.is_w(self, w_one)

    def id(self, w_obj):
        w_result = w_obj.immutable_unique_id(self)
        if w_result is None:
            w_result = self.wrap(compute_unique_id(w_obj))
        return w_result

    def hash_w(self, w_obj):
        """shortcut for space.int_w(space.hash(w_obj))"""
        return self.int_w(self.hash(w_obj))

    def len_w(self, w_obj):
        """shotcut for space.int_w(space.len(w_obj))"""
        return self.int_w(self.len(w_obj))

    def setitem_str(self, w_obj, key, w_value):
        return self.setitem(w_obj, self.wrap(key), w_value)

    def finditem_str(self, w_obj, key):
        return self.finditem(w_obj, self.wrap(key))

    def finditem(self, w_obj, w_key):
        try:
            return self.getitem(w_obj, w_key)
        except OperationError, e:
            if e.match(self, self.w_KeyError):
                return None
            raise

    def findattr(self, w_object, w_name):
        try:
            return self.getattr(w_object, w_name)
        except OperationError, e:
            # a PyPy extension: let SystemExit and KeyboardInterrupt go through
            if e.async(self):
                raise
            return None

    def newbool(self, b):
        if b:
            return self.w_True
        else:
            return self.w_False

    def new_interned_w_str(self, w_s):
        s = self.str_w(w_s)
        try:
            return self.interned_strings[s]
        except KeyError:
            pass
        self.interned_strings[s] = w_s
        return w_s

    def new_interned_str(self, s):
        try:
            return self.interned_strings[s]
        except KeyError:
            pass
        w_s = self.interned_strings[s] = self.wrap(s)
        return w_s

    def interpclass_w(self, w_obj):
        """
         If w_obj is a wrapped internal interpreter class instance unwrap to it,
         otherwise return None.  (Can be overridden in specific spaces; you
     should generally use the helper space.interp_w() instead.)
        """
        if isinstance(w_obj, Wrappable):
            return w_obj
        return None

    def descr_self_interp_w(self, RequiredClass, w_obj):
        obj = self.interpclass_w(w_obj)
        if not isinstance(obj, RequiredClass):
            raise DescrMismatch()
        return obj
    descr_self_interp_w._annspecialcase_ = 'specialize:arg(1)'

    def interp_w(self, RequiredClass, w_obj, can_be_None=False):
        """
        Unwrap w_obj, checking that it is an instance of the required internal
        interpreter class (a subclass of Wrappable).
        """
        assert RequiredClass is not None
        if can_be_None and self.is_w(w_obj, self.w_None):
            return None
        obj = self.interpclass_w(w_obj)
        if not isinstance(obj, RequiredClass):   # or obj is None
            msg = "'%s' object expected, got '%s' instead"
            raise operationerrfmt(self.w_TypeError, msg,
                wrappable_class_name(RequiredClass),
                w_obj.getclass(self).getname(self))
        return obj
    interp_w._annspecialcase_ = 'specialize:arg(1)'

    def _check_constant_interp_w_or_w_None(self, RequiredClass, w_obj):
        """
        This method should NOT be called unless you are really sure about
        it. It is used inside the implementation of end_finally() in
        pyopcode.py, and it's there so that it can be overridden by the
        FlowObjSpace.
        """
        if self.is_w(w_obj, self.w_None):
            return True
        obj = self.interpclass_w(w_obj)
        return isinstance(obj, RequiredClass)

    def unpackiterable(self, w_iterable, expected_length=-1):
        """Unpack an iterable object into a real (interpreter-level) list.
        Raise an OperationError(w_ValueError) if the length is wrong."""
        w_iterator = self.iter(w_iterable)
        if expected_length == -1:
            # xxx special hack for speed
            from pypy.interpreter.generator import GeneratorIterator
            if isinstance(w_iterator, GeneratorIterator):
                lst_w = []
                w_iterator.unpack_into(lst_w)
                return lst_w
            # /xxx
            return self._unpackiterable_unknown_length(w_iterator, w_iterable)
        else:
            lst_w = self._unpackiterable_known_length(w_iterator,
                                                      expected_length)
            return lst_w[:]     # make the resulting list resizable

    def iteriterable(self, w_iterable):
        return W_InterpIterable(self, w_iterable)

    @jit.dont_look_inside
    def _unpackiterable_unknown_length(self, w_iterator, w_iterable):
        # Unpack a variable-size list of unknown length.
        # The JIT does not look inside this function because it
        # contains a loop (made explicit with the decorator above).
        #
        # If we can guess the expected length we can preallocate.
        from pypy.objspace.std.iterobject import length_hint
        try:
<<<<<<< HEAD
            items = newlist_hint(length_hint(self, w_iterable, 0))
        except MemoryError:
            items = [] # it might have lied

=======
            lgt_estimate = self.len_w(w_iterable)
        except OperationError, o:
            if (not o.match(self, self.w_AttributeError) and
                not o.match(self, self.w_TypeError)):
                raise
            items = []
        else:
            try:
                items = newlist_hint(lgt_estimate)
            except MemoryError:
                items = [] # it might have lied
        #
        tp = self.type(w_iterator)
>>>>>>> 3d0f8d15
        while True:
            unpackiterable_driver.jit_merge_point(tp=tp,
                                                  w_iterator=w_iterator,
                                                  items=items)
            try:
                w_item = self.next(w_iterator)
            except OperationError, e:
                if not e.match(self, self.w_StopIteration):
                    raise
                break  # done
            items.append(w_item)
        #
        return items

    @jit.dont_look_inside
    def _unpackiterable_known_length(self, w_iterator, expected_length):
        # Unpack a known length list, without letting the JIT look inside.
        # Implemented by just calling the @jit.unroll_safe version, but
        # the JIT stopped looking inside already.
        return self._unpackiterable_known_length_jitlook(w_iterator,
                                                         expected_length)

    @jit.unroll_safe
    def _unpackiterable_known_length_jitlook(self, w_iterator,
                                             expected_length):
        items = [None] * expected_length
        idx = 0
        while True:
            try:
                w_item = self.next(w_iterator)
            except OperationError, e:
                if not e.match(self, self.w_StopIteration):
                    raise
                break  # done
            if idx == expected_length:
                raise OperationError(self.w_ValueError,
                                    self.wrap("too many values to unpack"))
            items[idx] = w_item
            idx += 1
        if idx < expected_length:
            if idx == 1:
                plural = ""
            else:
                plural = "s"
            raise operationerrfmt(self.w_ValueError,
                                  "need more than %d value%s to unpack",
                                  idx, plural)
        return items

    def unpackiterable_unroll(self, w_iterable, expected_length):
        # Like unpackiterable(), but for the cases where we have
        # an expected_length and want to unroll when JITted.
        # Returns a fixed-size list.
        w_iterator = self.iter(w_iterable)
        assert expected_length != -1
        return self._unpackiterable_known_length_jitlook(w_iterator,
                                                         expected_length)

    def fixedview(self, w_iterable, expected_length=-1):
        """ A fixed list view of w_iterable. Don't modify the result
        """
        return make_sure_not_resized(self.unpackiterable(w_iterable,
                                                         expected_length)[:])

    fixedview_unroll = fixedview

    def listview(self, w_iterable, expected_length=-1):
        """ A non-fixed view of w_iterable. Don't modify the result
        """
        return self.unpackiterable(w_iterable, expected_length)

    def listview_str(self, w_list):
        """ Return a list of unwrapped strings out of a list of strings. If the
        argument is not a list or does not contain only strings, return None.
        May return None anyway.
        """
        return None

    def view_as_kwargs(self, w_dict):
        """ if w_dict is a kwargs-dict, return two lists, one of unwrapped
        strings and one of wrapped values. otherwise return (None, None)
        """
        return (None, None)

    def newlist_str(self, list_s):
        return self.newlist([self.wrap(s) for s in list_s])

    @jit.unroll_safe
    def exception_match(self, w_exc_type, w_check_class):
        """Checks if the given exception type matches 'w_check_class'."""
        if self.is_w(w_exc_type, w_check_class):
            return True   # fast path (also here to handle string exceptions)
        try:
            if self.is_true(self.isinstance(w_check_class, self.w_tuple)):
                for w_t in self.fixedview(w_check_class):
                    if self.exception_match(w_exc_type, w_t):
                        return True
                else:
                    return False
            return self.exception_issubclass_w(w_exc_type, w_check_class)
        except OperationError, e:
            if e.match(self, self.w_TypeError):   # string exceptions maybe
                return False
            raise

    def call_obj_args(self, w_callable, w_obj, args):
        if not self.config.objspace.disable_call_speedhacks:
            # start of hack for performance
            from pypy.interpreter.function import Function
            if isinstance(w_callable, Function):
                return w_callable.call_obj_args(w_obj, args)
            # end of hack for performance
        return self.call_args(w_callable, args.prepend(w_obj))

    def call(self, w_callable, w_args, w_kwds=None):
        args = Arguments.frompacked(self, w_args, w_kwds)
        return self.call_args(w_callable, args)

    def call_function(self, w_func, *args_w):
        nargs = len(args_w) # used for pruning funccall versions
        if not self.config.objspace.disable_call_speedhacks and nargs < 5:
            # start of hack for performance
            from pypy.interpreter.function import Function, Method
            if isinstance(w_func, Method):
                w_inst = w_func.w_instance
                if w_inst is not None:
                    if nargs < 4:
                        func = w_func.w_function
                        if isinstance(func, Function):
                            return func.funccall(w_inst, *args_w)
                elif args_w and (
                        self.abstract_isinstance_w(args_w[0], w_func.w_class)):
                    w_func = w_func.w_function

            if isinstance(w_func, Function):
                return w_func.funccall(*args_w)
            # end of hack for performance

        args = Arguments(self, list(args_w))
        return self.call_args(w_func, args)

    def call_valuestack(self, w_func, nargs, frame):
        from pypy.interpreter.function import Function, Method, is_builtin_code
        if frame.is_being_profiled and is_builtin_code(w_func):
            # XXX: this code is copied&pasted :-( from the slow path below
            # call_valuestack().
            args = frame.make_arguments(nargs)
            return self.call_args_and_c_profile(frame, w_func, args)

        if not self.config.objspace.disable_call_speedhacks:
            # start of hack for performance
            if isinstance(w_func, Method):
                w_inst = w_func.w_instance
                if w_inst is not None:
                    w_func = w_func.w_function
                    # reuse callable stack place for w_inst
                    frame.settopvalue(w_inst, nargs)
                    nargs += 1
                elif nargs > 0 and (
                    self.abstract_isinstance_w(frame.peekvalue(nargs-1),   #    :-(
                                               w_func.w_class)):
                    w_func = w_func.w_function

            if isinstance(w_func, Function):
                return w_func.funccall_valuestack(nargs, frame)
            # end of hack for performance

        args = frame.make_arguments(nargs)
        return self.call_args(w_func, args)

    def call_args_and_c_profile(self, frame, w_func, args):
        ec = self.getexecutioncontext()
        ec.c_call_trace(frame, w_func, args)
        try:
            w_res = self.call_args(w_func, args)
        except OperationError:
            ec.c_exception_trace(frame, w_func)
            raise
        ec.c_return_trace(frame, w_func, args)
        return w_res

    def call_method(self, w_obj, methname, *arg_w):
        w_meth = self.getattr(w_obj, self.wrap(methname))
        return self.call_function(w_meth, *arg_w)

    def raise_key_error(self, w_key):
        e = self.call_function(self.w_KeyError, w_key)
        raise OperationError(self.w_KeyError, e)

    def lookup(self, w_obj, name):
        w_type = self.type(w_obj)
        w_mro = self.getattr(w_type, self.wrap("__mro__"))
        for w_supertype in self.fixedview(w_mro):
            w_value = w_supertype.getdictvalue(self, name)
            if w_value is not None:
                return w_value
        return None

    def is_oldstyle_instance(self, w_obj):
        # xxx hack hack hack
        from pypy.module.__builtin__.interp_classobj import W_InstanceObject
        obj = self.interpclass_w(w_obj)
        return obj is not None and isinstance(obj, W_InstanceObject)

    def callable(self, w_obj):
        if self.lookup(w_obj, "__call__") is not None:
            if self.is_oldstyle_instance(w_obj):
                # ugly old style class special treatment, but well ...
                try:
                    self.getattr(w_obj, self.wrap("__call__"))
                    return self.w_True
                except OperationError, e:
                    if not e.match(self, self.w_AttributeError):
                        raise
                    return self.w_False
            else:
                return self.w_True
        return self.w_False

    def issequence_w(self, w_obj):
        return (self.findattr(w_obj, self.wrap("__getitem__")) is not None)

    def isinstance_w(self, w_obj, w_type):
        return self.is_true(self.isinstance(w_obj, w_type))

    # The code below only works
    # for the simple case (new-style instance).
    # These methods are patched with the full logic by the __builtin__
    # module when it is loaded

    def abstract_issubclass_w(self, w_cls1, w_cls2):
        # Equivalent to 'issubclass(cls1, cls2)'.
        return self.is_true(self.issubtype(w_cls1, w_cls2))

    def abstract_isinstance_w(self, w_obj, w_cls):
        # Equivalent to 'isinstance(obj, cls)'.
        return self.is_true(self.isinstance(w_obj, w_cls))

    def abstract_isclass_w(self, w_obj):
        # Equivalent to 'isinstance(obj, type)'.
        return self.is_true(self.isinstance(w_obj, self.w_type))

    def abstract_getclass(self, w_obj):
        # Equivalent to 'obj.__class__'.
        return self.type(w_obj)

    # CPython rules allows old style classes or subclasses
    # of BaseExceptions to be exceptions.
    # This is slightly less general than the case above, so we prefix
    # it with exception_

    def exception_is_valid_obj_as_class_w(self, w_obj):
        if not self.isinstance_w(w_obj, self.w_type):
            return False
        if not self.full_exceptions:
            return True
        return self.is_true(self.issubtype(w_obj, self.w_BaseException))

    def exception_is_valid_class_w(self, w_cls):
        if not self.full_exceptions:
            return True
        return self.is_true(self.issubtype(w_cls, self.w_BaseException))

    def exception_getclass(self, w_obj):
        return self.type(w_obj)

    def exception_issubclass_w(self, w_cls1, w_cls2):
        return self.is_true(self.issubtype(w_cls1, w_cls2))

    def new_exception_class(self, *args, **kwargs):
        "NOT_RPYTHON; convenience method to create excceptions in modules"
        return new_exception_class(self, *args, **kwargs)

    # end of special support code

    def eval(self, expression, w_globals, w_locals, hidden_applevel=False):
        "NOT_RPYTHON: For internal debugging."
        if isinstance(expression, str):
            compiler = self.createcompiler()
            expression = compiler.compile(expression, '?', 'eval', 0,
                                         hidden_applevel=hidden_applevel)
        else:
            raise TypeError, 'space.eval(): expected a string, code or PyCode object'
        return expression.exec_code(self, w_globals, w_locals)

    def exec_(self, statement, w_globals, w_locals, hidden_applevel=False,
              filename=None):
        "NOT_RPYTHON: For internal debugging."
        if filename is None:
            filename = '?'
        from pypy.interpreter.pycode import PyCode
        if isinstance(statement, str):
            compiler = self.createcompiler()
            statement = compiler.compile(statement, filename, 'exec', 0,
                                         hidden_applevel=hidden_applevel)
        if not isinstance(statement, PyCode):
            raise TypeError, 'space.exec_(): expected a string, code or PyCode object'
        w_key = self.wrap('__builtins__')
        if not self.is_true(self.contains(w_globals, w_key)):
            self.setitem(w_globals, w_key, self.wrap(self.builtin))
        return statement.exec_code(self, w_globals, w_locals)

    def appexec(self, posargs_w, source):
        """ return value from executing given source at applevel.
            EXPERIMENTAL. The source must look like
               '''(x, y):
                       do_stuff...
                       return result
               '''
        """
        w_func = self.fromcache(AppExecCache).getorbuild(source)
        args = Arguments(self, list(posargs_w))
        return self.call_args(w_func, args)
    appexec._annspecialcase_ = 'specialize:arg(2)'

    def _next_or_none(self, w_it):
        try:
            return self.next(w_it)
        except OperationError, e:
            if not e.match(self, self.w_StopIteration):
                raise
            return None

    def compare_by_iteration(self, w_iterable1, w_iterable2, op):
        w_it1 = self.iter(w_iterable1)
        w_it2 = self.iter(w_iterable2)
        while True:
            w_x1 = self._next_or_none(w_it1)
            w_x2 = self._next_or_none(w_it2)
            if w_x1 is None or w_x2 is None:
                if op == 'eq': return self.newbool(w_x1 is w_x2)  # both None
                if op == 'ne': return self.newbool(w_x1 is not w_x2)
                if op == 'lt': return self.newbool(w_x2 is not None)
                if op == 'le': return self.newbool(w_x1 is None)
                if op == 'gt': return self.newbool(w_x1 is not None)
                if op == 'ge': return self.newbool(w_x2 is None)
                assert False, "bad value for op"
            if not self.eq_w(w_x1, w_x2):
                if op == 'eq': return self.w_False
                if op == 'ne': return self.w_True
                if op == 'lt': return self.lt(w_x1, w_x2)
                if op == 'le': return self.le(w_x1, w_x2)
                if op == 'gt': return self.gt(w_x1, w_x2)
                if op == 'ge': return self.ge(w_x1, w_x2)
                assert False, "bad value for op"
    compare_by_iteration._annspecialcase_ = 'specialize:arg(3)'

    def decode_index(self, w_index_or_slice, seqlength):
        """Helper for custom sequence implementations
             -> (index, 0, 0) or
                (start, stop, step)
        """
        if self.is_true(self.isinstance(w_index_or_slice, self.w_slice)):
            from pypy.objspace.std.sliceobject import W_SliceObject
            assert isinstance(w_index_or_slice, W_SliceObject)
            start, stop, step = w_index_or_slice.indices3(self, seqlength)
        else:
            start = self.int_w(w_index_or_slice)
            if start < 0:
                start += seqlength
            if not (0 <= start < seqlength):
                raise OperationError(self.w_IndexError,
                                     self.wrap("index out of range"))
            stop = 0
            step = 0
        return start, stop, step

    def decode_index4(self, w_index_or_slice, seqlength):
        """Helper for custom sequence implementations
             -> (index, 0, 0, 1) or
                (start, stop, step, slice_length)
        """
        if self.is_true(self.isinstance(w_index_or_slice, self.w_slice)):
            from pypy.objspace.std.sliceobject import W_SliceObject
            assert isinstance(w_index_or_slice, W_SliceObject)
            start, stop, step, length = w_index_or_slice.indices4(self,
                                                                  seqlength)
        else:
            start = self.int_w(w_index_or_slice)
            if start < 0:
                start += seqlength
            if not (0 <= start < seqlength):
                raise OperationError(self.w_IndexError,
                                     self.wrap("index out of range"))
            stop = 0
            step = 0
            length = 1
        return start, stop, step, length

    def getindex_w(self, w_obj, w_exception, objdescr=None):
        """Return w_obj.__index__() as an RPython int.
        If w_exception is None, silently clamp in case of overflow;
        else raise w_exception.
        """
        try:
            w_index = self.index(w_obj)
        except OperationError, err:
            if objdescr is None or not err.match(self, self.w_TypeError):
                raise
            msg = "%s must be an integer, not %s"
            raise operationerrfmt(self.w_TypeError, msg,
                objdescr, self.type(w_obj).getname(self))
        try:
            index = self.int_w(w_index)
        except OperationError, err:
            if not err.match(self, self.w_OverflowError):
                raise
            if not w_exception:
                # w_index should be a long object, but can't be sure of that
                if self.is_true(self.lt(w_index, self.wrap(0))):
                    return -sys.maxint-1
                else:
                    return sys.maxint
            else:
                raise operationerrfmt(
                    w_exception,
                    "cannot fit '%s' into an index-sized "
                    "integer", self.type(w_obj).getname(self))
        else:
            return index

    def r_longlong_w(self, w_obj):
        bigint = self.bigint_w(w_obj)
        try:
            return bigint.tolonglong()
        except OverflowError:
            raise OperationError(self.w_OverflowError,
                                 self.wrap('integer too large'))

    def r_ulonglong_w(self, w_obj):
        bigint = self.bigint_w(w_obj)
        try:
            return bigint.toulonglong()
        except OverflowError:
            raise OperationError(self.w_OverflowError,
                                 self.wrap('integer too large'))
        except ValueError:
            raise OperationError(self.w_ValueError,
                                 self.wrap('cannot convert negative integer '
                                           'to unsigned int'))

    def buffer_w(self, w_obj):
        # returns a Buffer instance
        from pypy.interpreter.buffer import Buffer
        w_buffer = self.buffer(w_obj)
        return self.interp_w(Buffer, w_buffer)

    def rwbuffer_w(self, w_obj):
        # returns a RWBuffer instance
        from pypy.interpreter.buffer import RWBuffer
        buffer = self.buffer_w(w_obj)
        if not isinstance(buffer, RWBuffer):
            raise OperationError(self.w_TypeError,
                                 self.wrap('read-write buffer expected'))
        return buffer

    def bufferstr_new_w(self, w_obj):
        # Implement the "new buffer interface" (new in Python 2.7)
        # returning an unwrapped string. It doesn't accept unicode
        # strings
        buffer = self.buffer_w(w_obj)
        return buffer.as_str()

    def bufferstr_w(self, w_obj):
        # Directly returns an interp-level str.  Note that if w_obj is a
        # unicode string, this is different from str_w(buffer(w_obj)):
        # indeed, the latter returns a string with the raw bytes from
        # the underlying unicode buffer, but bufferstr_w() just converts
        # the unicode to an ascii string.  This inconsistency is kind of
        # needed because CPython has the same issue.  (Well, it's
        # unclear if there is any use at all for getting the bytes in
        # the unicode buffer.)
        try:
            return self.str_w(w_obj)
        except OperationError, e:
            if not e.match(self, self.w_TypeError):
                raise
            buffer = self.buffer_w(w_obj)
            return buffer.as_str()

    def str_or_None_w(self, w_obj):
        if self.is_w(w_obj, self.w_None):
            return None
        return self.str_w(w_obj)

    def str_w(self, w_obj):
        return w_obj.str_w(self)

    def str0_w(self, w_obj):
        "Like str_w, but rejects strings with NUL bytes."
        from pypy.rlib import rstring
        result = w_obj.str_w(self)
        if '\x00' in result:
            raise OperationError(self.w_TypeError, self.wrap(
                    'argument must be a string without NUL characters'))
        return rstring.assert_str0(result)

    def int_w(self, w_obj):
        return w_obj.int_w(self)

    def uint_w(self, w_obj):
        return w_obj.uint_w(self)

    def bigint_w(self, w_obj):
        return w_obj.bigint_w(self)

    def realstr_w(self, w_obj):
        # Like str_w, but only works if w_obj is really of type 'str'.
        if not self.is_true(self.isinstance(w_obj, self.w_str)):
            raise OperationError(self.w_TypeError,
                                 self.wrap('argument must be a string'))
        return self.str_w(w_obj)            

    def unicode_w(self, w_obj):
        return w_obj.unicode_w(self)

    def unicode0_w(self, w_obj):
        "Like unicode_w, but rejects strings with NUL bytes."
        from pypy.rlib import rstring
        result = w_obj.unicode_w(self)
        if u'\x00' in result:
            raise OperationError(self.w_TypeError, self.wrap(
                    'argument must be a unicode string without NUL characters'))
        return rstring.assert_str0(result)

    def realunicode_w(self, w_obj):
        # Like unicode_w, but only works if w_obj is really of type
        # 'unicode'.
        if not self.is_true(self.isinstance(w_obj, self.w_unicode)):
            raise OperationError(self.w_TypeError,
                                 self.wrap('argument must be a unicode'))
        return self.unicode_w(w_obj)

    def bool_w(self, w_obj):
        # Unwraps a bool, also accepting an int for compatibility.
        # This is here mostly just for gateway.int_unwrapping_space_method().
        return bool(self.int_w(w_obj))

    # This is all interface for gateway.py.
    def gateway_int_w(self, w_obj):
        if self.is_true(self.isinstance(w_obj, self.w_float)):
            raise OperationError(self.w_TypeError,
                            self.wrap("integer argument expected, got float"))
        return self.int_w(self.int(w_obj))

    def gateway_float_w(self, w_obj):
        return self.float_w(self.float(w_obj))

    def gateway_r_longlong_w(self, w_obj):
        if self.is_true(self.isinstance(w_obj, self.w_float)):
            raise OperationError(self.w_TypeError,
                            self.wrap("integer argument expected, got float"))
        return self.r_longlong_w(self.int(w_obj))

    def gateway_r_uint_w(self, w_obj):
        if self.is_true(self.isinstance(w_obj, self.w_float)):
            raise OperationError(self.w_TypeError,
                            self.wrap("integer argument expected, got float"))
        return self.uint_w(self.int(w_obj))

    def gateway_r_ulonglong_w(self, w_obj):
        if self.is_true(self.isinstance(w_obj, self.w_float)):
            raise OperationError(self.w_TypeError,
                            self.wrap("integer argument expected, got float"))
        return self.r_ulonglong_w(self.int(w_obj))

    def gateway_nonnegint_w(self, w_obj):
        # Like space.gateway_int_w(), but raises an app-level ValueError if
        # the integer is negative.  Here for gateway.py.
        value = self.gateway_int_w(w_obj)
        if value < 0:
            raise OperationError(self.w_ValueError,
                                 self.wrap("expected a non-negative integer"))
        return value

    def c_int_w(self, w_obj):
        # Like space.gateway_int_w(), but raises an app-level OverflowError if
        # the integer does not fit in 32 bits.  Here for gateway.py.
        value = self.gateway_int_w(w_obj)
        if value < -2147483647-1 or value > 2147483647:
            raise OperationError(self.w_OverflowError,
                                 self.wrap("expected a 32-bit integer"))
        return value

    def c_uint_w(self, w_obj):
        # Like space.gateway_uint_w(), but raises an app-level OverflowError if
        # the integer does not fit in 32 bits.  Here for gateway.py.
        value = self.gateway_r_uint_w(w_obj)
        if value > UINT_MAX_32_BITS:
            raise OperationError(self.w_OverflowError,
                              self.wrap("expected an unsigned 32-bit integer"))
        return value

    def c_nonnegint_w(self, w_obj):
        # Like space.gateway_int_w(), but raises an app-level ValueError if
        # the integer is negative or does not fit in 32 bits.  Here
        # for gateway.py.
        value = self.gateway_int_w(w_obj)
        if value < 0:
            raise OperationError(self.w_ValueError,
                                 self.wrap("expected a non-negative integer"))
        if value > 2147483647:
            raise OperationError(self.w_OverflowError,
                                 self.wrap("expected a 32-bit integer"))
        return value

    def truncatedint_w(self, w_obj):
        # Like space.gateway_int_w(), but return the integer truncated
        # instead of raising OverflowError.  For obscure cases only.
        try:
            return self.int_w(w_obj)
        except OperationError, e:
            if not e.match(self, self.w_OverflowError):
                raise
            from pypy.rlib.rarithmetic import intmask
            return intmask(self.bigint_w(w_obj).uintmask())

    def truncatedlonglong_w(self, w_obj):
        # Like space.gateway_r_longlong_w(), but return the integer truncated
        # instead of raising OverflowError.
        try:
            return self.r_longlong_w(w_obj)
        except OperationError, e:
            if not e.match(self, self.w_OverflowError):
                raise
            from pypy.rlib.rarithmetic import longlongmask
            return longlongmask(self.bigint_w(w_obj).ulonglongmask())

    def c_filedescriptor_w(self, w_fd):
        # This is only used sometimes in CPython, e.g. for os.fsync() but
        # not os.close().  It's likely designed for 'select'.  It's irregular
        # in the sense that it expects either a real int/long or an object
        # with a fileno(), but not an object with an __int__().
        if (not self.isinstance_w(w_fd, self.w_int) and
            not self.isinstance_w(w_fd, self.w_long)):
            try:
                w_fileno = self.getattr(w_fd, self.wrap("fileno"))
            except OperationError, e:
                if e.match(self, self.w_AttributeError):
                    raise OperationError(self.w_TypeError,
                        self.wrap("argument must be an int, or have a fileno() "
                            "method.")
                    )
                raise
            w_fd = self.call_function(w_fileno)
            if not self.isinstance_w(w_fd, self.w_int):
                raise OperationError(self.w_TypeError,
                    self.wrap("fileno() must return an integer")
                )
        fd = self.int_w(w_fd)
        if fd < 0:
            raise operationerrfmt(self.w_ValueError,
                "file descriptor cannot be a negative integer (%d)", fd
            )
        return fd

    def warn(self, msg, w_warningcls):
        self.appexec([self.wrap(msg), w_warningcls], """(msg, warningcls):
            import _warnings
            _warnings.warn(msg, warningcls, stacklevel=2)
        """)

    def resolve_target(self, w_obj):
        """ A space method that can be used by special object spaces (like
        thunk) to replace an object by another. """
        return w_obj


class AppExecCache(SpaceCache):
    def build(cache, source):
        """ NOT_RPYTHON """
        space = cache.space
        # XXX will change once we have our own compiler
        import py
        source = source.lstrip()
        assert source.startswith('('), "incorrect header in:\n%s" % (source,)
        source = py.code.Source("def anonymous%s\n" % source)
        w_glob = space.newdict(module=True)
        space.exec_(str(source), w_glob, w_glob)
        return space.getitem(w_glob, space.wrap('anonymous'))

class DummyLock(object):
    def acquire(self, flag):
        return True
    def release(self):
        pass
    def _freeze_(self):
        return True
    def __enter__(self):
        pass
    def __exit__(self, *args):
        pass

dummy_lock = DummyLock()

## Table describing the regular part of the interface of object spaces,
## namely all methods which only take w_ arguments and return a w_ result
## (if any).  Note: keep in sync with pypy.objspace.flow.operation.Table.

ObjSpace.MethodTable = [
# method name # symbol # number of arguments # special method name(s)
    ('is_',             'is',        2, []),
    ('id',              'id',        1, []),
    ('type',            'type',      1, []),
    ('isinstance',      'isinstance', 2, ['__instancecheck__']),
    ('issubtype',       'issubtype', 2, ['__subclasscheck__']),  # not for old-style classes
    ('repr',            'repr',      1, ['__repr__']),
    ('str',             'str',       1, ['__str__']),
    ('format',          'format',    2, ['__format__']),
    ('len',             'len',       1, ['__len__']),
    ('hash',            'hash',      1, ['__hash__']),
    ('getattr',         'getattr',   2, ['__getattribute__']),
    ('setattr',         'setattr',   3, ['__setattr__']),
    ('delattr',         'delattr',   2, ['__delattr__']),
    ('getitem',         'getitem',   2, ['__getitem__']),
    ('setitem',         'setitem',   3, ['__setitem__']),
    ('delitem',         'delitem',   2, ['__delitem__']),
    ('getslice',        'getslice',  3, ['__getslice__']),
    ('setslice',        'setslice',  4, ['__setslice__']),
    ('delslice',        'delslice',  3, ['__delslice__']),
    ('trunc',           'trunc',     1, ['__trunc__']),
    ('pos',             'pos',       1, ['__pos__']),
    ('neg',             'neg',       1, ['__neg__']),
    ('nonzero',         'truth',     1, ['__nonzero__']),
    ('abs' ,            'abs',       1, ['__abs__']),
    ('hex',             'hex',       1, ['__hex__']),
    ('oct',             'oct',       1, ['__oct__']),
    ('ord',             'ord',       1, []),
    ('invert',          '~',         1, ['__invert__']),
    ('add',             '+',         2, ['__add__', '__radd__']),
    ('sub',             '-',         2, ['__sub__', '__rsub__']),
    ('mul',             '*',         2, ['__mul__', '__rmul__']),
    ('truediv',         '/',         2, ['__truediv__', '__rtruediv__']),
    ('floordiv',        '//',        2, ['__floordiv__', '__rfloordiv__']),
    ('div',             'div',       2, ['__div__', '__rdiv__']),
    ('mod',             '%',         2, ['__mod__', '__rmod__']),
    ('divmod',          'divmod',    2, ['__divmod__', '__rdivmod__']),
    ('pow',             '**',        3, ['__pow__', '__rpow__']),
    ('lshift',          '<<',        2, ['__lshift__', '__rlshift__']),
    ('rshift',          '>>',        2, ['__rshift__', '__rrshift__']),
    ('and_',            '&',         2, ['__and__', '__rand__']),
    ('or_',             '|',         2, ['__or__', '__ror__']),
    ('xor',             '^',         2, ['__xor__', '__rxor__']),
    ('int',             'int',       1, ['__int__']),
    ('index',           'index',     1, ['__index__']),
    ('float',           'float',     1, ['__float__']),
    ('long',            'long',      1, ['__long__']),
    ('inplace_add',     '+=',        2, ['__iadd__']),
    ('inplace_sub',     '-=',        2, ['__isub__']),
    ('inplace_mul',     '*=',        2, ['__imul__']),
    ('inplace_truediv', '/=',        2, ['__itruediv__']),
    ('inplace_floordiv','//=',       2, ['__ifloordiv__']),
    ('inplace_div',     'div=',      2, ['__idiv__']),
    ('inplace_mod',     '%=',        2, ['__imod__']),
    ('inplace_pow',     '**=',       2, ['__ipow__']),
    ('inplace_lshift',  '<<=',       2, ['__ilshift__']),
    ('inplace_rshift',  '>>=',       2, ['__irshift__']),
    ('inplace_and',     '&=',        2, ['__iand__']),
    ('inplace_or',      '|=',        2, ['__ior__']),
    ('inplace_xor',     '^=',        2, ['__ixor__']),
    ('lt',              '<',         2, ['__lt__', '__gt__']),
    ('le',              '<=',        2, ['__le__', '__ge__']),
    ('eq',              '==',        2, ['__eq__', '__eq__']),
    ('ne',              '!=',        2, ['__ne__', '__ne__']),
    ('gt',              '>',         2, ['__gt__', '__lt__']),
    ('ge',              '>=',        2, ['__ge__', '__le__']),
    ('cmp',             'cmp',       2, ['__cmp__']),   # rich cmps preferred
    ('coerce',          'coerce',    2, ['__coerce__', '__coerce__']),
    ('contains',        'contains',  2, ['__contains__']),
    ('iter',            'iter',      1, ['__iter__']),
    ('next',            'next',      1, ['next']),
#    ('call',            'call',      3, ['__call__']),
    ('get',             'get',       3, ['__get__']),
    ('set',             'set',       3, ['__set__']),
    ('delete',          'delete',    2, ['__delete__']),
    ('userdel',         'del',       1, ['__del__']),
    ('buffer',          'buffer',    1, ['__buffer__']),   # see buffer.py
    ]

ObjSpace.BuiltinModuleTable = [
    '__builtin__',
    'sys',
    ]

ObjSpace.ConstantTable = [
    'None',
    'False',
    'True',
    'Ellipsis',
    'NotImplemented',
    ]

ObjSpace.ExceptionTable = [
    'ArithmeticError',
    'AssertionError',
    'AttributeError',
    'BaseException',
    'DeprecationWarning',
    'EOFError',
    'EnvironmentError',
    'Exception',
    'FloatingPointError',
    'IOError',
    'ImportError',
    'ImportWarning',
    'IndentationError',
    'IndexError',
    'KeyError',
    'KeyboardInterrupt',
    'LookupError',
    'MemoryError',
    'NameError',
    'NotImplementedError',
    'OSError',
    'OverflowError',
    'ReferenceError',
    'RuntimeError',
    'StandardError',
    'StopIteration',
    'SyntaxError',
    'SystemError',
    'SystemExit',
    'TabError',
    'TypeError',
    'UnboundLocalError',
    'UnicodeDecodeError',
    'UnicodeError',
    'UnicodeEncodeError',
    'UnicodeTranslateError',
    'ValueError',
    'ZeroDivisionError',
    ]
    
if sys.platform.startswith("win"):
    ObjSpace.ExceptionTable += ['WindowsError']

## Irregular part of the interface:
#
#                                   wrap(x) -> w_x
#                              str_w(w_str) -> str
#              int_w(w_ival or w_long_ival) -> ival
#                       float_w(w_floatval) -> floatval
#             uint_w(w_ival or w_long_ival) -> r_uint_val (unsigned int value)
#             bigint_w(w_ival or w_long_ival) -> rbigint
#interpclass_w(w_interpclass_inst or w_obj) -> interpclass_inst|w_obj
#                               unwrap(w_x) -> x
#                              is_true(w_x) -> True or False
#                  newtuple([w_1, w_2,...]) -> w_tuple
#                   newlist([w_1, w_2,...]) -> w_list
#                                 newdict() -> empty w_dict
#           newslice(w_start,w_stop,w_step) -> w_slice
#              call_args(w_obj,Arguments()) -> w_result

ObjSpace.IrregularOpTable = [
    'wrap',
    'str_w',
    'int_w',
    'float_w',
    'uint_w',
    'bigint_w',
    'unicode_w',
    'interpclass_w',
    'unwrap',
    'is_true',
    'is_w',
    'newtuple',
    'newlist',
    'newdict',
    'newslice',
    'call_args',
    'marshal_w',
    ]<|MERGE_RESOLUTION|>--- conflicted
+++ resolved
@@ -863,26 +863,11 @@
         # If we can guess the expected length we can preallocate.
         from pypy.objspace.std.iterobject import length_hint
         try:
-<<<<<<< HEAD
             items = newlist_hint(length_hint(self, w_iterable, 0))
         except MemoryError:
             items = [] # it might have lied
 
-=======
-            lgt_estimate = self.len_w(w_iterable)
-        except OperationError, o:
-            if (not o.match(self, self.w_AttributeError) and
-                not o.match(self, self.w_TypeError)):
-                raise
-            items = []
-        else:
-            try:
-                items = newlist_hint(lgt_estimate)
-            except MemoryError:
-                items = [] # it might have lied
-        #
         tp = self.type(w_iterator)
->>>>>>> 3d0f8d15
         while True:
             unpackiterable_driver.jit_merge_point(tp=tp,
                                                   w_iterator=w_iterator,
