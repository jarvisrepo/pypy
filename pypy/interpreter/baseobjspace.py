import sys

from rpython.rlib.cache import Cache
from rpython.tool.uid import HUGEVAL_BYTES
from rpython.rlib import jit, types
from rpython.rlib.buffer import StringBuffer
from rpython.rlib.debug import make_sure_not_resized
from rpython.rlib.objectmodel import (we_are_translated, newlist_hint,
     compute_unique_id, specialize)
from rpython.rlib.signature import signature
from rpython.rlib.rarithmetic import r_uint, SHRT_MIN, SHRT_MAX, \
    INT_MIN, INT_MAX, UINT_MAX, USHRT_MAX

from pypy.interpreter.executioncontext import (ExecutionContext, ActionFlag,
    make_finalizer_queue)
from pypy.interpreter.error import OperationError, new_exception_class, oefmt
from pypy.interpreter.argument import Arguments
from pypy.interpreter.miscutils import ThreadLocals, make_weak_value_dictionary


__all__ = ['ObjSpace', 'OperationError', 'W_Root']

unpackiterable_driver = jit.JitDriver(name='unpackiterable',
                                      greens=['tp'],
                                      reds=['items', 'w_iterator'])


# It seems there's no way to do it without top-level-functions.

@specialize.memo()
def _does_override_buffer_w(type):
    return type.buffer_w != W_Root.buffer_w

@specialize.memo()
def _does_override_buffer_w_ex(type):
    return type.buffer_w_ex != W_Root.buffer_w_ex

@specialize.argtype(0)
def W_Root_buffer_w(self, space, flags):
    if _does_override_buffer_w_ex(self.__class__):
        return self.buffer_w_ex(space, flags)[0]
    return self._buffer(space, flags).buffer_w(space, flags)

@specialize.argtype(0)
def W_Root_buffer_w_ex(self, space, flags):
    if _does_override_buffer_w(self.__class__):
        return self.buffer_w(space, flags), 'B', 1
    return self._buffer(space, flags).buffer_w_ex(space, flags)


class W_Root(object):
    """This is the abstract root class of all wrapped objects that live
    in a 'normal' object space like StdObjSpace."""
    __slots__ = ('__weakref__',)
    _must_be_light_finalizer_ = True
    user_overridden_class = False

    def getdict(self, space):
        return None

    def getdictvalue(self, space, attr):
        w_dict = self.getdict(space)
        if w_dict is not None:
            return space.finditem_str(w_dict, attr)
        return None

    def setdictvalue(self, space, attr, w_value):
        w_dict = self.getdict(space)
        if w_dict is not None:
            space.setitem_str(w_dict, attr, w_value)
            return True
        return False

    def deldictvalue(self, space, attr):
        w_dict = self.getdict(space)
        if w_dict is not None:
            try:
                space.delitem(w_dict, space.wrap(attr))
                return True
            except OperationError as ex:
                if not ex.match(space, space.w_KeyError):
                    raise
        return False

    def setdict(self, space, w_dict):
        raise oefmt(space.w_TypeError,
                     "attribute '__dict__' of %T objects is not writable",
                     self)

    # to be used directly only by space.type implementations
    def getclass(self, space):
        return space.gettypeobject(self.typedef)

    def setclass(self, space, w_subtype):
        raise oefmt(space.w_TypeError,
                    "__class__ assignment: only for heap types")

    def user_setup(self, space, w_subtype):
        raise NotImplementedError("only for interp-level user subclasses "
                                  "from typedef.py")

    def getname(self, space):
        try:
            return space.unicode_w(space.getattr(self, space.wrap('__name__')))
        except OperationError as e:
            if e.match(space, space.w_TypeError) or e.match(space, space.w_AttributeError):
                return u'?'
            raise

    def getaddrstring(self, space):
        # slowish
        w_id = space.id(self)
        w_4 = space.wrap(4)
        w_0x0F = space.wrap(0x0F)
        i = 2 * HUGEVAL_BYTES
        addrstring = [' '] * i
        while True:
            n = space.int_w(space.and_(w_id, w_0x0F), allow_conversion=False)
            n += ord('0')
            if n > ord('9'):
                n += (ord('a') - ord('9') - 1)
            i -= 1
            addrstring[i] = chr(n)
            if i == 0:
                break
            w_id = space.rshift(w_id, w_4)
        return ''.join(addrstring)

    def getrepr(self, space, info, moreinfo=u''):
        addrstring = unicode(self.getaddrstring(space))
        return space.wrap(u"<%s at 0x%s%s>" % (info, addrstring, moreinfo))

    def getslotvalue(self, index):
        raise NotImplementedError

    def setslotvalue(self, index, w_val):
        raise NotImplementedError

    def delslotvalue(self, index):
        raise NotImplementedError

    def descr_call_mismatch(self, space, opname, RequiredClass, args):
        if RequiredClass is None:
            classname = '?'
        else:
            classname = wrappable_class_name(RequiredClass)
        raise oefmt(space.w_TypeError,
                    "'%s' object expected, got '%T' instead", classname, self)

    # used by _weakref implemenation

    def getweakref(self):
        return None

    def setweakref(self, space, weakreflifeline):
        raise oefmt(space.w_TypeError,
                    "cannot create weak reference to '%T' object", self)

    def delweakref(self):
        pass

    def clear_all_weakrefs(self):
        """Ensures that weakrefs (if any) are cleared now.  This is
        called by UserDelAction before the object is finalized further.
        """
        lifeline = self.getweakref()
        if lifeline is not None:
            # Clear all weakrefs to this object before we proceed with
            # the destruction of the object.  We detach the lifeline
            # first: if the code following before_del() calls the
            # app-level, e.g. a user-defined __del__(), and this code
            # tries to use weakrefs again, it won't reuse the broken
            # (already-cleared) weakrefs from this lifeline.
            self.delweakref()
            lifeline.clear_all_weakrefs()

    def _finalize_(self):
        """The RPython-level finalizer.

        By default, it is *not called*.  See self.register_finalizer().
        Be ready to handle the case where the object is only half
        initialized.  Also, in some cases the object might still be
        visible to app-level after _finalize_() is called (e.g. if
        there is a __del__ that resurrects).
        """

    def register_finalizer(self, space):
        """Register a finalizer for this object, so that
        self._finalize_() will be called.  You must call this method at
        most once.  Be ready to handle in _finalize_() the case where
        the object is half-initialized, even if you only call
        self.register_finalizer() at the end of the initialization.
        This is because there are cases where the finalizer is already
        registered before: if the user makes an app-level subclass with
        a __del__.  (In that case only, self.register_finalizer() does
        nothing, because the finalizer is already registered in
        allocate_instance().)
        """
        if self.user_overridden_class and self.getclass(space).hasuserdel:
            # already registered by space.allocate_instance()
            if not we_are_translated():
                assert space.finalizer_queue._already_registered(self)
        else:
            if not we_are_translated():
                # does not make sense if _finalize_ is not overridden
                assert self._finalize_.im_func is not W_Root._finalize_.im_func
            space.finalizer_queue.register_finalizer(self)

    # hooks that the mapdict implementations needs:
    def _get_mapdict_map(self):
        return None
    def _set_mapdict_map(self, map):
        raise NotImplementedError
    def _mapdict_read_storage(self, index):
        raise NotImplementedError
    def _mapdict_write_storage(self, index, value):
        raise NotImplementedError
    def _mapdict_storage_length(self):
        raise NotImplementedError
    def _set_mapdict_storage_and_map(self, storage, map):
        raise NotImplementedError

    # -------------------------------------------------------------------

    def is_w(self, space, w_other):
        return self is w_other

    def immutable_unique_id(self, space):
        return None

    def buffer_w(self, space, flags):
        return W_Root_buffer_w(self, space, flags)

    def buffer_w_ex(self, space, flags):
        return W_Root_buffer_w_ex(self, space, flags)

    def _buffer(self, space, flags):
        w_impl = space.lookup(self, '__buffer__')
        if w_impl is not None:
            w_result = space.get_and_call_function(w_impl, self,
                                                   space.newint(flags))
            if space.isinstance_w(w_result, space.w_memoryview):
                return w_result
        raise BufferInterfaceNotFound

    def bytes_w(self, space):
        self._typed_unwrap_error(space, "bytes")

    def unicode_w(self, space):
        self._typed_unwrap_error(space, "string")

    def identifier_w(self, space):
        self._typed_unwrap_error(space, "string")

    def bytearray_list_of_chars_w(self, space):
        self._typed_unwrap_error(space, "bytearray")

    def int_w(self, space, allow_conversion=True):
        # note that W_IntObject.int_w has a fast path and W_FloatObject.int_w
        # raises w_TypeError
        w_obj = self
        if allow_conversion:
            w_obj = space.int(self)
        return w_obj._int_w(space)

    def _int_w(self, space):
        self._typed_unwrap_error(space, "integer")

    def float_w(self, space, allow_conversion=True):
        w_obj = self
        if allow_conversion:
            w_obj = space.float(self)
        return w_obj._float_w(space)

    def _float_w(self, space):
        self._typed_unwrap_error(space, "float")

    def uint_w(self, space):
        self._typed_unwrap_error(space, "integer")

    def bigint_w(self, space, allow_conversion=True):
        # note that W_IntObject and W_LongObject have fast paths,
        # W_FloatObject.rbigint_w raises w_TypeError raises
        w_obj = self
        if allow_conversion:
            w_obj = space.int(self)
        return w_obj._bigint_w(space)

    def _bigint_w(self, space):
        self._typed_unwrap_error(space, "integer")

    def _typed_unwrap_error(self, space, expected):
        raise oefmt(space.w_TypeError,
                    "expected %s, got %T object", expected, self)

    def int(self, space):
        w_impl = space.lookup(self, '__int__')
        if w_impl is None:
            self._typed_unwrap_error(space, "integer")
        w_result = space.get_and_call_function(w_impl, self)

        if space.isinstance_w(w_result, space.w_int):
            return w_result
        raise oefmt(space.w_TypeError,
                    "__int__ returned non-int (type '%T')", w_result)

    def ord(self, space):
        raise oefmt(space.w_TypeError,
                    "ord() expected string of length 1, but %T found", self)

    def __spacebind__(self, space):
        return self

    def unwrap(self, space):
        """NOT_RPYTHON"""
        # _____ this code is here to support testing only _____
        return self

    def unpackiterable_int(self, space):
        lst = space.listview_int(self)
        if lst:
            return lst[:]
        return None

    def unpackiterable_float(self, space):
        lst = space.listview_float(self)
        if lst:
            return lst[:]
        return None


class InterpIterable(object):
    def __init__(self, space, w_iterable):
        self.w_iter = space.iter(w_iterable)
        self.space = space

    def __iter__(self):
        return self

    def next(self):
        space = self.space
        try:
            return space.next(self.w_iter)
        except OperationError as e:
            if not e.match(space, space.w_StopIteration):
                raise
            raise StopIteration

class InternalSpaceCache(Cache):
    """A generic cache for an object space.  Arbitrary information can
    be attached to the space by defining a function or class 'f' which
    can be called as 'f(space)'.  Its result is stored in this
    ObjSpaceCache.
    """
    def __init__(self, space):
        Cache.__init__(self)
        self.space = space
    def _build(self, callable):
        return callable(self.space)

class SpaceCache(Cache):
    """A base class for all our concrete caches."""
    def __init__(self, space):
        Cache.__init__(self)
        self.space = space

    def _build(self, key):
        return self.build(key)

    def _ready(self, result):
        return self.ready(result)

    def ready(self, result):
        pass

class DescrMismatch(Exception):
    pass

class BufferInterfaceNotFound(Exception):
    pass

def wrappable_class_name(Class):
    try:
        return Class.typedef.name
    except AttributeError:
        return 'internal subclass of %s' % (Class.__name__,)
wrappable_class_name._annspecialcase_ = 'specialize:memo'

class CannotHaveLock(Exception):
    """Raised by space.allocate_lock() if we're translating."""

# ____________________________________________________________

class ObjSpace(object):
    """Base class for the interpreter-level implementations of object spaces.
    http://pypy.readthedocs.org/en/latest/objspace.html"""

    def __init__(self, config=None):
        "NOT_RPYTHON: Basic initialization of objects."
        self.fromcache = InternalSpaceCache(self).getorbuild
        self.threadlocals = ThreadLocals()
        # set recursion limit
        # sets all the internal descriptors
        if config is None:
            from pypy.config.pypyoption import get_pypy_config
            config = get_pypy_config(translating=False)
        self.config = config

        self.builtin_modules = {}
        self.reloading_modules = {}

        self.interned_strings = make_weak_value_dictionary(self, unicode, W_Root)
        self.actionflag = ActionFlag()    # changed by the signal module
        self.check_signal_action = None   # changed by the signal module
        make_finalizer_queue(W_Root, self)
        self._code_of_sys_exc_info = None

        # can be overridden to a subclass
        self.initialize()

    def startup(self):
        # To be called before using the space
        self.threadlocals.enter_thread(self)

        # Initialize already imported builtin modules
        from pypy.interpreter.module import Module
        w_modules = self.sys.get('modules')
        for w_modname in self.unpackiterable(
                                self.sys.get('builtin_module_names')):
            try:
                w_mod = self.getitem(w_modules, w_modname)
            except OperationError as e:
                if e.match(self, self.w_KeyError):
                    continue
                raise
            if isinstance(w_mod, Module) and not w_mod.startup_called:
                w_mod.init(self)

    def finish(self):
        self.wait_for_thread_shutdown()
        w_atexit = self.getbuiltinmodule('atexit')
        self.call_method(w_atexit, '_run_exitfuncs')
        self.sys.flush_std_files(self)
        from pypy.interpreter.module import Module
        for w_mod in self.builtin_modules.values():
            if isinstance(w_mod, Module) and w_mod.startup_called:
                w_mod.shutdown(self)

    def wait_for_thread_shutdown(self):
        """Wait until threading._shutdown() completes, provided the threading
        module was imported in the first place.  The shutdown routine will
        wait until all non-daemon 'threading' threads have completed."""
        if not self.config.translation.thread:
            return

        w_modules = self.sys.get('modules')
        w_mod = self.finditem_str(w_modules, 'threading')
        if w_mod is None:
            return

        try:
            self.call_method(w_mod, "_shutdown")
        except OperationError as e:
            e.write_unraisable(self, "threading._shutdown()")

    def __repr__(self):
        try:
            return self._this_space_repr_
        except AttributeError:
            return self.__class__.__name__

    def setbuiltinmodule(self, importname):
        """NOT_RPYTHON. load a lazy pypy/module and put it into sys.modules"""
        if '.' in importname:
            fullname = importname
            importname = fullname.rsplit('.', 1)[1]
        else:
            fullname = "pypy.module.%s" % importname

        Module = __import__(fullname,
                            None, None, ["Module"]).Module
        if Module.applevel_name is not None:
            name = Module.applevel_name
        else:
            name = importname

        mod = Module(self, self.wrap(name))
        mod.install()

        return name

    def getbuiltinmodule(self, name, force_init=False, reuse=True):
        w_name = self.wrap(name)
        w_modules = self.sys.get('modules')
        if not force_init:
            assert reuse
            try:
                return self.getitem(w_modules, w_name)
            except OperationError as e:
                if not e.match(self, self.w_KeyError):
                    raise

        # If the module is a builtin but not yet imported,
        # retrieve it and initialize it
        try:
            w_mod = self.builtin_modules[name]
        except KeyError:
            raise oefmt(self.w_SystemError,
                        "getbuiltinmodule() called with non-builtin module %s",
                        name)

        # Add the module to sys.modules and initialize the module. The
        # order is important to avoid recursions.
        from pypy.interpreter.module import Module
        if isinstance(w_mod, Module):
            if not reuse and w_mod.startup_called:
                # create a copy of the module.  (see issue1514) eventlet
                # patcher relies on this behaviour.
                w_mod2 = self.wrap(Module(self, w_name))
                self.setitem(w_modules, w_name, w_mod2)
                w_mod.getdict(self)  # unlazy w_initialdict
                self.call_method(w_mod2.getdict(self), 'update',
                                 w_mod.w_initialdict)
                return w_mod2
            self.setitem(w_modules, w_name, w_mod)
            w_mod.init(self)
        else:
            self.setitem(w_modules, w_name, w_mod)
        return w_mod

    def get_builtinmodule_to_install(self):
        """NOT_RPYTHON"""
        try:
            return self._builtinmodule_list
        except AttributeError:
            pass

        modules = []

        # You can enable more modules by specifying --usemodules=xxx,yyy
        for name, value in self.config.objspace.usemodules:
            if value and name not in modules:
                modules.append(name)

        if self.config.objspace.extmodules:
            for name in self.config.objspace.extmodules.split(','):
                if name not in modules:
                    modules.append(name)

        self._builtinmodule_list = modules
        return self._builtinmodule_list

    ALL_BUILTIN_MODULES = [
        'posix', 'nt', 'os2', 'mac', 'ce', 'riscos',
        'math', 'array', 'select',
        '_random', '_sre', 'time', '_socket', 'errno',
        'unicodedata',
        'parser', 'fcntl', '_codecs', 'binascii'
    ]

    # These modules are treated like CPython treats built-in modules,
    # i.e. they always shadow any xx.py.  The other modules are treated
    # like CPython treats extension modules, and are loaded in sys.path
    # order by the fake entry '.../lib_pypy/__extensions__'.
    MODULES_THAT_ALWAYS_SHADOW = dict.fromkeys([
        '__builtin__', '__pypy__', '_ast', '_codecs', '_sre', '_warnings',
        '_weakref', 'errno', '__exceptions__', 'gc', 'imp', 'marshal',
        'posix', 'nt', 'pwd', 'signal', 'sys', 'thread', 'zipimport',
    ], None)

    def make_builtins(self):
        "NOT_RPYTHON: only for initializing the space."

        from pypy.module.exceptions import Module
        w_name = self.wrap('__exceptions__')
        self.exceptions_module = Module(self, w_name)
        self.exceptions_module.install()

        from pypy.module.imp import Module
        w_name = self.wrap('_imp')
        mod = Module(self, w_name)
        mod.install()

        from pypy.module.sys import Module
        w_name = self.wrap('sys')
        self.sys = Module(self, w_name)
        self.sys.install()

        from pypy.module.__builtin__ import Module
        w_name = self.wrap('builtins')
        self.builtin = Module(self, w_name)
        w_builtin = self.wrap(self.builtin)
        w_builtin.install()
        self.setitem(self.builtin.w_dict, self.wrap('__builtins__'), w_builtin)

        # exceptions was bootstrapped as '__exceptions__' but still
        # lives in pypy/module/exceptions, we rename it below for
        # sys.builtin_module_names
        bootstrap_modules = set(('sys', 'imp', 'builtins', 'exceptions'))
        installed_builtin_modules = list(bootstrap_modules)

        exception_types_w = self.export_builtin_exceptions()

        # initialize with "bootstrap types" from objspace  (e.g. w_None)
        types_w = (self.get_builtin_types().items() +
                   exception_types_w.items())
        for name, w_type in types_w:
            self.setitem(self.builtin.w_dict, self.wrap(name), w_type)

        # install mixed modules
        for mixedname in self.get_builtinmodule_to_install():
            if mixedname not in bootstrap_modules:
                self.install_mixedmodule(mixedname, installed_builtin_modules)

        installed_builtin_modules.remove('exceptions')
        installed_builtin_modules.append('__exceptions__')
        installed_builtin_modules.sort()
        w_builtin_module_names = self.newtuple(
            [self.wrap(fn) for fn in installed_builtin_modules])

        # force this value into the dict without unlazyfying everything
        self.setitem(self.sys.w_dict, self.wrap('builtin_module_names'),
                     w_builtin_module_names)

    def get_builtin_types(self):
        """Get a dictionary mapping the names of builtin types to the type
        objects."""
        raise NotImplementedError

    def export_builtin_exceptions(self):
        """NOT_RPYTHON"""
        w_dic = self.exceptions_module.getdict(self)
        exc_types_w = {}
        w_iter = self.iter(w_dic)
        while True:
            try:
                w_name = self.next(w_iter)
            except OperationError as e:
                if not e.match(self, self.w_StopIteration):
                    raise
                break
            name = self.str_w(w_name)
            if not name.startswith('__'):
                excname = name
                w_exc = self.getitem(w_dic, w_name)
                exc_types_w[name] = w_exc
                setattr(self, "w_" + excname, w_exc)
        return exc_types_w

    def install_mixedmodule(self, mixedname, installed_builtin_modules):
        """NOT_RPYTHON"""
        modname = self.setbuiltinmodule(mixedname)
        if modname:
            assert modname not in installed_builtin_modules, (
                "duplicate interp-level module enabled for the "
                "app-level module %r" % (modname,))
            installed_builtin_modules.append(modname)

    def setup_builtin_modules(self):
        "NOT_RPYTHON: only for initializing the space."
        if self.config.objspace.usemodules.cpyext:
            from pypy.module.cpyext.state import State
            self.fromcache(State).build_api(self)
        self.getbuiltinmodule('sys')
        self.getbuiltinmodule('_imp')
        self.getbuiltinmodule('_frozen_importlib')
        self.getbuiltinmodule('builtins')
        for mod in self.builtin_modules.values():
            mod.setup_after_space_initialization()

    def initialize(self):
        """NOT_RPYTHON: Abstract method that should put some minimal
        content into the w_builtins."""

    def getexecutioncontext(self):
        "Return what we consider to be the active execution context."
        # Important: the annotator must not see a prebuilt ExecutionContext:
        # you should not see frames while you translate
        # so we make sure that the threadlocals never *have* an
        # ExecutionContext during translation.
        if not we_are_translated():
            if self.config.translating:
                assert self.threadlocals.get_ec() is None, (
                    "threadlocals got an ExecutionContext during translation!")
                try:
                    return self._ec_during_translation
                except AttributeError:
                    ec = self.createexecutioncontext()
                    self._ec_during_translation = ec
                    return ec
            else:
                ec = self.threadlocals.get_ec()
                if ec is None:
                    self.threadlocals.enter_thread(self)
                    ec = self.threadlocals.get_ec()
                return ec
        else:
            # translated case follows.  self.threadlocals is either from
            # 'pypy.interpreter.miscutils' or 'pypy.module.thread.threadlocals'.
            # the result is assumed to be non-null: enter_thread() was called
            # by space.startup().
            ec = self.threadlocals.get_ec()
            assert ec is not None
            return ec

    def _freeze_(self):
        return True

    def createexecutioncontext(self):
        "Factory function for execution contexts."
        return ExecutionContext(self)

    def createcompiler(self):
        "Factory function creating a compiler object."
        try:
            return self.default_compiler
        except AttributeError:
            from pypy.interpreter.pycompiler import PythonAstCompiler
            compiler = PythonAstCompiler(self)
            self.default_compiler = compiler
            return compiler

    def createframe(self, code, w_globals, outer_func=None):
        "Create an empty PyFrame suitable for this code object."
        return self.FrameClass(self, code, w_globals, outer_func)

    def allocate_lock(self):
        """Return an interp-level Lock object if threads are enabled,
        and a dummy object if they are not."""
        from rpython.rlib import rthread
        if not self.config.objspace.usemodules.thread:
            return rthread.dummy_lock
        # hack: we can't have prebuilt locks if we're translating.
        # In this special situation we should just not lock at all
        # (translation is not multithreaded anyway).
        if not we_are_translated() and self.config.translating:
            raise CannotHaveLock()
        try:
            return rthread.allocate_lock()
        except rthread.error:
            raise oefmt(self.w_RuntimeError, "out of resources")

    # Following is a friendly interface to common object space operations
    # that can be defined in term of more primitive ones.  Subclasses
    # may also override specific functions for performance.

    def not_(self, w_obj):
        return self.wrap(not self.is_true(w_obj))

    def eq_w(self, w_obj1, w_obj2):
        """Implements equality with the double check 'x is y or x == y'."""
        return self.is_w(w_obj1, w_obj2) or self.is_true(self.eq(w_obj1, w_obj2))

    def is_(self, w_one, w_two):
        return self.newbool(self.is_w(w_one, w_two))

    def is_w(self, w_one, w_two):
        # done by a method call on w_two (and not on w_one, because of the
        # expected programming style where we say "if x is None" or
        # "if x is object").
        assert w_two is not None
        return w_two.is_w(self, w_one)

    def is_none(self, w_obj):
        """ mostly for checking inputargs that have unwrap_spec and
        can accept both w_None and None
        """
        return w_obj is None or self.is_w(w_obj, self.w_None)

    def id(self, w_obj):
        w_result = w_obj.immutable_unique_id(self)
        if w_result is None:
            # in the common case, returns an unsigned value
            w_result = self.wrap(r_uint(compute_unique_id(w_obj)))
        return w_result

    def hash_w(self, w_obj):
        """shortcut for space.int_w(space.hash(w_obj))"""
        return self.int_w(self.hash(w_obj))

    def len_w(self, w_obj):
        """shortcut for space.int_w(space.len(w_obj))"""
        return self.int_w(self.len(w_obj))

    def contains_w(self, w_container, w_item):
        """shortcut for space.is_true(space.contains(w_container, w_item))"""
        return self.is_true(self.contains(w_container, w_item))

    def setitem_str(self, w_obj, key, w_value):
        return self.setitem(w_obj, self.wrap(key), w_value)

    def finditem_str(self, w_obj, key):
        return self.finditem(w_obj, self.wrap(key))

    def finditem(self, w_obj, w_key):
        try:
            return self.getitem(w_obj, w_key)
        except OperationError as e:
            if e.match(self, self.w_KeyError):
                return None
            raise

    def findattr(self, w_object, w_name):
        try:
            return self.getattr(w_object, w_name)
        except OperationError as e:
            # a PyPy extension: let SystemExit and KeyboardInterrupt go through
            if e.async(self):
                raise
            return None

    @signature(types.any(), types.bool(), returns=types.instance(W_Root))
    def newbool(self, b):
        if b:
            return self.w_True
        else:
            return self.w_False

    def new_interned_w_str(self, w_u):
        assert isinstance(w_u, W_Root)   # and is not None
        u = self.unicode_w(w_u)
        if not we_are_translated():
            assert type(u) is unicode
        w_u1 = self.interned_strings.get(u)
        if w_u1 is None:
            w_u1 = w_u
            self.interned_strings.set(u, w_u1)
        return w_u1

    def new_interned_str(self, s):
        """Assumes an identifier (utf-8 encoded str)"""
        if not we_are_translated():
            assert type(s) is str
        u = s.decode('utf-8')
        w_s1 = self.interned_strings.get(u)
        if w_s1 is None:
            w_s1 = self.wrap(u)
            self.interned_strings.set(u, w_s1)
        return w_s1

    def is_interned_str(self, s):
        """Assumes an identifier (utf-8 encoded str)"""
        # interface for marshal_impl
        if not we_are_translated():
            assert type(s) is str
        u = s.decode('utf-8')
        return self.interned_strings.get(u) is not None

    def descr_self_interp_w(self, RequiredClass, w_obj):
        if not isinstance(w_obj, RequiredClass):
            raise DescrMismatch()
        return w_obj
    descr_self_interp_w._annspecialcase_ = 'specialize:arg(1)'

    def interp_w(self, RequiredClass, w_obj, can_be_None=False):
        """
        Unwrap w_obj, checking that it is an instance of the required internal
        interpreter class.
        """
        assert RequiredClass is not None
        if can_be_None and self.is_none(w_obj):
            return None
        if not isinstance(w_obj, RequiredClass):   # or obj is None
            raise oefmt(self.w_TypeError,
                        "'%s' object expected, got '%N' instead",
                        wrappable_class_name(RequiredClass),
                        w_obj.getclass(self))
        return w_obj
    interp_w._annspecialcase_ = 'specialize:arg(1)'

    def unpackiterable(self, w_iterable, expected_length=-1):
        """Unpack an iterable into a real (interpreter-level) list.

        Raise an OperationError(w_ValueError) if the length is wrong."""
        w_iterator = self.iter(w_iterable)
        if expected_length == -1:
            # xxx special hack for speed
            from pypy.interpreter.generator import GeneratorIterator
            if isinstance(w_iterator, GeneratorIterator):
                lst_w = []
                w_iterator.unpack_into(lst_w)
                return lst_w
            # /xxx
            return self._unpackiterable_unknown_length(w_iterator, w_iterable)
        else:
            lst_w = self._unpackiterable_known_length(w_iterator,
                                                      expected_length)
            return lst_w[:]     # make the resulting list resizable

    def iteriterable(self, w_iterable):
        return InterpIterable(self, w_iterable)

    def _unpackiterable_unknown_length(self, w_iterator, w_iterable):
        """Unpack an iterable of unknown length into an interp-level
        list.
        """
        # If we can guess the expected length we can preallocate.
        try:
            items = newlist_hint(self.length_hint(w_iterable, 0))
        except MemoryError:
            items = [] # it might have lied

        tp = self.type(w_iterator)
        while True:
            unpackiterable_driver.jit_merge_point(tp=tp,
                                                  w_iterator=w_iterator,
                                                  items=items)
            try:
                w_item = self.next(w_iterator)
            except OperationError as e:
                if not e.match(self, self.w_StopIteration):
                    raise
                break  # done
            items.append(w_item)
        #
        return items

    @jit.dont_look_inside
    def _unpackiterable_known_length(self, w_iterator, expected_length):
        # Unpack a known length list, without letting the JIT look inside.
        # Implemented by just calling the @jit.unroll_safe version, but
        # the JIT stopped looking inside already.
        return self._unpackiterable_known_length_jitlook(w_iterator,
                                                         expected_length)

    @jit.unroll_safe
    def _unpackiterable_known_length_jitlook(self, w_iterator,
                                             expected_length):
        items = [None] * expected_length
        idx = 0
        while True:
            try:
                w_item = self.next(w_iterator)
            except OperationError as e:
                if not e.match(self, self.w_StopIteration):
                    raise
                break  # done
            if idx == expected_length:
                raise oefmt(self.w_ValueError,
                            "too many values to unpack (expected %d)",
                            expected_length)
            items[idx] = w_item
            idx += 1
        if idx < expected_length:
            raise oefmt(self.w_ValueError,
                        "need more than %d value%s to unpack",
                        idx, "" if idx == 1 else "s")
        return items

    def unpackiterable_unroll(self, w_iterable, expected_length):
        # Like unpackiterable(), but for the cases where we have
        # an expected_length and want to unroll when JITted.
        # Returns a fixed-size list.
        w_iterator = self.iter(w_iterable)
        assert expected_length != -1
        return self._unpackiterable_known_length_jitlook(w_iterator,
                                                         expected_length)


    def unpackiterable_int(self, w_obj):
        """
        Return a RPython list of unwrapped ints out of w_obj. The list is
        guaranteed to be acopy of the actual data contained in w_obj, so you
        can freely modify it. It might return None if not supported.
        """
        return w_obj.unpackiterable_int(self)

    def unpackiterable_float(self, w_obj):
        """
        Same as unpackiterable_int, but for floats.
        """
        return w_obj.unpackiterable_float(self)


    def length_hint(self, w_obj, default):
        """Return the length of an object, consulting its __length_hint__
        method if necessary.
        """
        try:
            return self.len_w(w_obj)
        except OperationError as e:
            if not (e.match(self, self.w_TypeError) or
                    e.match(self, self.w_AttributeError)):
                raise

        w_descr = self.lookup(w_obj, '__length_hint__')
        if w_descr is None:
            return default
        try:
            w_hint = self.get_and_call_function(w_descr, w_obj)
        except OperationError as e:
            if not (e.match(self, self.w_TypeError) or
                    e.match(self, self.w_AttributeError)):
                raise
            return default
        if self.is_w(w_hint, self.w_NotImplemented):
            return default

        hint = self.int_w(w_hint)
        if hint < 0:
            raise oefmt(self.w_ValueError,
                        "__length_hint__() should return >= 0")
        return hint

    def fixedview(self, w_iterable, expected_length=-1):
        """ A fixed list view of w_iterable. Don't modify the result
        """
        return make_sure_not_resized(self.unpackiterable(w_iterable,
                                                         expected_length)[:])

    fixedview_unroll = fixedview

    def listview(self, w_iterable, expected_length=-1):
        """ A non-fixed view of w_iterable. Don't modify the result
        """
        return self.unpackiterable(w_iterable, expected_length)

    def listview_no_unpack(self, w_iterable):
        """ Same as listview() if cheap.  If 'w_iterable' is something like
        a generator, for example, then return None instead.
        May return None anyway.
        """
        return None

    def listview_bytes(self, w_list):
        """ Return a list of unwrapped strings out of a list of strings. If the
        argument is not a list or does not contain only strings, return None.
        May return None anyway.
        """
        return None

    def listview_unicode(self, w_list):
        """ Return a list of unwrapped unicode out of a list of unicode. If the
        argument is not a list or does not contain only unicode, return None.
        May return None anyway.
        """
        return None

    def listview_int(self, w_list):
        """ Return a list of unwrapped int out of a list of int. If the
        argument is not a list or does not contain only int, return None.
        May return None anyway.
        """
        return None

    def listview_float(self, w_list):
        """ Return a list of unwrapped float out of a list of float. If the
        argument is not a list or does not contain only float, return None.
        May return None anyway.
        """
        return None

    def view_as_kwargs(self, w_dict):
        """ if w_dict is a kwargs-dict, return two lists, one of unwrapped
        strings and one of wrapped values. otherwise return (None, None)
        """
        return (None, None)

    def newlist_bytes(self, list_s):
        return self.newlist([self.newbytes(s) for s in list_s])

    def newlist_unicode(self, list_u):
        return self.newlist([self.wrap(u) for u in list_u])

    def newlist_int(self, list_i):
        return self.newlist([self.wrap(i) for i in list_i])

    def newlist_float(self, list_f):
        return self.newlist([self.wrap(f) for f in list_f])

    def newlist_hint(self, sizehint):
        from pypy.objspace.std.listobject import make_empty_list_with_size
        return make_empty_list_with_size(self, sizehint)

    def wrap_fsdecoded(self, x):
        return self.fsdecode(self.newbytes(x))

    @jit.unroll_safe
    def exception_match(self, w_exc_type, w_check_class):
        """Checks if the given exception type matches 'w_check_class'."""
        if self.is_w(w_exc_type, w_check_class):
            return True   # fast path
        if self.isinstance_w(w_check_class, self.w_tuple):
            for w_t in self.fixedview(w_check_class):
                if self.exception_match(w_exc_type, w_t):
                    return True
            else:
                return False
        return self.exception_issubclass_w(w_exc_type, w_check_class)

    def call_obj_args(self, w_callable, w_obj, args):
        if not self.config.objspace.disable_call_speedhacks:
            # start of hack for performance
            from pypy.interpreter.function import Function
            if isinstance(w_callable, Function):
                return w_callable.call_obj_args(w_obj, args)
            # end of hack for performance
        return self.call_args(w_callable, args.prepend(w_obj))

    def call(self, w_callable, w_args, w_kwds=None):
        args = Arguments.frompacked(self, w_args, w_kwds)
        return self.call_args(w_callable, args)

    def _try_fetch_pycode(self, w_func):
        from pypy.interpreter.function import Function, Method
        if isinstance(w_func, Method):
            w_func = w_func.w_function
        if isinstance(w_func, Function):
            return w_func.code
        return None

    def call_function(self, w_func, *args_w):
        nargs = len(args_w) # used for pruning funccall versions
        if not self.config.objspace.disable_call_speedhacks and nargs < 5:
            # start of hack for performance
            from pypy.interpreter.function import Function, Method
            if isinstance(w_func, Method):
                if nargs < 4:
                    func = w_func.w_function
                    if isinstance(func, Function):
                        return func.funccall(w_func.w_instance, *args_w)

            if isinstance(w_func, Function):
                return w_func.funccall(*args_w)
            # end of hack for performance

        args = Arguments(self, list(args_w))
        return self.call_args(w_func, args)

    def call_valuestack(self, w_func, nargs, frame):
        from pypy.interpreter.function import Function, Method, is_builtin_code
        if frame.get_is_being_profiled() and is_builtin_code(w_func):
            # XXX: this code is copied&pasted :-( from the slow path below
            # call_valuestack().
            args = frame.make_arguments(nargs)
            return self.call_args_and_c_profile(frame, w_func, args)

        if not self.config.objspace.disable_call_speedhacks:
            # start of hack for performance
            if isinstance(w_func, Method):
                # reuse callable stack place for w_inst
                frame.settopvalue(w_func.w_instance, nargs)
                nargs += 1
                w_func = w_func.w_function

            if isinstance(w_func, Function):
                return w_func.funccall_valuestack(nargs, frame)
            # end of hack for performance

        args = frame.make_arguments(nargs)
        return self.call_args(w_func, args)

    def call_args_and_c_profile(self, frame, w_func, args):
        ec = self.getexecutioncontext()
        ec.c_call_trace(frame, w_func, args)
        try:
            w_res = self.call_args(w_func, args)
        except OperationError:
            ec.c_exception_trace(frame, w_func)
            raise
        ec.c_return_trace(frame, w_func, args)
        return w_res

    def call_method(self, w_obj, methname, *arg_w):
        w_meth = self.getattr(w_obj, self.wrap(methname))
        return self.call_function(w_meth, *arg_w)

    def raise_key_error(self, w_key):
        e = self.call_function(self.w_KeyError, w_key)
        raise OperationError(self.w_KeyError, e)

    def lookup(self, w_obj, name):
        w_type = self.type(w_obj)
        w_mro = self.getattr(w_type, self.wrap("__mro__"))
        for w_supertype in self.fixedview(w_mro):
            w_value = w_supertype.getdictvalue(self, name)
            if w_value is not None:
                return w_value
        return None

    def callable(self, w_obj):
        return self.wrap(self.lookup(w_obj, "__call__") is not None)

    def issequence_w(self, w_obj):
        flag = self.type(w_obj).flag_map_or_seq
        if flag == 'M':
            return False
        elif flag == 'S':
            return True
        else:
            return (self.lookup(w_obj, '__getitem__') is not None)

    def ismapping_w(self, w_obj):
        flag = self.type(w_obj).flag_map_or_seq
        if flag == 'M':
            return True
        elif flag == 'S':
            return False
        else:
            return self.lookup(w_obj, '__getitem__') is not None

    # The code below only works
    # for the simple case (new-style instance).
    # These methods are patched with the full logic by the builtins
    # module when it is loaded

    def abstract_issubclass_w(self, w_cls1, w_cls2):
        # Equivalent to 'issubclass(cls1, cls2)'.
        return self.issubtype_w(w_cls1, w_cls2)

    def abstract_isinstance_w(self, w_obj, w_cls):
        # Equivalent to 'isinstance(obj, cls)'.
        return self.isinstance_w(w_obj, w_cls)

    def abstract_isclass_w(self, w_obj):
        # Equivalent to 'isinstance(obj, type)'.
        return self.isinstance_w(w_obj, self.w_type)

    def abstract_getclass(self, w_obj):
        # Equivalent to 'obj.__class__'.
        return self.type(w_obj)

    def isabstractmethod_w(self, w_obj):
        try:
            w_result = self.getattr(w_obj, self.wrap("__isabstractmethod__"))
        except OperationError as e:
            if e.match(self, self.w_AttributeError):
                return False
            raise
        return self.bool_w(self.nonzero(w_result))

    # CPython rules allows subclasses of BaseExceptions to be exceptions.
    # This is slightly less general than the case above, so we prefix
    # it with exception_

    def exception_is_valid_obj_as_class_w(self, w_obj):
        if not self.isinstance_w(w_obj, self.w_type):
            return False
        return self.issubtype_w(w_obj, self.w_BaseException)

    def exception_is_valid_class_w(self, w_cls):
        return self.issubtype_w(w_cls, self.w_BaseException)

    def exception_getclass(self, w_obj):
        return self.type(w_obj)

    def exception_issubclass_w(self, w_cls1, w_cls2):
        return self.issubtype_w(w_cls1, w_cls2)

    def new_exception_class(self, *args, **kwargs):
        "NOT_RPYTHON; convenience method to create excceptions in modules"
        return new_exception_class(self, *args, **kwargs)

    # end of special support code

    def eval(self, expression, w_globals, w_locals, hidden_applevel=False):
        "NOT_RPYTHON: For internal debugging."
        if isinstance(expression, str):
            compiler = self.createcompiler()
            expression = compiler.compile(expression, '?', 'eval', 0,
                                         hidden_applevel=hidden_applevel)
        else:
            raise TypeError('space.eval(): expected a string, code or PyCode object')
        return expression.exec_code(self, w_globals, w_locals)

    def exec_(self, statement, w_globals, w_locals, hidden_applevel=False,
              filename=None):
        "NOT_RPYTHON: For internal debugging."
        if filename is None:
            filename = '?'
        from pypy.interpreter.pycode import PyCode
        if isinstance(statement, str):
            compiler = self.createcompiler()
            statement = compiler.compile(statement, filename, 'exec', 0,
                                         hidden_applevel=hidden_applevel)
        if not isinstance(statement, PyCode):
            raise TypeError('space.exec_(): expected a string, code or PyCode object')
        w_key = self.wrap('__builtins__')
        if not self.contains_w(w_globals, w_key):
            self.setitem(w_globals, w_key, self.wrap(self.builtin))
        return statement.exec_code(self, w_globals, w_locals)

    def appexec(self, posargs_w, source):
        """ return value from executing given source at applevel.
            EXPERIMENTAL. The source must look like
               '''(x, y):
                       do_stuff...
                       return result
               '''
        """
        w_func = self.fromcache(AppExecCache).getorbuild(source)
        args = Arguments(self, list(posargs_w))
        return self.call_args(w_func, args)
    appexec._annspecialcase_ = 'specialize:arg(2)'

    def _next_or_none(self, w_it):
        try:
            return self.next(w_it)
        except OperationError as e:
            if not e.match(self, self.w_StopIteration):
                raise
            return None

    def compare_by_iteration(self, w_iterable1, w_iterable2, op):
        w_it1 = self.iter(w_iterable1)
        w_it2 = self.iter(w_iterable2)
        while True:
            w_x1 = self._next_or_none(w_it1)
            w_x2 = self._next_or_none(w_it2)
            if w_x1 is None or w_x2 is None:
                if op == 'eq': return self.newbool(w_x1 is w_x2)  # both None
                if op == 'ne': return self.newbool(w_x1 is not w_x2)
                if op == 'lt': return self.newbool(w_x2 is not None)
                if op == 'le': return self.newbool(w_x1 is None)
                if op == 'gt': return self.newbool(w_x1 is not None)
                if op == 'ge': return self.newbool(w_x2 is None)
                assert False, "bad value for op"
            if not self.eq_w(w_x1, w_x2):
                if op == 'eq': return self.w_False
                if op == 'ne': return self.w_True
                if op == 'lt': return self.lt(w_x1, w_x2)
                if op == 'le': return self.le(w_x1, w_x2)
                if op == 'gt': return self.gt(w_x1, w_x2)
                if op == 'ge': return self.ge(w_x1, w_x2)
                assert False, "bad value for op"
    compare_by_iteration._annspecialcase_ = 'specialize:arg(3)'

    def decode_index(self, w_index_or_slice, seqlength):
        """Helper for custom sequence implementations
             -> (index, 0, 0) or
                (start, stop, step)
        """
        if self.isinstance_w(w_index_or_slice, self.w_slice):
            from pypy.objspace.std.sliceobject import W_SliceObject
            assert isinstance(w_index_or_slice, W_SliceObject)
            start, stop, step = w_index_or_slice.indices3(self, seqlength)
        else:
            start = self.int_w(w_index_or_slice, allow_conversion=False)
            if start < 0:
                start += seqlength
            if not (0 <= start < seqlength):
                raise oefmt(self.w_IndexError, "index out of range")
            stop = 0
            step = 0
        return start, stop, step

    def decode_index4(self, w_index_or_slice, seqlength):
        """Helper for custom sequence implementations
             -> (index, 0, 0, 1) or
                (start, stop, step, slice_length)
        """
        if self.isinstance_w(w_index_or_slice, self.w_slice):
            from pypy.objspace.std.sliceobject import W_SliceObject
            assert isinstance(w_index_or_slice, W_SliceObject)
            start, stop, step, length = w_index_or_slice.indices4(self,
                                                                  seqlength)
        else:
            start = self.int_w(w_index_or_slice, allow_conversion=False)
            if start < 0:
                start += seqlength
            if not (0 <= start < seqlength):
                raise oefmt(self.w_IndexError, "index out of range")
            stop = 0
            step = 0
            length = 1
        return start, stop, step, length

    def getindex_w(self, w_obj, w_exception, objdescr=None):
        """Return w_obj.__index__() as an RPython int.
        If w_exception is None, silently clamp in case of overflow;
        else raise w_exception.
        """
        try:
            w_index = self.index(w_obj)
        except OperationError as err:
            if objdescr is None or not err.match(self, self.w_TypeError):
                raise
            raise oefmt(self.w_TypeError, "%s must be an integer, not %T",
                        objdescr, w_obj)
        try:
            # allow_conversion=False it's not really necessary because the
            # return type of __index__ is already checked by space.index(),
            # but there is no reason to allow conversions anyway
            index = self.int_w(w_index, allow_conversion=False)
        except OperationError as err:
            if not err.match(self, self.w_OverflowError):
                raise
            if not w_exception:
                # w_index should be a long object, but can't be sure of that
                if self.is_true(self.lt(w_index, self.wrap(0))):
                    return -sys.maxint-1
                else:
                    return sys.maxint
            else:
                raise oefmt(w_exception,
                            "cannot fit '%T' into an index-sized integer",
                            w_obj)
        else:
            return index

    def getslice(space, w_obj, w_start, w_stop):
        w_slice = space.newslice(w_start, w_stop, space.w_None)
        return space.getitem(w_obj, w_slice)

    def setslice(space, w_obj, w_start, w_stop, w_sequence):
        w_slice = space.newslice(w_start, w_stop, space.w_None)
        return space.setitem(w_obj, w_slice, w_sequence)

    def delslice(space, w_obj, w_start, w_stop):
        w_slice = space.newslice(w_start, w_stop, space.w_None)
        return space.delitem(w_obj, w_slice)

    def r_longlong_w(self, w_obj, allow_conversion=True):
        bigint = self.bigint_w(w_obj, allow_conversion)
        try:
            return bigint.tolonglong()
        except OverflowError:
            raise oefmt(self.w_OverflowError, "integer too large")

    def r_ulonglong_w(self, w_obj, allow_conversion=True):
        bigint = self.bigint_w(w_obj, allow_conversion)
        try:
            return bigint.toulonglong()
        except OverflowError:
            raise oefmt(self.w_OverflowError, "integer too large")
        except ValueError:
            raise oefmt(self.w_ValueError,
                        "cannot convert negative integer to unsigned int")

    BUF_SIMPLE   = 0x0000
    BUF_WRITABLE = 0x0001
    BUF_FORMAT   = 0x0004
    BUF_ND       = 0x0008
    BUF_STRIDES  = 0x0010 | BUF_ND
    BUF_C_CONTIGUOUS = 0x0020 | BUF_STRIDES
    BUF_F_CONTIGUOUS = 0x0040 | BUF_STRIDES
    BUF_ANY_CONTIGUOUS = 0x0080 | BUF_STRIDES
    BUF_INDIRECT = 0x0100 | BUF_STRIDES

    BUF_CONTIG_RO = BUF_ND
    BUF_CONTIG    = BUF_ND | BUF_WRITABLE

    BUF_FULL_RO = BUF_INDIRECT | BUF_FORMAT
    BUF_FULL    = BUF_INDIRECT | BUF_FORMAT | BUF_WRITABLE

    def check_buf_flags(self, flags, readonly):
        if readonly and flags & self.BUF_WRITABLE == self.BUF_WRITABLE:
            raise oefmt(self.w_BufferError, "Object is not writable.")

    def buffer_w(self, w_obj, flags):
        # New buffer interface, returns a buffer based on flags (PyObject_GetBuffer)
        try:
            return w_obj.buffer_w(self, flags)
        except BufferInterfaceNotFound:
            raise oefmt(self.w_TypeError,
                        "'%T' does not support the buffer interface", w_obj)

    def buffer_w_ex(self, w_obj, flags):
        # New buffer interface, returns a buffer based on flags (PyObject_GetBuffer)
        # Returns extra information: (buffer, typecode, itemsize)
        try:
            return w_obj.buffer_w_ex(self, flags)
        except BufferInterfaceNotFound:
            raise oefmt(self.w_TypeError,
                        "'%T' does not support the buffer interface", w_obj)

    def readbuf_w(self, w_obj):
        # Old buffer interface, returns a readonly buffer (PyObject_AsReadBuffer)
        try:
            return w_obj.buffer_w(self, self.BUF_SIMPLE)
        except BufferInterfaceNotFound:
            raise oefmt(self.w_TypeError,
                        "expected an object with a buffer interface")

    def writebuf_w(self, w_obj):
        # Old buffer interface, returns a writeable buffer (PyObject_AsWriteBuffer)
        try:
            return w_obj.buffer_w(self, self.BUF_WRITABLE)
        except BufferInterfaceNotFound:
            raise oefmt(self.w_TypeError,
                        "expected an object with a writable buffer interface")

    def charbuf_w(self, w_obj):
        # Old buffer interface, returns a character buffer (PyObject_AsCharBuffer)
        try:
            buf = w_obj.buffer_w(self, self.BUF_SIMPLE)
        except BufferInterfaceNotFound:
            raise oefmt(self.w_TypeError,
                        "expected an object with a buffer interface")
        else:
            return buf.as_str()

    def _getarg_error(self, expected, w_obj):
        if self.is_none(w_obj):
            e = oefmt(self.w_TypeError, "must be %s, not None", expected)
        else:
            e = oefmt(self.w_TypeError, "must be %s, not %T", expected, w_obj)
        raise e

    @specialize.arg(1)
    def getarg_w(self, code, w_obj):
        if code == 'z*':
            if self.is_none(w_obj):
                return None
            code = 's*'
        if code == 's*':
            if self.isinstance_w(w_obj, self.w_str):
                return StringBuffer(w_obj.bytes_w(self))
            if self.isinstance_w(w_obj, self.w_unicode):
                return StringBuffer(w_obj.identifier_w(self))
            try:
                return w_obj.buffer_w(self, self.BUF_SIMPLE)
            except BufferInterfaceNotFound:
                self._getarg_error("bytes or buffer", w_obj)
        elif code == 's#':
            if self.isinstance_w(w_obj, self.w_str):
                return w_obj.bytes_w(self)
            if self.isinstance_w(w_obj, self.w_unicode):
                return w_obj.identifier_w(self)
            try:
                return w_obj.buffer_w(self, self.BUF_SIMPLE).as_str()
            except BufferInterfaceNotFound:
                self._getarg_error("bytes or read-only buffer", w_obj)
        elif code == 'w*':
            try:
                return w_obj.buffer_w(self, self.BUF_WRITABLE)
            except OperationError:
                pass
            except BufferInterfaceNotFound:
                pass
            self._getarg_error("read-write buffer", w_obj)
        elif code == 'y*':
            try:
                return w_obj.buffer_w(self, self.BUF_SIMPLE)
            except BufferInterfaceNotFound:
                self._getarg_error("bytes or buffer", w_obj)
        else:
            assert False

    # XXX rename/replace with code more like CPython getargs for buffers
    def bufferstr_w(self, w_obj, flags=BUF_SIMPLE):
        # Directly returns an interp-level str.  Note that if w_obj is a
        # unicode string, this is different from str_w(buffer(w_obj)):
        # indeed, the latter returns a string with the raw bytes from
        # the underlying unicode buffer, but bufferstr_w() just converts
        # the unicode to an ascii string.  This inconsistency is kind of
        # needed because CPython has the same issue.  (Well, it's
        # unclear if there is any use at all for getting the bytes in
        # the unicode buffer.)
        try:
            return self.bytes_w(w_obj)
        except OperationError as e:
            if not e.match(self, self.w_TypeError):
                raise
        return self.buffer_w(w_obj, flags).as_str()

    def str_or_None_w(self, w_obj):
        return None if self.is_none(w_obj) else self.str_w(w_obj)

    def str_w(self, w_obj):
        """
        if w_obj is unicode, call identifier_w() (i.e., return the UTF-8
        encoded string). Else, call bytes_w().

        Maybe we should kill str_w completely and manually substitute it with
        identifier_w/bytes_w at all call sites?
        """
        if self.isinstance_w(w_obj, self.w_unicode):
            return w_obj.identifier_w(self)
        else:
            return w_obj.bytes_w(self)

    def bytes_w(self, w_obj):
        return w_obj.bytes_w(self)

    def str0_w(self, w_obj):
        "Like str_w, but rejects strings with NUL bytes."
        from rpython.rlib import rstring
        result = self.str_w(w_obj)
        if '\x00' in result:
            raise oefmt(self.w_TypeError,
                        "argument must be a string without NUL characters")
        return rstring.assert_str0(result)

    def bytes0_w(self, w_obj):
        "Like bytes_w, but rejects strings with NUL bytes."
        from rpython.rlib import rstring
        result = self.bytes_w(w_obj)
        if '\x00' in result:
            raise oefmt(self.w_TypeError,
                        "argument must be a string without NUL characters")
        return rstring.assert_str0(result)

    def int_w(self, w_obj, allow_conversion=True):
        """
        Unwrap an app-level int object into an interpret-level int.

        If allow_conversion==True, w_obj might be of any type which implements
        __int__, *except* floats which are explicitly rejected. This is the
        same logic as CPython's PyArg_ParseTuple. If you want to also allow
        floats, you can call space.int_w(space.int(w_obj)).

        If allow_conversion=False, w_obj needs to be an app-level int or a
        subclass.
        """
        return w_obj.int_w(self, allow_conversion)

    def int(self, w_obj):
        return w_obj.int(self)

    def uint_w(self, w_obj):
        return w_obj.uint_w(self)

    def bigint_w(self, w_obj, allow_conversion=True):
        """
        Like int_w, but return a rlib.rbigint object and call __long__ if
        allow_conversion is True.
        """
        return w_obj.bigint_w(self, allow_conversion)

    def float_w(self, w_obj, allow_conversion=True):
        """
        Like int_w, but return an interp-level float and call __float__ if
        allow_conversion is True.
        """
        return w_obj.float_w(self, allow_conversion)

    def unicode_w(self, w_obj):
        return w_obj.unicode_w(self)

    def unicode0_w(self, w_obj):
        "Like unicode_w, but rejects strings with NUL bytes."
        from rpython.rlib import rstring
        result = w_obj.unicode_w(self)
        if u'\x00' in result:
            raise oefmt(self.w_TypeError,
                        "argument must be a unicode string without NUL "
                        "characters")
        return rstring.assert_str0(result)

    def realunicode_w(self, w_obj):
        # Like unicode_w, but only works if w_obj is really of type
        # 'unicode'.
        if not self.isinstance_w(w_obj, self.w_unicode):
            raise oefmt(self.w_TypeError, "argument must be a unicode")
        return self.unicode_w(w_obj)

    def identifier_w(self, w_obj):
        """
        Unwrap an object which is used as an identifier (i.e. names of
        variables, methdods, functions, classes etc.). In py3k, identifiers
        are unicode strings and are unwrapped as UTF-8 encoded byte strings.
        """
        return w_obj.identifier_w(self)

    def fsencode(space, w_obj):
        from pypy.interpreter.unicodehelper import fsencode
        return fsencode(space, w_obj)

    def fsdecode(space, w_obj):
        from pypy.interpreter.unicodehelper import fsdecode
        return fsdecode(space, w_obj)

    def fsencode_w(self, w_obj):
        from rpython.rlib import rstring
        if self.isinstance_w(w_obj, self.w_unicode):
            w_obj = self.fsencode(w_obj)
        result = self.bufferstr_w(w_obj, self.BUF_FULL_RO)
        if '\x00' in result:
            raise oefmt(self.w_TypeError,
                        "argument must be a string without NUL characters")
        return rstring.assert_str0(result)

    def fsdecode_w(self, w_obj):
        if self.isinstance_w(w_obj, self.w_bytes):
            w_obj = self.fsdecode(w_obj)
        return self.unicode0_w(w_obj)

    def bool_w(self, w_obj):
        # Unwraps a bool, also accepting an int for compatibility.
        # This is here mostly just for gateway.int_unwrapping_space_method().
        return bool(self.int_w(w_obj))

    def ord(self, w_obj):
        return w_obj.ord(self)

    # This is all interface for gateway.py.
    gateway_int_w = int_w
    gateway_float_w = float_w
    gateway_r_longlong_w = r_longlong_w
    gateway_r_ulonglong_w = r_ulonglong_w

    def gateway_r_uint_w(self, w_obj):
        if self.isinstance_w(w_obj, self.w_float):
            raise oefmt(self.w_TypeError,
                        "integer argument expected, got float")
        return self.uint_w(self.int(w_obj))

    def gateway_nonnegint_w(self, w_obj):
        # Like space.gateway_int_w(), but raises an app-level ValueError if
        # the integer is negative.  Here for gateway.py.
        value = self.gateway_int_w(w_obj)
        if value < 0:
            raise oefmt(self.w_ValueError, "expected a non-negative integer")
        return value

    def c_int_w(self, w_obj):
        # Like space.gateway_int_w(), but raises an app-level OverflowError if
        # the integer does not fit in 32 bits.  Here for gateway.py.
        value = self.gateway_int_w(w_obj)
        if value < INT_MIN or value > INT_MAX:
            raise oefmt(self.w_OverflowError, "expected a 32-bit integer")
        return value

    def c_uint_w(self, w_obj):
        # Like space.gateway_uint_w(), but raises an app-level OverflowError if
        # the integer does not fit in 32 bits.  Here for gateway.py.
        value = self.uint_w(w_obj)
        if value > UINT_MAX:
            raise oefmt(self.w_OverflowError,
                        "expected an unsigned 32-bit integer")
        return value

    def c_nonnegint_w(self, w_obj):
        # Like space.gateway_int_w(), but raises an app-level ValueError if
        # the integer is negative or does not fit in 32 bits.  Here
        # for gateway.py.
        value = self.int_w(w_obj)
        if value < 0:
            raise oefmt(self.w_ValueError, "expected a non-negative integer")
        if value > INT_MAX:
            raise oefmt(self.w_OverflowError, "expected a 32-bit integer")
        return value

    def c_short_w(self, w_obj):
        value = self.int_w(w_obj)
        if value < SHRT_MIN:
            raise oefmt(self.w_OverflowError,
                "signed short integer is less than minimum")
        elif value > SHRT_MAX:
            raise oefmt(self.w_OverflowError,
                "signed short integer is greater than maximum")
        return value

    def c_ushort_w(self, w_obj):
        value = self.int_w(w_obj)
        if value < 0:
            raise oefmt(self.w_OverflowError,
                "can't convert negative value to C unsigned short")
        elif value > USHRT_MAX:
            raise oefmt(self.w_OverflowError,
                "Python int too large for C unsigned short")
        return value

    def c_uid_t_w(self, w_obj):
        # xxx assumes that uid_t and gid_t are a C unsigned int.
        # Equivalent to space.c_uint_w(), with the exception that
        # it also accepts -1 and converts that to UINT_MAX, which
        # is (uid_t)-1.  And values smaller than -1 raise
        # OverflowError, not ValueError.
        try:
            return self.c_uint_w(w_obj)
        except OperationError as e:
            if e.match(self, self.w_ValueError):
                # ValueError: cannot convert negative integer to unsigned
                if self.int_w(w_obj) == -1:
                    return UINT_MAX
                raise oefmt(self.w_OverflowError,
                            "user/group id smaller than minimum (-1)")
            raise

    def truncatedint_w(self, w_obj, allow_conversion=True):
        # Like space.gateway_int_w(), but return the integer truncated
        # instead of raising OverflowError.  For obscure cases only.
        try:
            return self.int_w(w_obj, allow_conversion)
        except OperationError as e:
            if not e.match(self, self.w_OverflowError):
                raise
            from rpython.rlib.rarithmetic import intmask
            return intmask(self.bigint_w(w_obj).uintmask())

    def truncatedlonglong_w(self, w_obj, allow_conversion=True):
        # Like space.gateway_r_longlong_w(), but return the integer truncated
        # instead of raising OverflowError.
        try:
            return self.r_longlong_w(w_obj, allow_conversion)
        except OperationError as e:
            if not e.match(self, self.w_OverflowError):
                raise
            from rpython.rlib.rarithmetic import longlongmask
            return longlongmask(self.bigint_w(w_obj).ulonglongmask())

    def c_filedescriptor_w(self, w_fd):
        # This is only used sometimes in CPython, e.g. for os.fsync() but
        # not os.close().  It's likely designed for 'select'.  It's irregular
        # in the sense that it expects either a real int/long or an object
        # with a fileno(), but not an object with an __int__().
        if not self.isinstance_w(w_fd, self.w_int):
            try:
                w_fileno = self.getattr(w_fd, self.wrap("fileno"))
            except OperationError as e:
                if e.match(self, self.w_AttributeError):
                    raise oefmt(self.w_TypeError,
                                "argument must be an int, or have a fileno() "
                                "method.")
                raise
            w_fd = self.call_function(w_fileno)
            if not self.isinstance_w(w_fd, self.w_int):
                raise oefmt(self.w_TypeError,
                            "fileno() returned a non-integer")
        fd = self.c_int_w(w_fd)  # Can raise w_OverflowError
        if fd < 0:
            raise oefmt(self.w_ValueError,
                "file descriptor cannot be a negative integer (%d)", fd)
        return fd

    def warn(self, w_msg, w_warningcls, stacklevel=2):
        self.appexec([w_msg, w_warningcls, self.wrap(stacklevel)],
                     """(msg, warningcls, stacklevel):
            import _warnings
            _warnings.warn(msg, warningcls, stacklevel=stacklevel)
        """)


class AppExecCache(SpaceCache):
    def build(cache, source):
        """ NOT_RPYTHON """
        space = cache.space
        # XXX will change once we have our own compiler
        import py
        source = source.lstrip()
        assert source.startswith('('), "incorrect header in:\n%s" % (source,)
        source = py.code.Source("def anonymous%s\n" % source)
        w_glob = space.newdict(module=True)
        space.exec_(str(source), w_glob, w_glob)
        return space.getitem(w_glob, space.wrap('anonymous'))


# Table describing the regular part of the interface of object spaces,
# namely all methods which only take w_ arguments and return a w_ result
# (if any).

ObjSpace.MethodTable = [
# method name # symbol # number of arguments # special method name(s)
    ('is_',             'is',        2, []),
    ('id',              'id',        1, []),
    ('type',            'type',      1, []),
    ('isinstance',      'isinstance', 2, ['__instancecheck__']),
    ('issubtype',       'issubtype', 2, ['__subclasscheck__']),  # not for old-style classes
    ('repr',            'repr',      1, ['__repr__']),
    ('str',             'str',       1, ['__str__']),
    ('format',          'format',    2, ['__format__']),
    ('len',             'len',       1, ['__len__']),
    ('hash',            'hash',      1, ['__hash__']),
    ('getattr',         'getattr',   2, ['__getattribute__']),
    ('setattr',         'setattr',   3, ['__setattr__']),
    ('delattr',         'delattr',   2, ['__delattr__']),
    ('getitem',         'getitem',   2, ['__getitem__']),
    ('setitem',         'setitem',   3, ['__setitem__']),
    ('delitem',         'delitem',   2, ['__delitem__']),
    ('trunc',           'trunc',     1, ['__trunc__']),
    ('pos',             'pos',       1, ['__pos__']),
    ('neg',             'neg',       1, ['__neg__']),
    ('nonzero',         'truth',     1, ['__bool__']),
    ('abs',             'abs',       1, ['__abs__']),
    ('ord',             'ord',       1, []),
    ('invert',          '~',         1, ['__invert__']),
    ('add',             '+',         2, ['__add__', '__radd__']),
    ('sub',             '-',         2, ['__sub__', '__rsub__']),
    ('mul',             '*',         2, ['__mul__', '__rmul__']),
    ('truediv',         '/',         2, ['__truediv__', '__rtruediv__']),
    ('floordiv',        '//',        2, ['__floordiv__', '__rfloordiv__']),
    ('div',             'div',       2, ['__div__', '__rdiv__']),
    ('mod',             '%',         2, ['__mod__', '__rmod__']),
    ('divmod',          'divmod',    2, ['__divmod__', '__rdivmod__']),
    ('pow',             '**',        3, ['__pow__', '__rpow__']),
    ('lshift',          '<<',        2, ['__lshift__', '__rlshift__']),
    ('rshift',          '>>',        2, ['__rshift__', '__rrshift__']),
    ('and_',            '&',         2, ['__and__', '__rand__']),
    ('or_',             '|',         2, ['__or__', '__ror__']),
    ('xor',             '^',         2, ['__xor__', '__rxor__']),
    ('int',             'int',       1, ['__int__']),
    ('index',           'index',     1, ['__index__']),
    ('float',           'float',     1, ['__float__']),
    ('inplace_add',     '+=',        2, ['__iadd__']),
    ('inplace_sub',     '-=',        2, ['__isub__']),
    ('inplace_mul',     '*=',        2, ['__imul__']),
    ('inplace_truediv', '/=',        2, ['__itruediv__']),
    ('inplace_floordiv','//=',       2, ['__ifloordiv__']),
    ('inplace_div',     'div=',      2, ['__idiv__']),
    ('inplace_mod',     '%=',        2, ['__imod__']),
    ('inplace_pow',     '**=',       2, ['__ipow__']),
    ('inplace_lshift',  '<<=',       2, ['__ilshift__']),
    ('inplace_rshift',  '>>=',       2, ['__irshift__']),
    ('inplace_and',     '&=',        2, ['__iand__']),
    ('inplace_or',      '|=',        2, ['__ior__']),
    ('inplace_xor',     '^=',        2, ['__ixor__']),
    ('lt',              '<',         2, ['__lt__', '__gt__']),
    ('le',              '<=',        2, ['__le__', '__ge__']),
    ('eq',              '==',        2, ['__eq__', '__eq__']),
    ('ne',              '!=',        2, ['__ne__', '__ne__']),
    ('gt',              '>',         2, ['__gt__', '__lt__']),
    ('ge',              '>=',        2, ['__ge__', '__le__']),
    ('contains',        'contains',  2, ['__contains__']),
    ('iter',            'iter',      1, ['__iter__']),
    ('next',            'next',      1, ['__next__']),
#    ('call',            'call',      3, ['__call__']),
    ('get',             'get',       3, ['__get__']),
    ('set',             'set',       3, ['__set__']),
    ('delete',          'delete',    2, ['__delete__']),
]

ObjSpace.BuiltinModuleTable = [
    'builtins',
    'sys',
]

ObjSpace.ConstantTable = [
    'None',
    'False',
    'True',
    'Ellipsis',
    'NotImplemented',
]

ObjSpace.ExceptionTable = [
    'ArithmeticError',
    'AssertionError',
    'AttributeError',
    'BaseException',
    'BufferError',
    'BytesWarning',
    'BlockingIOError',
    'DeprecationWarning',
    'EOFError',
    'EnvironmentError',
    'Exception',
    'FloatingPointError',
    'FutureWarning',
    'GeneratorExit',
    'IOError',
    'ImportError',
    'ImportWarning',
    'IndentationError',
    'IndexError',
    'KeyError',
    'KeyboardInterrupt',
    'LookupError',
    'MemoryError',
    'NameError',
    'NotImplementedError',
    'OSError',
    'OverflowError',
    'PendingDeprecationWarning',
    'ReferenceError',
    'ResourceWarning',
    'RuntimeError',
    'RuntimeWarning',
    'StopIteration',
    'SyntaxError',
    'SyntaxWarning',
    'SystemError',
    'SystemExit',
    'TabError',
    'TypeError',
    'UnboundLocalError',
    'UnicodeDecodeError',
    'UnicodeEncodeError',
    'UnicodeError',
    'UnicodeTranslateError',
    'UnicodeWarning',
    'UserWarning',
    'ValueError',
<<<<<<< HEAD
    'Warning',
    'ZeroDivisionError'
=======
    'ZeroDivisionError',
    'RuntimeWarning',
    'PendingDeprecationWarning',
    'UserWarning',
>>>>>>> 1509e3fd
]

if sys.platform.startswith("win"):
    ObjSpace.ExceptionTable += ['WindowsError']

## Irregular part of the interface:
#
#                                   wrap(x) -> w_x
#                              str_w(w_str) -> str
#              int_w(w_ival or w_long_ival) -> ival
#                       float_w(w_floatval) -> floatval
#             uint_w(w_ival or w_long_ival) -> r_uint_val (unsigned int value)
#             bigint_w(w_ival or w_long_ival) -> rbigint
#                               unwrap(w_x) -> x
#                              is_true(w_x) -> True or False
#                  newtuple([w_1, w_2,...]) -> w_tuple
#                   newlist([w_1, w_2,...]) -> w_list
#                                 newdict() -> empty w_dict
#           newslice(w_start,w_stop,w_step) -> w_slice
#              call_args(w_obj,Arguments()) -> w_result

ObjSpace.IrregularOpTable = [
    'wrap',
    'bytes_w',
    'int_w',
    'float_w',
    'uint_w',
    'bigint_w',
    'unicode_w',
    'unwrap',
    'is_true',
    'is_w',
    'newtuple',
    'newlist',
    'newdict',
    'newslice',
    'call_args',
]<|MERGE_RESOLUTION|>--- conflicted
+++ resolved
@@ -1952,11 +1952,9 @@
     'NotImplementedError',
     'OSError',
     'OverflowError',
-    'PendingDeprecationWarning',
     'ReferenceError',
     'ResourceWarning',
     'RuntimeError',
-    'RuntimeWarning',
     'StopIteration',
     'SyntaxError',
     'SyntaxWarning',
@@ -1970,17 +1968,12 @@
     'UnicodeError',
     'UnicodeTranslateError',
     'UnicodeWarning',
-    'UserWarning',
     'ValueError',
-<<<<<<< HEAD
     'Warning',
     'ZeroDivisionError'
-=======
-    'ZeroDivisionError',
     'RuntimeWarning',
     'PendingDeprecationWarning',
     'UserWarning',
->>>>>>> 1509e3fd
 ]
 
 if sys.platform.startswith("win"):
