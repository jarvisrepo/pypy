import sys
import py

from rpython.rlib.cache import Cache
from rpython.tool.uid import HUGEVAL_BYTES
from rpython.rlib import jit, types
from rpython.rlib.debug import make_sure_not_resized
from rpython.rlib.objectmodel import (we_are_translated, newlist_hint,
     compute_unique_id, specialize, not_rpython)
from rpython.rlib.signature import signature
from rpython.rlib.rarithmetic import r_uint, SHRT_MIN, SHRT_MAX, \
    INT_MIN, INT_MAX, UINT_MAX, USHRT_MAX
from rpython.rlib.buffer import StringBuffer

from pypy.interpreter.buffer import BufferInterfaceNotFound
from pypy.interpreter.executioncontext import (ExecutionContext, ActionFlag,
    make_finalizer_queue)
from pypy.interpreter.error import OperationError, new_exception_class, oefmt
from pypy.interpreter.argument import Arguments
from pypy.interpreter.miscutils import ThreadLocals, make_weak_value_dictionary


__all__ = ['ObjSpace', 'OperationError', 'W_Root']

unpackiterable_driver = jit.JitDriver(name='unpackiterable',
                                      greens=['tp'],
                                      reds=['items', 'w_iterator'])


class W_Root(object):
    """This is the abstract root class of all wrapped objects that live
    in a 'normal' object space like StdObjSpace."""
    __slots__ = ('__weakref__',)
    _must_be_light_finalizer_ = True
    user_overridden_class = False

    def getdict(self, space):
        return None

    def getdictvalue(self, space, attr):
        w_dict = self.getdict(space)
        if w_dict is not None:
            return space.finditem_str(w_dict, attr)
        return None

    def setdictvalue(self, space, attr, w_value):
        w_dict = self.getdict(space)
        if w_dict is not None:
            space.setitem_str(w_dict, attr, w_value)
            return True
        return False

    def deldictvalue(self, space, attr):
        w_dict = self.getdict(space)
        if w_dict is not None:
            try:
                space.delitem(w_dict, space.newtext(attr))
                return True
            except OperationError as ex:
                if not ex.match(space, space.w_KeyError):
                    raise
        return False

    def setdict(self, space, w_dict):
        raise oefmt(space.w_TypeError,
                     "attribute '__dict__' of %T objects is not writable",
                     self)

    # to be used directly only by space.type implementations
    def getclass(self, space):
        return space.gettypeobject(self.typedef)

    def setclass(self, space, w_subtype):
        raise oefmt(space.w_TypeError,
                    "__class__ assignment: only for heap types")

    def user_setup(self, space, w_subtype):
        raise NotImplementedError("only for interp-level user subclasses "
                                  "from typedef.py")

    def getname(self, space):
        try:
            return space.text_w(space.getattr(self, space.newtext('__name__')))
        except OperationError as e:
            if e.match(space, space.w_TypeError) or e.match(space, space.w_AttributeError):
                return '?'
            raise

    def getaddrstring(self, space):
        # slowish
        w_id = space.id(self)
        w_4 = space.newint(4)
        w_0x0F = space.newint(0x0F)
        i = 2 * HUGEVAL_BYTES
        addrstring = [' '] * i
        while True:
            n = space.int_w(space.and_(w_id, w_0x0F), allow_conversion=False)
            n += ord('0')
            if n > ord('9'):
                n += (ord('a') - ord('9') - 1)
            i -= 1
            addrstring[i] = chr(n)
            if i == 0:
                break
            w_id = space.rshift(w_id, w_4)
        return ''.join(addrstring)

    def getrepr(self, space, info, moreinfo=''):
        addrstring = self.getaddrstring(space)
        return space.newtext("<%s at 0x%s%s>" % (info, addrstring,
                                                 moreinfo))

    def getslotvalue(self, index):
        raise NotImplementedError

    def setslotvalue(self, index, w_val):
        raise NotImplementedError

    def delslotvalue(self, index):
        raise NotImplementedError

    def descr_call_mismatch(self, space, opname, RequiredClass, args):
        if RequiredClass is None:
            classname = '?'
        else:
            classname = wrappable_class_name(RequiredClass)
        raise oefmt(space.w_TypeError,
                    "'%s' object expected, got '%T' instead", classname, self)

    # used by _weakref implemenation

    def getweakref(self):
        return None

    def setweakref(self, space, weakreflifeline):
        raise oefmt(space.w_TypeError,
                    "cannot create weak reference to '%T' object", self)

    def delweakref(self):
        pass

    def clear_all_weakrefs(self):
        """Ensures that weakrefs (if any) are cleared now.  This is
        called by UserDelAction before the object is finalized further.
        """
        lifeline = self.getweakref()
        if lifeline is not None:
            # Clear all weakrefs to this object before we proceed with
            # the destruction of the object.  We detach the lifeline
            # first: if the code following before_del() calls the
            # app-level, e.g. a user-defined __del__(), and this code
            # tries to use weakrefs again, it won't reuse the broken
            # (already-cleared) weakrefs from this lifeline.
            self.delweakref()
            lifeline.clear_all_weakrefs()

    def _finalize_(self):
        """The RPython-level finalizer.

        By default, it is *not called*.  See self.register_finalizer().
        Be ready to handle the case where the object is only half
        initialized.  Also, in some cases the object might still be
        visible to app-level after _finalize_() is called (e.g. if
        there is a __del__ that resurrects).
        """

    def register_finalizer(self, space):
        """Register a finalizer for this object, so that
        self._finalize_() will be called.  You must call this method at
        most once.  Be ready to handle in _finalize_() the case where
        the object is half-initialized, even if you only call
        self.register_finalizer() at the end of the initialization.
        This is because there are cases where the finalizer is already
        registered before: if the user makes an app-level subclass with
        a __del__.  (In that case only, self.register_finalizer() does
        nothing, because the finalizer is already registered in
        allocate_instance().)
        """
        if self.user_overridden_class and self.getclass(space).hasuserdel:
            # already registered by space.allocate_instance()
            if not we_are_translated():
                assert space.finalizer_queue._already_registered(self)
        else:
            if not we_are_translated():
                # does not make sense if _finalize_ is not overridden
                assert self._finalize_.im_func is not W_Root._finalize_.im_func
            space.finalizer_queue.register_finalizer(self)

    def may_unregister_rpython_finalizer(self, space):
        """Optimization hint only: if there is no user-defined __del__()
        method, pass the hint ``don't call any finalizer'' to rgc.
        """
        if not self.getclass(space).hasuserdel:
            from rpython.rlib import rgc
            rgc.may_ignore_finalizer(self)

    # hooks that the mapdict implementations needs:
    def _get_mapdict_map(self):
        return None
    def _set_mapdict_map(self, map):
        raise NotImplementedError
    def _mapdict_read_storage(self, index):
        raise NotImplementedError
    def _mapdict_write_storage(self, index, value):
        raise NotImplementedError
    def _mapdict_storage_length(self):
        raise NotImplementedError
    def _set_mapdict_storage_and_map(self, storage, map):
        raise NotImplementedError


    # -------------------------------------------------------------------
    # cpyext support
    # these functions will only be seen by the annotator if we translate
    # with the cpyext module

    def _cpyext_as_pyobj(self, space):
        from pypy.module.cpyext.pyobject import w_root_as_pyobj
        return w_root_as_pyobj(self, space)

    def _cpyext_attach_pyobj(self, space, py_obj):
        from pypy.module.cpyext.pyobject import w_root_attach_pyobj
        return w_root_attach_pyobj(self, space, py_obj)


    # -------------------------------------------------------------------

    def is_w(self, space, w_other):
        return self is w_other

    def immutable_unique_id(self, space):
        return None

    def buffer_w(self, space, flags):
        w_impl = space.lookup(self, '__buffer__')
        if w_impl is None:
            # cpyext types that may have only old buffer interface
            w_impl = space.lookup(self, '__wbuffer__')
        if w_impl is not None:
            w_result = space.get_and_call_function(w_impl, self,
                                        space.newint(flags))
            if (space.isinstance_w(w_result, space.w_buffer) or
                    space.isinstance_w(w_result, space.w_memoryview)):
                return w_result.buffer_w(space, flags)
        raise BufferInterfaceNotFound

    def readbuf_w(self, space):
        # cpyext types that may have old buffer protocol
        w_impl = space.lookup(self, '__rbuffer__')
        if w_impl is None:
            w_impl = space.lookup(self, '__buffer__')
        if w_impl is not None:
            w_result = space.get_and_call_function(w_impl, self,
                                        space.newint(space.BUF_FULL_RO))
            if (space.isinstance_w(w_result, space.w_buffer) or
                    space.isinstance_w(w_result, space.w_memoryview)):
                return w_result.readbuf_w(space)
        raise BufferInterfaceNotFound

    def writebuf_w(self, space):
        # cpyext types that may have old buffer protocol
        w_impl = space.lookup(self, '__wbuffer__')
        if w_impl is None:
            w_impl = space.lookup(self, '__buffer__')
        if w_impl is not None:
            w_result = space.get_and_call_function(w_impl, self,
                                        space.newint(space.BUF_FULL))
            if (space.isinstance_w(w_result, space.w_buffer) or
                    space.isinstance_w(w_result, space.w_memoryview)):
                return w_result.writebuf_w(space)
        raise BufferInterfaceNotFound

    def charbuf_w(self, space):
        w_impl = space.lookup(self, '__buffer__')
        if w_impl is not None:
            w_result = space.get_and_call_function(w_impl, self,
                                        space.newint(space.BUF_FULL_RO))
            if (space.isinstance_w(w_result, space.w_buffer) or
                    space.isinstance_w(w_result, space.w_memoryview)):
                return w_result.charbuf_w(space)
        raise BufferInterfaceNotFound

    def str_w(self, space):
        self._typed_unwrap_error(space, "string")

    def unicode_w(self, space):
        self._typed_unwrap_error(space, "unicode")

    def bytearray_list_of_chars_w(self, space):
        self._typed_unwrap_error(space, "bytearray")

    def int_w(self, space, allow_conversion=True):
        # note that W_IntObject.int_w has a fast path and W_FloatObject.int_w
        # raises w_TypeError
        w_obj = self
        if allow_conversion:
            w_obj = space.int(self)
        return w_obj._int_w(space)

    def _int_w(self, space):
        self._typed_unwrap_error(space, "integer")

    def float_w(self, space, allow_conversion=True):
        w_obj = self
        if allow_conversion:
            w_obj = space.float(self)
        return w_obj._float_w(space)

    def _float_w(self, space):
        self._typed_unwrap_error(space, "float")

    def uint_w(self, space):
        self._typed_unwrap_error(space, "integer")

    def bigint_w(self, space, allow_conversion=True):
        # note that W_IntObject and W_LongObject have fast paths,
        # W_FloatObject.rbigint_w raises w_TypeError raises
        w_obj = self
        if allow_conversion:
            w_obj = space.long(self)
        return w_obj._bigint_w(space)

    def _bigint_w(self, space):
        self._typed_unwrap_error(space, "integer")

    def _typed_unwrap_error(self, space, expected):
        raise oefmt(space.w_TypeError,
                    "expected %s, got %T object", expected, self)

    def int(self, space):
        w_impl = space.lookup(self, '__int__')
        if w_impl is None:
            self._typed_unwrap_error(space, "integer")
        w_result = space.get_and_call_function(w_impl, self)

        if (space.isinstance_w(w_result, space.w_int) or
            space.isinstance_w(w_result, space.w_long)):
            return w_result
        raise oefmt(space.w_TypeError,
                    "__int__ returned non-int (type '%T')", w_result)

    def ord(self, space):
        raise oefmt(space.w_TypeError,
                    "ord() expected string of length 1, but %T found", self)

    def spacebind(self, space):
        """ Return a version of the object bound to a specific object space
        instance. This is used for objects (like e.g. TypeDefs) that are
        constructed before there is an object space instance. """
        return self

    @not_rpython
    def unwrap(self, space):
        # _____ this code is here to support testing only _____
        return self

    def unpackiterable_int(self, space):
        lst = space.listview_int(self)
        if lst:
            return lst[:]
        return None

    def unpackiterable_float(self, space):
        lst = space.listview_float(self)
        if lst:
            return lst[:]
        return None


class InterpIterable(object):
    def __init__(self, space, w_iterable):
        self.w_iter = space.iter(w_iterable)
        self.space = space

    def __iter__(self):
        return self

    def next(self):
        space = self.space
        try:
            return space.next(self.w_iter)
        except OperationError as e:
            if not e.match(space, space.w_StopIteration):
                raise
            raise StopIteration

class InternalSpaceCache(Cache):
    """A generic cache for an object space.  Arbitrary information can
    be attached to the space by defining a function or class 'f' which
    can be called as 'f(space)'.  Its result is stored in this
    ObjSpaceCache.
    """
    def __init__(self, space):
        Cache.__init__(self)
        self.space = space
    def _build(self, callable):
        return callable(self.space)

class SpaceCache(Cache):
    """A base class for all our concrete caches."""
    def __init__(self, space):
        Cache.__init__(self)
        self.space = space

    def _build(self, key):
        return self.build(key)

    def _ready(self, result):
        return self.ready(result)

    def ready(self, result):
        pass

class DescrMismatch(Exception):
    pass

@specialize.memo()
def wrappable_class_name(Class):
    try:
        return Class.typedef.name
    except AttributeError:
        return 'internal subclass of %s' % (Class.__name__,)

class CannotHaveLock(Exception):
    """Raised by space.allocate_lock() if we're translating."""

# ____________________________________________________________

class ObjSpace(object):
    """Base class for the interpreter-level implementations of object spaces.
    http://pypy.readthedocs.org/en/latest/objspace.html"""

    @not_rpython
    def __init__(self, config=None):
        "Basic initialization of objects."
        self.fromcache = InternalSpaceCache(self).getorbuild
        self.threadlocals = ThreadLocals()
        # set recursion limit
        # sets all the internal descriptors
        if config is None:
            from pypy.config.pypyoption import get_pypy_config
            config = get_pypy_config(translating=False)
        self.config = config

        self.builtin_modules = {}
        self.reloading_modules = {}

        self.interned_strings = make_weak_value_dictionary(self, str, W_Root)
        self.actionflag = ActionFlag()    # changed by the signal module
        self.check_signal_action = None   # changed by the signal module
        make_finalizer_queue(W_Root, self)
        self._code_of_sys_exc_info = None

        self._builtin_functions_by_identifier = {'': None}

        # can be overridden to a subclass
        self.initialize()

    def startup(self):
        # To be called before using the space
        if self.config.translation.reverse_debugger:
            from pypy.interpreter.reverse_debugging import setup_revdb
            setup_revdb(self)

        self.threadlocals.enter_thread(self)

        # Initialize already imported builtin modules
        from pypy.interpreter.module import Module
        w_modules = self.sys.get('modules')
        for w_modname in self.unpackiterable(
                                self.sys.get('builtin_module_names')):
            try:
                w_mod = self.getitem(w_modules, w_modname)
            except OperationError as e:
                if e.match(self, self.w_KeyError):
                    continue
                raise
            if isinstance(w_mod, Module) and not w_mod.startup_called:
                w_mod.init(self)

    def finish(self):
        self.wait_for_thread_shutdown()
        w_exitfunc = self.sys.getdictvalue(self, 'exitfunc')
        if w_exitfunc is not None:
            try:
                self.call_function(w_exitfunc)
            except OperationError as e:
                e.write_unraisable(self, 'sys.exitfunc == ', w_exitfunc)
        from pypy.interpreter.module import Module
        for w_mod in self.builtin_modules.values():
            if isinstance(w_mod, Module) and w_mod.startup_called:
                w_mod.shutdown(self)

    def wait_for_thread_shutdown(self):
        """Wait until threading._shutdown() completes, provided the threading
        module was imported in the first place.  The shutdown routine will
        wait until all non-daemon 'threading' threads have completed."""
        if not self.config.translation.thread:
            return

        w_modules = self.sys.get('modules')
        w_mod = self.finditem_str(w_modules, 'threading')
        if w_mod is None:
            return

        try:
            self.call_method(w_mod, "_shutdown")
        except OperationError as e:
            e.write_unraisable(self, "threading._shutdown()")

    def __repr__(self):
        try:
            return self._this_space_repr_
        except AttributeError:
            return self.__class__.__name__

    @not_rpython
    def setbuiltinmodule(self, importname):
        """load a lazy pypy/module and put it into sys.modules"""
        if '.' in importname:
            fullname = importname
            importname = fullname.rsplit('.', 1)[1]
        else:
            fullname = "pypy.module.%s" % importname

        Module = __import__(fullname,
                            None, None, ["Module"]).Module
        if Module.applevel_name is not None:
            name = Module.applevel_name
        else:
            name = importname

        mod = Module(self, self.newtext(name))
        mod.install()

        return name

    def getbuiltinmodule(self, name, force_init=False, reuse=True):
        w_name = self.newtext(name)
        w_modules = self.sys.get('modules')
        if not force_init:
            assert reuse
            try:
                return self.getitem(w_modules, w_name)
            except OperationError as e:
                if not e.match(self, self.w_KeyError):
                    raise

        # If the module is a builtin but not yet imported,
        # retrieve it and initialize it
        try:
            w_mod = self.builtin_modules[name]
        except KeyError:
            raise oefmt(self.w_SystemError,
                        "getbuiltinmodule() called with non-builtin module %s",
                        name)

        # Add the module to sys.modules and initialize the module. The
        # order is important to avoid recursions.
        from pypy.interpreter.module import Module
        if isinstance(w_mod, Module):
            if not reuse and w_mod.startup_called:
                # create a copy of the module.  (see issue1514) eventlet
                # patcher relies on this behaviour.
                w_mod2 = Module(self, w_name)
                self.setitem(w_modules, w_name, w_mod2)
                w_mod.getdict(self)  # unlazy w_initialdict
                self.call_method(w_mod2.getdict(self), 'update',
                                 w_mod.w_initialdict)
                return w_mod2
            self.setitem(w_modules, w_name, w_mod)
            w_mod.init(self)
        else:
            self.setitem(w_modules, w_name, w_mod)
        return w_mod

    @not_rpython
    def get_builtinmodule_to_install(self):
        try:
            return self._builtinmodule_list
        except AttributeError:
            pass

        modules = []

        # You can enable more modules by specifying --usemodules=xxx,yyy
        for name, value in self.config.objspace.usemodules:
            if value and name not in modules:
                modules.append(name)

        if self.config.objspace.extmodules:
            for name in self.config.objspace.extmodules.split(','):
                if name not in modules:
                    modules.append(name)

        self._builtinmodule_list = modules
        return self._builtinmodule_list

    ALL_BUILTIN_MODULES = [
        'posix', 'nt', 'os2', 'mac', 'ce', 'riscos',
        'math', 'array', 'select',
        '_random', '_sre', 'time', '_socket', 'errno',
        'unicodedata',
        'parser', 'fcntl', '_codecs', 'binascii'
    ]

    # These modules are treated like CPython treats built-in modules,
    # i.e. they always shadow any xx.py.  The other modules are treated
    # like CPython treats extension modules, and are loaded in sys.path
    # order by the fake entry '.../lib_pypy/__extensions__'.
    MODULES_THAT_ALWAYS_SHADOW = dict.fromkeys([
        '__builtin__', '__pypy__', '_ast', '_codecs', '_sre', '_warnings',
        '_weakref', 'errno', 'exceptions', 'gc', 'imp', 'marshal',
        'posix', 'nt', 'pwd', 'signal', 'sys', 'thread', 'zipimport',
    ], None)

    @not_rpython
    def make_builtins(self):
        "only for initializing the space."

        from pypy.module.exceptions import Module
        w_name = self.newtext('exceptions')
        self.exceptions_module = Module(self, w_name)
        self.exceptions_module.install()

        from pypy.module.sys import Module
        w_name = self.newtext('sys')
        self.sys = Module(self, w_name)
        self.sys.install()

        from pypy.module.imp import Module
        w_name = self.newtext('imp')
        mod = Module(self, w_name)
        mod.install()

        from pypy.module.__builtin__ import Module
        w_name = self.newtext('__builtin__')
        self.builtin = Module(self, w_name)
        w_builtin = self.wrap(self.builtin)
        w_builtin.install()
        self.setitem(self.builtin.w_dict, self.newtext('__builtins__'), w_builtin)

        bootstrap_modules = set(('sys', 'imp', '__builtin__', 'exceptions'))
        installed_builtin_modules = list(bootstrap_modules)

        exception_types_w = self.export_builtin_exceptions()

        # initialize with "bootstrap types" from objspace  (e.g. w_None)
        types_w = (self.get_builtin_types().items() +
                   exception_types_w.items())
        for name, w_type in types_w:
            self.setitem(self.builtin.w_dict, self.newtext(name), w_type)

        # install mixed modules
        for mixedname in self.get_builtinmodule_to_install():
            if mixedname not in bootstrap_modules:
                self.install_mixedmodule(mixedname, installed_builtin_modules)

        installed_builtin_modules.sort()
        w_builtin_module_names = self.newtuple(
            [self.wrap(fn) for fn in installed_builtin_modules])

        # force this value into the dict without unlazyfying everything
        self.setitem(self.sys.w_dict, self.newtext('builtin_module_names'),
                     w_builtin_module_names)

    def get_builtin_types(self):
        """Get a dictionary mapping the names of builtin types to the type
        objects."""
        raise NotImplementedError

    @not_rpython
    def export_builtin_exceptions(self):
        w_dic = self.exceptions_module.getdict(self)
        w_keys = self.call_method(w_dic, "keys")
        exc_types_w = {}
        for w_name in self.unpackiterable(w_keys):
            name = self.text_w(w_name)
            if not name.startswith('__'):
                excname = name
                w_exc = self.getitem(w_dic, w_name)
                exc_types_w[name] = w_exc
                setattr(self, "w_" + excname, w_exc)
        return exc_types_w

    @not_rpython
    def install_mixedmodule(self, mixedname, installed_builtin_modules):
        modname = self.setbuiltinmodule(mixedname)
        if modname:
            assert modname not in installed_builtin_modules, (
                "duplicate interp-level module enabled for the "
                "app-level module %r" % (modname,))
            installed_builtin_modules.append(modname)

    @not_rpython
    def setup_builtin_modules(self):
        "only for initializing the space."
        if self.config.objspace.usemodules.cpyext:
            # Special-case this to have state.install_dll() called early, which
            # is required to initialise sys on Windows.
            from pypy.module.cpyext.state import State
            self.fromcache(State).build_api()
        self.getbuiltinmodule('sys')
        self.getbuiltinmodule('imp')
        self.getbuiltinmodule('__builtin__')
        for mod in self.builtin_modules.values():
            mod.setup_after_space_initialization()

    @not_rpython
    def initialize(self):
        """Abstract method that should put some minimal
        content into the w_builtins."""

    def getexecutioncontext(self):
        "Return what we consider to be the active execution context."
        # Important: the annotator must not see a prebuilt ExecutionContext:
        # you should not see frames while you translate
        # so we make sure that the threadlocals never *have* an
        # ExecutionContext during translation.
        if not we_are_translated():
            if self.config.translating:
                assert self.threadlocals.get_ec() is None, (
                    "threadlocals got an ExecutionContext during translation!")
                try:
                    return self._ec_during_translation
                except AttributeError:
                    ec = self.createexecutioncontext()
                    self._ec_during_translation = ec
                    return ec
            else:
                ec = self.threadlocals.get_ec()
                if ec is None:
                    self.threadlocals.enter_thread(self)
                    ec = self.threadlocals.get_ec()
                return ec
        else:
            # translated case follows.  self.threadlocals is either from
            # 'pypy.interpreter.miscutils' or 'pypy.module.thread.threadlocals'.
            # the result is assumed to be non-null: enter_thread() was called
            # by space.startup().
            ec = self.threadlocals.get_ec()
            assert ec is not None
            return ec

    def _freeze_(self):
        return True

    def createexecutioncontext(self):
        "Factory function for execution contexts."
        return ExecutionContext(self)

    def createcompiler(self):
        "Factory function creating a compiler object."
        try:
            return self.default_compiler
        except AttributeError:
            from pypy.interpreter.pycompiler import PythonAstCompiler
            compiler = PythonAstCompiler(self)
            self.default_compiler = compiler
            return compiler

    def createframe(self, code, w_globals, outer_func=None):
        "Create an empty PyFrame suitable for this code object."
        return self.FrameClass(self, code, w_globals, outer_func)

    def allocate_lock(self):
        """Return an interp-level Lock object if threads are enabled,
        and a dummy object if they are not."""
        from rpython.rlib import rthread
        if not self.config.objspace.usemodules.thread:
            return rthread.dummy_lock
        # hack: we can't have prebuilt locks if we're translating.
        # In this special situation we should just not lock at all
        # (translation is not multithreaded anyway).
        if not we_are_translated() and self.config.translating:
            raise CannotHaveLock()
        try:
            return rthread.allocate_lock()
        except rthread.error:
            raise oefmt(self.w_RuntimeError, "out of resources")

    # Following is a friendly interface to common object space operations
    # that can be defined in term of more primitive ones.  Subclasses
    # may also override specific functions for performance.

    def not_(self, w_obj):
        return self.newbool(not self.is_true(w_obj))

    def eq_w(self, w_obj1, w_obj2):
        """Implements equality with the double check 'x is y or x == y'."""
        return self.is_w(w_obj1, w_obj2) or self.is_true(self.eq(w_obj1, w_obj2))

    def is_(self, w_one, w_two):
        return self.newbool(self.is_w(w_one, w_two))

    def is_w(self, w_one, w_two):
        # done by a method call on w_two (and not on w_one, because of the
        # expected programming style where we say "if x is None" or
        # "if x is object").
        assert w_two is not None
        return w_two.is_w(self, w_one)

    def is_none(self, w_obj):
        """ mostly for checking inputargs that have unwrap_spec and
        can accept both w_None and None
        """
        return w_obj is None or self.is_w(w_obj, self.w_None)

    def id(self, w_obj):
        w_result = w_obj.immutable_unique_id(self)
        if w_result is None:
            # in the common case, returns an unsigned value
            w_result = self.newint(r_uint(compute_unique_id(w_obj)))
        return w_result

    def hash_w(self, w_obj):
        """shortcut for space.int_w(space.hash(w_obj))"""
        return self.int_w(self.hash(w_obj))

    def len_w(self, w_obj):
        """shortcut for space.int_w(space.len(w_obj))"""
        return self.int_w(self.len(w_obj))

    def contains_w(self, w_container, w_item):
        """shortcut for space.is_true(space.contains(w_container, w_item))"""
        return self.is_true(self.contains(w_container, w_item))

    def setitem_str(self, w_obj, key, w_value):
        # key is a "text", i.e. a byte string (in python3 it
        # represents a utf-8-encoded unicode)
        return self.setitem(w_obj, self.newtext(key), w_value)

    def finditem_str(self, w_obj, key):
        # key is a "text", i.e. a byte string (in python3 it
        # represents a utf-8-encoded unicode)
        return self.finditem(w_obj, self.newtext(key))

    def finditem(self, w_obj, w_key):
        try:
            return self.getitem(w_obj, w_key)
        except OperationError as e:
            if e.match(self, self.w_KeyError):
                return None
            raise

    def findattr(self, w_object, w_name):
        try:
            return self.getattr(w_object, w_name)
        except OperationError as e:
            # a PyPy extension: let SystemExit and KeyboardInterrupt go through
            if e.async(self):
                raise
            return None

    def wrap_none(self, w_obj):
        if w_obj is None:
            return self.w_None
        return w_obj

    @signature(types.any(), types.bool(), returns=types.instance(W_Root))
    def newbool(self, b):
        if b:
            return self.w_True
        else:
            return self.w_False

    def new_interned_w_str(self, w_s):
        assert isinstance(w_s, W_Root)   # and is not None
        s = self.text_w(w_s)
        if not we_are_translated():
            assert type(s) is str
        w_s1 = self.interned_strings.get(s)
        if w_s1 is None:
            w_s1 = w_s
            if self._side_effects_ok():
                self.interned_strings.set(s, w_s1)
        return w_s1

    def new_interned_str(self, s):
        # returns a "text" (ie str in python2 and unicode in python3)
        if not we_are_translated():
            assert type(s) is str
        w_s1 = self.interned_strings.get(s)
        if w_s1 is None:
<<<<<<< HEAD
            w_s1 = self.wrap(s)
            if self._side_effects_ok():
                self.interned_strings.set(s, w_s1)
=======
            w_s1 = self.newtext(s)
            self.interned_strings.set(s, w_s1)
>>>>>>> cb1d5a9e
        return w_s1

    def _side_effects_ok(self):
        # For the reverse debugger: we run compiled watchpoint
        # expressions in a fast way that will crash if they have
        # side-effects.  The obvious Python code with side-effects is
        # documented "don't do that"; but some non-obvious side
        # effects are also common, like interning strings (from
        # unmarshalling the code object containing the watchpoint
        # expression) to the two attribute caches in mapdict.py and
        # typeobject.py.  For now, we have to identify such places
        # that are not acceptable for "reasonable" read-only
        # watchpoint expressions, and write:
        #
        #     if not space._side_effects_ok():
        #         don't cache.
        #
        if self.config.translation.reverse_debugger:
            from pypy.interpreter.reverse_debugging import dbstate
            return dbstate.standard_code
        return True

    def is_interned_str(self, s):
        # interface for marshal_impl
        if not we_are_translated():
            assert type(s) is str
        return self.interned_strings.get(s) is not None

    @specialize.arg(1)
    def descr_self_interp_w(self, RequiredClass, w_obj):
        if not isinstance(w_obj, RequiredClass):
            raise DescrMismatch()
        return w_obj

    @specialize.arg(1)
    def interp_w(self, RequiredClass, w_obj, can_be_None=False):
        """
        Unwrap w_obj, checking that it is an instance of the required internal
        interpreter class.
        """
        assert RequiredClass is not None
        if can_be_None and self.is_none(w_obj):
            return None
        if not isinstance(w_obj, RequiredClass):   # or obj is None
            raise oefmt(self.w_TypeError,
                        "'%s' object expected, got '%N' instead",
                        wrappable_class_name(RequiredClass),
                        w_obj.getclass(self))
        return w_obj

    def unpackiterable(self, w_iterable, expected_length=-1):
        """Unpack an iterable into a real (interpreter-level) list.

        Raise an OperationError(w_ValueError) if the length is wrong."""
        w_iterator = self.iter(w_iterable)
        if expected_length == -1:
            if self.is_generator(w_iterator):
                # special hack for speed
                lst_w = []
                w_iterator.unpack_into(lst_w)
                return lst_w
            return self._unpackiterable_unknown_length(w_iterator, w_iterable)
        else:
            lst_w = self._unpackiterable_known_length(w_iterator,
                                                      expected_length)
            return lst_w[:]     # make the resulting list resizable

    def iteriterable(self, w_iterable):
        return InterpIterable(self, w_iterable)

    def _unpackiterable_unknown_length(self, w_iterator, w_iterable):
        """Unpack an iterable of unknown length into an interp-level
        list.
        """
        # If we can guess the expected length we can preallocate.
        try:
            items = newlist_hint(self.length_hint(w_iterable, 0))
        except MemoryError:
            items = [] # it might have lied

        tp = self.type(w_iterator)
        while True:
            unpackiterable_driver.jit_merge_point(tp=tp,
                                                  w_iterator=w_iterator,
                                                  items=items)
            try:
                w_item = self.next(w_iterator)
            except OperationError as e:
                if not e.match(self, self.w_StopIteration):
                    raise
                break  # done
            items.append(w_item)
        #
        return items

    @jit.dont_look_inside
    def _unpackiterable_known_length(self, w_iterator, expected_length):
        # Unpack a known length list, without letting the JIT look inside.
        # Implemented by just calling the @jit.unroll_safe version, but
        # the JIT stopped looking inside already.
        return self._unpackiterable_known_length_jitlook(w_iterator,
                                                         expected_length)

    @jit.unroll_safe
    def _unpackiterable_known_length_jitlook(self, w_iterator,
                                             expected_length):
        items = [None] * expected_length
        idx = 0
        while True:
            try:
                w_item = self.next(w_iterator)
            except OperationError as e:
                if not e.match(self, self.w_StopIteration):
                    raise
                break  # done
            if idx == expected_length:
                raise oefmt(self.w_ValueError, "too many values to unpack")
            items[idx] = w_item
            idx += 1
        if idx < expected_length:
            raise oefmt(self.w_ValueError,
                        "need more than %d value%s to unpack",
                        idx, "" if idx == 1 else "s")
        return items

    def unpackiterable_unroll(self, w_iterable, expected_length):
        # Like unpackiterable(), but for the cases where we have
        # an expected_length and want to unroll when JITted.
        # Returns a fixed-size list.
        w_iterator = self.iter(w_iterable)
        assert expected_length != -1
        return self._unpackiterable_known_length_jitlook(w_iterator,
                                                         expected_length)


    def unpackiterable_int(self, w_obj):
        """
        Return a RPython list of unwrapped ints out of w_obj. The list is
        guaranteed to be acopy of the actual data contained in w_obj, so you
        can freely modify it. It might return None if not supported.
        """
        return w_obj.unpackiterable_int(self)

    def unpackiterable_float(self, w_obj):
        """
        Same as unpackiterable_int, but for floats.
        """
        return w_obj.unpackiterable_float(self)


    def length_hint(self, w_obj, default):
        """Return the length of an object, consulting its __length_hint__
        method if necessary.
        """
        try:
            return self.len_w(w_obj)
        except OperationError as e:
            if not (e.match(self, self.w_TypeError) or
                    e.match(self, self.w_AttributeError)):
                raise

        w_descr = self.lookup(w_obj, '__length_hint__')
        if w_descr is None:
            return default
        try:
            w_hint = self.get_and_call_function(w_descr, w_obj)
        except OperationError as e:
            if not (e.match(self, self.w_TypeError) or
                    e.match(self, self.w_AttributeError)):
                raise
            return default
        if self.is_w(w_hint, self.w_NotImplemented):
            return default

        hint = self.int_w(w_hint)
        if hint < 0:
            raise oefmt(self.w_ValueError,
                        "__length_hint__() should return >= 0")
        return hint

    def fixedview(self, w_iterable, expected_length=-1):
        """ A fixed list view of w_iterable. Don't modify the result
        """
        return make_sure_not_resized(self.unpackiterable(w_iterable,
                                                         expected_length)[:])

    fixedview_unroll = fixedview

    def listview(self, w_iterable, expected_length=-1):
        """ A non-fixed view of w_iterable. Don't modify the result
        """
        return self.unpackiterable(w_iterable, expected_length)

    def listview_no_unpack(self, w_iterable):
        """ Same as listview() if cheap.  If 'w_iterable' is something like
        a generator, for example, then return None instead.
        May return None anyway.
        """
        return None

    def listview_bytes(self, w_list):
        """ Return a list of unwrapped strings out of a list of strings. If the
        argument is not a list or does not contain only strings, return None.
        May return None anyway.
        """
        return None

    def listview_unicode(self, w_list):
        """ Return a list of unwrapped unicode out of a list of unicode. If the
        argument is not a list or does not contain only unicode, return None.
        May return None anyway.
        """
        return None

    def listview_int(self, w_list):
        """ Return a list of unwrapped int out of a list of int. If the
        argument is not a list or does not contain only int, return None.
        May return None anyway.
        """
        return None

    def listview_float(self, w_list):
        """ Return a list of unwrapped float out of a list of float. If the
        argument is not a list or does not contain only float, return None.
        May return None anyway.
        """
        return None

    def view_as_kwargs(self, w_dict):
        """ if w_dict is a kwargs-dict, return two lists, one of unwrapped
        strings and one of wrapped values. otherwise return (None, None)
        """
        return (None, None)

    def newlist_bytes(self, list_s):
        return self.newlist([self.newbytes(s) for s in list_s])

    def newlist_unicode(self, list_u):
        return self.newlist([self.newunicode(u) for u in list_u])

    def newlist_int(self, list_i):
        return self.newlist([self.newint(i) for i in list_i])

    def newlist_float(self, list_f):
        return self.newlist([self.newfloat(f) for f in list_f])

    def newlist_hint(self, sizehint):
        from pypy.objspace.std.listobject import make_empty_list_with_size
        return make_empty_list_with_size(self, sizehint)

    @jit.unroll_safe
    def exception_match(self, w_exc_type, w_check_class):
        """Checks if the given exception type matches 'w_check_class'."""
        if self.is_w(w_exc_type, w_check_class):
            return True   # fast path (also here to handle string exceptions)
        try:
            if self.isinstance_w(w_check_class, self.w_tuple):
                for w_t in self.fixedview(w_check_class):
                    if self.exception_match(w_exc_type, w_t):
                        return True
                else:
                    return False
            return self.exception_issubclass_w(w_exc_type, w_check_class)
        except OperationError as e:
            if e.match(self, self.w_TypeError):   # string exceptions maybe
                return False
            raise

    def call_obj_args(self, w_callable, w_obj, args):
        if not self.config.objspace.disable_call_speedhacks:
            # start of hack for performance
            from pypy.interpreter.function import Function
            if isinstance(w_callable, Function):
                return w_callable.call_obj_args(w_obj, args)
            # end of hack for performance
        return self.call_args(w_callable, args.prepend(w_obj))

    def call(self, w_callable, w_args, w_kwds=None):
        args = Arguments.frompacked(self, w_args, w_kwds)
        return self.call_args(w_callable, args)

    def _try_fetch_pycode(self, w_func):
        from pypy.interpreter.function import Function, Method
        if isinstance(w_func, Method):
            w_func = w_func.w_function
        if isinstance(w_func, Function):
            return w_func.code
        return None

    def call_function(self, w_func, *args_w):
        nargs = len(args_w) # used for pruning funccall versions
        if not self.config.objspace.disable_call_speedhacks and nargs < 5:
            # start of hack for performance
            from pypy.interpreter.function import Function, Method
            if isinstance(w_func, Method):
                w_inst = w_func.w_instance
                if w_inst is not None:
                    if nargs < 4:
                        func = w_func.w_function
                        if isinstance(func, Function):
                            return func.funccall(w_inst, *args_w)
                elif args_w and (
                        self.abstract_isinstance_w(args_w[0], w_func.w_class)):
                    w_func = w_func.w_function

            if isinstance(w_func, Function):
                return w_func.funccall(*args_w)
            # end of hack for performance

        args = Arguments(self, list(args_w))
        return self.call_args(w_func, args)

    def call_valuestack(self, w_func, nargs, frame, methodcall=False):
        # methodcall is only used for better error messages in argument.py
        from pypy.interpreter.function import Function, Method, is_builtin_code
        if frame.get_is_being_profiled() and is_builtin_code(w_func):
            # XXX: this code is copied&pasted :-( from the slow path below
            # call_valuestack().
            args = frame.make_arguments(nargs)
            return self.call_args_and_c_profile(frame, w_func, args)

        if not self.config.objspace.disable_call_speedhacks:
            # start of hack for performance
            if isinstance(w_func, Method):
                w_inst = w_func.w_instance
                if w_inst is not None:
                    w_func = w_func.w_function
                    # reuse callable stack place for w_inst
                    frame.settopvalue(w_inst, nargs)
                    nargs += 1
                    methodcall = True
                elif nargs > 0 and (
                    self.abstract_isinstance_w(frame.peekvalue(nargs-1),   #    :-(
                                               w_func.w_class)):
                    w_func = w_func.w_function

            if isinstance(w_func, Function):
                return w_func.funccall_valuestack(
                        nargs, frame, methodcall=methodcall)
            # end of hack for performance

        args = frame.make_arguments(nargs)
        return self.call_args(w_func, args)

    def call_args_and_c_profile(self, frame, w_func, args):
        ec = self.getexecutioncontext()
        ec.c_call_trace(frame, w_func, args)
        try:
            w_res = self.call_args(w_func, args)
        except OperationError:
            ec.c_exception_trace(frame, w_func)
            raise
        ec.c_return_trace(frame, w_func, args)
        return w_res

    def call_method(self, w_obj, methname, *arg_w):
        w_meth = self.getattr(w_obj, self.newtext(methname))
        return self.call_function(w_meth, *arg_w)

    def raise_key_error(self, w_key):
        e = self.call_function(self.w_KeyError, w_key)
        raise OperationError(self.w_KeyError, e)

    def lookup(self, w_obj, name):
        w_type = self.type(w_obj)
        w_mro = self.getattr(w_type, self.newtext("__mro__"))
        for w_supertype in self.fixedview(w_mro):
            w_value = w_supertype.getdictvalue(self, name)
            if w_value is not None:
                return w_value
        return None

    def is_oldstyle_instance(self, w_obj):
        # xxx hack hack hack
        from pypy.module.__builtin__.interp_classobj import W_InstanceObject
        return isinstance(w_obj, W_InstanceObject)

    def is_generator(self, w_obj):
        from pypy.interpreter.generator import GeneratorIterator
        return isinstance(w_obj, GeneratorIterator)

    def callable(self, w_obj):
        if self.lookup(w_obj, "__call__") is not None:
            if self.is_oldstyle_instance(w_obj):
                # ugly old style class special treatment, but well ...
                try:
                    self.getattr(w_obj, self.newtext("__call__"))
                    return self.w_True
                except OperationError as e:
                    if not e.match(self, self.w_AttributeError):
                        raise
                    return self.w_False
            else:
                return self.w_True
        return self.w_False

    def issequence_w(self, w_obj):
        if self.is_oldstyle_instance(w_obj):
            return (self.findattr(w_obj, self.newtext('__getitem__')) is not None)
        flag = self.type(w_obj).flag_map_or_seq
        if flag == 'M':
            return False
        elif flag == 'S':
            return True
        else:
            return (self.lookup(w_obj, '__getitem__') is not None)

    def ismapping_w(self, w_obj):
        if self.is_oldstyle_instance(w_obj):
            return (self.findattr(w_obj, self.newtext('__getitem__')) is not None)
        flag = self.type(w_obj).flag_map_or_seq
        if flag == 'M':
            return True
        elif flag == 'S':
            return False
        else:
            return (self.lookup(w_obj, '__getitem__') is not None and
                    self.lookup(w_obj, '__getslice__') is None)

    # The code below only works
    # for the simple case (new-style instance).
    # These methods are patched with the full logic by the __builtin__
    # module when it is loaded

    def abstract_issubclass_w(self, w_cls1, w_cls2, allow_override=False):
        # Equivalent to 'issubclass(cls1, cls2)'.
        return self.issubtype_w(w_cls1, w_cls2)

    def abstract_isinstance_w(self, w_obj, w_cls, allow_override=False):
        # Equivalent to 'isinstance(obj, cls)'.
        return self.isinstance_w(w_obj, w_cls)

    def abstract_isclass_w(self, w_obj):
        # Equivalent to 'isinstance(obj, type)'.
        return self.isinstance_w(w_obj, self.w_type)

    def abstract_getclass(self, w_obj):
        # Equivalent to 'obj.__class__'.
        return self.type(w_obj)

    # CPython rules allows old style classes or subclasses
    # of BaseExceptions to be exceptions.
    # This is slightly less general than the case above, so we prefix
    # it with exception_

    def exception_is_valid_obj_as_class_w(self, w_obj):
        if not self.isinstance_w(w_obj, self.w_type):
            return False
        return self.issubtype_w(w_obj, self.w_BaseException)

    def exception_is_valid_class_w(self, w_cls):
        return self.issubtype_w(w_cls, self.w_BaseException)

    def exception_getclass(self, w_obj):
        return self.type(w_obj)

    def exception_issubclass_w(self, w_cls1, w_cls2):
        return self.issubtype_w(w_cls1, w_cls2)

    @not_rpython
    def new_exception_class(self, *args, **kwargs):
        "convenience method to create excceptions in modules"
        return new_exception_class(self, *args, **kwargs)

    # end of special support code

    @not_rpython
    def eval(self, expression, w_globals, w_locals, hidden_applevel=False):
        "For internal debugging."
        if isinstance(expression, str):
            compiler = self.createcompiler()
            expression = compiler.compile(expression, '?', 'eval', 0,
                                         hidden_applevel=hidden_applevel)
        else:
            raise TypeError('space.eval(): expected a string, code or PyCode object')
        return expression.exec_code(self, w_globals, w_locals)

    @not_rpython
    def exec_(self, statement, w_globals, w_locals, hidden_applevel=False,
              filename=None):
        "For internal debugging."
        if filename is None:
            filename = '?'
        from pypy.interpreter.pycode import PyCode
        if isinstance(statement, str):
            compiler = self.createcompiler()
            statement = compiler.compile(statement, filename, 'exec', 0,
                                         hidden_applevel=hidden_applevel)
        if not isinstance(statement, PyCode):
            raise TypeError('space.exec_(): expected a string, code or PyCode object')
        w_key = self.newtext('__builtins__')
        if not self.contains_w(w_globals, w_key):
            self.setitem(w_globals, w_key, self.builtin)
        return statement.exec_code(self, w_globals, w_locals)

    @not_rpython
    def appdef(self, source):
        '''Create interp-level function object from app-level source.

        The source should be in the same format as for space.appexec():
            """(foo, bar): return 'baz'"""
        '''
        source = source.lstrip()
        assert source.startswith('('), "incorrect header in:\n%s" % (source,)
        source = py.code.Source("def anonymous%s\n" % source)
        w_glob = self.newdict(module=True)
        self.exec_(str(source), w_glob, w_glob)
        return self.getitem(w_glob, self.newtext('anonymous'))

    @specialize.arg(2)
    def appexec(self, posargs_w, source, cache=True):
        """ return value from executing given source at applevel.
            The source must look like
               '''(x, y):
                       do_stuff...
                       return result
               '''
        """
        if cache:
            w_func = self.fromcache(AppExecCache).getorbuild(source)
        else:
            # NB: since appdef() is not-RPython, using cache=False also is.
            w_func = self.appdef(source)
        args = Arguments(self, list(posargs_w))
        return self.call_args(w_func, args)

    def _next_or_none(self, w_it):
        try:
            return self.next(w_it)
        except OperationError as e:
            if not e.match(self, self.w_StopIteration):
                raise
            return None

    @specialize.arg(3)
    def compare_by_iteration(self, w_iterable1, w_iterable2, op):
        w_it1 = self.iter(w_iterable1)
        w_it2 = self.iter(w_iterable2)
        while True:
            w_x1 = self._next_or_none(w_it1)
            w_x2 = self._next_or_none(w_it2)
            if w_x1 is None or w_x2 is None:
                if op == 'eq': return self.newbool(w_x1 is w_x2)  # both None
                if op == 'ne': return self.newbool(w_x1 is not w_x2)
                if op == 'lt': return self.newbool(w_x2 is not None)
                if op == 'le': return self.newbool(w_x1 is None)
                if op == 'gt': return self.newbool(w_x1 is not None)
                if op == 'ge': return self.newbool(w_x2 is None)
                assert False, "bad value for op"
            if not self.eq_w(w_x1, w_x2):
                if op == 'eq': return self.w_False
                if op == 'ne': return self.w_True
                if op == 'lt': return self.lt(w_x1, w_x2)
                if op == 'le': return self.le(w_x1, w_x2)
                if op == 'gt': return self.gt(w_x1, w_x2)
                if op == 'ge': return self.ge(w_x1, w_x2)
                assert False, "bad value for op"

    def decode_index(self, w_index_or_slice, seqlength):
        """Helper for custom sequence implementations
             -> (index, 0, 0) or
                (start, stop, step)
        """
        if self.isinstance_w(w_index_or_slice, self.w_slice):
            from pypy.objspace.std.sliceobject import W_SliceObject
            assert isinstance(w_index_or_slice, W_SliceObject)
            start, stop, step = w_index_or_slice.indices3(self, seqlength)
        else:
            start = self.int_w(w_index_or_slice, allow_conversion=False)
            if start < 0:
                start += seqlength
            if not (0 <= start < seqlength):
                raise oefmt(self.w_IndexError, "index out of range")
            stop = 0
            step = 0
        return start, stop, step

    def decode_index4(self, w_index_or_slice, seqlength):
        """Helper for custom sequence implementations
             -> (index, 0, 0, 1) or
                (start, stop, step, slice_length)
        """
        if self.isinstance_w(w_index_or_slice, self.w_slice):
            from pypy.objspace.std.sliceobject import W_SliceObject
            assert isinstance(w_index_or_slice, W_SliceObject)
            start, stop, step, length = w_index_or_slice.indices4(self,
                                                                  seqlength)
        else:
            start = self.int_w(w_index_or_slice, allow_conversion=False)
            if start < 0:
                start += seqlength
            if not (0 <= start < seqlength):
                raise oefmt(self.w_IndexError, "index out of range")
            stop = 0
            step = 0
            length = 1
        return start, stop, step, length

    def getindex_w(self, w_obj, w_exception, objdescr=None, errmsg=None):
        """Return w_obj.__index__() as an RPython int.
        If w_exception is None, silently clamp in case of overflow;
        else raise w_exception.
        """
        try:
            w_index = self.index(w_obj)
        except OperationError as err:
            if objdescr is None or not err.match(self, self.w_TypeError):
                raise
            if errmsg is None:
                errmsg = " must be an integer"
            raise oefmt(self.w_TypeError, "%s%s, not %T",
                        objdescr, errmsg, w_obj)
        try:
            # allow_conversion=False it's not really necessary because the
            # return type of __index__ is already checked by space.index(),
            # but there is no reason to allow conversions anyway
            index = self.int_w(w_index, allow_conversion=False)
        except OperationError as err:
            if not err.match(self, self.w_OverflowError):
                raise
            if not w_exception:
                # w_index should be a long object, but can't be sure of that
                if self.is_true(self.lt(w_index, self.newint(0))):
                    return -sys.maxint-1
                else:
                    return sys.maxint
            else:
                raise oefmt(w_exception,
                            "cannot fit '%T' into an index-sized integer",
                            w_obj)
        else:
            return index

    def r_longlong_w(self, w_obj, allow_conversion=True):
        bigint = self.bigint_w(w_obj, allow_conversion)
        try:
            return bigint.tolonglong()
        except OverflowError:
            raise oefmt(self.w_OverflowError, "integer too large")

    def r_ulonglong_w(self, w_obj, allow_conversion=True):
        bigint = self.bigint_w(w_obj, allow_conversion)
        try:
            return bigint.toulonglong()
        except OverflowError:
            raise oefmt(self.w_OverflowError, "integer too large")
        except ValueError:
            raise oefmt(self.w_ValueError,
                        "cannot convert negative integer to unsigned int")

    BUF_SIMPLE   = 0x0000
    BUF_WRITABLE = 0x0001
    BUF_FORMAT   = 0x0004
    BUF_ND       = 0x0008
    BUF_STRIDES  = 0x0010 | BUF_ND
    BUF_C_CONTIGUOUS = 0x0020 | BUF_STRIDES
    BUF_F_CONTIGUOUS = 0x0040 | BUF_STRIDES
    BUF_ANY_CONTIGUOUS = 0x0080 | BUF_STRIDES
    BUF_INDIRECT = 0x0100 | BUF_STRIDES

    BUF_CONTIG_RO = BUF_ND
    BUF_CONTIG    = BUF_ND | BUF_WRITABLE

    BUF_FULL_RO = BUF_INDIRECT | BUF_FORMAT
    BUF_FULL    = BUF_INDIRECT | BUF_FORMAT | BUF_WRITABLE

    def check_buf_flags(self, flags, readonly):
        if readonly and flags & self.BUF_WRITABLE == self.BUF_WRITABLE:
            raise oefmt(self.w_BufferError, "Object is not writable.")

    def buffer_w(self, w_obj, flags):
        # New buffer interface, returns a buffer based on flags (PyObject_GetBuffer)
        try:
            return w_obj.buffer_w(self, flags)
        except BufferInterfaceNotFound:
            raise oefmt(self.w_TypeError,
                        "'%T' does not have the buffer interface", w_obj)

    def readbuf_w(self, w_obj):
        # Old buffer interface, returns a readonly buffer (PyObject_AsReadBuffer)
        try:
            return w_obj.buffer_w(self, self.BUF_SIMPLE).as_readbuf()
        except OperationError:
            self._getarg_error("convertible to a buffer", w_obj)
        except BufferInterfaceNotFound:
            pass
        try:
            return w_obj.readbuf_w(self)
        except BufferInterfaceNotFound:
            self._getarg_error("convertible to a buffer", w_obj)

    def writebuf_w(self, w_obj):
        # Old buffer interface, returns a writeable buffer (PyObject_AsWriteBuffer)
        try:
            return w_obj.buffer_w(self, self.BUF_WRITABLE).as_writebuf()
        except OperationError:
            self._getarg_error("read-write buffer", w_obj)
        except BufferInterfaceNotFound:
            pass
        try:
            return w_obj.writebuf_w(self)
        except BufferInterfaceNotFound:
            self._getarg_error("read-write buffer", w_obj)

    def charbuf_w(self, w_obj):
        # Old buffer interface, returns a character buffer (PyObject_AsCharBuffer)
        try:
            return w_obj.charbuf_w(self)
        except BufferInterfaceNotFound:
            raise oefmt(self.w_TypeError,
                        "expected a character buffer object")

    def _getarg_error(self, expected, w_obj):
        if self.is_none(w_obj):
            e = oefmt(self.w_TypeError, "must be %s, not None", expected)
        else:
            e = oefmt(self.w_TypeError, "must be %s, not %T", expected, w_obj)
        raise e

    @specialize.arg(1)
    def getarg_w(self, code, w_obj):
        if code == 'z*':
            if self.is_none(w_obj):
                return None
            code = 's*'
        if code == 's*':
            if self.isinstance_w(w_obj, self.w_bytes):
                return w_obj.readbuf_w(self)
            if self.isinstance_w(w_obj, self.w_unicode):
                return self.str(w_obj).readbuf_w(self)
            try:
                return self.readbuf_w(w_obj)
            except OperationError as e:
                if not e.match(self, self.w_TypeError):
                    raise
                self._getarg_error("string or buffer", w_obj)
        elif code == 's#':
            if self.isinstance_w(w_obj, self.w_bytes):
                return w_obj.str_w(self)
            if self.isinstance_w(w_obj, self.w_unicode):
                return self.str(w_obj).str_w(self)
            try:
                return w_obj.readbuf_w(self).as_str()
            except BufferInterfaceNotFound:
                self._getarg_error("string or read-only buffer", w_obj)
        elif code == 'w*':
            return self.writebuf_w(w_obj)
        elif code == 't#':
            try:
                return w_obj.charbuf_w(self)
            except BufferInterfaceNotFound:
                self._getarg_error("string or read-only character buffer", w_obj)
        else:
            assert False

    # XXX rename/replace with code more like CPython getargs for buffers
    def bufferstr_w(self, w_obj):
        # Directly returns an interp-level str.  Note that if w_obj is a
        # unicode string, this is different from str_w(buffer(w_obj)):
        # indeed, the latter returns a string with the raw bytes from
        # the underlying unicode buffer, but bufferstr_w() just converts
        # the unicode to an ascii string.  This inconsistency is kind of
        # needed because CPython has the same issue.  (Well, it's
        # unclear if there is any use at all for getting the bytes in
        # the unicode buffer.)
        try:
            return self.bytes_w(w_obj)
        except OperationError as e:
            if not e.match(self, self.w_TypeError):
                raise
        try:
            buf = w_obj.buffer_w(self, 0)
        except BufferInterfaceNotFound:
            pass
        else:
            return buf.as_str()
        try:
            buf = w_obj.readbuf_w(self)
        except BufferInterfaceNotFound:
            self._getarg_error("string or buffer", w_obj)
        else:
            return buf.as_str()

    def text_or_none_w(self, w_obj):
        # return text_w(w_obj) or None
        return None if self.is_none(w_obj) else self.text_w(w_obj)

    @specialize.argtype(1)
    def bytes_w(self, w_obj):
        """ Takes an application level :py:class:`bytes`
            (on PyPy2 this equals `str`) and returns a rpython byte string.
        """
        assert w_obj is not None
        return w_obj.str_w(self)

    @specialize.argtype(1)
    def text_w(self, w_obj):
        """ PyPy2 takes either a :py:class:`str` and returns a
            rpython byte string, or it takes an :py:class:`unicode`
            and uses the systems default encoding to return a rpython
            byte string.

            On PyPy3 it takes a :py:class:`str` and it will return
            an utf-8 encoded rpython string.
        """
        assert w_obj is not None
        return w_obj.str_w(self)

    @not_rpython    # tests only; should be replaced with bytes_w or text_w
    def str_w(self, w_obj):
        """For tests only."""
        return self.bytes_w(w_obj)

    def bytes0_w(self, w_obj):
        "Like bytes_w, but rejects strings with NUL bytes."
        from rpython.rlib import rstring
        result = w_obj.str_w(self)
        if '\x00' in result:
            raise oefmt(self.w_TypeError,
                        "argument must be a string without NUL characters")
        return rstring.assert_str0(result)

    def text0_w(self, w_obj):
        "Like text_w, but rejects strings with NUL bytes."
        return self.bytes0_w(w_obj)

    def fsencode_w(self, w_obj):
        "Like text0_w, but unicodes are encoded with the filesystem encoding."
        if self.isinstance_w(w_obj, self.w_unicode):
            from pypy.module.sys.interp_encoding import getfilesystemencoding
            w_obj = self.call_method(self.w_unicode, 'encode', w_obj,
                                     getfilesystemencoding(self))
        return self.bytes0_w(w_obj)

    def fsencode_or_none_w(self, w_obj):
        return None if self.is_none(w_obj) else self.fsencode_w(w_obj)

    def byte_w(self, w_obj):
        """
        Convert an index-like object to an interp-level char

        Used for app-level code like "bytearray(b'abc')[0] = 42".
        """
        if self.isinstance_w(w_obj, self.w_bytes):
            string = self.bytes_w(w_obj)
            if len(string) != 1:
                raise oefmt(self.w_ValueError, "string must be of size 1")
            return string[0]
        value = self.getindex_w(w_obj, None, "",
                                "an integer or string of size 1 is required")
        if not 0 <= value < 256:
            # this includes the OverflowError in case the long is too large
            raise oefmt(self.w_ValueError, "byte must be in range(0, 256)")
        return chr(value)

    @specialize.argtype(1)
    def int_w(self, w_obj, allow_conversion=True):
        """
        Unwrap an app-level int object into an interpret-level int.

        If allow_conversion==True, w_obj might be of any type which implements
        __int__, *except* floats which are explicitly rejected. This is the
        same logic as CPython's PyArg_ParseTuple. If you want to also allow
        floats, you can call space.int_w(space.int(w_obj)).

        If allow_conversion=False, w_obj needs to be an app-level int or a
        subclass.
        """
        assert w_obj is not None
        return w_obj.int_w(self, allow_conversion)

    @specialize.argtype(1)
    def int(self, w_obj):
        assert w_obj is not None
        return w_obj.int(self)

    @specialize.argtype(1)
    def uint_w(self, w_obj):
        assert w_obj is not None
        return w_obj.uint_w(self)

    @specialize.argtype(1)
    def bigint_w(self, w_obj, allow_conversion=True):
        """
        Like int_w, but return a rlib.rbigint object and call __long__ if
        allow_conversion is True.
        """
        assert w_obj is not None
        return w_obj.bigint_w(self, allow_conversion)

    @specialize.argtype(1)
    def float_w(self, w_obj, allow_conversion=True):
        """
        Like int_w, but return an interp-level float and call __float__ if
        allow_conversion is True.
        """
        assert w_obj is not None
        return w_obj.float_w(self, allow_conversion)

    def realtext_w(self, w_obj):
        # Like bytes_w(), but only works if w_obj is really of type 'str'.
        # On Python 3 this is the same as text_w().
        if not self.isinstance_w(w_obj, self.w_bytes):
            raise oefmt(self.w_TypeError, "argument must be a string")
        return self.bytes_w(w_obj)

    @specialize.argtype(1)
    def unicode_w(self, w_obj):
        assert w_obj is not None
        return w_obj.unicode_w(self)

    def unicode0_w(self, w_obj):
        "Like unicode_w, but rejects strings with NUL bytes."
        from rpython.rlib import rstring
        result = w_obj.unicode_w(self)
        if u'\x00' in result:
            raise oefmt(self.w_TypeError,
                        "argument must be a unicode string without NUL "
                        "characters")
        return rstring.assert_str0(result)

    def realunicode_w(self, w_obj):
        # Like unicode_w(), but only works if w_obj is really of type
        # 'unicode'.  On Python 3 this is the same as unicode_w().
        if not self.isinstance_w(w_obj, self.w_unicode):
            raise oefmt(self.w_TypeError, "argument must be a unicode")
        return self.unicode_w(w_obj)

    def bool_w(self, w_obj):
        # Unwraps a bool, also accepting an int for compatibility.
        # This is here mostly just for gateway.int_unwrapping_space_method().
        return bool(self.int_w(w_obj))

    @specialize.argtype(1)
    def ord(self, w_obj):
        assert w_obj is not None
        return w_obj.ord(self)

    # This is all interface for gateway.py.
    gateway_int_w = int_w
    gateway_float_w = float_w
    gateway_r_longlong_w = r_longlong_w
    gateway_r_ulonglong_w = r_ulonglong_w

    def gateway_r_uint_w(self, w_obj):
        if self.isinstance_w(w_obj, self.w_float):
            raise oefmt(self.w_TypeError,
                        "integer argument expected, got float")
        return self.uint_w(self.int(w_obj))

    def gateway_nonnegint_w(self, w_obj):
        # Like space.gateway_int_w(), but raises an app-level ValueError if
        # the integer is negative.  Here for gateway.py.
        value = self.gateway_int_w(w_obj)
        if value < 0:
            raise oefmt(self.w_ValueError, "expected a non-negative integer")
        return value

    def c_int_w(self, w_obj):
        # Like space.gateway_int_w(), but raises an app-level OverflowError if
        # the integer does not fit in 32 bits.  Here for gateway.py.
        value = self.gateway_int_w(w_obj)
        if value < INT_MIN or value > INT_MAX:
            raise oefmt(self.w_OverflowError, "expected a 32-bit integer")
        return value

    def c_uint_w(self, w_obj):
        # Like space.gateway_uint_w(), but raises an app-level OverflowError if
        # the integer does not fit in 32 bits.  Here for gateway.py.
        value = self.uint_w(w_obj)
        if value > UINT_MAX:
            raise oefmt(self.w_OverflowError,
                        "expected an unsigned 32-bit integer")
        return value

    def c_nonnegint_w(self, w_obj):
        # Like space.gateway_int_w(), but raises an app-level ValueError if
        # the integer is negative or does not fit in 32 bits.  Here
        # for gateway.py.
        value = self.int_w(w_obj)
        if value < 0:
            raise oefmt(self.w_ValueError, "expected a non-negative integer")
        if value > INT_MAX:
            raise oefmt(self.w_OverflowError, "expected a 32-bit integer")
        return value

    def c_short_w(self, w_obj):
        value = self.int_w(w_obj)
        if value < SHRT_MIN:
            raise oefmt(self.w_OverflowError,
                "signed short integer is less than minimum")
        elif value > SHRT_MAX:
            raise oefmt(self.w_OverflowError,
                "signed short integer is greater than maximum")
        return value

    def c_ushort_w(self, w_obj):
        value = self.int_w(w_obj)
        if value < 0:
            raise oefmt(self.w_OverflowError,
                "can't convert negative value to C unsigned short")
        elif value > USHRT_MAX:
            raise oefmt(self.w_OverflowError,
                "Python int too large for C unsigned short")
        return value

    def c_uid_t_w(self, w_obj):
        # xxx assumes that uid_t and gid_t are a C unsigned int.
        # Equivalent to space.c_uint_w(), with the exception that
        # it also accepts -1 and converts that to UINT_MAX, which
        # is (uid_t)-1.  And values smaller than -1 raise
        # OverflowError, not ValueError.
        try:
            return self.c_uint_w(w_obj)
        except OperationError as e:
            if e.match(self, self.w_ValueError):
                # ValueError: cannot convert negative integer to unsigned
                if self.int_w(w_obj) == -1:
                    return UINT_MAX
                raise oefmt(self.w_OverflowError,
                            "user/group id smaller than minimum (-1)")
            raise

    def truncatedint_w(self, w_obj, allow_conversion=True):
        # Like space.gateway_int_w(), but return the integer truncated
        # instead of raising OverflowError.  For obscure cases only.
        try:
            return self.int_w(w_obj, allow_conversion)
        except OperationError as e:
            if not e.match(self, self.w_OverflowError):
                raise
            from rpython.rlib.rarithmetic import intmask
            return intmask(self.bigint_w(w_obj).uintmask())

    def truncatedlonglong_w(self, w_obj, allow_conversion=True):
        # Like space.gateway_r_longlong_w(), but return the integer truncated
        # instead of raising OverflowError.
        try:
            return self.r_longlong_w(w_obj, allow_conversion)
        except OperationError as e:
            if not e.match(self, self.w_OverflowError):
                raise
            from rpython.rlib.rarithmetic import longlongmask
            return longlongmask(self.bigint_w(w_obj).ulonglongmask())

    def c_filedescriptor_w(self, w_fd):
        # This is only used sometimes in CPython, e.g. for os.fsync() but
        # not os.close().  It's likely designed for 'select'.  It's irregular
        # in the sense that it expects either a real int/long or an object
        # with a fileno(), but not an object with an __int__().
        if (not self.isinstance_w(w_fd, self.w_int) and
            not self.isinstance_w(w_fd, self.w_long)):
            try:
                w_fileno = self.getattr(w_fd, self.newtext("fileno"))
            except OperationError as e:
                if e.match(self, self.w_AttributeError):
                    raise oefmt(self.w_TypeError,
                                "argument must be an int, or have a fileno() "
                                "method.")
                raise
            w_fd = self.call_function(w_fileno)
            if (not self.isinstance_w(w_fd, self.w_int) and
                not self.isinstance_w(w_fd, self.w_long)):
                raise oefmt(self.w_TypeError,
                            "fileno() returned a non-integer")
        try:
            fd = self.c_int_w(w_fd)
        except OperationError as e:
            if e.match(self, self.w_OverflowError):
                fd = -1
            else:
                raise
        if fd < 0:
            raise oefmt(self.w_ValueError,
                "file descriptor cannot be a negative integer (%d)", fd)
        return fd

    def warn(self, w_msg, w_warningcls, stacklevel=2):
        self.appexec([w_msg, w_warningcls, self.newint(stacklevel)],
                     """(msg, warningcls, stacklevel):
            import _warnings
            _warnings.warn(msg, warningcls, stacklevel=stacklevel)
        """)

    def resource_warning(self, w_msg, w_tb):
        self.appexec([w_msg, w_tb],
                     """(msg, tb):
            import sys
            print >> sys.stderr, msg
            if tb:
                print >> sys.stderr, "Created at (most recent call last):"
                print >> sys.stderr, tb
        """)

    def format_traceback(self):
        # we need to disable track_resources before calling the traceback
        # module. Else, it tries to open more files to format the traceback,
        # the file constructor will call space.format_traceback etc., in an
        # inifite recursion
        flag = self.sys.track_resources
        self.sys.track_resources = False
        try:
            return self.appexec([],
                         """():
                import sys, traceback
                # the "1" is because we don't want to show THIS code
                # object in the traceback
                try:
                    f = sys._getframe(1)
                except ValueError:
                    # this happens if you call format_traceback at the very beginning
                    # of startup, when there is no bottom code object
                    return '<no stacktrace available>'
                return "".join(traceback.format_stack(f))
            """)
        finally:
            self.sys.track_resources = flag


class AppExecCache(SpaceCache):
    @not_rpython
    def build(cache, source):
        return cache.space.appdef(source)


# Table describing the regular part of the interface of object spaces,
# namely all methods which only take w_ arguments and return a w_ result
# (if any).

ObjSpace.MethodTable = [
# method name # symbol # number of arguments # special method name(s)
    ('is_',             'is',        2, []),
    ('id',              'id',        1, []),
    ('type',            'type',      1, []),
    ('isinstance',      'isinstance', 2, ['__instancecheck__']),
    ('issubtype',       'issubtype', 2, ['__subclasscheck__']),  # not for old-style classes
    ('repr',            'repr',      1, ['__repr__']),
    ('str',             'str',       1, ['__str__']),
    ('format',          'format',    2, ['__format__']),
    ('len',             'len',       1, ['__len__']),
    ('hash',            'hash',      1, ['__hash__']),
    ('getattr',         'getattr',   2, ['__getattribute__']),
    ('setattr',         'setattr',   3, ['__setattr__']),
    ('delattr',         'delattr',   2, ['__delattr__']),
    ('getitem',         'getitem',   2, ['__getitem__']),
    ('setitem',         'setitem',   3, ['__setitem__']),
    ('delitem',         'delitem',   2, ['__delitem__']),
    ('getslice',        'getslice',  3, ['__getslice__']),
    ('setslice',        'setslice',  4, ['__setslice__']),
    ('delslice',        'delslice',  3, ['__delslice__']),
    ('trunc',           'trunc',     1, ['__trunc__']),
    ('pos',             'pos',       1, ['__pos__']),
    ('neg',             'neg',       1, ['__neg__']),
    ('nonzero',         'truth',     1, ['__nonzero__']),
    ('abs',             'abs',       1, ['__abs__']),
    ('hex',             'hex',       1, ['__hex__']),
    ('oct',             'oct',       1, ['__oct__']),
    ('ord',             'ord',       1, []),
    ('invert',          '~',         1, ['__invert__']),
    ('add',             '+',         2, ['__add__', '__radd__']),
    ('sub',             '-',         2, ['__sub__', '__rsub__']),
    ('mul',             '*',         2, ['__mul__', '__rmul__']),
    ('truediv',         '/',         2, ['__truediv__', '__rtruediv__']),
    ('floordiv',        '//',        2, ['__floordiv__', '__rfloordiv__']),
    ('div',             'div',       2, ['__div__', '__rdiv__']),
    ('mod',             '%',         2, ['__mod__', '__rmod__']),
    ('divmod',          'divmod',    2, ['__divmod__', '__rdivmod__']),
    ('pow',             '**',        3, ['__pow__', '__rpow__']),
    ('lshift',          '<<',        2, ['__lshift__', '__rlshift__']),
    ('rshift',          '>>',        2, ['__rshift__', '__rrshift__']),
    ('and_',            '&',         2, ['__and__', '__rand__']),
    ('or_',             '|',         2, ['__or__', '__ror__']),
    ('xor',             '^',         2, ['__xor__', '__rxor__']),
    ('int',             'int',       1, ['__int__']),
    ('index',           'index',     1, ['__index__']),
    ('float',           'float',     1, ['__float__']),
    ('long',            'long',      1, ['__long__']),
    ('inplace_add',     '+=',        2, ['__iadd__']),
    ('inplace_sub',     '-=',        2, ['__isub__']),
    ('inplace_mul',     '*=',        2, ['__imul__']),
    ('inplace_truediv', '/=',        2, ['__itruediv__']),
    ('inplace_floordiv','//=',       2, ['__ifloordiv__']),
    ('inplace_div',     'div=',      2, ['__idiv__']),
    ('inplace_mod',     '%=',        2, ['__imod__']),
    ('inplace_pow',     '**=',       2, ['__ipow__']),
    ('inplace_lshift',  '<<=',       2, ['__ilshift__']),
    ('inplace_rshift',  '>>=',       2, ['__irshift__']),
    ('inplace_and',     '&=',        2, ['__iand__']),
    ('inplace_or',      '|=',        2, ['__ior__']),
    ('inplace_xor',     '^=',        2, ['__ixor__']),
    ('lt',              '<',         2, ['__lt__', '__gt__']),
    ('le',              '<=',        2, ['__le__', '__ge__']),
    ('eq',              '==',        2, ['__eq__', '__eq__']),
    ('ne',              '!=',        2, ['__ne__', '__ne__']),
    ('gt',              '>',         2, ['__gt__', '__lt__']),
    ('ge',              '>=',        2, ['__ge__', '__le__']),
    ('cmp',             'cmp',       2, ['__cmp__']),   # rich cmps preferred
    ('coerce',          'coerce',    2, ['__coerce__', '__coerce__']),
    ('contains',        'contains',  2, ['__contains__']),
    ('iter',            'iter',      1, ['__iter__']),
    ('next',            'next',      1, ['next']),
#    ('call',            'call',      3, ['__call__']),
    ('get',             'get',       3, ['__get__']),
    ('set',             'set',       3, ['__set__']),
    ('delete',          'delete',    2, ['__delete__']),
]

ObjSpace.BuiltinModuleTable = [
    '__builtin__',
    'sys',
]

ObjSpace.ConstantTable = [
    'None',
    'False',
    'True',
    'Ellipsis',
    'NotImplemented',
]

ObjSpace.ExceptionTable = [
    'ArithmeticError',
    'AssertionError',
    'AttributeError',
    'BaseException',
    'BufferError',
    'DeprecationWarning',
    'EOFError',
    'EnvironmentError',
    'Exception',
    'FloatingPointError',
    'IOError',
    'ImportError',
    'ImportWarning',
    'IndentationError',
    'IndexError',
    'KeyError',
    'KeyboardInterrupt',
    'LookupError',
    'MemoryError',
    'NameError',
    'NotImplementedError',
    'OSError',
    'OverflowError',
    'ReferenceError',
    'RuntimeError',
    'StandardError',
    'StopIteration',
    'SyntaxError',
    'SystemError',
    'SystemExit',
    'TabError',
    'TypeError',
    'UnboundLocalError',
    'UnicodeDecodeError',
    'UnicodeError',
    'UnicodeEncodeError',
    'UnicodeTranslateError',
    'ValueError',
    'ZeroDivisionError',
    'RuntimeWarning',
    'PendingDeprecationWarning',
    'UserWarning',
]

if sys.platform.startswith("win"):
    ObjSpace.ExceptionTable += ['WindowsError']

## Irregular part of the interface:
#
#                                   wrap(x) -> w_x
#                              str_w(w_str) -> str
#              int_w(w_ival or w_long_ival) -> ival
#                       float_w(w_floatval) -> floatval
#             uint_w(w_ival or w_long_ival) -> r_uint_val (unsigned int value)
#             bigint_w(w_ival or w_long_ival) -> rbigint
#                               unwrap(w_x) -> x
#                              is_true(w_x) -> True or False
#                  newtuple([w_1, w_2,...]) -> w_tuple
#                   newlist([w_1, w_2,...]) -> w_list
#                                 newdict() -> empty w_dict
#           newslice(w_start,w_stop,w_step) -> w_slice
#              call_args(w_obj,Arguments()) -> w_result

ObjSpace.IrregularOpTable = [
    'wrap',
    'str_w',
    'int_w',
    'float_w',
    'uint_w',
    'bigint_w',
    'unicode_w',
    'unwrap',
    'is_true',
    'is_w',
    'newtuple',
    'newlist',
    'newdict',
    'newslice',
    'call_args',
]<|MERGE_RESOLUTION|>--- conflicted
+++ resolved
@@ -882,14 +882,9 @@
             assert type(s) is str
         w_s1 = self.interned_strings.get(s)
         if w_s1 is None:
-<<<<<<< HEAD
-            w_s1 = self.wrap(s)
+            w_s1 = self.newtext(s)
             if self._side_effects_ok():
                 self.interned_strings.set(s, w_s1)
-=======
-            w_s1 = self.newtext(s)
-            self.interned_strings.set(s, w_s1)
->>>>>>> cb1d5a9e
         return w_s1
 
     def _side_effects_ok(self):
