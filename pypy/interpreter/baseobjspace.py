import sys

from pypy.interpreter.executioncontext import (ExecutionContext, ActionFlag,
    UserDelAction, FrameTraceAction)
from pypy.interpreter.error import (OperationError, operationerrfmt,
    new_exception_class, typed_unwrap_error_msg)
from pypy.interpreter.argument import Arguments
from pypy.interpreter.miscutils import ThreadLocals
from rpython.rlib.cache import Cache
from rpython.tool.uid import HUGEVAL_BYTES
from rpython.rlib import jit
from rpython.rlib.debug import make_sure_not_resized
from rpython.rlib.objectmodel import we_are_translated, newlist_hint,\
     compute_unique_id
from rpython.rlib.rarithmetic import r_uint


__all__ = ['ObjSpace', 'OperationError', 'Wrappable', 'W_Root']

UINT_MAX_32_BITS = r_uint(4294967295)

unpackiterable_driver = jit.JitDriver(name = 'unpackiterable',
                                      greens = ['tp'],
                                      reds = ['items', 'w_iterator'])

class W_Root(object):
    """This is the abstract root class of all wrapped objects that live
    in a 'normal' object space like StdObjSpace."""
    __slots__ = ()
    _settled_ = True
    user_overridden_class = False

    def getdict(self, space):
        return None

    def getdictvalue(self, space, attr):
        w_dict = self.getdict(space)
        if w_dict is not None:
            return space.finditem_str(w_dict, attr)
        return None

    def setdictvalue(self, space, attr, w_value):
        w_dict = self.getdict(space)
        if w_dict is not None:
            space.setitem_str(w_dict, attr, w_value)
            return True
        return False

    def deldictvalue(self, space, attr):
        w_dict = self.getdict(space)
        if w_dict is not None:
            try:
                space.delitem(w_dict, space.wrap(attr))
                return True
            except OperationError, ex:
                if not ex.match(space, space.w_KeyError):
                    raise
        return False

    def setdict(self, space, w_dict):
        typename = space.type(self).getname(space)
        raise operationerrfmt(space.w_TypeError,
                              "attribute '__dict__' of %s objects "
                              "is not writable", typename)

    # to be used directly only by space.type implementations
    def getclass(self, space):
        return space.gettypeobject(self.typedef)

    def setclass(self, space, w_subtype):
        raise OperationError(space.w_TypeError,
                             space.wrap("__class__ assignment: only for heap types"))

    def user_setup(self, space, w_subtype):
        raise NotImplementedError("only for interp-level user subclasses "
                                  "from typedef.py")

    def getname(self, space, default='?'):
        try:
            return space.str_w(space.getattr(self, space.wrap('__name__')))
        except OperationError, e:
            if e.match(space, space.w_TypeError) or e.match(space, space.w_AttributeError):
                return default
            raise

    def getaddrstring(self, space):
        # slowish
        w_id = space.id(self)
        w_4 = space.wrap(4)
        w_0x0F = space.wrap(0x0F)
        i = 2 * HUGEVAL_BYTES
        addrstring = [' '] * i
        while True:
            n = space.int_w(space.and_(w_id, w_0x0F))
            n += ord('0')
            if n > ord('9'):
                n += (ord('a') - ord('9') - 1)
            i -= 1
            addrstring[i] = chr(n)
            if i == 0:
                break
            w_id = space.rshift(w_id, w_4)
        return ''.join(addrstring)

    def getrepr(self, space, info, moreinfo=''):
        addrstring = self.getaddrstring(space)
        return space.wrap("<%s at 0x%s%s>" % (info, addrstring,
                                              moreinfo))

    def getslotvalue(self, index):
        raise NotImplementedError

    def setslotvalue(self, index, w_val):
        raise NotImplementedError

    def delslotvalue(self, index):
        raise NotImplementedError

    def descr_call_mismatch(self, space, opname, RequiredClass, args):
        if RequiredClass is None:
            classname = '?'
        else:
            classname = wrappable_class_name(RequiredClass)
        msg = "'%s' object expected, got '%s' instead"
        raise operationerrfmt(space.w_TypeError, msg,
            classname, self.getclass(space).getname(space))

    # used by _weakref implemenation

    def getweakref(self):
        return None

    def setweakref(self, space, weakreflifeline):
        typename = space.type(self).getname(space)
        raise operationerrfmt(space.w_TypeError,
            "cannot create weak reference to '%s' object", typename)

    def delweakref(self):
        pass

    def clear_all_weakrefs(self):
        """Call this at the beginning of interp-level __del__() methods
        in subclasses.  It ensures that weakrefs (if any) are cleared
        before the object is further destroyed.
        """
        lifeline = self.getweakref()
        if lifeline is not None:
            # Clear all weakrefs to this object before we proceed with
            # the destruction of the object.  We detach the lifeline
            # first: if the code following before_del() calls the
            # app-level, e.g. a user-defined __del__(), and this code
            # tries to use weakrefs again, it won't reuse the broken
            # (already-cleared) weakrefs from this lifeline.
            self.delweakref()
            lifeline.clear_all_weakrefs()

    __already_enqueued_for_destruction = ()

    def enqueue_for_destruction(self, space, callback, descrname):
        """Put the object in the destructor queue of the space.
        At a later, safe point in time, UserDelAction will call
        callback(self).  If that raises OperationError, prints it
        to stderr with the descrname string.

        Note that 'callback' will usually need to start with:
            assert isinstance(self, W_SpecificClass)
        """
        # this function always resurect the object, so when
        # running on top of CPython we must manually ensure that
        # we enqueue it only once
        if not we_are_translated():
            if callback in self.__already_enqueued_for_destruction:
                return
            self.__already_enqueued_for_destruction += (callback,)
        space.user_del_action.register_callback(self, callback, descrname)

    # hooks that the mapdict implementations needs:
    def _get_mapdict_map(self):
        return None
    def _set_mapdict_map(self, map):
        raise NotImplementedError
    def _mapdict_read_storage(self, index):
        raise NotImplementedError
    def _mapdict_write_storage(self, index, value):
        raise NotImplementedError
    def _mapdict_storage_length(self):
        raise NotImplementedError
    def _set_mapdict_storage_and_map(self, storage, map):
        raise NotImplementedError

    # -------------------------------------------------------------------

    def is_w(self, space, w_other):
        return self is w_other

    def immutable_unique_id(self, space):
        return None

    def bytes_w(self, space):
        w_msg = typed_unwrap_error_msg(space, "bytes", self)
        raise OperationError(space.w_TypeError, w_msg)

    def unicode_w(self, space):
        raise OperationError(space.w_TypeError,
                             typed_unwrap_error_msg(space, "string", self))

    def identifier_w(self, space):
        raise OperationError(space.w_TypeError,
                             typed_unwrap_error_msg(space, "string", self))

    def int_w(self, space):
        raise OperationError(space.w_TypeError,
                             typed_unwrap_error_msg(space, "integer", self))

    def uint_w(self, space):
        raise OperationError(space.w_TypeError,
                             typed_unwrap_error_msg(space, "integer", self))

    def bigint_w(self, space):
        raise OperationError(space.w_TypeError,
                             typed_unwrap_error_msg(space, "integer", self))


class Wrappable(W_Root):
    """A subclass of Wrappable is an internal, interpreter-level class
    that can nevertheless be exposed at application-level by space.wrap()."""
    __slots__ = ()
    _settled_ = True

    def __spacebind__(self, space):
        return self

class W_InterpIterable(W_Root):
    def __init__(self, space, w_iterable):
        self.w_iter = space.iter(w_iterable)
        self.space = space

    def __iter__(self):
        return self

    def next(self):
        space = self.space
        try:
            return space.next(self.w_iter)
        except OperationError, e:
            if not e.match(space, space.w_StopIteration):
                raise
            raise StopIteration

class InternalSpaceCache(Cache):
    """A generic cache for an object space.  Arbitrary information can
    be attached to the space by defining a function or class 'f' which
    can be called as 'f(space)'.  Its result is stored in this
    ObjSpaceCache.
    """
    def __init__(self, space):
        Cache.__init__(self)
        self.space = space
    def _build(self, callable):
        return callable(self.space)

class SpaceCache(Cache):
    """A base class for all our concrete caches."""
    def __init__(self, space):
        Cache.__init__(self)
        self.space = space
    def _build(self, key):
        val = self.space.enter_cache_building_mode()
        try:
            return self.build(key)
        finally:
            self.space.leave_cache_building_mode(val)
    def _ready(self, result):
        val = self.space.enter_cache_building_mode()
        try:
            return self.ready(result)
        finally:
            self.space.leave_cache_building_mode(val)
    def ready(self, result):
        pass

class DescrMismatch(Exception):
    pass

def wrappable_class_name(Class):
    try:
        return Class.typedef.name
    except AttributeError:
        return 'internal subclass of %s' % (Class.__name__,)
wrappable_class_name._annspecialcase_ = 'specialize:memo'

# ____________________________________________________________

class ObjSpace(object):
    """Base class for the interpreter-level implementations of object spaces.
    http://pypy.readthedocs.org/en/latest/objspace.html"""

    py3k = True             # are we interpreting py3k bytecode?

    def __init__(self, config=None):
        "NOT_RPYTHON: Basic initialization of objects."
        self.fromcache = InternalSpaceCache(self).getorbuild
        self.threadlocals = ThreadLocals()
        # set recursion limit
        # sets all the internal descriptors
        if config is None:
            from pypy.config.pypyoption import get_pypy_config
            config = get_pypy_config(translating=False)
        self.config = config

        self.builtin_modules = {}
        self.reloading_modules = {}

        # import extra modules for side-effects
        import pypy.interpreter.nestedscope     # register *_DEREF bytecodes

        self.interned_strings = {}
        self.actionflag = ActionFlag()    # changed by the signal module
        self.check_signal_action = None   # changed by the signal module
        self.user_del_action = UserDelAction(self)
        self.frame_trace_action = FrameTraceAction(self)
        self._code_of_sys_exc_info = None

        from pypy.interpreter.pycode import cpython_magic, default_magic
        self.our_magic = default_magic
        self.host_magic = cpython_magic
        # can be overridden to a subclass

        self.initialize()

    def startup(self):
        # To be called before using the space

        # Initialize already imported builtin modules
        from pypy.interpreter.module import Module
        w_modules = self.sys.get('modules')
        for w_modname in self.unpackiterable(
                                self.sys.get('builtin_module_names')):
            try:
                w_mod = self.getitem(w_modules, w_modname)
            except OperationError, e:
                if e.match(self, self.w_KeyError):
                    continue
                raise
            modname = self.str_w(w_modname)
            mod = self.interpclass_w(w_mod)
            if isinstance(mod, Module) and not mod.startup_called:
                mod.init(self)

    def finish(self):
        self.wait_for_thread_shutdown()
        w_atexit = self.getbuiltinmodule('atexit')
        self.call_method(w_atexit, '_run_exitfuncs')
        from pypy.interpreter.module import Module
        for w_mod in self.builtin_modules.values():
            mod = self.interpclass_w(w_mod)
            if isinstance(mod, Module) and mod.startup_called:
                mod.shutdown(self)

    def wait_for_thread_shutdown(self):
        """Wait until threading._shutdown() completes, provided the threading
        module was imported in the first place.  The shutdown routine will
        wait until all non-daemon 'threading' threads have completed."""
        if not self.config.translation.thread:
            return

        w_modules = self.sys.get('modules')
        w_mod = self.finditem_str(w_modules, 'threading')
        if w_mod is None:
            return

        try:
            self.call_method(w_mod, "_shutdown")
        except OperationError, e:
            e.write_unraisable(self, "threading._shutdown()")

    def __repr__(self):
        try:
            return self._this_space_repr_
        except AttributeError:
            return self.__class__.__name__

    def setbuiltinmodule(self, importname):
        """NOT_RPYTHON. load a lazy pypy/module and put it into sys.modules"""
        if '.' in importname:
            fullname = importname
            importname = fullname.rsplit('.', 1)[1]
        else:
            fullname = "pypy.module.%s" % importname

        Module = __import__(fullname,
                            None, None, ["Module"]).Module
        if Module.applevel_name is not None:
            name = Module.applevel_name
        else:
            name = importname

        mod = Module(self, self.wrap(name))
        mod.install()

        return name

    def getbuiltinmodule(self, name, force_init=False):
        w_name = self.wrap(name)
        w_modules = self.sys.get('modules')
        try:
            w_mod = self.getitem(w_modules, w_name)
        except OperationError, e:
            if not e.match(self, self.w_KeyError):
                raise
        else:
            if not force_init:
                return w_mod

        # If the module is a builtin but not yet imported,
        # retrieve it and initialize it
        try:
            w_mod = self.builtin_modules[name]
        except KeyError:
            raise operationerrfmt(
                self.w_SystemError,
                "getbuiltinmodule() called "
                "with non-builtin module %s", name)
        else:
            # Add the module to sys.modules
            self.setitem(w_modules, w_name, w_mod)

            # And initialize it
            from pypy.interpreter.module import Module
            mod = self.interpclass_w(w_mod)
            if isinstance(mod, Module):
                mod.init(self)
            return w_mod

    def get_builtinmodule_to_install(self):
        """NOT_RPYTHON"""
        from pypy.tool.lib_pypy import LIB_PYPY
        try:
            return self._builtinmodule_list
        except AttributeError:
            pass

        modules = []

        # You can enable more modules by specifying --usemodules=xxx,yyy
        for name, value in self.config.objspace.usemodules:
            if value and name not in modules:
                modules.append(name)

        if self.config.objspace.extmodules:
            for name in self.config.objspace.extmodules.split(','):
                if name not in modules:
                    modules.append(name)

        # a bit of custom logic: rctime take precedence over time
        # XXX this could probably be done as a "requires" in the config
        if 'rctime' in modules and 'time' in modules:
            modules.remove('time')

        self._builtinmodule_list = modules
        return self._builtinmodule_list

    ALL_BUILTIN_MODULES = [
        'posix', 'nt', 'os2', 'mac', 'ce', 'riscos',
        'math', 'array', 'select',
        '_random', '_sre', 'time', '_socket', 'errno',
        'unicodedata',
        'parser', 'fcntl', '_codecs', 'binascii'
    ]

    # These modules are treated like CPython treats built-in modules,
    # i.e. they always shadow any xx.py.  The other modules are treated
    # like CPython treats extension modules, and are loaded in sys.path
    # order by the fake entry '.../lib_pypy/__extensions__'.
    MODULES_THAT_ALWAYS_SHADOW = dict.fromkeys([
        '__builtin__', '__pypy__', '_ast', '_codecs', '_sre', '_warnings',
        '_weakref', 'errno', 'exceptions', 'gc', 'imp', 'marshal',
        'posix', 'nt', 'pwd', 'signal', 'sys', 'thread', 'zipimport',
    ], None)

    def make_builtins(self):
        "NOT_RPYTHON: only for initializing the space."

        from pypy.module.exceptions import Module
        w_name = self.wrap('__exceptions__')
        self.exceptions_module = Module(self, w_name)
        self.exceptions_module.install()

        from pypy.module.imp import Module
        w_name = self.wrap('imp')
        mod = Module(self, w_name)
        mod.install()

        from pypy.module.sys import Module
        w_name = self.wrap('sys')
        self.sys = Module(self, w_name)
        self.sys.install()

        from pypy.module.__builtin__ import Module
        w_name = self.wrap('builtins')
        self.builtin = Module(self, w_name)
        w_builtin = self.wrap(self.builtin)
        w_builtin.install()
        self.setitem(self.builtin.w_dict, self.wrap('__builtins__'), w_builtin)

        bootstrap_modules = set(('sys', 'imp', 'builtins', 'exceptions'))
        installed_builtin_modules = list(bootstrap_modules)

        exception_types_w = self.export_builtin_exceptions()

        # initialize with "bootstrap types" from objspace  (e.g. w_None)
        types_w = (self.get_builtin_types().items() +
                   exception_types_w.items())
        for name, w_type in types_w:
            self.setitem(self.builtin.w_dict, self.wrap(name), w_type)

        # install mixed modules
        for mixedname in self.get_builtinmodule_to_install():
            if mixedname not in bootstrap_modules:
                self.install_mixedmodule(mixedname, installed_builtin_modules)

        installed_builtin_modules.sort()
        w_builtin_module_names = self.newtuple(
            [self.wrap(fn) for fn in installed_builtin_modules])

        # force this value into the dict without unlazyfying everything
        self.setitem(self.sys.w_dict, self.wrap('builtin_module_names'),
                     w_builtin_module_names)

    def get_builtin_types(self):
        """Get a dictionary mapping the names of builtin types to the type
        objects."""
        raise NotImplementedError

    def export_builtin_exceptions(self):
        """NOT_RPYTHON"""
        w_dic = self.exceptions_module.getdict(self)
        exc_types_w = {}
        w_iter = self.iter(w_dic)
        while True:
            try:
                w_name = self.next(w_iter)
            except OperationError, e:
                if not e.match(self, self.w_StopIteration):
                    raise
                break
            name = self.str_w(w_name)
            if not name.startswith('__'):
                excname = name
                w_exc = self.getitem(w_dic, w_name)
                exc_types_w[name] = w_exc
                setattr(self, "w_" + excname, w_exc)
        return exc_types_w

    def install_mixedmodule(self, mixedname, installed_builtin_modules):
        """NOT_RPYTHON"""
        modname = self.setbuiltinmodule(mixedname)
        if modname:
            assert modname not in installed_builtin_modules, (
                "duplicate interp-level module enabled for the "
                "app-level module %r" % (modname,))
            installed_builtin_modules.append(modname)

    def setup_builtin_modules(self):
        "NOT_RPYTHON: only for initializing the space."
        if self.config.objspace.usemodules.cpyext:
            from pypy.module.cpyext.state import State
            self.fromcache(State).build_api(self)
        self.getbuiltinmodule('sys')
        self.getbuiltinmodule('imp')
        self.getbuiltinmodule('builtins')
        for mod in self.builtin_modules.values():
            mod.setup_after_space_initialization()

    def initialize(self):
        """NOT_RPYTHON: Abstract method that should put some minimal
        content into the w_builtins."""

    def enter_cache_building_mode(self):
        "hook for the flow object space"
    def leave_cache_building_mode(self, val):
        "hook for the flow object space"

    @jit.loop_invariant
    def getexecutioncontext(self):
        "Return what we consider to be the active execution context."
        # Important: the annotator must not see a prebuilt ExecutionContext:
        # you should not see frames while you translate
        # so we make sure that the threadlocals never *have* an
        # ExecutionContext during translation.
        if self.config.translating and not we_are_translated():
            assert self.threadlocals.getvalue() is None, (
                "threadlocals got an ExecutionContext during translation!")
            try:
                return self._ec_during_translation
            except AttributeError:
                ec = self.createexecutioncontext()
                self._ec_during_translation = ec
                return ec
        # normal case follows.  The 'thread' module installs a real
        # thread-local object in self.threadlocals, so this builds
        # and caches a new ec in each thread.
        ec = self.threadlocals.getvalue()
        if ec is None:
            ec = self.createexecutioncontext()
            self.threadlocals.setvalue(ec)
        return ec

    def _freeze_(self):
        return True

    def createexecutioncontext(self):
        "Factory function for execution contexts."
        return ExecutionContext(self)

    def createcompiler(self):
        "Factory function creating a compiler object."
        try:
            return self.default_compiler
        except AttributeError:
            from pypy.interpreter.pycompiler import PythonAstCompiler
            compiler = PythonAstCompiler(self)
            self.default_compiler = compiler
            return compiler

    def createframe(self, code, w_globals, outer_func=None):
        "Create an empty PyFrame suitable for this code object."
        return self.FrameClass(self, code, w_globals, outer_func)

    def allocate_lock(self):
        """Return an interp-level Lock object if threads are enabled,
        and a dummy object if they are not."""
        if self.config.objspace.usemodules.thread:
            # we use a sub-function to avoid putting the 'import' statement
            # here, where the flow space would see it even if thread=False
            return self.__allocate_lock()
        else:
            return dummy_lock

    def __allocate_lock(self):
        from rpython.rlib.rthread import allocate_lock, error
        try:
            return allocate_lock()
        except error:
            raise OperationError(self.w_RuntimeError,
                                 self.wrap("out of resources"))

    # Following is a friendly interface to common object space operations
    # that can be defined in term of more primitive ones.  Subclasses
    # may also override specific functions for performance.

    def not_(self, w_obj):
        return self.wrap(not self.is_true(w_obj))

    def eq_w(self, w_obj1, w_obj2):
        """shortcut for space.is_true(space.eq(w_obj1, w_obj2))"""
        return self.is_w(w_obj1, w_obj2) or self.is_true(self.eq(w_obj1, w_obj2))

    def is_(self, w_one, w_two):
        return self.newbool(self.is_w(w_one, w_two))

    def is_w(self, w_one, w_two):
        # done by a method call on w_two (and not on w_one, because of the
        # expected programming style where we say "if x is None" or
        # "if x is object").
        assert w_two is not None
        return w_two.is_w(self, w_one)

    def is_none(self, w_obj):
        """ mostly for checking inputargs that have unwrap_spec and
        can accept both w_None and None
        """
        return w_obj is None or self.is_w(w_obj, self.w_None)

    def id(self, w_obj):
        w_result = w_obj.immutable_unique_id(self)
        if w_result is None:
            w_result = self.wrap(compute_unique_id(w_obj))
        return w_result

    def hash_w(self, w_obj):
        """shortcut for space.int_w(space.hash(w_obj))"""
        return self.int_w(self.hash(w_obj))

    def len_w(self, w_obj):
        """shotcut for space.int_w(space.len(w_obj))"""
        return self.int_w(self.len(w_obj))

    def setitem_str(self, w_obj, key, w_value):
        return self.setitem(w_obj, self.wrap(key), w_value)

    def finditem_str(self, w_obj, key):
        return self.finditem(w_obj, self.wrap(key))

    def finditem(self, w_obj, w_key):
        try:
            return self.getitem(w_obj, w_key)
        except OperationError, e:
            if e.match(self, self.w_KeyError):
                return None
            raise

    def findattr(self, w_object, w_name):
        try:
            return self.getattr(w_object, w_name)
        except OperationError, e:
            # a PyPy extension: let SystemExit and KeyboardInterrupt go through
            if e.async(self):
                raise
            return None

    def newbool(self, b):
        if b:
            return self.w_True
        else:
            return self.w_False

    def new_interned_w_str(self, w_s):
        s = self.str_w(w_s)
        try:
            return self.interned_strings[s]
        except KeyError:
            pass
        self.interned_strings[s] = w_s
        return w_s

    def new_interned_str(self, s):
        try:
            return self.interned_strings[s]
        except KeyError:
            pass
        w_s = self.interned_strings[s] = self.wrap(s)
        return w_s

    def interpclass_w(self, w_obj):
        """
         If w_obj is a wrapped internal interpreter class instance unwrap to it,
         otherwise return None.  (Can be overridden in specific spaces; you
     should generally use the helper space.interp_w() instead.)
        """
        if isinstance(w_obj, Wrappable):
            return w_obj
        return None

    def descr_self_interp_w(self, RequiredClass, w_obj):
        obj = self.interpclass_w(w_obj)
        if not isinstance(obj, RequiredClass):
            raise DescrMismatch()
        return obj
    descr_self_interp_w._annspecialcase_ = 'specialize:arg(1)'

    def interp_w(self, RequiredClass, w_obj, can_be_None=False):
        """
        Unwrap w_obj, checking that it is an instance of the required internal
        interpreter class (a subclass of Wrappable).
        """
        assert RequiredClass is not None
        if can_be_None and self.is_none(w_obj):
            return None
        obj = self.interpclass_w(w_obj)
        if not isinstance(obj, RequiredClass):   # or obj is None
            msg = "'%s' object expected, got '%s' instead"
            raise operationerrfmt(self.w_TypeError, msg,
                wrappable_class_name(RequiredClass),
                w_obj.getclass(self).getname(self))
        return obj
    interp_w._annspecialcase_ = 'specialize:arg(1)'

    def _check_constant_interp_w_or_w_None(self, RequiredClass, w_obj):
        """
        This method should NOT be called unless you are really sure about
        it. It is used inside the implementation of end_finally() in
        pyopcode.py, and it's there so that it can be overridden by the
        FlowObjSpace.
        """
        if self.is_w(w_obj, self.w_None):
            return True
        obj = self.interpclass_w(w_obj)
        return isinstance(obj, RequiredClass)

    def unpackiterable(self, w_iterable, expected_length=-1):
        """Unpack an iterable into a real (interpreter-level) list.

        Raise an OperationError(w_ValueError) if the length is wrong."""
        w_iterator = self.iter(w_iterable)
        if expected_length == -1:
            # xxx special hack for speed
            from pypy.interpreter.generator import GeneratorIterator
            if isinstance(w_iterator, GeneratorIterator):
                lst_w = []
                w_iterator.unpack_into(lst_w)
                return lst_w
            # /xxx
            return self._unpackiterable_unknown_length(w_iterator, w_iterable)
        else:
            lst_w = self._unpackiterable_known_length(w_iterator,
                                                      expected_length)
            return lst_w[:]     # make the resulting list resizable

    def iteriterable(self, w_iterable):
        return W_InterpIterable(self, w_iterable)

    def _unpackiterable_unknown_length(self, w_iterator, w_iterable):
        """Unpack an iterable of unknown length into an interp-level
        list.
        """
        # If we can guess the expected length we can preallocate.
        try:
            items = newlist_hint(self.length_hint(w_iterable, 0))
        except MemoryError:
            items = [] # it might have lied

        tp = self.type(w_iterator)
        while True:
            unpackiterable_driver.jit_merge_point(tp=tp,
                                                  w_iterator=w_iterator,
                                                  items=items)
            try:
                w_item = self.next(w_iterator)
            except OperationError, e:
                if not e.match(self, self.w_StopIteration):
                    raise
                break  # done
            items.append(w_item)
        #
        return items

    @jit.dont_look_inside
    def _unpackiterable_known_length(self, w_iterator, expected_length):
        # Unpack a known length list, without letting the JIT look inside.
        # Implemented by just calling the @jit.unroll_safe version, but
        # the JIT stopped looking inside already.
        return self._unpackiterable_known_length_jitlook(w_iterator,
                                                         expected_length)

    @jit.unroll_safe
    def _unpackiterable_known_length_jitlook(self, w_iterator,
                                             expected_length):
        items = [None] * expected_length
        idx = 0
        while True:
            try:
                w_item = self.next(w_iterator)
            except OperationError, e:
                if not e.match(self, self.w_StopIteration):
                    raise
                break  # done
            if idx == expected_length:
                raise operationerrfmt(self.w_ValueError,
                                      "too many values to unpack (expected %d)",
                                      expected_length)
            items[idx] = w_item
            idx += 1
        if idx < expected_length:
            raise operationerrfmt(self.w_ValueError,
                                  "need more than %d value%s to unpack",
                                  idx, idx != 1 and "s" or "")
        return items

    def unpackiterable_unroll(self, w_iterable, expected_length):
        # Like unpackiterable(), but for the cases where we have
        # an expected_length and want to unroll when JITted.
        # Returns a fixed-size list.
        w_iterator = self.iter(w_iterable)
        assert expected_length != -1
        return self._unpackiterable_known_length_jitlook(w_iterator,
                                                         expected_length)

    def length_hint(self, w_obj, default):
        """Return the length of an object, consulting its __length_hint__
        method if necessary.
        """
        try:
            return self.len_w(w_obj)
        except OperationError, e:
            if not (e.match(self, self.w_TypeError) or
                    e.match(self, self.w_AttributeError)):
                raise

        w_descr = self.lookup(w_obj, '__length_hint__')
        if w_descr is None:
            return default
        try:
            w_hint = self.get_and_call_function(w_descr, w_obj)
        except OperationError, e:
            if not (e.match(self, self.w_TypeError) or
                    e.match(self, self.w_AttributeError)):
                raise
            return default
        if self.is_w(w_hint, self.w_NotImplemented):
            return default

        hint = self.int_w(w_hint)
        if hint < 0:
            raise OperationError(self.w_ValueError, self.wrap(
                    "__length_hint__() should return >= 0"))
        return hint

    def fixedview(self, w_iterable, expected_length=-1):
        """ A fixed list view of w_iterable. Don't modify the result
        """
        return make_sure_not_resized(self.unpackiterable(w_iterable,
                                                         expected_length)[:])

    fixedview_unroll = fixedview

    def listview(self, w_iterable, expected_length=-1):
        """ A non-fixed view of w_iterable. Don't modify the result
        """
        return self.unpackiterable(w_iterable, expected_length)

    def listview_str(self, w_list):
        """ Return a list of unwrapped strings out of a list of strings. If the
        argument is not a list or does not contain only strings, return None.
        May return None anyway.
        """
        return None

    def listview_unicode(self, w_list):
        """ Return a list of unwrapped unicode out of a list of unicode. If the
        argument is not a list or does not contain only unicode, return None.
        May return None anyway.
        """
        return None

    def view_as_kwargs(self, w_dict):
        """ if w_dict is a kwargs-dict, return two lists, one of unwrapped
        strings and one of wrapped values. otherwise return (None, None)
        """
        return (None, None)

    def newlist_str(self, list_s):
        return self.newlist([self.wrap(s) for s in list_s])

    def newlist_hint(self, sizehint):
        from pypy.objspace.std.listobject import make_empty_list_with_size
        return make_empty_list_with_size(self, sizehint)

    @jit.unroll_safe
    def exception_match(self, w_exc_type, w_check_class):
        """Checks if the given exception type matches 'w_check_class'."""
        if self.is_w(w_exc_type, w_check_class):
            return True   # fast path
        if self.is_true(self.isinstance(w_check_class, self.w_tuple)):
            for w_t in self.fixedview(w_check_class):
                if self.exception_match(w_exc_type, w_t):
                    return True
            else:
                return False
        return self.exception_issubclass_w(w_exc_type, w_check_class)

    def call_obj_args(self, w_callable, w_obj, args):
        if not self.config.objspace.disable_call_speedhacks:
            # start of hack for performance
            from pypy.interpreter.function import Function
            if isinstance(w_callable, Function):
                return w_callable.call_obj_args(w_obj, args)
            # end of hack for performance
        return self.call_args(w_callable, args.prepend(w_obj))

    def call(self, w_callable, w_args, w_kwds=None):
        args = Arguments.frompacked(self, w_args, w_kwds)
        return self.call_args(w_callable, args)

    def call_function(self, w_func, *args_w):
        nargs = len(args_w) # used for pruning funccall versions
        if not self.config.objspace.disable_call_speedhacks and nargs < 5:
            # start of hack for performance
            from pypy.interpreter.function import Function, Method
            if isinstance(w_func, Method):
                if nargs < 4:
                    func = w_func.w_function
                    if isinstance(func, Function):
                        return func.funccall(w_func.w_instance, *args_w)

            if isinstance(w_func, Function):
                return w_func.funccall(*args_w)
            # end of hack for performance

        args = Arguments(self, list(args_w))
        return self.call_args(w_func, args)

    def call_valuestack(self, w_func, nargs, frame):
        from pypy.interpreter.function import Function, Method, is_builtin_code
        if frame.is_being_profiled and is_builtin_code(w_func):
            # XXX: this code is copied&pasted :-( from the slow path below
            # call_valuestack().
            args = frame.make_arguments(nargs)
            return self.call_args_and_c_profile(frame, w_func, args)

        if not self.config.objspace.disable_call_speedhacks:
            # start of hack for performance
            if isinstance(w_func, Method):
                # reuse callable stack place for w_inst
                frame.settopvalue(w_func.w_instance, nargs)
                nargs += 1
                w_func = w_func.w_function

            if isinstance(w_func, Function):
                return w_func.funccall_valuestack(nargs, frame)
            # end of hack for performance

        args = frame.make_arguments(nargs)
        return self.call_args(w_func, args)

    def call_args_and_c_profile(self, frame, w_func, args):
        ec = self.getexecutioncontext()
        ec.c_call_trace(frame, w_func, args)
        try:
            w_res = self.call_args(w_func, args)
        except OperationError:
            ec.c_exception_trace(frame, w_func)
            raise
        ec.c_return_trace(frame, w_func, args)
        return w_res

    def call_method(self, w_obj, methname, *arg_w):
        w_meth = self.getattr(w_obj, self.wrap(methname))
        return self.call_function(w_meth, *arg_w)

    def raise_key_error(self, w_key):
        e = self.call_function(self.w_KeyError, w_key)
        raise OperationError(self.w_KeyError, e)

    def lookup(self, w_obj, name):
        w_type = self.type(w_obj)
        w_mro = self.getattr(w_type, self.wrap("__mro__"))
        for w_supertype in self.fixedview(w_mro):
            w_value = w_supertype.getdictvalue(self, name)
            if w_value is not None:
                return w_value
        return None

    def callable(self, w_obj):
        return self.wrap(self.lookup(w_obj, "__call__") is not None)

    def issequence_w(self, w_obj):
        return (self.findattr(w_obj, self.wrap("__getitem__")) is not None)

    def isinstance_w(self, w_obj, w_type):
        return self.is_true(self.isinstance(w_obj, w_type))

    # The code below only works
    # for the simple case (new-style instance).
    # These methods are patched with the full logic by the builtins
    # module when it is loaded

    def abstract_issubclass_w(self, w_cls1, w_cls2):
        # Equivalent to 'issubclass(cls1, cls2)'.
        return self.is_true(self.issubtype(w_cls1, w_cls2))

    def abstract_isinstance_w(self, w_obj, w_cls):
        # Equivalent to 'isinstance(obj, cls)'.
        return self.is_true(self.isinstance(w_obj, w_cls))

    def abstract_isclass_w(self, w_obj):
        # Equivalent to 'isinstance(obj, type)'.
        return self.is_true(self.isinstance(w_obj, self.w_type))

    def abstract_getclass(self, w_obj):
        # Equivalent to 'obj.__class__'.
        return self.type(w_obj)

    # CPython rules allows subclasses of BaseExceptions to be exceptions.
    # This is slightly less general than the case above, so we prefix
    # it with exception_

    def exception_is_valid_obj_as_class_w(self, w_obj):
        if not self.isinstance_w(w_obj, self.w_type):
            return False
        return self.is_true(self.issubtype(w_obj, self.w_BaseException))

    def exception_is_valid_class_w(self, w_cls):
        return self.is_true(self.issubtype(w_cls, self.w_BaseException))

    def exception_getclass(self, w_obj):
        return self.type(w_obj)

    def exception_issubclass_w(self, w_cls1, w_cls2):
        return self.is_true(self.issubtype(w_cls1, w_cls2))

    def new_exception_class(self, *args, **kwargs):
        "NOT_RPYTHON; convenience method to create excceptions in modules"
        return new_exception_class(self, *args, **kwargs)

    # end of special support code

    def eval(self, expression, w_globals, w_locals, hidden_applevel=False):
        "NOT_RPYTHON: For internal debugging."
        if isinstance(expression, str):
            compiler = self.createcompiler()
            expression = compiler.compile(expression, '?', 'eval', 0,
                                         hidden_applevel=hidden_applevel)
        else:
            raise TypeError, 'space.eval(): expected a string, code or PyCode object'
        return expression.exec_code(self, w_globals, w_locals)

    def exec_(self, statement, w_globals, w_locals, hidden_applevel=False,
              filename=None):
        "NOT_RPYTHON: For internal debugging."
        if filename is None:
            filename = '?'
        from pypy.interpreter.pycode import PyCode
        if isinstance(statement, str):
            compiler = self.createcompiler()
            statement = compiler.compile(statement, filename, 'exec', 0,
                                         hidden_applevel=hidden_applevel)
        if not isinstance(statement, PyCode):
            raise TypeError, 'space.exec_(): expected a string, code or PyCode object'
        w_key = self.wrap('__builtins__')
        if not self.is_true(self.contains(w_globals, w_key)):
            self.setitem(w_globals, w_key, self.wrap(self.builtin))
        return statement.exec_code(self, w_globals, w_locals)

    def appexec(self, posargs_w, source):
        """ return value from executing given source at applevel.
            EXPERIMENTAL. The source must look like
               '''(x, y):
                       do_stuff...
                       return result
               '''
        """
        w_func = self.fromcache(AppExecCache).getorbuild(source)
        args = Arguments(self, list(posargs_w))
        return self.call_args(w_func, args)
    appexec._annspecialcase_ = 'specialize:arg(2)'

    def _next_or_none(self, w_it):
        try:
            return self.next(w_it)
        except OperationError, e:
            if not e.match(self, self.w_StopIteration):
                raise
            return None

    def compare_by_iteration(self, w_iterable1, w_iterable2, op):
        w_it1 = self.iter(w_iterable1)
        w_it2 = self.iter(w_iterable2)
        while True:
            w_x1 = self._next_or_none(w_it1)
            w_x2 = self._next_or_none(w_it2)
            if w_x1 is None or w_x2 is None:
                if op == 'eq': return self.newbool(w_x1 is w_x2)  # both None
                if op == 'ne': return self.newbool(w_x1 is not w_x2)
                if op == 'lt': return self.newbool(w_x2 is not None)
                if op == 'le': return self.newbool(w_x1 is None)
                if op == 'gt': return self.newbool(w_x1 is not None)
                if op == 'ge': return self.newbool(w_x2 is None)
                assert False, "bad value for op"
            if not self.eq_w(w_x1, w_x2):
                if op == 'eq': return self.w_False
                if op == 'ne': return self.w_True
                if op == 'lt': return self.lt(w_x1, w_x2)
                if op == 'le': return self.le(w_x1, w_x2)
                if op == 'gt': return self.gt(w_x1, w_x2)
                if op == 'ge': return self.ge(w_x1, w_x2)
                assert False, "bad value for op"
    compare_by_iteration._annspecialcase_ = 'specialize:arg(3)'

    def decode_index(self, w_index_or_slice, seqlength):
        """Helper for custom sequence implementations
             -> (index, 0, 0) or
                (start, stop, step)
        """
        if self.is_true(self.isinstance(w_index_or_slice, self.w_slice)):
            from pypy.objspace.std.sliceobject import W_SliceObject
            assert isinstance(w_index_or_slice, W_SliceObject)
            start, stop, step = w_index_or_slice.indices3(self, seqlength)
        else:
            start = self.int_w(w_index_or_slice)
            if start < 0:
                start += seqlength
            if not (0 <= start < seqlength):
                raise OperationError(self.w_IndexError,
                                     self.wrap("index out of range"))
            stop = 0
            step = 0
        return start, stop, step

    def decode_index4(self, w_index_or_slice, seqlength):
        """Helper for custom sequence implementations
             -> (index, 0, 0, 1) or
                (start, stop, step, slice_length)
        """
        if self.is_true(self.isinstance(w_index_or_slice, self.w_slice)):
            from pypy.objspace.std.sliceobject import W_SliceObject
            assert isinstance(w_index_or_slice, W_SliceObject)
            start, stop, step, length = w_index_or_slice.indices4(self,
                                                                  seqlength)
        else:
            start = self.int_w(w_index_or_slice)
            if start < 0:
                start += seqlength
            if not (0 <= start < seqlength):
                raise OperationError(self.w_IndexError,
                                     self.wrap("index out of range"))
            stop = 0
            step = 0
            length = 1
        return start, stop, step, length

    def getindex_w(self, w_obj, w_exception, objdescr=None):
        """Return w_obj.__index__() as an RPython int.
        If w_exception is None, silently clamp in case of overflow;
        else raise w_exception.
        """
        try:
            w_index = self.index(w_obj)
        except OperationError, err:
            if objdescr is None or not err.match(self, self.w_TypeError):
                raise
            msg = "%s must be an integer, not %s"
            raise operationerrfmt(self.w_TypeError, msg,
                objdescr, self.type(w_obj).getname(self))
        try:
            index = self.int_w(w_index)
        except OperationError, err:
            if not err.match(self, self.w_OverflowError):
                raise
            if not w_exception:
                # w_index should be a long object, but can't be sure of that
                if self.is_true(self.lt(w_index, self.wrap(0))):
                    return -sys.maxint-1
                else:
                    return sys.maxint
            else:
                raise operationerrfmt(
                    w_exception,
                    "cannot fit '%s' into an index-sized "
                    "integer", self.type(w_obj).getname(self))
        else:
            return index

    def r_longlong_w(self, w_obj):
        bigint = self.bigint_w(w_obj)
        try:
            return bigint.tolonglong()
        except OverflowError:
            raise OperationError(self.w_OverflowError,
                                 self.wrap('integer too large'))

    def r_ulonglong_w(self, w_obj):
        bigint = self.bigint_w(w_obj)
        try:
            return bigint.toulonglong()
        except OverflowError:
            raise OperationError(self.w_OverflowError,
                                 self.wrap('integer too large'))
        except ValueError:
            raise OperationError(self.w_ValueError,
                                 self.wrap('cannot convert negative integer '
                                           'to unsigned int'))

    def buffer_w(self, w_obj):
        # returns a Buffer instance
        from pypy.interpreter.buffer import Buffer
        w_buffer = self.buffer(w_obj)
        return self.interp_w(Buffer, w_buffer)

    def rwbuffer_w(self, w_obj):
        # returns a RWBuffer instance
        from pypy.interpreter.buffer import RWBuffer
        buffer = self.buffer_w(w_obj)
        if not isinstance(buffer, RWBuffer):
            raise OperationError(self.w_TypeError,
                                 self.wrap('read-write buffer expected'))
        return buffer

    def bufferstr_new_w(self, w_obj):
        # Implement the "new buffer interface" (new in Python 2.7)
        # returning an unwrapped string. It doesn't accept unicode
        # strings
        buffer = self.buffer_w(w_obj)
        return buffer.as_str()

    def bufferstr0_new_w(self, w_obj):
        from pypy.rlib import rstring
        result = self.bufferstr_new_w(w_obj)
        if '\x00' in result:
            raise OperationError(self.w_TypeError, self.wrap(
                    'argument must be a string without NUL characters'))
        return rstring.assert_str0(result)

    def bufferstr_w(self, w_obj):
        # Directly returns an interp-level str.  Note that if w_obj is a
        # unicode string, this is different from str_w(buffer(w_obj)):
        # indeed, the latter returns a string with the raw bytes from
        # the underlying unicode buffer, but bufferstr_w() just converts
        # the unicode to an ascii string.  This inconsistency is kind of
        # needed because CPython has the same issue.  (Well, it's
        # unclear if there is any use at all for getting the bytes in
        # the unicode buffer.)
        try:
            return self.bytes_w(w_obj)
        except OperationError, e:
            if not e.match(self, self.w_TypeError):
                raise
            buffer = self.buffer_w(w_obj)
            return buffer.as_str()

    def bufferstr_or_u_w(self, w_obj):
        """Returns an interp-level str, directly if possible.

        Accepts unicode or any type supporting the buffer
        interface. Unicode objects will be encoded to the default
        encoding (UTF-8)
        """
        if self.isinstance_w(w_obj, self.w_unicode):
            return w_obj.identifier_w(self)
        return self.bufferstr_w(w_obj)

    def str_or_None_w(self, w_obj):
        if self.is_w(w_obj, self.w_None):
            return None
        return self.str_w(w_obj)

    def str_w(self, w_obj):
        """
        if w_obj is unicode, call identifier_w() (i.e., return the UTF-8
        encoded string). Else, call bytes_w().
        
        Maybe we should kill str_w completely and manually substitute it with
        identifier_w/bytes_w at all call sites?
        """
        if self.isinstance_w(w_obj, self.w_unicode):
            return w_obj.identifier_w(self)
        else:
            return w_obj.bytes_w(self)

    def bytes_w(self, w_obj):
        return w_obj.bytes_w(self)

    def str0_w(self, w_obj):
        "Like str_w, but rejects strings with NUL bytes."
<<<<<<< HEAD
        from pypy.rlib import rstring
        result = self.str_w(w_obj)
        if '\x00' in result:
            raise OperationError(self.w_TypeError, self.wrap(
                    'argument must be a string without NUL characters'))
        return rstring.assert_str0(result)

    def bytes0_w(self, w_obj):
        "Like bytes_w, but rejects strings with NUL bytes."
        from pypy.rlib import rstring
        result = self.bytes_w(w_obj)
=======
        from rpython.rlib import rstring
        result = w_obj.str_w(self)
>>>>>>> 0d717b84
        if '\x00' in result:
            raise OperationError(self.w_TypeError, self.wrap(
                    'argument must be a string without NUL characters'))
        return rstring.assert_str0(result)

    def int_w(self, w_obj):
        return w_obj.int_w(self)

    def uint_w(self, w_obj):
        return w_obj.uint_w(self)

    def bigint_w(self, w_obj):
        return w_obj.bigint_w(self)

    def realstr_w(self, w_obj):
        # Like str_w, but only works if w_obj is really of type 'str'.
        if not self.is_true(self.isinstance(w_obj, self.w_str)):
            raise OperationError(self.w_TypeError,
                                 self.wrap('argument must be a string'))
        return self.str_w(w_obj)

    def unicode_w(self, w_obj):
        return w_obj.unicode_w(self)

    def unicode0_w(self, w_obj):
        "Like unicode_w, but rejects strings with NUL bytes."
        from rpython.rlib import rstring
        result = w_obj.unicode_w(self)
        if u'\x00' in result:
            raise OperationError(self.w_TypeError, self.wrap(
                    'argument must be a unicode string without NUL characters'))
        return rstring.assert_str0(result)

    def realunicode_w(self, w_obj):
        # Like unicode_w, but only works if w_obj is really of type
        # 'unicode'.
        if not self.is_true(self.isinstance(w_obj, self.w_unicode)):
            raise OperationError(self.w_TypeError,
                                 self.wrap('argument must be a unicode'))
        return self.unicode_w(w_obj)

    def identifier_w(self, w_obj):
        """
        Unwrap an object which is used as an identifier (i.e. names of
        variables, methdods, functions, classes etc.). In py3k, identifiers
        are unicode strings and are unwrapped as UTF-8 encoded byte strings.
        """
        return w_obj.identifier_w(self)

    def bool_w(self, w_obj):
        # Unwraps a bool, also accepting an int for compatibility.
        # This is here mostly just for gateway.int_unwrapping_space_method().
        return bool(self.int_w(w_obj))

    # This is all interface for gateway.py.
    def gateway_int_w(self, w_obj):
        if self.is_true(self.isinstance(w_obj, self.w_float)):
            raise OperationError(self.w_TypeError,
                            self.wrap("integer argument expected, got float"))
        return self.int_w(self.int(w_obj))

    def gateway_float_w(self, w_obj):
        return self.float_w(self.float(w_obj))

    def gateway_r_longlong_w(self, w_obj):
        if self.is_true(self.isinstance(w_obj, self.w_float)):
            raise OperationError(self.w_TypeError,
                            self.wrap("integer argument expected, got float"))
        return self.r_longlong_w(self.int(w_obj))

    def gateway_r_uint_w(self, w_obj):
        if self.is_true(self.isinstance(w_obj, self.w_float)):
            raise OperationError(self.w_TypeError,
                            self.wrap("integer argument expected, got float"))
        return self.uint_w(self.int(w_obj))

    def gateway_r_ulonglong_w(self, w_obj):
        if self.is_true(self.isinstance(w_obj, self.w_float)):
            raise OperationError(self.w_TypeError,
                            self.wrap("integer argument expected, got float"))
        return self.r_ulonglong_w(self.int(w_obj))

    def gateway_nonnegint_w(self, w_obj):
        # Like space.gateway_int_w(), but raises an app-level ValueError if
        # the integer is negative.  Here for gateway.py.
        value = self.gateway_int_w(w_obj)
        if value < 0:
            raise OperationError(self.w_ValueError,
                                 self.wrap("expected a non-negative integer"))
        return value

    def c_int_w(self, w_obj):
        # Like space.gateway_int_w(), but raises an app-level OverflowError if
        # the integer does not fit in 32 bits.  Here for gateway.py.
        value = self.gateway_int_w(w_obj)
        if value < -2147483647-1 or value > 2147483647:
            raise OperationError(self.w_OverflowError,
                                 self.wrap("expected a 32-bit integer"))
        return value

    def c_uint_w(self, w_obj):
        # Like space.gateway_uint_w(), but raises an app-level OverflowError if
        # the integer does not fit in 32 bits.  Here for gateway.py.
        value = self.gateway_r_uint_w(w_obj)
        if value > UINT_MAX_32_BITS:
            raise OperationError(self.w_OverflowError,
                              self.wrap("expected an unsigned 32-bit integer"))
        return value

    def c_nonnegint_w(self, w_obj):
        # Like space.gateway_int_w(), but raises an app-level ValueError if
        # the integer is negative or does not fit in 32 bits.  Here
        # for gateway.py.
        value = self.gateway_int_w(w_obj)
        if value < 0:
            raise OperationError(self.w_ValueError,
                                 self.wrap("expected a non-negative integer"))
        if value > 2147483647:
            raise OperationError(self.w_OverflowError,
                                 self.wrap("expected a 32-bit integer"))
        return value

    def truncatedint_w(self, w_obj):
        # Like space.gateway_int_w(), but return the integer truncated
        # instead of raising OverflowError.  For obscure cases only.
        try:
            return self.int_w(w_obj)
        except OperationError, e:
            if not e.match(self, self.w_OverflowError):
                raise
            from rpython.rlib.rarithmetic import intmask
            return intmask(self.bigint_w(w_obj).uintmask())

    def truncatedlonglong_w(self, w_obj):
        # Like space.gateway_r_longlong_w(), but return the integer truncated
        # instead of raising OverflowError.
        try:
            return self.r_longlong_w(w_obj)
        except OperationError, e:
            if not e.match(self, self.w_OverflowError):
                raise
            from rpython.rlib.rarithmetic import longlongmask
            return longlongmask(self.bigint_w(w_obj).ulonglongmask())

    def c_filedescriptor_w(self, w_fd):
        # This is only used sometimes in CPython, e.g. for os.fsync() but
        # not os.close().  It's likely designed for 'select'.  It's irregular
        # in the sense that it expects either a real int/long or an object
        # with a fileno(), but not an object with an __int__().
        if not self.isinstance_w(w_fd, self.w_int):
            try:
                w_fileno = self.getattr(w_fd, self.wrap("fileno"))
            except OperationError, e:
                if e.match(self, self.w_AttributeError):
                    raise OperationError(self.w_TypeError,
                        self.wrap("argument must be an int, or have a fileno() "
                            "method.")
                    )
                raise
            w_fd = self.call_function(w_fileno)
            if not self.isinstance_w(w_fd, self.w_int):
                raise OperationError(self.w_TypeError,
                    self.wrap("fileno() must return an integer")
                )
        fd = self.int_w(w_fd)
        if fd < 0:
            raise operationerrfmt(self.w_ValueError,
                "file descriptor cannot be a negative integer (%d)", fd
            )
        return fd

    def warn(self, msg, w_warningcls):
        self.appexec([self.wrap(msg), w_warningcls], """(msg, warningcls):
            import _warnings
            _warnings.warn(msg, warningcls, stacklevel=2)
        """)


class AppExecCache(SpaceCache):
    def build(cache, source):
        """ NOT_RPYTHON """
        space = cache.space
        # XXX will change once we have our own compiler
        import py
        source = source.lstrip()
        assert source.startswith('('), "incorrect header in:\n%s" % (source,)
        source = py.code.Source("def anonymous%s\n" % source)
        w_glob = space.newdict(module=True)
        space.exec_(str(source), w_glob, w_glob)
        return space.getitem(w_glob, space.wrap('anonymous'))

class DummyLock(object):
    def acquire(self, flag):
        return True
    def release(self):
        pass
    def _freeze_(self):
        return True
    def __enter__(self):
        pass
    def __exit__(self, *args):
        pass

dummy_lock = DummyLock()

## Table describing the regular part of the interface of object spaces,
## namely all methods which only take w_ arguments and return a w_ result
## (if any).  Note: keep in sync with rpython.flowspace.operation.Table.

ObjSpace.MethodTable = [
# method name # symbol # number of arguments # special method name(s)
    ('is_',             'is',        2, []),
    ('id',              'id',        1, []),
    ('type',            'type',      1, []),
    ('isinstance',      'isinstance', 2, ['__instancecheck__']),
    ('issubtype',       'issubtype', 2, ['__subclasscheck__']),  # not for old-style classes
    ('repr',            'repr',      1, ['__repr__']),
    ('str',             'str',       1, ['__str__']),
    ('format',          'format',    2, ['__format__']),
    ('len',             'len',       1, ['__len__']),
    ('hash',            'hash',      1, ['__hash__']),
    ('getattr',         'getattr',   2, ['__getattribute__']),
    ('setattr',         'setattr',   3, ['__setattr__']),
    ('delattr',         'delattr',   2, ['__delattr__']),
    ('getitem',         'getitem',   2, ['__getitem__']),
    ('setitem',         'setitem',   3, ['__setitem__']),
    ('delitem',         'delitem',   2, ['__delitem__']),
    ('trunc',           'trunc',     1, ['__trunc__']),
    ('pos',             'pos',       1, ['__pos__']),
    ('neg',             'neg',       1, ['__neg__']),
    ('nonzero',         'truth',     1, ['__bool__']),
    ('abs' ,            'abs',       1, ['__abs__']),
    ('ord',             'ord',       1, []),
    ('invert',          '~',         1, ['__invert__']),
    ('add',             '+',         2, ['__add__', '__radd__']),
    ('sub',             '-',         2, ['__sub__', '__rsub__']),
    ('mul',             '*',         2, ['__mul__', '__rmul__']),
    ('truediv',         '/',         2, ['__truediv__', '__rtruediv__']),
    ('floordiv',        '//',        2, ['__floordiv__', '__rfloordiv__']),
    ('div',             'div',       2, ['__div__', '__rdiv__']),
    ('mod',             '%',         2, ['__mod__', '__rmod__']),
    ('divmod',          'divmod',    2, ['__divmod__', '__rdivmod__']),
    ('pow',             '**',        3, ['__pow__', '__rpow__']),
    ('lshift',          '<<',        2, ['__lshift__', '__rlshift__']),
    ('rshift',          '>>',        2, ['__rshift__', '__rrshift__']),
    ('and_',            '&',         2, ['__and__', '__rand__']),
    ('or_',             '|',         2, ['__or__', '__ror__']),
    ('xor',             '^',         2, ['__xor__', '__rxor__']),
    ('int',             'int',       1, ['__int__']),
    ('index',           'index',     1, ['__index__']),
    ('float',           'float',     1, ['__float__']),
    ('inplace_add',     '+=',        2, ['__iadd__']),
    ('inplace_sub',     '-=',        2, ['__isub__']),
    ('inplace_mul',     '*=',        2, ['__imul__']),
    ('inplace_truediv', '/=',        2, ['__itruediv__']),
    ('inplace_floordiv','//=',       2, ['__ifloordiv__']),
    ('inplace_div',     'div=',      2, ['__idiv__']),
    ('inplace_mod',     '%=',        2, ['__imod__']),
    ('inplace_pow',     '**=',       2, ['__ipow__']),
    ('inplace_lshift',  '<<=',       2, ['__ilshift__']),
    ('inplace_rshift',  '>>=',       2, ['__irshift__']),
    ('inplace_and',     '&=',        2, ['__iand__']),
    ('inplace_or',      '|=',        2, ['__ior__']),
    ('inplace_xor',     '^=',        2, ['__ixor__']),
    ('lt',              '<',         2, ['__lt__', '__gt__']),
    ('le',              '<=',        2, ['__le__', '__ge__']),
    ('eq',              '==',        2, ['__eq__', '__eq__']),
    ('ne',              '!=',        2, ['__ne__', '__ne__']),
    ('gt',              '>',         2, ['__gt__', '__lt__']),
    ('ge',              '>=',        2, ['__ge__', '__le__']),
    ('contains',        'contains',  2, ['__contains__']),
    ('iter',            'iter',      1, ['__iter__']),
    ('next',            'next',      1, ['__next__']),
#    ('call',            'call',      3, ['__call__']),
    ('get',             'get',       3, ['__get__']),
    ('set',             'set',       3, ['__set__']),
    ('delete',          'delete',    2, ['__delete__']),
    ('userdel',         'del',       1, ['__del__']),
    ('buffer',          'buffer',    1, ['__buffer__']),   # see buffer.py
    ]

ObjSpace.BuiltinModuleTable = [
    'builtins',
    'sys',
    ]

ObjSpace.ConstantTable = [
    'None',
    'False',
    'True',
    'Ellipsis',
    'NotImplemented',
    ]

ObjSpace.ExceptionTable = [
    'ArithmeticError',
    'AssertionError',
    'AttributeError',
    'BaseException',
    'DeprecationWarning',
    'EOFError',
    'EnvironmentError',
    'Exception',
    'FloatingPointError',
    'IOError',
    'ImportError',
    'ImportWarning',
    'IndentationError',
    'IndexError',
    'KeyError',
    'KeyboardInterrupt',
    'LookupError',
    'MemoryError',
    'NameError',
    'NotImplementedError',
    'OSError',
    'OverflowError',
    'ReferenceError',
    'RuntimeError',
    'StopIteration',
    'SyntaxError',
    'SystemError',
    'SystemExit',
    'TabError',
    'TypeError',
    'UnboundLocalError',
    'UnicodeDecodeError',
    'UnicodeError',
    'UnicodeEncodeError',
    'UnicodeTranslateError',
    'ValueError',
    'ZeroDivisionError',
    ]

if sys.platform.startswith("win"):
    ObjSpace.ExceptionTable += ['WindowsError']

## Irregular part of the interface:
#
#                                   wrap(x) -> w_x
#                              str_w(w_str) -> str
#              int_w(w_ival or w_long_ival) -> ival
#                       float_w(w_floatval) -> floatval
#             uint_w(w_ival or w_long_ival) -> r_uint_val (unsigned int value)
#             bigint_w(w_ival or w_long_ival) -> rbigint
#interpclass_w(w_interpclass_inst or w_obj) -> interpclass_inst|w_obj
#                               unwrap(w_x) -> x
#                              is_true(w_x) -> True or False
#                  newtuple([w_1, w_2,...]) -> w_tuple
#                   newlist([w_1, w_2,...]) -> w_list
#                                 newdict() -> empty w_dict
#           newslice(w_start,w_stop,w_step) -> w_slice
#              call_args(w_obj,Arguments()) -> w_result

ObjSpace.IrregularOpTable = [
    'wrap',
    'bytes_w',
    'int_w',
    'float_w',
    'uint_w',
    'bigint_w',
    'unicode_w',
    'interpclass_w',
    'unwrap',
    'is_true',
    'is_w',
    'newtuple',
    'newlist',
    'newdict',
    'newslice',
    'call_args',
    'marshal_w',
    ]<|MERGE_RESOLUTION|>--- conflicted
+++ resolved
@@ -1332,8 +1332,7 @@
 
     def str0_w(self, w_obj):
         "Like str_w, but rejects strings with NUL bytes."
-<<<<<<< HEAD
-        from pypy.rlib import rstring
+        from rpython.rlib import rstring
         result = self.str_w(w_obj)
         if '\x00' in result:
             raise OperationError(self.w_TypeError, self.wrap(
@@ -1342,12 +1341,8 @@
 
     def bytes0_w(self, w_obj):
         "Like bytes_w, but rejects strings with NUL bytes."
-        from pypy.rlib import rstring
+        from rpython.rlib import rstring
         result = self.bytes_w(w_obj)
-=======
-        from rpython.rlib import rstring
-        result = w_obj.str_w(self)
->>>>>>> 0d717b84
         if '\x00' in result:
             raise OperationError(self.w_TypeError, self.wrap(
                     'argument must be a string without NUL characters'))
