import sys

from rpython.rlib.cache import Cache
from rpython.tool.uid import HUGEVAL_BYTES
from rpython.rlib import jit, types
from rpython.rlib.buffer import StringBuffer
from rpython.rlib.debug import make_sure_not_resized
from rpython.rlib.objectmodel import (we_are_translated, newlist_hint,
     compute_unique_id, specialize, not_rpython)
from rpython.rlib.signature import signature
from rpython.rlib.rarithmetic import r_uint, SHRT_MIN, SHRT_MAX, \
    INT_MIN, INT_MAX, UINT_MAX, USHRT_MAX

from pypy.interpreter.executioncontext import (ExecutionContext, ActionFlag,
    make_finalizer_queue)
from pypy.interpreter.error import OperationError, new_exception_class, oefmt
from pypy.interpreter.argument import Arguments
from pypy.interpreter.miscutils import ThreadLocals, make_weak_value_dictionary


__all__ = ['ObjSpace', 'OperationError', 'W_Root']

unpackiterable_driver = jit.JitDriver(name='unpackiterable',
                                      greens=['tp'],
                                      reds=['items', 'w_iterator'])


class W_Root(object):
    """This is the abstract root class of all wrapped objects that live
    in a 'normal' object space like StdObjSpace."""
    __slots__ = ('__weakref__',)
    _must_be_light_finalizer_ = True
    user_overridden_class = False

    def getdict(self, space):
        return None

    def getdictvalue(self, space, attr):
        w_dict = self.getdict(space)
        if w_dict is not None:
            return space.finditem_str(w_dict, attr)
        return None

    def setdictvalue(self, space, attr, w_value):
        w_dict = self.getdict(space)
        if w_dict is not None:
            space.setitem_str(w_dict, attr, w_value)
            return True
        return False

    def deldictvalue(self, space, attr):
        w_dict = self.getdict(space)
        if w_dict is not None:
            try:
                space.delitem(w_dict, space.newtext(attr))
                return True
            except OperationError as ex:
                if not ex.match(space, space.w_KeyError):
                    raise
        return False

    def setdict(self, space, w_dict):
        raise oefmt(space.w_TypeError,
                     "attribute '__dict__' of %T objects is not writable",
                     self)

    # to be used directly only by space.type implementations
    def getclass(self, space):
        return space.gettypeobject(self.typedef)

    def setclass(self, space, w_subtype):
        raise oefmt(space.w_TypeError,
                    "__class__ assignment: only for heap types")

    def user_setup(self, space, w_subtype):
        raise NotImplementedError("only for interp-level user subclasses "
                                  "from typedef.py")

    def getname(self, space):
        try:
            return space.unicode_w(space.getattr(self, space.newtext('__name__')))
        except OperationError as e:
            if e.match(space, space.w_TypeError) or e.match(space, space.w_AttributeError):
                return u'?'
            raise

    def getaddrstring(self, space):
        # slowish
        w_id = space.id(self)
        w_4 = space.newint(4)
        w_0x0F = space.newint(0x0F)
        i = 2 * HUGEVAL_BYTES
        addrstring = [' '] * i
        while True:
            n = space.int_w(space.and_(w_id, w_0x0F), allow_conversion=False)
            n += ord('0')
            if n > ord('9'):
                n += (ord('a') - ord('9') - 1)
            i -= 1
            addrstring[i] = chr(n)
            if i == 0:
                break
            w_id = space.rshift(w_id, w_4)
        return ''.join(addrstring)

    def getrepr(self, space, info, moreinfo=u''):
        addrstring = unicode(self.getaddrstring(space))
        return space.newunicode(u"<%s at 0x%s%s>" % (info, addrstring, moreinfo))

    def getslotvalue(self, index):
        raise NotImplementedError

    def setslotvalue(self, index, w_val):
        raise NotImplementedError

    def delslotvalue(self, index):
        raise NotImplementedError

    def descr_call_mismatch(self, space, opname, RequiredClass, args):
        if RequiredClass is None:
            classname = '?'
        else:
            classname = wrappable_class_name(RequiredClass)
        raise oefmt(space.w_TypeError,
                    "'%s' object expected, got '%T' instead", classname, self)

    # used by _weakref implemenation

    def getweakref(self):
        return None

    def setweakref(self, space, weakreflifeline):
        raise oefmt(space.w_TypeError,
                    "cannot create weak reference to '%T' object", self)

    def delweakref(self):
        pass

    def clear_all_weakrefs(self):
        """Ensures that weakrefs (if any) are cleared now.  This is
        called by UserDelAction before the object is finalized further.
        """
        lifeline = self.getweakref()
        if lifeline is not None:
            # Clear all weakrefs to this object before we proceed with
            # the destruction of the object.  We detach the lifeline
            # first: if the code following before_del() calls the
            # app-level, e.g. a user-defined __del__(), and this code
            # tries to use weakrefs again, it won't reuse the broken
            # (already-cleared) weakrefs from this lifeline.
            self.delweakref()
            lifeline.clear_all_weakrefs()

    def _finalize_(self):
        """The RPython-level finalizer.

        By default, it is *not called*.  See self.register_finalizer().
        Be ready to handle the case where the object is only half
        initialized.  Also, in some cases the object might still be
        visible to app-level after _finalize_() is called (e.g. if
        there is a __del__ that resurrects).
        """

    def register_finalizer(self, space):
        """Register a finalizer for this object, so that
        self._finalize_() will be called.  You must call this method at
        most once.  Be ready to handle in _finalize_() the case where
        the object is half-initialized, even if you only call
        self.register_finalizer() at the end of the initialization.
        This is because there are cases where the finalizer is already
        registered before: if the user makes an app-level subclass with
        a __del__.  (In that case only, self.register_finalizer() does
        nothing, because the finalizer is already registered in
        allocate_instance().)
        """
        if self.user_overridden_class and self.getclass(space).hasuserdel:
            # already registered by space.allocate_instance()
            if not we_are_translated():
                assert space.finalizer_queue._already_registered(self)
        else:
            if not we_are_translated():
                # does not make sense if _finalize_ is not overridden
                assert self._finalize_.im_func is not W_Root._finalize_.im_func
            space.finalizer_queue.register_finalizer(self)

    def may_unregister_rpython_finalizer(self, space):
        """Optimization hint only: if there is no user-defined __del__()
        method, pass the hint ``don't call any finalizer'' to rgc.
        """
        if not self.getclass(space).hasuserdel:
            from rpython.rlib import rgc
            rgc.may_ignore_finalizer(self)

    # hooks that the mapdict implementations needs:
    def _get_mapdict_map(self):
        return None
    def _set_mapdict_map(self, map):
        raise NotImplementedError
    def _mapdict_read_storage(self, index):
        raise NotImplementedError
    def _mapdict_write_storage(self, index, value):
        raise NotImplementedError
    def _mapdict_storage_length(self):
        raise NotImplementedError
    def _set_mapdict_storage_and_map(self, storage, map):
        raise NotImplementedError

    # -------------------------------------------------------------------

    def is_w(self, space, w_other):
        return self is w_other

    def immutable_unique_id(self, space):
        return None

    def buffer_w(self, space, flags):
        return self.__buffer_w(space, flags).buffer_w(space, flags)

    def __buffer_w(self, space, flags):
        if flags & space.BUF_WRITABLE:
            w_impl = space.lookup(self, '__wbuffer__')
        else:
            w_impl = space.lookup(self, '__rbuffer__')
        if w_impl is None:
            w_impl = space.lookup(self, '__buffer__')
        if w_impl is not None:
            w_result = space.get_and_call_function(w_impl, self,
                                                   space.newint(flags))
            if space.isinstance_w(w_result, space.w_memoryview):
                return w_result
        raise BufferInterfaceNotFound

    def bytes_w(self, space):
        self._typed_unwrap_error(space, "bytes")

    def unicode_w(self, space):
        self._typed_unwrap_error(space, "string")

    def identifier_w(self, space):
        self._typed_unwrap_error(space, "string")

    def text_w(self, space):
        self._typed_unwrap_error(space, "string")

    def bytearray_list_of_chars_w(self, space):
        self._typed_unwrap_error(space, "bytearray")

    def int_w(self, space, allow_conversion=True):
        # note that W_IntObject.int_w has a fast path and W_FloatObject.int_w
        # raises w_TypeError
        w_obj = self
        if allow_conversion:
            w_obj = space.int(self)
        return w_obj._int_w(space)

    def _int_w(self, space):
        self._typed_unwrap_error(space, "integer")

    def float_w(self, space, allow_conversion=True):
        w_obj = self
        if allow_conversion:
            w_obj = space.float(self)
        return w_obj._float_w(space)

    def _float_w(self, space):
        self._typed_unwrap_error(space, "float")

    def uint_w(self, space):
        self._typed_unwrap_error(space, "integer")

    def bigint_w(self, space, allow_conversion=True):
        # note that W_IntObject and W_LongObject have fast paths,
        # W_FloatObject.rbigint_w raises w_TypeError raises
        w_obj = self
        if allow_conversion:
            w_obj = space.int(self)
        return w_obj._bigint_w(space)

    def _bigint_w(self, space):
        self._typed_unwrap_error(space, "integer")

    def _typed_unwrap_error(self, space, expected):
        raise oefmt(space.w_TypeError,
                    "expected %s, got %T object", expected, self)

    def int(self, space):
        w_impl = space.lookup(self, '__int__')
        if w_impl is None:
            self._typed_unwrap_error(space, "integer")
        w_result = space.get_and_call_function(w_impl, self)

        if space.is_w(space.type(w_result), space.w_int):
            return w_result
        if space.isinstance_w(w_result, space.w_int):
            tp = space.type(w_result).name
            space.warn(space.newtext(
                "__int__ returned non-int (type %s).  "
                "The ability to return an instance of a strict subclass of int "
                "is deprecated, and may be removed in a future version of "
                "Python." % (tp,)), space.w_DeprecationWarning)
            return w_result
        raise oefmt(space.w_TypeError,
                    "__int__ returned non-int (type '%T')", w_result)

    def ord(self, space):
        raise oefmt(space.w_TypeError,
                    "ord() expected string of length 1, but %T found", self)

    def spacebind(self, space):
        """ Return a version of the object bound to a specific object space
        instance. This is used for objects (like e.g. TypeDefs) that are
        constructed before there is an object space instance. """
        return self

    def unwrap(self, space):
        """NOT_RPYTHON"""
        # _____ this code is here to support testing only _____
        return self

    def unpackiterable_int(self, space):
        lst = space.listview_int(self)
        if lst:
            return lst[:]
        return None

    def unpackiterable_float(self, space):
        lst = space.listview_float(self)
        if lst:
            return lst[:]
        return None


class InterpIterable(object):
    def __init__(self, space, w_iterable):
        self.w_iter = space.iter(w_iterable)
        self.space = space

    def __iter__(self):
        return self

    def next(self):
        space = self.space
        try:
            return space.next(self.w_iter)
        except OperationError as e:
            if not e.match(space, space.w_StopIteration):
                raise
            raise StopIteration

class InternalSpaceCache(Cache):
    """A generic cache for an object space.  Arbitrary information can
    be attached to the space by defining a function or class 'f' which
    can be called as 'f(space)'.  Its result is stored in this
    ObjSpaceCache.
    """
    def __init__(self, space):
        Cache.__init__(self)
        self.space = space
    def _build(self, callable):
        return callable(self.space)

class SpaceCache(Cache):
    """A base class for all our concrete caches."""
    def __init__(self, space):
        Cache.__init__(self)
        self.space = space

    def _build(self, key):
        return self.build(key)

    def _ready(self, result):
        return self.ready(result)

    def ready(self, result):
        pass

class DescrMismatch(Exception):
    pass

class BufferInterfaceNotFound(Exception):
    pass

@specialize.memo()
def wrappable_class_name(Class):
    try:
        return Class.typedef.name
    except AttributeError:
        return 'internal subclass of %s' % (Class.__name__,)

class CannotHaveLock(Exception):
    """Raised by space.allocate_lock() if we're translating."""

# ____________________________________________________________

class ObjSpace(object):
    """Base class for the interpreter-level implementations of object spaces.
    http://pypy.readthedocs.org/en/latest/objspace.html"""

    def __init__(self, config=None):
        "NOT_RPYTHON: Basic initialization of objects."
        self.fromcache = InternalSpaceCache(self).getorbuild
        self.threadlocals = ThreadLocals()
        # set recursion limit
        # sets all the internal descriptors
        if config is None:
            from pypy.config.pypyoption import get_pypy_config
            config = get_pypy_config(translating=False)
        self.config = config

        self.builtin_modules = {}
        self.reloading_modules = {}

        self.interned_strings = make_weak_value_dictionary(self, unicode, W_Root)
        self.actionflag = ActionFlag()    # changed by the signal module
        self.check_signal_action = None   # changed by the signal module
        make_finalizer_queue(W_Root, self)
        self._code_of_sys_exc_info = None

        self._builtin_functions_by_identifier = {'': None}

        # can be overridden to a subclass
        self.initialize()

    def startup(self):
        # To be called before using the space
        self.threadlocals.enter_thread(self)

        # Initialize already imported builtin modules
        from pypy.interpreter.module import Module
        w_modules = self.sys.get('modules')
        for w_modname in self.unpackiterable(
                                self.sys.get('builtin_module_names')):
            try:
                w_mod = self.getitem(w_modules, w_modname)
            except OperationError as e:
                if e.match(self, self.w_KeyError):
                    continue
                raise
            if isinstance(w_mod, Module) and not w_mod.startup_called:
                w_mod.init(self)

    def finish(self):
        self.wait_for_thread_shutdown()
        w_atexit = self.getbuiltinmodule('atexit')
        self.call_method(w_atexit, '_run_exitfuncs')
        self.sys.finalizing = True
        self.sys.flush_std_files(self)
        from pypy.interpreter.module import Module
        for w_mod in self.builtin_modules.values():
            if isinstance(w_mod, Module) and w_mod.startup_called:
                w_mod.shutdown(self)

    def wait_for_thread_shutdown(self):
        """Wait until threading._shutdown() completes, provided the threading
        module was imported in the first place.  The shutdown routine will
        wait until all non-daemon 'threading' threads have completed."""
        if not self.config.translation.thread:
            return

        w_modules = self.sys.get('modules')
        w_mod = self.finditem_str(w_modules, 'threading')
        if w_mod is None:
            return

        try:
            self.call_method(w_mod, "_shutdown")
        except OperationError as e:
            e.write_unraisable(self, "threading._shutdown()")

    def __repr__(self):
        try:
            return self._this_space_repr_
        except AttributeError:
            return self.__class__.__name__

    def setbuiltinmodule(self, importname):
        """NOT_RPYTHON. load a lazy pypy/module and put it into sys.modules"""
        if '.' in importname:
            fullname = importname
            importname = fullname.rsplit('.', 1)[1]
        else:
            fullname = "pypy.module.%s" % importname

        Module = __import__(fullname,
                            None, None, ["Module"]).Module
        if Module.applevel_name is not None:
            name = Module.applevel_name
        else:
            name = importname

        mod = Module(self, self.newtext(name))
        mod.install()

        return name

    def getbuiltinmodule(self, name, force_init=False, reuse=True):
        w_name = self.newtext(name)
        w_modules = self.sys.get('modules')
        if not force_init:
            assert reuse
            try:
                return self.getitem(w_modules, w_name)
            except OperationError as e:
                if not e.match(self, self.w_KeyError):
                    raise

        # If the module is a builtin but not yet imported,
        # retrieve it and initialize it
        try:
            w_mod = self.builtin_modules[name]
        except KeyError:
            raise oefmt(self.w_SystemError,
                        "getbuiltinmodule() called with non-builtin module %s",
                        name)

        # Add the module to sys.modules and initialize the module. The
        # order is important to avoid recursions.
        from pypy.interpreter.module import Module
        if isinstance(w_mod, Module):
            if not reuse and w_mod.startup_called:
                # create a copy of the module.  (see issue1514) eventlet
                # patcher relies on this behaviour.
                w_mod2 = Module(self, w_name)
                self.setitem(w_modules, w_name, w_mod2)
                w_mod.getdict(self)  # unlazy w_initialdict
                self.call_method(w_mod2.getdict(self), 'update',
                                 w_mod.w_initialdict)
                return w_mod2
            self.setitem(w_modules, w_name, w_mod)
            w_mod.init(self)
        else:
            self.setitem(w_modules, w_name, w_mod)
        return w_mod

    def get_builtinmodule_to_install(self):
        """NOT_RPYTHON"""
        try:
            return self._builtinmodule_list
        except AttributeError:
            pass

        modules = []

        # You can enable more modules by specifying --usemodules=xxx,yyy
        for name, value in self.config.objspace.usemodules:
            if value and name not in modules:
                modules.append(name)

        if self.config.objspace.extmodules:
            for name in self.config.objspace.extmodules.split(','):
                if name not in modules:
                    modules.append(name)

        self._builtinmodule_list = modules
        return self._builtinmodule_list

    ALL_BUILTIN_MODULES = [
        'posix', 'nt', 'os2', 'mac', 'ce', 'riscos',
        'math', 'array', 'select',
        '_random', '_sre', 'time', '_socket', 'errno',
        'unicodedata',
        'parser', 'fcntl', '_codecs', 'binascii'
    ]

    def make_builtins(self):
        "NOT_RPYTHON: only for initializing the space."

        from pypy.module.exceptions import Module
        w_name = self.newtext('__exceptions__')
        self.exceptions_module = Module(self, w_name)
        self.exceptions_module.install()

        from pypy.module.imp import Module
        w_name = self.newtext('_imp')
        mod = Module(self, w_name)
        mod.install()

        from pypy.module.sys import Module
        w_name = self.newtext('sys')
        self.sys = Module(self, w_name)
        self.sys.install()

        from pypy.module.__builtin__ import Module
        w_name = self.newtext('builtins')
        self.builtin = Module(self, w_name)
        w_builtin = self.builtin
        w_builtin.install()
        self.setitem(self.builtin.w_dict, self.newtext('__builtins__'), w_builtin)

        # exceptions was bootstrapped as '__exceptions__' but still
        # lives in pypy/module/exceptions, we rename it below for
        # sys.builtin_module_names
        bootstrap_modules = set(('sys', 'imp', 'builtins', 'exceptions'))
        installed_builtin_modules = list(bootstrap_modules)

        exception_types_w = self.export_builtin_exceptions()

        # initialize with "bootstrap types" from objspace  (e.g. w_None)
        types_w = (self.get_builtin_types().items() +
                   exception_types_w.items())
        for name, w_type in types_w:
            self.setitem(self.builtin.w_dict, self.newtext(name), w_type)

        # install mixed modules
        for mixedname in self.get_builtinmodule_to_install():
            if mixedname not in bootstrap_modules:
                self.install_mixedmodule(mixedname, installed_builtin_modules)

        installed_builtin_modules.remove('exceptions')
        installed_builtin_modules.append('__exceptions__')
        installed_builtin_modules.sort()
        w_builtin_module_names = self.newtuple(
            [self.newtext(fn) for fn in installed_builtin_modules])

        # force this value into the dict without unlazyfying everything
        self.setitem(self.sys.w_dict, self.newtext('builtin_module_names'),
                     w_builtin_module_names)

    def get_builtin_types(self):
        """Get a dictionary mapping the names of builtin types to the type
        objects."""
        raise NotImplementedError

    def export_builtin_exceptions(self):
        """NOT_RPYTHON"""
        w_dic = self.exceptions_module.getdict(self)
        exc_types_w = {}
        w_iter = self.iter(w_dic)
        while True:
            try:
                w_name = self.next(w_iter)
            except OperationError as e:
                if not e.match(self, self.w_StopIteration):
                    raise
                break
            name = self.text_w(w_name)
            if not name.startswith('__'):
                excname = name
                w_exc = self.getitem(w_dic, w_name)
                exc_types_w[name] = w_exc
                setattr(self, "w_" + excname, w_exc)
        return exc_types_w

    def install_mixedmodule(self, mixedname, installed_builtin_modules):
        """NOT_RPYTHON"""
        modname = self.setbuiltinmodule(mixedname)
        if modname:
            assert modname not in installed_builtin_modules, (
                "duplicate interp-level module enabled for the "
                "app-level module %r" % (modname,))
            installed_builtin_modules.append(modname)

    def setup_builtin_modules(self):
        "NOT_RPYTHON: only for initializing the space."
        if self.config.objspace.usemodules.cpyext:
            # Special-case this to have state.install_dll() called early, which
            # is required to initialise sys on Windows.
            from pypy.module.cpyext.state import State
            self.fromcache(State).build_api()
        self.getbuiltinmodule('sys')
        self.getbuiltinmodule('_imp')
        self.getbuiltinmodule('_frozen_importlib')
        self.getbuiltinmodule('builtins')
        for mod in self.builtin_modules.values():
            mod.setup_after_space_initialization()

    def initialize(self):
        """NOT_RPYTHON: Abstract method that should put some minimal
        content into the w_builtins."""

    def getexecutioncontext(self):
        "Return what we consider to be the active execution context."
        # Important: the annotator must not see a prebuilt ExecutionContext:
        # you should not see frames while you translate
        # so we make sure that the threadlocals never *have* an
        # ExecutionContext during translation.
        if not we_are_translated():
            if self.config.translating:
                assert self.threadlocals.get_ec() is None, (
                    "threadlocals got an ExecutionContext during translation!")
                try:
                    return self._ec_during_translation
                except AttributeError:
                    ec = self.createexecutioncontext()
                    self._ec_during_translation = ec
                    return ec
            else:
                ec = self.threadlocals.get_ec()
                if ec is None:
                    self.threadlocals.enter_thread(self)
                    ec = self.threadlocals.get_ec()
                return ec
        else:
            # translated case follows.  self.threadlocals is either from
            # 'pypy.interpreter.miscutils' or 'pypy.module.thread.threadlocals'.
            # the result is assumed to be non-null: enter_thread() was called
            # by space.startup().
            ec = self.threadlocals.get_ec()
            assert ec is not None
            return ec

    def _freeze_(self):
        return True

    def createexecutioncontext(self):
        "Factory function for execution contexts."
        return ExecutionContext(self)

    def createcompiler(self):
        "Factory function creating a compiler object."
        try:
            return self.default_compiler
        except AttributeError:
            from pypy.interpreter.pycompiler import PythonAstCompiler
            compiler = PythonAstCompiler(self)
            self.default_compiler = compiler
            return compiler

    def createframe(self, code, w_globals, outer_func=None):
        "Create an empty PyFrame suitable for this code object."
        return self.FrameClass(self, code, w_globals, outer_func)

    def allocate_lock(self):
        """Return an interp-level Lock object if threads are enabled,
        and a dummy object if they are not."""
        from rpython.rlib import rthread
        if not self.config.objspace.usemodules.thread:
            return rthread.dummy_lock
        # hack: we can't have prebuilt locks if we're translating.
        # In this special situation we should just not lock at all
        # (translation is not multithreaded anyway).
        if not we_are_translated() and self.config.translating:
            raise CannotHaveLock()
        try:
            return rthread.allocate_lock()
        except rthread.error:
            raise oefmt(self.w_RuntimeError, "out of resources")

    # Following is a friendly interface to common object space operations
    # that can be defined in term of more primitive ones.  Subclasses
    # may also override specific functions for performance.

    def not_(self, w_obj):
        return self.newbool(not self.is_true(w_obj))

    def eq_w(self, w_obj1, w_obj2):
        """Implements equality with the double check 'x is y or x == y'."""
        return self.is_w(w_obj1, w_obj2) or self.is_true(self.eq(w_obj1, w_obj2))

    def is_(self, w_one, w_two):
        return self.newbool(self.is_w(w_one, w_two))

    def is_w(self, w_one, w_two):
        # done by a method call on w_two (and not on w_one, because of the
        # expected programming style where we say "if x is None" or
        # "if x is object").
        assert w_two is not None
        return w_two.is_w(self, w_one)

    def is_none(self, w_obj):
        """ mostly for checking inputargs that have unwrap_spec and
        can accept both w_None and None
        """
        return w_obj is None or self.is_w(w_obj, self.w_None)

    def id(self, w_obj):
        w_result = w_obj.immutable_unique_id(self)
        if w_result is None:
            # in the common case, returns an unsigned value
            w_result = self.newint(r_uint(compute_unique_id(w_obj)))
        return w_result

    def hash_w(self, w_obj):
        """shortcut for space.int_w(space.hash(w_obj))"""
        return self.int_w(self.hash(w_obj))

    def len_w(self, w_obj):
        """shortcut for space.int_w(space.len(w_obj))"""
        return self.int_w(self.len(w_obj))

    def contains_w(self, w_container, w_item):
        """shortcut for space.is_true(space.contains(w_container, w_item))"""
        return self.is_true(self.contains(w_container, w_item))

    def setitem_str(self, w_obj, key, w_value):
<<<<<<< HEAD
        return self.setitem(w_obj, self.newtext(key), w_value)

    def finditem_str(self, w_obj, key):
=======
        # key is a "text" (ie str in python2 and unicode in python3)
        return self.setitem(w_obj, self.newtext(key), w_value)

    def finditem_str(self, w_obj, key):
        # key is a "text" (ie str in python2 and unicode in python3)
>>>>>>> b3a1d832
        return self.finditem(w_obj, self.newtext(key))

    def finditem(self, w_obj, w_key):
        try:
            return self.getitem(w_obj, w_key)
        except OperationError as e:
            if e.match(self, self.w_KeyError):
                return None
            raise

    def findattr(self, w_object, w_name):
        try:
            return self.getattr(w_object, w_name)
        except OperationError as e:
            # a PyPy extension: let SystemExit and KeyboardInterrupt go through
            if e.async(self):
                raise
            return None

    def wrap_none(self, w_obj):
        if w_obj is None:
            return self.w_None
        return w_obj

    @signature(types.any(), types.bool(), returns=types.instance(W_Root))
    def newbool(self, b):
        if b:
            return self.w_True
        else:
            return self.w_False

    def new_interned_w_str(self, w_u):
        assert isinstance(w_u, W_Root)   # and is not None
        u = self.unicode_w(w_u)
        if not we_are_translated():
            assert type(u) is unicode
        w_u1 = self.interned_strings.get(u)
        if w_u1 is None:
            w_u1 = w_u
            self.interned_strings.set(u, w_u1)
        return w_u1

    def new_interned_str(self, s):
<<<<<<< HEAD
        """Assumes an identifier (utf-8 encoded str)"""
=======
        # returns a "text" (ie str in python2 and unicode in python3)
>>>>>>> b3a1d832
        if not we_are_translated():
            assert type(s) is str
        u = s.decode('utf-8')
        w_s1 = self.interned_strings.get(u)
        if w_s1 is None:
<<<<<<< HEAD
            w_s1 = self.wrap(u)
            self.interned_strings.set(u, w_s1)
=======
            w_s1 = self.newbytes(s)
            self.interned_strings.set(s, w_s1)
>>>>>>> b3a1d832
        return w_s1

    def get_interned_str(self, s):
        """Assumes an identifier (utf-8 encoded str).  Returns None if
        the identifier is not interned, or not a valid utf-8 string at all.
        """
        # interface for marshal_impl
        if not we_are_translated():
            assert type(s) is str
        try:
            u = s.decode('utf-8')
        except UnicodeDecodeError:
            return None
        return self.interned_strings.get(u)   # may be None

    @specialize.arg(1)
    def descr_self_interp_w(self, RequiredClass, w_obj):
        if not isinstance(w_obj, RequiredClass):
            raise DescrMismatch()
        return w_obj

    @specialize.arg(1)
    def interp_w(self, RequiredClass, w_obj, can_be_None=False):
        """
        Unwrap w_obj, checking that it is an instance of the required internal
        interpreter class.
        """
        assert RequiredClass is not None
        if can_be_None and self.is_none(w_obj):
            return None
        if not isinstance(w_obj, RequiredClass):   # or obj is None
            raise oefmt(self.w_TypeError,
                        "'%s' object expected, got '%N' instead",
                        wrappable_class_name(RequiredClass),
                        w_obj.getclass(self))
        return w_obj

    def unpackiterable(self, w_iterable, expected_length=-1):
        """Unpack an iterable into a real (interpreter-level) list.

        Raise an OperationError(w_ValueError) if the length is wrong."""
        w_iterator = self.iter(w_iterable)
        if expected_length == -1:
            if self.is_generator(w_iterator):
                # special hack for speed
                lst_w = []
                w_iterator.unpack_into(lst_w)
                return lst_w
            return self._unpackiterable_unknown_length(w_iterator, w_iterable)
        else:
            lst_w = self._unpackiterable_known_length(w_iterator,
                                                      expected_length)
            return lst_w[:]     # make the resulting list resizable

    def iteriterable(self, w_iterable):
        return InterpIterable(self, w_iterable)

    def _unpackiterable_unknown_length(self, w_iterator, w_iterable):
        """Unpack an iterable of unknown length into an interp-level
        list.
        """
        # If we can guess the expected length we can preallocate.
        try:
            items = newlist_hint(self.length_hint(w_iterable, 0))
        except MemoryError:
            items = [] # it might have lied

        tp = self.type(w_iterator)
        while True:
            unpackiterable_driver.jit_merge_point(tp=tp,
                                                  w_iterator=w_iterator,
                                                  items=items)
            try:
                w_item = self.next(w_iterator)
            except OperationError as e:
                if not e.match(self, self.w_StopIteration):
                    raise
                break  # done
            items.append(w_item)
        #
        return items

    @jit.dont_look_inside
    def _unpackiterable_known_length(self, w_iterator, expected_length):
        # Unpack a known length list, without letting the JIT look inside.
        # Implemented by just calling the @jit.unroll_safe version, but
        # the JIT stopped looking inside already.
        return self._unpackiterable_known_length_jitlook(w_iterator,
                                                         expected_length)

    @jit.unroll_safe
    def _unpackiterable_known_length_jitlook(self, w_iterator,
                                             expected_length):
        items = [None] * expected_length
        idx = 0
        while True:
            try:
                w_item = self.next(w_iterator)
            except OperationError as e:
                if not e.match(self, self.w_StopIteration):
                    raise
                break  # done
            if idx == expected_length:
                raise oefmt(self.w_ValueError,
                            "too many values to unpack (expected %d)",
                            expected_length)
            items[idx] = w_item
            idx += 1
        if idx < expected_length:
            raise oefmt(self.w_ValueError,
                        "not enough values to unpack (expected %d, got %d)",
                        expected_length, idx)
        return items

    def unpackiterable_unroll(self, w_iterable, expected_length):
        # Like unpackiterable(), but for the cases where we have
        # an expected_length and want to unroll when JITted.
        # Returns a fixed-size list.
        w_iterator = self.iter(w_iterable)
        assert expected_length != -1
        return self._unpackiterable_known_length_jitlook(w_iterator,
                                                         expected_length)


    def unpackiterable_int(self, w_obj):
        """
        Return a RPython list of unwrapped ints out of w_obj. The list is
        guaranteed to be acopy of the actual data contained in w_obj, so you
        can freely modify it. It might return None if not supported.
        """
        return w_obj.unpackiterable_int(self)

    def unpackiterable_float(self, w_obj):
        """
        Same as unpackiterable_int, but for floats.
        """
        return w_obj.unpackiterable_float(self)


    def length_hint(self, w_obj, default):
        """Return the length of an object, consulting its __length_hint__
        method if necessary.
        """
        try:
            return self.len_w(w_obj)
        except OperationError as e:
            if not (e.match(self, self.w_TypeError) or
                    e.match(self, self.w_AttributeError)):
                raise

        w_descr = self.lookup(w_obj, '__length_hint__')
        if w_descr is None:
            return default
        try:
            w_hint = self.get_and_call_function(w_descr, w_obj)
        except OperationError as e:
            if not (e.match(self, self.w_TypeError) or
                    e.match(self, self.w_AttributeError)):
                raise
            return default
        if self.is_w(w_hint, self.w_NotImplemented):
            return default

        hint = self.int_w(w_hint)
        if hint < 0:
            raise oefmt(self.w_ValueError,
                        "__length_hint__() should return >= 0")
        return hint

    def fixedview(self, w_iterable, expected_length=-1):
        """ A fixed list view of w_iterable. Don't modify the result
        """
        return make_sure_not_resized(self.unpackiterable(w_iterable,
                                                         expected_length)[:])

    fixedview_unroll = fixedview

    def listview(self, w_iterable, expected_length=-1):
        """ A non-fixed view of w_iterable. Don't modify the result
        """
        return self.unpackiterable(w_iterable, expected_length)

    def listview_no_unpack(self, w_iterable):
        """ Same as listview() if cheap.  If 'w_iterable' is something like
        a generator, for example, then return None instead.
        May return None anyway.
        """
        return None

    def listview_bytes(self, w_list):
        """ Return a list of unwrapped strings out of a list of strings. If the
        argument is not a list or does not contain only strings, return None.
        May return None anyway.
        """
        return None

    def listview_unicode(self, w_list):
        """ Return a list of unwrapped unicode out of a list of unicode. If the
        argument is not a list or does not contain only unicode, return None.
        May return None anyway.
        """
        return None

    def listview_int(self, w_list):
        """ Return a list of unwrapped int out of a list of int. If the
        argument is not a list or does not contain only int, return None.
        May return None anyway.
        """
        return None

    def listview_float(self, w_list):
        """ Return a list of unwrapped float out of a list of float. If the
        argument is not a list or does not contain only float, return None.
        May return None anyway.
        """
        return None

    def view_as_kwargs(self, w_dict):
        """ if w_dict is a kwargs-dict, return two lists, one of unwrapped
        strings and one of wrapped values. otherwise return (None, None)
        """
        return (None, None)

    def newlist_bytes(self, list_s):
        return self.newlist([self.newbytes(s) for s in list_s])

    def newlist_unicode(self, list_u):
        return self.newlist([self.newunicode(u) for u in list_u])

    def newlist_int(self, list_i):
        return self.newlist([self.newint(i) for i in list_i])

    def newlist_float(self, list_f):
        return self.newlist([self.newfloat(f) for f in list_f])

    def newlist_hint(self, sizehint):
        from pypy.objspace.std.listobject import make_empty_list_with_size
        return make_empty_list_with_size(self, sizehint)

    @jit.unroll_safe
    def exception_match(self, w_exc_type, w_check_class):
        """Checks if the given exception type matches 'w_check_class'."""
        if self.is_w(w_exc_type, w_check_class):
            return True   # fast path
        if self.isinstance_w(w_check_class, self.w_tuple):
            for w_t in self.fixedview(w_check_class):
                if self.exception_match(w_exc_type, w_t):
                    return True
            else:
                return False
        return self.exception_issubclass_w(w_exc_type, w_check_class)

    def call_obj_args(self, w_callable, w_obj, args):
        if not self.config.objspace.disable_call_speedhacks:
            # start of hack for performance
            from pypy.interpreter.function import Function
            if isinstance(w_callable, Function):
                return w_callable.call_obj_args(w_obj, args)
            # end of hack for performance
        return self.call_args(w_callable, args.prepend(w_obj))

    def call(self, w_callable, w_args, w_kwds=None):
        args = Arguments.frompacked(self, w_args, w_kwds)
        return self.call_args(w_callable, args)

    def _try_fetch_pycode(self, w_func):
        from pypy.interpreter.function import Function, Method
        if isinstance(w_func, Method):
            w_func = w_func.w_function
        if isinstance(w_func, Function):
            return w_func.code
        return None

    def call_function(self, w_func, *args_w):
        nargs = len(args_w) # used for pruning funccall versions
        if not self.config.objspace.disable_call_speedhacks and nargs < 5:
            # start of hack for performance
            from pypy.interpreter.function import Function, Method
            if isinstance(w_func, Method):
                if nargs < 4:
                    func = w_func.w_function
                    if isinstance(func, Function):
                        return func.funccall(w_func.w_instance, *args_w)

            if isinstance(w_func, Function):
                return w_func.funccall(*args_w)
            # end of hack for performance

        args = Arguments(self, list(args_w))
        return self.call_args(w_func, args)

    def call_valuestack(self, w_func, nargs, frame, methodcall=False):
        # methodcall is only used for better error messages in argument.py
        from pypy.interpreter.function import Function, Method, is_builtin_code
        if frame.get_is_being_profiled() and is_builtin_code(w_func):
            # XXX: this code is copied&pasted :-( from the slow path below
            # call_valuestack().
            args = frame.make_arguments(nargs)
            return self.call_args_and_c_profile(frame, w_func, args)

        if not self.config.objspace.disable_call_speedhacks:
            # start of hack for performance
            if isinstance(w_func, Method):
                # reuse callable stack place for w_inst
                frame.settopvalue(w_func.w_instance, nargs)
                nargs += 1
                methodcall = True
                w_func = w_func.w_function

            if isinstance(w_func, Function):
                return w_func.funccall_valuestack(
                        nargs, frame, methodcall=methodcall)
            # end of hack for performance

        args = frame.make_arguments(nargs)
        return self.call_args(w_func, args)

    def call_args_and_c_profile(self, frame, w_func, args):
        ec = self.getexecutioncontext()
        ec.c_call_trace(frame, w_func, args)
        try:
            w_res = self.call_args(w_func, args)
        except OperationError:
            ec.c_exception_trace(frame, w_func)
            raise
        ec.c_return_trace(frame, w_func, args)
        return w_res

    def call_method(self, w_obj, methname, *arg_w):
<<<<<<< HEAD
        w_meth = self.getattr(w_obj, self.newtext(methname))
=======
        w_meth = self.getattr(w_obj, self.newbytes(methname))
>>>>>>> b3a1d832
        return self.call_function(w_meth, *arg_w)

    def raise_key_error(self, w_key):
        e = self.call_function(self.w_KeyError, w_key)
        raise OperationError(self.w_KeyError, e)

    def lookup(self, w_obj, name):
        w_type = self.type(w_obj)
<<<<<<< HEAD
        w_mro = self.getattr(w_type, self.newtext("__mro__"))
=======
        w_mro = self.getattr(w_type, self.newbytes("__mro__"))
>>>>>>> b3a1d832
        for w_supertype in self.fixedview(w_mro):
            w_value = w_supertype.getdictvalue(self, name)
            if w_value is not None:
                return w_value
        return None

    def is_generator(self, w_obj):
        from pypy.interpreter.generator import GeneratorIterator
        return isinstance(w_obj, GeneratorIterator)

    def callable(self, w_obj):
<<<<<<< HEAD
        return self.newbool(self.lookup(w_obj, "__call__") is not None)

    def issequence_w(self, w_obj):
=======
        if self.lookup(w_obj, "__call__") is not None:
            if self.is_oldstyle_instance(w_obj):
                # ugly old style class special treatment, but well ...
                try:
                    self.getattr(w_obj, self.newbytes("__call__"))
                    return self.w_True
                except OperationError as e:
                    if not e.match(self, self.w_AttributeError):
                        raise
                    return self.w_False
            else:
                return self.w_True
        return self.w_False

    def issequence_w(self, w_obj):
        if self.is_oldstyle_instance(w_obj):
            return (self.findattr(w_obj, self.newbytes('__getitem__')) is not None)
>>>>>>> b3a1d832
        flag = self.type(w_obj).flag_map_or_seq
        if flag == 'M':
            return False
        elif flag == 'S':
            return True
        else:
            return (self.lookup(w_obj, '__getitem__') is not None)

    def ismapping_w(self, w_obj):
<<<<<<< HEAD
=======
        if self.is_oldstyle_instance(w_obj):
            return (self.findattr(w_obj, self.newbytes('__getitem__')) is not None)
>>>>>>> b3a1d832
        flag = self.type(w_obj).flag_map_or_seq
        if flag == 'M':
            return True
        elif flag == 'S':
            return False
        else:
            return self.lookup(w_obj, '__getitem__') is not None

    # The code below only works
    # for the simple case (new-style instance).
    # These methods are patched with the full logic by the builtins
    # module when it is loaded

    def abstract_issubclass_w(self, w_cls1, w_cls2, allow_override=False):
        # Equivalent to 'issubclass(cls1, cls2)'.
        return self.issubtype_w(w_cls1, w_cls2)

    def abstract_isinstance_w(self, w_obj, w_cls, allow_override=False):
        # Equivalent to 'isinstance(obj, cls)'.
        return self.isinstance_w(w_obj, w_cls)

    def abstract_isclass_w(self, w_obj):
        # Equivalent to 'isinstance(obj, type)'.
        return self.isinstance_w(w_obj, self.w_type)

    def abstract_getclass(self, w_obj):
        # Equivalent to 'obj.__class__'.
        return self.type(w_obj)

    def isabstractmethod_w(self, w_obj):
        try:
            w_result = self.getattr(w_obj, self.newtext("__isabstractmethod__"))
        except OperationError as e:
            if e.match(self, self.w_AttributeError):
                return False
            raise
        return self.is_true(w_result)

    # CPython rules allows subclasses of BaseExceptions to be exceptions.
    # This is slightly less general than the case above, so we prefix
    # it with exception_

    def exception_is_valid_obj_as_class_w(self, w_obj):
        if not self.isinstance_w(w_obj, self.w_type):
            return False
        return self.issubtype_w(w_obj, self.w_BaseException)

    def exception_is_valid_class_w(self, w_cls):
        return self.issubtype_w(w_cls, self.w_BaseException)

    def exception_getclass(self, w_obj):
        return self.type(w_obj)

    def exception_issubclass_w(self, w_cls1, w_cls2):
        return self.issubtype_w(w_cls1, w_cls2)

    def new_exception_class(self, *args, **kwargs):
        "NOT_RPYTHON; convenience method to create excceptions in modules"
        return new_exception_class(self, *args, **kwargs)

    # end of special support code

    def eval(self, expression, w_globals, w_locals, hidden_applevel=False):
        "NOT_RPYTHON: For internal debugging."
        if isinstance(expression, str):
            compiler = self.createcompiler()
            expression = compiler.compile(expression, '?', 'eval', 0,
                                         hidden_applevel=hidden_applevel)
        else:
            raise TypeError('space.eval(): expected a string, code or PyCode object')
        return expression.exec_code(self, w_globals, w_locals)

    def exec_(self, statement, w_globals, w_locals, hidden_applevel=False,
              filename=None):
        "NOT_RPYTHON: For internal debugging."
        if filename is None:
            filename = '?'
        from pypy.interpreter.pycode import PyCode
        if isinstance(statement, str):
            compiler = self.createcompiler()
            statement = compiler.compile(statement, filename, 'exec', 0,
                                         hidden_applevel=hidden_applevel)
        if not isinstance(statement, PyCode):
            raise TypeError('space.exec_(): expected a string, code or PyCode object')
<<<<<<< HEAD
        w_key = self.newtext('__builtins__')
=======
        w_key = self.newbytes('__builtins__')
>>>>>>> b3a1d832
        if not self.contains_w(w_globals, w_key):
            self.setitem(w_globals, w_key, self.builtin)
        return statement.exec_code(self, w_globals, w_locals)

    @specialize.arg(2)
    def appexec(self, posargs_w, source):
        """ return value from executing given source at applevel.
            The source must look like
               '''(x, y):
                       do_stuff...
                       return result
               '''
        """
        w_func = self.fromcache(AppExecCache).getorbuild(source)
        args = Arguments(self, list(posargs_w))
        return self.call_args(w_func, args)

    def _next_or_none(self, w_it):
        try:
            return self.next(w_it)
        except OperationError as e:
            if not e.match(self, self.w_StopIteration):
                raise
            return None

    @specialize.arg(3)
    def compare_by_iteration(self, w_iterable1, w_iterable2, op):
        w_it1 = self.iter(w_iterable1)
        w_it2 = self.iter(w_iterable2)
        while True:
            w_x1 = self._next_or_none(w_it1)
            w_x2 = self._next_or_none(w_it2)
            if w_x1 is None or w_x2 is None:
                if op == 'eq': return self.newbool(w_x1 is w_x2)  # both None
                if op == 'ne': return self.newbool(w_x1 is not w_x2)
                if op == 'lt': return self.newbool(w_x2 is not None)
                if op == 'le': return self.newbool(w_x1 is None)
                if op == 'gt': return self.newbool(w_x1 is not None)
                if op == 'ge': return self.newbool(w_x2 is None)
                assert False, "bad value for op"
            if not self.eq_w(w_x1, w_x2):
                if op == 'eq': return self.w_False
                if op == 'ne': return self.w_True
                if op == 'lt': return self.lt(w_x1, w_x2)
                if op == 'le': return self.le(w_x1, w_x2)
                if op == 'gt': return self.gt(w_x1, w_x2)
                if op == 'ge': return self.ge(w_x1, w_x2)
                assert False, "bad value for op"

    def decode_index(self, w_index_or_slice, seqlength):
        """Helper for custom sequence implementations
             -> (index, 0, 0) or
                (start, stop, step)
        """
        if self.isinstance_w(w_index_or_slice, self.w_slice):
            from pypy.objspace.std.sliceobject import W_SliceObject
            assert isinstance(w_index_or_slice, W_SliceObject)
            start, stop, step = w_index_or_slice.indices3(self, seqlength)
        else:
            start = self.int_w(w_index_or_slice, allow_conversion=False)
            if start < 0:
                start += seqlength
            if not (0 <= start < seqlength):
                raise oefmt(self.w_IndexError, "index out of range")
            stop = 0
            step = 0
        return start, stop, step

    def decode_index4(self, w_index_or_slice, seqlength):
        """Helper for custom sequence implementations
             -> (index, 0, 0, 1) or
                (start, stop, step, slice_length)
        """
        if self.isinstance_w(w_index_or_slice, self.w_slice):
            from pypy.objspace.std.sliceobject import W_SliceObject
            assert isinstance(w_index_or_slice, W_SliceObject)
            start, stop, step, length = w_index_or_slice.indices4(self,
                                                                  seqlength)
        else:
            start = self.int_w(w_index_or_slice, allow_conversion=False)
            if start < 0:
                start += seqlength
            if not (0 <= start < seqlength):
                raise oefmt(self.w_IndexError, "index out of range")
            stop = 0
            step = 0
            length = 1
        return start, stop, step, length

    def getindex_w(self, w_obj, w_exception, objdescr=None):
        """Return w_obj.__index__() as an RPython int.
        If w_exception is None, silently clamp in case of overflow;
        else raise w_exception.
        """
        try:
            w_index = self.index(w_obj)
        except OperationError as err:
            if objdescr is None or not err.match(self, self.w_TypeError):
                raise
            raise oefmt(self.w_TypeError,
                        "%s indices must be integers or slices, not %T",
                        objdescr, w_obj)
        try:
            # allow_conversion=False it's not really necessary because the
            # return type of __index__ is already checked by space.index(),
            # but there is no reason to allow conversions anyway
            index = self.int_w(w_index, allow_conversion=False)
        except OperationError as err:
            if not err.match(self, self.w_OverflowError):
                raise
            if not w_exception:
                # w_index should be a long object, but can't be sure of that
                if self.is_true(self.lt(w_index, self.newint(0))):
                    return -sys.maxint-1
                else:
                    return sys.maxint
            else:
                raise oefmt(w_exception,
                            "cannot fit '%T' into an index-sized integer",
                            w_obj)
        else:
            return index

    def getslice(space, w_obj, w_start, w_stop):
        w_slice = space.newslice(w_start, w_stop, space.w_None)
        return space.getitem(w_obj, w_slice)

    def setslice(space, w_obj, w_start, w_stop, w_sequence):
        w_slice = space.newslice(w_start, w_stop, space.w_None)
        return space.setitem(w_obj, w_slice, w_sequence)

    def delslice(space, w_obj, w_start, w_stop):
        w_slice = space.newslice(w_start, w_stop, space.w_None)
        return space.delitem(w_obj, w_slice)

    def r_longlong_w(self, w_obj, allow_conversion=True):
        bigint = self.bigint_w(w_obj, allow_conversion)
        try:
            return bigint.tolonglong()
        except OverflowError:
            raise oefmt(self.w_OverflowError, "integer too large")

    def r_ulonglong_w(self, w_obj, allow_conversion=True):
        bigint = self.bigint_w(w_obj, allow_conversion)
        try:
            return bigint.toulonglong()
        except OverflowError:
            raise oefmt(self.w_OverflowError, "integer too large")
        except ValueError:
            raise oefmt(self.w_ValueError,
                        "cannot convert negative integer to unsigned int")

    BUF_SIMPLE   = 0x0000
    BUF_WRITABLE = 0x0001
    BUF_FORMAT   = 0x0004
    BUF_ND       = 0x0008
    BUF_STRIDES  = 0x0010 | BUF_ND
    BUF_C_CONTIGUOUS = 0x0020 | BUF_STRIDES
    BUF_F_CONTIGUOUS = 0x0040 | BUF_STRIDES
    BUF_ANY_CONTIGUOUS = 0x0080 | BUF_STRIDES
    BUF_INDIRECT = 0x0100 | BUF_STRIDES

    BUF_CONTIG_RO = BUF_ND
    BUF_CONTIG    = BUF_ND | BUF_WRITABLE

    BUF_FULL_RO = BUF_INDIRECT | BUF_FORMAT
    BUF_FULL    = BUF_INDIRECT | BUF_FORMAT | BUF_WRITABLE

    def check_buf_flags(self, flags, readonly):
        if readonly and flags & self.BUF_WRITABLE == self.BUF_WRITABLE:
            raise oefmt(self.w_BufferError, "Object is not writable.")

    def buffer_w(self, w_obj, flags):
        # New buffer interface, returns a buffer based on flags (PyObject_GetBuffer)
        try:
            return w_obj.buffer_w(self, flags)
        except BufferInterfaceNotFound:
            raise oefmt(self.w_TypeError,
                        "'%T' does not support the buffer interface", w_obj)

    def readbuf_w(self, w_obj):
        # Old buffer interface, returns a readonly buffer (PyObject_AsReadBuffer)
        try:
            return w_obj.buffer_w(self, self.BUF_SIMPLE)
        except BufferInterfaceNotFound:
            raise oefmt(self.w_TypeError,
                        "expected an object with a buffer interface")

    def writebuf_w(self, w_obj):
        # Old buffer interface, returns a writeable buffer (PyObject_AsWriteBuffer)
        try:
            return w_obj.buffer_w(self, self.BUF_WRITABLE)
        except BufferInterfaceNotFound:
            raise oefmt(self.w_TypeError,
                        "expected an object with a writable buffer interface")

    def charbuf_w(self, w_obj):
        # Old buffer interface, returns a character buffer (PyObject_AsCharBuffer)
        try:
            buf = w_obj.buffer_w(self, self.BUF_SIMPLE)
        except BufferInterfaceNotFound:
            raise oefmt(self.w_TypeError,
                        "expected an object with a buffer interface")
        else:
            return buf.as_str()

    def _getarg_error(self, expected, w_obj):
        if self.is_none(w_obj):
            e = oefmt(self.w_TypeError, "a %s is required, not None", expected)
        else:
            e = oefmt(self.w_TypeError, "a %s is requried, not %T", expected, w_obj)
        raise e

    @specialize.arg(1)
    def getarg_w(self, code, w_obj):
        if code == 'z*':
            if self.is_none(w_obj):
                return None
            code = 's*'
        if code == 's*':
            if self.isinstance_w(w_obj, self.w_str):
                return StringBuffer(w_obj.bytes_w(self))
            if self.isinstance_w(w_obj, self.w_unicode):
                return StringBuffer(w_obj.identifier_w(self))  # no surrogates
            try:
                return w_obj.buffer_w(self, self.BUF_SIMPLE)
            except BufferInterfaceNotFound:
                self._getarg_error("bytes or buffer", w_obj)
        elif code == 's#':
            if self.isinstance_w(w_obj, self.w_str):
                return w_obj.bytes_w(self)
            if self.isinstance_w(w_obj, self.w_unicode):
                return w_obj.identifier_w(self)    # no surrogates (forbidden)
            try:
                return w_obj.buffer_w(self, self.BUF_SIMPLE).as_str()
            except BufferInterfaceNotFound:
                self._getarg_error("bytes or read-only buffer", w_obj)
        elif code == 'w*':
            try:
                return w_obj.buffer_w(self, self.BUF_WRITABLE)
            except OperationError:
                pass
            except BufferInterfaceNotFound:
                pass
            self._getarg_error("read-write buffer", w_obj)
        elif code == 'y*':
            try:
                return w_obj.buffer_w(self, self.BUF_SIMPLE)
            except BufferInterfaceNotFound:
                self._getarg_error("bytes-like object", w_obj)
        else:
            assert False

    # XXX rename/replace with code more like CPython getargs for buffers
    def bufferstr_w(self, w_obj, flags=BUF_SIMPLE):
        # Directly returns an interp-level str.  Note that if w_obj is a
        # unicode string, this is different from str_w(buffer(w_obj)):
        # indeed, the latter returns a string with the raw bytes from
        # the underlying unicode buffer, but bufferstr_w() just converts
        # the unicode to an ascii string.  This inconsistency is kind of
        # needed because CPython has the same issue.  (Well, it's
        # unclear if there is any use at all for getting the bytes in
        # the unicode buffer.)
        try:
            return self.bytes_w(w_obj)
        except OperationError as e:
            if not e.match(self, self.w_TypeError):
                raise
        return self.buffer_w(w_obj, flags).as_str()

    def str_or_None_w(self, w_obj):
        return None if self.is_none(w_obj) else self.str_w(w_obj)

    def text_or_None_w(self, w_obj):
        return None if self.is_none(w_obj) else self.text_w(w_obj)

    @not_rpython
    def str_w(self, w_obj):
        """
        if w_obj is unicode, call text_w() (i.e., return the UTF-8-nosg
        encoded string). Else, call bytes_w().

        We should kill str_w completely and manually substitute it with
        text_w/identifier_w/bytes_w at all call sites.  It remains for
        now for tests only.
        """
        if self.isinstance_w(w_obj, self.w_unicode):
            return w_obj.text_w(self)
        else:
            return w_obj.bytes_w(self)

    def bytes_w(self, w_obj):
        return w_obj.bytes_w(self)

    def str0_w(self, w_obj):
        "Like str_w, but rejects strings with NUL bytes."
        from rpython.rlib import rstring
        result = self.str_w(w_obj)
        if '\x00' in result:
            raise oefmt(self.w_ValueError,
                        "argument must be a string without NUL characters")
        return rstring.assert_str0(result)

    def bytes0_w(self, w_obj):
        "Like bytes_w, but rejects strings with NUL bytes."
        from rpython.rlib import rstring
        result = self.bytes_w(w_obj)
        if '\x00' in result:
            raise oefmt(self.w_ValueError,
                        "argument must be a string without NUL characters")
        return rstring.assert_str0(result)

    def int_w(self, w_obj, allow_conversion=True):
        """
        Unwrap an app-level int object into an interpret-level int.

        If allow_conversion==True, w_obj might be of any type which implements
        __int__, *except* floats which are explicitly rejected. This is the
        same logic as CPython's PyArg_ParseTuple. If you want to also allow
        floats, you can call space.int_w(space.int(w_obj)).

        If allow_conversion=False, w_obj needs to be an app-level int or a
        subclass.
        """
        return w_obj.int_w(self, allow_conversion)

    def int(self, w_obj):
        return w_obj.int(self)

    def uint_w(self, w_obj):
        return w_obj.uint_w(self)

    def bigint_w(self, w_obj, allow_conversion=True):
        """
        Like int_w, but return a rlib.rbigint object and call __long__ if
        allow_conversion is True.
        """
        return w_obj.bigint_w(self, allow_conversion)

    def float_w(self, w_obj, allow_conversion=True):
        """
        Like int_w, but return an interp-level float and call __float__ if
        allow_conversion is True.
        """
        return w_obj.float_w(self, allow_conversion)

    def unicode_w(self, w_obj):
        return w_obj.unicode_w(self)

    def unicode0_w(self, w_obj):
        "Like unicode_w, but rejects strings with NUL bytes."
        from rpython.rlib import rstring
        result = w_obj.unicode_w(self)
        if u'\x00' in result:
            raise oefmt(self.w_ValueError,
                        "argument must be a unicode string without NUL "
                        "characters")
        return rstring.assert_str0(result)

    def realunicode_w(self, w_obj):
        # Like unicode_w, but only works if w_obj is really of type
        # 'unicode'.
        if not self.isinstance_w(w_obj, self.w_unicode):
            raise oefmt(self.w_TypeError, "argument must be a unicode")
        return self.unicode_w(w_obj)

    def text_w(self, w_obj):
        """
        Unwrap a unicode object and return a 'utf-8-nosg' byte string
        ('no surrogate').  This encoding always works and is in one-to-
        one correspondance with the unicode.
        """
        return w_obj.text_w(self)

    def identifier_w(self, w_obj):
        """
        Unwrap an object which is used as an identifier (i.e. names of
        variables, methdods, functions, classes etc.). In py3k, identifiers
        are unicode strings and are unwrapped as UTF-8 encoded byte strings.
        This differs from space.text_w() because it raises an app-level
        UnicodeEncodeError if the unicode string contains surrogates.
        This corresponds exactly to 'str.encode(obj, "utf-8")' at app-level.
        (XXX check what occurs on narrow builds or kill narrow builds!)
        """
        return w_obj.identifier_w(self)

    def fsencode(space, w_obj):
        from pypy.interpreter.unicodehelper import fsencode
        return fsencode(space, w_obj)

    def fsdecode(space, w_obj):
        from pypy.interpreter.unicodehelper import fsdecode
        return fsdecode(space, w_obj)

    def fsencode_w(self, w_obj):
        from rpython.rlib import rstring
        if self.isinstance_w(w_obj, self.w_unicode):
            w_obj = self.fsencode(w_obj)
        result = self.bufferstr_w(w_obj, self.BUF_FULL_RO)
        if '\x00' in result:
            raise oefmt(self.w_ValueError,
                        "argument must be a string without NUL characters")
        return rstring.assert_str0(result)

    def fsdecode_w(self, w_obj):
        if self.isinstance_w(w_obj, self.w_bytes):
            w_obj = self.fsdecode(w_obj)
        return self.unicode0_w(w_obj)

    def wrap_fsdecoded(self, x):
        return self.fsdecode(self.newbytes(x))

    def bool_w(self, w_obj):
        # Unwraps a bool, also accepting an int for compatibility.
        # For cases where you need to accept bools and ints and nothing
        # else.  Note that saying 'bool' in unwrap_spec() doesn't call
        # this, but the general is_true(),  accepting any object.
        return bool(self.int_w(w_obj))

    def ord(self, w_obj):
        return w_obj.ord(self)

    # This is all interface for gateway.py.
    gateway_int_w = int_w
    gateway_float_w = float_w
    gateway_r_longlong_w = r_longlong_w
    gateway_r_ulonglong_w = r_ulonglong_w

    def gateway_r_uint_w(self, w_obj):
        if self.isinstance_w(w_obj, self.w_float):
            raise oefmt(self.w_TypeError,
                        "integer argument expected, got float")
        return self.uint_w(self.int(w_obj))

    def gateway_nonnegint_w(self, w_obj):
        # Like space.gateway_int_w(), but raises an app-level ValueError if
        # the integer is negative.  Here for gateway.py.
        value = self.gateway_int_w(w_obj)
        if value < 0:
            raise oefmt(self.w_ValueError, "expected a non-negative integer")
        return value

    def c_int_w(self, w_obj):
        # Like space.gateway_int_w(), but raises an app-level OverflowError if
        # the integer does not fit in 32 bits.  Here for gateway.py.
        value = self.gateway_int_w(w_obj)
        if value < INT_MIN or value > INT_MAX:
            raise oefmt(self.w_OverflowError, "expected a 32-bit integer")
        return value

    def c_uint_w(self, w_obj):
        # Like space.gateway_uint_w(), but raises an app-level OverflowError if
        # the integer does not fit in 32 bits.  Here for gateway.py.
        value = self.uint_w(w_obj)
        if value > UINT_MAX:
            raise oefmt(self.w_OverflowError,
                        "expected an unsigned 32-bit integer")
        return value

    def c_nonnegint_w(self, w_obj):
        # Like space.gateway_int_w(), but raises an app-level ValueError if
        # the integer is negative or does not fit in 32 bits.  Here
        # for gateway.py.
        value = self.int_w(w_obj)
        if value < 0:
            raise oefmt(self.w_ValueError, "expected a non-negative integer")
        if value > INT_MAX:
            raise oefmt(self.w_OverflowError, "expected a 32-bit integer")
        return value

    def c_short_w(self, w_obj):
        value = self.int_w(w_obj)
        if value < SHRT_MIN:
            raise oefmt(self.w_OverflowError,
                "signed short integer is less than minimum")
        elif value > SHRT_MAX:
            raise oefmt(self.w_OverflowError,
                "signed short integer is greater than maximum")
        return value

    def c_ushort_w(self, w_obj):
        value = self.int_w(w_obj)
        if value < 0:
            raise oefmt(self.w_OverflowError,
                "can't convert negative value to C unsigned short")
        elif value > USHRT_MAX:
            raise oefmt(self.w_OverflowError,
                "Python int too large for C unsigned short")
        return value

    def c_uid_t_w(self, w_obj):
        # xxx assumes that uid_t and gid_t are a C unsigned int.
        # Equivalent to space.c_uint_w(), with the exception that
        # it also accepts -1 and converts that to UINT_MAX, which
        # is (uid_t)-1.  And values smaller than -1 raise
        # OverflowError, not ValueError.
        try:
            return self.c_uint_w(w_obj)
        except OperationError as e:
            if e.match(self, self.w_ValueError):
                # ValueError: cannot convert negative integer to unsigned
                if self.int_w(w_obj) == -1:
                    return UINT_MAX
                raise oefmt(self.w_OverflowError,
                            "user/group id smaller than minimum (-1)")
            raise

    def truncatedint_w(self, w_obj, allow_conversion=True):
        # Like space.gateway_int_w(), but return the integer truncated
        # instead of raising OverflowError.  For obscure cases only.
        try:
            return self.int_w(w_obj, allow_conversion)
        except OperationError as e:
            if not e.match(self, self.w_OverflowError):
                raise
            from rpython.rlib.rarithmetic import intmask
            return intmask(self.bigint_w(w_obj).uintmask())

    def truncatedlonglong_w(self, w_obj, allow_conversion=True):
        # Like space.gateway_r_longlong_w(), but return the integer truncated
        # instead of raising OverflowError.
        try:
            return self.r_longlong_w(w_obj, allow_conversion)
        except OperationError as e:
            if not e.match(self, self.w_OverflowError):
                raise
            from rpython.rlib.rarithmetic import longlongmask
            return longlongmask(self.bigint_w(w_obj).ulonglongmask())

    def c_filedescriptor_w(self, w_fd):
        # This is only used sometimes in CPython, e.g. for os.fsync() but
        # not os.close().  It's likely designed for 'select'.  It's irregular
        # in the sense that it expects either a real int/long or an object
        # with a fileno(), but not an object with an __int__().
        if not self.isinstance_w(w_fd, self.w_int):
            try:
<<<<<<< HEAD
                w_fileno = self.getattr(w_fd, self.newtext("fileno"))
=======
                w_fileno = self.getattr(w_fd, self.newbytes("fileno"))
>>>>>>> b3a1d832
            except OperationError as e:
                if e.match(self, self.w_AttributeError):
                    raise oefmt(self.w_TypeError,
                                "argument must be an int, or have a fileno() "
                                "method.")
                raise
            w_fd = self.call_function(w_fileno)
            if not self.isinstance_w(w_fd, self.w_int):
                raise oefmt(self.w_TypeError,
                            "fileno() returned a non-integer")
        fd = self.c_int_w(w_fd)  # Can raise w_OverflowError
        if fd < 0:
            raise oefmt(self.w_ValueError,
                "file descriptor cannot be a negative integer (%d)", fd)
        return fd

    def warn(self, w_msg, w_warningcls, stacklevel=2):
<<<<<<< HEAD
        from pypy.module._warnings.interp_warnings import do_warn

        # 'w_warningcls' must a Warning subclass
        if not we_are_translated():
            assert self.issubtype_w(w_warningcls, self.w_Warning)
        do_warn(self, w_msg, w_warningcls, stacklevel - 1)
=======
        self.appexec([w_msg, w_warningcls, self.newint(stacklevel)],
                     """(msg, warningcls, stacklevel):
            import _warnings
            _warnings.warn(msg, warningcls, stacklevel=stacklevel)
        """)

    def resource_warning(self, w_msg, w_tb):
        self.appexec([w_msg, w_tb],
                     """(msg, tb):
            import sys
            print >> sys.stderr, msg
            if tb:
                print >> sys.stderr, "Created at (most recent call last):"
                print >> sys.stderr, tb
        """)

    def format_traceback(self):
        # we need to disable track_resources before calling the traceback
        # module. Else, it tries to open more files to format the traceback,
        # the file constructor will call space.format_traceback etc., in an
        # inifite recursion
        flag = self.sys.track_resources
        self.sys.track_resources = False
        try:
            return self.appexec([],
                         """():
                import sys, traceback
                # the "1" is because we don't want to show THIS code
                # object in the traceback
                try:
                    f = sys._getframe(1)
                except ValueError:
                    # this happens if you call format_traceback at the very beginning
                    # of startup, when there is no bottom code object
                    return '<no stacktrace available>'
                return "".join(traceback.format_stack(f))
            """)
        finally:
            self.sys.track_resources = flag
>>>>>>> b3a1d832


class AppExecCache(SpaceCache):
    def build(cache, source):
        """ NOT_RPYTHON """
        space = cache.space
        # XXX will change once we have our own compiler
        import py
        source = source.lstrip()
        assert source.startswith('('), "incorrect header in:\n%s" % (source,)
        source = py.code.Source("def anonymous%s\n" % source)
        w_glob = space.newdict(module=True)
        space.exec_(str(source), w_glob, w_glob)
        return space.getitem(w_glob, space.newtext('anonymous'))


# Table describing the regular part of the interface of object spaces,
# namely all methods which only take w_ arguments and return a w_ result
# (if any).

ObjSpace.MethodTable = [
# method name # symbol # number of arguments # special method name(s)
    ('is_',             'is',        2, []),
    ('id',              'id',        1, []),
    ('type',            'type',      1, []),
    ('isinstance',      'isinstance', 2, ['__instancecheck__']),
    ('issubtype',       'issubtype', 2, ['__subclasscheck__']),  # not for old-style classes
    ('repr',            'repr',      1, ['__repr__']),
    ('str',             'str',       1, ['__str__']),
    ('format',          'format',    2, ['__format__']),
    ('len',             'len',       1, ['__len__']),
    ('hash',            'hash',      1, ['__hash__']),
    ('getattr',         'getattr',   2, ['__getattribute__']),
    ('setattr',         'setattr',   3, ['__setattr__']),
    ('delattr',         'delattr',   2, ['__delattr__']),
    ('getitem',         'getitem',   2, ['__getitem__']),
    ('setitem',         'setitem',   3, ['__setitem__']),
    ('delitem',         'delitem',   2, ['__delitem__']),
    ('trunc',           'trunc',     1, ['__trunc__']),
    ('pos',             'pos',       1, ['__pos__']),
    ('neg',             'neg',       1, ['__neg__']),
    ('nonzero',         'truth',     1, ['__bool__']),
    ('abs',             'abs',       1, ['__abs__']),
    ('ord',             'ord',       1, []),
    ('invert',          '~',         1, ['__invert__']),
    ('add',             '+',         2, ['__add__', '__radd__']),
    ('sub',             '-',         2, ['__sub__', '__rsub__']),
    ('mul',             '*',         2, ['__mul__', '__rmul__']),
    ('truediv',         '/',         2, ['__truediv__', '__rtruediv__']),
    ('floordiv',        '//',        2, ['__floordiv__', '__rfloordiv__']),
    ('div',             'div',       2, ['__div__', '__rdiv__']),
    ('mod',             '%',         2, ['__mod__', '__rmod__']),
    ('divmod',          'divmod',    2, ['__divmod__', '__rdivmod__']),
    ('pow',             '**',        3, ['__pow__', '__rpow__']),
    ('lshift',          '<<',        2, ['__lshift__', '__rlshift__']),
    ('rshift',          '>>',        2, ['__rshift__', '__rrshift__']),
    ('and_',            '&',         2, ['__and__', '__rand__']),
    ('or_',             '|',         2, ['__or__', '__ror__']),
    ('xor',             '^',         2, ['__xor__', '__rxor__']),
    ('matmul',          '@',         2, ['__matmul__', '__rmatmul__']),
    ('int',             'int',       1, ['__int__']),
    ('index',           'index',     1, ['__index__']),
    ('float',           'float',     1, ['__float__']),
    ('inplace_add',     '+=',        2, ['__iadd__']),
    ('inplace_sub',     '-=',        2, ['__isub__']),
    ('inplace_mul',     '*=',        2, ['__imul__']),
    ('inplace_truediv', '/=',        2, ['__itruediv__']),
    ('inplace_floordiv','//=',       2, ['__ifloordiv__']),
    ('inplace_div',     'div=',      2, ['__idiv__']),
    ('inplace_mod',     '%=',        2, ['__imod__']),
    ('inplace_pow',     '**=',       2, ['__ipow__']),
    ('inplace_lshift',  '<<=',       2, ['__ilshift__']),
    ('inplace_rshift',  '>>=',       2, ['__irshift__']),
    ('inplace_and',     '&=',        2, ['__iand__']),
    ('inplace_or',      '|=',        2, ['__ior__']),
    ('inplace_xor',     '^=',        2, ['__ixor__']),
    ('inplace_matmul',  '@=',        2, ['__imatmul__']),
    ('lt',              '<',         2, ['__lt__', '__gt__']),
    ('le',              '<=',        2, ['__le__', '__ge__']),
    ('eq',              '==',        2, ['__eq__', '__eq__']),
    ('ne',              '!=',        2, ['__ne__', '__ne__']),
    ('gt',              '>',         2, ['__gt__', '__lt__']),
    ('ge',              '>=',        2, ['__ge__', '__le__']),
    ('contains',        'contains',  2, ['__contains__']),
    ('iter',            'iter',      1, ['__iter__']),
    ('next',            'next',      1, ['__next__']),
#    ('call',            'call',      3, ['__call__']),
    ('get',             'get',       3, ['__get__']),
    ('set',             'set',       3, ['__set__']),
    ('delete',          'delete',    2, ['__delete__']),
]

ObjSpace.BuiltinModuleTable = [
    'builtins',
    'sys',
]

ObjSpace.ConstantTable = [
    'None',
    'False',
    'True',
    'Ellipsis',
    'NotImplemented',
]

ObjSpace.ExceptionTable = [
    'ArithmeticError',
    'AssertionError',
    'AttributeError',
    'BaseException',
    'BufferError',
    'BytesWarning',
    'BlockingIOError',
    'DeprecationWarning',
    'EOFError',
    'EnvironmentError',
    'Exception',
    'FloatingPointError',
    'FutureWarning',
    'GeneratorExit',
    'IOError',
    'ImportError',
    'ImportWarning',
    'IndentationError',
    'IndexError',
    'KeyError',
    'KeyboardInterrupt',
    'LookupError',
    'MemoryError',
    'NameError',
    'NotImplementedError',
    'OSError',
    'OverflowError',
    'ReferenceError',
    'ResourceWarning',
    'RecursionError',
    'RuntimeError',
    'StopIteration',
    'SyntaxError',
    'SyntaxWarning',
    'SystemError',
    'SystemExit',
    'TabError',
    'TypeError',
    'UnboundLocalError',
    'UnicodeDecodeError',
    'UnicodeEncodeError',
    'UnicodeError',
    'UnicodeTranslateError',
    'UnicodeWarning',
    'ValueError',
    'Warning',
    'ZeroDivisionError',
    'RuntimeWarning',
    'PendingDeprecationWarning',
    'UserWarning',
]

if sys.platform.startswith("win"):
    ObjSpace.ExceptionTable += ['WindowsError']

## Irregular part of the interface:
#
#                                   wrap(x) -> w_x
#                              str_w(w_str) -> str
#              int_w(w_ival or w_long_ival) -> ival
#                       float_w(w_floatval) -> floatval
#             uint_w(w_ival or w_long_ival) -> r_uint_val (unsigned int value)
#             bigint_w(w_ival or w_long_ival) -> rbigint
#                               unwrap(w_x) -> x
#                              is_true(w_x) -> True or False
#                  newtuple([w_1, w_2,...]) -> w_tuple
#                   newlist([w_1, w_2,...]) -> w_list
#                                 newdict() -> empty w_dict
#           newslice(w_start,w_stop,w_step) -> w_slice
#              call_args(w_obj,Arguments()) -> w_result

ObjSpace.IrregularOpTable = [
    'wrap',
    'bytes_w',
    'int_w',
    'float_w',
    'uint_w',
    'bigint_w',
    'unicode_w',
    'unwrap',
    'is_true',
    'is_w',
    'newtuple',
    'newlist',
    'newdict',
    'newslice',
    'call_args',
]<|MERGE_RESOLUTION|>--- conflicted
+++ resolved
@@ -783,17 +783,13 @@
         return self.is_true(self.contains(w_container, w_item))
 
     def setitem_str(self, w_obj, key, w_value):
-<<<<<<< HEAD
+        # key is a "text", i.e. a byte string (in python3 it
+        # represents a utf-8-encoded unicode)
         return self.setitem(w_obj, self.newtext(key), w_value)
 
     def finditem_str(self, w_obj, key):
-=======
-        # key is a "text" (ie str in python2 and unicode in python3)
-        return self.setitem(w_obj, self.newtext(key), w_value)
-
-    def finditem_str(self, w_obj, key):
-        # key is a "text" (ie str in python2 and unicode in python3)
->>>>>>> b3a1d832
+        # key is a "text", i.e. a byte string (in python3 it
+        # represents a utf-8-encoded unicode)
         return self.finditem(w_obj, self.newtext(key))
 
     def finditem(self, w_obj, w_key):
@@ -837,23 +833,15 @@
         return w_u1
 
     def new_interned_str(self, s):
-<<<<<<< HEAD
-        """Assumes an identifier (utf-8 encoded str)"""
-=======
-        # returns a "text" (ie str in python2 and unicode in python3)
->>>>>>> b3a1d832
+        # Assumes an identifier (utf-8 encoded str)
+        # returns a "text" object (ie str in python2 and unicode in python3)
         if not we_are_translated():
             assert type(s) is str
         u = s.decode('utf-8')
         w_s1 = self.interned_strings.get(u)
         if w_s1 is None:
-<<<<<<< HEAD
-            w_s1 = self.wrap(u)
+            w_s1 = self.newtext(u)
             self.interned_strings.set(u, w_s1)
-=======
-            w_s1 = self.newbytes(s)
-            self.interned_strings.set(s, w_s1)
->>>>>>> b3a1d832
         return w_s1
 
     def get_interned_str(self, s):
@@ -1183,11 +1171,7 @@
         return w_res
 
     def call_method(self, w_obj, methname, *arg_w):
-<<<<<<< HEAD
         w_meth = self.getattr(w_obj, self.newtext(methname))
-=======
-        w_meth = self.getattr(w_obj, self.newbytes(methname))
->>>>>>> b3a1d832
         return self.call_function(w_meth, *arg_w)
 
     def raise_key_error(self, w_key):
@@ -1196,11 +1180,7 @@
 
     def lookup(self, w_obj, name):
         w_type = self.type(w_obj)
-<<<<<<< HEAD
         w_mro = self.getattr(w_type, self.newtext("__mro__"))
-=======
-        w_mro = self.getattr(w_type, self.newbytes("__mro__"))
->>>>>>> b3a1d832
         for w_supertype in self.fixedview(w_mro):
             w_value = w_supertype.getdictvalue(self, name)
             if w_value is not None:
@@ -1212,29 +1192,9 @@
         return isinstance(w_obj, GeneratorIterator)
 
     def callable(self, w_obj):
-<<<<<<< HEAD
         return self.newbool(self.lookup(w_obj, "__call__") is not None)
 
     def issequence_w(self, w_obj):
-=======
-        if self.lookup(w_obj, "__call__") is not None:
-            if self.is_oldstyle_instance(w_obj):
-                # ugly old style class special treatment, but well ...
-                try:
-                    self.getattr(w_obj, self.newbytes("__call__"))
-                    return self.w_True
-                except OperationError as e:
-                    if not e.match(self, self.w_AttributeError):
-                        raise
-                    return self.w_False
-            else:
-                return self.w_True
-        return self.w_False
-
-    def issequence_w(self, w_obj):
-        if self.is_oldstyle_instance(w_obj):
-            return (self.findattr(w_obj, self.newbytes('__getitem__')) is not None)
->>>>>>> b3a1d832
         flag = self.type(w_obj).flag_map_or_seq
         if flag == 'M':
             return False
@@ -1244,11 +1204,6 @@
             return (self.lookup(w_obj, '__getitem__') is not None)
 
     def ismapping_w(self, w_obj):
-<<<<<<< HEAD
-=======
-        if self.is_oldstyle_instance(w_obj):
-            return (self.findattr(w_obj, self.newbytes('__getitem__')) is not None)
->>>>>>> b3a1d832
         flag = self.type(w_obj).flag_map_or_seq
         if flag == 'M':
             return True
@@ -1333,11 +1288,7 @@
                                          hidden_applevel=hidden_applevel)
         if not isinstance(statement, PyCode):
             raise TypeError('space.exec_(): expected a string, code or PyCode object')
-<<<<<<< HEAD
         w_key = self.newtext('__builtins__')
-=======
-        w_key = self.newbytes('__builtins__')
->>>>>>> b3a1d832
         if not self.contains_w(w_globals, w_key):
             self.setitem(w_globals, w_key, self.builtin)
         return statement.exec_code(self, w_globals, w_locals)
@@ -1874,11 +1825,7 @@
         # with a fileno(), but not an object with an __int__().
         if not self.isinstance_w(w_fd, self.w_int):
             try:
-<<<<<<< HEAD
                 w_fileno = self.getattr(w_fd, self.newtext("fileno"))
-=======
-                w_fileno = self.getattr(w_fd, self.newbytes("fileno"))
->>>>>>> b3a1d832
             except OperationError as e:
                 if e.match(self, self.w_AttributeError):
                     raise oefmt(self.w_TypeError,
@@ -1896,54 +1843,12 @@
         return fd
 
     def warn(self, w_msg, w_warningcls, stacklevel=2):
-<<<<<<< HEAD
         from pypy.module._warnings.interp_warnings import do_warn
 
         # 'w_warningcls' must a Warning subclass
         if not we_are_translated():
             assert self.issubtype_w(w_warningcls, self.w_Warning)
         do_warn(self, w_msg, w_warningcls, stacklevel - 1)
-=======
-        self.appexec([w_msg, w_warningcls, self.newint(stacklevel)],
-                     """(msg, warningcls, stacklevel):
-            import _warnings
-            _warnings.warn(msg, warningcls, stacklevel=stacklevel)
-        """)
-
-    def resource_warning(self, w_msg, w_tb):
-        self.appexec([w_msg, w_tb],
-                     """(msg, tb):
-            import sys
-            print >> sys.stderr, msg
-            if tb:
-                print >> sys.stderr, "Created at (most recent call last):"
-                print >> sys.stderr, tb
-        """)
-
-    def format_traceback(self):
-        # we need to disable track_resources before calling the traceback
-        # module. Else, it tries to open more files to format the traceback,
-        # the file constructor will call space.format_traceback etc., in an
-        # inifite recursion
-        flag = self.sys.track_resources
-        self.sys.track_resources = False
-        try:
-            return self.appexec([],
-                         """():
-                import sys, traceback
-                # the "1" is because we don't want to show THIS code
-                # object in the traceback
-                try:
-                    f = sys._getframe(1)
-                except ValueError:
-                    # this happens if you call format_traceback at the very beginning
-                    # of startup, when there is no bottom code object
-                    return '<no stacktrace available>'
-                return "".join(traceback.format_stack(f))
-            """)
-        finally:
-            self.sys.track_resources = flag
->>>>>>> b3a1d832
 
 
 class AppExecCache(SpaceCache):
