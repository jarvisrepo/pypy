import sys

from rpython.rlib.cache import Cache
from rpython.tool.uid import HUGEVAL_BYTES
from rpython.rlib import jit, types
from rpython.rlib.buffer import StringBuffer
from rpython.rlib.debug import make_sure_not_resized
from rpython.rlib.objectmodel import (we_are_translated, newlist_hint,
     compute_unique_id, specialize, not_rpython)
from rpython.rlib.signature import signature
from rpython.rlib.rarithmetic import r_uint, SHRT_MIN, SHRT_MAX, \
    INT_MIN, INT_MAX, UINT_MAX, USHRT_MAX

from pypy.interpreter.executioncontext import (ExecutionContext, ActionFlag,
    make_finalizer_queue)
from pypy.interpreter.error import OperationError, new_exception_class, oefmt
from pypy.interpreter.argument import Arguments
from pypy.interpreter.miscutils import ThreadLocals, make_weak_value_dictionary


__all__ = ['ObjSpace', 'OperationError', 'W_Root']

unpackiterable_driver = jit.JitDriver(name='unpackiterable',
                                      greens=['tp'],
                                      reds=['items', 'w_iterator'])


class W_Root(object):
    """This is the abstract root class of all wrapped objects that live
    in a 'normal' object space like StdObjSpace."""
    __slots__ = ('__weakref__',)
    _must_be_light_finalizer_ = True
    user_overridden_class = False

    def getdict(self, space):
        return None

    def getdictvalue(self, space, attr):
        w_dict = self.getdict(space)
        if w_dict is not None:
            return space.finditem_str(w_dict, attr)
        return None

    def setdictvalue(self, space, attr, w_value):
        w_dict = self.getdict(space)
        if w_dict is not None:
            space.setitem_str(w_dict, attr, w_value)
            return True
        return False

    def deldictvalue(self, space, attr):
        w_dict = self.getdict(space)
        if w_dict is not None:
            try:
                space.delitem(w_dict, space.newtext(attr))
                return True
            except OperationError as ex:
                if not ex.match(space, space.w_KeyError):
                    raise
        return False

    def setdict(self, space, w_dict):
        raise oefmt(space.w_TypeError,
                     "attribute '__dict__' of %T objects is not writable",
                     self)

    # to be used directly only by space.type implementations
    def getclass(self, space):
        return space.gettypeobject(self.typedef)

    def setclass(self, space, w_subtype):
        raise oefmt(space.w_TypeError,
                    "__class__ assignment: only for heap types")

    def user_setup(self, space, w_subtype):
        raise NotImplementedError("only for interp-level user subclasses "
                                  "from typedef.py")

    def getname(self, space):
        try:
            return space.unicode_w(space.getattr(self, space.newtext('__name__')))
        except OperationError as e:
            if e.match(space, space.w_TypeError) or e.match(space, space.w_AttributeError):
                return u'?'
            raise

    def getaddrstring(self, space):
        # slowish
        w_id = space.id(self)
        w_4 = space.newint(4)
        w_0x0F = space.newint(0x0F)
        i = 2 * HUGEVAL_BYTES
        addrstring = [' '] * i
        while True:
            n = space.int_w(space.and_(w_id, w_0x0F), allow_conversion=False)
            n += ord('0')
            if n > ord('9'):
                n += (ord('a') - ord('9') - 1)
            i -= 1
            addrstring[i] = chr(n)
            if i == 0:
                break
            w_id = space.rshift(w_id, w_4)
        return ''.join(addrstring)

    def getrepr(self, space, info, moreinfo=u''):
        addrstring = unicode(self.getaddrstring(space))
        return space.newunicode(u"<%s at 0x%s%s>" % (info, addrstring, moreinfo))

    def getslotvalue(self, index):
        raise NotImplementedError

    def setslotvalue(self, index, w_val):
        raise NotImplementedError

    def delslotvalue(self, index):
        raise NotImplementedError

    def descr_call_mismatch(self, space, opname, RequiredClass, args):
        if RequiredClass is None:
            classname = '?'
        else:
            classname = wrappable_class_name(RequiredClass)
        raise oefmt(space.w_TypeError,
                    "'%s' object expected, got '%T' instead", classname, self)

    # used by _weakref implemenation

    def getweakref(self):
        return None

    def setweakref(self, space, weakreflifeline):
        raise oefmt(space.w_TypeError,
                    "cannot create weak reference to '%T' object", self)

    def delweakref(self):
        pass

    def clear_all_weakrefs(self):
        """Ensures that weakrefs (if any) are cleared now.  This is
        called by UserDelAction before the object is finalized further.
        """
        lifeline = self.getweakref()
        if lifeline is not None:
            # Clear all weakrefs to this object before we proceed with
            # the destruction of the object.  We detach the lifeline
            # first: if the code following before_del() calls the
            # app-level, e.g. a user-defined __del__(), and this code
            # tries to use weakrefs again, it won't reuse the broken
            # (already-cleared) weakrefs from this lifeline.
            self.delweakref()
            lifeline.clear_all_weakrefs()

    def _finalize_(self):
        """The RPython-level finalizer.

        By default, it is *not called*.  See self.register_finalizer().
        Be ready to handle the case where the object is only half
        initialized.  Also, in some cases the object might still be
        visible to app-level after _finalize_() is called (e.g. if
        there is a __del__ that resurrects).
        """

    def register_finalizer(self, space):
        """Register a finalizer for this object, so that
        self._finalize_() will be called.  You must call this method at
        most once.  Be ready to handle in _finalize_() the case where
        the object is half-initialized, even if you only call
        self.register_finalizer() at the end of the initialization.
        This is because there are cases where the finalizer is already
        registered before: if the user makes an app-level subclass with
        a __del__.  (In that case only, self.register_finalizer() does
        nothing, because the finalizer is already registered in
        allocate_instance().)
        """
        if self.user_overridden_class and self.getclass(space).hasuserdel:
            # already registered by space.allocate_instance()
            if not we_are_translated():
                assert space.finalizer_queue._already_registered(self)
        else:
            if not we_are_translated():
                # does not make sense if _finalize_ is not overridden
                assert self._finalize_.im_func is not W_Root._finalize_.im_func
            space.finalizer_queue.register_finalizer(self)

    def may_unregister_rpython_finalizer(self, space):
        """Optimization hint only: if there is no user-defined __del__()
        method, pass the hint ``don't call any finalizer'' to rgc.
        """
        if not self.getclass(space).hasuserdel:
            from rpython.rlib import rgc
            rgc.may_ignore_finalizer(self)

    # hooks that the mapdict implementations needs:
    def _get_mapdict_map(self):
        return None
    def _set_mapdict_map(self, map):
        raise NotImplementedError
    def _mapdict_read_storage(self, index):
        raise NotImplementedError
    def _mapdict_write_storage(self, index, value):
        raise NotImplementedError
    def _mapdict_storage_length(self):
        raise NotImplementedError
    def _set_mapdict_storage_and_map(self, storage, map):
        raise NotImplementedError

    # -------------------------------------------------------------------

    def is_w(self, space, w_other):
        return self is w_other

    def immutable_unique_id(self, space):
        return None

    def buffer_w(self, space, flags):
        return self.__buffer_w(space, flags).buffer_w(space, flags)

    def __buffer_w(self, space, flags):
        if flags & space.BUF_WRITABLE:
            w_impl = space.lookup(self, '__wbuffer__')
        else:
            w_impl = space.lookup(self, '__rbuffer__')
        if w_impl is None:
            w_impl = space.lookup(self, '__buffer__')
        if w_impl is not None:
            w_result = space.get_and_call_function(w_impl, self,
                                                   space.newint(flags))
            if space.isinstance_w(w_result, space.w_memoryview):
                return w_result
        raise BufferInterfaceNotFound

    def bytes_w(self, space):
        self._typed_unwrap_error(space, "bytes")

    def unicode_w(self, space):
        self._typed_unwrap_error(space, "string")

    def identifier_w(self, space):
        self._typed_unwrap_error(space, "string")

    def text_w(self, space):
        self._typed_unwrap_error(space, "string")

    def bytearray_list_of_chars_w(self, space):
        self._typed_unwrap_error(space, "bytearray")

    def int_w(self, space, allow_conversion=True):
        # note that W_IntObject.int_w has a fast path and W_FloatObject.int_w
        # raises w_TypeError
        w_obj = self
        if allow_conversion:
            w_obj = space.int(self)
        return w_obj._int_w(space)

    def _int_w(self, space):
        self._typed_unwrap_error(space, "integer")

    def float_w(self, space, allow_conversion=True):
        w_obj = self
        if allow_conversion:
            w_obj = space.float(self)
        return w_obj._float_w(space)

    def _float_w(self, space):
        self._typed_unwrap_error(space, "float")

    def uint_w(self, space):
        self._typed_unwrap_error(space, "integer")

    def bigint_w(self, space, allow_conversion=True):
        # note that W_IntObject and W_LongObject have fast paths,
        # W_FloatObject.rbigint_w raises w_TypeError raises
        w_obj = self
        if allow_conversion:
            w_obj = space.int(self)
        return w_obj._bigint_w(space)

    def _bigint_w(self, space):
        self._typed_unwrap_error(space, "integer")

    def _typed_unwrap_error(self, space, expected):
        raise oefmt(space.w_TypeError,
                    "expected %s, got %T object", expected, self)

    def int(self, space):
        w_impl = space.lookup(self, '__int__')
        if w_impl is None:
            self._typed_unwrap_error(space, "integer")
        w_result = space.get_and_call_function(w_impl, self)

        if space.is_w(space.type(w_result), space.w_int):
            return w_result
        if space.isinstance_w(w_result, space.w_int):
            tp = space.type(w_result).name
            space.warn(space.newtext(
                "__int__ returned non-int (type %s).  "
                "The ability to return an instance of a strict subclass of int "
                "is deprecated, and may be removed in a future version of "
                "Python." % (tp,)), space.w_DeprecationWarning)
            return w_result
        raise oefmt(space.w_TypeError,
                    "__int__ returned non-int (type '%T')", w_result)

    def ord(self, space):
        raise oefmt(space.w_TypeError,
                    "ord() expected string of length 1, but %T found", self)

    def spacebind(self, space):
        """ Return a version of the object bound to a specific object space
        instance. This is used for objects (like e.g. TypeDefs) that are
        constructed before there is an object space instance. """
        return self

    @not_rpython
    def unwrap(self, space):
        # _____ this code is here to support testing only _____
        return self

    def unpackiterable_int(self, space):
        lst = space.listview_int(self)
        if lst:
            return lst[:]
        return None

    def unpackiterable_float(self, space):
        lst = space.listview_float(self)
        if lst:
            return lst[:]
        return None


class InterpIterable(object):
    def __init__(self, space, w_iterable):
        self.w_iter = space.iter(w_iterable)
        self.space = space

    def __iter__(self):
        return self

    def next(self):
        space = self.space
        try:
            return space.next(self.w_iter)
        except OperationError as e:
            if not e.match(space, space.w_StopIteration):
                raise
            raise StopIteration

class InternalSpaceCache(Cache):
    """A generic cache for an object space.  Arbitrary information can
    be attached to the space by defining a function or class 'f' which
    can be called as 'f(space)'.  Its result is stored in this
    ObjSpaceCache.
    """
    def __init__(self, space):
        Cache.__init__(self)
        self.space = space
    def _build(self, callable):
        return callable(self.space)

class SpaceCache(Cache):
    """A base class for all our concrete caches."""
    def __init__(self, space):
        Cache.__init__(self)
        self.space = space

    def _build(self, key):
        return self.build(key)

    def _ready(self, result):
        return self.ready(result)

    def ready(self, result):
        pass

class DescrMismatch(Exception):
    pass

class BufferInterfaceNotFound(Exception):
    pass

@specialize.memo()
def wrappable_class_name(Class):
    try:
        return Class.typedef.name
    except AttributeError:
        return 'internal subclass of %s' % (Class.__name__,)

class CannotHaveLock(Exception):
    """Raised by space.allocate_lock() if we're translating."""

# ____________________________________________________________

class ObjSpace(object):
    """Base class for the interpreter-level implementations of object spaces.
    http://pypy.readthedocs.org/en/latest/objspace.html"""

    @not_rpython
    def __init__(self, config=None):
        "Basic initialization of objects."
        self.fromcache = InternalSpaceCache(self).getorbuild
        self.threadlocals = ThreadLocals()
        # set recursion limit
        # sets all the internal descriptors
        if config is None:
            from pypy.config.pypyoption import get_pypy_config
            config = get_pypy_config(translating=False)
        self.config = config

        self.builtin_modules = {}
        self.reloading_modules = {}

        self.interned_strings = make_weak_value_dictionary(self, unicode, W_Root)
        self.actionflag = ActionFlag()    # changed by the signal module
        self.check_signal_action = None   # changed by the signal module
        make_finalizer_queue(W_Root, self)
        self._code_of_sys_exc_info = None

        self._builtin_functions_by_identifier = {'': None}

        # can be overridden to a subclass
        self.initialize()

    def startup(self):
        # To be called before using the space
        self.threadlocals.enter_thread(self)

        # Initialize already imported builtin modules
        from pypy.interpreter.module import Module
        w_modules = self.sys.get('modules')
        for w_modname in self.unpackiterable(
                                self.sys.get('builtin_module_names')):
            try:
                w_mod = self.getitem(w_modules, w_modname)
            except OperationError as e:
                if e.match(self, self.w_KeyError):
                    continue
                raise
            if isinstance(w_mod, Module) and not w_mod.startup_called:
                w_mod.init(self)

    def finish(self):
        self.wait_for_thread_shutdown()
        w_atexit = self.getbuiltinmodule('atexit')
        self.call_method(w_atexit, '_run_exitfuncs')
        self.sys.finalizing = True
        self.sys.flush_std_files(self)
        from pypy.interpreter.module import Module
        for w_mod in self.builtin_modules.values():
            if isinstance(w_mod, Module) and w_mod.startup_called:
                w_mod.shutdown(self)

    def wait_for_thread_shutdown(self):
        """Wait until threading._shutdown() completes, provided the threading
        module was imported in the first place.  The shutdown routine will
        wait until all non-daemon 'threading' threads have completed."""
        if not self.config.translation.thread:
            return

        w_modules = self.sys.get('modules')
        w_mod = self.finditem_str(w_modules, 'threading')
        if w_mod is None:
            return

        try:
            self.call_method(w_mod, "_shutdown")
        except OperationError as e:
            e.write_unraisable(self, "threading._shutdown()")

    def __repr__(self):
        try:
            return self._this_space_repr_
        except AttributeError:
            return self.__class__.__name__

    @not_rpython
    def setbuiltinmodule(self, importname):
        """load a lazy pypy/module and put it into sys.modules"""
        if '.' in importname:
            fullname = importname
            importname = fullname.rsplit('.', 1)[1]
        else:
            fullname = "pypy.module.%s" % importname

        Module = __import__(fullname,
                            None, None, ["Module"]).Module
        if Module.applevel_name is not None:
            name = Module.applevel_name
        else:
            name = importname

        mod = Module(self, self.newtext(name))
        mod.install()

        return name

    def getbuiltinmodule(self, name, force_init=False, reuse=True):
        w_name = self.newtext(name)
        w_modules = self.sys.get('modules')
        if not force_init:
            assert reuse
            try:
                return self.getitem(w_modules, w_name)
            except OperationError as e:
                if not e.match(self, self.w_KeyError):
                    raise

        # If the module is a builtin but not yet imported,
        # retrieve it and initialize it
        try:
            w_mod = self.builtin_modules[name]
        except KeyError:
            raise oefmt(self.w_SystemError,
                        "getbuiltinmodule() called with non-builtin module %s",
                        name)

        # Add the module to sys.modules and initialize the module. The
        # order is important to avoid recursions.
        from pypy.interpreter.module import Module
        if isinstance(w_mod, Module):
            if not reuse and w_mod.startup_called:
                # create a copy of the module.  (see issue1514) eventlet
                # patcher relies on this behaviour.
                w_mod2 = Module(self, w_name)
                self.setitem(w_modules, w_name, w_mod2)
                w_mod.getdict(self)  # unlazy w_initialdict
                self.call_method(w_mod2.getdict(self), 'update',
                                 w_mod.w_initialdict)
                return w_mod2
            self.setitem(w_modules, w_name, w_mod)
            w_mod.init(self)
        else:
            self.setitem(w_modules, w_name, w_mod)
        return w_mod

    @not_rpython
    def get_builtinmodule_to_install(self):
        try:
            return self._builtinmodule_list
        except AttributeError:
            pass

        modules = []

        # You can enable more modules by specifying --usemodules=xxx,yyy
        for name, value in self.config.objspace.usemodules:
            if value and name not in modules:
                modules.append(name)

        if self.config.objspace.extmodules:
            for name in self.config.objspace.extmodules.split(','):
                if name not in modules:
                    modules.append(name)

        self._builtinmodule_list = modules
        return self._builtinmodule_list

    ALL_BUILTIN_MODULES = [
        'posix', 'nt', 'os2', 'mac', 'ce', 'riscos',
        'math', 'array', 'select',
        '_random', '_sre', 'time', '_socket', 'errno',
        'unicodedata',
        'parser', 'fcntl', '_codecs', 'binascii'
    ]

    @not_rpython
    def make_builtins(self):
        "only for initializing the space."

        from pypy.module.exceptions import Module
        w_name = self.newtext('__exceptions__')
        self.exceptions_module = Module(self, w_name)
        self.exceptions_module.install()

        from pypy.module.imp import Module
        w_name = self.newtext('_imp')
        mod = Module(self, w_name)
        mod.install()

        from pypy.module.sys import Module
        w_name = self.newtext('sys')
        self.sys = Module(self, w_name)
        self.sys.install()

        from pypy.module.__builtin__ import Module
        w_name = self.newtext('builtins')
        self.builtin = Module(self, w_name)
        w_builtin = self.builtin
        w_builtin.install()
        self.setitem(self.builtin.w_dict, self.newtext('__builtins__'), w_builtin)

        # exceptions was bootstrapped as '__exceptions__' but still
        # lives in pypy/module/exceptions, we rename it below for
        # sys.builtin_module_names
        bootstrap_modules = set(('sys', 'imp', 'builtins', 'exceptions'))
        installed_builtin_modules = list(bootstrap_modules)

        exception_types_w = self.export_builtin_exceptions()

        # initialize with "bootstrap types" from objspace  (e.g. w_None)
        types_w = (self.get_builtin_types().items() +
                   exception_types_w.items())
        for name, w_type in types_w:
            self.setitem(self.builtin.w_dict, self.newtext(name), w_type)

        # install mixed modules
        for mixedname in self.get_builtinmodule_to_install():
            if mixedname not in bootstrap_modules:
                self.install_mixedmodule(mixedname, installed_builtin_modules)

        installed_builtin_modules.remove('exceptions')
        installed_builtin_modules.append('__exceptions__')
        installed_builtin_modules.sort()
        w_builtin_module_names = self.newtuple(
            [self.newtext(fn) for fn in installed_builtin_modules])

        # force this value into the dict without unlazyfying everything
        self.setitem(self.sys.w_dict, self.newtext('builtin_module_names'),
                     w_builtin_module_names)

    def get_builtin_types(self):
        """Get a dictionary mapping the names of builtin types to the type
        objects."""
        raise NotImplementedError

    @not_rpython
    def export_builtin_exceptions(self):
        w_dic = self.exceptions_module.getdict(self)
        exc_types_w = {}
        w_iter = self.iter(w_dic)
        while True:
            try:
                w_name = self.next(w_iter)
            except OperationError as e:
                if not e.match(self, self.w_StopIteration):
                    raise
                break
            name = self.text_w(w_name)
            if not name.startswith('__'):
                excname = name
                w_exc = self.getitem(w_dic, w_name)
                exc_types_w[name] = w_exc
                setattr(self, "w_" + excname, w_exc)
        return exc_types_w

    @not_rpython
    def install_mixedmodule(self, mixedname, installed_builtin_modules):
        modname = self.setbuiltinmodule(mixedname)
        if modname:
            assert modname not in installed_builtin_modules, (
                "duplicate interp-level module enabled for the "
                "app-level module %r" % (modname,))
            installed_builtin_modules.append(modname)

    @not_rpython
    def setup_builtin_modules(self):
        "only for initializing the space."
        if self.config.objspace.usemodules.cpyext:
            # Special-case this to have state.install_dll() called early, which
            # is required to initialise sys on Windows.
            from pypy.module.cpyext.state import State
            self.fromcache(State).build_api()
        self.getbuiltinmodule('sys')
        self.getbuiltinmodule('_imp')
        self.getbuiltinmodule('_frozen_importlib')
        self.getbuiltinmodule('builtins')
        for mod in self.builtin_modules.values():
            mod.setup_after_space_initialization()

    @not_rpython
    def initialize(self):
        """Abstract method that should put some minimal
        content into the w_builtins."""

    def getexecutioncontext(self):
        "Return what we consider to be the active execution context."
        # Important: the annotator must not see a prebuilt ExecutionContext:
        # you should not see frames while you translate
        # so we make sure that the threadlocals never *have* an
        # ExecutionContext during translation.
        if not we_are_translated():
            if self.config.translating:
                assert self.threadlocals.get_ec() is None, (
                    "threadlocals got an ExecutionContext during translation!")
                try:
                    return self._ec_during_translation
                except AttributeError:
                    ec = self.createexecutioncontext()
                    self._ec_during_translation = ec
                    return ec
            else:
                ec = self.threadlocals.get_ec()
                if ec is None:
                    self.threadlocals.enter_thread(self)
                    ec = self.threadlocals.get_ec()
                return ec
        else:
            # translated case follows.  self.threadlocals is either from
            # 'pypy.interpreter.miscutils' or 'pypy.module.thread.threadlocals'.
            # the result is assumed to be non-null: enter_thread() was called
            # by space.startup().
            ec = self.threadlocals.get_ec()
            assert ec is not None
            return ec

    def _freeze_(self):
        return True

    def createexecutioncontext(self):
        "Factory function for execution contexts."
        return ExecutionContext(self)

    def createcompiler(self):
        "Factory function creating a compiler object."
        try:
            return self.default_compiler
        except AttributeError:
            from pypy.interpreter.pycompiler import PythonAstCompiler
            compiler = PythonAstCompiler(self)
            self.default_compiler = compiler
            return compiler

    def createframe(self, code, w_globals, outer_func=None):
        "Create an empty PyFrame suitable for this code object."
        return self.FrameClass(self, code, w_globals, outer_func)

    def allocate_lock(self):
        """Return an interp-level Lock object if threads are enabled,
        and a dummy object if they are not."""
        from rpython.rlib import rthread
        if not self.config.objspace.usemodules.thread:
            return rthread.dummy_lock
        # hack: we can't have prebuilt locks if we're translating.
        # In this special situation we should just not lock at all
        # (translation is not multithreaded anyway).
        if not we_are_translated() and self.config.translating:
            raise CannotHaveLock()
        try:
            return rthread.allocate_lock()
        except rthread.error:
            raise oefmt(self.w_RuntimeError, "out of resources")

    # Following is a friendly interface to common object space operations
    # that can be defined in term of more primitive ones.  Subclasses
    # may also override specific functions for performance.

    def not_(self, w_obj):
        return self.newbool(not self.is_true(w_obj))

    def eq_w(self, w_obj1, w_obj2):
        """Implements equality with the double check 'x is y or x == y'."""
        return self.is_w(w_obj1, w_obj2) or self.is_true(self.eq(w_obj1, w_obj2))

    def is_(self, w_one, w_two):
        return self.newbool(self.is_w(w_one, w_two))

    def is_w(self, w_one, w_two):
        # done by a method call on w_two (and not on w_one, because of the
        # expected programming style where we say "if x is None" or
        # "if x is object").
        assert w_two is not None
        return w_two.is_w(self, w_one)

    def is_none(self, w_obj):
        """ mostly for checking inputargs that have unwrap_spec and
        can accept both w_None and None
        """
        return w_obj is None or self.is_w(w_obj, self.w_None)

    def id(self, w_obj):
        w_result = w_obj.immutable_unique_id(self)
        if w_result is None:
            # in the common case, returns an unsigned value
            w_result = self.newint(r_uint(compute_unique_id(w_obj)))
        return w_result

    def hash_w(self, w_obj):
        """shortcut for space.int_w(space.hash(w_obj))"""
        return self.int_w(self.hash(w_obj))

    def len_w(self, w_obj):
        """shortcut for space.int_w(space.len(w_obj))"""
        return self.int_w(self.len(w_obj))

    def contains_w(self, w_container, w_item):
        """shortcut for space.is_true(space.contains(w_container, w_item))"""
        return self.is_true(self.contains(w_container, w_item))

    def setitem_str(self, w_obj, key, w_value):
        # key is a "text", i.e. a byte string (in python3 it
        # represents a utf-8-encoded unicode)
        return self.setitem(w_obj, self.newtext(key), w_value)

    def finditem_str(self, w_obj, key):
        # key is a "text", i.e. a byte string (in python3 it
        # represents a utf-8-encoded unicode)
        return self.finditem(w_obj, self.newtext(key))

    def finditem(self, w_obj, w_key):
        try:
            return self.getitem(w_obj, w_key)
        except OperationError as e:
            if e.match(self, self.w_KeyError):
                return None
            raise

    def findattr(self, w_object, w_name):
        try:
            return self.getattr(w_object, w_name)
        except OperationError as e:
            # a PyPy extension: let SystemExit and KeyboardInterrupt go through
            if e.async(self):
                raise
            return None

    def wrap_none(self, w_obj):
        if w_obj is None:
            return self.w_None
        return w_obj

    @signature(types.any(), types.bool(), returns=types.instance(W_Root))
    def newbool(self, b):
        if b:
            return self.w_True
        else:
            return self.w_False

    def new_interned_w_str(self, w_u):
        assert isinstance(w_u, W_Root)   # and is not None
        u = self.unicode_w(w_u)
        if not we_are_translated():
            assert type(u) is unicode
        w_u1 = self.interned_strings.get(u)
        if w_u1 is None:
            w_u1 = w_u
            self.interned_strings.set(u, w_u1)
        return w_u1

    def new_interned_str(self, s):
        # Assumes an identifier (utf-8 encoded str)
        # returns a "text" object (ie str in python2 and unicode in python3)
        if not we_are_translated():
            assert type(s) is str
        u = s.decode('utf-8')
        w_s1 = self.interned_strings.get(u)
        if w_s1 is None:
            w_s1 = self.newunicode(u)
            self.interned_strings.set(u, w_s1)
        return w_s1

    def get_interned_str(self, s):
        """Assumes an identifier (utf-8 encoded str).  Returns None if
        the identifier is not interned, or not a valid utf-8 string at all.
        """
        # interface for marshal_impl
        if not we_are_translated():
            assert type(s) is str
        try:
            u = s.decode('utf-8')
        except UnicodeDecodeError:
            return None
        return self.interned_strings.get(u)   # may be None

    @specialize.arg(1)
    def descr_self_interp_w(self, RequiredClass, w_obj):
        if not isinstance(w_obj, RequiredClass):
            raise DescrMismatch()
        return w_obj

    @specialize.arg(1)
    def interp_w(self, RequiredClass, w_obj, can_be_None=False):
        """
        Unwrap w_obj, checking that it is an instance of the required internal
        interpreter class.
        """
        assert RequiredClass is not None
        if can_be_None and self.is_none(w_obj):
            return None
        if not isinstance(w_obj, RequiredClass):   # or obj is None
            raise oefmt(self.w_TypeError,
                        "'%s' object expected, got '%N' instead",
                        wrappable_class_name(RequiredClass),
                        w_obj.getclass(self))
        return w_obj

    def unpackiterable(self, w_iterable, expected_length=-1):
        """Unpack an iterable into a real (interpreter-level) list.

        Raise an OperationError(w_ValueError) if the length is wrong."""
        w_iterator = self.iter(w_iterable)
        if expected_length == -1:
            if self.is_generator(w_iterator):
                # special hack for speed
                lst_w = []
                w_iterator.unpack_into(lst_w)
                return lst_w
            return self._unpackiterable_unknown_length(w_iterator, w_iterable)
        else:
            lst_w = self._unpackiterable_known_length(w_iterator,
                                                      expected_length)
            return lst_w[:]     # make the resulting list resizable

    def iteriterable(self, w_iterable):
        return InterpIterable(self, w_iterable)

    def _unpackiterable_unknown_length(self, w_iterator, w_iterable):
        """Unpack an iterable of unknown length into an interp-level
        list.
        """
        # If we can guess the expected length we can preallocate.
        try:
            items = newlist_hint(self.length_hint(w_iterable, 0))
        except MemoryError:
            items = [] # it might have lied

        tp = self.type(w_iterator)
        while True:
            unpackiterable_driver.jit_merge_point(tp=tp,
                                                  w_iterator=w_iterator,
                                                  items=items)
            try:
                w_item = self.next(w_iterator)
            except OperationError as e:
                if not e.match(self, self.w_StopIteration):
                    raise
                break  # done
            items.append(w_item)
        #
        return items

    @jit.dont_look_inside
    def _unpackiterable_known_length(self, w_iterator, expected_length):
        # Unpack a known length list, without letting the JIT look inside.
        # Implemented by just calling the @jit.unroll_safe version, but
        # the JIT stopped looking inside already.
        return self._unpackiterable_known_length_jitlook(w_iterator,
                                                         expected_length)

    @jit.unroll_safe
    def _unpackiterable_known_length_jitlook(self, w_iterator,
                                             expected_length):
        items = [None] * expected_length
        idx = 0
        while True:
            try:
                w_item = self.next(w_iterator)
            except OperationError as e:
                if not e.match(self, self.w_StopIteration):
                    raise
                break  # done
            if idx == expected_length:
                raise oefmt(self.w_ValueError,
                            "too many values to unpack (expected %d)",
                            expected_length)
            items[idx] = w_item
            idx += 1
        if idx < expected_length:
            raise oefmt(self.w_ValueError,
                        "not enough values to unpack (expected %d, got %d)",
                        expected_length, idx)
        return items

    def unpackiterable_unroll(self, w_iterable, expected_length):
        # Like unpackiterable(), but for the cases where we have
        # an expected_length and want to unroll when JITted.
        # Returns a fixed-size list.
        w_iterator = self.iter(w_iterable)
        assert expected_length != -1
        return self._unpackiterable_known_length_jitlook(w_iterator,
                                                         expected_length)


    def unpackiterable_int(self, w_obj):
        """
        Return a RPython list of unwrapped ints out of w_obj. The list is
        guaranteed to be acopy of the actual data contained in w_obj, so you
        can freely modify it. It might return None if not supported.
        """
        return w_obj.unpackiterable_int(self)

    def unpackiterable_float(self, w_obj):
        """
        Same as unpackiterable_int, but for floats.
        """
        return w_obj.unpackiterable_float(self)


    def length_hint(self, w_obj, default):
        """Return the length of an object, consulting its __length_hint__
        method if necessary.
        """
        try:
            return self.len_w(w_obj)
        except OperationError as e:
            if not (e.match(self, self.w_TypeError) or
                    e.match(self, self.w_AttributeError)):
                raise

        w_descr = self.lookup(w_obj, '__length_hint__')
        if w_descr is None:
            return default
        try:
            w_hint = self.get_and_call_function(w_descr, w_obj)
        except OperationError as e:
            if not (e.match(self, self.w_TypeError) or
                    e.match(self, self.w_AttributeError)):
                raise
            return default
        if self.is_w(w_hint, self.w_NotImplemented):
            return default

        hint = self.int_w(w_hint)
        if hint < 0:
            raise oefmt(self.w_ValueError,
                        "__length_hint__() should return >= 0")
        return hint

    def fixedview(self, w_iterable, expected_length=-1):
        """ A fixed list view of w_iterable. Don't modify the result
        """
        return make_sure_not_resized(self.unpackiterable(w_iterable,
                                                         expected_length)[:])

    fixedview_unroll = fixedview

    def listview(self, w_iterable, expected_length=-1):
        """ A non-fixed view of w_iterable. Don't modify the result
        """
        return self.unpackiterable(w_iterable, expected_length)

    def listview_no_unpack(self, w_iterable):
        """ Same as listview() if cheap.  If 'w_iterable' is something like
        a generator, for example, then return None instead.
        May return None anyway.
        """
        return None

    def listview_bytes(self, w_list):
        """ Return a list of unwrapped strings out of a list of strings. If the
        argument is not a list or does not contain only strings, return None.
        May return None anyway.
        """
        return None

    def listview_unicode(self, w_list):
        """ Return a list of unwrapped unicode out of a list of unicode. If the
        argument is not a list or does not contain only unicode, return None.
        May return None anyway.
        """
        return None

    def listview_int(self, w_list):
        """ Return a list of unwrapped int out of a list of int. If the
        argument is not a list or does not contain only int, return None.
        May return None anyway.
        """
        return None

    def listview_float(self, w_list):
        """ Return a list of unwrapped float out of a list of float. If the
        argument is not a list or does not contain only float, return None.
        May return None anyway.
        """
        return None

    def view_as_kwargs(self, w_dict):
        """ if w_dict is a kwargs-dict, return two lists, one of unwrapped
        strings and one of wrapped values. otherwise return (None, None)
        """
        return (None, None)

    def newlist_bytes(self, list_s):
        return self.newlist([self.newbytes(s) for s in list_s])

    def newlist_unicode(self, list_u):
        return self.newlist([self.newunicode(u) for u in list_u])

    def newlist_int(self, list_i):
        return self.newlist([self.newint(i) for i in list_i])

    def newlist_float(self, list_f):
        return self.newlist([self.newfloat(f) for f in list_f])

    def newlist_hint(self, sizehint):
        from pypy.objspace.std.listobject import make_empty_list_with_size
        return make_empty_list_with_size(self, sizehint)

    @jit.unroll_safe
    def exception_match(self, w_exc_type, w_check_class):
        """Checks if the given exception type matches 'w_check_class'."""
        if self.is_w(w_exc_type, w_check_class):
            return True   # fast path
        if self.isinstance_w(w_check_class, self.w_tuple):
            for w_t in self.fixedview(w_check_class):
                if self.exception_match(w_exc_type, w_t):
                    return True
            else:
                return False
        return self.exception_issubclass_w(w_exc_type, w_check_class)

    def call_obj_args(self, w_callable, w_obj, args):
        if not self.config.objspace.disable_call_speedhacks:
            # start of hack for performance
            from pypy.interpreter.function import Function
            if isinstance(w_callable, Function):
                return w_callable.call_obj_args(w_obj, args)
            # end of hack for performance
        return self.call_args(w_callable, args.prepend(w_obj))

    def call(self, w_callable, w_args, w_kwds=None):
        args = Arguments.frompacked(self, w_args, w_kwds)
        return self.call_args(w_callable, args)

    def _try_fetch_pycode(self, w_func):
        from pypy.interpreter.function import Function, Method
        if isinstance(w_func, Method):
            w_func = w_func.w_function
        if isinstance(w_func, Function):
            return w_func.code
        return None

    def call_function(self, w_func, *args_w):
        nargs = len(args_w) # used for pruning funccall versions
        if not self.config.objspace.disable_call_speedhacks and nargs < 5:
            # start of hack for performance
            from pypy.interpreter.function import Function, Method
            if isinstance(w_func, Method):
                if nargs < 4:
                    func = w_func.w_function
                    if isinstance(func, Function):
                        return func.funccall(w_func.w_instance, *args_w)

            if isinstance(w_func, Function):
                return w_func.funccall(*args_w)
            # end of hack for performance

        args = Arguments(self, list(args_w))
        return self.call_args(w_func, args)

    def call_valuestack(self, w_func, nargs, frame, methodcall=False):
        # methodcall is only used for better error messages in argument.py
        from pypy.interpreter.function import Function, Method, is_builtin_code
        if frame.get_is_being_profiled() and is_builtin_code(w_func):
            # XXX: this code is copied&pasted :-( from the slow path below
            # call_valuestack().
            args = frame.make_arguments(nargs)
            return self.call_args_and_c_profile(frame, w_func, args)

        if not self.config.objspace.disable_call_speedhacks:
            # start of hack for performance
            if isinstance(w_func, Method):
                # reuse callable stack place for w_inst
                frame.settopvalue(w_func.w_instance, nargs)
                nargs += 1
                methodcall = True
                w_func = w_func.w_function

            if isinstance(w_func, Function):
                return w_func.funccall_valuestack(
                        nargs, frame, methodcall=methodcall)
            # end of hack for performance

        args = frame.make_arguments(nargs)
        return self.call_args(w_func, args)

    def call_args_and_c_profile(self, frame, w_func, args):
        ec = self.getexecutioncontext()
        ec.c_call_trace(frame, w_func, args)
        try:
            w_res = self.call_args(w_func, args)
        except OperationError:
            ec.c_exception_trace(frame, w_func)
            raise
        ec.c_return_trace(frame, w_func, args)
        return w_res

    def call_method(self, w_obj, methname, *arg_w):
        w_meth = self.getattr(w_obj, self.newtext(methname))
        return self.call_function(w_meth, *arg_w)

    def raise_key_error(self, w_key):
        e = self.call_function(self.w_KeyError, w_key)
        raise OperationError(self.w_KeyError, e)

    def lookup(self, w_obj, name):
        w_type = self.type(w_obj)
        w_mro = self.getattr(w_type, self.newtext("__mro__"))
        for w_supertype in self.fixedview(w_mro):
            w_value = w_supertype.getdictvalue(self, name)
            if w_value is not None:
                return w_value
        return None

    def is_generator(self, w_obj):
        from pypy.interpreter.generator import GeneratorIterator
        return isinstance(w_obj, GeneratorIterator)

    def callable(self, w_obj):
        return self.newbool(self.lookup(w_obj, "__call__") is not None)

    def issequence_w(self, w_obj):
        flag = self.type(w_obj).flag_map_or_seq
        if flag == 'M':
            return False
        elif flag == 'S':
            return True
        else:
            return (self.lookup(w_obj, '__getitem__') is not None)

    def ismapping_w(self, w_obj):
        flag = self.type(w_obj).flag_map_or_seq
        if flag == 'M':
            return True
        elif flag == 'S':
            return False
        else:
            return self.lookup(w_obj, '__getitem__') is not None

    # The code below only works
    # for the simple case (new-style instance).
    # These methods are patched with the full logic by the builtins
    # module when it is loaded

    def abstract_issubclass_w(self, w_cls1, w_cls2, allow_override=False):
        # Equivalent to 'issubclass(cls1, cls2)'.
        return self.issubtype_w(w_cls1, w_cls2)

    def abstract_isinstance_w(self, w_obj, w_cls, allow_override=False):
        # Equivalent to 'isinstance(obj, cls)'.
        return self.isinstance_w(w_obj, w_cls)

    def abstract_isclass_w(self, w_obj):
        # Equivalent to 'isinstance(obj, type)'.
        return self.isinstance_w(w_obj, self.w_type)

    def abstract_getclass(self, w_obj):
        # Equivalent to 'obj.__class__'.
        return self.type(w_obj)

    def isabstractmethod_w(self, w_obj):
        try:
            w_result = self.getattr(w_obj, self.newtext("__isabstractmethod__"))
        except OperationError as e:
            if e.match(self, self.w_AttributeError):
                return False
            raise
        return self.is_true(w_result)

    # CPython rules allows subclasses of BaseExceptions to be exceptions.
    # This is slightly less general than the case above, so we prefix
    # it with exception_

    def exception_is_valid_obj_as_class_w(self, w_obj):
        if not self.isinstance_w(w_obj, self.w_type):
            return False
        return self.issubtype_w(w_obj, self.w_BaseException)

    def exception_is_valid_class_w(self, w_cls):
        return self.issubtype_w(w_cls, self.w_BaseException)

    def exception_getclass(self, w_obj):
        return self.type(w_obj)

    def exception_issubclass_w(self, w_cls1, w_cls2):
        return self.issubtype_w(w_cls1, w_cls2)

    @not_rpython
    def new_exception_class(self, *args, **kwargs):
        "convenience method to create excceptions in modules"
        return new_exception_class(self, *args, **kwargs)

    # end of special support code

    @not_rpython
    def eval(self, expression, w_globals, w_locals, hidden_applevel=False):
        "For internal debugging."
        if isinstance(expression, str):
            compiler = self.createcompiler()
            expression = compiler.compile(expression, '?', 'eval', 0,
                                         hidden_applevel=hidden_applevel)
        else:
            raise TypeError('space.eval(): expected a string, code or PyCode object')
        return expression.exec_code(self, w_globals, w_locals)

    @not_rpython
    def exec_(self, statement, w_globals, w_locals, hidden_applevel=False,
              filename=None):
        "For internal debugging."
        if filename is None:
            filename = '?'
        from pypy.interpreter.pycode import PyCode
        if isinstance(statement, str):
            compiler = self.createcompiler()
            statement = compiler.compile(statement, filename, 'exec', 0,
                                         hidden_applevel=hidden_applevel)
        if not isinstance(statement, PyCode):
            raise TypeError('space.exec_(): expected a string, code or PyCode object')
        w_key = self.newtext('__builtins__')
        if not self.contains_w(w_globals, w_key):
            self.setitem(w_globals, w_key, self.builtin)
        return statement.exec_code(self, w_globals, w_locals)

    @specialize.arg(2)
    def appexec(self, posargs_w, source):
        """ return value from executing given source at applevel.
            The source must look like
               '''(x, y):
                       do_stuff...
                       return result
               '''
        """
        w_func = self.fromcache(AppExecCache).getorbuild(source)
        args = Arguments(self, list(posargs_w))
        return self.call_args(w_func, args)

    def _next_or_none(self, w_it):
        try:
            return self.next(w_it)
        except OperationError as e:
            if not e.match(self, self.w_StopIteration):
                raise
            return None

    @specialize.arg(3)
    def compare_by_iteration(self, w_iterable1, w_iterable2, op):
        w_it1 = self.iter(w_iterable1)
        w_it2 = self.iter(w_iterable2)
        while True:
            w_x1 = self._next_or_none(w_it1)
            w_x2 = self._next_or_none(w_it2)
            if w_x1 is None or w_x2 is None:
                if op == 'eq': return self.newbool(w_x1 is w_x2)  # both None
                if op == 'ne': return self.newbool(w_x1 is not w_x2)
                if op == 'lt': return self.newbool(w_x2 is not None)
                if op == 'le': return self.newbool(w_x1 is None)
                if op == 'gt': return self.newbool(w_x1 is not None)
                if op == 'ge': return self.newbool(w_x2 is None)
                assert False, "bad value for op"
            if not self.eq_w(w_x1, w_x2):
                if op == 'eq': return self.w_False
                if op == 'ne': return self.w_True
                if op == 'lt': return self.lt(w_x1, w_x2)
                if op == 'le': return self.le(w_x1, w_x2)
                if op == 'gt': return self.gt(w_x1, w_x2)
                if op == 'ge': return self.ge(w_x1, w_x2)
                assert False, "bad value for op"

    def decode_index(self, w_index_or_slice, seqlength):
        """Helper for custom sequence implementations
             -> (index, 0, 0) or
                (start, stop, step)
        """
        if self.isinstance_w(w_index_or_slice, self.w_slice):
            from pypy.objspace.std.sliceobject import W_SliceObject
            assert isinstance(w_index_or_slice, W_SliceObject)
            start, stop, step = w_index_or_slice.indices3(self, seqlength)
        else:
            start = self.int_w(w_index_or_slice, allow_conversion=False)
            if start < 0:
                start += seqlength
            if not (0 <= start < seqlength):
                raise oefmt(self.w_IndexError, "index out of range")
            stop = 0
            step = 0
        return start, stop, step

    def decode_index4(self, w_index_or_slice, seqlength):
        """Helper for custom sequence implementations
             -> (index, 0, 0, 1) or
                (start, stop, step, slice_length)
        """
        if self.isinstance_w(w_index_or_slice, self.w_slice):
            from pypy.objspace.std.sliceobject import W_SliceObject
            assert isinstance(w_index_or_slice, W_SliceObject)
            start, stop, step, length = w_index_or_slice.indices4(self,
                                                                  seqlength)
        else:
            start = self.int_w(w_index_or_slice, allow_conversion=False)
            if start < 0:
                start += seqlength
            if not (0 <= start < seqlength):
                raise oefmt(self.w_IndexError, "index out of range")
            stop = 0
            step = 0
            length = 1
        return start, stop, step, length

    def getindex_w(self, w_obj, w_exception, objdescr=None):
        """Return w_obj.__index__() as an RPython int.
        If w_exception is None, silently clamp in case of overflow;
        else raise w_exception.
        """
        try:
            w_index = self.index(w_obj)
        except OperationError as err:
            if objdescr is None or not err.match(self, self.w_TypeError):
                raise
            raise oefmt(self.w_TypeError,
                        "%s indices must be integers or slices, not %T",
                        objdescr, w_obj)
        try:
            # allow_conversion=False it's not really necessary because the
            # return type of __index__ is already checked by space.index(),
            # but there is no reason to allow conversions anyway
            index = self.int_w(w_index, allow_conversion=False)
        except OperationError as err:
            if not err.match(self, self.w_OverflowError):
                raise
            if not w_exception:
                # w_index should be a long object, but can't be sure of that
                if self.is_true(self.lt(w_index, self.newint(0))):
                    return -sys.maxint-1
                else:
                    return sys.maxint
            else:
                raise oefmt(w_exception,
                            "cannot fit '%T' into an index-sized integer",
                            w_obj)
        else:
            return index

    def getslice(space, w_obj, w_start, w_stop):
        w_slice = space.newslice(w_start, w_stop, space.w_None)
        return space.getitem(w_obj, w_slice)

    def setslice(space, w_obj, w_start, w_stop, w_sequence):
        w_slice = space.newslice(w_start, w_stop, space.w_None)
        return space.setitem(w_obj, w_slice, w_sequence)

    def delslice(space, w_obj, w_start, w_stop):
        w_slice = space.newslice(w_start, w_stop, space.w_None)
        return space.delitem(w_obj, w_slice)

    def r_longlong_w(self, w_obj, allow_conversion=True):
        bigint = self.bigint_w(w_obj, allow_conversion)
        try:
            return bigint.tolonglong()
        except OverflowError:
            raise oefmt(self.w_OverflowError, "integer too large")

    def r_ulonglong_w(self, w_obj, allow_conversion=True):
        bigint = self.bigint_w(w_obj, allow_conversion)
        try:
            return bigint.toulonglong()
        except OverflowError:
            raise oefmt(self.w_OverflowError, "integer too large")
        except ValueError:
            raise oefmt(self.w_ValueError,
                        "cannot convert negative integer to unsigned int")

    BUF_SIMPLE   = 0x0000
    BUF_WRITABLE = 0x0001
    BUF_FORMAT   = 0x0004
    BUF_ND       = 0x0008
    BUF_STRIDES  = 0x0010 | BUF_ND
    BUF_C_CONTIGUOUS = 0x0020 | BUF_STRIDES
    BUF_F_CONTIGUOUS = 0x0040 | BUF_STRIDES
    BUF_ANY_CONTIGUOUS = 0x0080 | BUF_STRIDES
    BUF_INDIRECT = 0x0100 | BUF_STRIDES

    BUF_CONTIG_RO = BUF_ND
    BUF_CONTIG    = BUF_ND | BUF_WRITABLE

    BUF_FULL_RO = BUF_INDIRECT | BUF_FORMAT
    BUF_FULL    = BUF_INDIRECT | BUF_FORMAT | BUF_WRITABLE

    def check_buf_flags(self, flags, readonly):
        if readonly and flags & self.BUF_WRITABLE == self.BUF_WRITABLE:
            raise oefmt(self.w_BufferError, "Object is not writable.")

    def buffer_w(self, w_obj, flags):
        # New buffer interface, returns a buffer based on flags (PyObject_GetBuffer)
        try:
            return w_obj.buffer_w(self, flags)
        except BufferInterfaceNotFound:
            raise oefmt(self.w_TypeError,
                        "'%T' does not support the buffer interface", w_obj)

    def readbuf_w(self, w_obj):
        # Old buffer interface, returns a readonly buffer (PyObject_AsReadBuffer)
        try:
            return w_obj.buffer_w(self, self.BUF_SIMPLE)
        except BufferInterfaceNotFound:
            raise oefmt(self.w_TypeError,
                        "expected an object with a buffer interface")

    def writebuf_w(self, w_obj):
        # Old buffer interface, returns a writeable buffer (PyObject_AsWriteBuffer)
        try:
            return w_obj.buffer_w(self, self.BUF_WRITABLE)
        except BufferInterfaceNotFound:
            raise oefmt(self.w_TypeError,
                        "expected an object with a writable buffer interface")

    def charbuf_w(self, w_obj):
        # Old buffer interface, returns a character buffer (PyObject_AsCharBuffer)
        try:
            buf = w_obj.buffer_w(self, self.BUF_SIMPLE)
        except BufferInterfaceNotFound:
            raise oefmt(self.w_TypeError,
                        "expected an object with a buffer interface")
        else:
            return buf.as_str()

    def _getarg_error(self, expected, w_obj):
        if self.is_none(w_obj):
            e = oefmt(self.w_TypeError, "a %s is required, not None", expected)
        else:
            e = oefmt(self.w_TypeError, "a %s is required, not %T", expected, w_obj)
        raise e

    @specialize.arg(1)
    def getarg_w(self, code, w_obj):
        if code == 'z*':
            if self.is_none(w_obj):
                return None
            code = 's*'
        if code == 's*':
            # NOTE: 's*' is almost not used any more inside CPython 3.5.
            # Try not to use it pointlessly: it accepts unicodes, which
            # most API in CPython 3.x no longer do.
            if self.isinstance_w(w_obj, self.w_bytes):
                return StringBuffer(w_obj.bytes_w(self))
            if self.isinstance_w(w_obj, self.w_unicode):
                return StringBuffer(w_obj.identifier_w(self))  # no surrogates
            try:
                return w_obj.buffer_w(self, self.BUF_SIMPLE)
            except BufferInterfaceNotFound:
                self._getarg_error("bytes or buffer", w_obj)
        elif code == 's#':
            # NOTE: 's#' is almost not used any more inside CPython 3.5.
            # Try not to use it pointlessly: it accepts unicodes, which
            # most API in CPython 3.x no longer do.
            if self.isinstance_w(w_obj, self.w_bytes):
                return w_obj.bytes_w(self)
            if self.isinstance_w(w_obj, self.w_unicode):
                return w_obj.identifier_w(self)    # no surrogates (forbidden)
            try:
                return w_obj.buffer_w(self, self.BUF_SIMPLE).as_str()
            except BufferInterfaceNotFound:
                self._getarg_error("bytes or read-only buffer", w_obj)
        elif code == 'w*':
            try:
                return w_obj.buffer_w(self, self.BUF_WRITABLE)
            except OperationError:
                pass
            except BufferInterfaceNotFound:
                pass
            self._getarg_error("read-write buffer", w_obj)
        elif code == 'y*':
            try:
                return w_obj.buffer_w(self, self.BUF_SIMPLE)
            except BufferInterfaceNotFound:
                self._getarg_error("bytes-like object", w_obj)
        elif code == 'y#':
            if self.isinstance_w(w_obj, self.w_bytes):
                return w_obj.bytes_w(self)
            try:
                return w_obj.buffer_w(self, self.BUF_SIMPLE).as_str()
            except BufferInterfaceNotFound:
                self._getarg_error("bytes-like object", w_obj)
        else:
            assert False

    # XXX rename/replace with code more like CPython getargs for buffers
    def bufferstr_w(self, w_obj, flags=BUF_SIMPLE):
        # Directly returns an interp-level str.  Note that if w_obj is a
        # unicode string, this is different from str_w(buffer(w_obj)):
        # indeed, the latter returns a string with the raw bytes from
        # the underlying unicode buffer, but bufferstr_w() just converts
        # the unicode to an ascii string.  This inconsistency is kind of
        # needed because CPython has the same issue.  (Well, it's
        # unclear if there is any use at all for getting the bytes in
        # the unicode buffer.)
        try:
            return self.bytes_w(w_obj)
        except OperationError as e:
            if not e.match(self, self.w_TypeError):
                raise
        return self.buffer_w(w_obj, flags).as_str()


    def text_or_None_w(self, w_obj):
        return None if self.is_none(w_obj) else self.text_w(w_obj)

    #@not_rpython    BACKCOMPAT: should be replaced with bytes_w or text_w
    def str_w(self, w_obj):
        """
        if w_obj is unicode, call text_w() (i.e., return the UTF-8-nosg
        encoded string). Else, call bytes_w().

        We should kill str_w completely and manually substitute it with
        text_w/identifier_w/bytes_w at all call sites.  It remains for
        now for tests only.
        """
        if self.isinstance_w(w_obj, self.w_unicode):
            return w_obj.text_w(self)
        else:
            return w_obj.bytes_w(self)

<<<<<<< HEAD
    def bytes_w(self, w_obj):
        return w_obj.bytes_w(self)

=======
    #@not_rpython    BACKCOMPAT
>>>>>>> f6342547
    def str0_w(self, w_obj):
        return self.bytes0_w(w_obj)

    def bytes0_w(self, w_obj):
        "Like bytes_w, but rejects strings with NUL bytes."
        from rpython.rlib import rstring
        result = self.str_w(w_obj)
        if '\x00' in result:
            raise oefmt(self.w_ValueError,
                        "argument must be a string without NUL characters")
        return rstring.assert_str0(result)

    def bytes0_w(self, w_obj):
        "Like bytes_w, but rejects strings with NUL bytes."
        from rpython.rlib import rstring
        result = self.bytes_w(w_obj)
        if '\x00' in result:
            raise oefmt(self.w_ValueError,
                        "argument must be a string without NUL characters")
        return rstring.assert_str0(result)

    def text0_w(self, w_obj):
        "Like text_w, but rejects strings with NUL bytes."
        return self.bytes0_w(w_obj)

    def fsencode_w(self, w_obj):
        "Like text0_w, but unicodes are encoded with the filesystem encoding."
        if self.isinstance_w(w_obj, self.w_unicode):
            from pypy.module.sys.interp_encoding import getfilesystemencoding
            w_obj = self.call_method(self.w_unicode, 'encode', w_obj,
                                     getfilesystemencoding(self))
        return self.bytes0_w(w_obj)

    def int_w(self, w_obj, allow_conversion=True):
        """
        Unwrap an app-level int object into an interpret-level int.

        If allow_conversion==True, w_obj might be of any type which implements
        __int__, *except* floats which are explicitly rejected. This is the
        same logic as CPython's PyArg_ParseTuple. If you want to also allow
        floats, you can call space.int_w(space.int(w_obj)).

        If allow_conversion=False, w_obj needs to be an app-level int or a
        subclass.
        """
        return w_obj.int_w(self, allow_conversion)

    def int(self, w_obj):
        return w_obj.int(self)

    def uint_w(self, w_obj):
        return w_obj.uint_w(self)

    def bigint_w(self, w_obj, allow_conversion=True):
        """
        Like int_w, but return a rlib.rbigint object and call __long__ if
        allow_conversion is True.
        """
        return w_obj.bigint_w(self, allow_conversion)

    def float_w(self, w_obj, allow_conversion=True):
        """
        Like int_w, but return an interp-level float and call __float__ if
        allow_conversion is True.
        """
        return w_obj.float_w(self, allow_conversion)

    def unicode_w(self, w_obj):
        return w_obj.unicode_w(self)

    def unicode0_w(self, w_obj):
        "Like unicode_w, but rejects strings with NUL bytes."
        from rpython.rlib import rstring
        result = w_obj.unicode_w(self)
        if u'\x00' in result:
            raise oefmt(self.w_ValueError,
                        "argument must be a unicode string without NUL "
                        "characters")
        return rstring.assert_str0(result)

    def realunicode_w(self, w_obj):
        # Like unicode_w, but only works if w_obj is really of type
        # 'unicode'.
        if not self.isinstance_w(w_obj, self.w_unicode):
            raise oefmt(self.w_TypeError, "argument must be a unicode")
        return self.unicode_w(w_obj)

    def text_w(self, w_obj):
        """
        Unwrap a unicode object and return a 'utf-8-nosg' byte string
        ('no surrogate').  This encoding always works and is in one-to-
        one correspondance with the unicode.
        """
        return w_obj.text_w(self)

    def identifier_w(self, w_obj):
        """
        Unwrap an object which is used as an identifier (i.e. names of
        variables, methdods, functions, classes etc.). In py3k, identifiers
        are unicode strings and are unwrapped as UTF-8 encoded byte strings.
        This differs from space.text_w() because it raises an app-level
        UnicodeEncodeError if the unicode string contains surrogates.
        This corresponds exactly to 'str.encode(obj, "utf-8")' at app-level.
        (XXX check what occurs on narrow builds or kill narrow builds!)
        """
        return w_obj.identifier_w(self)

    def fsencode(space, w_obj):
        from pypy.interpreter.unicodehelper import fsencode
        return fsencode(space, w_obj)

    def fsdecode(space, w_obj):
        from pypy.interpreter.unicodehelper import fsdecode
        return fsdecode(space, w_obj)

    def fsencode_w(self, w_obj):
        from rpython.rlib import rstring
        if self.isinstance_w(w_obj, self.w_unicode):
            w_obj = self.fsencode(w_obj)
        result = self.bufferstr_w(w_obj, self.BUF_FULL_RO)
        if '\x00' in result:
            raise oefmt(self.w_ValueError,
                        "argument must be a string without NUL characters")
        return rstring.assert_str0(result)

    def fsdecode_w(self, w_obj):
        if self.isinstance_w(w_obj, self.w_bytes):
            w_obj = self.fsdecode(w_obj)
        return self.unicode0_w(w_obj)

    def wrap_fsdecoded(self, x):
        return self.fsdecode(self.newbytes(x))

    def bool_w(self, w_obj):
        # Unwraps a bool, also accepting an int for compatibility.
        # For cases where you need to accept bools and ints and nothing
        # else.  Note that saying 'bool' in unwrap_spec() doesn't call
        # this, but the general is_true(),  accepting any object.
        return bool(self.int_w(w_obj))

    def ord(self, w_obj):
        return w_obj.ord(self)

    # This is all interface for gateway.py.
    gateway_int_w = int_w
    gateway_float_w = float_w
    gateway_r_longlong_w = r_longlong_w
    gateway_r_ulonglong_w = r_ulonglong_w

    def gateway_r_uint_w(self, w_obj):
        if self.isinstance_w(w_obj, self.w_float):
            raise oefmt(self.w_TypeError,
                        "integer argument expected, got float")
        return self.uint_w(self.int(w_obj))

    def gateway_nonnegint_w(self, w_obj):
        # Like space.gateway_int_w(), but raises an app-level ValueError if
        # the integer is negative.  Here for gateway.py.
        value = self.gateway_int_w(w_obj)
        if value < 0:
            raise oefmt(self.w_ValueError, "expected a non-negative integer")
        return value

    def c_int_w(self, w_obj):
        # Like space.gateway_int_w(), but raises an app-level OverflowError if
        # the integer does not fit in 32 bits.  Here for gateway.py.
        value = self.gateway_int_w(w_obj)
        if value < INT_MIN or value > INT_MAX:
            raise oefmt(self.w_OverflowError, "expected a 32-bit integer")
        return value

    def c_uint_w(self, w_obj):
        # Like space.gateway_uint_w(), but raises an app-level OverflowError if
        # the integer does not fit in 32 bits.  Here for gateway.py.
        value = self.uint_w(w_obj)
        if value > UINT_MAX:
            raise oefmt(self.w_OverflowError,
                        "expected an unsigned 32-bit integer")
        return value

    def c_nonnegint_w(self, w_obj):
        # Like space.gateway_int_w(), but raises an app-level ValueError if
        # the integer is negative or does not fit in 32 bits.  Here
        # for gateway.py.
        value = self.int_w(w_obj)
        if value < 0:
            raise oefmt(self.w_ValueError, "expected a non-negative integer")
        if value > INT_MAX:
            raise oefmt(self.w_OverflowError, "expected a 32-bit integer")
        return value

    def c_short_w(self, w_obj):
        value = self.int_w(w_obj)
        if value < SHRT_MIN:
            raise oefmt(self.w_OverflowError,
                "signed short integer is less than minimum")
        elif value > SHRT_MAX:
            raise oefmt(self.w_OverflowError,
                "signed short integer is greater than maximum")
        return value

    def c_ushort_w(self, w_obj):
        value = self.int_w(w_obj)
        if value < 0:
            raise oefmt(self.w_OverflowError,
                "can't convert negative value to C unsigned short")
        elif value > USHRT_MAX:
            raise oefmt(self.w_OverflowError,
                "Python int too large for C unsigned short")
        return value

    def c_uid_t_w(self, w_obj):
        # xxx assumes that uid_t and gid_t are a C unsigned int.
        # Equivalent to space.c_uint_w(), with the exception that
        # it also accepts -1 and converts that to UINT_MAX, which
        # is (uid_t)-1.  And values smaller than -1 raise
        # OverflowError, not ValueError.
        try:
            return self.c_uint_w(w_obj)
        except OperationError as e:
            if e.match(self, self.w_ValueError):
                # ValueError: cannot convert negative integer to unsigned
                if self.int_w(w_obj) == -1:
                    return UINT_MAX
                raise oefmt(self.w_OverflowError,
                            "user/group id smaller than minimum (-1)")
            raise

    def truncatedint_w(self, w_obj, allow_conversion=True):
        # Like space.gateway_int_w(), but return the integer truncated
        # instead of raising OverflowError.  For obscure cases only.
        try:
            return self.int_w(w_obj, allow_conversion)
        except OperationError as e:
            if not e.match(self, self.w_OverflowError):
                raise
            from rpython.rlib.rarithmetic import intmask
            return intmask(self.bigint_w(w_obj).uintmask())

    def truncatedlonglong_w(self, w_obj, allow_conversion=True):
        # Like space.gateway_r_longlong_w(), but return the integer truncated
        # instead of raising OverflowError.
        try:
            return self.r_longlong_w(w_obj, allow_conversion)
        except OperationError as e:
            if not e.match(self, self.w_OverflowError):
                raise
            from rpython.rlib.rarithmetic import longlongmask
            return longlongmask(self.bigint_w(w_obj).ulonglongmask())

    def c_filedescriptor_w(self, w_fd):
        # This is only used sometimes in CPython, e.g. for os.fsync() but
        # not os.close().  It's likely designed for 'select'.  It's irregular
        # in the sense that it expects either a real int/long or an object
        # with a fileno(), but not an object with an __int__().
        if not self.isinstance_w(w_fd, self.w_int):
            try:
                w_fileno = self.getattr(w_fd, self.newtext("fileno"))
            except OperationError as e:
                if e.match(self, self.w_AttributeError):
                    raise oefmt(self.w_TypeError,
                                "argument must be an int, or have a fileno() "
                                "method.")
                raise
            w_fd = self.call_function(w_fileno)
            if not self.isinstance_w(w_fd, self.w_int):
                raise oefmt(self.w_TypeError,
                            "fileno() returned a non-integer")
        fd = self.c_int_w(w_fd)  # Can raise w_OverflowError
        if fd < 0:
            raise oefmt(self.w_ValueError,
                "file descriptor cannot be a negative integer (%d)", fd)
        return fd

    def warn(self, w_msg, w_warningcls, stacklevel=2):
        from pypy.module._warnings.interp_warnings import do_warn

        # 'w_warningcls' must a Warning subclass
        if not we_are_translated():
            assert self.issubtype_w(w_warningcls, self.w_Warning)
        do_warn(self, w_msg, w_warningcls, stacklevel - 1)


class AppExecCache(SpaceCache):
    @not_rpython
    def build(cache, source):
        space = cache.space
        # XXX will change once we have our own compiler
        import py
        source = source.lstrip()
        assert source.startswith('('), "incorrect header in:\n%s" % (source,)
        source = py.code.Source("def anonymous%s\n" % source)
        w_glob = space.newdict(module=True)
        space.exec_(str(source), w_glob, w_glob)
        return space.getitem(w_glob, space.newtext('anonymous'))


# Table describing the regular part of the interface of object spaces,
# namely all methods which only take w_ arguments and return a w_ result
# (if any).

ObjSpace.MethodTable = [
# method name # symbol # number of arguments # special method name(s)
    ('is_',             'is',        2, []),
    ('id',              'id',        1, []),
    ('type',            'type',      1, []),
    ('isinstance',      'isinstance', 2, ['__instancecheck__']),
    ('issubtype',       'issubtype', 2, ['__subclasscheck__']),  # not for old-style classes
    ('repr',            'repr',      1, ['__repr__']),
    ('str',             'str',       1, ['__str__']),
    ('format',          'format',    2, ['__format__']),
    ('len',             'len',       1, ['__len__']),
    ('hash',            'hash',      1, ['__hash__']),
    ('getattr',         'getattr',   2, ['__getattribute__']),
    ('setattr',         'setattr',   3, ['__setattr__']),
    ('delattr',         'delattr',   2, ['__delattr__']),
    ('getitem',         'getitem',   2, ['__getitem__']),
    ('setitem',         'setitem',   3, ['__setitem__']),
    ('delitem',         'delitem',   2, ['__delitem__']),
    ('trunc',           'trunc',     1, ['__trunc__']),
    ('pos',             'pos',       1, ['__pos__']),
    ('neg',             'neg',       1, ['__neg__']),
    ('nonzero',         'truth',     1, ['__bool__']),
    ('abs',             'abs',       1, ['__abs__']),
    ('ord',             'ord',       1, []),
    ('invert',          '~',         1, ['__invert__']),
    ('add',             '+',         2, ['__add__', '__radd__']),
    ('sub',             '-',         2, ['__sub__', '__rsub__']),
    ('mul',             '*',         2, ['__mul__', '__rmul__']),
    ('truediv',         '/',         2, ['__truediv__', '__rtruediv__']),
    ('floordiv',        '//',        2, ['__floordiv__', '__rfloordiv__']),
    ('div',             'div',       2, ['__div__', '__rdiv__']),
    ('mod',             '%',         2, ['__mod__', '__rmod__']),
    ('divmod',          'divmod',    2, ['__divmod__', '__rdivmod__']),
    ('pow',             '**',        3, ['__pow__', '__rpow__']),
    ('lshift',          '<<',        2, ['__lshift__', '__rlshift__']),
    ('rshift',          '>>',        2, ['__rshift__', '__rrshift__']),
    ('and_',            '&',         2, ['__and__', '__rand__']),
    ('or_',             '|',         2, ['__or__', '__ror__']),
    ('xor',             '^',         2, ['__xor__', '__rxor__']),
    ('matmul',          '@',         2, ['__matmul__', '__rmatmul__']),
    ('int',             'int',       1, ['__int__']),
    ('index',           'index',     1, ['__index__']),
    ('float',           'float',     1, ['__float__']),
    ('inplace_add',     '+=',        2, ['__iadd__']),
    ('inplace_sub',     '-=',        2, ['__isub__']),
    ('inplace_mul',     '*=',        2, ['__imul__']),
    ('inplace_truediv', '/=',        2, ['__itruediv__']),
    ('inplace_floordiv','//=',       2, ['__ifloordiv__']),
    ('inplace_div',     'div=',      2, ['__idiv__']),
    ('inplace_mod',     '%=',        2, ['__imod__']),
    ('inplace_pow',     '**=',       2, ['__ipow__']),
    ('inplace_lshift',  '<<=',       2, ['__ilshift__']),
    ('inplace_rshift',  '>>=',       2, ['__irshift__']),
    ('inplace_and',     '&=',        2, ['__iand__']),
    ('inplace_or',      '|=',        2, ['__ior__']),
    ('inplace_xor',     '^=',        2, ['__ixor__']),
    ('inplace_matmul',  '@=',        2, ['__imatmul__']),
    ('lt',              '<',         2, ['__lt__', '__gt__']),
    ('le',              '<=',        2, ['__le__', '__ge__']),
    ('eq',              '==',        2, ['__eq__', '__eq__']),
    ('ne',              '!=',        2, ['__ne__', '__ne__']),
    ('gt',              '>',         2, ['__gt__', '__lt__']),
    ('ge',              '>=',        2, ['__ge__', '__le__']),
    ('contains',        'contains',  2, ['__contains__']),
    ('iter',            'iter',      1, ['__iter__']),
    ('next',            'next',      1, ['__next__']),
#    ('call',            'call',      3, ['__call__']),
    ('get',             'get',       3, ['__get__']),
    ('set',             'set',       3, ['__set__']),
    ('delete',          'delete',    2, ['__delete__']),
]

ObjSpace.BuiltinModuleTable = [
    'builtins',
    'sys',
]

ObjSpace.ConstantTable = [
    'None',
    'False',
    'True',
    'Ellipsis',
    'NotImplemented',
]

ObjSpace.ExceptionTable = [
    'ArithmeticError',
    'AssertionError',
    'AttributeError',
    'BaseException',
    'BufferError',
    'BytesWarning',
    'BlockingIOError',
    'DeprecationWarning',
    'EOFError',
    'EnvironmentError',
    'Exception',
    'FloatingPointError',
    'FutureWarning',
    'GeneratorExit',
    'IOError',
    'ImportError',
    'ImportWarning',
    'IndentationError',
    'IndexError',
    'KeyError',
    'KeyboardInterrupt',
    'LookupError',
    'MemoryError',
    'NameError',
    'NotImplementedError',
    'OSError',
    'OverflowError',
    'ReferenceError',
    'ResourceWarning',
    'RecursionError',
    'RuntimeError',
    'StopIteration',
    'SyntaxError',
    'SyntaxWarning',
    'SystemError',
    'SystemExit',
    'TabError',
    'TypeError',
    'UnboundLocalError',
    'UnicodeDecodeError',
    'UnicodeEncodeError',
    'UnicodeError',
    'UnicodeTranslateError',
    'UnicodeWarning',
    'ValueError',
    'Warning',
    'ZeroDivisionError',
    'RuntimeWarning',
    'PendingDeprecationWarning',
    'UserWarning',
]

if sys.platform.startswith("win"):
    ObjSpace.ExceptionTable += ['WindowsError']

## Irregular part of the interface:
#
#                                   wrap(x) -> w_x
#                              str_w(w_str) -> str
#              int_w(w_ival or w_long_ival) -> ival
#                       float_w(w_floatval) -> floatval
#             uint_w(w_ival or w_long_ival) -> r_uint_val (unsigned int value)
#             bigint_w(w_ival or w_long_ival) -> rbigint
#                               unwrap(w_x) -> x
#                              is_true(w_x) -> True or False
#                  newtuple([w_1, w_2,...]) -> w_tuple
#                   newlist([w_1, w_2,...]) -> w_list
#                                 newdict() -> empty w_dict
#           newslice(w_start,w_stop,w_step) -> w_slice
#              call_args(w_obj,Arguments()) -> w_result

ObjSpace.IrregularOpTable = [
    'wrap',
    'bytes_w',
    'int_w',
    'float_w',
    'uint_w',
    'bigint_w',
    'unicode_w',
    'unwrap',
    'is_true',
    'is_w',
    'newtuple',
    'newlist',
    'newdict',
    'newslice',
    'call_args',
]<|MERGE_RESOLUTION|>--- conflicted
+++ resolved
@@ -1599,18 +1599,12 @@
         else:
             return w_obj.bytes_w(self)
 
-<<<<<<< HEAD
     def bytes_w(self, w_obj):
         return w_obj.bytes_w(self)
 
-=======
     #@not_rpython    BACKCOMPAT
->>>>>>> f6342547
     def str0_w(self, w_obj):
-        return self.bytes0_w(w_obj)
-
-    def bytes0_w(self, w_obj):
-        "Like bytes_w, but rejects strings with NUL bytes."
+        "Like str_w, but rejects strings with NUL bytes."
         from rpython.rlib import rstring
         result = self.str_w(w_obj)
         if '\x00' in result:
@@ -1629,15 +1623,12 @@
 
     def text0_w(self, w_obj):
         "Like text_w, but rejects strings with NUL bytes."
-        return self.bytes0_w(w_obj)
-
-    def fsencode_w(self, w_obj):
-        "Like text0_w, but unicodes are encoded with the filesystem encoding."
-        if self.isinstance_w(w_obj, self.w_unicode):
-            from pypy.module.sys.interp_encoding import getfilesystemencoding
-            w_obj = self.call_method(self.w_unicode, 'encode', w_obj,
-                                     getfilesystemencoding(self))
-        return self.bytes0_w(w_obj)
+        from rpython.rlib import rstring
+        result = self.text_w(w_obj)
+        if '\x00' in result:
+            raise oefmt(self.w_ValueError,
+                        "argument must be a string without NUL characters")
+        return rstring.assert_str0(result)
 
     def int_w(self, w_obj, allow_conversion=True):
         """
@@ -1736,8 +1727,9 @@
             w_obj = self.fsdecode(w_obj)
         return self.unicode0_w(w_obj)
 
+    # BACKCOMPAT  -- replace me with newfilename()
     def wrap_fsdecoded(self, x):
-        return self.fsdecode(self.newbytes(x))
+        return self.newfilename(x)
 
     def bool_w(self, w_obj):
         # Unwraps a bool, also accepting an int for compatibility.
