import sys

from rpython.rlib.cache import Cache
from rpython.tool.uid import HUGEVAL_BYTES
from rpython.rlib import jit, types
from rpython.rlib.buffer import StringBuffer
from rpython.rlib.debug import make_sure_not_resized
from rpython.rlib.objectmodel import (we_are_translated, newlist_hint,
     compute_unique_id, specialize, not_rpython)
from rpython.rlib.signature import signature
from rpython.rlib.rarithmetic import r_uint, SHRT_MIN, SHRT_MAX, \
    INT_MIN, INT_MAX, UINT_MAX, USHRT_MAX

from pypy.interpreter.executioncontext import (ExecutionContext, ActionFlag,
    make_finalizer_queue)
from pypy.interpreter.error import OperationError, new_exception_class, oefmt
from pypy.interpreter.argument import Arguments
from pypy.interpreter.miscutils import ThreadLocals, make_weak_value_dictionary


__all__ = ['ObjSpace', 'OperationError', 'W_Root']

unpackiterable_driver = jit.JitDriver(name='unpackiterable',
                                      greens=['tp'],
                                      reds=['items', 'w_iterator'])


class W_Root(object):
    """This is the abstract root class of all wrapped objects that live
    in a 'normal' object space like StdObjSpace."""
    __slots__ = ('__weakref__',)
    _must_be_light_finalizer_ = True
    user_overridden_class = False

    def getdict(self, space):
        return None

    def getdictvalue(self, space, attr):
        w_dict = self.getdict(space)
        if w_dict is not None:
            return space.finditem_str(w_dict, attr)
        return None

    def setdictvalue(self, space, attr, w_value):
        w_dict = self.getdict(space)
        if w_dict is not None:
            space.setitem_str(w_dict, attr, w_value)
            return True
        return False

    def deldictvalue(self, space, attr):
        w_dict = self.getdict(space)
        if w_dict is not None:
            try:
                space.delitem(w_dict, space.newtext(attr))
                return True
            except OperationError as ex:
                if not ex.match(space, space.w_KeyError):
                    raise
        return False

    def setdict(self, space, w_dict):
        raise oefmt(space.w_TypeError,
                     "attribute '__dict__' of %T objects is not writable",
                     self)

    # to be used directly only by space.type implementations
    def getclass(self, space):
        return space.gettypeobject(self.typedef)

    def setclass(self, space, w_subtype):
        raise oefmt(space.w_TypeError,
                    "__class__ assignment: only for heap types")

    def user_setup(self, space, w_subtype):
        raise NotImplementedError("only for interp-level user subclasses "
                                  "from typedef.py")

    def getname(self, space):
        try:
<<<<<<< HEAD
            return space.unicode_w(space.getattr(self, space.newtext('__name__')))
=======
            # YYY should be text_w?
            return space.bytes_w(space.getattr(self, space.newtext('__name__')))
>>>>>>> ca3243bc
        except OperationError as e:
            if e.match(space, space.w_TypeError) or e.match(space, space.w_AttributeError):
                return u'?'
            raise

    def getaddrstring(self, space):
        # slowish
        w_id = space.id(self)
        w_4 = space.newint(4)
        w_0x0F = space.newint(0x0F)
        i = 2 * HUGEVAL_BYTES
        addrstring = [' '] * i
        while True:
            n = space.int_w(space.and_(w_id, w_0x0F), allow_conversion=False)
            n += ord('0')
            if n > ord('9'):
                n += (ord('a') - ord('9') - 1)
            i -= 1
            addrstring[i] = chr(n)
            if i == 0:
                break
            w_id = space.rshift(w_id, w_4)
        return ''.join(addrstring)

<<<<<<< HEAD
    def getrepr(self, space, info, moreinfo=u''):
        addrstring = unicode(self.getaddrstring(space))
        return space.newunicode(u"<%s at 0x%s%s>" % (info, addrstring, moreinfo))
=======
    def getrepr(self, space, info, moreinfo=''):
        addrstring = self.getaddrstring(space)
        return space.newtext("<%s at 0x%s%s>" % (info, addrstring,
                                                 moreinfo))
>>>>>>> ca3243bc

    def getslotvalue(self, index):
        raise NotImplementedError

    def setslotvalue(self, index, w_val):
        raise NotImplementedError

    def delslotvalue(self, index):
        raise NotImplementedError

    def descr_call_mismatch(self, space, opname, RequiredClass, args):
        if RequiredClass is None:
            classname = '?'
        else:
            classname = wrappable_class_name(RequiredClass)
        raise oefmt(space.w_TypeError,
                    "'%s' object expected, got '%T' instead", classname, self)

    # used by _weakref implemenation

    def getweakref(self):
        return None

    def setweakref(self, space, weakreflifeline):
        raise oefmt(space.w_TypeError,
                    "cannot create weak reference to '%T' object", self)

    def delweakref(self):
        pass

    def clear_all_weakrefs(self):
        """Ensures that weakrefs (if any) are cleared now.  This is
        called by UserDelAction before the object is finalized further.
        """
        lifeline = self.getweakref()
        if lifeline is not None:
            # Clear all weakrefs to this object before we proceed with
            # the destruction of the object.  We detach the lifeline
            # first: if the code following before_del() calls the
            # app-level, e.g. a user-defined __del__(), and this code
            # tries to use weakrefs again, it won't reuse the broken
            # (already-cleared) weakrefs from this lifeline.
            self.delweakref()
            lifeline.clear_all_weakrefs()

    def _finalize_(self):
        """The RPython-level finalizer.

        By default, it is *not called*.  See self.register_finalizer().
        Be ready to handle the case where the object is only half
        initialized.  Also, in some cases the object might still be
        visible to app-level after _finalize_() is called (e.g. if
        there is a __del__ that resurrects).
        """

    def register_finalizer(self, space):
        """Register a finalizer for this object, so that
        self._finalize_() will be called.  You must call this method at
        most once.  Be ready to handle in _finalize_() the case where
        the object is half-initialized, even if you only call
        self.register_finalizer() at the end of the initialization.
        This is because there are cases where the finalizer is already
        registered before: if the user makes an app-level subclass with
        a __del__.  (In that case only, self.register_finalizer() does
        nothing, because the finalizer is already registered in
        allocate_instance().)
        """
        if self.user_overridden_class and self.getclass(space).hasuserdel:
            # already registered by space.allocate_instance()
            if not we_are_translated():
                assert space.finalizer_queue._already_registered(self)
        else:
            if not we_are_translated():
                # does not make sense if _finalize_ is not overridden
                assert self._finalize_.im_func is not W_Root._finalize_.im_func
            space.finalizer_queue.register_finalizer(self)

    def may_unregister_rpython_finalizer(self, space):
        """Optimization hint only: if there is no user-defined __del__()
        method, pass the hint ``don't call any finalizer'' to rgc.
        """
        if not self.getclass(space).hasuserdel:
            from rpython.rlib import rgc
            rgc.may_ignore_finalizer(self)

    # hooks that the mapdict implementations needs:
    def _get_mapdict_map(self):
        return None
    def _set_mapdict_map(self, map):
        raise NotImplementedError
    def _mapdict_read_storage(self, index):
        raise NotImplementedError
    def _mapdict_write_storage(self, index, value):
        raise NotImplementedError
    def _mapdict_storage_length(self):
        raise NotImplementedError
    def _set_mapdict_storage_and_map(self, storage, map):
        raise NotImplementedError

    # -------------------------------------------------------------------

    def is_w(self, space, w_other):
        return self is w_other

    def immutable_unique_id(self, space):
        return None

    def buffer_w(self, space, flags):
        return self.__buffer_w(space, flags).buffer_w(space, flags)

    def __buffer_w(self, space, flags):
        if flags & space.BUF_WRITABLE:
            w_impl = space.lookup(self, '__wbuffer__')
        else:
            w_impl = space.lookup(self, '__rbuffer__')
        if w_impl is None:
            w_impl = space.lookup(self, '__buffer__')
        if w_impl is not None:
            w_result = space.get_and_call_function(w_impl, self,
                                                   space.newint(flags))
            if space.isinstance_w(w_result, space.w_memoryview):
                return w_result
        raise BufferInterfaceNotFound

    def bytes_w(self, space):
        self._typed_unwrap_error(space, "bytes")

    def unicode_w(self, space):
        self._typed_unwrap_error(space, "string")

    def identifier_w(self, space):
        self._typed_unwrap_error(space, "string")

    def text_w(self, space):
        self._typed_unwrap_error(space, "string")

    def bytearray_list_of_chars_w(self, space):
        self._typed_unwrap_error(space, "bytearray")

    def int_w(self, space, allow_conversion=True):
        # note that W_IntObject.int_w has a fast path and W_FloatObject.int_w
        # raises w_TypeError
        w_obj = self
        if allow_conversion:
            w_obj = space.int(self)
        return w_obj._int_w(space)

    def _int_w(self, space):
        self._typed_unwrap_error(space, "integer")

    def float_w(self, space, allow_conversion=True):
        w_obj = self
        if allow_conversion:
            w_obj = space.float(self)
        return w_obj._float_w(space)

    def _float_w(self, space):
        self._typed_unwrap_error(space, "float")

    def uint_w(self, space):
        self._typed_unwrap_error(space, "integer")

    def bigint_w(self, space, allow_conversion=True):
        # note that W_IntObject and W_LongObject have fast paths,
        # W_FloatObject.rbigint_w raises w_TypeError raises
        w_obj = self
        if allow_conversion:
            w_obj = space.int(self)
        return w_obj._bigint_w(space)

    def _bigint_w(self, space):
        self._typed_unwrap_error(space, "integer")

    def _typed_unwrap_error(self, space, expected):
        raise oefmt(space.w_TypeError,
                    "expected %s, got %T object", expected, self)

    def int(self, space):
        w_impl = space.lookup(self, '__int__')
        if w_impl is None:
            self._typed_unwrap_error(space, "integer")
        w_result = space.get_and_call_function(w_impl, self)

        if space.is_w(space.type(w_result), space.w_int):
            return w_result
        if space.isinstance_w(w_result, space.w_int):
            tp = space.type(w_result).name
            space.warn(space.newtext(
                "__int__ returned non-int (type %s).  "
                "The ability to return an instance of a strict subclass of int "
                "is deprecated, and may be removed in a future version of "
                "Python." % (tp,)), space.w_DeprecationWarning)
            return w_result
        raise oefmt(space.w_TypeError,
                    "__int__ returned non-int (type '%T')", w_result)

    def ord(self, space):
        raise oefmt(space.w_TypeError,
                    "ord() expected string of length 1, but %T found", self)

    def spacebind(self, space):
        """ Return a version of the object bound to a specific object space
        instance. This is used for objects (like e.g. TypeDefs) that are
        constructed before there is an object space instance. """
        return self

    @not_rpython
    def unwrap(self, space):
        # _____ this code is here to support testing only _____
        return self

    def unpackiterable_int(self, space):
        lst = space.listview_int(self)
        if lst:
            return lst[:]
        return None

    def unpackiterable_float(self, space):
        lst = space.listview_float(self)
        if lst:
            return lst[:]
        return None


class InterpIterable(object):
    def __init__(self, space, w_iterable):
        self.w_iter = space.iter(w_iterable)
        self.space = space

    def __iter__(self):
        return self

    def next(self):
        space = self.space
        try:
            return space.next(self.w_iter)
        except OperationError as e:
            if not e.match(space, space.w_StopIteration):
                raise
            raise StopIteration

class InternalSpaceCache(Cache):
    """A generic cache for an object space.  Arbitrary information can
    be attached to the space by defining a function or class 'f' which
    can be called as 'f(space)'.  Its result is stored in this
    ObjSpaceCache.
    """
    def __init__(self, space):
        Cache.__init__(self)
        self.space = space
    def _build(self, callable):
        return callable(self.space)

class SpaceCache(Cache):
    """A base class for all our concrete caches."""
    def __init__(self, space):
        Cache.__init__(self)
        self.space = space

    def _build(self, key):
        return self.build(key)

    def _ready(self, result):
        return self.ready(result)

    def ready(self, result):
        pass

class DescrMismatch(Exception):
    pass

class BufferInterfaceNotFound(Exception):
    pass

@specialize.memo()
def wrappable_class_name(Class):
    try:
        return Class.typedef.name
    except AttributeError:
        return 'internal subclass of %s' % (Class.__name__,)

class CannotHaveLock(Exception):
    """Raised by space.allocate_lock() if we're translating."""

# ____________________________________________________________

class ObjSpace(object):
    """Base class for the interpreter-level implementations of object spaces.
    http://pypy.readthedocs.org/en/latest/objspace.html"""

    @not_rpython
    def __init__(self, config=None):
        "Basic initialization of objects."
        self.fromcache = InternalSpaceCache(self).getorbuild
        self.threadlocals = ThreadLocals()
        # set recursion limit
        # sets all the internal descriptors
        if config is None:
            from pypy.config.pypyoption import get_pypy_config
            config = get_pypy_config(translating=False)
        self.config = config

        self.builtin_modules = {}
        self.reloading_modules = {}

        self.interned_strings = make_weak_value_dictionary(self, unicode, W_Root)
        self.actionflag = ActionFlag()    # changed by the signal module
        self.check_signal_action = None   # changed by the signal module
        make_finalizer_queue(W_Root, self)
        self._code_of_sys_exc_info = None

        self._builtin_functions_by_identifier = {'': None}

        # can be overridden to a subclass
        self.initialize()

    def startup(self):
        # To be called before using the space
        self.threadlocals.enter_thread(self)

        # Initialize already imported builtin modules
        from pypy.interpreter.module import Module
        w_modules = self.sys.get('modules')
        for w_modname in self.unpackiterable(
                                self.sys.get('builtin_module_names')):
            try:
                w_mod = self.getitem(w_modules, w_modname)
            except OperationError as e:
                if e.match(self, self.w_KeyError):
                    continue
                raise
            if isinstance(w_mod, Module) and not w_mod.startup_called:
                w_mod.init(self)

    def finish(self):
        self.wait_for_thread_shutdown()
        w_atexit = self.getbuiltinmodule('atexit')
        self.call_method(w_atexit, '_run_exitfuncs')
        self.sys.finalizing = True
        self.sys.flush_std_files(self)
        from pypy.interpreter.module import Module
        for w_mod in self.builtin_modules.values():
            if isinstance(w_mod, Module) and w_mod.startup_called:
                w_mod.shutdown(self)

    def wait_for_thread_shutdown(self):
        """Wait until threading._shutdown() completes, provided the threading
        module was imported in the first place.  The shutdown routine will
        wait until all non-daemon 'threading' threads have completed."""
        if not self.config.translation.thread:
            return

        w_modules = self.sys.get('modules')
        w_mod = self.finditem_str(w_modules, 'threading')
        if w_mod is None:
            return

        try:
            self.call_method(w_mod, "_shutdown")
        except OperationError as e:
            e.write_unraisable(self, "threading._shutdown()")

    def __repr__(self):
        try:
            return self._this_space_repr_
        except AttributeError:
            return self.__class__.__name__

    @not_rpython
    def setbuiltinmodule(self, importname):
        """load a lazy pypy/module and put it into sys.modules"""
        if '.' in importname:
            fullname = importname
            importname = fullname.rsplit('.', 1)[1]
        else:
            fullname = "pypy.module.%s" % importname

        Module = __import__(fullname,
                            None, None, ["Module"]).Module
        if Module.applevel_name is not None:
            name = Module.applevel_name
        else:
            name = importname

        mod = Module(self, self.newtext(name))
        mod.install()

        return name

    def getbuiltinmodule(self, name, force_init=False, reuse=True):
        w_name = self.newtext(name)
        w_modules = self.sys.get('modules')
        if not force_init:
            assert reuse
            try:
                return self.getitem(w_modules, w_name)
            except OperationError as e:
                if not e.match(self, self.w_KeyError):
                    raise

        # If the module is a builtin but not yet imported,
        # retrieve it and initialize it
        try:
            w_mod = self.builtin_modules[name]
        except KeyError:
            raise oefmt(self.w_SystemError,
                        "getbuiltinmodule() called with non-builtin module %s",
                        name)

        # Add the module to sys.modules and initialize the module. The
        # order is important to avoid recursions.
        from pypy.interpreter.module import Module
        if isinstance(w_mod, Module):
            if not reuse and w_mod.startup_called:
                # create a copy of the module.  (see issue1514) eventlet
                # patcher relies on this behaviour.
                w_mod2 = Module(self, w_name)
                self.setitem(w_modules, w_name, w_mod2)
                w_mod.getdict(self)  # unlazy w_initialdict
                self.call_method(w_mod2.getdict(self), 'update',
                                 w_mod.w_initialdict)
                return w_mod2
            self.setitem(w_modules, w_name, w_mod)
            w_mod.init(self)
        else:
            self.setitem(w_modules, w_name, w_mod)
        return w_mod

    @not_rpython
    def get_builtinmodule_to_install(self):
        try:
            return self._builtinmodule_list
        except AttributeError:
            pass

        modules = []

        # You can enable more modules by specifying --usemodules=xxx,yyy
        for name, value in self.config.objspace.usemodules:
            if value and name not in modules:
                modules.append(name)

        if self.config.objspace.extmodules:
            for name in self.config.objspace.extmodules.split(','):
                if name not in modules:
                    modules.append(name)

        self._builtinmodule_list = modules
        return self._builtinmodule_list

    ALL_BUILTIN_MODULES = [
        'posix', 'nt', 'os2', 'mac', 'ce', 'riscos',
        'math', 'array', 'select',
        '_random', '_sre', 'time', '_socket', 'errno',
        'unicodedata',
        'parser', 'fcntl', '_codecs', 'binascii'
    ]

<<<<<<< HEAD
=======
    # These modules are treated like CPython treats built-in modules,
    # i.e. they always shadow any xx.py.  The other modules are treated
    # like CPython treats extension modules, and are loaded in sys.path
    # order by the fake entry '.../lib_pypy/__extensions__'.
    MODULES_THAT_ALWAYS_SHADOW = dict.fromkeys([
        '__builtin__', '__pypy__', '_ast', '_codecs', '_sre', '_warnings',
        '_weakref', 'errno', 'exceptions', 'gc', 'imp', 'marshal',
        'posix', 'nt', 'pwd', 'signal', 'sys', 'thread', 'zipimport',
    ], None)

    @not_rpython
>>>>>>> ca3243bc
    def make_builtins(self):
        "only for initializing the space."

        from pypy.module.exceptions import Module
<<<<<<< HEAD
        w_name = self.newtext('__exceptions__')
        self.exceptions_module = Module(self, w_name)
        self.exceptions_module.install()

        from pypy.module.imp import Module
        w_name = self.newtext('_imp')
=======
        w_name = self.newtext('exceptions')
        self.exceptions_module = Module(self, w_name)
        self.exceptions_module.install()

        from pypy.module.sys import Module
        w_name = self.newtext('sys')
        self.sys = Module(self, w_name)
        self.sys.install()

        from pypy.module.imp import Module
        w_name = self.newtext('imp')
>>>>>>> ca3243bc
        mod = Module(self, w_name)
        mod.install()

        from pypy.module.sys import Module
        w_name = self.newtext('sys')
        self.sys = Module(self, w_name)
        self.sys.install()

        from pypy.module.__builtin__ import Module
<<<<<<< HEAD
        w_name = self.newtext('builtins')
=======
        w_name = self.newtext('__builtin__')
>>>>>>> ca3243bc
        self.builtin = Module(self, w_name)
        w_builtin = self.builtin
        w_builtin.install()
        self.setitem(self.builtin.w_dict, self.newtext('__builtins__'), w_builtin)

        # exceptions was bootstrapped as '__exceptions__' but still
        # lives in pypy/module/exceptions, we rename it below for
        # sys.builtin_module_names
        bootstrap_modules = set(('sys', 'imp', 'builtins', 'exceptions'))
        installed_builtin_modules = list(bootstrap_modules)

        exception_types_w = self.export_builtin_exceptions()

        # initialize with "bootstrap types" from objspace  (e.g. w_None)
        types_w = (self.get_builtin_types().items() +
                   exception_types_w.items())
        for name, w_type in types_w:
            self.setitem(self.builtin.w_dict, self.newtext(name), w_type)

        # install mixed modules
        for mixedname in self.get_builtinmodule_to_install():
            if mixedname not in bootstrap_modules:
                self.install_mixedmodule(mixedname, installed_builtin_modules)

        installed_builtin_modules.remove('exceptions')
        installed_builtin_modules.append('__exceptions__')
        installed_builtin_modules.sort()
        w_builtin_module_names = self.newtuple(
            [self.newtext(fn) for fn in installed_builtin_modules])

        # force this value into the dict without unlazyfying everything
        self.setitem(self.sys.w_dict, self.newtext('builtin_module_names'),
                     w_builtin_module_names)

    def get_builtin_types(self):
        """Get a dictionary mapping the names of builtin types to the type
        objects."""
        raise NotImplementedError

    @not_rpython
    def export_builtin_exceptions(self):
        w_dic = self.exceptions_module.getdict(self)
        exc_types_w = {}
<<<<<<< HEAD
        w_iter = self.iter(w_dic)
        while True:
            try:
                w_name = self.next(w_iter)
            except OperationError as e:
                if not e.match(self, self.w_StopIteration):
                    raise
                break
=======
        for w_name in self.unpackiterable(w_keys):
>>>>>>> ca3243bc
            name = self.text_w(w_name)
            if not name.startswith('__'):
                excname = name
                w_exc = self.getitem(w_dic, w_name)
                exc_types_w[name] = w_exc
                setattr(self, "w_" + excname, w_exc)
        return exc_types_w

    @not_rpython
    def install_mixedmodule(self, mixedname, installed_builtin_modules):
        modname = self.setbuiltinmodule(mixedname)
        if modname:
            assert modname not in installed_builtin_modules, (
                "duplicate interp-level module enabled for the "
                "app-level module %r" % (modname,))
            installed_builtin_modules.append(modname)

    @not_rpython
    def setup_builtin_modules(self):
        "only for initializing the space."
        if self.config.objspace.usemodules.cpyext:
            # Special-case this to have state.install_dll() called early, which
            # is required to initialise sys on Windows.
            from pypy.module.cpyext.state import State
            self.fromcache(State).build_api()
        self.getbuiltinmodule('sys')
        self.getbuiltinmodule('_imp')
        self.getbuiltinmodule('_frozen_importlib')
        self.getbuiltinmodule('builtins')
        for mod in self.builtin_modules.values():
            mod.setup_after_space_initialization()

    @not_rpython
    def initialize(self):
        """Abstract method that should put some minimal
        content into the w_builtins."""

    def getexecutioncontext(self):
        "Return what we consider to be the active execution context."
        # Important: the annotator must not see a prebuilt ExecutionContext:
        # you should not see frames while you translate
        # so we make sure that the threadlocals never *have* an
        # ExecutionContext during translation.
        if not we_are_translated():
            if self.config.translating:
                assert self.threadlocals.get_ec() is None, (
                    "threadlocals got an ExecutionContext during translation!")
                try:
                    return self._ec_during_translation
                except AttributeError:
                    ec = self.createexecutioncontext()
                    self._ec_during_translation = ec
                    return ec
            else:
                ec = self.threadlocals.get_ec()
                if ec is None:
                    self.threadlocals.enter_thread(self)
                    ec = self.threadlocals.get_ec()
                return ec
        else:
            # translated case follows.  self.threadlocals is either from
            # 'pypy.interpreter.miscutils' or 'pypy.module.thread.threadlocals'.
            # the result is assumed to be non-null: enter_thread() was called
            # by space.startup().
            ec = self.threadlocals.get_ec()
            assert ec is not None
            return ec

    def _freeze_(self):
        return True

    def createexecutioncontext(self):
        "Factory function for execution contexts."
        return ExecutionContext(self)

    def createcompiler(self):
        "Factory function creating a compiler object."
        try:
            return self.default_compiler
        except AttributeError:
            from pypy.interpreter.pycompiler import PythonAstCompiler
            compiler = PythonAstCompiler(self)
            self.default_compiler = compiler
            return compiler

    def createframe(self, code, w_globals, outer_func=None):
        "Create an empty PyFrame suitable for this code object."
        return self.FrameClass(self, code, w_globals, outer_func)

    def allocate_lock(self):
        """Return an interp-level Lock object if threads are enabled,
        and a dummy object if they are not."""
        from rpython.rlib import rthread
        if not self.config.objspace.usemodules.thread:
            return rthread.dummy_lock
        # hack: we can't have prebuilt locks if we're translating.
        # In this special situation we should just not lock at all
        # (translation is not multithreaded anyway).
        if not we_are_translated() and self.config.translating:
            raise CannotHaveLock()
        try:
            return rthread.allocate_lock()
        except rthread.error:
            raise oefmt(self.w_RuntimeError, "out of resources")

    # Following is a friendly interface to common object space operations
    # that can be defined in term of more primitive ones.  Subclasses
    # may also override specific functions for performance.

    def not_(self, w_obj):
        return self.newbool(not self.is_true(w_obj))

    def eq_w(self, w_obj1, w_obj2):
        """Implements equality with the double check 'x is y or x == y'."""
        return self.is_w(w_obj1, w_obj2) or self.is_true(self.eq(w_obj1, w_obj2))

    def is_(self, w_one, w_two):
        return self.newbool(self.is_w(w_one, w_two))

    def is_w(self, w_one, w_two):
        # done by a method call on w_two (and not on w_one, because of the
        # expected programming style where we say "if x is None" or
        # "if x is object").
        assert w_two is not None
        return w_two.is_w(self, w_one)

    def is_none(self, w_obj):
        """ mostly for checking inputargs that have unwrap_spec and
        can accept both w_None and None
        """
        return w_obj is None or self.is_w(w_obj, self.w_None)

    def id(self, w_obj):
        w_result = w_obj.immutable_unique_id(self)
        if w_result is None:
            # in the common case, returns an unsigned value
            w_result = self.newint(r_uint(compute_unique_id(w_obj)))
        return w_result

    def hash_w(self, w_obj):
        """shortcut for space.int_w(space.hash(w_obj))"""
        return self.int_w(self.hash(w_obj))

    def len_w(self, w_obj):
        """shortcut for space.int_w(space.len(w_obj))"""
        return self.int_w(self.len(w_obj))

    def contains_w(self, w_container, w_item):
        """shortcut for space.is_true(space.contains(w_container, w_item))"""
        return self.is_true(self.contains(w_container, w_item))

    def setitem_str(self, w_obj, key, w_value):
<<<<<<< HEAD
        # key is a "text", i.e. a byte string (in python3 it
        # represents a utf-8-encoded unicode)
        return self.setitem(w_obj, self.newtext(key), w_value)

    def finditem_str(self, w_obj, key):
        # key is a "text", i.e. a byte string (in python3 it
        # represents a utf-8-encoded unicode)
=======
        # key is a "text" (ie str in python2 and unicode in python3)
        return self.setitem(w_obj, self.newtext(key), w_value)

    def finditem_str(self, w_obj, key):
        # key is a "text" (ie str in python2 and unicode in python3)
>>>>>>> ca3243bc
        return self.finditem(w_obj, self.newtext(key))

    def finditem(self, w_obj, w_key):
        try:
            return self.getitem(w_obj, w_key)
        except OperationError as e:
            if e.match(self, self.w_KeyError):
                return None
            raise

    def findattr(self, w_object, w_name):
        try:
            return self.getattr(w_object, w_name)
        except OperationError as e:
            # a PyPy extension: let SystemExit and KeyboardInterrupt go through
            if e.async(self):
                raise
            return None

    def wrap_none(self, w_obj):
        if w_obj is None:
            return self.w_None
        return w_obj

    @signature(types.any(), types.bool(), returns=types.instance(W_Root))
    def newbool(self, b):
        if b:
            return self.w_True
        else:
            return self.w_False

<<<<<<< HEAD
    def new_interned_w_str(self, w_u):
        assert isinstance(w_u, W_Root)   # and is not None
        u = self.unicode_w(w_u)
=======
    def new_interned_w_str(self, w_s):
        assert isinstance(w_s, W_Root)   # and is not None
        s = self.bytes_w(w_s)
>>>>>>> ca3243bc
        if not we_are_translated():
            assert type(u) is unicode
        w_u1 = self.interned_strings.get(u)
        if w_u1 is None:
            w_u1 = w_u
            self.interned_strings.set(u, w_u1)
        return w_u1

    def new_interned_str(self, s):
<<<<<<< HEAD
        # Assumes an identifier (utf-8 encoded str)
        # returns a "text" object (ie str in python2 and unicode in python3)
=======
        # returns a "text" (ie str in python2 and unicode in python3)
>>>>>>> ca3243bc
        if not we_are_translated():
            assert type(s) is str
        u = s.decode('utf-8')
        w_s1 = self.interned_strings.get(u)
        if w_s1 is None:
<<<<<<< HEAD
            w_s1 = self.newunicode(u)
            self.interned_strings.set(u, w_s1)
=======
            w_s1 = self.newbytes(s)
            self.interned_strings.set(s, w_s1)
>>>>>>> ca3243bc
        return w_s1

    def get_interned_str(self, s):
        """Assumes an identifier (utf-8 encoded str).  Returns None if
        the identifier is not interned, or not a valid utf-8 string at all.
        """
        # interface for marshal_impl
        if not we_are_translated():
            assert type(s) is str
        try:
            u = s.decode('utf-8')
        except UnicodeDecodeError:
            return None
        return self.interned_strings.get(u)   # may be None

    @specialize.arg(1)
    def descr_self_interp_w(self, RequiredClass, w_obj):
        if not isinstance(w_obj, RequiredClass):
            raise DescrMismatch()
        return w_obj

    @specialize.arg(1)
    def interp_w(self, RequiredClass, w_obj, can_be_None=False):
        """
        Unwrap w_obj, checking that it is an instance of the required internal
        interpreter class.
        """
        assert RequiredClass is not None
        if can_be_None and self.is_none(w_obj):
            return None
        if not isinstance(w_obj, RequiredClass):   # or obj is None
            raise oefmt(self.w_TypeError,
                        "'%s' object expected, got '%N' instead",
                        wrappable_class_name(RequiredClass),
                        w_obj.getclass(self))
        return w_obj

    def unpackiterable(self, w_iterable, expected_length=-1):
        """Unpack an iterable into a real (interpreter-level) list.

        Raise an OperationError(w_ValueError) if the length is wrong."""
        w_iterator = self.iter(w_iterable)
        if expected_length == -1:
            if self.is_generator(w_iterator):
                # special hack for speed
                lst_w = []
                w_iterator.unpack_into(lst_w)
                return lst_w
            return self._unpackiterable_unknown_length(w_iterator, w_iterable)
        else:
            lst_w = self._unpackiterable_known_length(w_iterator,
                                                      expected_length)
            return lst_w[:]     # make the resulting list resizable

    def iteriterable(self, w_iterable):
        return InterpIterable(self, w_iterable)

    def _unpackiterable_unknown_length(self, w_iterator, w_iterable):
        """Unpack an iterable of unknown length into an interp-level
        list.
        """
        # If we can guess the expected length we can preallocate.
        try:
            items = newlist_hint(self.length_hint(w_iterable, 0))
        except MemoryError:
            items = [] # it might have lied

        tp = self.type(w_iterator)
        while True:
            unpackiterable_driver.jit_merge_point(tp=tp,
                                                  w_iterator=w_iterator,
                                                  items=items)
            try:
                w_item = self.next(w_iterator)
            except OperationError as e:
                if not e.match(self, self.w_StopIteration):
                    raise
                break  # done
            items.append(w_item)
        #
        return items

    @jit.dont_look_inside
    def _unpackiterable_known_length(self, w_iterator, expected_length):
        # Unpack a known length list, without letting the JIT look inside.
        # Implemented by just calling the @jit.unroll_safe version, but
        # the JIT stopped looking inside already.
        return self._unpackiterable_known_length_jitlook(w_iterator,
                                                         expected_length)

    @jit.unroll_safe
    def _unpackiterable_known_length_jitlook(self, w_iterator,
                                             expected_length):
        items = [None] * expected_length
        idx = 0
        while True:
            try:
                w_item = self.next(w_iterator)
            except OperationError as e:
                if not e.match(self, self.w_StopIteration):
                    raise
                break  # done
            if idx == expected_length:
                raise oefmt(self.w_ValueError,
                            "too many values to unpack (expected %d)",
                            expected_length)
            items[idx] = w_item
            idx += 1
        if idx < expected_length:
            raise oefmt(self.w_ValueError,
                        "not enough values to unpack (expected %d, got %d)",
                        expected_length, idx)
        return items

    def unpackiterable_unroll(self, w_iterable, expected_length):
        # Like unpackiterable(), but for the cases where we have
        # an expected_length and want to unroll when JITted.
        # Returns a fixed-size list.
        w_iterator = self.iter(w_iterable)
        assert expected_length != -1
        return self._unpackiterable_known_length_jitlook(w_iterator,
                                                         expected_length)


    def unpackiterable_int(self, w_obj):
        """
        Return a RPython list of unwrapped ints out of w_obj. The list is
        guaranteed to be acopy of the actual data contained in w_obj, so you
        can freely modify it. It might return None if not supported.
        """
        return w_obj.unpackiterable_int(self)

    def unpackiterable_float(self, w_obj):
        """
        Same as unpackiterable_int, but for floats.
        """
        return w_obj.unpackiterable_float(self)


    def length_hint(self, w_obj, default):
        """Return the length of an object, consulting its __length_hint__
        method if necessary.
        """
        try:
            return self.len_w(w_obj)
        except OperationError as e:
            if not (e.match(self, self.w_TypeError) or
                    e.match(self, self.w_AttributeError)):
                raise

        w_descr = self.lookup(w_obj, '__length_hint__')
        if w_descr is None:
            return default
        try:
            w_hint = self.get_and_call_function(w_descr, w_obj)
        except OperationError as e:
            if not (e.match(self, self.w_TypeError) or
                    e.match(self, self.w_AttributeError)):
                raise
            return default
        if self.is_w(w_hint, self.w_NotImplemented):
            return default

        hint = self.int_w(w_hint)
        if hint < 0:
            raise oefmt(self.w_ValueError,
                        "__length_hint__() should return >= 0")
        return hint

    def fixedview(self, w_iterable, expected_length=-1):
        """ A fixed list view of w_iterable. Don't modify the result
        """
        return make_sure_not_resized(self.unpackiterable(w_iterable,
                                                         expected_length)[:])

    fixedview_unroll = fixedview

    def listview(self, w_iterable, expected_length=-1):
        """ A non-fixed view of w_iterable. Don't modify the result
        """
        return self.unpackiterable(w_iterable, expected_length)

    def listview_no_unpack(self, w_iterable):
        """ Same as listview() if cheap.  If 'w_iterable' is something like
        a generator, for example, then return None instead.
        May return None anyway.
        """
        return None

    def listview_bytes(self, w_list):
        """ Return a list of unwrapped strings out of a list of strings. If the
        argument is not a list or does not contain only strings, return None.
        May return None anyway.
        """
        return None

    def listview_unicode(self, w_list):
        """ Return a list of unwrapped unicode out of a list of unicode. If the
        argument is not a list or does not contain only unicode, return None.
        May return None anyway.
        """
        return None

    def listview_int(self, w_list):
        """ Return a list of unwrapped int out of a list of int. If the
        argument is not a list or does not contain only int, return None.
        May return None anyway.
        """
        return None

    def listview_float(self, w_list):
        """ Return a list of unwrapped float out of a list of float. If the
        argument is not a list or does not contain only float, return None.
        May return None anyway.
        """
        return None

    def view_as_kwargs(self, w_dict):
        """ if w_dict is a kwargs-dict, return two lists, one of unwrapped
        strings and one of wrapped values. otherwise return (None, None)
        """
        return (None, None)

    def newlist_bytes(self, list_s):
        return self.newlist([self.newbytes(s) for s in list_s])

    def newlist_unicode(self, list_u):
        return self.newlist([self.newunicode(u) for u in list_u])

    def newlist_int(self, list_i):
        return self.newlist([self.newint(i) for i in list_i])

    def newlist_float(self, list_f):
        return self.newlist([self.newfloat(f) for f in list_f])

    def newlist_hint(self, sizehint):
        from pypy.objspace.std.listobject import make_empty_list_with_size
        return make_empty_list_with_size(self, sizehint)

    @jit.unroll_safe
    def exception_match(self, w_exc_type, w_check_class):
        """Checks if the given exception type matches 'w_check_class'."""
        if self.is_w(w_exc_type, w_check_class):
            return True   # fast path
        if self.isinstance_w(w_check_class, self.w_tuple):
            for w_t in self.fixedview(w_check_class):
                if self.exception_match(w_exc_type, w_t):
                    return True
            else:
                return False
        return self.exception_issubclass_w(w_exc_type, w_check_class)

    def call_obj_args(self, w_callable, w_obj, args):
        if not self.config.objspace.disable_call_speedhacks:
            # start of hack for performance
            from pypy.interpreter.function import Function
            if isinstance(w_callable, Function):
                return w_callable.call_obj_args(w_obj, args)
            # end of hack for performance
        return self.call_args(w_callable, args.prepend(w_obj))

    def call(self, w_callable, w_args, w_kwds=None):
        args = Arguments.frompacked(self, w_args, w_kwds)
        return self.call_args(w_callable, args)

    def _try_fetch_pycode(self, w_func):
        from pypy.interpreter.function import Function, Method
        if isinstance(w_func, Method):
            w_func = w_func.w_function
        if isinstance(w_func, Function):
            return w_func.code
        return None

    def call_function(self, w_func, *args_w):
        nargs = len(args_w) # used for pruning funccall versions
        if not self.config.objspace.disable_call_speedhacks and nargs < 5:
            # start of hack for performance
            from pypy.interpreter.function import Function, Method
            if isinstance(w_func, Method):
                if nargs < 4:
                    func = w_func.w_function
                    if isinstance(func, Function):
                        return func.funccall(w_func.w_instance, *args_w)

            if isinstance(w_func, Function):
                return w_func.funccall(*args_w)
            # end of hack for performance

        args = Arguments(self, list(args_w))
        return self.call_args(w_func, args)

    def call_valuestack(self, w_func, nargs, frame, methodcall=False):
        # methodcall is only used for better error messages in argument.py
        from pypy.interpreter.function import Function, Method, is_builtin_code
        if frame.get_is_being_profiled() and is_builtin_code(w_func):
            # XXX: this code is copied&pasted :-( from the slow path below
            # call_valuestack().
            args = frame.make_arguments(nargs)
            return self.call_args_and_c_profile(frame, w_func, args)

        if not self.config.objspace.disable_call_speedhacks:
            # start of hack for performance
            if isinstance(w_func, Method):
                # reuse callable stack place for w_inst
                frame.settopvalue(w_func.w_instance, nargs)
                nargs += 1
                methodcall = True
                w_func = w_func.w_function

            if isinstance(w_func, Function):
                return w_func.funccall_valuestack(
                        nargs, frame, methodcall=methodcall)
            # end of hack for performance

        args = frame.make_arguments(nargs)
        return self.call_args(w_func, args)

    def call_args_and_c_profile(self, frame, w_func, args):
        ec = self.getexecutioncontext()
        ec.c_call_trace(frame, w_func, args)
        try:
            w_res = self.call_args(w_func, args)
        except OperationError:
            ec.c_exception_trace(frame, w_func)
            raise
        ec.c_return_trace(frame, w_func, args)
        return w_res

    def call_method(self, w_obj, methname, *arg_w):
        w_meth = self.getattr(w_obj, self.newtext(methname))
        return self.call_function(w_meth, *arg_w)

    def raise_key_error(self, w_key):
        e = self.call_function(self.w_KeyError, w_key)
        raise OperationError(self.w_KeyError, e)

    def lookup(self, w_obj, name):
        w_type = self.type(w_obj)
        w_mro = self.getattr(w_type, self.newtext("__mro__"))
        for w_supertype in self.fixedview(w_mro):
            w_value = w_supertype.getdictvalue(self, name)
            if w_value is not None:
                return w_value
        return None

    def is_generator(self, w_obj):
        from pypy.interpreter.generator import GeneratorIterator
        return isinstance(w_obj, GeneratorIterator)

    def callable(self, w_obj):
<<<<<<< HEAD
        return self.newbool(self.lookup(w_obj, "__call__") is not None)

    def issequence_w(self, w_obj):
=======
        if self.lookup(w_obj, "__call__") is not None:
            if self.is_oldstyle_instance(w_obj):
                # ugly old style class special treatment, but well ...
                try:
                    self.getattr(w_obj, self.newtext("__call__"))
                    return self.w_True
                except OperationError as e:
                    if not e.match(self, self.w_AttributeError):
                        raise
                    return self.w_False
            else:
                return self.w_True
        return self.w_False

    def issequence_w(self, w_obj):
        if self.is_oldstyle_instance(w_obj):
            return (self.findattr(w_obj, self.newtext('__getitem__')) is not None)
>>>>>>> ca3243bc
        flag = self.type(w_obj).flag_map_or_seq
        if flag == 'M':
            return False
        elif flag == 'S':
            return True
        else:
            return (self.lookup(w_obj, '__getitem__') is not None)

    def ismapping_w(self, w_obj):
<<<<<<< HEAD
=======
        if self.is_oldstyle_instance(w_obj):
            return (self.findattr(w_obj, self.newtext('__getitem__')) is not None)
>>>>>>> ca3243bc
        flag = self.type(w_obj).flag_map_or_seq
        if flag == 'M':
            return True
        elif flag == 'S':
            return False
        else:
            return self.lookup(w_obj, '__getitem__') is not None

    # The code below only works
    # for the simple case (new-style instance).
    # These methods are patched with the full logic by the builtins
    # module when it is loaded

    def abstract_issubclass_w(self, w_cls1, w_cls2, allow_override=False):
        # Equivalent to 'issubclass(cls1, cls2)'.
        return self.issubtype_w(w_cls1, w_cls2)

    def abstract_isinstance_w(self, w_obj, w_cls, allow_override=False):
        # Equivalent to 'isinstance(obj, cls)'.
        return self.isinstance_w(w_obj, w_cls)

    def abstract_isclass_w(self, w_obj):
        # Equivalent to 'isinstance(obj, type)'.
        return self.isinstance_w(w_obj, self.w_type)

    def abstract_getclass(self, w_obj):
        # Equivalent to 'obj.__class__'.
        return self.type(w_obj)

    def isabstractmethod_w(self, w_obj):
        try:
            w_result = self.getattr(w_obj, self.newtext("__isabstractmethod__"))
        except OperationError as e:
            if e.match(self, self.w_AttributeError):
                return False
            raise
        return self.is_true(w_result)

    # CPython rules allows subclasses of BaseExceptions to be exceptions.
    # This is slightly less general than the case above, so we prefix
    # it with exception_

    def exception_is_valid_obj_as_class_w(self, w_obj):
        if not self.isinstance_w(w_obj, self.w_type):
            return False
        return self.issubtype_w(w_obj, self.w_BaseException)

    def exception_is_valid_class_w(self, w_cls):
        return self.issubtype_w(w_cls, self.w_BaseException)

    def exception_getclass(self, w_obj):
        return self.type(w_obj)

    def exception_issubclass_w(self, w_cls1, w_cls2):
        return self.issubtype_w(w_cls1, w_cls2)

    @not_rpython
    def new_exception_class(self, *args, **kwargs):
        "convenience method to create excceptions in modules"
        return new_exception_class(self, *args, **kwargs)

    # end of special support code

    @not_rpython
    def eval(self, expression, w_globals, w_locals, hidden_applevel=False):
        "For internal debugging."
        if isinstance(expression, str):
            compiler = self.createcompiler()
            expression = compiler.compile(expression, '?', 'eval', 0,
                                         hidden_applevel=hidden_applevel)
        else:
            raise TypeError('space.eval(): expected a string, code or PyCode object')
        return expression.exec_code(self, w_globals, w_locals)

    @not_rpython
    def exec_(self, statement, w_globals, w_locals, hidden_applevel=False,
              filename=None):
        "For internal debugging."
        if filename is None:
            filename = '?'
        from pypy.interpreter.pycode import PyCode
        if isinstance(statement, str):
            compiler = self.createcompiler()
            statement = compiler.compile(statement, filename, 'exec', 0,
                                         hidden_applevel=hidden_applevel)
        if not isinstance(statement, PyCode):
            raise TypeError('space.exec_(): expected a string, code or PyCode object')
        w_key = self.newtext('__builtins__')
        if not self.contains_w(w_globals, w_key):
            self.setitem(w_globals, w_key, self.builtin)
        return statement.exec_code(self, w_globals, w_locals)

    @specialize.arg(2)
    def appexec(self, posargs_w, source):
        """ return value from executing given source at applevel.
            The source must look like
               '''(x, y):
                       do_stuff...
                       return result
               '''
        """
        w_func = self.fromcache(AppExecCache).getorbuild(source)
        args = Arguments(self, list(posargs_w))
        return self.call_args(w_func, args)

    def _next_or_none(self, w_it):
        try:
            return self.next(w_it)
        except OperationError as e:
            if not e.match(self, self.w_StopIteration):
                raise
            return None

    @specialize.arg(3)
    def compare_by_iteration(self, w_iterable1, w_iterable2, op):
        w_it1 = self.iter(w_iterable1)
        w_it2 = self.iter(w_iterable2)
        while True:
            w_x1 = self._next_or_none(w_it1)
            w_x2 = self._next_or_none(w_it2)
            if w_x1 is None or w_x2 is None:
                if op == 'eq': return self.newbool(w_x1 is w_x2)  # both None
                if op == 'ne': return self.newbool(w_x1 is not w_x2)
                if op == 'lt': return self.newbool(w_x2 is not None)
                if op == 'le': return self.newbool(w_x1 is None)
                if op == 'gt': return self.newbool(w_x1 is not None)
                if op == 'ge': return self.newbool(w_x2 is None)
                assert False, "bad value for op"
            if not self.eq_w(w_x1, w_x2):
                if op == 'eq': return self.w_False
                if op == 'ne': return self.w_True
                if op == 'lt': return self.lt(w_x1, w_x2)
                if op == 'le': return self.le(w_x1, w_x2)
                if op == 'gt': return self.gt(w_x1, w_x2)
                if op == 'ge': return self.ge(w_x1, w_x2)
                assert False, "bad value for op"

    def decode_index(self, w_index_or_slice, seqlength):
        """Helper for custom sequence implementations
             -> (index, 0, 0) or
                (start, stop, step)
        """
        if self.isinstance_w(w_index_or_slice, self.w_slice):
            from pypy.objspace.std.sliceobject import W_SliceObject
            assert isinstance(w_index_or_slice, W_SliceObject)
            start, stop, step = w_index_or_slice.indices3(self, seqlength)
        else:
            start = self.int_w(w_index_or_slice, allow_conversion=False)
            if start < 0:
                start += seqlength
            if not (0 <= start < seqlength):
                raise oefmt(self.w_IndexError, "index out of range")
            stop = 0
            step = 0
        return start, stop, step

    def decode_index4(self, w_index_or_slice, seqlength):
        """Helper for custom sequence implementations
             -> (index, 0, 0, 1) or
                (start, stop, step, slice_length)
        """
        if self.isinstance_w(w_index_or_slice, self.w_slice):
            from pypy.objspace.std.sliceobject import W_SliceObject
            assert isinstance(w_index_or_slice, W_SliceObject)
            start, stop, step, length = w_index_or_slice.indices4(self,
                                                                  seqlength)
        else:
            start = self.int_w(w_index_or_slice, allow_conversion=False)
            if start < 0:
                start += seqlength
            if not (0 <= start < seqlength):
                raise oefmt(self.w_IndexError, "index out of range")
            stop = 0
            step = 0
            length = 1
        return start, stop, step, length

    def getindex_w(self, w_obj, w_exception, objdescr=None):
        """Return w_obj.__index__() as an RPython int.
        If w_exception is None, silently clamp in case of overflow;
        else raise w_exception.
        """
        try:
            w_index = self.index(w_obj)
        except OperationError as err:
            if objdescr is None or not err.match(self, self.w_TypeError):
                raise
            raise oefmt(self.w_TypeError,
                        "%s indices must be integers or slices, not %T",
                        objdescr, w_obj)
        try:
            # allow_conversion=False it's not really necessary because the
            # return type of __index__ is already checked by space.index(),
            # but there is no reason to allow conversions anyway
            index = self.int_w(w_index, allow_conversion=False)
        except OperationError as err:
            if not err.match(self, self.w_OverflowError):
                raise
            if not w_exception:
                # w_index should be a long object, but can't be sure of that
                if self.is_true(self.lt(w_index, self.newint(0))):
                    return -sys.maxint-1
                else:
                    return sys.maxint
            else:
                raise oefmt(w_exception,
                            "cannot fit '%T' into an index-sized integer",
                            w_obj)
        else:
            return index

    def getslice(space, w_obj, w_start, w_stop):
        w_slice = space.newslice(w_start, w_stop, space.w_None)
        return space.getitem(w_obj, w_slice)

    def setslice(space, w_obj, w_start, w_stop, w_sequence):
        w_slice = space.newslice(w_start, w_stop, space.w_None)
        return space.setitem(w_obj, w_slice, w_sequence)

    def delslice(space, w_obj, w_start, w_stop):
        w_slice = space.newslice(w_start, w_stop, space.w_None)
        return space.delitem(w_obj, w_slice)

    def r_longlong_w(self, w_obj, allow_conversion=True):
        bigint = self.bigint_w(w_obj, allow_conversion)
        try:
            return bigint.tolonglong()
        except OverflowError:
            raise oefmt(self.w_OverflowError, "integer too large")

    def r_ulonglong_w(self, w_obj, allow_conversion=True):
        bigint = self.bigint_w(w_obj, allow_conversion)
        try:
            return bigint.toulonglong()
        except OverflowError:
            raise oefmt(self.w_OverflowError, "integer too large")
        except ValueError:
            raise oefmt(self.w_ValueError,
                        "cannot convert negative integer to unsigned int")

    BUF_SIMPLE   = 0x0000
    BUF_WRITABLE = 0x0001
    BUF_FORMAT   = 0x0004
    BUF_ND       = 0x0008
    BUF_STRIDES  = 0x0010 | BUF_ND
    BUF_C_CONTIGUOUS = 0x0020 | BUF_STRIDES
    BUF_F_CONTIGUOUS = 0x0040 | BUF_STRIDES
    BUF_ANY_CONTIGUOUS = 0x0080 | BUF_STRIDES
    BUF_INDIRECT = 0x0100 | BUF_STRIDES

    BUF_CONTIG_RO = BUF_ND
    BUF_CONTIG    = BUF_ND | BUF_WRITABLE

    BUF_FULL_RO = BUF_INDIRECT | BUF_FORMAT
    BUF_FULL    = BUF_INDIRECT | BUF_FORMAT | BUF_WRITABLE

    def check_buf_flags(self, flags, readonly):
        if readonly and flags & self.BUF_WRITABLE == self.BUF_WRITABLE:
            raise oefmt(self.w_BufferError, "Object is not writable.")

    def buffer_w(self, w_obj, flags):
        # New buffer interface, returns a buffer based on flags (PyObject_GetBuffer)
        try:
            return w_obj.buffer_w(self, flags)
        except BufferInterfaceNotFound:
            raise oefmt(self.w_TypeError,
                        "'%T' does not support the buffer interface", w_obj)

    def readbuf_w(self, w_obj):
        # Old buffer interface, returns a readonly buffer (PyObject_AsReadBuffer)
        try:
            return w_obj.buffer_w(self, self.BUF_SIMPLE)
        except BufferInterfaceNotFound:
            raise oefmt(self.w_TypeError,
                        "expected an object with a buffer interface")

    def writebuf_w(self, w_obj):
        # Old buffer interface, returns a writeable buffer (PyObject_AsWriteBuffer)
        try:
            return w_obj.buffer_w(self, self.BUF_WRITABLE)
        except BufferInterfaceNotFound:
            raise oefmt(self.w_TypeError,
                        "expected an object with a writable buffer interface")

    def charbuf_w(self, w_obj):
        # Old buffer interface, returns a character buffer (PyObject_AsCharBuffer)
        try:
            buf = w_obj.buffer_w(self, self.BUF_SIMPLE)
        except BufferInterfaceNotFound:
            raise oefmt(self.w_TypeError,
                        "expected an object with a buffer interface")
        else:
            return buf.as_str()

    def _getarg_error(self, expected, w_obj):
        if self.is_none(w_obj):
            e = oefmt(self.w_TypeError, "a %s is required, not None", expected)
        else:
            e = oefmt(self.w_TypeError, "a %s is requried, not %T", expected, w_obj)
        raise e

    @specialize.arg(1)
    def getarg_w(self, code, w_obj):
        if code == 'z*':
            if self.is_none(w_obj):
                return None
            code = 's*'
        if code == 's*':
<<<<<<< HEAD
            if self.isinstance_w(w_obj, self.w_str):
                return StringBuffer(w_obj.bytes_w(self))
=======
            if self.isinstance_w(w_obj, self.w_bytes):
                return w_obj.readbuf_w(self)
>>>>>>> ca3243bc
            if self.isinstance_w(w_obj, self.w_unicode):
                return StringBuffer(w_obj.identifier_w(self))  # no surrogates
            try:
                return w_obj.buffer_w(self, self.BUF_SIMPLE)
            except BufferInterfaceNotFound:
                self._getarg_error("bytes or buffer", w_obj)
        elif code == 's#':
<<<<<<< HEAD
            if self.isinstance_w(w_obj, self.w_str):
                return w_obj.bytes_w(self)
=======
            if self.isinstance_w(w_obj, self.w_bytes):
                return w_obj.str_w(self)
>>>>>>> ca3243bc
            if self.isinstance_w(w_obj, self.w_unicode):
                return w_obj.identifier_w(self)    # no surrogates (forbidden)
            try:
                return w_obj.buffer_w(self, self.BUF_SIMPLE).as_str()
            except BufferInterfaceNotFound:
                self._getarg_error("bytes or read-only buffer", w_obj)
        elif code == 'w*':
            try:
                return w_obj.buffer_w(self, self.BUF_WRITABLE)
            except OperationError:
                pass
            except BufferInterfaceNotFound:
                pass
            self._getarg_error("read-write buffer", w_obj)
        elif code == 'y*':
            try:
                return w_obj.buffer_w(self, self.BUF_SIMPLE)
            except BufferInterfaceNotFound:
                self._getarg_error("bytes-like object", w_obj)
        else:
            assert False

    # XXX rename/replace with code more like CPython getargs for buffers
    def bufferstr_w(self, w_obj, flags=BUF_SIMPLE):
        # Directly returns an interp-level str.  Note that if w_obj is a
        # unicode string, this is different from str_w(buffer(w_obj)):
        # indeed, the latter returns a string with the raw bytes from
        # the underlying unicode buffer, but bufferstr_w() just converts
        # the unicode to an ascii string.  This inconsistency is kind of
        # needed because CPython has the same issue.  (Well, it's
        # unclear if there is any use at all for getting the bytes in
        # the unicode buffer.)
        try:
            return self.bytes_w(w_obj)
        except OperationError as e:
            if not e.match(self, self.w_TypeError):
                raise
        return self.buffer_w(w_obj, flags).as_str()

    def str_or_None_w(self, w_obj):
        # YYY rename
        return None if self.is_none(w_obj) else self.bytes_w(w_obj)

<<<<<<< HEAD
    def text_or_None_w(self, w_obj):
        return None if self.is_none(w_obj) else self.text_w(w_obj)

    @not_rpython
    def str_w(self, w_obj):
        """
        if w_obj is unicode, call text_w() (i.e., return the UTF-8-nosg
        encoded string). Else, call bytes_w().

        We should kill str_w completely and manually substitute it with
        text_w/identifier_w/bytes_w at all call sites.  It remains for
        now for tests only.
        """
        if self.isinstance_w(w_obj, self.w_unicode):
            return w_obj.text_w(self)
        else:
            return w_obj.bytes_w(self)

    def bytes_w(self, w_obj):
        return w_obj.bytes_w(self)
=======
    def bytes_w(self, w_obj):
        return w_obj.str_w(self)
    text_w = bytes_w # equivalent to identifier_w on Python3

    @not_rpython
    def str_w(self, w_obj):
        # XXX there are still some tests that call it
        return self.bytes_w(w_obj)

>>>>>>> ca3243bc

    def str0_w(self, w_obj):
        "Like str_w, but rejects strings with NUL bytes."
        from rpython.rlib import rstring
        result = self.str_w(w_obj)
        if '\x00' in result:
            raise oefmt(self.w_ValueError,
                        "argument must be a string without NUL characters")
        return rstring.assert_str0(result)

    def bytes0_w(self, w_obj):
        "Like bytes_w, but rejects strings with NUL bytes."
        from rpython.rlib import rstring
        result = self.bytes_w(w_obj)
        if '\x00' in result:
            raise oefmt(self.w_ValueError,
                        "argument must be a string without NUL characters")
        return rstring.assert_str0(result)

    def int_w(self, w_obj, allow_conversion=True):
        """
        Unwrap an app-level int object into an interpret-level int.

        If allow_conversion==True, w_obj might be of any type which implements
        __int__, *except* floats which are explicitly rejected. This is the
        same logic as CPython's PyArg_ParseTuple. If you want to also allow
        floats, you can call space.int_w(space.int(w_obj)).

        If allow_conversion=False, w_obj needs to be an app-level int or a
        subclass.
        """
        return w_obj.int_w(self, allow_conversion)

    def int(self, w_obj):
        return w_obj.int(self)

    def uint_w(self, w_obj):
        return w_obj.uint_w(self)

    def bigint_w(self, w_obj, allow_conversion=True):
        """
        Like int_w, but return a rlib.rbigint object and call __long__ if
        allow_conversion is True.
        """
        return w_obj.bigint_w(self, allow_conversion)

    def float_w(self, w_obj, allow_conversion=True):
        """
        Like int_w, but return an interp-level float and call __float__ if
        allow_conversion is True.
        """
        return w_obj.float_w(self, allow_conversion)

<<<<<<< HEAD
=======
    def realstr_w(self, w_obj):
        # YYY rename
        # Like bytes_w, but only works if w_obj is really of type 'str'.
        if not self.isinstance_w(w_obj, self.w_bytes):
            raise oefmt(self.w_TypeError, "argument must be a string")
        return self.bytes_w(w_obj)

>>>>>>> ca3243bc
    def unicode_w(self, w_obj):
        return w_obj.unicode_w(self)

    def unicode0_w(self, w_obj):
        "Like unicode_w, but rejects strings with NUL bytes."
        from rpython.rlib import rstring
        result = w_obj.unicode_w(self)
        if u'\x00' in result:
            raise oefmt(self.w_ValueError,
                        "argument must be a unicode string without NUL "
                        "characters")
        return rstring.assert_str0(result)

    def realunicode_w(self, w_obj):
        # Like unicode_w, but only works if w_obj is really of type
        # 'unicode'.
        if not self.isinstance_w(w_obj, self.w_unicode):
            raise oefmt(self.w_TypeError, "argument must be a unicode")
        return self.unicode_w(w_obj)

    def text_w(self, w_obj):
        """
        Unwrap a unicode object and return a 'utf-8-nosg' byte string
        ('no surrogate').  This encoding always works and is in one-to-
        one correspondance with the unicode.
        """
        return w_obj.text_w(self)

    def identifier_w(self, w_obj):
        """
        Unwrap an object which is used as an identifier (i.e. names of
        variables, methdods, functions, classes etc.). In py3k, identifiers
        are unicode strings and are unwrapped as UTF-8 encoded byte strings.
        This differs from space.text_w() because it raises an app-level
        UnicodeEncodeError if the unicode string contains surrogates.
        This corresponds exactly to 'str.encode(obj, "utf-8")' at app-level.
        (XXX check what occurs on narrow builds or kill narrow builds!)
        """
        return w_obj.identifier_w(self)

    def fsencode(space, w_obj):
        from pypy.interpreter.unicodehelper import fsencode
        return fsencode(space, w_obj)

    def fsdecode(space, w_obj):
        from pypy.interpreter.unicodehelper import fsdecode
        return fsdecode(space, w_obj)

    def fsencode_w(self, w_obj):
        from rpython.rlib import rstring
        if self.isinstance_w(w_obj, self.w_unicode):
            w_obj = self.fsencode(w_obj)
        result = self.bufferstr_w(w_obj, self.BUF_FULL_RO)
        if '\x00' in result:
            raise oefmt(self.w_ValueError,
                        "argument must be a string without NUL characters")
        return rstring.assert_str0(result)

    def fsdecode_w(self, w_obj):
        if self.isinstance_w(w_obj, self.w_bytes):
            w_obj = self.fsdecode(w_obj)
        return self.unicode0_w(w_obj)

    def wrap_fsdecoded(self, x):
        return self.fsdecode(self.newbytes(x))

    def bool_w(self, w_obj):
        # Unwraps a bool, also accepting an int for compatibility.
        # For cases where you need to accept bools and ints and nothing
        # else.  Note that saying 'bool' in unwrap_spec() doesn't call
        # this, but the general is_true(),  accepting any object.
        return bool(self.int_w(w_obj))

    def ord(self, w_obj):
        return w_obj.ord(self)

    # This is all interface for gateway.py.
    gateway_int_w = int_w
    gateway_float_w = float_w
    gateway_r_longlong_w = r_longlong_w
    gateway_r_ulonglong_w = r_ulonglong_w

    def gateway_r_uint_w(self, w_obj):
        if self.isinstance_w(w_obj, self.w_float):
            raise oefmt(self.w_TypeError,
                        "integer argument expected, got float")
        return self.uint_w(self.int(w_obj))

    def gateway_nonnegint_w(self, w_obj):
        # Like space.gateway_int_w(), but raises an app-level ValueError if
        # the integer is negative.  Here for gateway.py.
        value = self.gateway_int_w(w_obj)
        if value < 0:
            raise oefmt(self.w_ValueError, "expected a non-negative integer")
        return value

    def c_int_w(self, w_obj):
        # Like space.gateway_int_w(), but raises an app-level OverflowError if
        # the integer does not fit in 32 bits.  Here for gateway.py.
        value = self.gateway_int_w(w_obj)
        if value < INT_MIN or value > INT_MAX:
            raise oefmt(self.w_OverflowError, "expected a 32-bit integer")
        return value

    def c_uint_w(self, w_obj):
        # Like space.gateway_uint_w(), but raises an app-level OverflowError if
        # the integer does not fit in 32 bits.  Here for gateway.py.
        value = self.uint_w(w_obj)
        if value > UINT_MAX:
            raise oefmt(self.w_OverflowError,
                        "expected an unsigned 32-bit integer")
        return value

    def c_nonnegint_w(self, w_obj):
        # Like space.gateway_int_w(), but raises an app-level ValueError if
        # the integer is negative or does not fit in 32 bits.  Here
        # for gateway.py.
        value = self.int_w(w_obj)
        if value < 0:
            raise oefmt(self.w_ValueError, "expected a non-negative integer")
        if value > INT_MAX:
            raise oefmt(self.w_OverflowError, "expected a 32-bit integer")
        return value

    def c_short_w(self, w_obj):
        value = self.int_w(w_obj)
        if value < SHRT_MIN:
            raise oefmt(self.w_OverflowError,
                "signed short integer is less than minimum")
        elif value > SHRT_MAX:
            raise oefmt(self.w_OverflowError,
                "signed short integer is greater than maximum")
        return value

    def c_ushort_w(self, w_obj):
        value = self.int_w(w_obj)
        if value < 0:
            raise oefmt(self.w_OverflowError,
                "can't convert negative value to C unsigned short")
        elif value > USHRT_MAX:
            raise oefmt(self.w_OverflowError,
                "Python int too large for C unsigned short")
        return value

    def c_uid_t_w(self, w_obj):
        # xxx assumes that uid_t and gid_t are a C unsigned int.
        # Equivalent to space.c_uint_w(), with the exception that
        # it also accepts -1 and converts that to UINT_MAX, which
        # is (uid_t)-1.  And values smaller than -1 raise
        # OverflowError, not ValueError.
        try:
            return self.c_uint_w(w_obj)
        except OperationError as e:
            if e.match(self, self.w_ValueError):
                # ValueError: cannot convert negative integer to unsigned
                if self.int_w(w_obj) == -1:
                    return UINT_MAX
                raise oefmt(self.w_OverflowError,
                            "user/group id smaller than minimum (-1)")
            raise

    def truncatedint_w(self, w_obj, allow_conversion=True):
        # Like space.gateway_int_w(), but return the integer truncated
        # instead of raising OverflowError.  For obscure cases only.
        try:
            return self.int_w(w_obj, allow_conversion)
        except OperationError as e:
            if not e.match(self, self.w_OverflowError):
                raise
            from rpython.rlib.rarithmetic import intmask
            return intmask(self.bigint_w(w_obj).uintmask())

    def truncatedlonglong_w(self, w_obj, allow_conversion=True):
        # Like space.gateway_r_longlong_w(), but return the integer truncated
        # instead of raising OverflowError.
        try:
            return self.r_longlong_w(w_obj, allow_conversion)
        except OperationError as e:
            if not e.match(self, self.w_OverflowError):
                raise
            from rpython.rlib.rarithmetic import longlongmask
            return longlongmask(self.bigint_w(w_obj).ulonglongmask())

    def c_filedescriptor_w(self, w_fd):
        # This is only used sometimes in CPython, e.g. for os.fsync() but
        # not os.close().  It's likely designed for 'select'.  It's irregular
        # in the sense that it expects either a real int/long or an object
        # with a fileno(), but not an object with an __int__().
        if not self.isinstance_w(w_fd, self.w_int):
            try:
                w_fileno = self.getattr(w_fd, self.newtext("fileno"))
            except OperationError as e:
                if e.match(self, self.w_AttributeError):
                    raise oefmt(self.w_TypeError,
                                "argument must be an int, or have a fileno() "
                                "method.")
                raise
            w_fd = self.call_function(w_fileno)
            if not self.isinstance_w(w_fd, self.w_int):
                raise oefmt(self.w_TypeError,
                            "fileno() returned a non-integer")
        fd = self.c_int_w(w_fd)  # Can raise w_OverflowError
        if fd < 0:
            raise oefmt(self.w_ValueError,
                "file descriptor cannot be a negative integer (%d)", fd)
        return fd

    def warn(self, w_msg, w_warningcls, stacklevel=2):
<<<<<<< HEAD
        from pypy.module._warnings.interp_warnings import do_warn

        # 'w_warningcls' must a Warning subclass
        if not we_are_translated():
            assert self.issubtype_w(w_warningcls, self.w_Warning)
        do_warn(self, w_msg, w_warningcls, stacklevel - 1)
=======
        self.appexec([w_msg, w_warningcls, self.newint(stacklevel)],
                     """(msg, warningcls, stacklevel):
            import _warnings
            _warnings.warn(msg, warningcls, stacklevel=stacklevel)
        """)

    def resource_warning(self, w_msg, w_tb):
        self.appexec([w_msg, w_tb],
                     """(msg, tb):
            import sys
            print >> sys.stderr, msg
            if tb:
                print >> sys.stderr, "Created at (most recent call last):"
                print >> sys.stderr, tb
        """)

    def format_traceback(self):
        # we need to disable track_resources before calling the traceback
        # module. Else, it tries to open more files to format the traceback,
        # the file constructor will call space.format_traceback etc., in an
        # inifite recursion
        flag = self.sys.track_resources
        self.sys.track_resources = False
        try:
            return self.appexec([],
                         """():
                import sys, traceback
                # the "1" is because we don't want to show THIS code
                # object in the traceback
                try:
                    f = sys._getframe(1)
                except ValueError:
                    # this happens if you call format_traceback at the very beginning
                    # of startup, when there is no bottom code object
                    return '<no stacktrace available>'
                return "".join(traceback.format_stack(f))
            """)
        finally:
            self.sys.track_resources = flag
>>>>>>> ca3243bc


class AppExecCache(SpaceCache):
    @not_rpython
    def build(cache, source):
        space = cache.space
        # XXX will change once we have our own compiler
        import py
        source = source.lstrip()
        assert source.startswith('('), "incorrect header in:\n%s" % (source,)
        source = py.code.Source("def anonymous%s\n" % source)
        w_glob = space.newdict(module=True)
        space.exec_(str(source), w_glob, w_glob)
        return space.getitem(w_glob, space.newtext('anonymous'))


# Table describing the regular part of the interface of object spaces,
# namely all methods which only take w_ arguments and return a w_ result
# (if any).

ObjSpace.MethodTable = [
# method name # symbol # number of arguments # special method name(s)
    ('is_',             'is',        2, []),
    ('id',              'id',        1, []),
    ('type',            'type',      1, []),
    ('isinstance',      'isinstance', 2, ['__instancecheck__']),
    ('issubtype',       'issubtype', 2, ['__subclasscheck__']),  # not for old-style classes
    ('repr',            'repr',      1, ['__repr__']),
    ('str',             'str',       1, ['__str__']),
    ('format',          'format',    2, ['__format__']),
    ('len',             'len',       1, ['__len__']),
    ('hash',            'hash',      1, ['__hash__']),
    ('getattr',         'getattr',   2, ['__getattribute__']),
    ('setattr',         'setattr',   3, ['__setattr__']),
    ('delattr',         'delattr',   2, ['__delattr__']),
    ('getitem',         'getitem',   2, ['__getitem__']),
    ('setitem',         'setitem',   3, ['__setitem__']),
    ('delitem',         'delitem',   2, ['__delitem__']),
    ('trunc',           'trunc',     1, ['__trunc__']),
    ('pos',             'pos',       1, ['__pos__']),
    ('neg',             'neg',       1, ['__neg__']),
    ('nonzero',         'truth',     1, ['__bool__']),
    ('abs',             'abs',       1, ['__abs__']),
    ('ord',             'ord',       1, []),
    ('invert',          '~',         1, ['__invert__']),
    ('add',             '+',         2, ['__add__', '__radd__']),
    ('sub',             '-',         2, ['__sub__', '__rsub__']),
    ('mul',             '*',         2, ['__mul__', '__rmul__']),
    ('truediv',         '/',         2, ['__truediv__', '__rtruediv__']),
    ('floordiv',        '//',        2, ['__floordiv__', '__rfloordiv__']),
    ('div',             'div',       2, ['__div__', '__rdiv__']),
    ('mod',             '%',         2, ['__mod__', '__rmod__']),
    ('divmod',          'divmod',    2, ['__divmod__', '__rdivmod__']),
    ('pow',             '**',        3, ['__pow__', '__rpow__']),
    ('lshift',          '<<',        2, ['__lshift__', '__rlshift__']),
    ('rshift',          '>>',        2, ['__rshift__', '__rrshift__']),
    ('and_',            '&',         2, ['__and__', '__rand__']),
    ('or_',             '|',         2, ['__or__', '__ror__']),
    ('xor',             '^',         2, ['__xor__', '__rxor__']),
    ('matmul',          '@',         2, ['__matmul__', '__rmatmul__']),
    ('int',             'int',       1, ['__int__']),
    ('index',           'index',     1, ['__index__']),
    ('float',           'float',     1, ['__float__']),
    ('inplace_add',     '+=',        2, ['__iadd__']),
    ('inplace_sub',     '-=',        2, ['__isub__']),
    ('inplace_mul',     '*=',        2, ['__imul__']),
    ('inplace_truediv', '/=',        2, ['__itruediv__']),
    ('inplace_floordiv','//=',       2, ['__ifloordiv__']),
    ('inplace_div',     'div=',      2, ['__idiv__']),
    ('inplace_mod',     '%=',        2, ['__imod__']),
    ('inplace_pow',     '**=',       2, ['__ipow__']),
    ('inplace_lshift',  '<<=',       2, ['__ilshift__']),
    ('inplace_rshift',  '>>=',       2, ['__irshift__']),
    ('inplace_and',     '&=',        2, ['__iand__']),
    ('inplace_or',      '|=',        2, ['__ior__']),
    ('inplace_xor',     '^=',        2, ['__ixor__']),
    ('inplace_matmul',  '@=',        2, ['__imatmul__']),
    ('lt',              '<',         2, ['__lt__', '__gt__']),
    ('le',              '<=',        2, ['__le__', '__ge__']),
    ('eq',              '==',        2, ['__eq__', '__eq__']),
    ('ne',              '!=',        2, ['__ne__', '__ne__']),
    ('gt',              '>',         2, ['__gt__', '__lt__']),
    ('ge',              '>=',        2, ['__ge__', '__le__']),
    ('contains',        'contains',  2, ['__contains__']),
    ('iter',            'iter',      1, ['__iter__']),
    ('next',            'next',      1, ['__next__']),
#    ('call',            'call',      3, ['__call__']),
    ('get',             'get',       3, ['__get__']),
    ('set',             'set',       3, ['__set__']),
    ('delete',          'delete',    2, ['__delete__']),
]

ObjSpace.BuiltinModuleTable = [
    'builtins',
    'sys',
]

ObjSpace.ConstantTable = [
    'None',
    'False',
    'True',
    'Ellipsis',
    'NotImplemented',
]

ObjSpace.ExceptionTable = [
    'ArithmeticError',
    'AssertionError',
    'AttributeError',
    'BaseException',
    'BufferError',
    'BytesWarning',
    'BlockingIOError',
    'DeprecationWarning',
    'EOFError',
    'EnvironmentError',
    'Exception',
    'FloatingPointError',
    'FutureWarning',
    'GeneratorExit',
    'IOError',
    'ImportError',
    'ImportWarning',
    'IndentationError',
    'IndexError',
    'KeyError',
    'KeyboardInterrupt',
    'LookupError',
    'MemoryError',
    'NameError',
    'NotImplementedError',
    'OSError',
    'OverflowError',
    'ReferenceError',
    'ResourceWarning',
    'RecursionError',
    'RuntimeError',
    'StopIteration',
    'SyntaxError',
    'SyntaxWarning',
    'SystemError',
    'SystemExit',
    'TabError',
    'TypeError',
    'UnboundLocalError',
    'UnicodeDecodeError',
    'UnicodeEncodeError',
    'UnicodeError',
    'UnicodeTranslateError',
    'UnicodeWarning',
    'ValueError',
    'Warning',
    'ZeroDivisionError',
    'RuntimeWarning',
    'PendingDeprecationWarning',
    'UserWarning',
]

if sys.platform.startswith("win"):
    ObjSpace.ExceptionTable += ['WindowsError']

## Irregular part of the interface:
#
#                                   wrap(x) -> w_x
#                              str_w(w_str) -> str
#              int_w(w_ival or w_long_ival) -> ival
#                       float_w(w_floatval) -> floatval
#             uint_w(w_ival or w_long_ival) -> r_uint_val (unsigned int value)
#             bigint_w(w_ival or w_long_ival) -> rbigint
#                               unwrap(w_x) -> x
#                              is_true(w_x) -> True or False
#                  newtuple([w_1, w_2,...]) -> w_tuple
#                   newlist([w_1, w_2,...]) -> w_list
#                                 newdict() -> empty w_dict
#           newslice(w_start,w_stop,w_step) -> w_slice
#              call_args(w_obj,Arguments()) -> w_result

ObjSpace.IrregularOpTable = [
    'wrap',
    'bytes_w',
    'int_w',
    'float_w',
    'uint_w',
    'bigint_w',
    'unicode_w',
    'unwrap',
    'is_true',
    'is_w',
    'newtuple',
    'newlist',
    'newdict',
    'newslice',
    'call_args',
]<|MERGE_RESOLUTION|>--- conflicted
+++ resolved
@@ -78,12 +78,7 @@
 
     def getname(self, space):
         try:
-<<<<<<< HEAD
             return space.unicode_w(space.getattr(self, space.newtext('__name__')))
-=======
-            # YYY should be text_w?
-            return space.bytes_w(space.getattr(self, space.newtext('__name__')))
->>>>>>> ca3243bc
         except OperationError as e:
             if e.match(space, space.w_TypeError) or e.match(space, space.w_AttributeError):
                 return u'?'
@@ -108,16 +103,9 @@
             w_id = space.rshift(w_id, w_4)
         return ''.join(addrstring)
 
-<<<<<<< HEAD
     def getrepr(self, space, info, moreinfo=u''):
         addrstring = unicode(self.getaddrstring(space))
         return space.newunicode(u"<%s at 0x%s%s>" % (info, addrstring, moreinfo))
-=======
-    def getrepr(self, space, info, moreinfo=''):
-        addrstring = self.getaddrstring(space)
-        return space.newtext("<%s at 0x%s%s>" % (info, addrstring,
-                                                 moreinfo))
->>>>>>> ca3243bc
 
     def getslotvalue(self, index):
         raise NotImplementedError
@@ -576,58 +564,27 @@
         'parser', 'fcntl', '_codecs', 'binascii'
     ]
 
-<<<<<<< HEAD
-=======
-    # These modules are treated like CPython treats built-in modules,
-    # i.e. they always shadow any xx.py.  The other modules are treated
-    # like CPython treats extension modules, and are loaded in sys.path
-    # order by the fake entry '.../lib_pypy/__extensions__'.
-    MODULES_THAT_ALWAYS_SHADOW = dict.fromkeys([
-        '__builtin__', '__pypy__', '_ast', '_codecs', '_sre', '_warnings',
-        '_weakref', 'errno', 'exceptions', 'gc', 'imp', 'marshal',
-        'posix', 'nt', 'pwd', 'signal', 'sys', 'thread', 'zipimport',
-    ], None)
-
     @not_rpython
->>>>>>> ca3243bc
     def make_builtins(self):
         "only for initializing the space."
 
         from pypy.module.exceptions import Module
-<<<<<<< HEAD
         w_name = self.newtext('__exceptions__')
         self.exceptions_module = Module(self, w_name)
         self.exceptions_module.install()
 
         from pypy.module.imp import Module
         w_name = self.newtext('_imp')
-=======
-        w_name = self.newtext('exceptions')
-        self.exceptions_module = Module(self, w_name)
-        self.exceptions_module.install()
+        mod = Module(self, w_name)
+        mod.install()
 
         from pypy.module.sys import Module
         w_name = self.newtext('sys')
         self.sys = Module(self, w_name)
         self.sys.install()
 
-        from pypy.module.imp import Module
-        w_name = self.newtext('imp')
->>>>>>> ca3243bc
-        mod = Module(self, w_name)
-        mod.install()
-
-        from pypy.module.sys import Module
-        w_name = self.newtext('sys')
-        self.sys = Module(self, w_name)
-        self.sys.install()
-
         from pypy.module.__builtin__ import Module
-<<<<<<< HEAD
         w_name = self.newtext('builtins')
-=======
-        w_name = self.newtext('__builtin__')
->>>>>>> ca3243bc
         self.builtin = Module(self, w_name)
         w_builtin = self.builtin
         w_builtin.install()
@@ -671,7 +628,6 @@
     def export_builtin_exceptions(self):
         w_dic = self.exceptions_module.getdict(self)
         exc_types_w = {}
-<<<<<<< HEAD
         w_iter = self.iter(w_dic)
         while True:
             try:
@@ -680,9 +636,6 @@
                 if not e.match(self, self.w_StopIteration):
                     raise
                 break
-=======
-        for w_name in self.unpackiterable(w_keys):
->>>>>>> ca3243bc
             name = self.text_w(w_name)
             if not name.startswith('__'):
                 excname = name
@@ -835,7 +788,6 @@
         return self.is_true(self.contains(w_container, w_item))
 
     def setitem_str(self, w_obj, key, w_value):
-<<<<<<< HEAD
         # key is a "text", i.e. a byte string (in python3 it
         # represents a utf-8-encoded unicode)
         return self.setitem(w_obj, self.newtext(key), w_value)
@@ -843,13 +795,6 @@
     def finditem_str(self, w_obj, key):
         # key is a "text", i.e. a byte string (in python3 it
         # represents a utf-8-encoded unicode)
-=======
-        # key is a "text" (ie str in python2 and unicode in python3)
-        return self.setitem(w_obj, self.newtext(key), w_value)
-
-    def finditem_str(self, w_obj, key):
-        # key is a "text" (ie str in python2 and unicode in python3)
->>>>>>> ca3243bc
         return self.finditem(w_obj, self.newtext(key))
 
     def finditem(self, w_obj, w_key):
@@ -881,15 +826,9 @@
         else:
             return self.w_False
 
-<<<<<<< HEAD
     def new_interned_w_str(self, w_u):
         assert isinstance(w_u, W_Root)   # and is not None
         u = self.unicode_w(w_u)
-=======
-    def new_interned_w_str(self, w_s):
-        assert isinstance(w_s, W_Root)   # and is not None
-        s = self.bytes_w(w_s)
->>>>>>> ca3243bc
         if not we_are_translated():
             assert type(u) is unicode
         w_u1 = self.interned_strings.get(u)
@@ -899,24 +838,15 @@
         return w_u1
 
     def new_interned_str(self, s):
-<<<<<<< HEAD
         # Assumes an identifier (utf-8 encoded str)
         # returns a "text" object (ie str in python2 and unicode in python3)
-=======
-        # returns a "text" (ie str in python2 and unicode in python3)
->>>>>>> ca3243bc
         if not we_are_translated():
             assert type(s) is str
         u = s.decode('utf-8')
         w_s1 = self.interned_strings.get(u)
         if w_s1 is None:
-<<<<<<< HEAD
             w_s1 = self.newunicode(u)
             self.interned_strings.set(u, w_s1)
-=======
-            w_s1 = self.newbytes(s)
-            self.interned_strings.set(s, w_s1)
->>>>>>> ca3243bc
         return w_s1
 
     def get_interned_str(self, s):
@@ -1267,29 +1197,9 @@
         return isinstance(w_obj, GeneratorIterator)
 
     def callable(self, w_obj):
-<<<<<<< HEAD
         return self.newbool(self.lookup(w_obj, "__call__") is not None)
 
     def issequence_w(self, w_obj):
-=======
-        if self.lookup(w_obj, "__call__") is not None:
-            if self.is_oldstyle_instance(w_obj):
-                # ugly old style class special treatment, but well ...
-                try:
-                    self.getattr(w_obj, self.newtext("__call__"))
-                    return self.w_True
-                except OperationError as e:
-                    if not e.match(self, self.w_AttributeError):
-                        raise
-                    return self.w_False
-            else:
-                return self.w_True
-        return self.w_False
-
-    def issequence_w(self, w_obj):
-        if self.is_oldstyle_instance(w_obj):
-            return (self.findattr(w_obj, self.newtext('__getitem__')) is not None)
->>>>>>> ca3243bc
         flag = self.type(w_obj).flag_map_or_seq
         if flag == 'M':
             return False
@@ -1299,11 +1209,6 @@
             return (self.lookup(w_obj, '__getitem__') is not None)
 
     def ismapping_w(self, w_obj):
-<<<<<<< HEAD
-=======
-        if self.is_oldstyle_instance(w_obj):
-            return (self.findattr(w_obj, self.newtext('__getitem__')) is not None)
->>>>>>> ca3243bc
         flag = self.type(w_obj).flag_map_or_seq
         if flag == 'M':
             return True
@@ -1612,13 +1517,8 @@
                 return None
             code = 's*'
         if code == 's*':
-<<<<<<< HEAD
-            if self.isinstance_w(w_obj, self.w_str):
+            if self.isinstance_w(w_obj, self.w_bytes):
                 return StringBuffer(w_obj.bytes_w(self))
-=======
-            if self.isinstance_w(w_obj, self.w_bytes):
-                return w_obj.readbuf_w(self)
->>>>>>> ca3243bc
             if self.isinstance_w(w_obj, self.w_unicode):
                 return StringBuffer(w_obj.identifier_w(self))  # no surrogates
             try:
@@ -1626,13 +1526,8 @@
             except BufferInterfaceNotFound:
                 self._getarg_error("bytes or buffer", w_obj)
         elif code == 's#':
-<<<<<<< HEAD
-            if self.isinstance_w(w_obj, self.w_str):
+            if self.isinstance_w(w_obj, self.w_bytes):
                 return w_obj.bytes_w(self)
-=======
-            if self.isinstance_w(w_obj, self.w_bytes):
-                return w_obj.str_w(self)
->>>>>>> ca3243bc
             if self.isinstance_w(w_obj, self.w_unicode):
                 return w_obj.identifier_w(self)    # no surrogates (forbidden)
             try:
@@ -1672,11 +1567,7 @@
                 raise
         return self.buffer_w(w_obj, flags).as_str()
 
-    def str_or_None_w(self, w_obj):
-        # YYY rename
-        return None if self.is_none(w_obj) else self.bytes_w(w_obj)
-
-<<<<<<< HEAD
+
     def text_or_None_w(self, w_obj):
         return None if self.is_none(w_obj) else self.text_w(w_obj)
 
@@ -1697,17 +1588,6 @@
 
     def bytes_w(self, w_obj):
         return w_obj.bytes_w(self)
-=======
-    def bytes_w(self, w_obj):
-        return w_obj.str_w(self)
-    text_w = bytes_w # equivalent to identifier_w on Python3
-
-    @not_rpython
-    def str_w(self, w_obj):
-        # XXX there are still some tests that call it
-        return self.bytes_w(w_obj)
-
->>>>>>> ca3243bc
 
     def str0_w(self, w_obj):
         "Like str_w, but rejects strings with NUL bytes."
@@ -1761,16 +1641,6 @@
         """
         return w_obj.float_w(self, allow_conversion)
 
-<<<<<<< HEAD
-=======
-    def realstr_w(self, w_obj):
-        # YYY rename
-        # Like bytes_w, but only works if w_obj is really of type 'str'.
-        if not self.isinstance_w(w_obj, self.w_bytes):
-            raise oefmt(self.w_TypeError, "argument must be a string")
-        return self.bytes_w(w_obj)
-
->>>>>>> ca3243bc
     def unicode_w(self, w_obj):
         return w_obj.unicode_w(self)
 
@@ -1979,54 +1849,12 @@
         return fd
 
     def warn(self, w_msg, w_warningcls, stacklevel=2):
-<<<<<<< HEAD
         from pypy.module._warnings.interp_warnings import do_warn
 
         # 'w_warningcls' must a Warning subclass
         if not we_are_translated():
             assert self.issubtype_w(w_warningcls, self.w_Warning)
         do_warn(self, w_msg, w_warningcls, stacklevel - 1)
-=======
-        self.appexec([w_msg, w_warningcls, self.newint(stacklevel)],
-                     """(msg, warningcls, stacklevel):
-            import _warnings
-            _warnings.warn(msg, warningcls, stacklevel=stacklevel)
-        """)
-
-    def resource_warning(self, w_msg, w_tb):
-        self.appexec([w_msg, w_tb],
-                     """(msg, tb):
-            import sys
-            print >> sys.stderr, msg
-            if tb:
-                print >> sys.stderr, "Created at (most recent call last):"
-                print >> sys.stderr, tb
-        """)
-
-    def format_traceback(self):
-        # we need to disable track_resources before calling the traceback
-        # module. Else, it tries to open more files to format the traceback,
-        # the file constructor will call space.format_traceback etc., in an
-        # inifite recursion
-        flag = self.sys.track_resources
-        self.sys.track_resources = False
-        try:
-            return self.appexec([],
-                         """():
-                import sys, traceback
-                # the "1" is because we don't want to show THIS code
-                # object in the traceback
-                try:
-                    f = sys._getframe(1)
-                except ValueError:
-                    # this happens if you call format_traceback at the very beginning
-                    # of startup, when there is no bottom code object
-                    return '<no stacktrace available>'
-                return "".join(traceback.format_stack(f))
-            """)
-        finally:
-            self.sys.track_resources = flag
->>>>>>> ca3243bc
 
 
 class AppExecCache(SpaceCache):
