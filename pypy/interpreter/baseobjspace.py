import sys

from rpython.rlib.cache import Cache
from rpython.tool.uid import HUGEVAL_BYTES
from rpython.rlib import jit, types
from rpython.rlib.buffer import StringBuffer
from rpython.rlib.debug import make_sure_not_resized
from rpython.rlib.objectmodel import (we_are_translated, newlist_hint,
     compute_unique_id, specialize)
from rpython.rlib.signature import signature
from rpython.rlib.rarithmetic import r_uint, SHRT_MIN, SHRT_MAX, \
    INT_MIN, INT_MAX, UINT_MAX, USHRT_MAX

from pypy.interpreter.executioncontext import (ExecutionContext, ActionFlag,
    make_finalizer_queue)
from pypy.interpreter.error import OperationError, new_exception_class, oefmt
from pypy.interpreter.argument import Arguments
from pypy.interpreter.miscutils import ThreadLocals, make_weak_value_dictionary


__all__ = ['ObjSpace', 'OperationError', 'W_Root']

unpackiterable_driver = jit.JitDriver(name='unpackiterable',
                                      greens=['tp'],
                                      reds=['items', 'w_iterator'])


@specialize.memo()
def _does_override_buffer_w(type):
    return type.buffer_w != W_Root.buffer_w

@specialize.memo()
def _does_override_buffer_w_ex(type):
    return type.buffer_w_ex != W_Root.buffer_w_ex


class W_Root(object):
    """This is the abstract root class of all wrapped objects that live
    in a 'normal' object space like StdObjSpace."""
    __slots__ = ('__weakref__',)
    _must_be_light_finalizer_ = True
    user_overridden_class = False

    def getdict(self, space):
        return None

    def getdictvalue(self, space, attr):
        w_dict = self.getdict(space)
        if w_dict is not None:
            return space.finditem_str(w_dict, attr)
        return None

    def setdictvalue(self, space, attr, w_value):
        w_dict = self.getdict(space)
        if w_dict is not None:
            space.setitem_str(w_dict, attr, w_value)
            return True
        return False

    def deldictvalue(self, space, attr):
        w_dict = self.getdict(space)
        if w_dict is not None:
            try:
                space.delitem(w_dict, space.wrap(attr))
                return True
            except OperationError as ex:
                if not ex.match(space, space.w_KeyError):
                    raise
        return False

    def setdict(self, space, w_dict):
        raise oefmt(space.w_TypeError,
                     "attribute '__dict__' of %T objects is not writable",
                     self)

    # to be used directly only by space.type implementations
    def getclass(self, space):
        return space.gettypeobject(self.typedef)

    def setclass(self, space, w_subtype):
        raise oefmt(space.w_TypeError,
                    "__class__ assignment: only for heap types")

    def user_setup(self, space, w_subtype):
        raise NotImplementedError("only for interp-level user subclasses "
                                  "from typedef.py")

    def getname(self, space):
        try:
            return space.unicode_w(space.getattr(self, space.wrap('__name__')))
        except OperationError as e:
            if e.match(space, space.w_TypeError) or e.match(space, space.w_AttributeError):
                return u'?'
            raise

    def getaddrstring(self, space):
        # slowish
        w_id = space.id(self)
        w_4 = space.wrap(4)
        w_0x0F = space.wrap(0x0F)
        i = 2 * HUGEVAL_BYTES
        addrstring = [' '] * i
        while True:
            n = space.int_w(space.and_(w_id, w_0x0F), allow_conversion=False)
            n += ord('0')
            if n > ord('9'):
                n += (ord('a') - ord('9') - 1)
            i -= 1
            addrstring[i] = chr(n)
            if i == 0:
                break
            w_id = space.rshift(w_id, w_4)
        return ''.join(addrstring)

    def getrepr(self, space, info, moreinfo=u''):
        addrstring = unicode(self.getaddrstring(space))
        return space.wrap(u"<%s at 0x%s%s>" % (info, addrstring, moreinfo))

    def getslotvalue(self, index):
        raise NotImplementedError

    def setslotvalue(self, index, w_val):
        raise NotImplementedError

    def delslotvalue(self, index):
        raise NotImplementedError

    def descr_call_mismatch(self, space, opname, RequiredClass, args):
        if RequiredClass is None:
            classname = '?'
        else:
            classname = wrappable_class_name(RequiredClass)
        raise oefmt(space.w_TypeError,
                    "'%s' object expected, got '%T' instead", classname, self)

    # used by _weakref implemenation

    def getweakref(self):
        return None

    def setweakref(self, space, weakreflifeline):
        raise oefmt(space.w_TypeError,
                    "cannot create weak reference to '%T' object", self)

    def delweakref(self):
        pass

    def clear_all_weakrefs(self):
        """Ensures that weakrefs (if any) are cleared now.  This is
        called by UserDelAction before the object is finalized further.
        """
        lifeline = self.getweakref()
        if lifeline is not None:
            # Clear all weakrefs to this object before we proceed with
            # the destruction of the object.  We detach the lifeline
            # first: if the code following before_del() calls the
            # app-level, e.g. a user-defined __del__(), and this code
            # tries to use weakrefs again, it won't reuse the broken
            # (already-cleared) weakrefs from this lifeline.
            self.delweakref()
            lifeline.clear_all_weakrefs()

    def _finalize_(self):
        """The RPython-level finalizer.

        By default, it is *not called*.  See self.register_finalizer().
        Be ready to handle the case where the object is only half
        initialized.  Also, in some cases the object might still be
        visible to app-level after _finalize_() is called (e.g. if
        there is a __del__ that resurrects).
        """

    def register_finalizer(self, space):
        """Register a finalizer for this object, so that
        self._finalize_() will be called.  You must call this method at
        most once.  Be ready to handle in _finalize_() the case where
        the object is half-initialized, even if you only call
        self.register_finalizer() at the end of the initialization.
        This is because there are cases where the finalizer is already
        registered before: if the user makes an app-level subclass with
        a __del__.  (In that case only, self.register_finalizer() does
        nothing, because the finalizer is already registered in
        allocate_instance().)
        """
        if self.user_overridden_class and self.getclass(space).hasuserdel:
            # already registered by space.allocate_instance()
            if not we_are_translated():
                assert space.finalizer_queue._already_registered(self)
        else:
            if not we_are_translated():
                # does not make sense if _finalize_ is not overridden
                assert self._finalize_.im_func is not W_Root._finalize_.im_func
            space.finalizer_queue.register_finalizer(self)

    def may_unregister_rpython_finalizer(self, space):
        """Optimization hint only: if there is no user-defined __del__()
        method, pass the hint ``don't call any finalizer'' to rgc.
        """
        if not self.getclass(space).hasuserdel:
            from rpython.rlib import rgc
            rgc.may_ignore_finalizer(self)

    # hooks that the mapdict implementations needs:
    def _get_mapdict_map(self):
        return None
    def _set_mapdict_map(self, map):
        raise NotImplementedError
    def _mapdict_read_storage(self, index):
        raise NotImplementedError
    def _mapdict_write_storage(self, index, value):
        raise NotImplementedError
    def _mapdict_storage_length(self):
        raise NotImplementedError
    def _set_mapdict_storage_and_map(self, storage, map):
        raise NotImplementedError

    # -------------------------------------------------------------------

    def is_w(self, space, w_other):
        return self is w_other

    def immutable_unique_id(self, space):
        return None

    def buffer_w(self, space, flags):
<<<<<<< HEAD
        if _does_override_buffer_w_ex(self.__class__):
            return self.buffer_w_ex(space, flags)[0]
        return self._buffer(space, flags).buffer_w(space, flags)
=======
        w_impl = space.lookup(self, '__buffer__')
        if w_impl is None:
            # cpyext types that may have only old buffer interface
            w_impl = space.lookup(self, '__wbuffer__')
        if w_impl is not None:
            w_result = space.get_and_call_function(w_impl, self,
                                        space.newint(flags))
            if space.isinstance_w(w_result, space.w_buffer):
                return w_result.buffer_w(space, flags)
        raise BufferInterfaceNotFound
>>>>>>> dcaf3163

    def buffer_w_ex(self, space, flags):
        if _does_override_buffer_w(self.__class__):
            return self.buffer_w(space, flags), 'B', 1
        return self._buffer(space, flags).buffer_w_ex(space, flags)

    def _buffer(self, space, flags):
        if flags & space.BUF_WRITABLE:
            w_impl = space.lookup(self, '__wbuffer__')
        else:
            w_impl = space.lookup(self, '__rbuffer__')
        if w_impl is None:
            w_impl = space.lookup(self, '__buffer__')
        if w_impl is not None:
            w_result = space.get_and_call_function(w_impl, self,
                                                   space.newint(flags))
            if space.isinstance_w(w_result, space.w_memoryview):
                return w_result
        raise BufferInterfaceNotFound

    def bytes_w(self, space):
        self._typed_unwrap_error(space, "bytes")

    def unicode_w(self, space):
        self._typed_unwrap_error(space, "string")

    def identifier_w(self, space):
        self._typed_unwrap_error(space, "string")

    def bytearray_list_of_chars_w(self, space):
        self._typed_unwrap_error(space, "bytearray")

    def int_w(self, space, allow_conversion=True):
        # note that W_IntObject.int_w has a fast path and W_FloatObject.int_w
        # raises w_TypeError
        w_obj = self
        if allow_conversion:
            w_obj = space.int(self)
        return w_obj._int_w(space)

    def _int_w(self, space):
        self._typed_unwrap_error(space, "integer")

    def float_w(self, space, allow_conversion=True):
        w_obj = self
        if allow_conversion:
            w_obj = space.float(self)
        return w_obj._float_w(space)

    def _float_w(self, space):
        self._typed_unwrap_error(space, "float")

    def uint_w(self, space):
        self._typed_unwrap_error(space, "integer")

    def bigint_w(self, space, allow_conversion=True):
        # note that W_IntObject and W_LongObject have fast paths,
        # W_FloatObject.rbigint_w raises w_TypeError raises
        w_obj = self
        if allow_conversion:
            w_obj = space.int(self)
        return w_obj._bigint_w(space)

    def _bigint_w(self, space):
        self._typed_unwrap_error(space, "integer")

    def _typed_unwrap_error(self, space, expected):
        raise oefmt(space.w_TypeError,
                    "expected %s, got %T object", expected, self)

    def int(self, space):
        w_impl = space.lookup(self, '__int__')
        if w_impl is None:
            self._typed_unwrap_error(space, "integer")
        w_result = space.get_and_call_function(w_impl, self)

        if space.is_w(space.type(w_result), space.w_int):
            return w_result
        if space.isinstance_w(w_result, space.w_int):
            tp = space.type(w_result).name
            space.warn(space.wrap(
                "__int__ returned non-int (type %s).  "
                "The ability to return an instance of a strict subclass of int "
                "is deprecated, and may be removed in a future version of "
                "Python." % (tp,)), space.w_DeprecationWarning)
            return w_result
        raise oefmt(space.w_TypeError,
                    "__int__ returned non-int (type '%T')", w_result)

    def ord(self, space):
        raise oefmt(space.w_TypeError,
                    "ord() expected string of length 1, but %T found", self)

    def __spacebind__(self, space):
        return self

    def unwrap(self, space):
        """NOT_RPYTHON"""
        # _____ this code is here to support testing only _____
        return self

    def unpackiterable_int(self, space):
        lst = space.listview_int(self)
        if lst:
            return lst[:]
        return None

    def unpackiterable_float(self, space):
        lst = space.listview_float(self)
        if lst:
            return lst[:]
        return None


class InterpIterable(object):
    def __init__(self, space, w_iterable):
        self.w_iter = space.iter(w_iterable)
        self.space = space

    def __iter__(self):
        return self

    def next(self):
        space = self.space
        try:
            return space.next(self.w_iter)
        except OperationError as e:
            if not e.match(space, space.w_StopIteration):
                raise
            raise StopIteration

class InternalSpaceCache(Cache):
    """A generic cache for an object space.  Arbitrary information can
    be attached to the space by defining a function or class 'f' which
    can be called as 'f(space)'.  Its result is stored in this
    ObjSpaceCache.
    """
    def __init__(self, space):
        Cache.__init__(self)
        self.space = space
    def _build(self, callable):
        return callable(self.space)

class SpaceCache(Cache):
    """A base class for all our concrete caches."""
    def __init__(self, space):
        Cache.__init__(self)
        self.space = space

    def _build(self, key):
        return self.build(key)

    def _ready(self, result):
        return self.ready(result)

    def ready(self, result):
        pass

class DescrMismatch(Exception):
    pass

class BufferInterfaceNotFound(Exception):
    pass

@specialize.memo()
def wrappable_class_name(Class):
    try:
        return Class.typedef.name
    except AttributeError:
        return 'internal subclass of %s' % (Class.__name__,)

class CannotHaveLock(Exception):
    """Raised by space.allocate_lock() if we're translating."""

# ____________________________________________________________

class ObjSpace(object):
    """Base class for the interpreter-level implementations of object spaces.
    http://pypy.readthedocs.org/en/latest/objspace.html"""

    def __init__(self, config=None):
        "NOT_RPYTHON: Basic initialization of objects."
        self.fromcache = InternalSpaceCache(self).getorbuild
        self.threadlocals = ThreadLocals()
        # set recursion limit
        # sets all the internal descriptors
        if config is None:
            from pypy.config.pypyoption import get_pypy_config
            config = get_pypy_config(translating=False)
        self.config = config

        self.builtin_modules = {}
        self.reloading_modules = {}

        self.interned_strings = make_weak_value_dictionary(self, unicode, W_Root)
        self.actionflag = ActionFlag()    # changed by the signal module
        self.check_signal_action = None   # changed by the signal module
        make_finalizer_queue(W_Root, self)
        self._code_of_sys_exc_info = None

        self._builtin_functions_by_identifier = {'': None}

        # can be overridden to a subclass
        self.initialize()

    def startup(self):
        # To be called before using the space
        self.threadlocals.enter_thread(self)

        # Initialize already imported builtin modules
        from pypy.interpreter.module import Module
        w_modules = self.sys.get('modules')
        for w_modname in self.unpackiterable(
                                self.sys.get('builtin_module_names')):
            try:
                w_mod = self.getitem(w_modules, w_modname)
            except OperationError as e:
                if e.match(self, self.w_KeyError):
                    continue
                raise
            if isinstance(w_mod, Module) and not w_mod.startup_called:
                w_mod.init(self)

    def finish(self):
        self.wait_for_thread_shutdown()
        w_atexit = self.getbuiltinmodule('atexit')
        self.call_method(w_atexit, '_run_exitfuncs')
        self.sys.finalizing = True
        self.sys.flush_std_files(self)
        from pypy.interpreter.module import Module
        for w_mod in self.builtin_modules.values():
            if isinstance(w_mod, Module) and w_mod.startup_called:
                w_mod.shutdown(self)

    def wait_for_thread_shutdown(self):
        """Wait until threading._shutdown() completes, provided the threading
        module was imported in the first place.  The shutdown routine will
        wait until all non-daemon 'threading' threads have completed."""
        if not self.config.translation.thread:
            return

        w_modules = self.sys.get('modules')
        w_mod = self.finditem_str(w_modules, 'threading')
        if w_mod is None:
            return

        try:
            self.call_method(w_mod, "_shutdown")
        except OperationError as e:
            e.write_unraisable(self, "threading._shutdown()")

    def __repr__(self):
        try:
            return self._this_space_repr_
        except AttributeError:
            return self.__class__.__name__

    def setbuiltinmodule(self, importname):
        """NOT_RPYTHON. load a lazy pypy/module and put it into sys.modules"""
        if '.' in importname:
            fullname = importname
            importname = fullname.rsplit('.', 1)[1]
        else:
            fullname = "pypy.module.%s" % importname

        Module = __import__(fullname,
                            None, None, ["Module"]).Module
        if Module.applevel_name is not None:
            name = Module.applevel_name
        else:
            name = importname

        mod = Module(self, self.wrap(name))
        mod.install()

        return name

    def getbuiltinmodule(self, name, force_init=False, reuse=True):
        w_name = self.wrap(name)
        w_modules = self.sys.get('modules')
        if not force_init:
            assert reuse
            try:
                return self.getitem(w_modules, w_name)
            except OperationError as e:
                if not e.match(self, self.w_KeyError):
                    raise

        # If the module is a builtin but not yet imported,
        # retrieve it and initialize it
        try:
            w_mod = self.builtin_modules[name]
        except KeyError:
            raise oefmt(self.w_SystemError,
                        "getbuiltinmodule() called with non-builtin module %s",
                        name)

        # Add the module to sys.modules and initialize the module. The
        # order is important to avoid recursions.
        from pypy.interpreter.module import Module
        if isinstance(w_mod, Module):
            if not reuse and w_mod.startup_called:
                # create a copy of the module.  (see issue1514) eventlet
                # patcher relies on this behaviour.
                w_mod2 = self.wrap(Module(self, w_name))
                self.setitem(w_modules, w_name, w_mod2)
                w_mod.getdict(self)  # unlazy w_initialdict
                self.call_method(w_mod2.getdict(self), 'update',
                                 w_mod.w_initialdict)
                return w_mod2
            self.setitem(w_modules, w_name, w_mod)
            w_mod.init(self)
        else:
            self.setitem(w_modules, w_name, w_mod)
        return w_mod

    def get_builtinmodule_to_install(self):
        """NOT_RPYTHON"""
        try:
            return self._builtinmodule_list
        except AttributeError:
            pass

        modules = []

        # You can enable more modules by specifying --usemodules=xxx,yyy
        for name, value in self.config.objspace.usemodules:
            if value and name not in modules:
                modules.append(name)

        if self.config.objspace.extmodules:
            for name in self.config.objspace.extmodules.split(','):
                if name not in modules:
                    modules.append(name)

        self._builtinmodule_list = modules
        return self._builtinmodule_list

    ALL_BUILTIN_MODULES = [
        'posix', 'nt', 'os2', 'mac', 'ce', 'riscos',
        'math', 'array', 'select',
        '_random', '_sre', 'time', '_socket', 'errno',
        'unicodedata',
        'parser', 'fcntl', '_codecs', 'binascii'
    ]

    def make_builtins(self):
        "NOT_RPYTHON: only for initializing the space."

        from pypy.module.exceptions import Module
        w_name = self.wrap('__exceptions__')
        self.exceptions_module = Module(self, w_name)
        self.exceptions_module.install()

        from pypy.module.imp import Module
        w_name = self.wrap('_imp')
        mod = Module(self, w_name)
        mod.install()

        from pypy.module.sys import Module
        w_name = self.wrap('sys')
        self.sys = Module(self, w_name)
        self.sys.install()

        from pypy.module.__builtin__ import Module
        w_name = self.wrap('builtins')
        self.builtin = Module(self, w_name)
        w_builtin = self.wrap(self.builtin)
        w_builtin.install()
        self.setitem(self.builtin.w_dict, self.wrap('__builtins__'), w_builtin)

        # exceptions was bootstrapped as '__exceptions__' but still
        # lives in pypy/module/exceptions, we rename it below for
        # sys.builtin_module_names
        bootstrap_modules = set(('sys', 'imp', 'builtins', 'exceptions'))
        installed_builtin_modules = list(bootstrap_modules)

        exception_types_w = self.export_builtin_exceptions()

        # initialize with "bootstrap types" from objspace  (e.g. w_None)
        types_w = (self.get_builtin_types().items() +
                   exception_types_w.items())
        for name, w_type in types_w:
            self.setitem(self.builtin.w_dict, self.wrap(name), w_type)

        # install mixed modules
        for mixedname in self.get_builtinmodule_to_install():
            if mixedname not in bootstrap_modules:
                self.install_mixedmodule(mixedname, installed_builtin_modules)

        installed_builtin_modules.remove('exceptions')
        installed_builtin_modules.append('__exceptions__')
        installed_builtin_modules.sort()
        w_builtin_module_names = self.newtuple(
            [self.wrap(fn) for fn in installed_builtin_modules])

        # force this value into the dict without unlazyfying everything
        self.setitem(self.sys.w_dict, self.wrap('builtin_module_names'),
                     w_builtin_module_names)

    def get_builtin_types(self):
        """Get a dictionary mapping the names of builtin types to the type
        objects."""
        raise NotImplementedError

    def export_builtin_exceptions(self):
        """NOT_RPYTHON"""
        w_dic = self.exceptions_module.getdict(self)
        exc_types_w = {}
        w_iter = self.iter(w_dic)
        while True:
            try:
                w_name = self.next(w_iter)
            except OperationError as e:
                if not e.match(self, self.w_StopIteration):
                    raise
                break
            name = self.str_w(w_name)
            if not name.startswith('__'):
                excname = name
                w_exc = self.getitem(w_dic, w_name)
                exc_types_w[name] = w_exc
                setattr(self, "w_" + excname, w_exc)
        return exc_types_w

    def install_mixedmodule(self, mixedname, installed_builtin_modules):
        """NOT_RPYTHON"""
        modname = self.setbuiltinmodule(mixedname)
        if modname:
            assert modname not in installed_builtin_modules, (
                "duplicate interp-level module enabled for the "
                "app-level module %r" % (modname,))
            installed_builtin_modules.append(modname)

    def setup_builtin_modules(self):
        "NOT_RPYTHON: only for initializing the space."
        self.getbuiltinmodule('sys')
        self.getbuiltinmodule('_imp')
        self.getbuiltinmodule('_frozen_importlib')
        self.getbuiltinmodule('builtins')
        for mod in self.builtin_modules.values():
            mod.setup_after_space_initialization()

    def initialize(self):
        """NOT_RPYTHON: Abstract method that should put some minimal
        content into the w_builtins."""

    def getexecutioncontext(self):
        "Return what we consider to be the active execution context."
        # Important: the annotator must not see a prebuilt ExecutionContext:
        # you should not see frames while you translate
        # so we make sure that the threadlocals never *have* an
        # ExecutionContext during translation.
        if not we_are_translated():
            if self.config.translating:
                assert self.threadlocals.get_ec() is None, (
                    "threadlocals got an ExecutionContext during translation!")
                try:
                    return self._ec_during_translation
                except AttributeError:
                    ec = self.createexecutioncontext()
                    self._ec_during_translation = ec
                    return ec
            else:
                ec = self.threadlocals.get_ec()
                if ec is None:
                    self.threadlocals.enter_thread(self)
                    ec = self.threadlocals.get_ec()
                return ec
        else:
            # translated case follows.  self.threadlocals is either from
            # 'pypy.interpreter.miscutils' or 'pypy.module.thread.threadlocals'.
            # the result is assumed to be non-null: enter_thread() was called
            # by space.startup().
            ec = self.threadlocals.get_ec()
            assert ec is not None
            return ec

    def _freeze_(self):
        return True

    def createexecutioncontext(self):
        "Factory function for execution contexts."
        return ExecutionContext(self)

    def createcompiler(self):
        "Factory function creating a compiler object."
        try:
            return self.default_compiler
        except AttributeError:
            from pypy.interpreter.pycompiler import PythonAstCompiler
            compiler = PythonAstCompiler(self)
            self.default_compiler = compiler
            return compiler

    def createframe(self, code, w_globals, outer_func=None):
        "Create an empty PyFrame suitable for this code object."
        return self.FrameClass(self, code, w_globals, outer_func)

    def allocate_lock(self):
        """Return an interp-level Lock object if threads are enabled,
        and a dummy object if they are not."""
        from rpython.rlib import rthread
        if not self.config.objspace.usemodules.thread:
            return rthread.dummy_lock
        # hack: we can't have prebuilt locks if we're translating.
        # In this special situation we should just not lock at all
        # (translation is not multithreaded anyway).
        if not we_are_translated() and self.config.translating:
            raise CannotHaveLock()
        try:
            return rthread.allocate_lock()
        except rthread.error:
            raise oefmt(self.w_RuntimeError, "out of resources")

    # Following is a friendly interface to common object space operations
    # that can be defined in term of more primitive ones.  Subclasses
    # may also override specific functions for performance.

    def not_(self, w_obj):
        return self.wrap(not self.is_true(w_obj))

    def eq_w(self, w_obj1, w_obj2):
        """Implements equality with the double check 'x is y or x == y'."""
        return self.is_w(w_obj1, w_obj2) or self.is_true(self.eq(w_obj1, w_obj2))

    def is_(self, w_one, w_two):
        return self.newbool(self.is_w(w_one, w_two))

    def is_w(self, w_one, w_two):
        # done by a method call on w_two (and not on w_one, because of the
        # expected programming style where we say "if x is None" or
        # "if x is object").
        assert w_two is not None
        return w_two.is_w(self, w_one)

    def is_none(self, w_obj):
        """ mostly for checking inputargs that have unwrap_spec and
        can accept both w_None and None
        """
        return w_obj is None or self.is_w(w_obj, self.w_None)

    def id(self, w_obj):
        w_result = w_obj.immutable_unique_id(self)
        if w_result is None:
            # in the common case, returns an unsigned value
            w_result = self.wrap(r_uint(compute_unique_id(w_obj)))
        return w_result

    def hash_w(self, w_obj):
        """shortcut for space.int_w(space.hash(w_obj))"""
        return self.int_w(self.hash(w_obj))

    def len_w(self, w_obj):
        """shortcut for space.int_w(space.len(w_obj))"""
        return self.int_w(self.len(w_obj))

    def contains_w(self, w_container, w_item):
        """shortcut for space.is_true(space.contains(w_container, w_item))"""
        return self.is_true(self.contains(w_container, w_item))

    def setitem_str(self, w_obj, key, w_value):
        return self.setitem(w_obj, self.wrap(key), w_value)

    def finditem_str(self, w_obj, key):
        return self.finditem(w_obj, self.wrap(key))

    def finditem(self, w_obj, w_key):
        try:
            return self.getitem(w_obj, w_key)
        except OperationError as e:
            if e.match(self, self.w_KeyError):
                return None
            raise

    def findattr(self, w_object, w_name):
        try:
            return self.getattr(w_object, w_name)
        except OperationError as e:
            # a PyPy extension: let SystemExit and KeyboardInterrupt go through
            if e.async(self):
                raise
            return None

    @signature(types.any(), types.bool(), returns=types.instance(W_Root))
    def newbool(self, b):
        if b:
            return self.w_True
        else:
            return self.w_False

    def new_interned_w_str(self, w_u):
        assert isinstance(w_u, W_Root)   # and is not None
        u = self.unicode_w(w_u)
        if not we_are_translated():
            assert type(u) is unicode
        w_u1 = self.interned_strings.get(u)
        if w_u1 is None:
            w_u1 = w_u
            self.interned_strings.set(u, w_u1)
        return w_u1

    def new_interned_str(self, s):
        """Assumes an identifier (utf-8 encoded str)"""
        if not we_are_translated():
            assert type(s) is str
        u = s.decode('utf-8')
        w_s1 = self.interned_strings.get(u)
        if w_s1 is None:
            w_s1 = self.wrap(u)
            self.interned_strings.set(u, w_s1)
        return w_s1

    def get_interned_str(self, s):
        """Assumes an identifier (utf-8 encoded str).  Returns None if
        the identifier is not interned, or not a valid utf-8 string at all.
        """
        # interface for marshal_impl
        if not we_are_translated():
            assert type(s) is str
        try:
            u = s.decode('utf-8')
        except UnicodeDecodeError:
            return None
        return self.interned_strings.get(u)   # may be None

    @specialize.arg(1)
    def descr_self_interp_w(self, RequiredClass, w_obj):
        if not isinstance(w_obj, RequiredClass):
            raise DescrMismatch()
        return w_obj

    @specialize.arg(1)
    def interp_w(self, RequiredClass, w_obj, can_be_None=False):
        """
        Unwrap w_obj, checking that it is an instance of the required internal
        interpreter class.
        """
        assert RequiredClass is not None
        if can_be_None and self.is_none(w_obj):
            return None
        if not isinstance(w_obj, RequiredClass):   # or obj is None
            raise oefmt(self.w_TypeError,
                        "'%s' object expected, got '%N' instead",
                        wrappable_class_name(RequiredClass),
                        w_obj.getclass(self))
        return w_obj

    def unpackiterable(self, w_iterable, expected_length=-1):
        """Unpack an iterable into a real (interpreter-level) list.

        Raise an OperationError(w_ValueError) if the length is wrong."""
        w_iterator = self.iter(w_iterable)
        if expected_length == -1:
            if self.is_generator(w_iterator):
                # special hack for speed
                lst_w = []
                w_iterator.unpack_into(lst_w)
                return lst_w
            return self._unpackiterable_unknown_length(w_iterator, w_iterable)
        else:
            lst_w = self._unpackiterable_known_length(w_iterator,
                                                      expected_length)
            return lst_w[:]     # make the resulting list resizable

    def iteriterable(self, w_iterable):
        return InterpIterable(self, w_iterable)

    def _unpackiterable_unknown_length(self, w_iterator, w_iterable):
        """Unpack an iterable of unknown length into an interp-level
        list.
        """
        # If we can guess the expected length we can preallocate.
        try:
            items = newlist_hint(self.length_hint(w_iterable, 0))
        except MemoryError:
            items = [] # it might have lied

        tp = self.type(w_iterator)
        while True:
            unpackiterable_driver.jit_merge_point(tp=tp,
                                                  w_iterator=w_iterator,
                                                  items=items)
            try:
                w_item = self.next(w_iterator)
            except OperationError as e:
                if not e.match(self, self.w_StopIteration):
                    raise
                break  # done
            items.append(w_item)
        #
        return items

    @jit.dont_look_inside
    def _unpackiterable_known_length(self, w_iterator, expected_length):
        # Unpack a known length list, without letting the JIT look inside.
        # Implemented by just calling the @jit.unroll_safe version, but
        # the JIT stopped looking inside already.
        return self._unpackiterable_known_length_jitlook(w_iterator,
                                                         expected_length)

    @jit.unroll_safe
    def _unpackiterable_known_length_jitlook(self, w_iterator,
                                             expected_length):
        items = [None] * expected_length
        idx = 0
        while True:
            try:
                w_item = self.next(w_iterator)
            except OperationError as e:
                if not e.match(self, self.w_StopIteration):
                    raise
                break  # done
            if idx == expected_length:
                raise oefmt(self.w_ValueError,
                            "too many values to unpack (expected %d)",
                            expected_length)
            items[idx] = w_item
            idx += 1
        if idx < expected_length:
            raise oefmt(self.w_ValueError,
                        "not enough values to unpack (expected %d, got %d)",
                        expected_length, idx)
        return items

    def unpackiterable_unroll(self, w_iterable, expected_length):
        # Like unpackiterable(), but for the cases where we have
        # an expected_length and want to unroll when JITted.
        # Returns a fixed-size list.
        w_iterator = self.iter(w_iterable)
        assert expected_length != -1
        return self._unpackiterable_known_length_jitlook(w_iterator,
                                                         expected_length)


    def unpackiterable_int(self, w_obj):
        """
        Return a RPython list of unwrapped ints out of w_obj. The list is
        guaranteed to be acopy of the actual data contained in w_obj, so you
        can freely modify it. It might return None if not supported.
        """
        return w_obj.unpackiterable_int(self)

    def unpackiterable_float(self, w_obj):
        """
        Same as unpackiterable_int, but for floats.
        """
        return w_obj.unpackiterable_float(self)


    def length_hint(self, w_obj, default):
        """Return the length of an object, consulting its __length_hint__
        method if necessary.
        """
        try:
            return self.len_w(w_obj)
        except OperationError as e:
            if not (e.match(self, self.w_TypeError) or
                    e.match(self, self.w_AttributeError)):
                raise

        w_descr = self.lookup(w_obj, '__length_hint__')
        if w_descr is None:
            return default
        try:
            w_hint = self.get_and_call_function(w_descr, w_obj)
        except OperationError as e:
            if not (e.match(self, self.w_TypeError) or
                    e.match(self, self.w_AttributeError)):
                raise
            return default
        if self.is_w(w_hint, self.w_NotImplemented):
            return default

        hint = self.int_w(w_hint)
        if hint < 0:
            raise oefmt(self.w_ValueError,
                        "__length_hint__() should return >= 0")
        return hint

    def fixedview(self, w_iterable, expected_length=-1):
        """ A fixed list view of w_iterable. Don't modify the result
        """
        return make_sure_not_resized(self.unpackiterable(w_iterable,
                                                         expected_length)[:])

    fixedview_unroll = fixedview

    def listview(self, w_iterable, expected_length=-1):
        """ A non-fixed view of w_iterable. Don't modify the result
        """
        return self.unpackiterable(w_iterable, expected_length)

    def listview_no_unpack(self, w_iterable):
        """ Same as listview() if cheap.  If 'w_iterable' is something like
        a generator, for example, then return None instead.
        May return None anyway.
        """
        return None

    def listview_bytes(self, w_list):
        """ Return a list of unwrapped strings out of a list of strings. If the
        argument is not a list or does not contain only strings, return None.
        May return None anyway.
        """
        return None

    def listview_unicode(self, w_list):
        """ Return a list of unwrapped unicode out of a list of unicode. If the
        argument is not a list or does not contain only unicode, return None.
        May return None anyway.
        """
        return None

    def listview_int(self, w_list):
        """ Return a list of unwrapped int out of a list of int. If the
        argument is not a list or does not contain only int, return None.
        May return None anyway.
        """
        return None

    def listview_float(self, w_list):
        """ Return a list of unwrapped float out of a list of float. If the
        argument is not a list or does not contain only float, return None.
        May return None anyway.
        """
        return None

    def view_as_kwargs(self, w_dict):
        """ if w_dict is a kwargs-dict, return two lists, one of unwrapped
        strings and one of wrapped values. otherwise return (None, None)
        """
        return (None, None)

    def newlist_bytes(self, list_s):
        return self.newlist([self.newbytes(s) for s in list_s])

    def newlist_unicode(self, list_u):
        return self.newlist([self.wrap(u) for u in list_u])

    def newlist_int(self, list_i):
        return self.newlist([self.wrap(i) for i in list_i])

    def newlist_float(self, list_f):
        return self.newlist([self.wrap(f) for f in list_f])

    def newlist_hint(self, sizehint):
        from pypy.objspace.std.listobject import make_empty_list_with_size
        return make_empty_list_with_size(self, sizehint)

    @jit.unroll_safe
    def exception_match(self, w_exc_type, w_check_class):
        """Checks if the given exception type matches 'w_check_class'."""
        if self.is_w(w_exc_type, w_check_class):
            return True   # fast path
        if self.isinstance_w(w_check_class, self.w_tuple):
            for w_t in self.fixedview(w_check_class):
                if self.exception_match(w_exc_type, w_t):
                    return True
            else:
                return False
        return self.exception_issubclass_w(w_exc_type, w_check_class)

    def call_obj_args(self, w_callable, w_obj, args):
        if not self.config.objspace.disable_call_speedhacks:
            # start of hack for performance
            from pypy.interpreter.function import Function
            if isinstance(w_callable, Function):
                return w_callable.call_obj_args(w_obj, args)
            # end of hack for performance
        return self.call_args(w_callable, args.prepend(w_obj))

    def call(self, w_callable, w_args, w_kwds=None):
        args = Arguments.frompacked(self, w_args, w_kwds)
        return self.call_args(w_callable, args)

    def _try_fetch_pycode(self, w_func):
        from pypy.interpreter.function import Function, Method
        if isinstance(w_func, Method):
            w_func = w_func.w_function
        if isinstance(w_func, Function):
            return w_func.code
        return None

    def call_function(self, w_func, *args_w):
        nargs = len(args_w) # used for pruning funccall versions
        if not self.config.objspace.disable_call_speedhacks and nargs < 5:
            # start of hack for performance
            from pypy.interpreter.function import Function, Method
            if isinstance(w_func, Method):
                if nargs < 4:
                    func = w_func.w_function
                    if isinstance(func, Function):
                        return func.funccall(w_func.w_instance, *args_w)

            if isinstance(w_func, Function):
                return w_func.funccall(*args_w)
            # end of hack for performance

        args = Arguments(self, list(args_w))
        return self.call_args(w_func, args)

    def call_valuestack(self, w_func, nargs, frame, methodcall=False):
        # methodcall is only used for better error messages in argument.py
        from pypy.interpreter.function import Function, Method, is_builtin_code
        if frame.get_is_being_profiled() and is_builtin_code(w_func):
            # XXX: this code is copied&pasted :-( from the slow path below
            # call_valuestack().
            args = frame.make_arguments(nargs)
            return self.call_args_and_c_profile(frame, w_func, args)

        if not self.config.objspace.disable_call_speedhacks:
            # start of hack for performance
            if isinstance(w_func, Method):
                # reuse callable stack place for w_inst
                frame.settopvalue(w_func.w_instance, nargs)
                nargs += 1
                methodcall = True
                w_func = w_func.w_function

            if isinstance(w_func, Function):
                return w_func.funccall_valuestack(
                        nargs, frame, methodcall=methodcall)
            # end of hack for performance

        args = frame.make_arguments(nargs)
        return self.call_args(w_func, args)

    def call_args_and_c_profile(self, frame, w_func, args):
        ec = self.getexecutioncontext()
        ec.c_call_trace(frame, w_func, args)
        try:
            w_res = self.call_args(w_func, args)
        except OperationError:
            ec.c_exception_trace(frame, w_func)
            raise
        ec.c_return_trace(frame, w_func, args)
        return w_res

    def call_method(self, w_obj, methname, *arg_w):
        w_meth = self.getattr(w_obj, self.wrap(methname))
        return self.call_function(w_meth, *arg_w)

    def raise_key_error(self, w_key):
        e = self.call_function(self.w_KeyError, w_key)
        raise OperationError(self.w_KeyError, e)

    def lookup(self, w_obj, name):
        w_type = self.type(w_obj)
        w_mro = self.getattr(w_type, self.wrap("__mro__"))
        for w_supertype in self.fixedview(w_mro):
            w_value = w_supertype.getdictvalue(self, name)
            if w_value is not None:
                return w_value
        return None

    def is_generator(self, w_obj):
        from pypy.interpreter.generator import GeneratorIterator
        return isinstance(w_obj, GeneratorIterator)

    def callable(self, w_obj):
        return self.wrap(self.lookup(w_obj, "__call__") is not None)

    def issequence_w(self, w_obj):
        flag = self.type(w_obj).flag_map_or_seq
        if flag == 'M':
            return False
        elif flag == 'S':
            return True
        else:
            return (self.lookup(w_obj, '__getitem__') is not None)

    def ismapping_w(self, w_obj):
        flag = self.type(w_obj).flag_map_or_seq
        if flag == 'M':
            return True
        elif flag == 'S':
            return False
        else:
            return self.lookup(w_obj, '__getitem__') is not None

    # The code below only works
    # for the simple case (new-style instance).
    # These methods are patched with the full logic by the builtins
    # module when it is loaded

    def abstract_issubclass_w(self, w_cls1, w_cls2, allow_override=False):
        # Equivalent to 'issubclass(cls1, cls2)'.
        return self.issubtype_w(w_cls1, w_cls2)

    def abstract_isinstance_w(self, w_obj, w_cls, allow_override=False):
        # Equivalent to 'isinstance(obj, cls)'.
        return self.isinstance_w(w_obj, w_cls)

    def abstract_isclass_w(self, w_obj):
        # Equivalent to 'isinstance(obj, type)'.
        return self.isinstance_w(w_obj, self.w_type)

    def abstract_getclass(self, w_obj):
        # Equivalent to 'obj.__class__'.
        return self.type(w_obj)

    def isabstractmethod_w(self, w_obj):
        try:
            w_result = self.getattr(w_obj, self.wrap("__isabstractmethod__"))
        except OperationError as e:
            if e.match(self, self.w_AttributeError):
                return False
            raise
        return self.is_true(w_result)

    # CPython rules allows subclasses of BaseExceptions to be exceptions.
    # This is slightly less general than the case above, so we prefix
    # it with exception_

    def exception_is_valid_obj_as_class_w(self, w_obj):
        if not self.isinstance_w(w_obj, self.w_type):
            return False
        return self.issubtype_w(w_obj, self.w_BaseException)

    def exception_is_valid_class_w(self, w_cls):
        return self.issubtype_w(w_cls, self.w_BaseException)

    def exception_getclass(self, w_obj):
        return self.type(w_obj)

    def exception_issubclass_w(self, w_cls1, w_cls2):
        return self.issubtype_w(w_cls1, w_cls2)

    def new_exception_class(self, *args, **kwargs):
        "NOT_RPYTHON; convenience method to create excceptions in modules"
        return new_exception_class(self, *args, **kwargs)

    # end of special support code

    def eval(self, expression, w_globals, w_locals, hidden_applevel=False):
        "NOT_RPYTHON: For internal debugging."
        if isinstance(expression, str):
            compiler = self.createcompiler()
            expression = compiler.compile(expression, '?', 'eval', 0,
                                         hidden_applevel=hidden_applevel)
        else:
            raise TypeError('space.eval(): expected a string, code or PyCode object')
        return expression.exec_code(self, w_globals, w_locals)

    def exec_(self, statement, w_globals, w_locals, hidden_applevel=False,
              filename=None):
        "NOT_RPYTHON: For internal debugging."
        if filename is None:
            filename = '?'
        from pypy.interpreter.pycode import PyCode
        if isinstance(statement, str):
            compiler = self.createcompiler()
            statement = compiler.compile(statement, filename, 'exec', 0,
                                         hidden_applevel=hidden_applevel)
        if not isinstance(statement, PyCode):
            raise TypeError('space.exec_(): expected a string, code or PyCode object')
        w_key = self.wrap('__builtins__')
        if not self.contains_w(w_globals, w_key):
            self.setitem(w_globals, w_key, self.wrap(self.builtin))
        return statement.exec_code(self, w_globals, w_locals)

    @specialize.arg(2)
    def appexec(self, posargs_w, source):
        """ return value from executing given source at applevel.
            EXPERIMENTAL. The source must look like
               '''(x, y):
                       do_stuff...
                       return result
               '''
        """
        w_func = self.fromcache(AppExecCache).getorbuild(source)
        args = Arguments(self, list(posargs_w))
        return self.call_args(w_func, args)

    def _next_or_none(self, w_it):
        try:
            return self.next(w_it)
        except OperationError as e:
            if not e.match(self, self.w_StopIteration):
                raise
            return None

    @specialize.arg(3)
    def compare_by_iteration(self, w_iterable1, w_iterable2, op):
        w_it1 = self.iter(w_iterable1)
        w_it2 = self.iter(w_iterable2)
        while True:
            w_x1 = self._next_or_none(w_it1)
            w_x2 = self._next_or_none(w_it2)
            if w_x1 is None or w_x2 is None:
                if op == 'eq': return self.newbool(w_x1 is w_x2)  # both None
                if op == 'ne': return self.newbool(w_x1 is not w_x2)
                if op == 'lt': return self.newbool(w_x2 is not None)
                if op == 'le': return self.newbool(w_x1 is None)
                if op == 'gt': return self.newbool(w_x1 is not None)
                if op == 'ge': return self.newbool(w_x2 is None)
                assert False, "bad value for op"
            if not self.eq_w(w_x1, w_x2):
                if op == 'eq': return self.w_False
                if op == 'ne': return self.w_True
                if op == 'lt': return self.lt(w_x1, w_x2)
                if op == 'le': return self.le(w_x1, w_x2)
                if op == 'gt': return self.gt(w_x1, w_x2)
                if op == 'ge': return self.ge(w_x1, w_x2)
                assert False, "bad value for op"

    def decode_index(self, w_index_or_slice, seqlength):
        """Helper for custom sequence implementations
             -> (index, 0, 0) or
                (start, stop, step)
        """
        if self.isinstance_w(w_index_or_slice, self.w_slice):
            from pypy.objspace.std.sliceobject import W_SliceObject
            assert isinstance(w_index_or_slice, W_SliceObject)
            start, stop, step = w_index_or_slice.indices3(self, seqlength)
        else:
            start = self.int_w(w_index_or_slice, allow_conversion=False)
            if start < 0:
                start += seqlength
            if not (0 <= start < seqlength):
                raise oefmt(self.w_IndexError, "index out of range")
            stop = 0
            step = 0
        return start, stop, step

    def decode_index4(self, w_index_or_slice, seqlength):
        """Helper for custom sequence implementations
             -> (index, 0, 0, 1) or
                (start, stop, step, slice_length)
        """
        if self.isinstance_w(w_index_or_slice, self.w_slice):
            from pypy.objspace.std.sliceobject import W_SliceObject
            assert isinstance(w_index_or_slice, W_SliceObject)
            start, stop, step, length = w_index_or_slice.indices4(self,
                                                                  seqlength)
        else:
            start = self.int_w(w_index_or_slice, allow_conversion=False)
            if start < 0:
                start += seqlength
            if not (0 <= start < seqlength):
                raise oefmt(self.w_IndexError, "index out of range")
            stop = 0
            step = 0
            length = 1
        return start, stop, step, length

    def getindex_w(self, w_obj, w_exception, objdescr=None):
        """Return w_obj.__index__() as an RPython int.
        If w_exception is None, silently clamp in case of overflow;
        else raise w_exception.
        """
        try:
            w_index = self.index(w_obj)
        except OperationError as err:
            if objdescr is None or not err.match(self, self.w_TypeError):
                raise
            raise oefmt(self.w_TypeError,
                        "%s indices must be integers or slices, not %T",
                        objdescr, w_obj)
        try:
            # allow_conversion=False it's not really necessary because the
            # return type of __index__ is already checked by space.index(),
            # but there is no reason to allow conversions anyway
            index = self.int_w(w_index, allow_conversion=False)
        except OperationError as err:
            if not err.match(self, self.w_OverflowError):
                raise
            if not w_exception:
                # w_index should be a long object, but can't be sure of that
                if self.is_true(self.lt(w_index, self.wrap(0))):
                    return -sys.maxint-1
                else:
                    return sys.maxint
            else:
                raise oefmt(w_exception,
                            "cannot fit '%T' into an index-sized integer",
                            w_obj)
        else:
            return index

    def getslice(space, w_obj, w_start, w_stop):
        w_slice = space.newslice(w_start, w_stop, space.w_None)
        return space.getitem(w_obj, w_slice)

    def setslice(space, w_obj, w_start, w_stop, w_sequence):
        w_slice = space.newslice(w_start, w_stop, space.w_None)
        return space.setitem(w_obj, w_slice, w_sequence)

    def delslice(space, w_obj, w_start, w_stop):
        w_slice = space.newslice(w_start, w_stop, space.w_None)
        return space.delitem(w_obj, w_slice)

    def r_longlong_w(self, w_obj, allow_conversion=True):
        bigint = self.bigint_w(w_obj, allow_conversion)
        try:
            return bigint.tolonglong()
        except OverflowError:
            raise oefmt(self.w_OverflowError, "integer too large")

    def r_ulonglong_w(self, w_obj, allow_conversion=True):
        bigint = self.bigint_w(w_obj, allow_conversion)
        try:
            return bigint.toulonglong()
        except OverflowError:
            raise oefmt(self.w_OverflowError, "integer too large")
        except ValueError:
            raise oefmt(self.w_ValueError,
                        "cannot convert negative integer to unsigned int")

    BUF_SIMPLE   = 0x0000
    BUF_WRITABLE = 0x0001
    BUF_FORMAT   = 0x0004
    BUF_ND       = 0x0008
    BUF_STRIDES  = 0x0010 | BUF_ND
    BUF_C_CONTIGUOUS = 0x0020 | BUF_STRIDES
    BUF_F_CONTIGUOUS = 0x0040 | BUF_STRIDES
    BUF_ANY_CONTIGUOUS = 0x0080 | BUF_STRIDES
    BUF_INDIRECT = 0x0100 | BUF_STRIDES

    BUF_CONTIG_RO = BUF_ND
    BUF_CONTIG    = BUF_ND | BUF_WRITABLE

    BUF_FULL_RO = BUF_INDIRECT | BUF_FORMAT
    BUF_FULL    = BUF_INDIRECT | BUF_FORMAT | BUF_WRITABLE

    def check_buf_flags(self, flags, readonly):
        if readonly and flags & self.BUF_WRITABLE == self.BUF_WRITABLE:
            raise oefmt(self.w_BufferError, "Object is not writable.")

    def buffer_w(self, w_obj, flags):
        # New buffer interface, returns a buffer based on flags (PyObject_GetBuffer)
        try:
            return w_obj.buffer_w(self, flags)
        except BufferInterfaceNotFound:
            raise oefmt(self.w_TypeError,
                        "'%T' does not support the buffer interface", w_obj)

    def buffer_w_ex(self, w_obj, flags):
        # New buffer interface, returns a buffer based on flags (PyObject_GetBuffer)
        # Returns extra information: (buffer, typecode, itemsize)
        try:
            return w_obj.buffer_w_ex(self, flags)
        except BufferInterfaceNotFound:
            raise oefmt(self.w_TypeError,
                        "'%T' does not support the buffer interface", w_obj)

    def readbuf_w(self, w_obj):
        # Old buffer interface, returns a readonly buffer (PyObject_AsReadBuffer)
        try:
            return w_obj.buffer_w(self, self.BUF_SIMPLE)
        except BufferInterfaceNotFound:
            raise oefmt(self.w_TypeError,
                        "expected an object with a buffer interface")

    def writebuf_w(self, w_obj):
        # Old buffer interface, returns a writeable buffer (PyObject_AsWriteBuffer)
        try:
            return w_obj.buffer_w(self, self.BUF_WRITABLE)
        except BufferInterfaceNotFound:
            raise oefmt(self.w_TypeError,
                        "expected an object with a writable buffer interface")

    def charbuf_w(self, w_obj):
        # Old buffer interface, returns a character buffer (PyObject_AsCharBuffer)
        try:
            buf = w_obj.buffer_w(self, self.BUF_SIMPLE)
        except BufferInterfaceNotFound:
            raise oefmt(self.w_TypeError,
                        "expected an object with a buffer interface")
        else:
            return buf.as_str()

    def _getarg_error(self, expected, w_obj):
        if self.is_none(w_obj):
            e = oefmt(self.w_TypeError, "a %s is required, not None", expected)
        else:
            e = oefmt(self.w_TypeError, "a %s is requried, not %T", expected, w_obj)
        raise e

    @specialize.arg(1)
    def getarg_w(self, code, w_obj):
        if code == 'z*':
            if self.is_none(w_obj):
                return None
            code = 's*'
        if code == 's*':
            if self.isinstance_w(w_obj, self.w_str):
                return StringBuffer(w_obj.bytes_w(self))
            if self.isinstance_w(w_obj, self.w_unicode):
                return StringBuffer(w_obj.identifier_w(self))
            try:
                return w_obj.buffer_w(self, self.BUF_SIMPLE)
            except BufferInterfaceNotFound:
                self._getarg_error("bytes or buffer", w_obj)
        elif code == 's#':
            if self.isinstance_w(w_obj, self.w_str):
                return w_obj.bytes_w(self)
            if self.isinstance_w(w_obj, self.w_unicode):
                return w_obj.identifier_w(self)
            try:
                return w_obj.buffer_w(self, self.BUF_SIMPLE).as_str()
            except BufferInterfaceNotFound:
                self._getarg_error("bytes or read-only buffer", w_obj)
        elif code == 'w*':
            try:
                return w_obj.buffer_w(self, self.BUF_WRITABLE)
            except OperationError:
                pass
            except BufferInterfaceNotFound:
                pass
            self._getarg_error("read-write buffer", w_obj)
        elif code == 'y*':
            try:
                return w_obj.buffer_w(self, self.BUF_SIMPLE)
            except BufferInterfaceNotFound:
                self._getarg_error("bytes-like object", w_obj)
        else:
            assert False

    # XXX rename/replace with code more like CPython getargs for buffers
    def bufferstr_w(self, w_obj, flags=BUF_SIMPLE):
        # Directly returns an interp-level str.  Note that if w_obj is a
        # unicode string, this is different from str_w(buffer(w_obj)):
        # indeed, the latter returns a string with the raw bytes from
        # the underlying unicode buffer, but bufferstr_w() just converts
        # the unicode to an ascii string.  This inconsistency is kind of
        # needed because CPython has the same issue.  (Well, it's
        # unclear if there is any use at all for getting the bytes in
        # the unicode buffer.)
        try:
            return self.bytes_w(w_obj)
        except OperationError as e:
            if not e.match(self, self.w_TypeError):
                raise
        return self.buffer_w(w_obj, flags).as_str()

    def str_or_None_w(self, w_obj):
        return None if self.is_none(w_obj) else self.str_w(w_obj)

    def text_or_None_w(self, w_obj):
        return None if self.is_none(w_obj) else self.identifier_w(w_obj)

    def str_w(self, w_obj):
        """
        if w_obj is unicode, call identifier_w() (i.e., return the UTF-8
        encoded string). Else, call bytes_w().

        Maybe we should kill str_w completely and manually substitute it with
        identifier_w/bytes_w at all call sites?
        """
        if self.isinstance_w(w_obj, self.w_unicode):
            return w_obj.identifier_w(self)
        else:
            return w_obj.bytes_w(self)

    def bytes_w(self, w_obj):
        return w_obj.bytes_w(self)

    def str0_w(self, w_obj):
        "Like str_w, but rejects strings with NUL bytes."
        from rpython.rlib import rstring
        result = self.str_w(w_obj)
        if '\x00' in result:
            raise oefmt(self.w_ValueError,
                        "argument must be a string without NUL characters")
        return rstring.assert_str0(result)

    def bytes0_w(self, w_obj):
        "Like bytes_w, but rejects strings with NUL bytes."
        from rpython.rlib import rstring
        result = self.bytes_w(w_obj)
        if '\x00' in result:
            raise oefmt(self.w_ValueError,
                        "argument must be a string without NUL characters")
        return rstring.assert_str0(result)

    def int_w(self, w_obj, allow_conversion=True):
        """
        Unwrap an app-level int object into an interpret-level int.

        If allow_conversion==True, w_obj might be of any type which implements
        __int__, *except* floats which are explicitly rejected. This is the
        same logic as CPython's PyArg_ParseTuple. If you want to also allow
        floats, you can call space.int_w(space.int(w_obj)).

        If allow_conversion=False, w_obj needs to be an app-level int or a
        subclass.
        """
        return w_obj.int_w(self, allow_conversion)

    def int(self, w_obj):
        return w_obj.int(self)

    def uint_w(self, w_obj):
        return w_obj.uint_w(self)

    def bigint_w(self, w_obj, allow_conversion=True):
        """
        Like int_w, but return a rlib.rbigint object and call __long__ if
        allow_conversion is True.
        """
        return w_obj.bigint_w(self, allow_conversion)

    def float_w(self, w_obj, allow_conversion=True):
        """
        Like int_w, but return an interp-level float and call __float__ if
        allow_conversion is True.
        """
        return w_obj.float_w(self, allow_conversion)

    def unicode_w(self, w_obj):
        return w_obj.unicode_w(self)

    def unicode0_w(self, w_obj):
        "Like unicode_w, but rejects strings with NUL bytes."
        from rpython.rlib import rstring
        result = w_obj.unicode_w(self)
        if u'\x00' in result:
            raise oefmt(self.w_ValueError,
                        "argument must be a unicode string without NUL "
                        "characters")
        return rstring.assert_str0(result)

    def realunicode_w(self, w_obj):
        # Like unicode_w, but only works if w_obj is really of type
        # 'unicode'.
        if not self.isinstance_w(w_obj, self.w_unicode):
            raise oefmt(self.w_TypeError, "argument must be a unicode")
        return self.unicode_w(w_obj)

    def identifier_w(self, w_obj):
        """
        Unwrap an object which is used as an identifier (i.e. names of
        variables, methdods, functions, classes etc.). In py3k, identifiers
        are unicode strings and are unwrapped as UTF-8 encoded byte strings.
        """
        return w_obj.identifier_w(self)

    def fsencode(space, w_obj):
        from pypy.interpreter.unicodehelper import fsencode
        return fsencode(space, w_obj)

    def fsdecode(space, w_obj):
        from pypy.interpreter.unicodehelper import fsdecode
        return fsdecode(space, w_obj)

    def fsencode_w(self, w_obj):
        from rpython.rlib import rstring
        if self.isinstance_w(w_obj, self.w_unicode):
            w_obj = self.fsencode(w_obj)
        result = self.bufferstr_w(w_obj, self.BUF_FULL_RO)
        if '\x00' in result:
            raise oefmt(self.w_ValueError,
                        "argument must be a string without NUL characters")
        return rstring.assert_str0(result)

    def fsdecode_w(self, w_obj):
        if self.isinstance_w(w_obj, self.w_bytes):
            w_obj = self.fsdecode(w_obj)
        return self.unicode0_w(w_obj)

    def wrap_fsdecoded(self, x):
        return self.fsdecode(self.newbytes(x))

    def bool_w(self, w_obj):
        # Unwraps a bool, also accepting an int for compatibility.
        # For cases where you need to accept bools and ints and nothing
        # else.  Note that saying 'bool' in unwrap_spec() doesn't call
        # this, but the general is_true(),  accepting any object.
        return bool(self.int_w(w_obj))

    def ord(self, w_obj):
        return w_obj.ord(self)

    # This is all interface for gateway.py.
    gateway_int_w = int_w
    gateway_float_w = float_w
    gateway_r_longlong_w = r_longlong_w
    gateway_r_ulonglong_w = r_ulonglong_w

    def gateway_r_uint_w(self, w_obj):
        if self.isinstance_w(w_obj, self.w_float):
            raise oefmt(self.w_TypeError,
                        "integer argument expected, got float")
        return self.uint_w(self.int(w_obj))

    def gateway_nonnegint_w(self, w_obj):
        # Like space.gateway_int_w(), but raises an app-level ValueError if
        # the integer is negative.  Here for gateway.py.
        value = self.gateway_int_w(w_obj)
        if value < 0:
            raise oefmt(self.w_ValueError, "expected a non-negative integer")
        return value

    def c_int_w(self, w_obj):
        # Like space.gateway_int_w(), but raises an app-level OverflowError if
        # the integer does not fit in 32 bits.  Here for gateway.py.
        value = self.gateway_int_w(w_obj)
        if value < INT_MIN or value > INT_MAX:
            raise oefmt(self.w_OverflowError, "expected a 32-bit integer")
        return value

    def c_uint_w(self, w_obj):
        # Like space.gateway_uint_w(), but raises an app-level OverflowError if
        # the integer does not fit in 32 bits.  Here for gateway.py.
        value = self.uint_w(w_obj)
        if value > UINT_MAX:
            raise oefmt(self.w_OverflowError,
                        "expected an unsigned 32-bit integer")
        return value

    def c_nonnegint_w(self, w_obj):
        # Like space.gateway_int_w(), but raises an app-level ValueError if
        # the integer is negative or does not fit in 32 bits.  Here
        # for gateway.py.
        value = self.int_w(w_obj)
        if value < 0:
            raise oefmt(self.w_ValueError, "expected a non-negative integer")
        if value > INT_MAX:
            raise oefmt(self.w_OverflowError, "expected a 32-bit integer")
        return value

    def c_short_w(self, w_obj):
        value = self.int_w(w_obj)
        if value < SHRT_MIN:
            raise oefmt(self.w_OverflowError,
                "signed short integer is less than minimum")
        elif value > SHRT_MAX:
            raise oefmt(self.w_OverflowError,
                "signed short integer is greater than maximum")
        return value

    def c_ushort_w(self, w_obj):
        value = self.int_w(w_obj)
        if value < 0:
            raise oefmt(self.w_OverflowError,
                "can't convert negative value to C unsigned short")
        elif value > USHRT_MAX:
            raise oefmt(self.w_OverflowError,
                "Python int too large for C unsigned short")
        return value

    def c_uid_t_w(self, w_obj):
        # xxx assumes that uid_t and gid_t are a C unsigned int.
        # Equivalent to space.c_uint_w(), with the exception that
        # it also accepts -1 and converts that to UINT_MAX, which
        # is (uid_t)-1.  And values smaller than -1 raise
        # OverflowError, not ValueError.
        try:
            return self.c_uint_w(w_obj)
        except OperationError as e:
            if e.match(self, self.w_ValueError):
                # ValueError: cannot convert negative integer to unsigned
                if self.int_w(w_obj) == -1:
                    return UINT_MAX
                raise oefmt(self.w_OverflowError,
                            "user/group id smaller than minimum (-1)")
            raise

    def truncatedint_w(self, w_obj, allow_conversion=True):
        # Like space.gateway_int_w(), but return the integer truncated
        # instead of raising OverflowError.  For obscure cases only.
        try:
            return self.int_w(w_obj, allow_conversion)
        except OperationError as e:
            if not e.match(self, self.w_OverflowError):
                raise
            from rpython.rlib.rarithmetic import intmask
            return intmask(self.bigint_w(w_obj).uintmask())

    def truncatedlonglong_w(self, w_obj, allow_conversion=True):
        # Like space.gateway_r_longlong_w(), but return the integer truncated
        # instead of raising OverflowError.
        try:
            return self.r_longlong_w(w_obj, allow_conversion)
        except OperationError as e:
            if not e.match(self, self.w_OverflowError):
                raise
            from rpython.rlib.rarithmetic import longlongmask
            return longlongmask(self.bigint_w(w_obj).ulonglongmask())

    def c_filedescriptor_w(self, w_fd):
        # This is only used sometimes in CPython, e.g. for os.fsync() but
        # not os.close().  It's likely designed for 'select'.  It's irregular
        # in the sense that it expects either a real int/long or an object
        # with a fileno(), but not an object with an __int__().
        if not self.isinstance_w(w_fd, self.w_int):
            try:
                w_fileno = self.getattr(w_fd, self.wrap("fileno"))
            except OperationError as e:
                if e.match(self, self.w_AttributeError):
                    raise oefmt(self.w_TypeError,
                                "argument must be an int, or have a fileno() "
                                "method.")
                raise
            w_fd = self.call_function(w_fileno)
            if not self.isinstance_w(w_fd, self.w_int):
                raise oefmt(self.w_TypeError,
                            "fileno() returned a non-integer")
        fd = self.c_int_w(w_fd)  # Can raise w_OverflowError
        if fd < 0:
            raise oefmt(self.w_ValueError,
                "file descriptor cannot be a negative integer (%d)", fd)
        return fd

    def warn(self, w_msg, w_warningcls, stacklevel=2):
        from pypy.module._warnings.interp_warnings import do_warn

        # 'w_warningcls' must a Warning subclass
        if not we_are_translated():
            assert self.issubtype_w(w_warningcls, self.w_Warning)
        do_warn(self, w_msg, w_warningcls, stacklevel - 1)


class AppExecCache(SpaceCache):
    def build(cache, source):
        """ NOT_RPYTHON """
        space = cache.space
        # XXX will change once we have our own compiler
        import py
        source = source.lstrip()
        assert source.startswith('('), "incorrect header in:\n%s" % (source,)
        source = py.code.Source("def anonymous%s\n" % source)
        w_glob = space.newdict(module=True)
        space.exec_(str(source), w_glob, w_glob)
        return space.getitem(w_glob, space.wrap('anonymous'))


# Table describing the regular part of the interface of object spaces,
# namely all methods which only take w_ arguments and return a w_ result
# (if any).

ObjSpace.MethodTable = [
# method name # symbol # number of arguments # special method name(s)
    ('is_',             'is',        2, []),
    ('id',              'id',        1, []),
    ('type',            'type',      1, []),
    ('isinstance',      'isinstance', 2, ['__instancecheck__']),
    ('issubtype',       'issubtype', 2, ['__subclasscheck__']),  # not for old-style classes
    ('repr',            'repr',      1, ['__repr__']),
    ('str',             'str',       1, ['__str__']),
    ('format',          'format',    2, ['__format__']),
    ('len',             'len',       1, ['__len__']),
    ('hash',            'hash',      1, ['__hash__']),
    ('getattr',         'getattr',   2, ['__getattribute__']),
    ('setattr',         'setattr',   3, ['__setattr__']),
    ('delattr',         'delattr',   2, ['__delattr__']),
    ('getitem',         'getitem',   2, ['__getitem__']),
    ('setitem',         'setitem',   3, ['__setitem__']),
    ('delitem',         'delitem',   2, ['__delitem__']),
    ('trunc',           'trunc',     1, ['__trunc__']),
    ('pos',             'pos',       1, ['__pos__']),
    ('neg',             'neg',       1, ['__neg__']),
    ('nonzero',         'truth',     1, ['__bool__']),
    ('abs',             'abs',       1, ['__abs__']),
    ('ord',             'ord',       1, []),
    ('invert',          '~',         1, ['__invert__']),
    ('add',             '+',         2, ['__add__', '__radd__']),
    ('sub',             '-',         2, ['__sub__', '__rsub__']),
    ('mul',             '*',         2, ['__mul__', '__rmul__']),
    ('truediv',         '/',         2, ['__truediv__', '__rtruediv__']),
    ('floordiv',        '//',        2, ['__floordiv__', '__rfloordiv__']),
    ('div',             'div',       2, ['__div__', '__rdiv__']),
    ('mod',             '%',         2, ['__mod__', '__rmod__']),
    ('divmod',          'divmod',    2, ['__divmod__', '__rdivmod__']),
    ('pow',             '**',        3, ['__pow__', '__rpow__']),
    ('lshift',          '<<',        2, ['__lshift__', '__rlshift__']),
    ('rshift',          '>>',        2, ['__rshift__', '__rrshift__']),
    ('and_',            '&',         2, ['__and__', '__rand__']),
    ('or_',             '|',         2, ['__or__', '__ror__']),
    ('xor',             '^',         2, ['__xor__', '__rxor__']),
    ('matmul',          '@',         2, ['__matmul__', '__rmatmul__']),
    ('int',             'int',       1, ['__int__']),
    ('index',           'index',     1, ['__index__']),
    ('float',           'float',     1, ['__float__']),
    ('inplace_add',     '+=',        2, ['__iadd__']),
    ('inplace_sub',     '-=',        2, ['__isub__']),
    ('inplace_mul',     '*=',        2, ['__imul__']),
    ('inplace_truediv', '/=',        2, ['__itruediv__']),
    ('inplace_floordiv','//=',       2, ['__ifloordiv__']),
    ('inplace_div',     'div=',      2, ['__idiv__']),
    ('inplace_mod',     '%=',        2, ['__imod__']),
    ('inplace_pow',     '**=',       2, ['__ipow__']),
    ('inplace_lshift',  '<<=',       2, ['__ilshift__']),
    ('inplace_rshift',  '>>=',       2, ['__irshift__']),
    ('inplace_and',     '&=',        2, ['__iand__']),
    ('inplace_or',      '|=',        2, ['__ior__']),
    ('inplace_xor',     '^=',        2, ['__ixor__']),
    ('inplace_matmul',  '@=',        2, ['__imatmul__']),
    ('lt',              '<',         2, ['__lt__', '__gt__']),
    ('le',              '<=',        2, ['__le__', '__ge__']),
    ('eq',              '==',        2, ['__eq__', '__eq__']),
    ('ne',              '!=',        2, ['__ne__', '__ne__']),
    ('gt',              '>',         2, ['__gt__', '__lt__']),
    ('ge',              '>=',        2, ['__ge__', '__le__']),
    ('contains',        'contains',  2, ['__contains__']),
    ('iter',            'iter',      1, ['__iter__']),
    ('next',            'next',      1, ['__next__']),
#    ('call',            'call',      3, ['__call__']),
    ('get',             'get',       3, ['__get__']),
    ('set',             'set',       3, ['__set__']),
    ('delete',          'delete',    2, ['__delete__']),
]

ObjSpace.BuiltinModuleTable = [
    'builtins',
    'sys',
]

ObjSpace.ConstantTable = [
    'None',
    'False',
    'True',
    'Ellipsis',
    'NotImplemented',
]

ObjSpace.ExceptionTable = [
    'ArithmeticError',
    'AssertionError',
    'AttributeError',
    'BaseException',
    'BufferError',
    'BytesWarning',
    'BlockingIOError',
    'DeprecationWarning',
    'EOFError',
    'EnvironmentError',
    'Exception',
    'FloatingPointError',
    'FutureWarning',
    'GeneratorExit',
    'IOError',
    'ImportError',
    'ImportWarning',
    'IndentationError',
    'IndexError',
    'KeyError',
    'KeyboardInterrupt',
    'LookupError',
    'MemoryError',
    'NameError',
    'NotImplementedError',
    'OSError',
    'OverflowError',
    'ReferenceError',
    'ResourceWarning',
    'RecursionError',
    'RuntimeError',
    'StopIteration',
    'SyntaxError',
    'SyntaxWarning',
    'SystemError',
    'SystemExit',
    'TabError',
    'TypeError',
    'UnboundLocalError',
    'UnicodeDecodeError',
    'UnicodeEncodeError',
    'UnicodeError',
    'UnicodeTranslateError',
    'UnicodeWarning',
    'ValueError',
    'Warning',
    'ZeroDivisionError',
    'RuntimeWarning',
    'PendingDeprecationWarning',
    'UserWarning',
]

if sys.platform.startswith("win"):
    ObjSpace.ExceptionTable += ['WindowsError']

## Irregular part of the interface:
#
#                                   wrap(x) -> w_x
#                              str_w(w_str) -> str
#              int_w(w_ival or w_long_ival) -> ival
#                       float_w(w_floatval) -> floatval
#             uint_w(w_ival or w_long_ival) -> r_uint_val (unsigned int value)
#             bigint_w(w_ival or w_long_ival) -> rbigint
#                               unwrap(w_x) -> x
#                              is_true(w_x) -> True or False
#                  newtuple([w_1, w_2,...]) -> w_tuple
#                   newlist([w_1, w_2,...]) -> w_list
#                                 newdict() -> empty w_dict
#           newslice(w_start,w_stop,w_step) -> w_slice
#              call_args(w_obj,Arguments()) -> w_result

ObjSpace.IrregularOpTable = [
    'wrap',
    'bytes_w',
    'int_w',
    'float_w',
    'uint_w',
    'bigint_w',
    'unicode_w',
    'unwrap',
    'is_true',
    'is_w',
    'newtuple',
    'newlist',
    'newdict',
    'newslice',
    'call_args',
]<|MERGE_RESOLUTION|>--- conflicted
+++ resolved
@@ -223,22 +223,9 @@
         return None
 
     def buffer_w(self, space, flags):
-<<<<<<< HEAD
         if _does_override_buffer_w_ex(self.__class__):
             return self.buffer_w_ex(space, flags)[0]
         return self._buffer(space, flags).buffer_w(space, flags)
-=======
-        w_impl = space.lookup(self, '__buffer__')
-        if w_impl is None:
-            # cpyext types that may have only old buffer interface
-            w_impl = space.lookup(self, '__wbuffer__')
-        if w_impl is not None:
-            w_result = space.get_and_call_function(w_impl, self,
-                                        space.newint(flags))
-            if space.isinstance_w(w_result, space.w_buffer):
-                return w_result.buffer_w(space, flags)
-        raise BufferInterfaceNotFound
->>>>>>> dcaf3163
 
     def buffer_w_ex(self, space, flags):
         if _does_override_buffer_w(self.__class__):
