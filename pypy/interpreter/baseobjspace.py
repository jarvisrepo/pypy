--- conflicted
+++ resolved
@@ -196,25 +196,14 @@
     def immutable_unique_id(self, space):
         return None
 
-<<<<<<< HEAD
     def bytes_w(self, space):
-        w_msg = typed_unwrap_error_msg(space, "bytes", self)
-        raise OperationError(space.w_TypeError, w_msg)
+        self._typed_unwrap_error(space, "bytes")
 
     def unicode_w(self, space):
-        raise OperationError(space.w_TypeError,
-                             typed_unwrap_error_msg(space, "string", self))
+        self._typed_unwrap_error(space, "string")
 
     def identifier_w(self, space):
-        raise OperationError(space.w_TypeError,
-                             typed_unwrap_error_msg(space, "string", self))
-=======
-    def str_w(self, space):
         self._typed_unwrap_error(space, "string")
-
-    def unicode_w(self, space):
-        self._typed_unwrap_error(space, "unicode")
->>>>>>> 04156d2b
 
     def int_w(self, space):
         self._typed_unwrap_error(space, "integer")
