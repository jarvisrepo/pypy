import sys

from rpython.rlib.cache import Cache
from rpython.tool.uid import HUGEVAL_BYTES
from rpython.rlib import jit, types
from rpython.rlib.buffer import StringBuffer
from rpython.rlib.debug import make_sure_not_resized
from rpython.rlib.objectmodel import (we_are_translated, newlist_hint,
     compute_unique_id, specialize)
from rpython.rlib.signature import signature
from rpython.rlib.rarithmetic import r_uint, SHRT_MIN, SHRT_MAX, \
    INT_MIN, INT_MAX, UINT_MAX, USHRT_MAX

from pypy.interpreter.executioncontext import (ExecutionContext, ActionFlag,
    make_finalizer_queue)
from pypy.interpreter.error import OperationError, new_exception_class, oefmt
from pypy.interpreter.argument import Arguments
from pypy.interpreter.miscutils import ThreadLocals, make_weak_value_dictionary


__all__ = ['ObjSpace', 'OperationError', 'W_Root']

unpackiterable_driver = jit.JitDriver(name='unpackiterable',
                                      greens=['tp'],
                                      reds=['items', 'w_iterator'])


@specialize.memo()
def _does_override_buffer_w(type):
    return type.buffer_w != W_Root.buffer_w

@specialize.memo()
def _does_override_buffer_w_ex(type):
    return type.buffer_w_ex != W_Root.buffer_w_ex


class W_Root(object):
    """This is the abstract root class of all wrapped objects that live
    in a 'normal' object space like StdObjSpace."""
    __slots__ = ('__weakref__',)
    _must_be_light_finalizer_ = True
    user_overridden_class = False

    def getdict(self, space):
        return None

    def getdictvalue(self, space, attr):
        w_dict = self.getdict(space)
        if w_dict is not None:
            return space.finditem_str(w_dict, attr)
        return None

    def setdictvalue(self, space, attr, w_value):
        w_dict = self.getdict(space)
        if w_dict is not None:
            space.setitem_str(w_dict, attr, w_value)
            return True
        return False

    def deldictvalue(self, space, attr):
        w_dict = self.getdict(space)
        if w_dict is not None:
            try:
                space.delitem(w_dict, space.wrap(attr))
                return True
            except OperationError as ex:
                if not ex.match(space, space.w_KeyError):
                    raise
        return False

    def setdict(self, space, w_dict):
        raise oefmt(space.w_TypeError,
                     "attribute '__dict__' of %T objects is not writable",
                     self)

    # to be used directly only by space.type implementations
    def getclass(self, space):
        return space.gettypeobject(self.typedef)

    def setclass(self, space, w_subtype):
        raise oefmt(space.w_TypeError,
                    "__class__ assignment: only for heap types")

    def user_setup(self, space, w_subtype):
        raise NotImplementedError("only for interp-level user subclasses "
                                  "from typedef.py")

    def getname(self, space):
        try:
            return space.unicode_w(space.getattr(self, space.wrap('__name__')))
        except OperationError as e:
            if e.match(space, space.w_TypeError) or e.match(space, space.w_AttributeError):
                return u'?'
            raise

    def getaddrstring(self, space):
        # slowish
        w_id = space.id(self)
        w_4 = space.wrap(4)
        w_0x0F = space.wrap(0x0F)
        i = 2 * HUGEVAL_BYTES
        addrstring = [' '] * i
        while True:
            n = space.int_w(space.and_(w_id, w_0x0F), allow_conversion=False)
            n += ord('0')
            if n > ord('9'):
                n += (ord('a') - ord('9') - 1)
            i -= 1
            addrstring[i] = chr(n)
            if i == 0:
                break
            w_id = space.rshift(w_id, w_4)
        return ''.join(addrstring)

    def getrepr(self, space, info, moreinfo=u''):
        addrstring = unicode(self.getaddrstring(space))
        return space.wrap(u"<%s at 0x%s%s>" % (info, addrstring, moreinfo))

    def getslotvalue(self, index):
        raise NotImplementedError

    def setslotvalue(self, index, w_val):
        raise NotImplementedError

    def delslotvalue(self, index):
        raise NotImplementedError

    def descr_call_mismatch(self, space, opname, RequiredClass, args):
        if RequiredClass is None:
            classname = '?'
        else:
            classname = wrappable_class_name(RequiredClass)
        raise oefmt(space.w_TypeError,
                    "'%s' object expected, got '%T' instead", classname, self)

    # used by _weakref implemenation

    def getweakref(self):
        return None

    def setweakref(self, space, weakreflifeline):
        raise oefmt(space.w_TypeError,
                    "cannot create weak reference to '%T' object", self)

    def delweakref(self):
        pass

    def clear_all_weakrefs(self):
        """Ensures that weakrefs (if any) are cleared now.  This is
        called by UserDelAction before the object is finalized further.
        """
        lifeline = self.getweakref()
        if lifeline is not None:
            # Clear all weakrefs to this object before we proceed with
            # the destruction of the object.  We detach the lifeline
            # first: if the code following before_del() calls the
            # app-level, e.g. a user-defined __del__(), and this code
            # tries to use weakrefs again, it won't reuse the broken
            # (already-cleared) weakrefs from this lifeline.
            self.delweakref()
            lifeline.clear_all_weakrefs()

    def _finalize_(self):
        """The RPython-level finalizer.

        By default, it is *not called*.  See self.register_finalizer().
        Be ready to handle the case where the object is only half
        initialized.  Also, in some cases the object might still be
        visible to app-level after _finalize_() is called (e.g. if
        there is a __del__ that resurrects).
        """

    def register_finalizer(self, space):
        """Register a finalizer for this object, so that
        self._finalize_() will be called.  You must call this method at
        most once.  Be ready to handle in _finalize_() the case where
        the object is half-initialized, even if you only call
        self.register_finalizer() at the end of the initialization.
        This is because there are cases where the finalizer is already
        registered before: if the user makes an app-level subclass with
        a __del__.  (In that case only, self.register_finalizer() does
        nothing, because the finalizer is already registered in
        allocate_instance().)
        """
        if self.user_overridden_class and self.getclass(space).hasuserdel:
            # already registered by space.allocate_instance()
            if not we_are_translated():
                assert space.finalizer_queue._already_registered(self)
        else:
            if not we_are_translated():
                # does not make sense if _finalize_ is not overridden
                assert self._finalize_.im_func is not W_Root._finalize_.im_func
            space.finalizer_queue.register_finalizer(self)

    # hooks that the mapdict implementations needs:
    def _get_mapdict_map(self):
        return None
    def _set_mapdict_map(self, map):
        raise NotImplementedError
    def _mapdict_read_storage(self, index):
        raise NotImplementedError
    def _mapdict_write_storage(self, index, value):
        raise NotImplementedError
    def _mapdict_storage_length(self):
        raise NotImplementedError
    def _set_mapdict_storage_and_map(self, storage, map):
        raise NotImplementedError

    # -------------------------------------------------------------------

    def is_w(self, space, w_other):
        return self is w_other

    def immutable_unique_id(self, space):
        return None

    def buffer_w(self, space, flags):
<<<<<<< HEAD
        if _does_override_buffer_w_ex(self.__class__):
            return self.buffer_w_ex(space, flags)[0]
        return self._buffer(space, flags).buffer_w(space, flags)

    def buffer_w_ex(self, space, flags):
        if _does_override_buffer_w(self.__class__):
            return self.buffer_w(space, flags), 'B', 1
        return self._buffer(space, flags).buffer_w_ex(space, flags)

    def _buffer(self, space, flags):
        w_impl = space.lookup(self, '__buffer__')
=======
        w_impl = space.lookup(self, '__buffer__')
        if w_impl is None:
            # cpyext types that may have only old buffer interface
            w_impl = space.lookup(self, '__wbuffer__')
        if w_impl is not None:
            w_result = space.get_and_call_function(w_impl, self, 
                                        space.newint(flags))
            if space.isinstance_w(w_result, space.w_buffer):
                return w_result.buffer_w(space, flags)
        raise BufferInterfaceNotFound

    def readbuf_w(self, space):
        # cpyext types that may have old buffer protocol
        w_impl = space.lookup(self, '__rbuffer__')
        if w_impl is None:
            w_impl = space.lookup(self, '__buffer__')
        if w_impl is not None:
            w_result = space.get_and_call_function(w_impl, self,
                                        space.newint(space.BUF_FULL_RO))
            if space.isinstance_w(w_result, space.w_buffer):
                return w_result.readbuf_w(space)
        raise BufferInterfaceNotFound

    def writebuf_w(self, space):
        # cpyext types that may have old buffer protocol
        w_impl = space.lookup(self, '__wbuffer__')
        if w_impl is None:
            w_impl = space.lookup(self, '__buffer__')
>>>>>>> 8998b5eb
        if w_impl is not None:
            w_result = space.get_and_call_function(w_impl, self,
                                                   space.newint(flags))
            if space.isinstance_w(w_result, space.w_memoryview):
                return w_result
        raise BufferInterfaceNotFound

    def bytes_w(self, space):
        self._typed_unwrap_error(space, "bytes")

    def unicode_w(self, space):
        self._typed_unwrap_error(space, "string")

    def identifier_w(self, space):
        self._typed_unwrap_error(space, "string")

    def bytearray_list_of_chars_w(self, space):
        self._typed_unwrap_error(space, "bytearray")

    def int_w(self, space, allow_conversion=True):
        # note that W_IntObject.int_w has a fast path and W_FloatObject.int_w
        # raises w_TypeError
        w_obj = self
        if allow_conversion:
            w_obj = space.int(self)
        return w_obj._int_w(space)

    def _int_w(self, space):
        self._typed_unwrap_error(space, "integer")

    def float_w(self, space, allow_conversion=True):
        w_obj = self
        if allow_conversion:
            w_obj = space.float(self)
        return w_obj._float_w(space)

    def _float_w(self, space):
        self._typed_unwrap_error(space, "float")

    def uint_w(self, space):
        self._typed_unwrap_error(space, "integer")

    def bigint_w(self, space, allow_conversion=True):
        # note that W_IntObject and W_LongObject have fast paths,
        # W_FloatObject.rbigint_w raises w_TypeError raises
        w_obj = self
        if allow_conversion:
            w_obj = space.int(self)
        return w_obj._bigint_w(space)

    def _bigint_w(self, space):
        self._typed_unwrap_error(space, "integer")

    def _typed_unwrap_error(self, space, expected):
        raise oefmt(space.w_TypeError,
                    "expected %s, got %T object", expected, self)

    def int(self, space):
        w_impl = space.lookup(self, '__int__')
        if w_impl is None:
            self._typed_unwrap_error(space, "integer")
        w_result = space.get_and_call_function(w_impl, self)

        if space.is_w(space.type(w_result), space.w_int):
            return w_result
        if space.isinstance_w(w_result, space.w_int):
            tp = space.type(w_result).name.decode('utf-8')
            space.warn(space.wrap(
                "__int__ returned non-int (type %s).  "
                "The ability to return an instance of a strict subclass of int "
                "is deprecated, and may be removed in a future version of "
                "Python." % (tp,)), space.w_DeprecationWarning)
            return w_result
        raise oefmt(space.w_TypeError,
                    "__int__ returned non-int (type '%T')", w_result)

    def ord(self, space):
        raise oefmt(space.w_TypeError,
                    "ord() expected string of length 1, but %T found", self)

    def __spacebind__(self, space):
        return self

    def unwrap(self, space):
        """NOT_RPYTHON"""
        # _____ this code is here to support testing only _____
        return self

    def unpackiterable_int(self, space):
        lst = space.listview_int(self)
        if lst:
            return lst[:]
        return None

    def unpackiterable_float(self, space):
        lst = space.listview_float(self)
        if lst:
            return lst[:]
        return None


class InterpIterable(object):
    def __init__(self, space, w_iterable):
        self.w_iter = space.iter(w_iterable)
        self.space = space

    def __iter__(self):
        return self

    def next(self):
        space = self.space
        try:
            return space.next(self.w_iter)
        except OperationError as e:
            if not e.match(space, space.w_StopIteration):
                raise
            raise StopIteration

class InternalSpaceCache(Cache):
    """A generic cache for an object space.  Arbitrary information can
    be attached to the space by defining a function or class 'f' which
    can be called as 'f(space)'.  Its result is stored in this
    ObjSpaceCache.
    """
    def __init__(self, space):
        Cache.__init__(self)
        self.space = space
    def _build(self, callable):
        return callable(self.space)

class SpaceCache(Cache):
    """A base class for all our concrete caches."""
    def __init__(self, space):
        Cache.__init__(self)
        self.space = space

    def _build(self, key):
        return self.build(key)

    def _ready(self, result):
        return self.ready(result)

    def ready(self, result):
        pass

class DescrMismatch(Exception):
    pass

class BufferInterfaceNotFound(Exception):
    pass

@specialize.memo()
def wrappable_class_name(Class):
    try:
        return Class.typedef.name
    except AttributeError:
        return 'internal subclass of %s' % (Class.__name__,)

class CannotHaveLock(Exception):
    """Raised by space.allocate_lock() if we're translating."""

# ____________________________________________________________

class ObjSpace(object):
    """Base class for the interpreter-level implementations of object spaces.
    http://pypy.readthedocs.org/en/latest/objspace.html"""

    def __init__(self, config=None):
        "NOT_RPYTHON: Basic initialization of objects."
        self.fromcache = InternalSpaceCache(self).getorbuild
        self.threadlocals = ThreadLocals()
        # set recursion limit
        # sets all the internal descriptors
        if config is None:
            from pypy.config.pypyoption import get_pypy_config
            config = get_pypy_config(translating=False)
        self.config = config

        self.builtin_modules = {}
        self.reloading_modules = {}

        self.interned_strings = make_weak_value_dictionary(self, unicode, W_Root)
        self.actionflag = ActionFlag()    # changed by the signal module
        self.check_signal_action = None   # changed by the signal module
        make_finalizer_queue(W_Root, self)
        self._code_of_sys_exc_info = None

        # can be overridden to a subclass
        self.initialize()

    def startup(self):
        # To be called before using the space
        self.threadlocals.enter_thread(self)

        # Initialize already imported builtin modules
        from pypy.interpreter.module import Module
        w_modules = self.sys.get('modules')
        for w_modname in self.unpackiterable(
                                self.sys.get('builtin_module_names')):
            try:
                w_mod = self.getitem(w_modules, w_modname)
            except OperationError as e:
                if e.match(self, self.w_KeyError):
                    continue
                raise
            if isinstance(w_mod, Module) and not w_mod.startup_called:
                w_mod.init(self)

    def finish(self):
        self.wait_for_thread_shutdown()
        w_atexit = self.getbuiltinmodule('atexit')
        self.call_method(w_atexit, '_run_exitfuncs')
        self.sys.flush_std_files(self)
        from pypy.interpreter.module import Module
        for w_mod in self.builtin_modules.values():
            if isinstance(w_mod, Module) and w_mod.startup_called:
                w_mod.shutdown(self)

    def wait_for_thread_shutdown(self):
        """Wait until threading._shutdown() completes, provided the threading
        module was imported in the first place.  The shutdown routine will
        wait until all non-daemon 'threading' threads have completed."""
        if not self.config.translation.thread:
            return

        w_modules = self.sys.get('modules')
        w_mod = self.finditem_str(w_modules, 'threading')
        if w_mod is None:
            return

        try:
            self.call_method(w_mod, "_shutdown")
        except OperationError as e:
            e.write_unraisable(self, "threading._shutdown()")

    def __repr__(self):
        try:
            return self._this_space_repr_
        except AttributeError:
            return self.__class__.__name__

    def setbuiltinmodule(self, importname):
        """NOT_RPYTHON. load a lazy pypy/module and put it into sys.modules"""
        if '.' in importname:
            fullname = importname
            importname = fullname.rsplit('.', 1)[1]
        else:
            fullname = "pypy.module.%s" % importname

        Module = __import__(fullname,
                            None, None, ["Module"]).Module
        if Module.applevel_name is not None:
            name = Module.applevel_name
        else:
            name = importname

        mod = Module(self, self.wrap(name))
        mod.install()

        return name

    def getbuiltinmodule(self, name, force_init=False, reuse=True):
        w_name = self.wrap(name)
        w_modules = self.sys.get('modules')
        if not force_init:
            assert reuse
            try:
                return self.getitem(w_modules, w_name)
            except OperationError as e:
                if not e.match(self, self.w_KeyError):
                    raise

        # If the module is a builtin but not yet imported,
        # retrieve it and initialize it
        try:
            w_mod = self.builtin_modules[name]
        except KeyError:
            raise oefmt(self.w_SystemError,
                        "getbuiltinmodule() called with non-builtin module %s",
                        name)

        # Add the module to sys.modules and initialize the module. The
        # order is important to avoid recursions.
        from pypy.interpreter.module import Module
        if isinstance(w_mod, Module):
            if not reuse and w_mod.startup_called:
                # create a copy of the module.  (see issue1514) eventlet
                # patcher relies on this behaviour.
                w_mod2 = self.wrap(Module(self, w_name))
                self.setitem(w_modules, w_name, w_mod2)
                w_mod.getdict(self)  # unlazy w_initialdict
                self.call_method(w_mod2.getdict(self), 'update',
                                 w_mod.w_initialdict)
                return w_mod2
            self.setitem(w_modules, w_name, w_mod)
            w_mod.init(self)
        else:
            self.setitem(w_modules, w_name, w_mod)
        return w_mod

    def get_builtinmodule_to_install(self):
        """NOT_RPYTHON"""
        try:
            return self._builtinmodule_list
        except AttributeError:
            pass

        modules = []

        # You can enable more modules by specifying --usemodules=xxx,yyy
        for name, value in self.config.objspace.usemodules:
            if value and name not in modules:
                modules.append(name)

        if self.config.objspace.extmodules:
            for name in self.config.objspace.extmodules.split(','):
                if name not in modules:
                    modules.append(name)

        self._builtinmodule_list = modules
        return self._builtinmodule_list

    ALL_BUILTIN_MODULES = [
        'posix', 'nt', 'os2', 'mac', 'ce', 'riscos',
        'math', 'array', 'select',
        '_random', '_sre', 'time', '_socket', 'errno',
        'unicodedata',
        'parser', 'fcntl', '_codecs', 'binascii'
    ]

    def make_builtins(self):
        "NOT_RPYTHON: only for initializing the space."

        from pypy.module.exceptions import Module
        w_name = self.wrap('__exceptions__')
        self.exceptions_module = Module(self, w_name)
        self.exceptions_module.install()

        from pypy.module.imp import Module
        w_name = self.wrap('_imp')
        mod = Module(self, w_name)
        mod.install()

        from pypy.module.sys import Module
        w_name = self.wrap('sys')
        self.sys = Module(self, w_name)
        self.sys.install()

        from pypy.module.__builtin__ import Module
        w_name = self.wrap('builtins')
        self.builtin = Module(self, w_name)
        w_builtin = self.wrap(self.builtin)
        w_builtin.install()
        self.setitem(self.builtin.w_dict, self.wrap('__builtins__'), w_builtin)

        # exceptions was bootstrapped as '__exceptions__' but still
        # lives in pypy/module/exceptions, we rename it below for
        # sys.builtin_module_names
        bootstrap_modules = set(('sys', 'imp', 'builtins', 'exceptions'))
        installed_builtin_modules = list(bootstrap_modules)

        exception_types_w = self.export_builtin_exceptions()

        # initialize with "bootstrap types" from objspace  (e.g. w_None)
        types_w = (self.get_builtin_types().items() +
                   exception_types_w.items())
        for name, w_type in types_w:
            self.setitem(self.builtin.w_dict, self.wrap(name), w_type)

        # install mixed modules
        for mixedname in self.get_builtinmodule_to_install():
            if mixedname not in bootstrap_modules:
                self.install_mixedmodule(mixedname, installed_builtin_modules)

        installed_builtin_modules.remove('exceptions')
        installed_builtin_modules.append('__exceptions__')
        installed_builtin_modules.sort()
        w_builtin_module_names = self.newtuple(
            [self.wrap(fn) for fn in installed_builtin_modules])

        # force this value into the dict without unlazyfying everything
        self.setitem(self.sys.w_dict, self.wrap('builtin_module_names'),
                     w_builtin_module_names)

    def get_builtin_types(self):
        """Get a dictionary mapping the names of builtin types to the type
        objects."""
        raise NotImplementedError

    def export_builtin_exceptions(self):
        """NOT_RPYTHON"""
        w_dic = self.exceptions_module.getdict(self)
        exc_types_w = {}
        w_iter = self.iter(w_dic)
        while True:
            try:
                w_name = self.next(w_iter)
            except OperationError as e:
                if not e.match(self, self.w_StopIteration):
                    raise
                break
            name = self.str_w(w_name)
            if not name.startswith('__'):
                excname = name
                w_exc = self.getitem(w_dic, w_name)
                exc_types_w[name] = w_exc
                setattr(self, "w_" + excname, w_exc)
        return exc_types_w

    def install_mixedmodule(self, mixedname, installed_builtin_modules):
        """NOT_RPYTHON"""
        modname = self.setbuiltinmodule(mixedname)
        if modname:
            assert modname not in installed_builtin_modules, (
                "duplicate interp-level module enabled for the "
                "app-level module %r" % (modname,))
            installed_builtin_modules.append(modname)

    def setup_builtin_modules(self):
        "NOT_RPYTHON: only for initializing the space."
        if self.config.objspace.usemodules.cpyext:
            from pypy.module.cpyext.state import State
            self.fromcache(State).build_api(self)
        self.getbuiltinmodule('sys')
        self.getbuiltinmodule('_imp')
        self.getbuiltinmodule('_frozen_importlib')
        self.getbuiltinmodule('builtins')
        for mod in self.builtin_modules.values():
            mod.setup_after_space_initialization()

    def initialize(self):
        """NOT_RPYTHON: Abstract method that should put some minimal
        content into the w_builtins."""

    def getexecutioncontext(self):
        "Return what we consider to be the active execution context."
        # Important: the annotator must not see a prebuilt ExecutionContext:
        # you should not see frames while you translate
        # so we make sure that the threadlocals never *have* an
        # ExecutionContext during translation.
        if not we_are_translated():
            if self.config.translating:
                assert self.threadlocals.get_ec() is None, (
                    "threadlocals got an ExecutionContext during translation!")
                try:
                    return self._ec_during_translation
                except AttributeError:
                    ec = self.createexecutioncontext()
                    self._ec_during_translation = ec
                    return ec
            else:
                ec = self.threadlocals.get_ec()
                if ec is None:
                    self.threadlocals.enter_thread(self)
                    ec = self.threadlocals.get_ec()
                return ec
        else:
            # translated case follows.  self.threadlocals is either from
            # 'pypy.interpreter.miscutils' or 'pypy.module.thread.threadlocals'.
            # the result is assumed to be non-null: enter_thread() was called
            # by space.startup().
            ec = self.threadlocals.get_ec()
            assert ec is not None
            return ec

    def _freeze_(self):
        return True

    def createexecutioncontext(self):
        "Factory function for execution contexts."
        return ExecutionContext(self)

    def createcompiler(self):
        "Factory function creating a compiler object."
        try:
            return self.default_compiler
        except AttributeError:
            from pypy.interpreter.pycompiler import PythonAstCompiler
            compiler = PythonAstCompiler(self)
            self.default_compiler = compiler
            return compiler

    def createframe(self, code, w_globals, outer_func=None):
        "Create an empty PyFrame suitable for this code object."
        return self.FrameClass(self, code, w_globals, outer_func)

    def allocate_lock(self):
        """Return an interp-level Lock object if threads are enabled,
        and a dummy object if they are not."""
        from rpython.rlib import rthread
        if not self.config.objspace.usemodules.thread:
            return rthread.dummy_lock
        # hack: we can't have prebuilt locks if we're translating.
        # In this special situation we should just not lock at all
        # (translation is not multithreaded anyway).
        if not we_are_translated() and self.config.translating:
            raise CannotHaveLock()
        try:
            return rthread.allocate_lock()
        except rthread.error:
            raise oefmt(self.w_RuntimeError, "out of resources")

    # Following is a friendly interface to common object space operations
    # that can be defined in term of more primitive ones.  Subclasses
    # may also override specific functions for performance.

    def not_(self, w_obj):
        return self.wrap(not self.is_true(w_obj))

    def eq_w(self, w_obj1, w_obj2):
        """Implements equality with the double check 'x is y or x == y'."""
        return self.is_w(w_obj1, w_obj2) or self.is_true(self.eq(w_obj1, w_obj2))

    def is_(self, w_one, w_two):
        return self.newbool(self.is_w(w_one, w_two))

    def is_w(self, w_one, w_two):
        # done by a method call on w_two (and not on w_one, because of the
        # expected programming style where we say "if x is None" or
        # "if x is object").
        assert w_two is not None
        return w_two.is_w(self, w_one)

    def is_none(self, w_obj):
        """ mostly for checking inputargs that have unwrap_spec and
        can accept both w_None and None
        """
        return w_obj is None or self.is_w(w_obj, self.w_None)

    def id(self, w_obj):
        w_result = w_obj.immutable_unique_id(self)
        if w_result is None:
            # in the common case, returns an unsigned value
            w_result = self.wrap(r_uint(compute_unique_id(w_obj)))
        return w_result

    def hash_w(self, w_obj):
        """shortcut for space.int_w(space.hash(w_obj))"""
        return self.int_w(self.hash(w_obj))

    def len_w(self, w_obj):
        """shortcut for space.int_w(space.len(w_obj))"""
        return self.int_w(self.len(w_obj))

    def contains_w(self, w_container, w_item):
        """shortcut for space.is_true(space.contains(w_container, w_item))"""
        return self.is_true(self.contains(w_container, w_item))

    def setitem_str(self, w_obj, key, w_value):
        return self.setitem(w_obj, self.wrap(key), w_value)

    def finditem_str(self, w_obj, key):
        return self.finditem(w_obj, self.wrap(key))

    def finditem(self, w_obj, w_key):
        try:
            return self.getitem(w_obj, w_key)
        except OperationError as e:
            if e.match(self, self.w_KeyError):
                return None
            raise

    def findattr(self, w_object, w_name):
        try:
            return self.getattr(w_object, w_name)
        except OperationError as e:
            # a PyPy extension: let SystemExit and KeyboardInterrupt go through
            if e.async(self):
                raise
            return None

    @signature(types.any(), types.bool(), returns=types.instance(W_Root))
    def newbool(self, b):
        if b:
            return self.w_True
        else:
            return self.w_False

    def new_interned_w_str(self, w_u):
        assert isinstance(w_u, W_Root)   # and is not None
        u = self.unicode_w(w_u)
        if not we_are_translated():
            assert type(u) is unicode
        w_u1 = self.interned_strings.get(u)
        if w_u1 is None:
            w_u1 = w_u
            self.interned_strings.set(u, w_u1)
        return w_u1

    def new_interned_str(self, s):
        """Assumes an identifier (utf-8 encoded str)"""
        if not we_are_translated():
            assert type(s) is str
        u = s.decode('utf-8')
        w_s1 = self.interned_strings.get(u)
        if w_s1 is None:
            w_s1 = self.wrap(u)
            self.interned_strings.set(u, w_s1)
        return w_s1

    def get_interned_str(self, s):
        """Assumes an identifier (utf-8 encoded str).  Returns None if
        the identifier is not interned, or not a valid utf-8 string at all.
        """
        # interface for marshal_impl
        if not we_are_translated():
            assert type(s) is str
        try:
            u = s.decode('utf-8')
        except UnicodeDecodeError:
            return None
        return self.interned_strings.get(u)   # may be None

    @specialize.arg(1)
    def descr_self_interp_w(self, RequiredClass, w_obj):
        if not isinstance(w_obj, RequiredClass):
            raise DescrMismatch()
        return w_obj

    @specialize.arg(1)
    def interp_w(self, RequiredClass, w_obj, can_be_None=False):
        """
        Unwrap w_obj, checking that it is an instance of the required internal
        interpreter class.
        """
        assert RequiredClass is not None
        if can_be_None and self.is_none(w_obj):
            return None
        if not isinstance(w_obj, RequiredClass):   # or obj is None
            raise oefmt(self.w_TypeError,
                        "'%s' object expected, got '%N' instead",
                        wrappable_class_name(RequiredClass),
                        w_obj.getclass(self))
        return w_obj

    def unpackiterable(self, w_iterable, expected_length=-1):
        """Unpack an iterable into a real (interpreter-level) list.

        Raise an OperationError(w_ValueError) if the length is wrong."""
        w_iterator = self.iter(w_iterable)
        if expected_length == -1:
            if self.is_generator(w_iterator):
                # special hack for speed
                lst_w = []
                w_iterator.unpack_into(lst_w)
                return lst_w
            return self._unpackiterable_unknown_length(w_iterator, w_iterable)
        else:
            lst_w = self._unpackiterable_known_length(w_iterator,
                                                      expected_length)
            return lst_w[:]     # make the resulting list resizable

    def iteriterable(self, w_iterable):
        return InterpIterable(self, w_iterable)

    def _unpackiterable_unknown_length(self, w_iterator, w_iterable):
        """Unpack an iterable of unknown length into an interp-level
        list.
        """
        # If we can guess the expected length we can preallocate.
        try:
            items = newlist_hint(self.length_hint(w_iterable, 0))
        except MemoryError:
            items = [] # it might have lied

        tp = self.type(w_iterator)
        while True:
            unpackiterable_driver.jit_merge_point(tp=tp,
                                                  w_iterator=w_iterator,
                                                  items=items)
            try:
                w_item = self.next(w_iterator)
            except OperationError as e:
                if not e.match(self, self.w_StopIteration):
                    raise
                break  # done
            items.append(w_item)
        #
        return items

    @jit.dont_look_inside
    def _unpackiterable_known_length(self, w_iterator, expected_length):
        # Unpack a known length list, without letting the JIT look inside.
        # Implemented by just calling the @jit.unroll_safe version, but
        # the JIT stopped looking inside already.
        return self._unpackiterable_known_length_jitlook(w_iterator,
                                                         expected_length)

    @jit.unroll_safe
    def _unpackiterable_known_length_jitlook(self, w_iterator,
                                             expected_length):
        items = [None] * expected_length
        idx = 0
        while True:
            try:
                w_item = self.next(w_iterator)
            except OperationError as e:
                if not e.match(self, self.w_StopIteration):
                    raise
                break  # done
            if idx == expected_length:
                raise oefmt(self.w_ValueError,
                            "too many values to unpack (expected %d)",
                            expected_length)
            items[idx] = w_item
            idx += 1
        if idx < expected_length:
            raise oefmt(self.w_ValueError,
                        "not enough values to unpack (expected %d, got %d)",
                        expected_length, idx)
        return items

    def unpackiterable_unroll(self, w_iterable, expected_length):
        # Like unpackiterable(), but for the cases where we have
        # an expected_length and want to unroll when JITted.
        # Returns a fixed-size list.
        w_iterator = self.iter(w_iterable)
        assert expected_length != -1
        return self._unpackiterable_known_length_jitlook(w_iterator,
                                                         expected_length)


    def unpackiterable_int(self, w_obj):
        """
        Return a RPython list of unwrapped ints out of w_obj. The list is
        guaranteed to be acopy of the actual data contained in w_obj, so you
        can freely modify it. It might return None if not supported.
        """
        return w_obj.unpackiterable_int(self)

    def unpackiterable_float(self, w_obj):
        """
        Same as unpackiterable_int, but for floats.
        """
        return w_obj.unpackiterable_float(self)


    def length_hint(self, w_obj, default):
        """Return the length of an object, consulting its __length_hint__
        method if necessary.
        """
        try:
            return self.len_w(w_obj)
        except OperationError as e:
            if not (e.match(self, self.w_TypeError) or
                    e.match(self, self.w_AttributeError)):
                raise

        w_descr = self.lookup(w_obj, '__length_hint__')
        if w_descr is None:
            return default
        try:
            w_hint = self.get_and_call_function(w_descr, w_obj)
        except OperationError as e:
            if not (e.match(self, self.w_TypeError) or
                    e.match(self, self.w_AttributeError)):
                raise
            return default
        if self.is_w(w_hint, self.w_NotImplemented):
            return default

        hint = self.int_w(w_hint)
        if hint < 0:
            raise oefmt(self.w_ValueError,
                        "__length_hint__() should return >= 0")
        return hint

    def fixedview(self, w_iterable, expected_length=-1):
        """ A fixed list view of w_iterable. Don't modify the result
        """
        return make_sure_not_resized(self.unpackiterable(w_iterable,
                                                         expected_length)[:])

    fixedview_unroll = fixedview

    def listview(self, w_iterable, expected_length=-1):
        """ A non-fixed view of w_iterable. Don't modify the result
        """
        return self.unpackiterable(w_iterable, expected_length)

    def listview_no_unpack(self, w_iterable):
        """ Same as listview() if cheap.  If 'w_iterable' is something like
        a generator, for example, then return None instead.
        May return None anyway.
        """
        return None

    def listview_bytes(self, w_list):
        """ Return a list of unwrapped strings out of a list of strings. If the
        argument is not a list or does not contain only strings, return None.
        May return None anyway.
        """
        return None

    def listview_unicode(self, w_list):
        """ Return a list of unwrapped unicode out of a list of unicode. If the
        argument is not a list or does not contain only unicode, return None.
        May return None anyway.
        """
        return None

    def listview_int(self, w_list):
        """ Return a list of unwrapped int out of a list of int. If the
        argument is not a list or does not contain only int, return None.
        May return None anyway.
        """
        return None

    def listview_float(self, w_list):
        """ Return a list of unwrapped float out of a list of float. If the
        argument is not a list or does not contain only float, return None.
        May return None anyway.
        """
        return None

    def view_as_kwargs(self, w_dict):
        """ if w_dict is a kwargs-dict, return two lists, one of unwrapped
        strings and one of wrapped values. otherwise return (None, None)
        """
        return (None, None)

    def newlist_bytes(self, list_s):
        return self.newlist([self.newbytes(s) for s in list_s])

    def newlist_unicode(self, list_u):
        return self.newlist([self.wrap(u) for u in list_u])

    def newlist_int(self, list_i):
        return self.newlist([self.wrap(i) for i in list_i])

    def newlist_float(self, list_f):
        return self.newlist([self.wrap(f) for f in list_f])

    def newlist_hint(self, sizehint):
        from pypy.objspace.std.listobject import make_empty_list_with_size
        return make_empty_list_with_size(self, sizehint)

    def wrap_fsdecoded(self, x):
        return self.fsdecode(self.newbytes(x))

    @jit.unroll_safe
    def exception_match(self, w_exc_type, w_check_class):
        """Checks if the given exception type matches 'w_check_class'."""
        if self.is_w(w_exc_type, w_check_class):
            return True   # fast path
        if self.isinstance_w(w_check_class, self.w_tuple):
            for w_t in self.fixedview(w_check_class):
                if self.exception_match(w_exc_type, w_t):
                    return True
            else:
                return False
        return self.exception_issubclass_w(w_exc_type, w_check_class)

    def call_obj_args(self, w_callable, w_obj, args):
        if not self.config.objspace.disable_call_speedhacks:
            # start of hack for performance
            from pypy.interpreter.function import Function
            if isinstance(w_callable, Function):
                return w_callable.call_obj_args(w_obj, args)
            # end of hack for performance
        return self.call_args(w_callable, args.prepend(w_obj))

    def call(self, w_callable, w_args, w_kwds=None):
        args = Arguments.frompacked(self, w_args, w_kwds)
        return self.call_args(w_callable, args)

    def _try_fetch_pycode(self, w_func):
        from pypy.interpreter.function import Function, Method
        if isinstance(w_func, Method):
            w_func = w_func.w_function
        if isinstance(w_func, Function):
            return w_func.code
        return None

    def call_function(self, w_func, *args_w):
        nargs = len(args_w) # used for pruning funccall versions
        if not self.config.objspace.disable_call_speedhacks and nargs < 5:
            # start of hack for performance
            from pypy.interpreter.function import Function, Method
            if isinstance(w_func, Method):
                if nargs < 4:
                    func = w_func.w_function
                    if isinstance(func, Function):
                        return func.funccall(w_func.w_instance, *args_w)

            if isinstance(w_func, Function):
                return w_func.funccall(*args_w)
            # end of hack for performance

        args = Arguments(self, list(args_w))
        return self.call_args(w_func, args)

    def call_valuestack(self, w_func, nargs, frame, methodcall=False):
        # methodcall is only used for better error messages in argument.py
        from pypy.interpreter.function import Function, Method, is_builtin_code
        if frame.get_is_being_profiled() and is_builtin_code(w_func):
            # XXX: this code is copied&pasted :-( from the slow path below
            # call_valuestack().
            args = frame.make_arguments(nargs)
            return self.call_args_and_c_profile(frame, w_func, args)

        if not self.config.objspace.disable_call_speedhacks:
            # start of hack for performance
            if isinstance(w_func, Method):
                # reuse callable stack place for w_inst
                frame.settopvalue(w_func.w_instance, nargs)
                nargs += 1
                methodcall = True
                w_func = w_func.w_function

            if isinstance(w_func, Function):
                return w_func.funccall_valuestack(
                        nargs, frame, methodcall=methodcall)
            # end of hack for performance

        args = frame.make_arguments(nargs)
        return self.call_args(w_func, args)

    def call_args_and_c_profile(self, frame, w_func, args):
        ec = self.getexecutioncontext()
        ec.c_call_trace(frame, w_func, args)
        try:
            w_res = self.call_args(w_func, args)
        except OperationError:
            ec.c_exception_trace(frame, w_func)
            raise
        ec.c_return_trace(frame, w_func, args)
        return w_res

    def call_method(self, w_obj, methname, *arg_w):
        w_meth = self.getattr(w_obj, self.wrap(methname))
        return self.call_function(w_meth, *arg_w)

    def raise_key_error(self, w_key):
        e = self.call_function(self.w_KeyError, w_key)
        raise OperationError(self.w_KeyError, e)

    def lookup(self, w_obj, name):
        w_type = self.type(w_obj)
        w_mro = self.getattr(w_type, self.wrap("__mro__"))
        for w_supertype in self.fixedview(w_mro):
            w_value = w_supertype.getdictvalue(self, name)
            if w_value is not None:
                return w_value
        return None

    def is_generator(self, w_obj):
        from pypy.interpreter.generator import GeneratorIterator
        return isinstance(w_obj, GeneratorIterator)

    def callable(self, w_obj):
        return self.wrap(self.lookup(w_obj, "__call__") is not None)

    def issequence_w(self, w_obj):
        flag = self.type(w_obj).flag_map_or_seq
        if flag == 'M':
            return False
        elif flag == 'S':
            return True
        else:
            return (self.lookup(w_obj, '__getitem__') is not None)

    def ismapping_w(self, w_obj):
        flag = self.type(w_obj).flag_map_or_seq
        if flag == 'M':
            return True
        elif flag == 'S':
            return False
        else:
            return self.lookup(w_obj, '__getitem__') is not None

    # The code below only works
    # for the simple case (new-style instance).
    # These methods are patched with the full logic by the builtins
    # module when it is loaded

    def abstract_issubclass_w(self, w_cls1, w_cls2, allow_override=False):
        # Equivalent to 'issubclass(cls1, cls2)'.
        return self.issubtype_w(w_cls1, w_cls2)

    def abstract_isinstance_w(self, w_obj, w_cls, allow_override=False):
        # Equivalent to 'isinstance(obj, cls)'.
        return self.isinstance_w(w_obj, w_cls)

    def abstract_isclass_w(self, w_obj):
        # Equivalent to 'isinstance(obj, type)'.
        return self.isinstance_w(w_obj, self.w_type)

    def abstract_getclass(self, w_obj):
        # Equivalent to 'obj.__class__'.
        return self.type(w_obj)

    def isabstractmethod_w(self, w_obj):
        try:
            w_result = self.getattr(w_obj, self.wrap("__isabstractmethod__"))
        except OperationError as e:
            if e.match(self, self.w_AttributeError):
                return False
            raise
        return self.is_true(w_result)

    # CPython rules allows subclasses of BaseExceptions to be exceptions.
    # This is slightly less general than the case above, so we prefix
    # it with exception_

    def exception_is_valid_obj_as_class_w(self, w_obj):
        if not self.isinstance_w(w_obj, self.w_type):
            return False
        return self.issubtype_w(w_obj, self.w_BaseException)

    def exception_is_valid_class_w(self, w_cls):
        return self.issubtype_w(w_cls, self.w_BaseException)

    def exception_getclass(self, w_obj):
        return self.type(w_obj)

    def exception_issubclass_w(self, w_cls1, w_cls2):
        return self.issubtype_w(w_cls1, w_cls2)

    def new_exception_class(self, *args, **kwargs):
        "NOT_RPYTHON; convenience method to create excceptions in modules"
        return new_exception_class(self, *args, **kwargs)

    # end of special support code

    def eval(self, expression, w_globals, w_locals, hidden_applevel=False):
        "NOT_RPYTHON: For internal debugging."
        if isinstance(expression, str):
            compiler = self.createcompiler()
            expression = compiler.compile(expression, '?', 'eval', 0,
                                         hidden_applevel=hidden_applevel)
        else:
            raise TypeError('space.eval(): expected a string, code or PyCode object')
        return expression.exec_code(self, w_globals, w_locals)

    def exec_(self, statement, w_globals, w_locals, hidden_applevel=False,
              filename=None):
        "NOT_RPYTHON: For internal debugging."
        if filename is None:
            filename = '?'
        from pypy.interpreter.pycode import PyCode
        if isinstance(statement, str):
            compiler = self.createcompiler()
            statement = compiler.compile(statement, filename, 'exec', 0,
                                         hidden_applevel=hidden_applevel)
        if not isinstance(statement, PyCode):
            raise TypeError('space.exec_(): expected a string, code or PyCode object')
        w_key = self.wrap('__builtins__')
        if not self.contains_w(w_globals, w_key):
            self.setitem(w_globals, w_key, self.wrap(self.builtin))
        return statement.exec_code(self, w_globals, w_locals)

    @specialize.arg(2)
    def appexec(self, posargs_w, source):
        """ return value from executing given source at applevel.
            EXPERIMENTAL. The source must look like
               '''(x, y):
                       do_stuff...
                       return result
               '''
        """
        w_func = self.fromcache(AppExecCache).getorbuild(source)
        args = Arguments(self, list(posargs_w))
        return self.call_args(w_func, args)

    def _next_or_none(self, w_it):
        try:
            return self.next(w_it)
        except OperationError as e:
            if not e.match(self, self.w_StopIteration):
                raise
            return None

    @specialize.arg(3)
    def compare_by_iteration(self, w_iterable1, w_iterable2, op):
        w_it1 = self.iter(w_iterable1)
        w_it2 = self.iter(w_iterable2)
        while True:
            w_x1 = self._next_or_none(w_it1)
            w_x2 = self._next_or_none(w_it2)
            if w_x1 is None or w_x2 is None:
                if op == 'eq': return self.newbool(w_x1 is w_x2)  # both None
                if op == 'ne': return self.newbool(w_x1 is not w_x2)
                if op == 'lt': return self.newbool(w_x2 is not None)
                if op == 'le': return self.newbool(w_x1 is None)
                if op == 'gt': return self.newbool(w_x1 is not None)
                if op == 'ge': return self.newbool(w_x2 is None)
                assert False, "bad value for op"
            if not self.eq_w(w_x1, w_x2):
                if op == 'eq': return self.w_False
                if op == 'ne': return self.w_True
                if op == 'lt': return self.lt(w_x1, w_x2)
                if op == 'le': return self.le(w_x1, w_x2)
                if op == 'gt': return self.gt(w_x1, w_x2)
                if op == 'ge': return self.ge(w_x1, w_x2)
                assert False, "bad value for op"

    def decode_index(self, w_index_or_slice, seqlength):
        """Helper for custom sequence implementations
             -> (index, 0, 0) or
                (start, stop, step)
        """
        if self.isinstance_w(w_index_or_slice, self.w_slice):
            from pypy.objspace.std.sliceobject import W_SliceObject
            assert isinstance(w_index_or_slice, W_SliceObject)
            start, stop, step = w_index_or_slice.indices3(self, seqlength)
        else:
            start = self.int_w(w_index_or_slice, allow_conversion=False)
            if start < 0:
                start += seqlength
            if not (0 <= start < seqlength):
                raise oefmt(self.w_IndexError, "index out of range")
            stop = 0
            step = 0
        return start, stop, step

    def decode_index4(self, w_index_or_slice, seqlength):
        """Helper for custom sequence implementations
             -> (index, 0, 0, 1) or
                (start, stop, step, slice_length)
        """
        if self.isinstance_w(w_index_or_slice, self.w_slice):
            from pypy.objspace.std.sliceobject import W_SliceObject
            assert isinstance(w_index_or_slice, W_SliceObject)
            start, stop, step, length = w_index_or_slice.indices4(self,
                                                                  seqlength)
        else:
            start = self.int_w(w_index_or_slice, allow_conversion=False)
            if start < 0:
                start += seqlength
            if not (0 <= start < seqlength):
                raise oefmt(self.w_IndexError, "index out of range")
            stop = 0
            step = 0
            length = 1
        return start, stop, step, length

    def getindex_w(self, w_obj, w_exception, objdescr=None):
        """Return w_obj.__index__() as an RPython int.
        If w_exception is None, silently clamp in case of overflow;
        else raise w_exception.
        """
        try:
            w_index = self.index(w_obj)
        except OperationError as err:
            if objdescr is None or not err.match(self, self.w_TypeError):
                raise
            raise oefmt(self.w_TypeError,
                        "%s indices must be integers or slices, not %T",
                        objdescr, w_obj)
        try:
            # allow_conversion=False it's not really necessary because the
            # return type of __index__ is already checked by space.index(),
            # but there is no reason to allow conversions anyway
            index = self.int_w(w_index, allow_conversion=False)
        except OperationError as err:
            if not err.match(self, self.w_OverflowError):
                raise
            if not w_exception:
                # w_index should be a long object, but can't be sure of that
                if self.is_true(self.lt(w_index, self.wrap(0))):
                    return -sys.maxint-1
                else:
                    return sys.maxint
            else:
                raise oefmt(w_exception,
                            "cannot fit '%T' into an index-sized integer",
                            w_obj)
        else:
            return index

    def getslice(space, w_obj, w_start, w_stop):
        w_slice = space.newslice(w_start, w_stop, space.w_None)
        return space.getitem(w_obj, w_slice)

    def setslice(space, w_obj, w_start, w_stop, w_sequence):
        w_slice = space.newslice(w_start, w_stop, space.w_None)
        return space.setitem(w_obj, w_slice, w_sequence)

    def delslice(space, w_obj, w_start, w_stop):
        w_slice = space.newslice(w_start, w_stop, space.w_None)
        return space.delitem(w_obj, w_slice)

    def r_longlong_w(self, w_obj, allow_conversion=True):
        bigint = self.bigint_w(w_obj, allow_conversion)
        try:
            return bigint.tolonglong()
        except OverflowError:
            raise oefmt(self.w_OverflowError, "integer too large")

    def r_ulonglong_w(self, w_obj, allow_conversion=True):
        bigint = self.bigint_w(w_obj, allow_conversion)
        try:
            return bigint.toulonglong()
        except OverflowError:
            raise oefmt(self.w_OverflowError, "integer too large")
        except ValueError:
            raise oefmt(self.w_ValueError,
                        "cannot convert negative integer to unsigned int")

    BUF_SIMPLE   = 0x0000
    BUF_WRITABLE = 0x0001
    BUF_FORMAT   = 0x0004
    BUF_ND       = 0x0008
    BUF_STRIDES  = 0x0010 | BUF_ND
    BUF_C_CONTIGUOUS = 0x0020 | BUF_STRIDES
    BUF_F_CONTIGUOUS = 0x0040 | BUF_STRIDES
    BUF_ANY_CONTIGUOUS = 0x0080 | BUF_STRIDES
    BUF_INDIRECT = 0x0100 | BUF_STRIDES

    BUF_CONTIG_RO = BUF_ND
    BUF_CONTIG    = BUF_ND | BUF_WRITABLE

    BUF_FULL_RO = BUF_INDIRECT | BUF_FORMAT
    BUF_FULL    = BUF_INDIRECT | BUF_FORMAT | BUF_WRITABLE

    def check_buf_flags(self, flags, readonly):
        if readonly and flags & self.BUF_WRITABLE == self.BUF_WRITABLE:
            raise oefmt(self.w_BufferError, "Object is not writable.")

    def buffer_w(self, w_obj, flags):
        # New buffer interface, returns a buffer based on flags (PyObject_GetBuffer)
        try:
            return w_obj.buffer_w(self, flags)
        except BufferInterfaceNotFound:
            raise oefmt(self.w_TypeError,
                        "'%T' does not support the buffer interface", w_obj)

    def buffer_w_ex(self, w_obj, flags):
        # New buffer interface, returns a buffer based on flags (PyObject_GetBuffer)
        # Returns extra information: (buffer, typecode, itemsize)
        try:
            return w_obj.buffer_w_ex(self, flags)
        except BufferInterfaceNotFound:
            raise oefmt(self.w_TypeError,
                        "'%T' does not support the buffer interface", w_obj)

    def readbuf_w(self, w_obj):
        # Old buffer interface, returns a readonly buffer (PyObject_AsReadBuffer)
        try:
            return w_obj.buffer_w(self, self.BUF_SIMPLE)
        except BufferInterfaceNotFound:
            raise oefmt(self.w_TypeError,
                        "expected an object with a buffer interface")

    def writebuf_w(self, w_obj):
        # Old buffer interface, returns a writeable buffer (PyObject_AsWriteBuffer)
        try:
            return w_obj.buffer_w(self, self.BUF_WRITABLE)
        except BufferInterfaceNotFound:
            raise oefmt(self.w_TypeError,
                        "expected an object with a writable buffer interface")

    def charbuf_w(self, w_obj):
        # Old buffer interface, returns a character buffer (PyObject_AsCharBuffer)
        try:
            buf = w_obj.buffer_w(self, self.BUF_SIMPLE)
        except BufferInterfaceNotFound:
            raise oefmt(self.w_TypeError,
                        "expected an object with a buffer interface")
        else:
            return buf.as_str()

    def _getarg_error(self, expected, w_obj):
        if self.is_none(w_obj):
            e = oefmt(self.w_TypeError, "must be %s, not None", expected)
        else:
            e = oefmt(self.w_TypeError, "must be %s, not %T", expected, w_obj)
        raise e

    @specialize.arg(1)
    def getarg_w(self, code, w_obj):
        if code == 'z*':
            if self.is_none(w_obj):
                return None
            code = 's*'
        if code == 's*':
            if self.isinstance_w(w_obj, self.w_str):
                return StringBuffer(w_obj.bytes_w(self))
            if self.isinstance_w(w_obj, self.w_unicode):
                return StringBuffer(w_obj.identifier_w(self))
            try:
                return w_obj.buffer_w(self, self.BUF_SIMPLE)
            except BufferInterfaceNotFound:
                self._getarg_error("bytes or buffer", w_obj)
        elif code == 's#':
            if self.isinstance_w(w_obj, self.w_str):
                return w_obj.bytes_w(self)
            if self.isinstance_w(w_obj, self.w_unicode):
                return w_obj.identifier_w(self)
            try:
                return w_obj.buffer_w(self, self.BUF_SIMPLE).as_str()
            except BufferInterfaceNotFound:
                self._getarg_error("bytes or read-only buffer", w_obj)
        elif code == 'w*':
            try:
                return w_obj.buffer_w(self, self.BUF_WRITABLE)
            except OperationError:
                pass
            except BufferInterfaceNotFound:
                pass
            self._getarg_error("read-write buffer", w_obj)
        elif code == 'y*':
            try:
                return w_obj.buffer_w(self, self.BUF_SIMPLE)
            except BufferInterfaceNotFound:
                self._getarg_error("bytes or buffer", w_obj)
        else:
            assert False

    # XXX rename/replace with code more like CPython getargs for buffers
    def bufferstr_w(self, w_obj, flags=BUF_SIMPLE):
        # Directly returns an interp-level str.  Note that if w_obj is a
        # unicode string, this is different from str_w(buffer(w_obj)):
        # indeed, the latter returns a string with the raw bytes from
        # the underlying unicode buffer, but bufferstr_w() just converts
        # the unicode to an ascii string.  This inconsistency is kind of
        # needed because CPython has the same issue.  (Well, it's
        # unclear if there is any use at all for getting the bytes in
        # the unicode buffer.)
        try:
            return self.bytes_w(w_obj)
        except OperationError as e:
            if not e.match(self, self.w_TypeError):
                raise
        return self.buffer_w(w_obj, flags).as_str()

    def str_or_None_w(self, w_obj):
        return None if self.is_none(w_obj) else self.str_w(w_obj)

    def str_w(self, w_obj):
        """
        if w_obj is unicode, call identifier_w() (i.e., return the UTF-8
        encoded string). Else, call bytes_w().

        Maybe we should kill str_w completely and manually substitute it with
        identifier_w/bytes_w at all call sites?
        """
        if self.isinstance_w(w_obj, self.w_unicode):
            return w_obj.identifier_w(self)
        else:
            return w_obj.bytes_w(self)

    def bytes_w(self, w_obj):
        return w_obj.bytes_w(self)

    def str0_w(self, w_obj):
        "Like str_w, but rejects strings with NUL bytes."
        from rpython.rlib import rstring
        result = self.str_w(w_obj)
        if '\x00' in result:
            raise oefmt(self.w_TypeError,
                        "argument must be a string without NUL characters")
        return rstring.assert_str0(result)

    def bytes0_w(self, w_obj):
        "Like bytes_w, but rejects strings with NUL bytes."
        from rpython.rlib import rstring
        result = self.bytes_w(w_obj)
        if '\x00' in result:
            raise oefmt(self.w_TypeError,
                        "argument must be a string without NUL characters")
        return rstring.assert_str0(result)

    def int_w(self, w_obj, allow_conversion=True):
        """
        Unwrap an app-level int object into an interpret-level int.

        If allow_conversion==True, w_obj might be of any type which implements
        __int__, *except* floats which are explicitly rejected. This is the
        same logic as CPython's PyArg_ParseTuple. If you want to also allow
        floats, you can call space.int_w(space.int(w_obj)).

        If allow_conversion=False, w_obj needs to be an app-level int or a
        subclass.
        """
        return w_obj.int_w(self, allow_conversion)

    def int(self, w_obj):
        return w_obj.int(self)

    def uint_w(self, w_obj):
        return w_obj.uint_w(self)

    def bigint_w(self, w_obj, allow_conversion=True):
        """
        Like int_w, but return a rlib.rbigint object and call __long__ if
        allow_conversion is True.
        """
        return w_obj.bigint_w(self, allow_conversion)

    def float_w(self, w_obj, allow_conversion=True):
        """
        Like int_w, but return an interp-level float and call __float__ if
        allow_conversion is True.
        """
        return w_obj.float_w(self, allow_conversion)

    def unicode_w(self, w_obj):
        return w_obj.unicode_w(self)

    def unicode0_w(self, w_obj):
        "Like unicode_w, but rejects strings with NUL bytes."
        from rpython.rlib import rstring
        result = w_obj.unicode_w(self)
        if u'\x00' in result:
            raise oefmt(self.w_TypeError,
                        "argument must be a unicode string without NUL "
                        "characters")
        return rstring.assert_str0(result)

    def realunicode_w(self, w_obj):
        # Like unicode_w, but only works if w_obj is really of type
        # 'unicode'.
        if not self.isinstance_w(w_obj, self.w_unicode):
            raise oefmt(self.w_TypeError, "argument must be a unicode")
        return self.unicode_w(w_obj)

    def identifier_w(self, w_obj):
        """
        Unwrap an object which is used as an identifier (i.e. names of
        variables, methdods, functions, classes etc.). In py3k, identifiers
        are unicode strings and are unwrapped as UTF-8 encoded byte strings.
        """
        return w_obj.identifier_w(self)

    def fsencode(space, w_obj):
        from pypy.interpreter.unicodehelper import fsencode
        return fsencode(space, w_obj)

    def fsdecode(space, w_obj):
        from pypy.interpreter.unicodehelper import fsdecode
        return fsdecode(space, w_obj)

    def fsencode_w(self, w_obj):
        from rpython.rlib import rstring
        if self.isinstance_w(w_obj, self.w_unicode):
            w_obj = self.fsencode(w_obj)
        result = self.bufferstr_w(w_obj, self.BUF_FULL_RO)
        if '\x00' in result:
            raise oefmt(self.w_TypeError,
                        "argument must be a string without NUL characters")
        return rstring.assert_str0(result)

    def fsdecode_w(self, w_obj):
        if self.isinstance_w(w_obj, self.w_bytes):
            w_obj = self.fsdecode(w_obj)
        return self.unicode0_w(w_obj)

    def bool_w(self, w_obj):
        # Unwraps a bool, also accepting an int for compatibility.
        # For cases where you need to accept bools and ints and nothing
        # else.  Note that saying 'bool' in unwrap_spec() doesn't call
        # this, but the general is_true(),  accepting any object.
        return bool(self.int_w(w_obj))

    def ord(self, w_obj):
        return w_obj.ord(self)

    # This is all interface for gateway.py.
    gateway_int_w = int_w
    gateway_float_w = float_w
    gateway_r_longlong_w = r_longlong_w
    gateway_r_ulonglong_w = r_ulonglong_w

    def gateway_r_uint_w(self, w_obj):
        if self.isinstance_w(w_obj, self.w_float):
            raise oefmt(self.w_TypeError,
                        "integer argument expected, got float")
        return self.uint_w(self.int(w_obj))

    def gateway_nonnegint_w(self, w_obj):
        # Like space.gateway_int_w(), but raises an app-level ValueError if
        # the integer is negative.  Here for gateway.py.
        value = self.gateway_int_w(w_obj)
        if value < 0:
            raise oefmt(self.w_ValueError, "expected a non-negative integer")
        return value

    def c_int_w(self, w_obj):
        # Like space.gateway_int_w(), but raises an app-level OverflowError if
        # the integer does not fit in 32 bits.  Here for gateway.py.
        value = self.gateway_int_w(w_obj)
        if value < INT_MIN or value > INT_MAX:
            raise oefmt(self.w_OverflowError, "expected a 32-bit integer")
        return value

    def c_uint_w(self, w_obj):
        # Like space.gateway_uint_w(), but raises an app-level OverflowError if
        # the integer does not fit in 32 bits.  Here for gateway.py.
        value = self.uint_w(w_obj)
        if value > UINT_MAX:
            raise oefmt(self.w_OverflowError,
                        "expected an unsigned 32-bit integer")
        return value

    def c_nonnegint_w(self, w_obj):
        # Like space.gateway_int_w(), but raises an app-level ValueError if
        # the integer is negative or does not fit in 32 bits.  Here
        # for gateway.py.
        value = self.int_w(w_obj)
        if value < 0:
            raise oefmt(self.w_ValueError, "expected a non-negative integer")
        if value > INT_MAX:
            raise oefmt(self.w_OverflowError, "expected a 32-bit integer")
        return value

    def c_short_w(self, w_obj):
        value = self.int_w(w_obj)
        if value < SHRT_MIN:
            raise oefmt(self.w_OverflowError,
                "signed short integer is less than minimum")
        elif value > SHRT_MAX:
            raise oefmt(self.w_OverflowError,
                "signed short integer is greater than maximum")
        return value

    def c_ushort_w(self, w_obj):
        value = self.int_w(w_obj)
        if value < 0:
            raise oefmt(self.w_OverflowError,
                "can't convert negative value to C unsigned short")
        elif value > USHRT_MAX:
            raise oefmt(self.w_OverflowError,
                "Python int too large for C unsigned short")
        return value

    def c_uid_t_w(self, w_obj):
        # xxx assumes that uid_t and gid_t are a C unsigned int.
        # Equivalent to space.c_uint_w(), with the exception that
        # it also accepts -1 and converts that to UINT_MAX, which
        # is (uid_t)-1.  And values smaller than -1 raise
        # OverflowError, not ValueError.
        try:
            return self.c_uint_w(w_obj)
        except OperationError as e:
            if e.match(self, self.w_ValueError):
                # ValueError: cannot convert negative integer to unsigned
                if self.int_w(w_obj) == -1:
                    return UINT_MAX
                raise oefmt(self.w_OverflowError,
                            "user/group id smaller than minimum (-1)")
            raise

    def truncatedint_w(self, w_obj, allow_conversion=True):
        # Like space.gateway_int_w(), but return the integer truncated
        # instead of raising OverflowError.  For obscure cases only.
        try:
            return self.int_w(w_obj, allow_conversion)
        except OperationError as e:
            if not e.match(self, self.w_OverflowError):
                raise
            from rpython.rlib.rarithmetic import intmask
            return intmask(self.bigint_w(w_obj).uintmask())

    def truncatedlonglong_w(self, w_obj, allow_conversion=True):
        # Like space.gateway_r_longlong_w(), but return the integer truncated
        # instead of raising OverflowError.
        try:
            return self.r_longlong_w(w_obj, allow_conversion)
        except OperationError as e:
            if not e.match(self, self.w_OverflowError):
                raise
            from rpython.rlib.rarithmetic import longlongmask
            return longlongmask(self.bigint_w(w_obj).ulonglongmask())

    def c_filedescriptor_w(self, w_fd):
        # This is only used sometimes in CPython, e.g. for os.fsync() but
        # not os.close().  It's likely designed for 'select'.  It's irregular
        # in the sense that it expects either a real int/long or an object
        # with a fileno(), but not an object with an __int__().
        if not self.isinstance_w(w_fd, self.w_int):
            try:
                w_fileno = self.getattr(w_fd, self.wrap("fileno"))
            except OperationError as e:
                if e.match(self, self.w_AttributeError):
                    raise oefmt(self.w_TypeError,
                                "argument must be an int, or have a fileno() "
                                "method.")
                raise
            w_fd = self.call_function(w_fileno)
            if not self.isinstance_w(w_fd, self.w_int):
                raise oefmt(self.w_TypeError,
                            "fileno() returned a non-integer")
        fd = self.c_int_w(w_fd)  # Can raise w_OverflowError
        if fd < 0:
            raise oefmt(self.w_ValueError,
                "file descriptor cannot be a negative integer (%d)", fd)
        return fd

    def warn(self, w_msg, w_warningcls, stacklevel=2):
        self.appexec([w_msg, w_warningcls, self.wrap(stacklevel)],
                     """(msg, warningcls, stacklevel):
            import _warnings
            _warnings.warn(msg, warningcls, stacklevel=stacklevel)
        """)


class AppExecCache(SpaceCache):
    def build(cache, source):
        """ NOT_RPYTHON """
        space = cache.space
        # XXX will change once we have our own compiler
        import py
        source = source.lstrip()
        assert source.startswith('('), "incorrect header in:\n%s" % (source,)
        source = py.code.Source("def anonymous%s\n" % source)
        w_glob = space.newdict(module=True)
        space.exec_(str(source), w_glob, w_glob)
        return space.getitem(w_glob, space.wrap('anonymous'))


# Table describing the regular part of the interface of object spaces,
# namely all methods which only take w_ arguments and return a w_ result
# (if any).

ObjSpace.MethodTable = [
# method name # symbol # number of arguments # special method name(s)
    ('is_',             'is',        2, []),
    ('id',              'id',        1, []),
    ('type',            'type',      1, []),
    ('isinstance',      'isinstance', 2, ['__instancecheck__']),
    ('issubtype',       'issubtype', 2, ['__subclasscheck__']),  # not for old-style classes
    ('repr',            'repr',      1, ['__repr__']),
    ('str',             'str',       1, ['__str__']),
    ('format',          'format',    2, ['__format__']),
    ('len',             'len',       1, ['__len__']),
    ('hash',            'hash',      1, ['__hash__']),
    ('getattr',         'getattr',   2, ['__getattribute__']),
    ('setattr',         'setattr',   3, ['__setattr__']),
    ('delattr',         'delattr',   2, ['__delattr__']),
    ('getitem',         'getitem',   2, ['__getitem__']),
    ('setitem',         'setitem',   3, ['__setitem__']),
    ('delitem',         'delitem',   2, ['__delitem__']),
    ('trunc',           'trunc',     1, ['__trunc__']),
    ('pos',             'pos',       1, ['__pos__']),
    ('neg',             'neg',       1, ['__neg__']),
    ('nonzero',         'truth',     1, ['__bool__']),
    ('abs',             'abs',       1, ['__abs__']),
    ('ord',             'ord',       1, []),
    ('invert',          '~',         1, ['__invert__']),
    ('add',             '+',         2, ['__add__', '__radd__']),
    ('sub',             '-',         2, ['__sub__', '__rsub__']),
    ('mul',             '*',         2, ['__mul__', '__rmul__']),
    ('truediv',         '/',         2, ['__truediv__', '__rtruediv__']),
    ('floordiv',        '//',        2, ['__floordiv__', '__rfloordiv__']),
    ('div',             'div',       2, ['__div__', '__rdiv__']),
    ('mod',             '%',         2, ['__mod__', '__rmod__']),
    ('divmod',          'divmod',    2, ['__divmod__', '__rdivmod__']),
    ('pow',             '**',        3, ['__pow__', '__rpow__']),
    ('lshift',          '<<',        2, ['__lshift__', '__rlshift__']),
    ('rshift',          '>>',        2, ['__rshift__', '__rrshift__']),
    ('and_',            '&',         2, ['__and__', '__rand__']),
    ('or_',             '|',         2, ['__or__', '__ror__']),
    ('xor',             '^',         2, ['__xor__', '__rxor__']),
    ('matmul',          '@',         2, ['__matmul__', '__rmatmul__']),
    ('int',             'int',       1, ['__int__']),
    ('index',           'index',     1, ['__index__']),
    ('float',           'float',     1, ['__float__']),
    ('inplace_add',     '+=',        2, ['__iadd__']),
    ('inplace_sub',     '-=',        2, ['__isub__']),
    ('inplace_mul',     '*=',        2, ['__imul__']),
    ('inplace_truediv', '/=',        2, ['__itruediv__']),
    ('inplace_floordiv','//=',       2, ['__ifloordiv__']),
    ('inplace_div',     'div=',      2, ['__idiv__']),
    ('inplace_mod',     '%=',        2, ['__imod__']),
    ('inplace_pow',     '**=',       2, ['__ipow__']),
    ('inplace_lshift',  '<<=',       2, ['__ilshift__']),
    ('inplace_rshift',  '>>=',       2, ['__irshift__']),
    ('inplace_and',     '&=',        2, ['__iand__']),
    ('inplace_or',      '|=',        2, ['__ior__']),
    ('inplace_xor',     '^=',        2, ['__ixor__']),
    ('inplace_matmul',  '@=',        2, ['__imatmul__']),
    ('lt',              '<',         2, ['__lt__', '__gt__']),
    ('le',              '<=',        2, ['__le__', '__ge__']),
    ('eq',              '==',        2, ['__eq__', '__eq__']),
    ('ne',              '!=',        2, ['__ne__', '__ne__']),
    ('gt',              '>',         2, ['__gt__', '__lt__']),
    ('ge',              '>=',        2, ['__ge__', '__le__']),
    ('contains',        'contains',  2, ['__contains__']),
    ('iter',            'iter',      1, ['__iter__']),
    ('next',            'next',      1, ['__next__']),
#    ('call',            'call',      3, ['__call__']),
    ('get',             'get',       3, ['__get__']),
    ('set',             'set',       3, ['__set__']),
    ('delete',          'delete',    2, ['__delete__']),
]

ObjSpace.BuiltinModuleTable = [
    'builtins',
    'sys',
]

ObjSpace.ConstantTable = [
    'None',
    'False',
    'True',
    'Ellipsis',
    'NotImplemented',
]

ObjSpace.ExceptionTable = [
    'ArithmeticError',
    'AssertionError',
    'AttributeError',
    'BaseException',
    'BufferError',
    'BytesWarning',
    'BlockingIOError',
    'DeprecationWarning',
    'EOFError',
    'EnvironmentError',
    'Exception',
    'FloatingPointError',
    'FutureWarning',
    'GeneratorExit',
    'IOError',
    'ImportError',
    'ImportWarning',
    'IndentationError',
    'IndexError',
    'KeyError',
    'KeyboardInterrupt',
    'LookupError',
    'MemoryError',
    'NameError',
    'NotImplementedError',
    'OSError',
    'OverflowError',
    'ReferenceError',
    'ResourceWarning',
    'RecursionError',
    'RuntimeError',
    'StopIteration',
    'SyntaxError',
    'SyntaxWarning',
    'SystemError',
    'SystemExit',
    'TabError',
    'TypeError',
    'UnboundLocalError',
    'UnicodeDecodeError',
    'UnicodeEncodeError',
    'UnicodeError',
    'UnicodeTranslateError',
    'UnicodeWarning',
    'ValueError',
    'Warning',
    'ZeroDivisionError',
    'RuntimeWarning',
    'PendingDeprecationWarning',
    'UserWarning',
]

if sys.platform.startswith("win"):
    ObjSpace.ExceptionTable += ['WindowsError']

## Irregular part of the interface:
#
#                                   wrap(x) -> w_x
#                              str_w(w_str) -> str
#              int_w(w_ival or w_long_ival) -> ival
#                       float_w(w_floatval) -> floatval
#             uint_w(w_ival or w_long_ival) -> r_uint_val (unsigned int value)
#             bigint_w(w_ival or w_long_ival) -> rbigint
#                               unwrap(w_x) -> x
#                              is_true(w_x) -> True or False
#                  newtuple([w_1, w_2,...]) -> w_tuple
#                   newlist([w_1, w_2,...]) -> w_list
#                                 newdict() -> empty w_dict
#           newslice(w_start,w_stop,w_step) -> w_slice
#              call_args(w_obj,Arguments()) -> w_result

ObjSpace.IrregularOpTable = [
    'wrap',
    'bytes_w',
    'int_w',
    'float_w',
    'uint_w',
    'bigint_w',
    'unicode_w',
    'unwrap',
    'is_true',
    'is_w',
    'newtuple',
    'newlist',
    'newdict',
    'newslice',
    'call_args',
]<|MERGE_RESOLUTION|>--- conflicted
+++ resolved
@@ -215,7 +215,6 @@
         return None
 
     def buffer_w(self, space, flags):
-<<<<<<< HEAD
         if _does_override_buffer_w_ex(self.__class__):
             return self.buffer_w_ex(space, flags)[0]
         return self._buffer(space, flags).buffer_w(space, flags)
@@ -226,37 +225,12 @@
         return self._buffer(space, flags).buffer_w_ex(space, flags)
 
     def _buffer(self, space, flags):
-        w_impl = space.lookup(self, '__buffer__')
-=======
-        w_impl = space.lookup(self, '__buffer__')
-        if w_impl is None:
-            # cpyext types that may have only old buffer interface
+        if flags & space.BUF_WRITABLE:
             w_impl = space.lookup(self, '__wbuffer__')
-        if w_impl is not None:
-            w_result = space.get_and_call_function(w_impl, self, 
-                                        space.newint(flags))
-            if space.isinstance_w(w_result, space.w_buffer):
-                return w_result.buffer_w(space, flags)
-        raise BufferInterfaceNotFound
-
-    def readbuf_w(self, space):
-        # cpyext types that may have old buffer protocol
-        w_impl = space.lookup(self, '__rbuffer__')
+        else:
+            w_impl = space.lookup(self, '__rbuffer__')
         if w_impl is None:
             w_impl = space.lookup(self, '__buffer__')
-        if w_impl is not None:
-            w_result = space.get_and_call_function(w_impl, self,
-                                        space.newint(space.BUF_FULL_RO))
-            if space.isinstance_w(w_result, space.w_buffer):
-                return w_result.readbuf_w(space)
-        raise BufferInterfaceNotFound
-
-    def writebuf_w(self, space):
-        # cpyext types that may have old buffer protocol
-        w_impl = space.lookup(self, '__wbuffer__')
-        if w_impl is None:
-            w_impl = space.lookup(self, '__buffer__')
->>>>>>> 8998b5eb
         if w_impl is not None:
             w_result = space.get_and_call_function(w_impl, self,
                                                    space.newint(flags))
