import itertools
import pypy
from pypy.interpreter.executioncontext import ExecutionContext, ActionFlag
from pypy.interpreter.executioncontext import UserDelAction, FrameTraceAction
from pypy.interpreter.error import OperationError, operationerrfmt
from pypy.interpreter.error import new_exception_class, typed_unwrap_error_msg
from pypy.interpreter.argument import Arguments
from pypy.interpreter.miscutils import ThreadLocals
from pypy.tool.cache import Cache
from pypy.tool.uid import HUGEVAL_BYTES
from pypy.rlib.objectmodel import we_are_translated, newlist, compute_unique_id
from pypy.rlib.debug import make_sure_not_resized
from pypy.rlib.timer import DummyTimer, Timer
from pypy.rlib.rarithmetic import r_uint
from pypy.rlib import jit
from pypy.tool.sourcetools import func_with_new_name
import os, sys

__all__ = ['ObjSpace', 'OperationError', 'Wrappable', 'W_Root']

UINT_MAX_32_BITS = r_uint(4294967295)


class W_Root(object):
    """This is the abstract root class of all wrapped objects that live
    in a 'normal' object space like StdObjSpace."""
    __slots__ = ()
    _settled_ = True
    user_overridden_class = False

    def getdict(self, space):
        return None

    def getdictvalue(self, space, attr):
        w_dict = self.getdict(space)
        if w_dict is not None:
            return space.finditem_str(w_dict, attr)
        return None

    def setdictvalue(self, space, attr, w_value):
        w_dict = self.getdict(space)
        if w_dict is not None:
            space.setitem_str(w_dict, attr, w_value)
            return True
        return False

    def deldictvalue(self, space, attr):
        w_dict = self.getdict(space)
        if w_dict is not None:
            try:
                space.delitem(w_dict, space.wrap(attr))
                return True
            except OperationError, ex:
                if not ex.match(space, space.w_KeyError):
                    raise
        return False

    def setdict(self, space, w_dict):
        typename = space.type(self).getname(space)
        raise operationerrfmt(space.w_TypeError,
                              "attribute '__dict__' of %s objects "
                              "is not writable", typename)

    # to be used directly only by space.type implementations
    def getclass(self, space):
        return space.gettypeobject(self.typedef)

    def setclass(self, space, w_subtype):
        raise OperationError(space.w_TypeError,
                             space.wrap("__class__ assignment: only for heap types"))

    def user_setup(self, space, w_subtype):
        raise NotImplementedError("only for interp-level user subclasses "
                                  "from typedef.py")

    def getname(self, space, default='?'):
        try:
            return space.str_w(space.getattr(self, space.wrap('__name__')))
        except OperationError, e:
            if e.match(space, space.w_TypeError) or e.match(space, space.w_AttributeError):
                return default
            raise

    def getaddrstring(self, space):
        # slowish
        w_id = space.id(self)
        w_4 = space.wrap(4)
        w_0x0F = space.wrap(0x0F)
        i = 2 * HUGEVAL_BYTES
        addrstring = [' '] * i
        while True:
            n = space.int_w(space.and_(w_id, w_0x0F))
            n += ord('0')
            if n > ord('9'):
                n += (ord('a') - ord('9') - 1)
            i -= 1
            addrstring[i] = chr(n)
            if i == 0:
                break
            w_id = space.rshift(w_id, w_4)
        return ''.join(addrstring)

    def getrepr(self, space, info, moreinfo=''):
        addrstring = self.getaddrstring(space)
        return space.wrap("<%s at 0x%s%s>" % (info, addrstring,
                                              moreinfo))

    def getslotvalue(self, index):
        raise NotImplementedError

    def setslotvalue(self, index, w_val):
        raise NotImplementedError

    def delslotvalue(self, index):
        raise NotImplementedError

    def descr_call_mismatch(self, space, opname, RequiredClass, args):
        if RequiredClass is None:
            classname = '?'
        else:
            classname = wrappable_class_name(RequiredClass)
        msg = "'%s' object expected, got '%s' instead"
        raise operationerrfmt(space.w_TypeError, msg,
            classname, self.getclass(space).getname(space))

    # used by _weakref implemenation

    def getweakref(self):
        return None

    def setweakref(self, space, weakreflifeline):
        typename = space.type(self).getname(space)
        raise operationerrfmt(space.w_TypeError,
            "cannot create weak reference to '%s' object", typename)

    def delweakref(self):
        pass

    def clear_all_weakrefs(self):
        """Call this at the beginning of interp-level __del__() methods
        in subclasses.  It ensures that weakrefs (if any) are cleared
        before the object is further destroyed.
        """
        lifeline = self.getweakref()
        if lifeline is not None:
            # Clear all weakrefs to this object before we proceed with
            # the destruction of the object.  We detach the lifeline
            # first: if the code following before_del() calls the
            # app-level, e.g. a user-defined __del__(), and this code
            # tries to use weakrefs again, it won't reuse the broken
            # (already-cleared) weakrefs from this lifeline.
            self.delweakref()
            lifeline.clear_all_weakrefs()

    __already_enqueued_for_destruction = ()

    def enqueue_for_destruction(self, space, callback, descrname):
        """Put the object in the destructor queue of the space.
        At a later, safe point in time, UserDelAction will call
        callback(self).  If that raises OperationError, prints it
        to stderr with the descrname string.

        Note that 'callback' will usually need to start with:
            assert isinstance(self, W_SpecificClass)
        """
        # this function always resurect the object, so when
        # running on top of CPython we must manually ensure that
        # we enqueue it only once
        if not we_are_translated():
            if callback in self.__already_enqueued_for_destruction:
                return
            self.__already_enqueued_for_destruction += (callback,)
        space.user_del_action.register_callback(self, callback, descrname)

    # hooks that the mapdict implementations needs:
    def _get_mapdict_map(self):
        return None
    def _set_mapdict_map(self, map):
        raise NotImplementedError
    def _mapdict_read_storage(self, index):
        raise NotImplementedError
    def _mapdict_write_storage(self, index, value):
        raise NotImplementedError
    def _mapdict_storage_length(self):
        raise NotImplementedError
    def _set_mapdict_storage_and_map(self, storage, map):
        raise NotImplementedError

    # -------------------------------------------------------------------

<<<<<<< HEAD
=======
    def is_w(self, space, w_other):
        return self is w_other

    def unique_id(self, space):
        return space.wrap(compute_unique_id(self))

>>>>>>> e0425633
    def str_w(self, space):
        w_msg = typed_unwrap_error_msg(space, "string", self)
        raise OperationError(space.w_TypeError, w_msg)

    def unicode_w(self, space):
        raise OperationError(space.w_TypeError,
                             typed_unwrap_error_msg(space, "unicode", self))

    def int_w(self, space):
        raise OperationError(space.w_TypeError,
                             typed_unwrap_error_msg(space, "integer", self))
    
    def uint_w(self, space):
        raise OperationError(space.w_TypeError,
                             typed_unwrap_error_msg(space, "integer", self))
    
    def bigint_w(self, space):
        raise OperationError(space.w_TypeError,
                             typed_unwrap_error_msg(space, "integer", self))


class Wrappable(W_Root):
    """A subclass of Wrappable is an internal, interpreter-level class
    that can nevertheless be exposed at application-level by space.wrap()."""
    __slots__ = ()
    _settled_ = True

    def __spacebind__(self, space):
        return self

class InternalSpaceCache(Cache):
    """A generic cache for an object space.  Arbitrary information can
    be attached to the space by defining a function or class 'f' which
    can be called as 'f(space)'.  Its result is stored in this
    ObjSpaceCache.
    """
    def __init__(self, space):
        Cache.__init__(self)
        self.space = space
    def _build(self, callable):
        return callable(self.space)

class SpaceCache(Cache):
    """A base class for all our concrete caches."""
    def __init__(self, space):
        Cache.__init__(self)
        self.space = space
    def _build(self, key):
        val = self.space.enter_cache_building_mode()
        try:
            return self.build(key)
        finally:
            self.space.leave_cache_building_mode(val)
    def _ready(self, result):
        val = self.space.enter_cache_building_mode()
        try:
            return self.ready(result)
        finally:
            self.space.leave_cache_building_mode(val)
    def ready(self, result):
        pass

class DescrMismatch(Exception):
    pass

def wrappable_class_name(Class):
    try:
        return Class.typedef.name
    except AttributeError:
        return 'internal subclass of %s' % (Class.__name__,)
wrappable_class_name._annspecialcase_ = 'specialize:memo'

# ____________________________________________________________

class ObjSpace(object):
    """Base class for the interpreter-level implementations of object spaces.
    http://pypy.readthedocs.org/en/latest/objspace.html"""

    full_exceptions = True  # full support for exceptions (normalization & more)

    def __init__(self, config=None):
        "NOT_RPYTHON: Basic initialization of objects."
        self.fromcache = InternalSpaceCache(self).getorbuild
        self.threadlocals = ThreadLocals()
        # set recursion limit
        # sets all the internal descriptors
        if config is None:
            from pypy.config.pypyoption import get_pypy_config
            config = get_pypy_config(translating=False)
        self.config = config

        self.builtin_modules = {}
        self.reloading_modules = {}

        # import extra modules for side-effects
        import pypy.interpreter.nestedscope     # register *_DEREF bytecodes

        self.interned_strings = {}
        self.actionflag = ActionFlag()    # changed by the signal module
        self.check_signal_action = None   # changed by the signal module
        self.user_del_action = UserDelAction(self)
        self.frame_trace_action = FrameTraceAction(self)

        from pypy.interpreter.pycode import cpython_magic, default_magic
        self.our_magic = default_magic
        self.host_magic = cpython_magic
        # can be overridden to a subclass

        if self.config.objspace.logbytecodes:
            self.bytecodecounts = [0] * 256
            self.bytecodetransitioncount = {}

        if self.config.objspace.timing:
            self.timer = Timer()
        else:
            self.timer = DummyTimer()

        self.initialize()

    def startup(self):
        # To be called before using the space

        # Initialize already imported builtin modules
        from pypy.interpreter.module import Module
        w_modules = self.sys.get('modules')
        for w_modname in self.unpackiterable(
                                self.sys.get('builtin_module_names')):
            try:
                w_mod = self.getitem(w_modules, w_modname)
            except OperationError, e:
                if e.match(self, self.w_KeyError):
                    continue
                raise
            modname = self.str_w(w_modname)
            mod = self.interpclass_w(w_mod)
            if isinstance(mod, Module):
                self.timer.start("startup " + modname)
                mod.init(self)
                self.timer.stop("startup " + modname)

    def finish(self):
        self.wait_for_thread_shutdown()
        w_exitfunc = self.sys.getdictvalue(self, 'exitfunc')
        if w_exitfunc is not None:
            self.call_function(w_exitfunc)
        from pypy.interpreter.module import Module
        for w_mod in self.builtin_modules.values():
            mod = self.interpclass_w(w_mod)
            if isinstance(mod, Module) and mod.startup_called:
                mod.shutdown(self)
        if self.config.objspace.logbytecodes:
            self.reportbytecodecounts()
        if self.config.objspace.std.logspaceoptypes:
            for s in self.FrameClass._space_op_types:
                print s

    def wait_for_thread_shutdown(self):
        """Wait until threading._shutdown() completes, provided the threading
        module was imported in the first place.  The shutdown routine will
        wait until all non-daemon 'threading' threads have completed."""
        if not self.config.translation.thread:
            return

        w_modules = self.sys.get('modules')
        w_mod = self.finditem_str(w_modules, 'threading')
        if w_mod is None:
            return

        try:
            self.call_method(w_mod, "_shutdown")
        except OperationError, e:
            e.write_unraisable(self, "threading._shutdown()")

    def reportbytecodecounts(self):
        os.write(2, "Starting bytecode report.\n")
        fd = os.open('bytecode.txt', os.O_CREAT|os.O_WRONLY|os.O_TRUNC, 0644)
        os.write(fd, "bytecodecounts = {\n")
        for opcode in range(len(self.bytecodecounts)):
            count = self.bytecodecounts[opcode]
            if not count:
                continue
            os.write(fd, "    %s: %s,\n" % (opcode, count))
        os.write(fd, "}\n")
        os.write(fd, "bytecodetransitioncount = {\n")
        for opcode, probs in self.bytecodetransitioncount.iteritems():
            os.write(fd, "    %s: {\n" % (opcode, ))
            for nextcode, count in probs.iteritems():
                os.write(fd, "        %s: %s,\n" % (nextcode, count))
            os.write(fd, "    },\n")
        os.write(fd, "}\n")
        os.close(fd)
        os.write(2, "Reporting done.\n")

    def __repr__(self):
        try:
            return self._this_space_repr_
        except AttributeError:
            return self.__class__.__name__

    def setbuiltinmodule(self, importname):
        """NOT_RPYTHON. load a lazy pypy/module and put it into sys.modules"""
        if '.' in importname:
            fullname = importname
            importname = fullname.rsplit('.', 1)[1]
        else:
            fullname = "pypy.module.%s" % importname

        Module = __import__(fullname,
                            None, None, ["Module"]).Module
        if Module.applevel_name is not None:
            name = Module.applevel_name
        else:
            name = importname

        mod = Module(self, self.wrap(name))
        mod.install()

        return name

    def getbuiltinmodule(self, name, force_init=False):
        w_name = self.wrap(name)
        w_modules = self.sys.get('modules')
        try:
            w_mod = self.getitem(w_modules, w_name)
        except OperationError, e:
            if not e.match(self, self.w_KeyError):
                raise
        else:
            if not force_init:
                return w_mod

        # If the module is a builtin but not yet imported,
        # retrieve it and initialize it
        try:
            w_mod = self.builtin_modules[name]
        except KeyError:
            raise operationerrfmt(
                self.w_SystemError,
                "getbuiltinmodule() called "
                "with non-builtin module %s", name)
        else:
            # Add the module to sys.modules
            self.setitem(w_modules, w_name, w_mod)

            # And initialize it
            from pypy.interpreter.module import Module
            mod = self.interpclass_w(w_mod)
            if isinstance(mod, Module):
                self.timer.start("startup " + name)
                mod.init(self)
                self.timer.stop("startup " + name)
            return w_mod

    def get_builtinmodule_to_install(self):
        """NOT_RPYTHON"""
        from pypy.tool.lib_pypy import LIB_PYPY
        try:
            return self._builtinmodule_list
        except AttributeError:
            pass

        modules = []

        # You can enable more modules by specifying --usemodules=xxx,yyy
        for name, value in self.config.objspace.usemodules:
            if value and name not in modules:
                modules.append(name)

        if self.config.objspace.extmodules:
            for name in self.config.objspace.extmodules.split(','):
                if name not in modules:
                    modules.append(name)

        # a bit of custom logic: time2 or rctime take precedence over time
        # XXX this could probably be done as a "requires" in the config
        if ('time2' in modules or 'rctime' in modules) and 'time' in modules:
            modules.remove('time')

        if not self.config.objspace.nofaking:
            for modname in self.ALL_BUILTIN_MODULES:
                if not LIB_PYPY.join(modname+'.py').check(file=True):
                    modules.append('faked+'+modname)

        self._builtinmodule_list = modules
        return self._builtinmodule_list

    ALL_BUILTIN_MODULES = [
        'posix', 'nt', 'os2', 'mac', 'ce', 'riscos',
        'math', 'array', 'select',
        '_random', '_sre', 'time', '_socket', 'errno',
        'unicodedata',
        'parser', 'fcntl', '_codecs', 'binascii'
    ]

    def make_builtins(self):
        "NOT_RPYTHON: only for initializing the space."

        from pypy.module.exceptions import Module
        w_name = self.wrap('exceptions')
        self.exceptions_module = Module(self, w_name)
        self.exceptions_module.install()

        from pypy.module.sys import Module
        w_name = self.wrap('sys')
        self.sys = Module(self, w_name)
        self.sys.install()

        from pypy.module.imp import Module
        w_name = self.wrap('imp')
        mod = Module(self, w_name)
        mod.install()

        from pypy.module.__builtin__ import Module
        w_name = self.wrap('__builtin__')
        self.builtin = Module(self, w_name)
        w_builtin = self.wrap(self.builtin)
        w_builtin.install()
        self.setitem(self.builtin.w_dict, self.wrap('__builtins__'), w_builtin)

        bootstrap_modules = set(('sys', 'imp', '__builtin__', 'exceptions'))
        installed_builtin_modules = list(bootstrap_modules)

        exception_types_w = self.export_builtin_exceptions()

        # initialize with "bootstrap types" from objspace  (e.g. w_None)
        types_w = itertools.chain(self.get_builtin_types().iteritems(),
                                  exception_types_w.iteritems())
        for name, w_type in types_w:
            self.setitem(self.builtin.w_dict, self.wrap(name), w_type)

        # install mixed and faked modules
        for mixedname in self.get_builtinmodule_to_install():
            if (mixedname not in bootstrap_modules
                and not mixedname.startswith('faked+')):
                self.install_mixedmodule(mixedname, installed_builtin_modules)
        for mixedname in self.get_builtinmodule_to_install():
            if mixedname.startswith('faked+'):
                modname = mixedname[6:]
                self.install_faked_module(modname, installed_builtin_modules)

        installed_builtin_modules.sort()
        w_builtin_module_names = self.newtuple(
            [self.wrap(fn) for fn in installed_builtin_modules])

        # force this value into the dict without unlazyfying everything
        self.setitem(self.sys.w_dict, self.wrap('builtin_module_names'),
                     w_builtin_module_names)

    def get_builtin_types(self):
        """Get a dictionary mapping the names of builtin types to the type
        objects."""
        raise NotImplementedError

    def export_builtin_exceptions(self):
        """NOT_RPYTHON"""
        w_dic = self.exceptions_module.getdict(self)
        w_keys = self.call_method(w_dic, "keys")
        exc_types_w = {}
        for w_name in self.unpackiterable(w_keys):
            name = self.str_w(w_name)
            if not name.startswith('__'):
                excname = name
                w_exc = self.getitem(w_dic, w_name)
                exc_types_w[name] = w_exc
                setattr(self, "w_" + excname, w_exc)
        # Make a prebuilt recursion error
        w_msg = self.wrap("maximum recursion depth exceeded")
        self.prebuilt_recursion_error = OperationError(self.w_RuntimeError,
                                                       w_msg)
        return exc_types_w

    def install_mixedmodule(self, mixedname, installed_builtin_modules):
        """NOT_RPYTHON"""
        modname = self.setbuiltinmodule(mixedname)
        if modname:
            assert modname not in installed_builtin_modules, (
                "duplicate interp-level module enabled for the "
                "app-level module %r" % (modname,))
            installed_builtin_modules.append(modname)

    def load_cpython_module(self, modname):
        "NOT_RPYTHON. Steal a module from CPython."
        cpy_module = __import__(modname, {}, {}, ['*'])
        return cpy_module

    def install_faked_module(self, modname, installed_builtin_modules):
        """NOT_RPYTHON"""
        if modname in installed_builtin_modules:
            return
        try:
            module = self.load_cpython_module(modname)
        except ImportError:
            return
        else:
            w_modules = self.sys.get('modules')
            self.setitem(w_modules, self.wrap(modname), self.wrap(module))
            installed_builtin_modules.append(modname)

    def setup_builtin_modules(self):
        "NOT_RPYTHON: only for initializing the space."
        if self.config.objspace.usemodules.cpyext:
            from pypy.module.cpyext.state import State
            self.fromcache(State).build_api(self)
        self.getbuiltinmodule('sys')
        self.getbuiltinmodule('imp')
        self.getbuiltinmodule('__builtin__')
        for mod in self.builtin_modules.values():
            mod.setup_after_space_initialization()

    def initialize(self):
        """NOT_RPYTHON: Abstract method that should put some minimal
        content into the w_builtins."""

    def enter_cache_building_mode(self):
        "hook for the flow object space"
    def leave_cache_building_mode(self, val):
        "hook for the flow object space"

    @jit.loop_invariant
    def getexecutioncontext(self):
        "Return what we consider to be the active execution context."
        # Important: the annotator must not see a prebuilt ExecutionContext:
        # you should not see frames while you translate
        # so we make sure that the threadlocals never *have* an
        # ExecutionContext during translation.
        if self.config.translating and not we_are_translated():
            assert self.threadlocals.getvalue() is None, (
                "threadlocals got an ExecutionContext during translation!")
            try:
                return self._ec_during_translation
            except AttributeError:
                ec = self.createexecutioncontext()
                self._ec_during_translation = ec
                return ec
        # normal case follows.  The 'thread' module installs a real
        # thread-local object in self.threadlocals, so this builds
        # and caches a new ec in each thread.
        ec = self.threadlocals.getvalue()
        if ec is None:
            ec = self.createexecutioncontext()
            self.threadlocals.setvalue(ec)
        return ec

    def _freeze_(self):
        return True

    def createexecutioncontext(self):
        "Factory function for execution contexts."
        return ExecutionContext(self)

    def createcompiler(self):
        "Factory function creating a compiler object."
        try:
            return self.default_compiler
        except AttributeError:
            from pypy.interpreter.pycompiler import PythonAstCompiler
            compiler = PythonAstCompiler(self)
            self.default_compiler = compiler
            return compiler

    def createframe(self, code, w_globals, outer_func=None):
        "Create an empty PyFrame suitable for this code object."
        return self.FrameClass(self, code, w_globals, outer_func)

    def allocate_lock(self):
        """Return an interp-level Lock object if threads are enabled,
        and a dummy object if they are not."""
        if self.config.objspace.usemodules.thread:
            # we use a sub-function to avoid putting the 'import' statement
            # here, where the flow space would see it even if thread=False
            return self.__allocate_lock()
        else:
            return dummy_lock

    def __allocate_lock(self):
        from pypy.module.thread.ll_thread import allocate_lock, error
        try:
            return allocate_lock()
        except error:
            raise OperationError(self.w_RuntimeError,
                                 self.wrap("out of resources"))

    # Following is a friendly interface to common object space operations
    # that can be defined in term of more primitive ones.  Subclasses
    # may also override specific functions for performance.

    def not_(self, w_obj):
        return self.wrap(not self.is_true(w_obj))

    def eq_w(self, w_obj1, w_obj2):
        """shortcut for space.is_true(space.eq(w_obj1, w_obj2))"""
        return self.is_w(w_obj1, w_obj2) or self.is_true(self.eq(w_obj1, w_obj2))

<<<<<<< HEAD
    def is_w(self, w_obj1, w_obj2):
        """shortcut for space.is_true(space.is_(w_obj1, w_obj2))"""
        return self.is_true(self.is_(w_obj1, w_obj2))
=======
    def is_(self, w_one, w_two):
        return self.newbool(self.is_w(w_one, w_two))

    def is_w(self, w_one, w_two):
        # done by a method call on w_two (and not on w_one, because of the
        # expected programming style where we say "if x is None" or
        # "if x is object").
        return w_two.is_w(self, w_one)

    def id(self, w_obj):
        return w_obj.unique_id(self)
>>>>>>> e0425633

    def hash_w(self, w_obj):
        """shortcut for space.int_w(space.hash(w_obj))"""
        return self.int_w(self.hash(w_obj))

    def len_w(self, w_obj):
        """shotcut for space.int_w(space.len(w_obj))"""
        return self.int_w(self.len(w_obj))

    def setitem_str(self, w_obj, key, w_value):
        return self.setitem(w_obj, self.wrap(key), w_value)

    def finditem_str(self, w_obj, key):
        return self.finditem(w_obj, self.wrap(key))

    def finditem(self, w_obj, w_key):
        try:
            return self.getitem(w_obj, w_key)
        except OperationError, e:
            if e.match(self, self.w_KeyError):
                return None
            raise

    def findattr(self, w_object, w_name):
        try:
            return self.getattr(w_object, w_name)
        except OperationError, e:
            # a PyPy extension: let SystemExit and KeyboardInterrupt go through
            if e.async(self):
                raise
            return None

    def newbool(self, b):
        if b:
            return self.w_True
        else:
            return self.w_False

    def new_interned_w_str(self, w_s):
        s = self.str_w(w_s)
        try:
            return self.interned_strings[s]
        except KeyError:
            pass
        self.interned_strings[s] = w_s
        return w_s

    def new_interned_str(self, s):
        try:
            return self.interned_strings[s]
        except KeyError:
            pass
        w_s = self.interned_strings[s] = self.wrap(s)
        return w_s

    def interpclass_w(self, w_obj):
        """
         If w_obj is a wrapped internal interpreter class instance unwrap to it,
         otherwise return None.  (Can be overridden in specific spaces; you
     should generally use the helper space.interp_w() instead.)
        """
        if isinstance(w_obj, Wrappable):
            return w_obj
        return None

    def descr_self_interp_w(self, RequiredClass, w_obj):
        obj = self.interpclass_w(w_obj)
        if not isinstance(obj, RequiredClass):
            raise DescrMismatch()
        return obj
    descr_self_interp_w._annspecialcase_ = 'specialize:arg(1)'

    def interp_w(self, RequiredClass, w_obj, can_be_None=False):
        """
        Unwrap w_obj, checking that it is an instance of the required internal
        interpreter class (a subclass of Wrappable).
        """
        assert RequiredClass is not None
        if can_be_None and self.is_w(w_obj, self.w_None):
            return None
        obj = self.interpclass_w(w_obj)
        if not isinstance(obj, RequiredClass):   # or obj is None
            msg = "'%s' object expected, got '%s' instead"
            raise operationerrfmt(self.w_TypeError, msg,
                wrappable_class_name(RequiredClass),
                w_obj.getclass(self).getname(self))
        return obj
    interp_w._annspecialcase_ = 'specialize:arg(1)'

    def unpackiterable(self, w_iterable, expected_length=-1):
        """Unpack an iterable object into a real (interpreter-level) list.
        Raise an OperationError(w_ValueError) if the length is wrong."""
        w_iterator = self.iter(w_iterable)
        if expected_length == -1:
            # xxx special hack for speed
            from pypy.interpreter.generator import GeneratorIterator
            if isinstance(w_iterator, GeneratorIterator):
                lst_w = []
                w_iterator.unpack_into(lst_w)
                return lst_w
            # /xxx
            return self._unpackiterable_unknown_length(w_iterator, w_iterable)
        else:
            lst_w = self._unpackiterable_known_length(w_iterator,
                                                      expected_length)
            return lst_w[:]     # make the resulting list resizable

    @jit.dont_look_inside
    def _unpackiterable_unknown_length(self, w_iterator, w_iterable):
        # Unpack a variable-size list of unknown length.
        # The JIT does not look inside this function because it
        # contains a loop (made explicit with the decorator above).
        #
        # If we can guess the expected length we can preallocate.
        try:
            lgt_estimate = self.len_w(w_iterable)
        except OperationError, o:
            if (not o.match(self, self.w_AttributeError) and
                not o.match(self, self.w_TypeError)):
                raise
            items = []
        else:
            try:
                items = newlist(lgt_estimate)
            except MemoryError:
                items = [] # it might have lied
        #
        while True:
            try:
                w_item = self.next(w_iterator)
            except OperationError, e:
                if not e.match(self, self.w_StopIteration):
                    raise
                break  # done
            items.append(w_item)
        #
        return items

    @jit.dont_look_inside
    def _unpackiterable_known_length(self, w_iterator, expected_length):
        # Unpack a known length list, without letting the JIT look inside.
        # Implemented by just calling the @jit.unroll_safe version, but
        # the JIT stopped looking inside already.
        return self._unpackiterable_known_length_jitlook(w_iterator,
                                                         expected_length)

    @jit.unroll_safe
    def _unpackiterable_known_length_jitlook(self, w_iterator,
                                             expected_length):
        items = [None] * expected_length
        idx = 0
        while True:
            try:
                w_item = self.next(w_iterator)
            except OperationError, e:
                if not e.match(self, self.w_StopIteration):
                    raise
                break  # done
            if idx == expected_length:
                raise OperationError(self.w_ValueError,
                                    self.wrap("too many values to unpack"))
            items[idx] = w_item
            idx += 1
        if idx < expected_length:
            if idx == 1:
                plural = ""
            else:
                plural = "s"
            raise operationerrfmt(self.w_ValueError,
                                  "need more than %d value%s to unpack",
                                  idx, plural)
        return items

    def unpackiterable_unroll(self, w_iterable, expected_length):
        # Like unpackiterable(), but for the cases where we have
        # an expected_length and want to unroll when JITted.
        # Returns a fixed-size list.
        w_iterator = self.iter(w_iterable)
        assert expected_length != -1
        return self._unpackiterable_known_length_jitlook(w_iterator,
                                                         expected_length)

    def fixedview(self, w_iterable, expected_length=-1):
        """ A fixed list view of w_iterable. Don't modify the result
        """
        return make_sure_not_resized(self.unpackiterable(w_iterable,
                                                         expected_length)[:])

    fixedview_unroll = fixedview

    def listview(self, w_iterable, expected_length=-1):
        """ A non-fixed view of w_iterable. Don't modify the result
        """
        return self.unpackiterable(w_iterable, expected_length)

    def listview_str(self, w_list):
        """ Return a list of unwrapped strings out of a list of strings. If the
        argument is not a list or does not contain only strings, return None.
        May return None anyway.
        """
        return None

    def newlist_str(self, list_s):
        return self.newlist([self.wrap(s) for s in list_s])

    @jit.unroll_safe
    def exception_match(self, w_exc_type, w_check_class):
        """Checks if the given exception type matches 'w_check_class'."""
        if self.is_w(w_exc_type, w_check_class):
            return True   # fast path (also here to handle string exceptions)
        try:
            if self.is_true(self.isinstance(w_check_class, self.w_tuple)):
                for w_t in self.fixedview(w_check_class):
                    if self.exception_match(w_exc_type, w_t):
                        return True
                else:
                    return False
            return self.exception_issubclass_w(w_exc_type, w_check_class)
        except OperationError, e:
            if e.match(self, self.w_TypeError):   # string exceptions maybe
                return False
            raise

    def call_obj_args(self, w_callable, w_obj, args):
        if not self.config.objspace.disable_call_speedhacks:
            # start of hack for performance
            from pypy.interpreter.function import Function
            if isinstance(w_callable, Function):
                return w_callable.call_obj_args(w_obj, args)
            # end of hack for performance
        return self.call_args(w_callable, args.prepend(w_obj))

    def call(self, w_callable, w_args, w_kwds=None):
        args = Arguments.frompacked(self, w_args, w_kwds)
        return self.call_args(w_callable, args)

    def call_function(self, w_func, *args_w):
        nargs = len(args_w) # used for pruning funccall versions
        if not self.config.objspace.disable_call_speedhacks and nargs < 5:
            # start of hack for performance
            from pypy.interpreter.function import Function, Method
            if isinstance(w_func, Method):
                w_inst = w_func.w_instance
                if w_inst is not None:
                    if nargs < 4:
                        func = w_func.w_function
                        if isinstance(func, Function):
                            return func.funccall(w_inst, *args_w)
                elif args_w and (
                        self.abstract_isinstance_w(args_w[0], w_func.w_class)):
                    w_func = w_func.w_function

            if isinstance(w_func, Function):
                return w_func.funccall(*args_w)
            # end of hack for performance

        args = Arguments(self, list(args_w))
        return self.call_args(w_func, args)

    def call_valuestack(self, w_func, nargs, frame):
        from pypy.interpreter.function import Function, Method, is_builtin_code
        if frame.is_being_profiled and is_builtin_code(w_func):
            # XXX: this code is copied&pasted :-( from the slow path below
            # call_valuestack().
            args = frame.make_arguments(nargs)
            return self.call_args_and_c_profile(frame, w_func, args)

        if not self.config.objspace.disable_call_speedhacks:
            # start of hack for performance
            if isinstance(w_func, Method):
                w_inst = w_func.w_instance
                if w_inst is not None:
                    w_func = w_func.w_function
                    # reuse callable stack place for w_inst
                    frame.settopvalue(w_inst, nargs)
                    nargs += 1
                elif nargs > 0 and (
                    self.abstract_isinstance_w(frame.peekvalue(nargs-1),   #    :-(
                                               w_func.w_class)):
                    w_func = w_func.w_function

            if isinstance(w_func, Function):
                return w_func.funccall_valuestack(nargs, frame)
            # end of hack for performance

        args = frame.make_arguments(nargs)
        return self.call_args(w_func, args)

    def call_args_and_c_profile(self, frame, w_func, args):
        ec = self.getexecutioncontext()
        ec.c_call_trace(frame, w_func, args)
        try:
            w_res = self.call_args(w_func, args)
        except OperationError:
            ec.c_exception_trace(frame, w_func)
            raise
        ec.c_return_trace(frame, w_func, args)
        return w_res

    def call_method(self, w_obj, methname, *arg_w):
        w_meth = self.getattr(w_obj, self.wrap(methname))
        return self.call_function(w_meth, *arg_w)

    def lookup(self, w_obj, name):
        w_type = self.type(w_obj)
        w_mro = self.getattr(w_type, self.wrap("__mro__"))
        for w_supertype in self.fixedview(w_mro):
            w_value = w_supertype.getdictvalue(self, name)
            if w_value is not None:
                return w_value
        return None

    def is_oldstyle_instance(self, w_obj):
        # xxx hack hack hack
        from pypy.module.__builtin__.interp_classobj import W_InstanceObject
        obj = self.interpclass_w(w_obj)
        return obj is not None and isinstance(obj, W_InstanceObject)

    def callable(self, w_obj):
        if self.lookup(w_obj, "__call__") is not None:
            if self.is_oldstyle_instance(w_obj):
                # ugly old style class special treatment, but well ...
                try:
                    self.getattr(w_obj, self.wrap("__call__"))
                    return self.w_True
                except OperationError, e:
                    if not e.match(self, self.w_AttributeError):
                        raise
                    return self.w_False
            else:
                return self.w_True
        return self.w_False

    def issequence_w(self, w_obj):
        return (self.findattr(w_obj, self.wrap("__getitem__")) is not None)

    def isinstance_w(self, w_obj, w_type):
        return self.is_true(self.isinstance(w_obj, w_type))

    def id(self, w_obj):
        return self.wrap(compute_unique_id(w_obj))

    # The code below only works
    # for the simple case (new-style instance).
    # These methods are patched with the full logic by the __builtin__
    # module when it is loaded

    def abstract_issubclass_w(self, w_cls1, w_cls2):
        # Equivalent to 'issubclass(cls1, cls2)'.
        return self.is_true(self.issubtype(w_cls1, w_cls2))

    def abstract_isinstance_w(self, w_obj, w_cls):
        # Equivalent to 'isinstance(obj, cls)'.
        return self.is_true(self.isinstance(w_obj, w_cls))

    def abstract_isclass_w(self, w_obj):
        # Equivalent to 'isinstance(obj, type)'.
        return self.is_true(self.isinstance(w_obj, self.w_type))

    def abstract_getclass(self, w_obj):
        # Equivalent to 'obj.__class__'.
        return self.type(w_obj)

    # CPython rules allows old style classes or subclasses
    # of BaseExceptions to be exceptions.
    # This is slightly less general than the case above, so we prefix
    # it with exception_

    def exception_is_valid_obj_as_class_w(self, w_obj):
        if not self.isinstance_w(w_obj, self.w_type):
            return False
        if not self.full_exceptions:
            return True
        return self.is_true(self.issubtype(w_obj, self.w_BaseException))

    def exception_is_valid_class_w(self, w_cls):
        if not self.full_exceptions:
            return True
        return self.is_true(self.issubtype(w_cls, self.w_BaseException))

    def exception_getclass(self, w_obj):
        return self.type(w_obj)

    def exception_issubclass_w(self, w_cls1, w_cls2):
        return self.is_true(self.issubtype(w_cls1, w_cls2))

    def new_exception_class(self, *args, **kwargs):
        "NOT_RPYTHON; convenience method to create excceptions in modules"
        return new_exception_class(self, *args, **kwargs)

    # end of special support code

    def eval(self, expression, w_globals, w_locals, hidden_applevel=False):
        "NOT_RPYTHON: For internal debugging."
        if isinstance(expression, str):
            compiler = self.createcompiler()
            expression = compiler.compile(expression, '?', 'eval', 0,
                                         hidden_applevel=hidden_applevel)
        else:
            raise TypeError, 'space.eval(): expected a string, code or PyCode object'
        return expression.exec_code(self, w_globals, w_locals)

    def exec_(self, statement, w_globals, w_locals, hidden_applevel=False,
              filename=None):
        "NOT_RPYTHON: For internal debugging."
        if filename is None:
            filename = '?'
        from pypy.interpreter.pycode import PyCode
        if isinstance(statement, str):
            compiler = self.createcompiler()
            statement = compiler.compile(statement, filename, 'exec', 0,
                                         hidden_applevel=hidden_applevel)
        if not isinstance(statement, PyCode):
            raise TypeError, 'space.exec_(): expected a string, code or PyCode object'
        w_key = self.wrap('__builtins__')
        if not self.is_true(self.contains(w_globals, w_key)):
            self.setitem(w_globals, w_key, self.wrap(self.builtin))
        return statement.exec_code(self, w_globals, w_locals)

    def appexec(self, posargs_w, source):
        """ return value from executing given source at applevel.
            EXPERIMENTAL. The source must look like
               '''(x, y):
                       do_stuff...
                       return result
               '''
        """
        w_func = self.fromcache(AppExecCache).getorbuild(source)
        args = Arguments(self, list(posargs_w))
        return self.call_args(w_func, args)
    appexec._annspecialcase_ = 'specialize:arg(2)'

    def _next_or_none(self, w_it):
        try:
            return self.next(w_it)
        except OperationError, e:
            if not e.match(self, self.w_StopIteration):
                raise
            return None

    def compare_by_iteration(self, w_iterable1, w_iterable2, op):
        w_it1 = self.iter(w_iterable1)
        w_it2 = self.iter(w_iterable2)
        while True:
            w_x1 = self._next_or_none(w_it1)
            w_x2 = self._next_or_none(w_it2)
            if w_x1 is None or w_x2 is None:
                if op == 'eq': return self.newbool(w_x1 is w_x2)  # both None
                if op == 'ne': return self.newbool(w_x1 is not w_x2)
                if op == 'lt': return self.newbool(w_x2 is not None)
                if op == 'le': return self.newbool(w_x1 is None)
                if op == 'gt': return self.newbool(w_x1 is not None)
                if op == 'ge': return self.newbool(w_x2 is None)
                assert False, "bad value for op"
            if not self.eq_w(w_x1, w_x2):
                if op == 'eq': return self.w_False
                if op == 'ne': return self.w_True
                if op == 'lt': return self.lt(w_x1, w_x2)
                if op == 'le': return self.le(w_x1, w_x2)
                if op == 'gt': return self.gt(w_x1, w_x2)
                if op == 'ge': return self.ge(w_x1, w_x2)
                assert False, "bad value for op"
    compare_by_iteration._annspecialcase_ = 'specialize:arg(3)'

    def decode_index(self, w_index_or_slice, seqlength):
        """Helper for custom sequence implementations
             -> (index, 0, 0) or
                (start, stop, step)
        """
        if self.is_true(self.isinstance(w_index_or_slice, self.w_slice)):
            from pypy.objspace.std.sliceobject import W_SliceObject
            assert isinstance(w_index_or_slice, W_SliceObject)
            start, stop, step = w_index_or_slice.indices3(self, seqlength)
        else:
            start = self.int_w(w_index_or_slice)
            if start < 0:
                start += seqlength
            if not (0 <= start < seqlength):
                raise OperationError(self.w_IndexError,
                                     self.wrap("index out of range"))
            stop = 0
            step = 0
        return start, stop, step

    def decode_index4(self, w_index_or_slice, seqlength):
        """Helper for custom sequence implementations
             -> (index, 0, 0, 1) or
                (start, stop, step, slice_length)
        """
        if self.is_true(self.isinstance(w_index_or_slice, self.w_slice)):
            from pypy.objspace.std.sliceobject import W_SliceObject
            assert isinstance(w_index_or_slice, W_SliceObject)
            start, stop, step, length = w_index_or_slice.indices4(self,
                                                                  seqlength)
        else:
            start = self.int_w(w_index_or_slice)
            if start < 0:
                start += seqlength
            if not (0 <= start < seqlength):
                raise OperationError(self.w_IndexError,
                                     self.wrap("index out of range"))
            stop = 0
            step = 0
            length = 1
        return start, stop, step, length

    def getindex_w(self, w_obj, w_exception, objdescr=None):
        """Return w_obj.__index__() as an RPython int.
        If w_exception is None, silently clamp in case of overflow;
        else raise w_exception.
        """
        try:
            w_index = self.index(w_obj)
        except OperationError, err:
            if objdescr is None or not err.match(self, self.w_TypeError):
                raise
            msg = "%s must be an integer, not %s"
            raise operationerrfmt(self.w_TypeError, msg,
                objdescr, self.type(w_obj).getname(self))
        try:
            index = self.int_w(w_index)
        except OperationError, err:
            if not err.match(self, self.w_OverflowError):
                raise
            if not w_exception:
                # w_index should be a long object, but can't be sure of that
                if self.is_true(self.lt(w_index, self.wrap(0))):
                    return -sys.maxint-1
                else:
                    return sys.maxint
            else:
                raise operationerrfmt(
                    w_exception,
                    "cannot fit '%s' into an index-sized "
                    "integer", self.type(w_obj).getname(self))
        else:
            return index

    def r_longlong_w(self, w_obj):
        bigint = self.bigint_w(w_obj)
        try:
            return bigint.tolonglong()
        except OverflowError:
            raise OperationError(self.w_OverflowError,
                                 self.wrap('integer too large'))

    def r_ulonglong_w(self, w_obj):
        bigint = self.bigint_w(w_obj)
        try:
            return bigint.toulonglong()
        except OverflowError:
            raise OperationError(self.w_OverflowError,
                                 self.wrap('integer too large'))
        except ValueError:
            raise OperationError(self.w_ValueError,
                                 self.wrap('cannot convert negative integer '
                                           'to unsigned int'))

    def buffer_w(self, w_obj):
        # returns a Buffer instance
        from pypy.interpreter.buffer import Buffer
        w_buffer = self.buffer(w_obj)
        return self.interp_w(Buffer, w_buffer)

    def rwbuffer_w(self, w_obj):
        # returns a RWBuffer instance
        from pypy.interpreter.buffer import RWBuffer
        buffer = self.buffer_w(w_obj)
        if not isinstance(buffer, RWBuffer):
            raise OperationError(self.w_TypeError,
                                 self.wrap('read-write buffer expected'))
        return buffer

    def bufferstr_new_w(self, w_obj):
        # Implement the "new buffer interface" (new in Python 2.7)
        # returning an unwrapped string. It doesn't accept unicode
        # strings
        buffer = self.buffer_w(w_obj)
        return buffer.as_str()

    def bufferstr_w(self, w_obj):
        # Directly returns an interp-level str.  Note that if w_obj is a
        # unicode string, this is different from str_w(buffer(w_obj)):
        # indeed, the latter returns a string with the raw bytes from
        # the underlying unicode buffer, but bufferstr_w() just converts
        # the unicode to an ascii string.  This inconsistency is kind of
        # needed because CPython has the same issue.  (Well, it's
        # unclear if there is any use at all for getting the bytes in
        # the unicode buffer.)
        try:
            return self.str_w(w_obj)
        except OperationError, e:
            if not e.match(self, self.w_TypeError):
                raise
            buffer = self.buffer_w(w_obj)
            return buffer.as_str()

    def str_or_None_w(self, w_obj):
        if self.is_w(w_obj, self.w_None):
            return None
        return self.str_w(w_obj)

    def str_w(self, w_obj):
        return w_obj.str_w(self)

    def int_w(self, w_obj):
        return w_obj.int_w(self)

    def uint_w(self, w_obj):
        return w_obj.uint_w(self)

    def bigint_w(self, w_obj):
        return w_obj.bigint_w(self)

    def realstr_w(self, w_obj):
        # Like str_w, but only works if w_obj is really of type 'str'.
        if not self.is_true(self.isinstance(w_obj, self.w_str)):
            raise OperationError(self.w_TypeError,
                                 self.wrap('argument must be a string'))
        return self.str_w(w_obj)

    def unicode_w(self, w_obj):
        return w_obj.unicode_w(self)

    def realunicode_w(self, w_obj):
        # Like unicode_w, but only works if w_obj is really of type
        # 'unicode'.
        if not self.is_true(self.isinstance(w_obj, self.w_unicode)):
            raise OperationError(self.w_TypeError,
                                 self.wrap('argument must be a unicode'))
        return self.unicode_w(w_obj)

    def bool_w(self, w_obj):
        # Unwraps a bool, also accepting an int for compatibility.
        # This is here mostly just for gateway.int_unwrapping_space_method().
        return bool(self.int_w(w_obj))

    # This is all interface for gateway.py.
    def gateway_int_w(self, w_obj):
        if self.is_true(self.isinstance(w_obj, self.w_float)):
            raise OperationError(self.w_TypeError,
                            self.wrap("integer argument expected, got float"))
        return self.int_w(self.int(w_obj))

    def gateway_float_w(self, w_obj):
        return self.float_w(self.float(w_obj))

    def gateway_r_longlong_w(self, w_obj):
        if self.is_true(self.isinstance(w_obj, self.w_float)):
            raise OperationError(self.w_TypeError,
                            self.wrap("integer argument expected, got float"))
        return self.r_longlong_w(self.int(w_obj))

    def gateway_r_uint_w(self, w_obj):
        if self.is_true(self.isinstance(w_obj, self.w_float)):
            raise OperationError(self.w_TypeError,
                            self.wrap("integer argument expected, got float"))
        return self.uint_w(self.int(w_obj))

    def gateway_r_ulonglong_w(self, w_obj):
        if self.is_true(self.isinstance(w_obj, self.w_float)):
            raise OperationError(self.w_TypeError,
                            self.wrap("integer argument expected, got float"))
        return self.r_ulonglong_w(self.int(w_obj))

    def gateway_nonnegint_w(self, w_obj):
        # Like space.gateway_int_w(), but raises an app-level ValueError if
        # the integer is negative.  Here for gateway.py.
        value = self.gateway_int_w(w_obj)
        if value < 0:
            raise OperationError(self.w_ValueError,
                                 self.wrap("expected a non-negative integer"))
        return value

    def c_int_w(self, w_obj):
        # Like space.gateway_int_w(), but raises an app-level OverflowError if
        # the integer does not fit in 32 bits.  Here for gateway.py.
        value = self.gateway_int_w(w_obj)
        if value < -2147483647-1 or value > 2147483647:
            raise OperationError(self.w_OverflowError,
                                 self.wrap("expected a 32-bit integer"))
        return value

    def c_uint_w(self, w_obj):
        # Like space.gateway_uint_w(), but raises an app-level OverflowError if
        # the integer does not fit in 32 bits.  Here for gateway.py.
        value = self.gateway_r_uint_w(w_obj)
        if value > UINT_MAX_32_BITS:
            raise OperationError(self.w_OverflowError,
                              self.wrap("expected an unsigned 32-bit integer"))
        return value

    def c_nonnegint_w(self, w_obj):
        # Like space.gateway_int_w(), but raises an app-level ValueError if
        # the integer is negative or does not fit in 32 bits.  Here
        # for gateway.py.
        value = self.gateway_int_w(w_obj)
        if value < 0:
            raise OperationError(self.w_ValueError,
                                 self.wrap("expected a non-negative integer"))
        if value > 2147483647:
            raise OperationError(self.w_OverflowError,
                                 self.wrap("expected a 32-bit integer"))
        return value

    def truncatedint(self, w_obj):
        # Like space.gateway_int_w(), but return the integer truncated
        # instead of raising OverflowError.  For obscure cases only.
        try:
            return self.int_w(w_obj)
        except OperationError, e:
            if not e.match(self, self.w_OverflowError):
                raise
            from pypy.rlib.rarithmetic import intmask
            return intmask(self.bigint_w(w_obj).uintmask())

    def c_filedescriptor_w(self, w_fd):
        # This is only used sometimes in CPython, e.g. for os.fsync() but
        # not os.close().  It's likely designed for 'select'.  It's irregular
        # in the sense that it expects either a real int/long or an object
        # with a fileno(), but not an object with an __int__().
        if (not self.isinstance_w(w_fd, self.w_int) and
            not self.isinstance_w(w_fd, self.w_long)):
            try:
                w_fileno = self.getattr(w_fd, self.wrap("fileno"))
            except OperationError, e:
                if e.match(self, self.w_AttributeError):
                    raise OperationError(self.w_TypeError,
                        self.wrap("argument must be an int, or have a fileno() "
                            "method.")
                    )
                raise
            w_fd = self.call_function(w_fileno)
            if not self.isinstance_w(w_fd, self.w_int):
                raise OperationError(self.w_TypeError,
                    self.wrap("fileno() must return an integer")
                )
        fd = self.int_w(w_fd)
        if fd < 0:
            raise operationerrfmt(self.w_ValueError,
                "file descriptor cannot be a negative integer (%d)", fd
            )
        return fd

    def warn(self, msg, w_warningcls):
        self.appexec([self.wrap(msg), w_warningcls], """(msg, warningcls):
            import warnings
            warnings.warn(msg, warningcls, stacklevel=2)
        """)

    def resolve_target(self, w_obj):
        """ A space method that can be used by special object spaces (like
        thunk) to replace an object by another. """
        return w_obj


class AppExecCache(SpaceCache):
    def build(cache, source):
        """ NOT_RPYTHON """
        space = cache.space
        # XXX will change once we have our own compiler
        import py
        source = source.lstrip()
        assert source.startswith('('), "incorrect header in:\n%s" % (source,)
        source = py.code.Source("def anonymous%s\n" % source)
        w_glob = space.newdict(module=True)
        space.exec_(str(source), w_glob, w_glob)
        return space.getitem(w_glob, space.wrap('anonymous'))

class DummyLock(object):
    def acquire(self, flag):
        return True
    def release(self):
        pass
    def _freeze_(self):
        return True
    def __enter__(self):
        pass
    def __exit__(self, *args):
        pass

dummy_lock = DummyLock()

## Table describing the regular part of the interface of object spaces,
## namely all methods which only take w_ arguments and return a w_ result
## (if any).  Note: keep in sync with pypy.objspace.flow.operation.Table.

ObjSpace.MethodTable = [
# method name # symbol # number of arguments # special method name(s)
    ('is_',             'is',        2, []),
    ('id',              'id',        1, []),
    ('type',            'type',      1, []),
    ('isinstance',      'isinstance', 2, ['__instancecheck__']),
    ('issubtype',       'issubtype', 2, ['__subclasscheck__']),  # not for old-style classes
    ('repr',            'repr',      1, ['__repr__']),
    ('str',             'str',       1, ['__str__']),
    ('format',          'format',    2, ['__format__']),
    ('len',             'len',       1, ['__len__']),
    ('hash',            'hash',      1, ['__hash__']),
    ('getattr',         'getattr',   2, ['__getattribute__']),
    ('setattr',         'setattr',   3, ['__setattr__']),
    ('delattr',         'delattr',   2, ['__delattr__']),
    ('getitem',         'getitem',   2, ['__getitem__']),
    ('setitem',         'setitem',   3, ['__setitem__']),
    ('delitem',         'delitem',   2, ['__delitem__']),
    ('getslice',        'getslice',  3, ['__getslice__']),
    ('setslice',        'setslice',  4, ['__setslice__']),
    ('delslice',        'delslice',  3, ['__delslice__']),
    ('trunc',           'trunc',     1, ['__trunc__']),
    ('pos',             'pos',       1, ['__pos__']),
    ('neg',             'neg',       1, ['__neg__']),
    ('nonzero',         'truth',     1, ['__nonzero__']),
    ('abs' ,            'abs',       1, ['__abs__']),
    ('hex',             'hex',       1, ['__hex__']),
    ('oct',             'oct',       1, ['__oct__']),
    ('ord',             'ord',       1, []),
    ('invert',          '~',         1, ['__invert__']),
    ('add',             '+',         2, ['__add__', '__radd__']),
    ('sub',             '-',         2, ['__sub__', '__rsub__']),
    ('mul',             '*',         2, ['__mul__', '__rmul__']),
    ('truediv',         '/',         2, ['__truediv__', '__rtruediv__']),
    ('floordiv',        '//',        2, ['__floordiv__', '__rfloordiv__']),
    ('div',             'div',       2, ['__div__', '__rdiv__']),
    ('mod',             '%',         2, ['__mod__', '__rmod__']),
    ('divmod',          'divmod',    2, ['__divmod__', '__rdivmod__']),
    ('pow',             '**',        3, ['__pow__', '__rpow__']),
    ('lshift',          '<<',        2, ['__lshift__', '__rlshift__']),
    ('rshift',          '>>',        2, ['__rshift__', '__rrshift__']),
    ('and_',            '&',         2, ['__and__', '__rand__']),
    ('or_',             '|',         2, ['__or__', '__ror__']),
    ('xor',             '^',         2, ['__xor__', '__rxor__']),
    ('int',             'int',       1, ['__int__']),
    ('index',           'index',     1, ['__index__']),
    ('float',           'float',     1, ['__float__']),
    ('long',            'long',      1, ['__long__']),
    ('inplace_add',     '+=',        2, ['__iadd__']),
    ('inplace_sub',     '-=',        2, ['__isub__']),
    ('inplace_mul',     '*=',        2, ['__imul__']),
    ('inplace_truediv', '/=',        2, ['__itruediv__']),
    ('inplace_floordiv','//=',       2, ['__ifloordiv__']),
    ('inplace_div',     'div=',      2, ['__idiv__']),
    ('inplace_mod',     '%=',        2, ['__imod__']),
    ('inplace_pow',     '**=',       2, ['__ipow__']),
    ('inplace_lshift',  '<<=',       2, ['__ilshift__']),
    ('inplace_rshift',  '>>=',       2, ['__irshift__']),
    ('inplace_and',     '&=',        2, ['__iand__']),
    ('inplace_or',      '|=',        2, ['__ior__']),
    ('inplace_xor',     '^=',        2, ['__ixor__']),
    ('lt',              '<',         2, ['__lt__', '__gt__']),
    ('le',              '<=',        2, ['__le__', '__ge__']),
    ('eq',              '==',        2, ['__eq__', '__eq__']),
    ('ne',              '!=',        2, ['__ne__', '__ne__']),
    ('gt',              '>',         2, ['__gt__', '__lt__']),
    ('ge',              '>=',        2, ['__ge__', '__le__']),
    ('cmp',             'cmp',       2, ['__cmp__']),   # rich cmps preferred
    ('coerce',          'coerce',    2, ['__coerce__', '__coerce__']),
    ('contains',        'contains',  2, ['__contains__']),
    ('iter',            'iter',      1, ['__iter__']),
    ('next',            'next',      1, ['next']),
#    ('call',            'call',      3, ['__call__']),
    ('get',             'get',       3, ['__get__']),
    ('set',             'set',       3, ['__set__']),
    ('delete',          'delete',    2, ['__delete__']),
    ('userdel',         'del',       1, ['__del__']),
    ('buffer',          'buffer',    1, ['__buffer__']),   # see buffer.py
    ]

ObjSpace.BuiltinModuleTable = [
    '__builtin__',
    'sys',
    ]

ObjSpace.ConstantTable = [
    'None',
    'False',
    'True',
    'Ellipsis',
    'NotImplemented',
    ]

ObjSpace.ExceptionTable = [
    'ArithmeticError',
    'AssertionError',
    'AttributeError',
    'EOFError',
    'EnvironmentError',
    'Exception',
    'FloatingPointError',
    'IOError',
    'ImportError',
    'IndentationError',
    'IndexError',
    'KeyError',
    'KeyboardInterrupt',
    'LookupError',
    'MemoryError',
    'NameError',
    'NotImplementedError',
    'OSError',
    'OverflowError',
    'ReferenceError',
    'RuntimeError',
    'StandardError',
    'StopIteration',
    'SyntaxError',
    'SystemError',
    'SystemExit',
    'TabError',
    'TypeError',
    'UnboundLocalError',
    'UnicodeError',
    'ValueError',
    'ZeroDivisionError',
    ]

## Irregular part of the interface:
#
#                                   wrap(x) -> w_x
#                              str_w(w_str) -> str
#              int_w(w_ival or w_long_ival) -> ival
#                       float_w(w_floatval) -> floatval
#             uint_w(w_ival or w_long_ival) -> r_uint_val (unsigned int value)
#             bigint_w(w_ival or w_long_ival) -> rbigint
#interpclass_w(w_interpclass_inst or w_obj) -> interpclass_inst|w_obj
#                               unwrap(w_x) -> x
#                              is_true(w_x) -> True or False
#                  newtuple([w_1, w_2,...]) -> w_tuple
#                   newlist([w_1, w_2,...]) -> w_list
#                                 newdict() -> empty w_dict
#           newslice(w_start,w_stop,w_step) -> w_slice
#              call_args(w_obj,Arguments()) -> w_result

ObjSpace.IrregularOpTable = [
    'wrap',
    'str_w',
    'int_w',
    'float_w',
    'uint_w',
    'bigint_w',
    'unicode_w',
    'interpclass_w',
    'unwrap',
    'is_true',
    'is_w',
    'newtuple',
    'newlist',
    'newdict',
    'newslice',
    'call_args',
    'marshal_w',
    ]<|MERGE_RESOLUTION|>--- conflicted
+++ resolved
@@ -188,15 +188,10 @@
 
     # -------------------------------------------------------------------
 
-<<<<<<< HEAD
-=======
     def is_w(self, space, w_other):
         return self is w_other
 
     def unique_id(self, space):
-        return space.wrap(compute_unique_id(self))
-
->>>>>>> e0425633
     def str_w(self, space):
         w_msg = typed_unwrap_error_msg(space, "string", self)
         raise OperationError(space.w_TypeError, w_msg)
@@ -690,23 +685,10 @@
         """shortcut for space.is_true(space.eq(w_obj1, w_obj2))"""
         return self.is_w(w_obj1, w_obj2) or self.is_true(self.eq(w_obj1, w_obj2))
 
-<<<<<<< HEAD
     def is_w(self, w_obj1, w_obj2):
         """shortcut for space.is_true(space.is_(w_obj1, w_obj2))"""
         return self.is_true(self.is_(w_obj1, w_obj2))
-=======
-    def is_(self, w_one, w_two):
-        return self.newbool(self.is_w(w_one, w_two))
-
-    def is_w(self, w_one, w_two):
-        # done by a method call on w_two (and not on w_one, because of the
-        # expected programming style where we say "if x is None" or
-        # "if x is object").
-        return w_two.is_w(self, w_one)
-
-    def id(self, w_obj):
         return w_obj.unique_id(self)
->>>>>>> e0425633
 
     def hash_w(self, w_obj):
         """shortcut for space.int_w(space.hash(w_obj))"""
