import sys

from rpython.rlib.cache import Cache
from rpython.tool.uid import HUGEVAL_BYTES
from rpython.rlib import jit, types
from rpython.rlib.buffer import StringBuffer
from rpython.rlib.debug import make_sure_not_resized
from rpython.rlib.objectmodel import (we_are_translated, newlist_hint,
     compute_unique_id, specialize, not_rpython)
from rpython.rlib.signature import signature
from rpython.rlib.rarithmetic import r_uint, SHRT_MIN, SHRT_MAX, \
    INT_MIN, INT_MAX, UINT_MAX, USHRT_MAX

from pypy.interpreter.executioncontext import (ExecutionContext, ActionFlag,
    make_finalizer_queue)
from pypy.interpreter.error import OperationError, new_exception_class, oefmt
from pypy.interpreter.argument import Arguments
from pypy.interpreter.miscutils import ThreadLocals, make_weak_value_dictionary


__all__ = ['ObjSpace', 'OperationError', 'W_Root']

unpackiterable_driver = jit.JitDriver(name='unpackiterable',
                                      greens=['tp'],
                                      reds=['items', 'w_iterator'])


class W_Root(object):
    """This is the abstract root class of all wrapped objects that live
    in a 'normal' object space like StdObjSpace."""
    __slots__ = ('__weakref__',)
    _must_be_light_finalizer_ = True
    user_overridden_class = False

    def getdict(self, space):
        return None

    def getdictvalue(self, space, attr):
        w_dict = self.getdict(space)
        if w_dict is not None:
            return space.finditem_str(w_dict, attr)
        return None

    def setdictvalue(self, space, attr, w_value):
        w_dict = self.getdict(space)
        if w_dict is not None:
            space.setitem_str(w_dict, attr, w_value)
            return True
        return False

    def deldictvalue(self, space, attr):
        w_dict = self.getdict(space)
        if w_dict is not None:
            try:
                space.delitem(w_dict, space.newtext(attr))
                return True
            except OperationError as ex:
                if not ex.match(space, space.w_KeyError):
                    raise
        return False

    def setdict(self, space, w_dict):
        raise oefmt(space.w_TypeError,
                     "attribute '__dict__' of %T objects is not writable",
                     self)

    # to be used directly only by space.type implementations
    def getclass(self, space):
        return space.gettypeobject(self.typedef)

    def setclass(self, space, w_subtype):
        raise oefmt(space.w_TypeError,
                    "__class__ assignment: only for heap types")

    def user_setup(self, space, w_subtype):
        raise NotImplementedError("only for interp-level user subclasses "
                                  "from typedef.py")

    def getname(self, space):
        try:
<<<<<<< HEAD
            return space.unicode_w(space.getattr(self, space.newtext('__name__')))
=======
            return space.text_w(space.getattr(self, space.newtext('__name__')))
>>>>>>> 86a61b5f
        except OperationError as e:
            if e.match(space, space.w_TypeError) or e.match(space, space.w_AttributeError):
                return u'?'
            raise

    def getaddrstring(self, space):
        # slowish
        w_id = space.id(self)
        w_4 = space.newint(4)
        w_0x0F = space.newint(0x0F)
        i = 2 * HUGEVAL_BYTES
        addrstring = [' '] * i
        while True:
            n = space.int_w(space.and_(w_id, w_0x0F), allow_conversion=False)
            n += ord('0')
            if n > ord('9'):
                n += (ord('a') - ord('9') - 1)
            i -= 1
            addrstring[i] = chr(n)
            if i == 0:
                break
            w_id = space.rshift(w_id, w_4)
        return ''.join(addrstring)

    def getrepr(self, space, info, moreinfo=u''):
        addrstring = unicode(self.getaddrstring(space))
        return space.newunicode(u"<%s at 0x%s%s>" % (info, addrstring, moreinfo))

    def getslotvalue(self, index):
        raise NotImplementedError

    def setslotvalue(self, index, w_val):
        raise NotImplementedError

    def delslotvalue(self, index):
        raise NotImplementedError

    def descr_call_mismatch(self, space, opname, RequiredClass, args):
        if RequiredClass is None:
            classname = '?'
        else:
            classname = wrappable_class_name(RequiredClass)
        raise oefmt(space.w_TypeError,
                    "'%s' object expected, got '%T' instead", classname, self)

    # used by _weakref implemenation

    def getweakref(self):
        return None

    def setweakref(self, space, weakreflifeline):
        raise oefmt(space.w_TypeError,
                    "cannot create weak reference to '%T' object", self)

    def delweakref(self):
        pass

    def clear_all_weakrefs(self):
        """Ensures that weakrefs (if any) are cleared now.  This is
        called by UserDelAction before the object is finalized further.
        """
        lifeline = self.getweakref()
        if lifeline is not None:
            # Clear all weakrefs to this object before we proceed with
            # the destruction of the object.  We detach the lifeline
            # first: if the code following before_del() calls the
            # app-level, e.g. a user-defined __del__(), and this code
            # tries to use weakrefs again, it won't reuse the broken
            # (already-cleared) weakrefs from this lifeline.
            self.delweakref()
            lifeline.clear_all_weakrefs()

    def _finalize_(self):
        """The RPython-level finalizer.

        By default, it is *not called*.  See self.register_finalizer().
        Be ready to handle the case where the object is only half
        initialized.  Also, in some cases the object might still be
        visible to app-level after _finalize_() is called (e.g. if
        there is a __del__ that resurrects).
        """

    def register_finalizer(self, space):
        """Register a finalizer for this object, so that
        self._finalize_() will be called.  You must call this method at
        most once.  Be ready to handle in _finalize_() the case where
        the object is half-initialized, even if you only call
        self.register_finalizer() at the end of the initialization.
        This is because there are cases where the finalizer is already
        registered before: if the user makes an app-level subclass with
        a __del__.  (In that case only, self.register_finalizer() does
        nothing, because the finalizer is already registered in
        allocate_instance().)
        """
        if self.user_overridden_class and self.getclass(space).hasuserdel:
            # already registered by space.allocate_instance()
            if not we_are_translated():
                assert space.finalizer_queue._already_registered(self)
        else:
            if not we_are_translated():
                # does not make sense if _finalize_ is not overridden
                assert self._finalize_.im_func is not W_Root._finalize_.im_func
            space.finalizer_queue.register_finalizer(self)

    def may_unregister_rpython_finalizer(self, space):
        """Optimization hint only: if there is no user-defined __del__()
        method, pass the hint ``don't call any finalizer'' to rgc.
        """
        if not self.getclass(space).hasuserdel:
            from rpython.rlib import rgc
            rgc.may_ignore_finalizer(self)

    # hooks that the mapdict implementations needs:
    def _get_mapdict_map(self):
        return None
    def _set_mapdict_map(self, map):
        raise NotImplementedError
    def _mapdict_read_storage(self, index):
        raise NotImplementedError
    def _mapdict_write_storage(self, index, value):
        raise NotImplementedError
    def _mapdict_storage_length(self):
        raise NotImplementedError
    def _set_mapdict_storage_and_map(self, storage, map):
        raise NotImplementedError

    # -------------------------------------------------------------------

    def is_w(self, space, w_other):
        return self is w_other

    def immutable_unique_id(self, space):
        return None

    def buffer_w(self, space, flags):
        return self.__buffer_w(space, flags).buffer_w(space, flags)

    def __buffer_w(self, space, flags):
        if flags & space.BUF_WRITABLE:
            w_impl = space.lookup(self, '__wbuffer__')
        else:
            w_impl = space.lookup(self, '__rbuffer__')
        if w_impl is None:
            w_impl = space.lookup(self, '__buffer__')
        if w_impl is not None:
            w_result = space.get_and_call_function(w_impl, self,
                                                   space.newint(flags))
            if space.isinstance_w(w_result, space.w_memoryview):
                return w_result
        raise BufferInterfaceNotFound

    def bytes_w(self, space):
        self._typed_unwrap_error(space, "bytes")

    def unicode_w(self, space):
        self._typed_unwrap_error(space, "string")

    def identifier_w(self, space):
        self._typed_unwrap_error(space, "string")

    def text_w(self, space):
        self._typed_unwrap_error(space, "string")

    def bytearray_list_of_chars_w(self, space):
        self._typed_unwrap_error(space, "bytearray")

    def int_w(self, space, allow_conversion=True):
        # note that W_IntObject.int_w has a fast path and W_FloatObject.int_w
        # raises w_TypeError
        w_obj = self
        if allow_conversion:
            w_obj = space.int(self)
        return w_obj._int_w(space)

    def _int_w(self, space):
        self._typed_unwrap_error(space, "integer")

    def float_w(self, space, allow_conversion=True):
        w_obj = self
        if allow_conversion:
            w_obj = space.float(self)
        return w_obj._float_w(space)

    def _float_w(self, space):
        self._typed_unwrap_error(space, "float")

    def uint_w(self, space):
        self._typed_unwrap_error(space, "integer")

    def bigint_w(self, space, allow_conversion=True):
        # note that W_IntObject and W_LongObject have fast paths,
        # W_FloatObject.rbigint_w raises w_TypeError raises
        w_obj = self
        if allow_conversion:
            w_obj = space.int(self)
        return w_obj._bigint_w(space)

    def _bigint_w(self, space):
        self._typed_unwrap_error(space, "integer")

    def _typed_unwrap_error(self, space, expected):
        raise oefmt(space.w_TypeError,
                    "expected %s, got %T object", expected, self)

    def int(self, space):
        w_impl = space.lookup(self, '__int__')
        if w_impl is None:
            self._typed_unwrap_error(space, "integer")
        w_result = space.get_and_call_function(w_impl, self)

        if space.is_w(space.type(w_result), space.w_int):
            return w_result
        if space.isinstance_w(w_result, space.w_int):
            tp = space.type(w_result).name
            space.warn(space.newtext(
                "__int__ returned non-int (type %s).  "
                "The ability to return an instance of a strict subclass of int "
                "is deprecated, and may be removed in a future version of "
                "Python." % (tp,)), space.w_DeprecationWarning)
            return w_result
        raise oefmt(space.w_TypeError,
                    "__int__ returned non-int (type '%T')", w_result)

    def ord(self, space):
        raise oefmt(space.w_TypeError,
                    "ord() expected string of length 1, but %T found", self)

    def spacebind(self, space):
        """ Return a version of the object bound to a specific object space
        instance. This is used for objects (like e.g. TypeDefs) that are
        constructed before there is an object space instance. """
        return self

    @not_rpython
    def unwrap(self, space):
        # _____ this code is here to support testing only _____
        return self

    def unpackiterable_int(self, space):
        lst = space.listview_int(self)
        if lst:
            return lst[:]
        return None

    def unpackiterable_float(self, space):
        lst = space.listview_float(self)
        if lst:
            return lst[:]
        return None


class InterpIterable(object):
    def __init__(self, space, w_iterable):
        self.w_iter = space.iter(w_iterable)
        self.space = space

    def __iter__(self):
        return self

    def next(self):
        space = self.space
        try:
            return space.next(self.w_iter)
        except OperationError as e:
            if not e.match(space, space.w_StopIteration):
                raise
            raise StopIteration

class InternalSpaceCache(Cache):
    """A generic cache for an object space.  Arbitrary information can
    be attached to the space by defining a function or class 'f' which
    can be called as 'f(space)'.  Its result is stored in this
    ObjSpaceCache.
    """
    def __init__(self, space):
        Cache.__init__(self)
        self.space = space
    def _build(self, callable):
        return callable(self.space)

class SpaceCache(Cache):
    """A base class for all our concrete caches."""
    def __init__(self, space):
        Cache.__init__(self)
        self.space = space

    def _build(self, key):
        return self.build(key)

    def _ready(self, result):
        return self.ready(result)

    def ready(self, result):
        pass

class DescrMismatch(Exception):
    pass

class BufferInterfaceNotFound(Exception):
    pass

@specialize.memo()
def wrappable_class_name(Class):
    try:
        return Class.typedef.name
    except AttributeError:
        return 'internal subclass of %s' % (Class.__name__,)

class CannotHaveLock(Exception):
    """Raised by space.allocate_lock() if we're translating."""

# ____________________________________________________________

class ObjSpace(object):
    """Base class for the interpreter-level implementations of object spaces.
    http://pypy.readthedocs.org/en/latest/objspace.html"""

    @not_rpython
    def __init__(self, config=None):
        "Basic initialization of objects."
        self.fromcache = InternalSpaceCache(self).getorbuild
        self.threadlocals = ThreadLocals()
        # set recursion limit
        # sets all the internal descriptors
        if config is None:
            from pypy.config.pypyoption import get_pypy_config
            config = get_pypy_config(translating=False)
        self.config = config

        self.builtin_modules = {}
        self.reloading_modules = {}

        self.interned_strings = make_weak_value_dictionary(self, unicode, W_Root)
        self.actionflag = ActionFlag()    # changed by the signal module
        self.check_signal_action = None   # changed by the signal module
        make_finalizer_queue(W_Root, self)
        self._code_of_sys_exc_info = None

        self._builtin_functions_by_identifier = {'': None}

        # can be overridden to a subclass
        self.initialize()

    def startup(self):
        # To be called before using the space
        self.threadlocals.enter_thread(self)

        # Initialize already imported builtin modules
        from pypy.interpreter.module import Module
        w_modules = self.sys.get('modules')
        for w_modname in self.unpackiterable(
                                self.sys.get('builtin_module_names')):
            try:
                w_mod = self.getitem(w_modules, w_modname)
            except OperationError as e:
                if e.match(self, self.w_KeyError):
                    continue
                raise
            if isinstance(w_mod, Module) and not w_mod.startup_called:
                w_mod.init(self)

    def finish(self):
        self.wait_for_thread_shutdown()
        w_atexit = self.getbuiltinmodule('atexit')
        self.call_method(w_atexit, '_run_exitfuncs')
        self.sys.finalizing = True
        self.sys.flush_std_files(self)
        from pypy.interpreter.module import Module
        for w_mod in self.builtin_modules.values():
            if isinstance(w_mod, Module) and w_mod.startup_called:
                w_mod.shutdown(self)

    def wait_for_thread_shutdown(self):
        """Wait until threading._shutdown() completes, provided the threading
        module was imported in the first place.  The shutdown routine will
        wait until all non-daemon 'threading' threads have completed."""
        if not self.config.translation.thread:
            return

        w_modules = self.sys.get('modules')
        w_mod = self.finditem_str(w_modules, 'threading')
        if w_mod is None:
            return

        try:
            self.call_method(w_mod, "_shutdown")
        except OperationError as e:
            e.write_unraisable(self, "threading._shutdown()")

    def __repr__(self):
        try:
            return self._this_space_repr_
        except AttributeError:
            return self.__class__.__name__

    @not_rpython
    def setbuiltinmodule(self, importname):
        """load a lazy pypy/module and put it into sys.modules"""
        if '.' in importname:
            fullname = importname
            importname = fullname.rsplit('.', 1)[1]
        else:
            fullname = "pypy.module.%s" % importname

        Module = __import__(fullname,
                            None, None, ["Module"]).Module
        if Module.applevel_name is not None:
            name = Module.applevel_name
        else:
            name = importname

        mod = Module(self, self.newtext(name))
        mod.install()

        return name

    def getbuiltinmodule(self, name, force_init=False, reuse=True):
        w_name = self.newtext(name)
        w_modules = self.sys.get('modules')
        if not force_init:
            assert reuse
            try:
                return self.getitem(w_modules, w_name)
            except OperationError as e:
                if not e.match(self, self.w_KeyError):
                    raise

        # If the module is a builtin but not yet imported,
        # retrieve it and initialize it
        try:
            w_mod = self.builtin_modules[name]
        except KeyError:
            raise oefmt(self.w_SystemError,
                        "getbuiltinmodule() called with non-builtin module %s",
                        name)

        # Add the module to sys.modules and initialize the module. The
        # order is important to avoid recursions.
        from pypy.interpreter.module import Module
        if isinstance(w_mod, Module):
            if not reuse and w_mod.startup_called:
                # create a copy of the module.  (see issue1514) eventlet
                # patcher relies on this behaviour.
                w_mod2 = Module(self, w_name)
                self.setitem(w_modules, w_name, w_mod2)
                w_mod.getdict(self)  # unlazy w_initialdict
                self.call_method(w_mod2.getdict(self), 'update',
                                 w_mod.w_initialdict)
                return w_mod2
            self.setitem(w_modules, w_name, w_mod)
            w_mod.init(self)
        else:
            self.setitem(w_modules, w_name, w_mod)
        return w_mod

    @not_rpython
    def get_builtinmodule_to_install(self):
        try:
            return self._builtinmodule_list
        except AttributeError:
            pass

        modules = []

        # You can enable more modules by specifying --usemodules=xxx,yyy
        for name, value in self.config.objspace.usemodules:
            if value and name not in modules:
                modules.append(name)

        if self.config.objspace.extmodules:
            for name in self.config.objspace.extmodules.split(','):
                if name not in modules:
                    modules.append(name)

        self._builtinmodule_list = modules
        return self._builtinmodule_list

    ALL_BUILTIN_MODULES = [
        'posix', 'nt', 'os2', 'mac', 'ce', 'riscos',
        'math', 'array', 'select',
        '_random', '_sre', 'time', '_socket', 'errno',
        'unicodedata',
        'parser', 'fcntl', '_codecs', 'binascii'
    ]

    @not_rpython
    def make_builtins(self):
        "only for initializing the space."

        from pypy.module.exceptions import Module
        w_name = self.newtext('__exceptions__')
        self.exceptions_module = Module(self, w_name)
        self.exceptions_module.install()

        from pypy.module.imp import Module
        w_name = self.newtext('_imp')
        mod = Module(self, w_name)
        mod.install()

        from pypy.module.sys import Module
        w_name = self.newtext('sys')
        self.sys = Module(self, w_name)
        self.sys.install()

        from pypy.module.__builtin__ import Module
        w_name = self.newtext('builtins')
        self.builtin = Module(self, w_name)
        w_builtin = self.builtin
        w_builtin.install()
        self.setitem(self.builtin.w_dict, self.newtext('__builtins__'), w_builtin)

        # exceptions was bootstrapped as '__exceptions__' but still
        # lives in pypy/module/exceptions, we rename it below for
        # sys.builtin_module_names
        bootstrap_modules = set(('sys', 'imp', 'builtins', 'exceptions'))
        installed_builtin_modules = list(bootstrap_modules)

        exception_types_w = self.export_builtin_exceptions()

        # initialize with "bootstrap types" from objspace  (e.g. w_None)
        types_w = (self.get_builtin_types().items() +
                   exception_types_w.items())
        for name, w_type in types_w:
            self.setitem(self.builtin.w_dict, self.newtext(name), w_type)

        # install mixed modules
        for mixedname in self.get_builtinmodule_to_install():
            if mixedname not in bootstrap_modules:
                self.install_mixedmodule(mixedname, installed_builtin_modules)

        installed_builtin_modules.remove('exceptions')
        installed_builtin_modules.append('__exceptions__')
        installed_builtin_modules.sort()
        w_builtin_module_names = self.newtuple(
            [self.newtext(fn) for fn in installed_builtin_modules])

        # force this value into the dict without unlazyfying everything
        self.setitem(self.sys.w_dict, self.newtext('builtin_module_names'),
                     w_builtin_module_names)

    def get_builtin_types(self):
        """Get a dictionary mapping the names of builtin types to the type
        objects."""
        raise NotImplementedError

    @not_rpython
    def export_builtin_exceptions(self):
        w_dic = self.exceptions_module.getdict(self)
        exc_types_w = {}
        w_iter = self.iter(w_dic)
        while True:
            try:
                w_name = self.next(w_iter)
            except OperationError as e:
                if not e.match(self, self.w_StopIteration):
                    raise
                break
            name = self.text_w(w_name)
            if not name.startswith('__'):
                excname = name
                w_exc = self.getitem(w_dic, w_name)
                exc_types_w[name] = w_exc
                setattr(self, "w_" + excname, w_exc)
        return exc_types_w

    @not_rpython
    def install_mixedmodule(self, mixedname, installed_builtin_modules):
        modname = self.setbuiltinmodule(mixedname)
        if modname:
            assert modname not in installed_builtin_modules, (
                "duplicate interp-level module enabled for the "
                "app-level module %r" % (modname,))
            installed_builtin_modules.append(modname)

    @not_rpython
    def setup_builtin_modules(self):
        "only for initializing the space."
        if self.config.objspace.usemodules.cpyext:
            # Special-case this to have state.install_dll() called early, which
            # is required to initialise sys on Windows.
            from pypy.module.cpyext.state import State
            self.fromcache(State).build_api()
        self.getbuiltinmodule('sys')
        self.getbuiltinmodule('_imp')
        self.getbuiltinmodule('_frozen_importlib')
        self.getbuiltinmodule('builtins')
        for mod in self.builtin_modules.values():
            mod.setup_after_space_initialization()

    @not_rpython
    def initialize(self):
        """Abstract method that should put some minimal
        content into the w_builtins."""

    def getexecutioncontext(self):
        "Return what we consider to be the active execution context."
        # Important: the annotator must not see a prebuilt ExecutionContext:
        # you should not see frames while you translate
        # so we make sure that the threadlocals never *have* an
        # ExecutionContext during translation.
        if not we_are_translated():
            if self.config.translating:
                assert self.threadlocals.get_ec() is None, (
                    "threadlocals got an ExecutionContext during translation!")
                try:
                    return self._ec_during_translation
                except AttributeError:
                    ec = self.createexecutioncontext()
                    self._ec_during_translation = ec
                    return ec
            else:
                ec = self.threadlocals.get_ec()
                if ec is None:
                    self.threadlocals.enter_thread(self)
                    ec = self.threadlocals.get_ec()
                return ec
        else:
            # translated case follows.  self.threadlocals is either from
            # 'pypy.interpreter.miscutils' or 'pypy.module.thread.threadlocals'.
            # the result is assumed to be non-null: enter_thread() was called
            # by space.startup().
            ec = self.threadlocals.get_ec()
            assert ec is not None
            return ec

    def _freeze_(self):
        return True

    def createexecutioncontext(self):
        "Factory function for execution contexts."
        return ExecutionContext(self)

    def createcompiler(self):
        "Factory function creating a compiler object."
        try:
            return self.default_compiler
        except AttributeError:
            from pypy.interpreter.pycompiler import PythonAstCompiler
            compiler = PythonAstCompiler(self)
            self.default_compiler = compiler
            return compiler

    def createframe(self, code, w_globals, outer_func=None):
        "Create an empty PyFrame suitable for this code object."
        return self.FrameClass(self, code, w_globals, outer_func)

    def allocate_lock(self):
        """Return an interp-level Lock object if threads are enabled,
        and a dummy object if they are not."""
        from rpython.rlib import rthread
        if not self.config.objspace.usemodules.thread:
            return rthread.dummy_lock
        # hack: we can't have prebuilt locks if we're translating.
        # In this special situation we should just not lock at all
        # (translation is not multithreaded anyway).
        if not we_are_translated() and self.config.translating:
            raise CannotHaveLock()
        try:
            return rthread.allocate_lock()
        except rthread.error:
            raise oefmt(self.w_RuntimeError, "out of resources")

    # Following is a friendly interface to common object space operations
    # that can be defined in term of more primitive ones.  Subclasses
    # may also override specific functions for performance.

    def not_(self, w_obj):
        return self.newbool(not self.is_true(w_obj))

    def eq_w(self, w_obj1, w_obj2):
        """Implements equality with the double check 'x is y or x == y'."""
        return self.is_w(w_obj1, w_obj2) or self.is_true(self.eq(w_obj1, w_obj2))

    def is_(self, w_one, w_two):
        return self.newbool(self.is_w(w_one, w_two))

    def is_w(self, w_one, w_two):
        # done by a method call on w_two (and not on w_one, because of the
        # expected programming style where we say "if x is None" or
        # "if x is object").
        assert w_two is not None
        return w_two.is_w(self, w_one)

    def is_none(self, w_obj):
        """ mostly for checking inputargs that have unwrap_spec and
        can accept both w_None and None
        """
        return w_obj is None or self.is_w(w_obj, self.w_None)

    def id(self, w_obj):
        w_result = w_obj.immutable_unique_id(self)
        if w_result is None:
            # in the common case, returns an unsigned value
            w_result = self.newint(r_uint(compute_unique_id(w_obj)))
        return w_result

    def hash_w(self, w_obj):
        """shortcut for space.int_w(space.hash(w_obj))"""
        return self.int_w(self.hash(w_obj))

    def len_w(self, w_obj):
        """shortcut for space.int_w(space.len(w_obj))"""
        return self.int_w(self.len(w_obj))

    def contains_w(self, w_container, w_item):
        """shortcut for space.is_true(space.contains(w_container, w_item))"""
        return self.is_true(self.contains(w_container, w_item))

    def setitem_str(self, w_obj, key, w_value):
        # key is a "text", i.e. a byte string (in python3 it
        # represents a utf-8-encoded unicode)
        return self.setitem(w_obj, self.newtext(key), w_value)

    def finditem_str(self, w_obj, key):
        # key is a "text", i.e. a byte string (in python3 it
        # represents a utf-8-encoded unicode)
        return self.finditem(w_obj, self.newtext(key))

    def finditem(self, w_obj, w_key):
        try:
            return self.getitem(w_obj, w_key)
        except OperationError as e:
            if e.match(self, self.w_KeyError):
                return None
            raise

    def findattr(self, w_object, w_name):
        try:
            return self.getattr(w_object, w_name)
        except OperationError as e:
            # a PyPy extension: let SystemExit and KeyboardInterrupt go through
            if e.async(self):
                raise
            return None

    def wrap_none(self, w_obj):
        if w_obj is None:
            return self.w_None
        return w_obj

    @signature(types.any(), types.bool(), returns=types.instance(W_Root))
    def newbool(self, b):
        if b:
            return self.w_True
        else:
            return self.w_False

<<<<<<< HEAD
    def new_interned_w_str(self, w_u):
        assert isinstance(w_u, W_Root)   # and is not None
        u = self.unicode_w(w_u)
=======
    def new_interned_w_str(self, w_s):
        assert isinstance(w_s, W_Root)   # and is not None
        s = self.text_w(w_s)
>>>>>>> 86a61b5f
        if not we_are_translated():
            assert type(u) is unicode
        w_u1 = self.interned_strings.get(u)
        if w_u1 is None:
            w_u1 = w_u
            self.interned_strings.set(u, w_u1)
        return w_u1

    def new_interned_str(self, s):
        # Assumes an identifier (utf-8 encoded str)
        # returns a "text" object (ie str in python2 and unicode in python3)
        if not we_are_translated():
            assert type(s) is str
        u = s.decode('utf-8')
        w_s1 = self.interned_strings.get(u)
        if w_s1 is None:
<<<<<<< HEAD
            w_s1 = self.newunicode(u)
            self.interned_strings.set(u, w_s1)
=======
            w_s1 = self.newtext(s)
            self.interned_strings.set(s, w_s1)
>>>>>>> 86a61b5f
        return w_s1

    def get_interned_str(self, s):
        """Assumes an identifier (utf-8 encoded str).  Returns None if
        the identifier is not interned, or not a valid utf-8 string at all.
        """
        # interface for marshal_impl
        if not we_are_translated():
            assert type(s) is str
        try:
            u = s.decode('utf-8')
        except UnicodeDecodeError:
            return None
        return self.interned_strings.get(u)   # may be None

    @specialize.arg(1)
    def descr_self_interp_w(self, RequiredClass, w_obj):
        if not isinstance(w_obj, RequiredClass):
            raise DescrMismatch()
        return w_obj

    @specialize.arg(1)
    def interp_w(self, RequiredClass, w_obj, can_be_None=False):
        """
        Unwrap w_obj, checking that it is an instance of the required internal
        interpreter class.
        """
        assert RequiredClass is not None
        if can_be_None and self.is_none(w_obj):
            return None
        if not isinstance(w_obj, RequiredClass):   # or obj is None
            raise oefmt(self.w_TypeError,
                        "'%s' object expected, got '%N' instead",
                        wrappable_class_name(RequiredClass),
                        w_obj.getclass(self))
        return w_obj

    def unpackiterable(self, w_iterable, expected_length=-1):
        """Unpack an iterable into a real (interpreter-level) list.

        Raise an OperationError(w_ValueError) if the length is wrong."""
        w_iterator = self.iter(w_iterable)
        if expected_length == -1:
            if self.is_generator(w_iterator):
                # special hack for speed
                lst_w = []
                w_iterator.unpack_into(lst_w)
                return lst_w
            return self._unpackiterable_unknown_length(w_iterator, w_iterable)
        else:
            lst_w = self._unpackiterable_known_length(w_iterator,
                                                      expected_length)
            return lst_w[:]     # make the resulting list resizable

    def iteriterable(self, w_iterable):
        return InterpIterable(self, w_iterable)

    def _unpackiterable_unknown_length(self, w_iterator, w_iterable):
        """Unpack an iterable of unknown length into an interp-level
        list.
        """
        # If we can guess the expected length we can preallocate.
        try:
            items = newlist_hint(self.length_hint(w_iterable, 0))
        except MemoryError:
            items = [] # it might have lied

        tp = self.type(w_iterator)
        while True:
            unpackiterable_driver.jit_merge_point(tp=tp,
                                                  w_iterator=w_iterator,
                                                  items=items)
            try:
                w_item = self.next(w_iterator)
            except OperationError as e:
                if not e.match(self, self.w_StopIteration):
                    raise
                break  # done
            items.append(w_item)
        #
        return items

    @jit.dont_look_inside
    def _unpackiterable_known_length(self, w_iterator, expected_length):
        # Unpack a known length list, without letting the JIT look inside.
        # Implemented by just calling the @jit.unroll_safe version, but
        # the JIT stopped looking inside already.
        return self._unpackiterable_known_length_jitlook(w_iterator,
                                                         expected_length)

    @jit.unroll_safe
    def _unpackiterable_known_length_jitlook(self, w_iterator,
                                             expected_length):
        items = [None] * expected_length
        idx = 0
        while True:
            try:
                w_item = self.next(w_iterator)
            except OperationError as e:
                if not e.match(self, self.w_StopIteration):
                    raise
                break  # done
            if idx == expected_length:
                raise oefmt(self.w_ValueError,
                            "too many values to unpack (expected %d)",
                            expected_length)
            items[idx] = w_item
            idx += 1
        if idx < expected_length:
            raise oefmt(self.w_ValueError,
                        "not enough values to unpack (expected %d, got %d)",
                        expected_length, idx)
        return items

    def unpackiterable_unroll(self, w_iterable, expected_length):
        # Like unpackiterable(), but for the cases where we have
        # an expected_length and want to unroll when JITted.
        # Returns a fixed-size list.
        w_iterator = self.iter(w_iterable)
        assert expected_length != -1
        return self._unpackiterable_known_length_jitlook(w_iterator,
                                                         expected_length)


    def unpackiterable_int(self, w_obj):
        """
        Return a RPython list of unwrapped ints out of w_obj. The list is
        guaranteed to be acopy of the actual data contained in w_obj, so you
        can freely modify it. It might return None if not supported.
        """
        return w_obj.unpackiterable_int(self)

    def unpackiterable_float(self, w_obj):
        """
        Same as unpackiterable_int, but for floats.
        """
        return w_obj.unpackiterable_float(self)


    def length_hint(self, w_obj, default):
        """Return the length of an object, consulting its __length_hint__
        method if necessary.
        """
        try:
            return self.len_w(w_obj)
        except OperationError as e:
            if not (e.match(self, self.w_TypeError) or
                    e.match(self, self.w_AttributeError)):
                raise

        w_descr = self.lookup(w_obj, '__length_hint__')
        if w_descr is None:
            return default
        try:
            w_hint = self.get_and_call_function(w_descr, w_obj)
        except OperationError as e:
            if not (e.match(self, self.w_TypeError) or
                    e.match(self, self.w_AttributeError)):
                raise
            return default
        if self.is_w(w_hint, self.w_NotImplemented):
            return default

        hint = self.int_w(w_hint)
        if hint < 0:
            raise oefmt(self.w_ValueError,
                        "__length_hint__() should return >= 0")
        return hint

    def fixedview(self, w_iterable, expected_length=-1):
        """ A fixed list view of w_iterable. Don't modify the result
        """
        return make_sure_not_resized(self.unpackiterable(w_iterable,
                                                         expected_length)[:])

    fixedview_unroll = fixedview

    def listview(self, w_iterable, expected_length=-1):
        """ A non-fixed view of w_iterable. Don't modify the result
        """
        return self.unpackiterable(w_iterable, expected_length)

    def listview_no_unpack(self, w_iterable):
        """ Same as listview() if cheap.  If 'w_iterable' is something like
        a generator, for example, then return None instead.
        May return None anyway.
        """
        return None

    def listview_bytes(self, w_list):
        """ Return a list of unwrapped strings out of a list of strings. If the
        argument is not a list or does not contain only strings, return None.
        May return None anyway.
        """
        return None

    def listview_unicode(self, w_list):
        """ Return a list of unwrapped unicode out of a list of unicode. If the
        argument is not a list or does not contain only unicode, return None.
        May return None anyway.
        """
        return None

    def listview_int(self, w_list):
        """ Return a list of unwrapped int out of a list of int. If the
        argument is not a list or does not contain only int, return None.
        May return None anyway.
        """
        return None

    def listview_float(self, w_list):
        """ Return a list of unwrapped float out of a list of float. If the
        argument is not a list or does not contain only float, return None.
        May return None anyway.
        """
        return None

    def view_as_kwargs(self, w_dict):
        """ if w_dict is a kwargs-dict, return two lists, one of unwrapped
        strings and one of wrapped values. otherwise return (None, None)
        """
        return (None, None)

    def newlist_bytes(self, list_s):
        return self.newlist([self.newbytes(s) for s in list_s])

    def newlist_unicode(self, list_u):
        return self.newlist([self.newunicode(u) for u in list_u])

    def newlist_int(self, list_i):
        return self.newlist([self.newint(i) for i in list_i])

    def newlist_float(self, list_f):
        return self.newlist([self.newfloat(f) for f in list_f])

    def newlist_hint(self, sizehint):
        from pypy.objspace.std.listobject import make_empty_list_with_size
        return make_empty_list_with_size(self, sizehint)

    @jit.unroll_safe
    def exception_match(self, w_exc_type, w_check_class):
        """Checks if the given exception type matches 'w_check_class'."""
        if self.is_w(w_exc_type, w_check_class):
            return True   # fast path
        if self.isinstance_w(w_check_class, self.w_tuple):
            for w_t in self.fixedview(w_check_class):
                if self.exception_match(w_exc_type, w_t):
                    return True
            else:
                return False
        return self.exception_issubclass_w(w_exc_type, w_check_class)

    def call_obj_args(self, w_callable, w_obj, args):
        if not self.config.objspace.disable_call_speedhacks:
            # start of hack for performance
            from pypy.interpreter.function import Function
            if isinstance(w_callable, Function):
                return w_callable.call_obj_args(w_obj, args)
            # end of hack for performance
        return self.call_args(w_callable, args.prepend(w_obj))

    def call(self, w_callable, w_args, w_kwds=None):
        args = Arguments.frompacked(self, w_args, w_kwds)
        return self.call_args(w_callable, args)

    def _try_fetch_pycode(self, w_func):
        from pypy.interpreter.function import Function, Method
        if isinstance(w_func, Method):
            w_func = w_func.w_function
        if isinstance(w_func, Function):
            return w_func.code
        return None

    def call_function(self, w_func, *args_w):
        nargs = len(args_w) # used for pruning funccall versions
        if not self.config.objspace.disable_call_speedhacks and nargs < 5:
            # start of hack for performance
            from pypy.interpreter.function import Function, Method
            if isinstance(w_func, Method):
                if nargs < 4:
                    func = w_func.w_function
                    if isinstance(func, Function):
                        return func.funccall(w_func.w_instance, *args_w)

            if isinstance(w_func, Function):
                return w_func.funccall(*args_w)
            # end of hack for performance

        args = Arguments(self, list(args_w))
        return self.call_args(w_func, args)

    def call_valuestack(self, w_func, nargs, frame, methodcall=False):
        # methodcall is only used for better error messages in argument.py
        from pypy.interpreter.function import Function, Method, is_builtin_code
        if frame.get_is_being_profiled() and is_builtin_code(w_func):
            # XXX: this code is copied&pasted :-( from the slow path below
            # call_valuestack().
            args = frame.make_arguments(nargs)
            return self.call_args_and_c_profile(frame, w_func, args)

        if not self.config.objspace.disable_call_speedhacks:
            # start of hack for performance
            if isinstance(w_func, Method):
                # reuse callable stack place for w_inst
                frame.settopvalue(w_func.w_instance, nargs)
                nargs += 1
                methodcall = True
                w_func = w_func.w_function

            if isinstance(w_func, Function):
                return w_func.funccall_valuestack(
                        nargs, frame, methodcall=methodcall)
            # end of hack for performance

        args = frame.make_arguments(nargs)
        return self.call_args(w_func, args)

    def call_args_and_c_profile(self, frame, w_func, args):
        ec = self.getexecutioncontext()
        ec.c_call_trace(frame, w_func, args)
        try:
            w_res = self.call_args(w_func, args)
        except OperationError:
            ec.c_exception_trace(frame, w_func)
            raise
        ec.c_return_trace(frame, w_func, args)
        return w_res

    def call_method(self, w_obj, methname, *arg_w):
        w_meth = self.getattr(w_obj, self.newtext(methname))
        return self.call_function(w_meth, *arg_w)

    def raise_key_error(self, w_key):
        e = self.call_function(self.w_KeyError, w_key)
        raise OperationError(self.w_KeyError, e)

    def lookup(self, w_obj, name):
        w_type = self.type(w_obj)
        w_mro = self.getattr(w_type, self.newtext("__mro__"))
        for w_supertype in self.fixedview(w_mro):
            w_value = w_supertype.getdictvalue(self, name)
            if w_value is not None:
                return w_value
        return None

    def is_generator(self, w_obj):
        from pypy.interpreter.generator import GeneratorIterator
        return isinstance(w_obj, GeneratorIterator)

    def callable(self, w_obj):
        return self.newbool(self.lookup(w_obj, "__call__") is not None)

    def issequence_w(self, w_obj):
        flag = self.type(w_obj).flag_map_or_seq
        if flag == 'M':
            return False
        elif flag == 'S':
            return True
        else:
            return (self.lookup(w_obj, '__getitem__') is not None)

    def ismapping_w(self, w_obj):
        flag = self.type(w_obj).flag_map_or_seq
        if flag == 'M':
            return True
        elif flag == 'S':
            return False
        else:
            return self.lookup(w_obj, '__getitem__') is not None

    # The code below only works
    # for the simple case (new-style instance).
    # These methods are patched with the full logic by the builtins
    # module when it is loaded

    def abstract_issubclass_w(self, w_cls1, w_cls2, allow_override=False):
        # Equivalent to 'issubclass(cls1, cls2)'.
        return self.issubtype_w(w_cls1, w_cls2)

    def abstract_isinstance_w(self, w_obj, w_cls, allow_override=False):
        # Equivalent to 'isinstance(obj, cls)'.
        return self.isinstance_w(w_obj, w_cls)

    def abstract_isclass_w(self, w_obj):
        # Equivalent to 'isinstance(obj, type)'.
        return self.isinstance_w(w_obj, self.w_type)

    def abstract_getclass(self, w_obj):
        # Equivalent to 'obj.__class__'.
        return self.type(w_obj)

    def isabstractmethod_w(self, w_obj):
        try:
            w_result = self.getattr(w_obj, self.newtext("__isabstractmethod__"))
        except OperationError as e:
            if e.match(self, self.w_AttributeError):
                return False
            raise
        return self.is_true(w_result)

    # CPython rules allows subclasses of BaseExceptions to be exceptions.
    # This is slightly less general than the case above, so we prefix
    # it with exception_

    def exception_is_valid_obj_as_class_w(self, w_obj):
        if not self.isinstance_w(w_obj, self.w_type):
            return False
        return self.issubtype_w(w_obj, self.w_BaseException)

    def exception_is_valid_class_w(self, w_cls):
        return self.issubtype_w(w_cls, self.w_BaseException)

    def exception_getclass(self, w_obj):
        return self.type(w_obj)

    def exception_issubclass_w(self, w_cls1, w_cls2):
        return self.issubtype_w(w_cls1, w_cls2)

    @not_rpython
    def new_exception_class(self, *args, **kwargs):
        "convenience method to create excceptions in modules"
        return new_exception_class(self, *args, **kwargs)

    # end of special support code

    @not_rpython
    def eval(self, expression, w_globals, w_locals, hidden_applevel=False):
        "For internal debugging."
        if isinstance(expression, str):
            compiler = self.createcompiler()
            expression = compiler.compile(expression, '?', 'eval', 0,
                                         hidden_applevel=hidden_applevel)
        else:
            raise TypeError('space.eval(): expected a string, code or PyCode object')
        return expression.exec_code(self, w_globals, w_locals)

    @not_rpython
    def exec_(self, statement, w_globals, w_locals, hidden_applevel=False,
              filename=None):
        "For internal debugging."
        if filename is None:
            filename = '?'
        from pypy.interpreter.pycode import PyCode
        if isinstance(statement, str):
            compiler = self.createcompiler()
            statement = compiler.compile(statement, filename, 'exec', 0,
                                         hidden_applevel=hidden_applevel)
        if not isinstance(statement, PyCode):
            raise TypeError('space.exec_(): expected a string, code or PyCode object')
        w_key = self.newtext('__builtins__')
        if not self.contains_w(w_globals, w_key):
            self.setitem(w_globals, w_key, self.builtin)
        return statement.exec_code(self, w_globals, w_locals)

    @specialize.arg(2)
    def appexec(self, posargs_w, source):
        """ return value from executing given source at applevel.
            The source must look like
               '''(x, y):
                       do_stuff...
                       return result
               '''
        """
        w_func = self.fromcache(AppExecCache).getorbuild(source)
        args = Arguments(self, list(posargs_w))
        return self.call_args(w_func, args)

    def _next_or_none(self, w_it):
        try:
            return self.next(w_it)
        except OperationError as e:
            if not e.match(self, self.w_StopIteration):
                raise
            return None

    @specialize.arg(3)
    def compare_by_iteration(self, w_iterable1, w_iterable2, op):
        w_it1 = self.iter(w_iterable1)
        w_it2 = self.iter(w_iterable2)
        while True:
            w_x1 = self._next_or_none(w_it1)
            w_x2 = self._next_or_none(w_it2)
            if w_x1 is None or w_x2 is None:
                if op == 'eq': return self.newbool(w_x1 is w_x2)  # both None
                if op == 'ne': return self.newbool(w_x1 is not w_x2)
                if op == 'lt': return self.newbool(w_x2 is not None)
                if op == 'le': return self.newbool(w_x1 is None)
                if op == 'gt': return self.newbool(w_x1 is not None)
                if op == 'ge': return self.newbool(w_x2 is None)
                assert False, "bad value for op"
            if not self.eq_w(w_x1, w_x2):
                if op == 'eq': return self.w_False
                if op == 'ne': return self.w_True
                if op == 'lt': return self.lt(w_x1, w_x2)
                if op == 'le': return self.le(w_x1, w_x2)
                if op == 'gt': return self.gt(w_x1, w_x2)
                if op == 'ge': return self.ge(w_x1, w_x2)
                assert False, "bad value for op"

    def decode_index(self, w_index_or_slice, seqlength):
        """Helper for custom sequence implementations
             -> (index, 0, 0) or
                (start, stop, step)
        """
        if self.isinstance_w(w_index_or_slice, self.w_slice):
            from pypy.objspace.std.sliceobject import W_SliceObject
            assert isinstance(w_index_or_slice, W_SliceObject)
            start, stop, step = w_index_or_slice.indices3(self, seqlength)
        else:
            start = self.int_w(w_index_or_slice, allow_conversion=False)
            if start < 0:
                start += seqlength
            if not (0 <= start < seqlength):
                raise oefmt(self.w_IndexError, "index out of range")
            stop = 0
            step = 0
        return start, stop, step

    def decode_index4(self, w_index_or_slice, seqlength):
        """Helper for custom sequence implementations
             -> (index, 0, 0, 1) or
                (start, stop, step, slice_length)
        """
        if self.isinstance_w(w_index_or_slice, self.w_slice):
            from pypy.objspace.std.sliceobject import W_SliceObject
            assert isinstance(w_index_or_slice, W_SliceObject)
            start, stop, step, length = w_index_or_slice.indices4(self,
                                                                  seqlength)
        else:
            start = self.int_w(w_index_or_slice, allow_conversion=False)
            if start < 0:
                start += seqlength
            if not (0 <= start < seqlength):
                raise oefmt(self.w_IndexError, "index out of range")
            stop = 0
            step = 0
            length = 1
        return start, stop, step, length

    def getindex_w(self, w_obj, w_exception, objdescr=None):
        """Return w_obj.__index__() as an RPython int.
        If w_exception is None, silently clamp in case of overflow;
        else raise w_exception.
        """
        try:
            w_index = self.index(w_obj)
        except OperationError as err:
            if objdescr is None or not err.match(self, self.w_TypeError):
                raise
            raise oefmt(self.w_TypeError,
                        "%s indices must be integers or slices, not %T",
                        objdescr, w_obj)
        try:
            # allow_conversion=False it's not really necessary because the
            # return type of __index__ is already checked by space.index(),
            # but there is no reason to allow conversions anyway
            index = self.int_w(w_index, allow_conversion=False)
        except OperationError as err:
            if not err.match(self, self.w_OverflowError):
                raise
            if not w_exception:
                # w_index should be a long object, but can't be sure of that
                if self.is_true(self.lt(w_index, self.newint(0))):
                    return -sys.maxint-1
                else:
                    return sys.maxint
            else:
                raise oefmt(w_exception,
                            "cannot fit '%T' into an index-sized integer",
                            w_obj)
        else:
            return index

    def getslice(space, w_obj, w_start, w_stop):
        w_slice = space.newslice(w_start, w_stop, space.w_None)
        return space.getitem(w_obj, w_slice)

    def setslice(space, w_obj, w_start, w_stop, w_sequence):
        w_slice = space.newslice(w_start, w_stop, space.w_None)
        return space.setitem(w_obj, w_slice, w_sequence)

    def delslice(space, w_obj, w_start, w_stop):
        w_slice = space.newslice(w_start, w_stop, space.w_None)
        return space.delitem(w_obj, w_slice)

    def r_longlong_w(self, w_obj, allow_conversion=True):
        bigint = self.bigint_w(w_obj, allow_conversion)
        try:
            return bigint.tolonglong()
        except OverflowError:
            raise oefmt(self.w_OverflowError, "integer too large")

    def r_ulonglong_w(self, w_obj, allow_conversion=True):
        bigint = self.bigint_w(w_obj, allow_conversion)
        try:
            return bigint.toulonglong()
        except OverflowError:
            raise oefmt(self.w_OverflowError, "integer too large")
        except ValueError:
            raise oefmt(self.w_ValueError,
                        "cannot convert negative integer to unsigned int")

    BUF_SIMPLE   = 0x0000
    BUF_WRITABLE = 0x0001
    BUF_FORMAT   = 0x0004
    BUF_ND       = 0x0008
    BUF_STRIDES  = 0x0010 | BUF_ND
    BUF_C_CONTIGUOUS = 0x0020 | BUF_STRIDES
    BUF_F_CONTIGUOUS = 0x0040 | BUF_STRIDES
    BUF_ANY_CONTIGUOUS = 0x0080 | BUF_STRIDES
    BUF_INDIRECT = 0x0100 | BUF_STRIDES

    BUF_CONTIG_RO = BUF_ND
    BUF_CONTIG    = BUF_ND | BUF_WRITABLE

    BUF_FULL_RO = BUF_INDIRECT | BUF_FORMAT
    BUF_FULL    = BUF_INDIRECT | BUF_FORMAT | BUF_WRITABLE

    def check_buf_flags(self, flags, readonly):
        if readonly and flags & self.BUF_WRITABLE == self.BUF_WRITABLE:
            raise oefmt(self.w_BufferError, "Object is not writable.")

    def buffer_w(self, w_obj, flags):
        # New buffer interface, returns a buffer based on flags (PyObject_GetBuffer)
        try:
            return w_obj.buffer_w(self, flags)
        except BufferInterfaceNotFound:
            raise oefmt(self.w_TypeError,
                        "'%T' does not support the buffer interface", w_obj)

    def readbuf_w(self, w_obj):
        # Old buffer interface, returns a readonly buffer (PyObject_AsReadBuffer)
        try:
            return w_obj.buffer_w(self, self.BUF_SIMPLE)
        except BufferInterfaceNotFound:
            raise oefmt(self.w_TypeError,
                        "expected an object with a buffer interface")

    def writebuf_w(self, w_obj):
        # Old buffer interface, returns a writeable buffer (PyObject_AsWriteBuffer)
        try:
            return w_obj.buffer_w(self, self.BUF_WRITABLE)
        except BufferInterfaceNotFound:
            raise oefmt(self.w_TypeError,
                        "expected an object with a writable buffer interface")

    def charbuf_w(self, w_obj):
        # Old buffer interface, returns a character buffer (PyObject_AsCharBuffer)
        try:
            buf = w_obj.buffer_w(self, self.BUF_SIMPLE)
        except BufferInterfaceNotFound:
            raise oefmt(self.w_TypeError,
                        "expected an object with a buffer interface")
        else:
            return buf.as_str()

    def _getarg_error(self, expected, w_obj):
        if self.is_none(w_obj):
            e = oefmt(self.w_TypeError, "a %s is required, not None", expected)
        else:
            e = oefmt(self.w_TypeError, "a %s is requried, not %T", expected, w_obj)
        raise e

    @specialize.arg(1)
    def getarg_w(self, code, w_obj):
        if code == 'z*':
            if self.is_none(w_obj):
                return None
            code = 's*'
        if code == 's*':
            if self.isinstance_w(w_obj, self.w_bytes):
                return StringBuffer(w_obj.bytes_w(self))
            if self.isinstance_w(w_obj, self.w_unicode):
                return StringBuffer(w_obj.identifier_w(self))  # no surrogates
            try:
                return w_obj.buffer_w(self, self.BUF_SIMPLE)
            except BufferInterfaceNotFound:
                self._getarg_error("bytes or buffer", w_obj)
        elif code == 's#':
            if self.isinstance_w(w_obj, self.w_bytes):
                return w_obj.bytes_w(self)
            if self.isinstance_w(w_obj, self.w_unicode):
                return w_obj.identifier_w(self)    # no surrogates (forbidden)
            try:
                return w_obj.buffer_w(self, self.BUF_SIMPLE).as_str()
            except BufferInterfaceNotFound:
                self._getarg_error("bytes or read-only buffer", w_obj)
        elif code == 'w*':
            try:
                return w_obj.buffer_w(self, self.BUF_WRITABLE)
            except OperationError:
                pass
            except BufferInterfaceNotFound:
                pass
            self._getarg_error("read-write buffer", w_obj)
        elif code == 'y*':
            try:
                return w_obj.buffer_w(self, self.BUF_SIMPLE)
            except BufferInterfaceNotFound:
                self._getarg_error("bytes-like object", w_obj)
        else:
            assert False

    # XXX rename/replace with code more like CPython getargs for buffers
    def bufferstr_w(self, w_obj, flags=BUF_SIMPLE):
        # Directly returns an interp-level str.  Note that if w_obj is a
        # unicode string, this is different from str_w(buffer(w_obj)):
        # indeed, the latter returns a string with the raw bytes from
        # the underlying unicode buffer, but bufferstr_w() just converts
        # the unicode to an ascii string.  This inconsistency is kind of
        # needed because CPython has the same issue.  (Well, it's
        # unclear if there is any use at all for getting the bytes in
        # the unicode buffer.)
        try:
            return self.bytes_w(w_obj)
        except OperationError as e:
            if not e.match(self, self.w_TypeError):
                raise
        return self.buffer_w(w_obj, flags).as_str()


<<<<<<< HEAD
    def text_or_None_w(self, w_obj):
        return None if self.is_none(w_obj) else self.text_w(w_obj)
=======
    def bytes_w(self, w_obj):
        "Takes a bytes object and returns an unwrapped RPython bytestring."
        return w_obj.str_w(self)
>>>>>>> 86a61b5f

    def text_w(self, w_obj):
        """Takes a string object (unicode in Python 3) and returns an
        unwrapped RPython bytestring."""
        return w_obj.str_w(self)

    #@not_rpython    BACKCOMPAT: should be replaced with bytes_w or text_w
    def str_w(self, w_obj):
<<<<<<< HEAD
        """
        if w_obj is unicode, call text_w() (i.e., return the UTF-8-nosg
        encoded string). Else, call bytes_w().
=======
        """For tests only."""
        return self.bytes_w(w_obj)
>>>>>>> 86a61b5f

        We should kill str_w completely and manually substitute it with
        text_w/identifier_w/bytes_w at all call sites.  It remains for
        now for tests only.
        """
        if self.isinstance_w(w_obj, self.w_unicode):
            return w_obj.text_w(self)
        else:
            return w_obj.bytes_w(self)

    def bytes_w(self, w_obj):
        return w_obj.bytes_w(self)

    def str0_w(self, w_obj):
        "Like str_w, but rejects strings with NUL bytes."
        from rpython.rlib import rstring
        result = self.str_w(w_obj)
        if '\x00' in result:
            raise oefmt(self.w_ValueError,
                        "argument must be a string without NUL characters")
        return rstring.assert_str0(result)

    def bytes0_w(self, w_obj):
        "Like bytes_w, but rejects strings with NUL bytes."
        from rpython.rlib import rstring
        result = self.bytes_w(w_obj)
        if '\x00' in result:
            raise oefmt(self.w_ValueError,
                        "argument must be a string without NUL characters")
        return rstring.assert_str0(result)

    def int_w(self, w_obj, allow_conversion=True):
        """
        Unwrap an app-level int object into an interpret-level int.

        If allow_conversion==True, w_obj might be of any type which implements
        __int__, *except* floats which are explicitly rejected. This is the
        same logic as CPython's PyArg_ParseTuple. If you want to also allow
        floats, you can call space.int_w(space.int(w_obj)).

        If allow_conversion=False, w_obj needs to be an app-level int or a
        subclass.
        """
        return w_obj.int_w(self, allow_conversion)

    def int(self, w_obj):
        return w_obj.int(self)

    def uint_w(self, w_obj):
        return w_obj.uint_w(self)

    def bigint_w(self, w_obj, allow_conversion=True):
        """
        Like int_w, but return a rlib.rbigint object and call __long__ if
        allow_conversion is True.
        """
        return w_obj.bigint_w(self, allow_conversion)

    def float_w(self, w_obj, allow_conversion=True):
        """
        Like int_w, but return an interp-level float and call __float__ if
        allow_conversion is True.
        """
        return w_obj.float_w(self, allow_conversion)

    def unicode_w(self, w_obj):
        return w_obj.unicode_w(self)

    def unicode0_w(self, w_obj):
        "Like unicode_w, but rejects strings with NUL bytes."
        from rpython.rlib import rstring
        result = w_obj.unicode_w(self)
        if u'\x00' in result:
            raise oefmt(self.w_ValueError,
                        "argument must be a unicode string without NUL "
                        "characters")
        return rstring.assert_str0(result)

    def realunicode_w(self, w_obj):
        # Like unicode_w, but only works if w_obj is really of type
        # 'unicode'.
        if not self.isinstance_w(w_obj, self.w_unicode):
            raise oefmt(self.w_TypeError, "argument must be a unicode")
        return self.unicode_w(w_obj)

    def text_w(self, w_obj):
        """
        Unwrap a unicode object and return a 'utf-8-nosg' byte string
        ('no surrogate').  This encoding always works and is in one-to-
        one correspondance with the unicode.
        """
        return w_obj.text_w(self)

    def identifier_w(self, w_obj):
        """
        Unwrap an object which is used as an identifier (i.e. names of
        variables, methdods, functions, classes etc.). In py3k, identifiers
        are unicode strings and are unwrapped as UTF-8 encoded byte strings.
        This differs from space.text_w() because it raises an app-level
        UnicodeEncodeError if the unicode string contains surrogates.
        This corresponds exactly to 'str.encode(obj, "utf-8")' at app-level.
        (XXX check what occurs on narrow builds or kill narrow builds!)
        """
        return w_obj.identifier_w(self)

    def fsencode(space, w_obj):
        from pypy.interpreter.unicodehelper import fsencode
        return fsencode(space, w_obj)

    def fsdecode(space, w_obj):
        from pypy.interpreter.unicodehelper import fsdecode
        return fsdecode(space, w_obj)

    def fsencode_w(self, w_obj):
        from rpython.rlib import rstring
        if self.isinstance_w(w_obj, self.w_unicode):
            w_obj = self.fsencode(w_obj)
        result = self.bufferstr_w(w_obj, self.BUF_FULL_RO)
        if '\x00' in result:
            raise oefmt(self.w_ValueError,
                        "argument must be a string without NUL characters")
        return rstring.assert_str0(result)

    def fsdecode_w(self, w_obj):
        if self.isinstance_w(w_obj, self.w_bytes):
            w_obj = self.fsdecode(w_obj)
        return self.unicode0_w(w_obj)

    def wrap_fsdecoded(self, x):
        return self.fsdecode(self.newbytes(x))

    def bool_w(self, w_obj):
        # Unwraps a bool, also accepting an int for compatibility.
        # For cases where you need to accept bools and ints and nothing
        # else.  Note that saying 'bool' in unwrap_spec() doesn't call
        # this, but the general is_true(),  accepting any object.
        return bool(self.int_w(w_obj))

    def ord(self, w_obj):
        return w_obj.ord(self)

    # This is all interface for gateway.py.
    gateway_int_w = int_w
    gateway_float_w = float_w
    gateway_r_longlong_w = r_longlong_w
    gateway_r_ulonglong_w = r_ulonglong_w

    def gateway_r_uint_w(self, w_obj):
        if self.isinstance_w(w_obj, self.w_float):
            raise oefmt(self.w_TypeError,
                        "integer argument expected, got float")
        return self.uint_w(self.int(w_obj))

    def gateway_nonnegint_w(self, w_obj):
        # Like space.gateway_int_w(), but raises an app-level ValueError if
        # the integer is negative.  Here for gateway.py.
        value = self.gateway_int_w(w_obj)
        if value < 0:
            raise oefmt(self.w_ValueError, "expected a non-negative integer")
        return value

    def c_int_w(self, w_obj):
        # Like space.gateway_int_w(), but raises an app-level OverflowError if
        # the integer does not fit in 32 bits.  Here for gateway.py.
        value = self.gateway_int_w(w_obj)
        if value < INT_MIN or value > INT_MAX:
            raise oefmt(self.w_OverflowError, "expected a 32-bit integer")
        return value

    def c_uint_w(self, w_obj):
        # Like space.gateway_uint_w(), but raises an app-level OverflowError if
        # the integer does not fit in 32 bits.  Here for gateway.py.
        value = self.uint_w(w_obj)
        if value > UINT_MAX:
            raise oefmt(self.w_OverflowError,
                        "expected an unsigned 32-bit integer")
        return value

    def c_nonnegint_w(self, w_obj):
        # Like space.gateway_int_w(), but raises an app-level ValueError if
        # the integer is negative or does not fit in 32 bits.  Here
        # for gateway.py.
        value = self.int_w(w_obj)
        if value < 0:
            raise oefmt(self.w_ValueError, "expected a non-negative integer")
        if value > INT_MAX:
            raise oefmt(self.w_OverflowError, "expected a 32-bit integer")
        return value

    def c_short_w(self, w_obj):
        value = self.int_w(w_obj)
        if value < SHRT_MIN:
            raise oefmt(self.w_OverflowError,
                "signed short integer is less than minimum")
        elif value > SHRT_MAX:
            raise oefmt(self.w_OverflowError,
                "signed short integer is greater than maximum")
        return value

    def c_ushort_w(self, w_obj):
        value = self.int_w(w_obj)
        if value < 0:
            raise oefmt(self.w_OverflowError,
                "can't convert negative value to C unsigned short")
        elif value > USHRT_MAX:
            raise oefmt(self.w_OverflowError,
                "Python int too large for C unsigned short")
        return value

    def c_uid_t_w(self, w_obj):
        # xxx assumes that uid_t and gid_t are a C unsigned int.
        # Equivalent to space.c_uint_w(), with the exception that
        # it also accepts -1 and converts that to UINT_MAX, which
        # is (uid_t)-1.  And values smaller than -1 raise
        # OverflowError, not ValueError.
        try:
            return self.c_uint_w(w_obj)
        except OperationError as e:
            if e.match(self, self.w_ValueError):
                # ValueError: cannot convert negative integer to unsigned
                if self.int_w(w_obj) == -1:
                    return UINT_MAX
                raise oefmt(self.w_OverflowError,
                            "user/group id smaller than minimum (-1)")
            raise

    def truncatedint_w(self, w_obj, allow_conversion=True):
        # Like space.gateway_int_w(), but return the integer truncated
        # instead of raising OverflowError.  For obscure cases only.
        try:
            return self.int_w(w_obj, allow_conversion)
        except OperationError as e:
            if not e.match(self, self.w_OverflowError):
                raise
            from rpython.rlib.rarithmetic import intmask
            return intmask(self.bigint_w(w_obj).uintmask())

    def truncatedlonglong_w(self, w_obj, allow_conversion=True):
        # Like space.gateway_r_longlong_w(), but return the integer truncated
        # instead of raising OverflowError.
        try:
            return self.r_longlong_w(w_obj, allow_conversion)
        except OperationError as e:
            if not e.match(self, self.w_OverflowError):
                raise
            from rpython.rlib.rarithmetic import longlongmask
            return longlongmask(self.bigint_w(w_obj).ulonglongmask())

    def c_filedescriptor_w(self, w_fd):
        # This is only used sometimes in CPython, e.g. for os.fsync() but
        # not os.close().  It's likely designed for 'select'.  It's irregular
        # in the sense that it expects either a real int/long or an object
        # with a fileno(), but not an object with an __int__().
        if not self.isinstance_w(w_fd, self.w_int):
            try:
                w_fileno = self.getattr(w_fd, self.newtext("fileno"))
            except OperationError as e:
                if e.match(self, self.w_AttributeError):
                    raise oefmt(self.w_TypeError,
                                "argument must be an int, or have a fileno() "
                                "method.")
                raise
            w_fd = self.call_function(w_fileno)
            if not self.isinstance_w(w_fd, self.w_int):
                raise oefmt(self.w_TypeError,
                            "fileno() returned a non-integer")
        fd = self.c_int_w(w_fd)  # Can raise w_OverflowError
        if fd < 0:
            raise oefmt(self.w_ValueError,
                "file descriptor cannot be a negative integer (%d)", fd)
        return fd

    def warn(self, w_msg, w_warningcls, stacklevel=2):
        from pypy.module._warnings.interp_warnings import do_warn

        # 'w_warningcls' must a Warning subclass
        if not we_are_translated():
            assert self.issubtype_w(w_warningcls, self.w_Warning)
        do_warn(self, w_msg, w_warningcls, stacklevel - 1)


class AppExecCache(SpaceCache):
    @not_rpython
    def build(cache, source):
        space = cache.space
        # XXX will change once we have our own compiler
        import py
        source = source.lstrip()
        assert source.startswith('('), "incorrect header in:\n%s" % (source,)
        source = py.code.Source("def anonymous%s\n" % source)
        w_glob = space.newdict(module=True)
        space.exec_(str(source), w_glob, w_glob)
        return space.getitem(w_glob, space.newtext('anonymous'))


# Table describing the regular part of the interface of object spaces,
# namely all methods which only take w_ arguments and return a w_ result
# (if any).

ObjSpace.MethodTable = [
# method name # symbol # number of arguments # special method name(s)
    ('is_',             'is',        2, []),
    ('id',              'id',        1, []),
    ('type',            'type',      1, []),
    ('isinstance',      'isinstance', 2, ['__instancecheck__']),
    ('issubtype',       'issubtype', 2, ['__subclasscheck__']),  # not for old-style classes
    ('repr',            'repr',      1, ['__repr__']),
    ('str',             'str',       1, ['__str__']),
    ('format',          'format',    2, ['__format__']),
    ('len',             'len',       1, ['__len__']),
    ('hash',            'hash',      1, ['__hash__']),
    ('getattr',         'getattr',   2, ['__getattribute__']),
    ('setattr',         'setattr',   3, ['__setattr__']),
    ('delattr',         'delattr',   2, ['__delattr__']),
    ('getitem',         'getitem',   2, ['__getitem__']),
    ('setitem',         'setitem',   3, ['__setitem__']),
    ('delitem',         'delitem',   2, ['__delitem__']),
    ('trunc',           'trunc',     1, ['__trunc__']),
    ('pos',             'pos',       1, ['__pos__']),
    ('neg',             'neg',       1, ['__neg__']),
    ('nonzero',         'truth',     1, ['__bool__']),
    ('abs',             'abs',       1, ['__abs__']),
    ('ord',             'ord',       1, []),
    ('invert',          '~',         1, ['__invert__']),
    ('add',             '+',         2, ['__add__', '__radd__']),
    ('sub',             '-',         2, ['__sub__', '__rsub__']),
    ('mul',             '*',         2, ['__mul__', '__rmul__']),
    ('truediv',         '/',         2, ['__truediv__', '__rtruediv__']),
    ('floordiv',        '//',        2, ['__floordiv__', '__rfloordiv__']),
    ('div',             'div',       2, ['__div__', '__rdiv__']),
    ('mod',             '%',         2, ['__mod__', '__rmod__']),
    ('divmod',          'divmod',    2, ['__divmod__', '__rdivmod__']),
    ('pow',             '**',        3, ['__pow__', '__rpow__']),
    ('lshift',          '<<',        2, ['__lshift__', '__rlshift__']),
    ('rshift',          '>>',        2, ['__rshift__', '__rrshift__']),
    ('and_',            '&',         2, ['__and__', '__rand__']),
    ('or_',             '|',         2, ['__or__', '__ror__']),
    ('xor',             '^',         2, ['__xor__', '__rxor__']),
    ('matmul',          '@',         2, ['__matmul__', '__rmatmul__']),
    ('int',             'int',       1, ['__int__']),
    ('index',           'index',     1, ['__index__']),
    ('float',           'float',     1, ['__float__']),
    ('inplace_add',     '+=',        2, ['__iadd__']),
    ('inplace_sub',     '-=',        2, ['__isub__']),
    ('inplace_mul',     '*=',        2, ['__imul__']),
    ('inplace_truediv', '/=',        2, ['__itruediv__']),
    ('inplace_floordiv','//=',       2, ['__ifloordiv__']),
    ('inplace_div',     'div=',      2, ['__idiv__']),
    ('inplace_mod',     '%=',        2, ['__imod__']),
    ('inplace_pow',     '**=',       2, ['__ipow__']),
    ('inplace_lshift',  '<<=',       2, ['__ilshift__']),
    ('inplace_rshift',  '>>=',       2, ['__irshift__']),
    ('inplace_and',     '&=',        2, ['__iand__']),
    ('inplace_or',      '|=',        2, ['__ior__']),
    ('inplace_xor',     '^=',        2, ['__ixor__']),
    ('inplace_matmul',  '@=',        2, ['__imatmul__']),
    ('lt',              '<',         2, ['__lt__', '__gt__']),
    ('le',              '<=',        2, ['__le__', '__ge__']),
    ('eq',              '==',        2, ['__eq__', '__eq__']),
    ('ne',              '!=',        2, ['__ne__', '__ne__']),
    ('gt',              '>',         2, ['__gt__', '__lt__']),
    ('ge',              '>=',        2, ['__ge__', '__le__']),
    ('contains',        'contains',  2, ['__contains__']),
    ('iter',            'iter',      1, ['__iter__']),
    ('next',            'next',      1, ['__next__']),
#    ('call',            'call',      3, ['__call__']),
    ('get',             'get',       3, ['__get__']),
    ('set',             'set',       3, ['__set__']),
    ('delete',          'delete',    2, ['__delete__']),
]

ObjSpace.BuiltinModuleTable = [
    'builtins',
    'sys',
]

ObjSpace.ConstantTable = [
    'None',
    'False',
    'True',
    'Ellipsis',
    'NotImplemented',
]

ObjSpace.ExceptionTable = [
    'ArithmeticError',
    'AssertionError',
    'AttributeError',
    'BaseException',
    'BufferError',
    'BytesWarning',
    'BlockingIOError',
    'DeprecationWarning',
    'EOFError',
    'EnvironmentError',
    'Exception',
    'FloatingPointError',
    'FutureWarning',
    'GeneratorExit',
    'IOError',
    'ImportError',
    'ImportWarning',
    'IndentationError',
    'IndexError',
    'KeyError',
    'KeyboardInterrupt',
    'LookupError',
    'MemoryError',
    'NameError',
    'NotImplementedError',
    'OSError',
    'OverflowError',
    'ReferenceError',
    'ResourceWarning',
    'RecursionError',
    'RuntimeError',
    'StopIteration',
    'SyntaxError',
    'SyntaxWarning',
    'SystemError',
    'SystemExit',
    'TabError',
    'TypeError',
    'UnboundLocalError',
    'UnicodeDecodeError',
    'UnicodeEncodeError',
    'UnicodeError',
    'UnicodeTranslateError',
    'UnicodeWarning',
    'ValueError',
    'Warning',
    'ZeroDivisionError',
    'RuntimeWarning',
    'PendingDeprecationWarning',
    'UserWarning',
]

if sys.platform.startswith("win"):
    ObjSpace.ExceptionTable += ['WindowsError']

## Irregular part of the interface:
#
#                                   wrap(x) -> w_x
#                              str_w(w_str) -> str
#              int_w(w_ival or w_long_ival) -> ival
#                       float_w(w_floatval) -> floatval
#             uint_w(w_ival or w_long_ival) -> r_uint_val (unsigned int value)
#             bigint_w(w_ival or w_long_ival) -> rbigint
#                               unwrap(w_x) -> x
#                              is_true(w_x) -> True or False
#                  newtuple([w_1, w_2,...]) -> w_tuple
#                   newlist([w_1, w_2,...]) -> w_list
#                                 newdict() -> empty w_dict
#           newslice(w_start,w_stop,w_step) -> w_slice
#              call_args(w_obj,Arguments()) -> w_result

ObjSpace.IrregularOpTable = [
    'wrap',
    'bytes_w',
    'int_w',
    'float_w',
    'uint_w',
    'bigint_w',
    'unicode_w',
    'unwrap',
    'is_true',
    'is_w',
    'newtuple',
    'newlist',
    'newdict',
    'newslice',
    'call_args',
]<|MERGE_RESOLUTION|>--- conflicted
+++ resolved
@@ -78,11 +78,7 @@
 
     def getname(self, space):
         try:
-<<<<<<< HEAD
             return space.unicode_w(space.getattr(self, space.newtext('__name__')))
-=======
-            return space.text_w(space.getattr(self, space.newtext('__name__')))
->>>>>>> 86a61b5f
         except OperationError as e:
             if e.match(space, space.w_TypeError) or e.match(space, space.w_AttributeError):
                 return u'?'
@@ -830,15 +826,9 @@
         else:
             return self.w_False
 
-<<<<<<< HEAD
     def new_interned_w_str(self, w_u):
         assert isinstance(w_u, W_Root)   # and is not None
         u = self.unicode_w(w_u)
-=======
-    def new_interned_w_str(self, w_s):
-        assert isinstance(w_s, W_Root)   # and is not None
-        s = self.text_w(w_s)
->>>>>>> 86a61b5f
         if not we_are_translated():
             assert type(u) is unicode
         w_u1 = self.interned_strings.get(u)
@@ -855,13 +845,8 @@
         u = s.decode('utf-8')
         w_s1 = self.interned_strings.get(u)
         if w_s1 is None:
-<<<<<<< HEAD
             w_s1 = self.newunicode(u)
             self.interned_strings.set(u, w_s1)
-=======
-            w_s1 = self.newtext(s)
-            self.interned_strings.set(s, w_s1)
->>>>>>> 86a61b5f
         return w_s1
 
     def get_interned_str(self, s):
@@ -1583,30 +1568,14 @@
         return self.buffer_w(w_obj, flags).as_str()
 
 
-<<<<<<< HEAD
     def text_or_None_w(self, w_obj):
         return None if self.is_none(w_obj) else self.text_w(w_obj)
-=======
-    def bytes_w(self, w_obj):
-        "Takes a bytes object and returns an unwrapped RPython bytestring."
-        return w_obj.str_w(self)
->>>>>>> 86a61b5f
-
-    def text_w(self, w_obj):
-        """Takes a string object (unicode in Python 3) and returns an
-        unwrapped RPython bytestring."""
-        return w_obj.str_w(self)
 
     #@not_rpython    BACKCOMPAT: should be replaced with bytes_w or text_w
     def str_w(self, w_obj):
-<<<<<<< HEAD
         """
         if w_obj is unicode, call text_w() (i.e., return the UTF-8-nosg
         encoded string). Else, call bytes_w().
-=======
-        """For tests only."""
-        return self.bytes_w(w_obj)
->>>>>>> 86a61b5f
 
         We should kill str_w completely and manually substitute it with
         text_w/identifier_w/bytes_w at all call sites.  It remains for
