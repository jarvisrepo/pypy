--- conflicted
+++ resolved
@@ -218,52 +218,21 @@
         return None
 
     def buffer_w(self, space, flags):
-<<<<<<< HEAD
         return W_Root_buffer_w(self, space, flags)
 
     def buffer_w_ex(self, space, flags):
         return W_Root_buffer_w_ex(self, space, flags)
-=======
-        w_impl = space.lookup(self, '__buffer__')
-        if w_impl is not None:
-            w_result = space.get_and_call_function(w_impl, self)
-            if space.isinstance_w(w_result, space.w_buffer):
-                return w_result.buffer_w(space, flags)
-        raise BufferInterfaceNotFound
-
-    def readbuf_w(self, space):
-        w_impl = space.lookup(self, '__buffer__')
-        if w_impl is not None:
-            w_result = space.get_and_call_function(w_impl, self)
-            if space.isinstance_w(w_result, space.w_buffer):
-                return w_result.readbuf_w(space)
-        raise BufferInterfaceNotFound
->>>>>>> 792973c9
 
     def _buffer(self, space, flags):
         w_impl = space.lookup(self, '__buffer__')
         if w_impl is not None:
             w_result = space.get_and_call_function(w_impl, self)
-<<<<<<< HEAD
             if space.isinstance_w(w_result, space.w_memoryview):
                 return w_result
-        raise TypeError
+        raise BufferInterfaceNotFound
 
     def bytes_w(self, space):
         self._typed_unwrap_error(space, "bytes")
-=======
-            if space.isinstance_w(w_result, space.w_buffer):
-                return w_result.writebuf_w(space)
-        raise BufferInterfaceNotFound
-
-    def charbuf_w(self, space):
-        w_impl = space.lookup(self, '__buffer__')
-        if w_impl is not None:
-            w_result = space.get_and_call_function(w_impl, self)
-            if space.isinstance_w(w_result, space.w_buffer):
-                return w_result.charbuf_w(space)
-        raise BufferInterfaceNotFound
->>>>>>> 792973c9
 
     def unicode_w(self, space):
         self._typed_unwrap_error(space, "string")
@@ -1454,39 +1423,24 @@
     def readbuf_w(self, w_obj):
         # Old buffer interface, returns a readonly buffer (PyObject_AsReadBuffer)
         try:
-<<<<<<< HEAD
             return w_obj.buffer_w(self, self.BUF_SIMPLE)
-        except TypeError:
-=======
-            return w_obj.readbuf_w(self)
         except BufferInterfaceNotFound:
->>>>>>> 792973c9
             raise oefmt(self.w_TypeError,
                         "expected an object with a buffer interface")
 
     def writebuf_w(self, w_obj):
         # Old buffer interface, returns a writeable buffer (PyObject_AsWriteBuffer)
         try:
-<<<<<<< HEAD
             return w_obj.buffer_w(self, self.BUF_WRITABLE)
-        except TypeError:
-=======
-            return w_obj.writebuf_w(self)
         except BufferInterfaceNotFound:
->>>>>>> 792973c9
             raise oefmt(self.w_TypeError,
                         "expected an object with a writable buffer interface")
 
     def charbuf_w(self, w_obj):
         # Old buffer interface, returns a character buffer (PyObject_AsCharBuffer)
         try:
-<<<<<<< HEAD
             buf = w_obj.buffer_w(self, self.BUF_SIMPLE)
-        except TypeError:
-=======
-            return w_obj.charbuf_w(self)
         except BufferInterfaceNotFound:
->>>>>>> 792973c9
             raise oefmt(self.w_TypeError,
                         "expected an object with a buffer interface")
         else:
@@ -1509,69 +1463,33 @@
             if self.isinstance_w(w_obj, self.w_str):
                 return StringBuffer(w_obj.bytes_w(self))
             if self.isinstance_w(w_obj, self.w_unicode):
-<<<<<<< HEAD
                 return StringBuffer(w_obj.identifier_w(self))
             try:
                 return w_obj.buffer_w(self, self.BUF_SIMPLE)
-            except TypeError:
+            except BufferInterfaceNotFound:
                 self._getarg_error("bytes or buffer", w_obj)
-=======
-                return self.str(w_obj).readbuf_w(self)
-            try:
-                return w_obj.buffer_w(self, 0)
-            except BufferInterfaceNotFound:
-                pass
-            try:
-                return w_obj.readbuf_w(self)
-            except BufferInterfaceNotFound:
-                self._getarg_error("string or buffer", w_obj)
->>>>>>> 792973c9
         elif code == 's#':
             if self.isinstance_w(w_obj, self.w_str):
                 return w_obj.bytes_w(self)
             if self.isinstance_w(w_obj, self.w_unicode):
                 return w_obj.identifier_w(self)
             try:
-<<<<<<< HEAD
                 return w_obj.buffer_w(self, self.BUF_SIMPLE).as_str()
-            except TypeError:
+            except BufferInterfaceNotFound:
                 self._getarg_error("bytes or read-only buffer", w_obj)
-        elif code == 'w*':
-            try:
-                try:
-                    return w_obj.buffer_w(self, self.BUF_WRITABLE)
-                except OperationError:
-                    pass
-            except TypeError:
-=======
-                return w_obj.readbuf_w(self).as_str()
-            except BufferInterfaceNotFound:
-                self._getarg_error("string or read-only buffer", w_obj)
         elif code == 'w*':
             try:
                 return w_obj.buffer_w(self, self.BUF_WRITABLE)
             except OperationError:
-                self._getarg_error("read-write buffer", w_obj)
+                pass
             except BufferInterfaceNotFound:
->>>>>>> 792973c9
                 pass
             self._getarg_error("read-write buffer", w_obj)
         elif code == 'y*':
             try:
-<<<<<<< HEAD
                 return w_obj.buffer_w(self, self.BUF_SIMPLE)
-            except TypeError:
+            except BufferInterfaceNotFound:
                 self._getarg_error("bytes or buffer", w_obj)
-=======
-                return w_obj.writebuf_w(self)
-            except BufferInterfaceNotFound:
-                self._getarg_error("read-write buffer", w_obj)
-        elif code == 't#':
-            try:
-                return w_obj.charbuf_w(self)
-            except BufferInterfaceNotFound:
-                self._getarg_error("string or read-only character buffer", w_obj)
->>>>>>> 792973c9
         else:
             assert False
 
@@ -1592,20 +1510,9 @@
                 raise
         try:
             buf = w_obj.buffer_w(self, 0)
-<<<<<<< HEAD
-        except TypeError:
+        except BufferInterfaceNotFound:
             raise oefmt(self.w_TypeError,
                         "'%T' does not support the buffer interface", w_obj)
-=======
-        except BufferInterfaceNotFound:
-            pass
-        else:
-            return buf.as_str()
-        try:
-            buf = w_obj.readbuf_w(self)
-        except BufferInterfaceNotFound:
-            self._getarg_error("string or buffer", w_obj)
->>>>>>> 792973c9
         else:
             return buf.as_str()
 
