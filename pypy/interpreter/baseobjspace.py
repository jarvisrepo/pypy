import sys

from rpython.rlib.cache import Cache
from rpython.tool.uid import HUGEVAL_BYTES
from rpython.rlib import jit, types
from rpython.rlib.buffer import StringBuffer
from rpython.rlib.debug import make_sure_not_resized
from rpython.rlib.objectmodel import (we_are_translated, newlist_hint,
     compute_unique_id, specialize, not_rpython)
from rpython.rlib.signature import signature
from rpython.rlib.rarithmetic import r_uint, SHRT_MIN, SHRT_MAX, \
    INT_MIN, INT_MAX, UINT_MAX, USHRT_MAX

from pypy.interpreter.executioncontext import (ExecutionContext, ActionFlag,
    make_finalizer_queue)
from pypy.interpreter.error import OperationError, new_exception_class, oefmt
from pypy.interpreter.argument import Arguments
from pypy.interpreter.miscutils import ThreadLocals, make_weak_value_dictionary


__all__ = ['ObjSpace', 'OperationError', 'W_Root']

unpackiterable_driver = jit.JitDriver(name='unpackiterable',
                                      greens=['tp'],
                                      reds=['items', 'w_iterator'])


class W_Root(object):
    """This is the abstract root class of all wrapped objects that live
    in a 'normal' object space like StdObjSpace."""
    __slots__ = ('__weakref__',)
    _must_be_light_finalizer_ = True
    user_overridden_class = False

    def getdict(self, space):
        return None

    def getdictvalue(self, space, attr):
        w_dict = self.getdict(space)
        if w_dict is not None:
            return space.finditem_str(w_dict, attr)
        return None

    def setdictvalue(self, space, attr, w_value):
        w_dict = self.getdict(space)
        if w_dict is not None:
            space.setitem_str(w_dict, attr, w_value)
            return True
        return False

    def deldictvalue(self, space, attr):
        w_dict = self.getdict(space)
        if w_dict is not None:
            try:
                space.delitem(w_dict, space.newtext(attr))
                return True
            except OperationError as ex:
                if not ex.match(space, space.w_KeyError):
                    raise
        return False

    def setdict(self, space, w_dict):
        raise oefmt(space.w_TypeError,
                     "attribute '__dict__' of %T objects is not writable",
                     self)

    # to be used directly only by space.type implementations
    def getclass(self, space):
        return space.gettypeobject(self.typedef)

    def setclass(self, space, w_subtype):
        raise oefmt(space.w_TypeError,
                    "__class__ assignment: only for heap types")

    def user_setup(self, space, w_subtype):
        raise NotImplementedError("only for interp-level user subclasses "
                                  "from typedef.py")

    def getname(self, space):
        try:
            return space.unicode_w(space.getattr(self, space.newtext('__name__')))
        except OperationError as e:
            if e.match(space, space.w_TypeError) or e.match(space, space.w_AttributeError):
                return u'?'
            raise

    def getaddrstring(self, space):
        # slowish
        w_id = space.id(self)
        w_4 = space.newint(4)
        w_0x0F = space.newint(0x0F)
        i = 2 * HUGEVAL_BYTES
        addrstring = [' '] * i
        while True:
            n = space.int_w(space.and_(w_id, w_0x0F), allow_conversion=False)
            n += ord('0')
            if n > ord('9'):
                n += (ord('a') - ord('9') - 1)
            i -= 1
            addrstring[i] = chr(n)
            if i == 0:
                break
            w_id = space.rshift(w_id, w_4)
        return ''.join(addrstring)

    def getrepr(self, space, info, moreinfo=u''):
        addrstring = unicode(self.getaddrstring(space))
        return space.newunicode(u"<%s at 0x%s%s>" % (info, addrstring, moreinfo))

    def getslotvalue(self, index):
        raise NotImplementedError

    def setslotvalue(self, index, w_val):
        raise NotImplementedError

    def delslotvalue(self, index):
        raise NotImplementedError

    def descr_call_mismatch(self, space, opname, RequiredClass, args):
        if RequiredClass is None:
            classname = '?'
        else:
            classname = wrappable_class_name(RequiredClass)
        raise oefmt(space.w_TypeError,
                    "'%s' object expected, got '%T' instead", classname, self)

    # used by _weakref implemenation

    def getweakref(self):
        return None

    def setweakref(self, space, weakreflifeline):
        raise oefmt(space.w_TypeError,
                    "cannot create weak reference to '%T' object", self)

    def delweakref(self):
        pass

    def clear_all_weakrefs(self):
        """Ensures that weakrefs (if any) are cleared now.  This is
        called by UserDelAction before the object is finalized further.
        """
        lifeline = self.getweakref()
        if lifeline is not None:
            # Clear all weakrefs to this object before we proceed with
            # the destruction of the object.  We detach the lifeline
            # first: if the code following before_del() calls the
            # app-level, e.g. a user-defined __del__(), and this code
            # tries to use weakrefs again, it won't reuse the broken
            # (already-cleared) weakrefs from this lifeline.
            self.delweakref()
            lifeline.clear_all_weakrefs()

    def _finalize_(self):
        """The RPython-level finalizer.

        By default, it is *not called*.  See self.register_finalizer().
        Be ready to handle the case where the object is only half
        initialized.  Also, in some cases the object might still be
        visible to app-level after _finalize_() is called (e.g. if
        there is a __del__ that resurrects).
        """

    def register_finalizer(self, space):
        """Register a finalizer for this object, so that
        self._finalize_() will be called.  You must call this method at
        most once.  Be ready to handle in _finalize_() the case where
        the object is half-initialized, even if you only call
        self.register_finalizer() at the end of the initialization.
        This is because there are cases where the finalizer is already
        registered before: if the user makes an app-level subclass with
        a __del__.  (In that case only, self.register_finalizer() does
        nothing, because the finalizer is already registered in
        allocate_instance().)
        """
        if self.user_overridden_class and self.getclass(space).hasuserdel:
            # already registered by space.allocate_instance()
            if not we_are_translated():
                assert space.finalizer_queue._already_registered(self)
        else:
            if not we_are_translated():
                # does not make sense if _finalize_ is not overridden
                assert self._finalize_.im_func is not W_Root._finalize_.im_func
            space.finalizer_queue.register_finalizer(self)

    def may_unregister_rpython_finalizer(self, space):
        """Optimization hint only: if there is no user-defined __del__()
        method, pass the hint ``don't call any finalizer'' to rgc.
        """
        if not self.getclass(space).hasuserdel:
            from rpython.rlib import rgc
            rgc.may_ignore_finalizer(self)

    # hooks that the mapdict implementations needs:
    def _get_mapdict_map(self):
        return None
    def _set_mapdict_map(self, map):
        raise NotImplementedError
    def _mapdict_read_storage(self, index):
        raise NotImplementedError
    def _mapdict_write_storage(self, index, value):
        raise NotImplementedError
    def _mapdict_storage_length(self):
        raise NotImplementedError
    def _set_mapdict_storage_and_map(self, storage, map):
        raise NotImplementedError

    # -------------------------------------------------------------------

    def is_w(self, space, w_other):
        return self is w_other

    def immutable_unique_id(self, space):
        return None

    def buffer_w(self, space, flags):
        return self.__buffer_w(space, flags).buffer_w(space, flags)

    def __buffer_w(self, space, flags):
        if flags & space.BUF_WRITABLE:
            w_impl = space.lookup(self, '__wbuffer__')
        else:
            w_impl = space.lookup(self, '__rbuffer__')
        if w_impl is None:
            w_impl = space.lookup(self, '__buffer__')
        if w_impl is not None:
            w_result = space.get_and_call_function(w_impl, self,
                                                   space.newint(flags))
            if space.isinstance_w(w_result, space.w_memoryview):
                return w_result
        raise BufferInterfaceNotFound

    def bytes_w(self, space):
        self._typed_unwrap_error(space, "bytes")

    def unicode_w(self, space):
        self._typed_unwrap_error(space, "string")

    def identifier_w(self, space):
        self._typed_unwrap_error(space, "string")

    def text_w(self, space):
        self._typed_unwrap_error(space, "string")

    def bytearray_list_of_chars_w(self, space):
        self._typed_unwrap_error(space, "bytearray")

    def int_w(self, space, allow_conversion=True):
        # note that W_IntObject.int_w has a fast path and W_FloatObject.int_w
        # raises w_TypeError
        w_obj = self
        if allow_conversion:
            w_obj = space.int(self)
        return w_obj._int_w(space)

    def _int_w(self, space):
        self._typed_unwrap_error(space, "integer")

    def float_w(self, space, allow_conversion=True):
        w_obj = self
        if allow_conversion:
            w_obj = space.float(self)
        return w_obj._float_w(space)

    def _float_w(self, space):
        self._typed_unwrap_error(space, "float")

    def uint_w(self, space):
        self._typed_unwrap_error(space, "integer")

    def bigint_w(self, space, allow_conversion=True):
        # note that W_IntObject and W_LongObject have fast paths,
        # W_FloatObject.rbigint_w raises w_TypeError raises
        w_obj = self
        if allow_conversion:
            w_obj = space.int(self)
        return w_obj._bigint_w(space)

    def _bigint_w(self, space):
        self._typed_unwrap_error(space, "integer")

    def _typed_unwrap_error(self, space, expected):
        raise oefmt(space.w_TypeError,
                    "expected %s, got %T object", expected, self)

    def int(self, space):
        w_impl = space.lookup(self, '__int__')
        if w_impl is None:
            self._typed_unwrap_error(space, "integer")
        w_result = space.get_and_call_function(w_impl, self)

        if space.is_w(space.type(w_result), space.w_int):
            return w_result
        if space.isinstance_w(w_result, space.w_int):
            tp = space.type(w_result).name
            space.warn(space.newtext(
                "__int__ returned non-int (type %s).  "
                "The ability to return an instance of a strict subclass of int "
                "is deprecated, and may be removed in a future version of "
                "Python." % (tp,)), space.w_DeprecationWarning)
            return w_result
        raise oefmt(space.w_TypeError,
                    "__int__ returned non-int (type '%T')", w_result)

    def ord(self, space):
        raise oefmt(space.w_TypeError,
                    "ord() expected string of length 1, but %T found", self)

    def spacebind(self, space):
        """ Return a version of the object bound to a specific object space
        instance. This is used for objects (like e.g. TypeDefs) that are
        constructed before there is an object space instance. """
        return self

    @not_rpython
    def unwrap(self, space):
        # _____ this code is here to support testing only _____
        return self

    def unpackiterable_int(self, space):
        lst = space.listview_int(self)
        if lst:
            return lst[:]
        return None

    def unpackiterable_float(self, space):
        lst = space.listview_float(self)
        if lst:
            return lst[:]
        return None


class InterpIterable(object):
    def __init__(self, space, w_iterable):
        self.w_iter = space.iter(w_iterable)
        self.space = space

    def __iter__(self):
        return self

    def next(self):
        space = self.space
        try:
            return space.next(self.w_iter)
        except OperationError as e:
            if not e.match(space, space.w_StopIteration):
                raise
            raise StopIteration

class InternalSpaceCache(Cache):
    """A generic cache for an object space.  Arbitrary information can
    be attached to the space by defining a function or class 'f' which
    can be called as 'f(space)'.  Its result is stored in this
    ObjSpaceCache.
    """
    def __init__(self, space):
        Cache.__init__(self)
        self.space = space
    def _build(self, callable):
        return callable(self.space)

class SpaceCache(Cache):
    """A base class for all our concrete caches."""
    def __init__(self, space):
        Cache.__init__(self)
        self.space = space

    def _build(self, key):
        return self.build(key)

    def _ready(self, result):
        return self.ready(result)

    def ready(self, result):
        pass

class DescrMismatch(Exception):
    pass

class BufferInterfaceNotFound(Exception):
    pass

@specialize.memo()
def wrappable_class_name(Class):
    try:
        return Class.typedef.name
    except AttributeError:
        return 'internal subclass of %s' % (Class.__name__,)

class CannotHaveLock(Exception):
    """Raised by space.allocate_lock() if we're translating."""

# ____________________________________________________________

class ObjSpace(object):
    """Base class for the interpreter-level implementations of object spaces.
    http://pypy.readthedocs.org/en/latest/objspace.html"""

    @not_rpython
    def __init__(self, config=None):
        "Basic initialization of objects."
        self.fromcache = InternalSpaceCache(self).getorbuild
        self.threadlocals = ThreadLocals()
        # set recursion limit
        # sets all the internal descriptors
        if config is None:
            from pypy.config.pypyoption import get_pypy_config
            config = get_pypy_config(translating=False)
        self.config = config

        self.builtin_modules = {}
        self.reloading_modules = {}

        self.interned_strings = make_weak_value_dictionary(self, unicode, W_Root)
        self.actionflag = ActionFlag()    # changed by the signal module
        self.check_signal_action = None   # changed by the signal module
        make_finalizer_queue(W_Root, self)
        self._code_of_sys_exc_info = None

        self._builtin_functions_by_identifier = {'': None}

        # can be overridden to a subclass
        self.initialize()

    def startup(self):
        # To be called before using the space
        self.threadlocals.enter_thread(self)

        # Initialize already imported builtin modules
        from pypy.interpreter.module import Module
        w_modules = self.sys.get('modules')
        for w_modname in self.unpackiterable(
                                self.sys.get('builtin_module_names')):
            try:
                w_mod = self.getitem(w_modules, w_modname)
            except OperationError as e:
                if e.match(self, self.w_KeyError):
                    continue
                raise
            if isinstance(w_mod, Module) and not w_mod.startup_called:
                w_mod.init(self)

    def finish(self):
        self.wait_for_thread_shutdown()
        w_atexit = self.getbuiltinmodule('atexit')
        self.call_method(w_atexit, '_run_exitfuncs')
        self.sys.finalizing = True
        self.sys.flush_std_files(self)
        from pypy.interpreter.module import Module
        for w_mod in self.builtin_modules.values():
            if isinstance(w_mod, Module) and w_mod.startup_called:
                w_mod.shutdown(self)

    def wait_for_thread_shutdown(self):
        """Wait until threading._shutdown() completes, provided the threading
        module was imported in the first place.  The shutdown routine will
        wait until all non-daemon 'threading' threads have completed."""
        if not self.config.translation.thread:
            return

        w_modules = self.sys.get('modules')
        w_mod = self.finditem_str(w_modules, 'threading')
        if w_mod is None:
            return

        try:
            self.call_method(w_mod, "_shutdown")
        except OperationError as e:
            e.write_unraisable(self, "threading._shutdown()")

    def __repr__(self):
        try:
            return self._this_space_repr_
        except AttributeError:
            return self.__class__.__name__

    @not_rpython
    def setbuiltinmodule(self, importname):
        """load a lazy pypy/module and put it into sys.modules"""
        if '.' in importname:
            fullname = importname
            importname = fullname.rsplit('.', 1)[1]
        else:
            fullname = "pypy.module.%s" % importname

        Module = __import__(fullname,
                            None, None, ["Module"]).Module
        if Module.applevel_name is not None:
            name = Module.applevel_name
        else:
            name = importname

        mod = Module(self, self.newtext(name))
        mod.install()

        return name

    def getbuiltinmodule(self, name, force_init=False, reuse=True):
        w_name = self.newtext(name)
        w_modules = self.sys.get('modules')
        if not force_init:
            assert reuse
            try:
                return self.getitem(w_modules, w_name)
            except OperationError as e:
                if not e.match(self, self.w_KeyError):
                    raise

        # If the module is a builtin but not yet imported,
        # retrieve it and initialize it
        try:
            w_mod = self.builtin_modules[name]
        except KeyError:
            raise oefmt(self.w_SystemError,
                        "getbuiltinmodule() called with non-builtin module %s",
                        name)

        # Add the module to sys.modules and initialize the module. The
        # order is important to avoid recursions.
        from pypy.interpreter.module import Module
        if isinstance(w_mod, Module):
            if not reuse and w_mod.startup_called:
                # create a copy of the module.  (see issue1514) eventlet
                # patcher relies on this behaviour.
                w_mod2 = Module(self, w_name)
                self.setitem(w_modules, w_name, w_mod2)
                w_mod.getdict(self)  # unlazy w_initialdict
                self.call_method(w_mod2.getdict(self), 'update',
                                 w_mod.w_initialdict)
                return w_mod2
            self.setitem(w_modules, w_name, w_mod)
            w_mod.init(self)
        else:
            self.setitem(w_modules, w_name, w_mod)
        return w_mod

    @not_rpython
    def get_builtinmodule_to_install(self):
        try:
            return self._builtinmodule_list
        except AttributeError:
            pass

        modules = []

        # You can enable more modules by specifying --usemodules=xxx,yyy
        for name, value in self.config.objspace.usemodules:
            if value and name not in modules:
                modules.append(name)

        if self.config.objspace.extmodules:
            for name in self.config.objspace.extmodules.split(','):
                if name not in modules:
                    modules.append(name)

        self._builtinmodule_list = modules
        return self._builtinmodule_list

    ALL_BUILTIN_MODULES = [
        'posix', 'nt', 'os2', 'mac', 'ce', 'riscos',
        'math', 'array', 'select',
        '_random', '_sre', 'time', '_socket', 'errno',
        'unicodedata',
        'parser', 'fcntl', '_codecs', 'binascii'
    ]

    @not_rpython
    def make_builtins(self):
        "only for initializing the space."

        from pypy.module.exceptions import Module
        w_name = self.newtext('__exceptions__')
        self.exceptions_module = Module(self, w_name)
        self.exceptions_module.install()

        from pypy.module.imp import Module
        w_name = self.newtext('_imp')
        mod = Module(self, w_name)
        mod.install()

        from pypy.module.sys import Module
        w_name = self.newtext('sys')
        self.sys = Module(self, w_name)
        self.sys.install()

        from pypy.module.__builtin__ import Module
        w_name = self.newtext('builtins')
        self.builtin = Module(self, w_name)
        w_builtin = self.builtin
        w_builtin.install()
        self.setitem(self.builtin.w_dict, self.newtext('__builtins__'), w_builtin)

        # exceptions was bootstrapped as '__exceptions__' but still
        # lives in pypy/module/exceptions, we rename it below for
        # sys.builtin_module_names
        bootstrap_modules = set(('sys', 'imp', 'builtins', 'exceptions'))
        installed_builtin_modules = list(bootstrap_modules)

        exception_types_w = self.export_builtin_exceptions()

        # initialize with "bootstrap types" from objspace  (e.g. w_None)
        types_w = (self.get_builtin_types().items() +
                   exception_types_w.items())
        for name, w_type in types_w:
            self.setitem(self.builtin.w_dict, self.newtext(name), w_type)

        # install mixed modules
        for mixedname in self.get_builtinmodule_to_install():
            if mixedname not in bootstrap_modules:
                self.install_mixedmodule(mixedname, installed_builtin_modules)

        installed_builtin_modules.remove('exceptions')
        installed_builtin_modules.append('__exceptions__')
        installed_builtin_modules.sort()
        w_builtin_module_names = self.newtuple(
            [self.newtext(fn) for fn in installed_builtin_modules])

        # force this value into the dict without unlazyfying everything
        self.setitem(self.sys.w_dict, self.newtext('builtin_module_names'),
                     w_builtin_module_names)

    def get_builtin_types(self):
        """Get a dictionary mapping the names of builtin types to the type
        objects."""
        raise NotImplementedError

    @not_rpython
    def export_builtin_exceptions(self):
        w_dic = self.exceptions_module.getdict(self)
        exc_types_w = {}
        w_iter = self.iter(w_dic)
        while True:
            try:
                w_name = self.next(w_iter)
            except OperationError as e:
                if not e.match(self, self.w_StopIteration):
                    raise
                break
            name = self.text_w(w_name)
            if not name.startswith('__'):
                excname = name
                w_exc = self.getitem(w_dic, w_name)
                exc_types_w[name] = w_exc
                setattr(self, "w_" + excname, w_exc)
        return exc_types_w

    @not_rpython
    def install_mixedmodule(self, mixedname, installed_builtin_modules):
        modname = self.setbuiltinmodule(mixedname)
        if modname:
            assert modname not in installed_builtin_modules, (
                "duplicate interp-level module enabled for the "
                "app-level module %r" % (modname,))
            installed_builtin_modules.append(modname)

    @not_rpython
    def setup_builtin_modules(self):
        "only for initializing the space."
        if self.config.objspace.usemodules.cpyext:
            # Special-case this to have state.install_dll() called early, which
            # is required to initialise sys on Windows.
            from pypy.module.cpyext.state import State
            self.fromcache(State).build_api()
        self.getbuiltinmodule('sys')
        self.getbuiltinmodule('_imp')
        self.getbuiltinmodule('_frozen_importlib')
        self.getbuiltinmodule('builtins')
        for mod in self.builtin_modules.values():
            mod.setup_after_space_initialization()

    @not_rpython
    def initialize(self):
        """Abstract method that should put some minimal
        content into the w_builtins."""

    def getexecutioncontext(self):
        "Return what we consider to be the active execution context."
        # Important: the annotator must not see a prebuilt ExecutionContext:
        # you should not see frames while you translate
        # so we make sure that the threadlocals never *have* an
        # ExecutionContext during translation.
        if not we_are_translated():
            if self.config.translating:
                assert self.threadlocals.get_ec() is None, (
                    "threadlocals got an ExecutionContext during translation!")
                try:
                    return self._ec_during_translation
                except AttributeError:
                    ec = self.createexecutioncontext()
                    self._ec_during_translation = ec
                    return ec
            else:
                ec = self.threadlocals.get_ec()
                if ec is None:
                    self.threadlocals.enter_thread(self)
                    ec = self.threadlocals.get_ec()
                return ec
        else:
            # translated case follows.  self.threadlocals is either from
            # 'pypy.interpreter.miscutils' or 'pypy.module.thread.threadlocals'.
            # the result is assumed to be non-null: enter_thread() was called
            # by space.startup().
            ec = self.threadlocals.get_ec()
            assert ec is not None
            return ec

    def _freeze_(self):
        return True

    def createexecutioncontext(self):
        "Factory function for execution contexts."
        return ExecutionContext(self)

    def createcompiler(self):
        "Factory function creating a compiler object."
        try:
            return self.default_compiler
        except AttributeError:
            from pypy.interpreter.pycompiler import PythonAstCompiler
            compiler = PythonAstCompiler(self)
            self.default_compiler = compiler
            return compiler

    def createframe(self, code, w_globals, outer_func=None):
        "Create an empty PyFrame suitable for this code object."
        return self.FrameClass(self, code, w_globals, outer_func)

    def allocate_lock(self):
        """Return an interp-level Lock object if threads are enabled,
        and a dummy object if they are not."""
        from rpython.rlib import rthread
        if not self.config.objspace.usemodules.thread:
            return rthread.dummy_lock
        # hack: we can't have prebuilt locks if we're translating.
        # In this special situation we should just not lock at all
        # (translation is not multithreaded anyway).
        if not we_are_translated() and self.config.translating:
            raise CannotHaveLock()
        try:
            return rthread.allocate_lock()
        except rthread.error:
            raise oefmt(self.w_RuntimeError, "out of resources")

    # Following is a friendly interface to common object space operations
    # that can be defined in term of more primitive ones.  Subclasses
    # may also override specific functions for performance.

    def not_(self, w_obj):
        return self.newbool(not self.is_true(w_obj))

    def eq_w(self, w_obj1, w_obj2):
        """Implements equality with the double check 'x is y or x == y'."""
        return self.is_w(w_obj1, w_obj2) or self.is_true(self.eq(w_obj1, w_obj2))

    def is_(self, w_one, w_two):
        return self.newbool(self.is_w(w_one, w_two))

    def is_w(self, w_one, w_two):
        # done by a method call on w_two (and not on w_one, because of the
        # expected programming style where we say "if x is None" or
        # "if x is object").
        assert w_two is not None
        return w_two.is_w(self, w_one)

    def is_none(self, w_obj):
        """ mostly for checking inputargs that have unwrap_spec and
        can accept both w_None and None
        """
        return w_obj is None or self.is_w(w_obj, self.w_None)

    def id(self, w_obj):
        w_result = w_obj.immutable_unique_id(self)
        if w_result is None:
            # in the common case, returns an unsigned value
            w_result = self.newint(r_uint(compute_unique_id(w_obj)))
        return w_result

    def hash_w(self, w_obj):
        """shortcut for space.int_w(space.hash(w_obj))"""
        return self.int_w(self.hash(w_obj))

    def len_w(self, w_obj):
        """shortcut for space.int_w(space.len(w_obj))"""
        return self.int_w(self.len(w_obj))

    def contains_w(self, w_container, w_item):
        """shortcut for space.is_true(space.contains(w_container, w_item))"""
        return self.is_true(self.contains(w_container, w_item))

    def setitem_str(self, w_obj, key, w_value):
        # key is a "text", i.e. a byte string (in python3 it
        # represents a utf-8-encoded unicode)
        return self.setitem(w_obj, self.newtext(key), w_value)

    def finditem_str(self, w_obj, key):
        # key is a "text", i.e. a byte string (in python3 it
        # represents a utf-8-encoded unicode)
        return self.finditem(w_obj, self.newtext(key))

    def finditem(self, w_obj, w_key):
        try:
            return self.getitem(w_obj, w_key)
        except OperationError as e:
            if e.match(self, self.w_KeyError):
                return None
            raise

    def findattr(self, w_object, w_name):
        try:
            return self.getattr(w_object, w_name)
        except OperationError as e:
            # a PyPy extension: let SystemExit and KeyboardInterrupt go through
            if e.async(self):
                raise
            return None

    def wrap_none(self, w_obj):
        if w_obj is None:
            return self.w_None
        return w_obj

    @signature(types.any(), types.bool(), returns=types.instance(W_Root))
    def newbool(self, b):
        if b:
            return self.w_True
        else:
            return self.w_False

    def new_interned_w_str(self, w_u):
        assert isinstance(w_u, W_Root)   # and is not None
        u = self.unicode_w(w_u)
        if not we_are_translated():
            assert type(u) is unicode
        w_u1 = self.interned_strings.get(u)
        if w_u1 is None:
            w_u1 = w_u
            self.interned_strings.set(u, w_u1)
        return w_u1

    def new_interned_str(self, s):
        # Assumes an identifier (utf-8 encoded str)
        # returns a "text" object (ie str in python2 and unicode in python3)
        if not we_are_translated():
            assert type(s) is str
        u = s.decode('utf-8')
        w_s1 = self.interned_strings.get(u)
        if w_s1 is None:
            w_s1 = self.newunicode(u)
            self.interned_strings.set(u, w_s1)
        return w_s1

    def get_interned_str(self, s):
        """Assumes an identifier (utf-8 encoded str).  Returns None if
        the identifier is not interned, or not a valid utf-8 string at all.
        """
        # interface for marshal_impl
        if not we_are_translated():
            assert type(s) is str
        try:
            u = s.decode('utf-8')
        except UnicodeDecodeError:
            return None
        return self.interned_strings.get(u)   # may be None

    @specialize.arg(1)
    def descr_self_interp_w(self, RequiredClass, w_obj):
        if not isinstance(w_obj, RequiredClass):
            raise DescrMismatch()
        return w_obj

    @specialize.arg(1)
    def interp_w(self, RequiredClass, w_obj, can_be_None=False):
        """
        Unwrap w_obj, checking that it is an instance of the required internal
        interpreter class.
        """
        assert RequiredClass is not None
        if can_be_None and self.is_none(w_obj):
            return None
        if not isinstance(w_obj, RequiredClass):   # or obj is None
            raise oefmt(self.w_TypeError,
                        "'%s' object expected, got '%N' instead",
                        wrappable_class_name(RequiredClass),
                        w_obj.getclass(self))
        return w_obj

    def unpackiterable(self, w_iterable, expected_length=-1):
        """Unpack an iterable into a real (interpreter-level) list.

        Raise an OperationError(w_ValueError) if the length is wrong."""
        w_iterator = self.iter(w_iterable)
        if expected_length == -1:
            if self.is_generator(w_iterator):
                # special hack for speed
                lst_w = []
                w_iterator.unpack_into(lst_w)
                return lst_w
            return self._unpackiterable_unknown_length(w_iterator, w_iterable)
        else:
            lst_w = self._unpackiterable_known_length(w_iterator,
                                                      expected_length)
            return lst_w[:]     # make the resulting list resizable

    def iteriterable(self, w_iterable):
        return InterpIterable(self, w_iterable)

    def _unpackiterable_unknown_length(self, w_iterator, w_iterable):
        """Unpack an iterable of unknown length into an interp-level
        list.
        """
        # If we can guess the expected length we can preallocate.
        try:
            items = newlist_hint(self.length_hint(w_iterable, 0))
        except MemoryError:
            items = [] # it might have lied

        tp = self.type(w_iterator)
        while True:
            unpackiterable_driver.jit_merge_point(tp=tp,
                                                  w_iterator=w_iterator,
                                                  items=items)
            try:
                w_item = self.next(w_iterator)
            except OperationError as e:
                if not e.match(self, self.w_StopIteration):
                    raise
                break  # done
            items.append(w_item)
        #
        return items

    @jit.dont_look_inside
    def _unpackiterable_known_length(self, w_iterator, expected_length):
        # Unpack a known length list, without letting the JIT look inside.
        # Implemented by just calling the @jit.unroll_safe version, but
        # the JIT stopped looking inside already.
        return self._unpackiterable_known_length_jitlook(w_iterator,
                                                         expected_length)

    @jit.unroll_safe
    def _unpackiterable_known_length_jitlook(self, w_iterator,
                                             expected_length):
        items = [None] * expected_length
        idx = 0
        while True:
            try:
                w_item = self.next(w_iterator)
            except OperationError as e:
                if not e.match(self, self.w_StopIteration):
                    raise
                break  # done
            if idx == expected_length:
                raise oefmt(self.w_ValueError,
                            "too many values to unpack (expected %d)",
                            expected_length)
            items[idx] = w_item
            idx += 1
        if idx < expected_length:
            raise oefmt(self.w_ValueError,
                        "not enough values to unpack (expected %d, got %d)",
                        expected_length, idx)
        return items

    def unpackiterable_unroll(self, w_iterable, expected_length):
        # Like unpackiterable(), but for the cases where we have
        # an expected_length and want to unroll when JITted.
        # Returns a fixed-size list.
        w_iterator = self.iter(w_iterable)
        assert expected_length != -1
        return self._unpackiterable_known_length_jitlook(w_iterator,
                                                         expected_length)


    def unpackiterable_int(self, w_obj):
        """
        Return a RPython list of unwrapped ints out of w_obj. The list is
        guaranteed to be acopy of the actual data contained in w_obj, so you
        can freely modify it. It might return None if not supported.
        """
        return w_obj.unpackiterable_int(self)

    def unpackiterable_float(self, w_obj):
        """
        Same as unpackiterable_int, but for floats.
        """
        return w_obj.unpackiterable_float(self)


    def length_hint(self, w_obj, default):
        """Return the length of an object, consulting its __length_hint__
        method if necessary.
        """
        try:
            return self.len_w(w_obj)
        except OperationError as e:
            if not (e.match(self, self.w_TypeError) or
                    e.match(self, self.w_AttributeError)):
                raise

        w_descr = self.lookup(w_obj, '__length_hint__')
        if w_descr is None:
            return default
        try:
            w_hint = self.get_and_call_function(w_descr, w_obj)
        except OperationError as e:
            if not (e.match(self, self.w_TypeError) or
                    e.match(self, self.w_AttributeError)):
                raise
            return default
        if self.is_w(w_hint, self.w_NotImplemented):
            return default

        hint = self.int_w(w_hint)
        if hint < 0:
            raise oefmt(self.w_ValueError,
                        "__length_hint__() should return >= 0")
        return hint

    def fixedview(self, w_iterable, expected_length=-1):
        """ A fixed list view of w_iterable. Don't modify the result
        """
        return make_sure_not_resized(self.unpackiterable(w_iterable,
                                                         expected_length)[:])

    fixedview_unroll = fixedview

    def listview(self, w_iterable, expected_length=-1):
        """ A non-fixed view of w_iterable. Don't modify the result
        """
        return self.unpackiterable(w_iterable, expected_length)

    def listview_no_unpack(self, w_iterable):
        """ Same as listview() if cheap.  If 'w_iterable' is something like
        a generator, for example, then return None instead.
        May return None anyway.
        """
        return None

    def listview_bytes(self, w_list):
        """ Return a list of unwrapped strings out of a list of strings. If the
        argument is not a list or does not contain only strings, return None.
        May return None anyway.
        """
        return None

    def listview_unicode(self, w_list):
        """ Return a list of unwrapped unicode out of a list of unicode. If the
        argument is not a list or does not contain only unicode, return None.
        May return None anyway.
        """
        return None

    def listview_int(self, w_list):
        """ Return a list of unwrapped int out of a list of int. If the
        argument is not a list or does not contain only int, return None.
        May return None anyway.
        """
        return None

    def listview_float(self, w_list):
        """ Return a list of unwrapped float out of a list of float. If the
        argument is not a list or does not contain only float, return None.
        May return None anyway.
        """
        return None

    def view_as_kwargs(self, w_dict):
        """ if w_dict is a kwargs-dict, return two lists, one of unwrapped
        strings and one of wrapped values. otherwise return (None, None)
        """
        return (None, None)

    def newlist_bytes(self, list_s):
        return self.newlist([self.newbytes(s) for s in list_s])

    def newlist_unicode(self, list_u):
        return self.newlist([self.newunicode(u) for u in list_u])

    def newlist_int(self, list_i):
        return self.newlist([self.newint(i) for i in list_i])

    def newlist_float(self, list_f):
        return self.newlist([self.newfloat(f) for f in list_f])

    def newlist_hint(self, sizehint):
        from pypy.objspace.std.listobject import make_empty_list_with_size
        return make_empty_list_with_size(self, sizehint)

    @jit.unroll_safe
    def exception_match(self, w_exc_type, w_check_class):
        """Checks if the given exception type matches 'w_check_class'."""
        if self.is_w(w_exc_type, w_check_class):
            return True   # fast path
        if self.isinstance_w(w_check_class, self.w_tuple):
            for w_t in self.fixedview(w_check_class):
                if self.exception_match(w_exc_type, w_t):
                    return True
            else:
                return False
        return self.exception_issubclass_w(w_exc_type, w_check_class)

    def call_obj_args(self, w_callable, w_obj, args):
        if not self.config.objspace.disable_call_speedhacks:
            # start of hack for performance
            from pypy.interpreter.function import Function
            if isinstance(w_callable, Function):
                return w_callable.call_obj_args(w_obj, args)
            # end of hack for performance
        return self.call_args(w_callable, args.prepend(w_obj))

    def call(self, w_callable, w_args, w_kwds=None):
        args = Arguments.frompacked(self, w_args, w_kwds)
        return self.call_args(w_callable, args)

    def _try_fetch_pycode(self, w_func):
        from pypy.interpreter.function import Function, Method
        if isinstance(w_func, Method):
            w_func = w_func.w_function
        if isinstance(w_func, Function):
            return w_func.code
        return None

    def call_function(self, w_func, *args_w):
        nargs = len(args_w) # used for pruning funccall versions
        if not self.config.objspace.disable_call_speedhacks and nargs < 5:
            # start of hack for performance
            from pypy.interpreter.function import Function, Method
            if isinstance(w_func, Method):
                if nargs < 4:
                    func = w_func.w_function
                    if isinstance(func, Function):
                        return func.funccall(w_func.w_instance, *args_w)

            if isinstance(w_func, Function):
                return w_func.funccall(*args_w)
            # end of hack for performance

        args = Arguments(self, list(args_w))
        return self.call_args(w_func, args)

    def call_valuestack(self, w_func, nargs, frame, methodcall=False):
        # methodcall is only used for better error messages in argument.py
        from pypy.interpreter.function import Function, Method, is_builtin_code
        if frame.get_is_being_profiled() and is_builtin_code(w_func):
            # XXX: this code is copied&pasted :-( from the slow path below
            # call_valuestack().
            args = frame.make_arguments(nargs)
            return self.call_args_and_c_profile(frame, w_func, args)

        if not self.config.objspace.disable_call_speedhacks:
            # start of hack for performance
            if isinstance(w_func, Method):
                # reuse callable stack place for w_inst
                frame.settopvalue(w_func.w_instance, nargs)
                nargs += 1
                methodcall = True
                w_func = w_func.w_function

            if isinstance(w_func, Function):
                return w_func.funccall_valuestack(
                        nargs, frame, methodcall=methodcall)
            # end of hack for performance

        args = frame.make_arguments(nargs)
        return self.call_args(w_func, args)

    def call_args_and_c_profile(self, frame, w_func, args):
        ec = self.getexecutioncontext()
        ec.c_call_trace(frame, w_func, args)
        try:
            w_res = self.call_args(w_func, args)
        except OperationError:
            ec.c_exception_trace(frame, w_func)
            raise
        ec.c_return_trace(frame, w_func, args)
        return w_res

    def call_method(self, w_obj, methname, *arg_w):
        w_meth = self.getattr(w_obj, self.newtext(methname))
        return self.call_function(w_meth, *arg_w)

    def raise_key_error(self, w_key):
        e = self.call_function(self.w_KeyError, w_key)
        raise OperationError(self.w_KeyError, e)

    def lookup(self, w_obj, name):
        w_type = self.type(w_obj)
        w_mro = self.getattr(w_type, self.newtext("__mro__"))
        for w_supertype in self.fixedview(w_mro):
            w_value = w_supertype.getdictvalue(self, name)
            if w_value is not None:
                return w_value
        return None

    def is_generator(self, w_obj):
        from pypy.interpreter.generator import GeneratorIterator
        return isinstance(w_obj, GeneratorIterator)

    def callable(self, w_obj):
        return self.newbool(self.lookup(w_obj, "__call__") is not None)

    def issequence_w(self, w_obj):
        flag = self.type(w_obj).flag_map_or_seq
        if flag == 'M':
            return False
        elif flag == 'S':
            return True
        else:
            return (self.lookup(w_obj, '__getitem__') is not None)

    def ismapping_w(self, w_obj):
        flag = self.type(w_obj).flag_map_or_seq
        if flag == 'M':
            return True
        elif flag == 'S':
            return False
        else:
            return self.lookup(w_obj, '__getitem__') is not None

    # The code below only works
    # for the simple case (new-style instance).
    # These methods are patched with the full logic by the builtins
    # module when it is loaded

    def abstract_issubclass_w(self, w_cls1, w_cls2, allow_override=False):
        # Equivalent to 'issubclass(cls1, cls2)'.
        return self.issubtype_w(w_cls1, w_cls2)

    def abstract_isinstance_w(self, w_obj, w_cls, allow_override=False):
        # Equivalent to 'isinstance(obj, cls)'.
        return self.isinstance_w(w_obj, w_cls)

    def abstract_isclass_w(self, w_obj):
        # Equivalent to 'isinstance(obj, type)'.
        return self.isinstance_w(w_obj, self.w_type)

    def abstract_getclass(self, w_obj):
        # Equivalent to 'obj.__class__'.
        return self.type(w_obj)

    def isabstractmethod_w(self, w_obj):
        try:
            w_result = self.getattr(w_obj, self.newtext("__isabstractmethod__"))
        except OperationError as e:
            if e.match(self, self.w_AttributeError):
                return False
            raise
        return self.is_true(w_result)

    # CPython rules allows subclasses of BaseExceptions to be exceptions.
    # This is slightly less general than the case above, so we prefix
    # it with exception_

    def exception_is_valid_obj_as_class_w(self, w_obj):
        if not self.isinstance_w(w_obj, self.w_type):
            return False
        return self.issubtype_w(w_obj, self.w_BaseException)

    def exception_is_valid_class_w(self, w_cls):
        return self.issubtype_w(w_cls, self.w_BaseException)

    def exception_getclass(self, w_obj):
        return self.type(w_obj)

    def exception_issubclass_w(self, w_cls1, w_cls2):
        return self.issubtype_w(w_cls1, w_cls2)

    @not_rpython
    def new_exception_class(self, *args, **kwargs):
        "convenience method to create excceptions in modules"
        return new_exception_class(self, *args, **kwargs)

    # end of special support code

    @not_rpython
    def eval(self, expression, w_globals, w_locals, hidden_applevel=False):
        "For internal debugging."
        if isinstance(expression, str):
            compiler = self.createcompiler()
            expression = compiler.compile(expression, '?', 'eval', 0,
                                         hidden_applevel=hidden_applevel)
        else:
            raise TypeError('space.eval(): expected a string, code or PyCode object')
        return expression.exec_code(self, w_globals, w_locals)

    @not_rpython
    def exec_(self, statement, w_globals, w_locals, hidden_applevel=False,
              filename=None):
        "For internal debugging."
        if filename is None:
            filename = '?'
        from pypy.interpreter.pycode import PyCode
        if isinstance(statement, str):
            compiler = self.createcompiler()
            statement = compiler.compile(statement, filename, 'exec', 0,
                                         hidden_applevel=hidden_applevel)
        if not isinstance(statement, PyCode):
            raise TypeError('space.exec_(): expected a string, code or PyCode object')
        w_key = self.newtext('__builtins__')
        if not self.contains_w(w_globals, w_key):
            self.setitem(w_globals, w_key, self.builtin)
        return statement.exec_code(self, w_globals, w_locals)

    @specialize.arg(2)
    def appexec(self, posargs_w, source):
        """ return value from executing given source at applevel.
            The source must look like
               '''(x, y):
                       do_stuff...
                       return result
               '''
        """
        w_func = self.fromcache(AppExecCache).getorbuild(source)
        args = Arguments(self, list(posargs_w))
        return self.call_args(w_func, args)

    def _next_or_none(self, w_it):
        try:
            return self.next(w_it)
        except OperationError as e:
            if not e.match(self, self.w_StopIteration):
                raise
            return None

    @specialize.arg(3)
    def compare_by_iteration(self, w_iterable1, w_iterable2, op):
        w_it1 = self.iter(w_iterable1)
        w_it2 = self.iter(w_iterable2)
        while True:
            w_x1 = self._next_or_none(w_it1)
            w_x2 = self._next_or_none(w_it2)
            if w_x1 is None or w_x2 is None:
                if op == 'eq': return self.newbool(w_x1 is w_x2)  # both None
                if op == 'ne': return self.newbool(w_x1 is not w_x2)
                if op == 'lt': return self.newbool(w_x2 is not None)
                if op == 'le': return self.newbool(w_x1 is None)
                if op == 'gt': return self.newbool(w_x1 is not None)
                if op == 'ge': return self.newbool(w_x2 is None)
                assert False, "bad value for op"
            if not self.eq_w(w_x1, w_x2):
                if op == 'eq': return self.w_False
                if op == 'ne': return self.w_True
                if op == 'lt': return self.lt(w_x1, w_x2)
                if op == 'le': return self.le(w_x1, w_x2)
                if op == 'gt': return self.gt(w_x1, w_x2)
                if op == 'ge': return self.ge(w_x1, w_x2)
                assert False, "bad value for op"

    def decode_index(self, w_index_or_slice, seqlength):
        """Helper for custom sequence implementations
             -> (index, 0, 0) or
                (start, stop, step)
        """
        if self.isinstance_w(w_index_or_slice, self.w_slice):
            from pypy.objspace.std.sliceobject import W_SliceObject
            assert isinstance(w_index_or_slice, W_SliceObject)
            start, stop, step = w_index_or_slice.indices3(self, seqlength)
        else:
            start = self.int_w(w_index_or_slice, allow_conversion=False)
            if start < 0:
                start += seqlength
            if not (0 <= start < seqlength):
                raise oefmt(self.w_IndexError, "index out of range")
            stop = 0
            step = 0
        return start, stop, step

    def decode_index4(self, w_index_or_slice, seqlength):
        """Helper for custom sequence implementations
             -> (index, 0, 0, 1) or
                (start, stop, step, slice_length)
        """
        if self.isinstance_w(w_index_or_slice, self.w_slice):
            from pypy.objspace.std.sliceobject import W_SliceObject
            assert isinstance(w_index_or_slice, W_SliceObject)
            start, stop, step, length = w_index_or_slice.indices4(self,
                                                                  seqlength)
        else:
            start = self.int_w(w_index_or_slice, allow_conversion=False)
            if start < 0:
                start += seqlength
            if not (0 <= start < seqlength):
                raise oefmt(self.w_IndexError, "index out of range")
            stop = 0
            step = 0
            length = 1
        return start, stop, step, length

    def getindex_w(self, w_obj, w_exception, objdescr=None):
        """Return w_obj.__index__() as an RPython int.
        If w_exception is None, silently clamp in case of overflow;
        else raise w_exception.
        """
        try:
            w_index = self.index(w_obj)
        except OperationError as err:
            if objdescr is None or not err.match(self, self.w_TypeError):
                raise
            raise oefmt(self.w_TypeError,
                        "%s indices must be integers or slices, not %T",
                        objdescr, w_obj)
        try:
            # allow_conversion=False it's not really necessary because the
            # return type of __index__ is already checked by space.index(),
            # but there is no reason to allow conversions anyway
            index = self.int_w(w_index, allow_conversion=False)
        except OperationError as err:
            if not err.match(self, self.w_OverflowError):
                raise
            if not w_exception:
                # w_index should be a long object, but can't be sure of that
                if self.is_true(self.lt(w_index, self.newint(0))):
                    return -sys.maxint-1
                else:
                    return sys.maxint
            else:
                raise oefmt(w_exception,
                            "cannot fit '%T' into an index-sized integer",
                            w_obj)
        else:
            return index

    def getslice(space, w_obj, w_start, w_stop):
        w_slice = space.newslice(w_start, w_stop, space.w_None)
        return space.getitem(w_obj, w_slice)

    def setslice(space, w_obj, w_start, w_stop, w_sequence):
        w_slice = space.newslice(w_start, w_stop, space.w_None)
        return space.setitem(w_obj, w_slice, w_sequence)

    def delslice(space, w_obj, w_start, w_stop):
        w_slice = space.newslice(w_start, w_stop, space.w_None)
        return space.delitem(w_obj, w_slice)

    def r_longlong_w(self, w_obj, allow_conversion=True):
        bigint = self.bigint_w(w_obj, allow_conversion)
        try:
            return bigint.tolonglong()
        except OverflowError:
            raise oefmt(self.w_OverflowError, "integer too large")

    def r_ulonglong_w(self, w_obj, allow_conversion=True):
        bigint = self.bigint_w(w_obj, allow_conversion)
        try:
            return bigint.toulonglong()
        except OverflowError:
            raise oefmt(self.w_OverflowError, "integer too large")
        except ValueError:
            raise oefmt(self.w_ValueError,
                        "cannot convert negative integer to unsigned int")

    BUF_SIMPLE   = 0x0000
    BUF_WRITABLE = 0x0001
    BUF_FORMAT   = 0x0004
    BUF_ND       = 0x0008
    BUF_STRIDES  = 0x0010 | BUF_ND
    BUF_C_CONTIGUOUS = 0x0020 | BUF_STRIDES
    BUF_F_CONTIGUOUS = 0x0040 | BUF_STRIDES
    BUF_ANY_CONTIGUOUS = 0x0080 | BUF_STRIDES
    BUF_INDIRECT = 0x0100 | BUF_STRIDES

    BUF_CONTIG_RO = BUF_ND
    BUF_CONTIG    = BUF_ND | BUF_WRITABLE

    BUF_FULL_RO = BUF_INDIRECT | BUF_FORMAT
    BUF_FULL    = BUF_INDIRECT | BUF_FORMAT | BUF_WRITABLE

    def check_buf_flags(self, flags, readonly):
        if readonly and flags & self.BUF_WRITABLE == self.BUF_WRITABLE:
            raise oefmt(self.w_BufferError, "Object is not writable.")

    def buffer_w(self, w_obj, flags):
        # New buffer interface, returns a buffer based on flags (PyObject_GetBuffer)
        try:
            return w_obj.buffer_w(self, flags)
        except BufferInterfaceNotFound:
            raise oefmt(self.w_TypeError,
                        "'%T' does not support the buffer interface", w_obj)

    def readbuf_w(self, w_obj):
        # Old buffer interface, returns a readonly buffer (PyObject_AsReadBuffer)
        try:
            return w_obj.buffer_w(self, self.BUF_SIMPLE)
        except BufferInterfaceNotFound:
            raise oefmt(self.w_TypeError,
                        "expected an object with a buffer interface")

    def writebuf_w(self, w_obj):
        # Old buffer interface, returns a writeable buffer (PyObject_AsWriteBuffer)
        try:
            return w_obj.buffer_w(self, self.BUF_WRITABLE)
        except BufferInterfaceNotFound:
            raise oefmt(self.w_TypeError,
                        "expected an object with a writable buffer interface")

    def charbuf_w(self, w_obj):
        # Old buffer interface, returns a character buffer (PyObject_AsCharBuffer)
        try:
            buf = w_obj.buffer_w(self, self.BUF_SIMPLE)
        except BufferInterfaceNotFound:
            raise oefmt(self.w_TypeError,
                        "expected an object with a buffer interface")
        else:
            return buf.as_str()

    def _getarg_error(self, expected, w_obj):
        if self.is_none(w_obj):
            e = oefmt(self.w_TypeError, "a %s is required, not None", expected)
        else:
            e = oefmt(self.w_TypeError, "a %s is required, not %T", expected, w_obj)
        raise e

    @specialize.arg(1)
    def getarg_w(self, code, w_obj):
        if code == 'z*':
            if self.is_none(w_obj):
                return None
            code = 's*'
        if code == 's*':
            # NOTE: 's*' is almost not used any more inside CPython 3.5.
            # Try not to use it pointlessly: it accepts unicodes, which
            # most API in CPython 3.x no longer do.
            if self.isinstance_w(w_obj, self.w_bytes):
                return StringBuffer(w_obj.bytes_w(self))
            if self.isinstance_w(w_obj, self.w_unicode):
                return StringBuffer(w_obj.identifier_w(self))  # no surrogates
            try:
                return w_obj.buffer_w(self, self.BUF_SIMPLE)
            except BufferInterfaceNotFound:
                self._getarg_error("bytes or buffer", w_obj)
        elif code == 's#':
            # NOTE: 's#' is almost not used any more inside CPython 3.5.
            # Try not to use it pointlessly: it accepts unicodes, which
            # most API in CPython 3.x no longer do.
            if self.isinstance_w(w_obj, self.w_bytes):
                return w_obj.bytes_w(self)
            if self.isinstance_w(w_obj, self.w_unicode):
                return w_obj.identifier_w(self)    # no surrogates (forbidden)
            try:
                return w_obj.buffer_w(self, self.BUF_SIMPLE).as_str()
            except BufferInterfaceNotFound:
                self._getarg_error("bytes or read-only buffer", w_obj)
        elif code == 'w*':
            try:
                return w_obj.buffer_w(self, self.BUF_WRITABLE)
            except OperationError:
                pass
            except BufferInterfaceNotFound:
                pass
            self._getarg_error("read-write buffer", w_obj)
        elif code == 'y*':
            try:
                return w_obj.buffer_w(self, self.BUF_SIMPLE)
            except BufferInterfaceNotFound:
                self._getarg_error("bytes-like object", w_obj)
        elif code == 'y#':
            if self.isinstance_w(w_obj, self.w_bytes):
                return w_obj.bytes_w(self)
            try:
                return w_obj.buffer_w(self, self.BUF_SIMPLE).as_str()
            except BufferInterfaceNotFound:
                self._getarg_error("bytes-like object", w_obj)
        else:
            assert False

    # XXX rename/replace with code more like CPython getargs for buffers
    def bufferstr_w(self, w_obj, flags=BUF_SIMPLE):
        # Directly returns an interp-level str.  Note that if w_obj is a
        # unicode string, this is different from str_w(buffer(w_obj)):
        # indeed, the latter returns a string with the raw bytes from
        # the underlying unicode buffer, but bufferstr_w() just converts
        # the unicode to an ascii string.  This inconsistency is kind of
        # needed because CPython has the same issue.  (Well, it's
        # unclear if there is any use at all for getting the bytes in
        # the unicode buffer.)
        try:
            return self.bytes_w(w_obj)
        except OperationError as e:
            if not e.match(self, self.w_TypeError):
                raise
        return self.buffer_w(w_obj, flags).as_str()

    def text_or_none_w(self, w_obj):
        return None if self.is_none(w_obj) else self.text_w(w_obj)

    @not_rpython    # tests only; should be replaced with bytes_w or text_w
    def str_w(self, w_obj):
        """
        if w_obj is unicode, call text_w() (i.e., return the UTF-8-nosg
        encoded string). Else, call bytes_w().

        We should kill str_w completely and manually substitute it with
        text_w/identifier_w/bytes_w at all call sites.  It remains for
        now for tests only.
        """
        if self.isinstance_w(w_obj, self.w_unicode):
            return w_obj.text_w(self)
        else:
            return w_obj.bytes_w(self)

    def bytes_w(self, w_obj):
        return w_obj.bytes_w(self)

<<<<<<< HEAD
    @not_rpython    # tests only; should be replaced with bytes0_w or text0_w
    def str0_w(self, w_obj):
        "Like str_w, but rejects strings with NUL bytes."
        from rpython.rlib import rstring
        result = self.str_w(w_obj)
        if '\x00' in result:
            raise oefmt(self.w_ValueError,
                        "argument must be a string without NUL characters")
        return rstring.assert_str0(result)

=======
>>>>>>> 5d19c133
    def bytes0_w(self, w_obj):
        "Like bytes_w, but rejects strings with NUL bytes."
        from rpython.rlib import rstring
        result = self.bytes_w(w_obj)
        if '\x00' in result:
            raise oefmt(self.w_ValueError,
                        "argument must be a string without NUL characters")
        return rstring.assert_str0(result)

    def text0_w(self, w_obj):
        "Like text_w, but rejects strings with NUL bytes."
        from rpython.rlib import rstring
        result = self.text_w(w_obj)
        if '\x00' in result:
            raise oefmt(self.w_ValueError,
                        "argument must be a string without NUL characters")
        return rstring.assert_str0(result)

    def fsencode_or_none_w(self, w_obj):
        return None if self.is_none(w_obj) else self.fsencode_w(w_obj)

    def int_w(self, w_obj, allow_conversion=True):
        """
        Unwrap an app-level int object into an interpret-level int.

        If allow_conversion==True, w_obj might be of any type which implements
        __int__, *except* floats which are explicitly rejected. This is the
        same logic as CPython's PyArg_ParseTuple. If you want to also allow
        floats, you can call space.int_w(space.int(w_obj)).

        If allow_conversion=False, w_obj needs to be an app-level int or a
        subclass.
        """
        return w_obj.int_w(self, allow_conversion)

    def int(self, w_obj):
        return w_obj.int(self)

    def uint_w(self, w_obj):
        return w_obj.uint_w(self)

    def bigint_w(self, w_obj, allow_conversion=True):
        """
        Like int_w, but return a rlib.rbigint object and call __long__ if
        allow_conversion is True.
        """
        return w_obj.bigint_w(self, allow_conversion)

    def float_w(self, w_obj, allow_conversion=True):
        """
        Like int_w, but return an interp-level float and call __float__ if
        allow_conversion is True.
        """
        return w_obj.float_w(self, allow_conversion)

    def unicode_w(self, w_obj):
        return w_obj.unicode_w(self)

    def unicode0_w(self, w_obj):
        "Like unicode_w, but rejects strings with NUL bytes."
        from rpython.rlib import rstring
        result = w_obj.unicode_w(self)
        if u'\x00' in result:
            raise oefmt(self.w_ValueError,
                        "argument must be a unicode string without NUL "
                        "characters")
        return rstring.assert_str0(result)

    def text_w(self, w_obj):
        """
        Unwrap a unicode object and return a 'utf-8-nosg' byte string
        ('no surrogate').  This encoding always works and is in one-to-
        one correspondance with the unicode.
        """
        return w_obj.text_w(self)

    realtext_w = text_w         # Python 2 compatibility
    realunicode_w = unicode_w

    def identifier_w(self, w_obj):
        """
        Unwrap an object which is used as an identifier (i.e. names of
        variables, methdods, functions, classes etc.). In py3k, identifiers
        are unicode strings and are unwrapped as UTF-8 encoded byte strings.
        This differs from space.text_w() because it raises an app-level
        UnicodeEncodeError if the unicode string contains surrogates.
        This corresponds exactly to 'str.encode(obj, "utf-8")' at app-level.
        (XXX check what occurs on narrow builds or kill narrow builds!)
        """
        return w_obj.identifier_w(self)

    def fsencode(space, w_obj):
        from pypy.interpreter.unicodehelper import fsencode
        return fsencode(space, w_obj)

    def fsdecode(space, w_obj):
        from pypy.interpreter.unicodehelper import fsdecode
        return fsdecode(space, w_obj)

    def fsencode_w(self, w_obj):
        from rpython.rlib import rstring
        if self.isinstance_w(w_obj, self.w_unicode):
            w_obj = self.fsencode(w_obj)
        result = self.bufferstr_w(w_obj, self.BUF_FULL_RO)
        if '\x00' in result:
            raise oefmt(self.w_ValueError,
                        "argument must be a string without NUL characters")
        return rstring.assert_str0(result)

    def fsdecode_w(self, w_obj):
        if self.isinstance_w(w_obj, self.w_bytes):
            w_obj = self.fsdecode(w_obj)
        return self.unicode0_w(w_obj)

    def bool_w(self, w_obj):
        # Unwraps a bool, also accepting an int for compatibility.
        # For cases where you need to accept bools and ints and nothing
        # else.  Note that saying 'bool' in unwrap_spec() doesn't call
        # this, but the general is_true(),  accepting any object.
        return bool(self.int_w(w_obj))

    def ord(self, w_obj):
        return w_obj.ord(self)

    # This is all interface for gateway.py.
    gateway_int_w = int_w
    gateway_float_w = float_w
    gateway_r_longlong_w = r_longlong_w
    gateway_r_ulonglong_w = r_ulonglong_w

    def gateway_r_uint_w(self, w_obj):
        if self.isinstance_w(w_obj, self.w_float):
            raise oefmt(self.w_TypeError,
                        "integer argument expected, got float")
        return self.uint_w(self.int(w_obj))

    def gateway_nonnegint_w(self, w_obj):
        # Like space.gateway_int_w(), but raises an app-level ValueError if
        # the integer is negative.  Here for gateway.py.
        value = self.gateway_int_w(w_obj)
        if value < 0:
            raise oefmt(self.w_ValueError, "expected a non-negative integer")
        return value

    def c_int_w(self, w_obj):
        # Like space.gateway_int_w(), but raises an app-level OverflowError if
        # the integer does not fit in 32 bits.  Here for gateway.py.
        value = self.gateway_int_w(w_obj)
        if value < INT_MIN or value > INT_MAX:
            raise oefmt(self.w_OverflowError, "expected a 32-bit integer")
        return value

    def c_uint_w(self, w_obj):
        # Like space.gateway_uint_w(), but raises an app-level OverflowError if
        # the integer does not fit in 32 bits.  Here for gateway.py.
        value = self.uint_w(w_obj)
        if value > UINT_MAX:
            raise oefmt(self.w_OverflowError,
                        "expected an unsigned 32-bit integer")
        return value

    def c_nonnegint_w(self, w_obj):
        # Like space.gateway_int_w(), but raises an app-level ValueError if
        # the integer is negative or does not fit in 32 bits.  Here
        # for gateway.py.
        value = self.int_w(w_obj)
        if value < 0:
            raise oefmt(self.w_ValueError, "expected a non-negative integer")
        if value > INT_MAX:
            raise oefmt(self.w_OverflowError, "expected a 32-bit integer")
        return value

    def c_short_w(self, w_obj):
        value = self.int_w(w_obj)
        if value < SHRT_MIN:
            raise oefmt(self.w_OverflowError,
                "signed short integer is less than minimum")
        elif value > SHRT_MAX:
            raise oefmt(self.w_OverflowError,
                "signed short integer is greater than maximum")
        return value

    def c_ushort_w(self, w_obj):
        value = self.int_w(w_obj)
        if value < 0:
            raise oefmt(self.w_OverflowError,
                "can't convert negative value to C unsigned short")
        elif value > USHRT_MAX:
            raise oefmt(self.w_OverflowError,
                "Python int too large for C unsigned short")
        return value

    def c_uid_t_w(self, w_obj):
        # xxx assumes that uid_t and gid_t are a C unsigned int.
        # Equivalent to space.c_uint_w(), with the exception that
        # it also accepts -1 and converts that to UINT_MAX, which
        # is (uid_t)-1.  And values smaller than -1 raise
        # OverflowError, not ValueError.
        try:
            return self.c_uint_w(w_obj)
        except OperationError as e:
            if e.match(self, self.w_ValueError):
                # ValueError: cannot convert negative integer to unsigned
                if self.int_w(w_obj) == -1:
                    return UINT_MAX
                raise oefmt(self.w_OverflowError,
                            "user/group id smaller than minimum (-1)")
            raise

    def truncatedint_w(self, w_obj, allow_conversion=True):
        # Like space.gateway_int_w(), but return the integer truncated
        # instead of raising OverflowError.  For obscure cases only.
        try:
            return self.int_w(w_obj, allow_conversion)
        except OperationError as e:
            if not e.match(self, self.w_OverflowError):
                raise
            from rpython.rlib.rarithmetic import intmask
            return intmask(self.bigint_w(w_obj).uintmask())

    def truncatedlonglong_w(self, w_obj, allow_conversion=True):
        # Like space.gateway_r_longlong_w(), but return the integer truncated
        # instead of raising OverflowError.
        try:
            return self.r_longlong_w(w_obj, allow_conversion)
        except OperationError as e:
            if not e.match(self, self.w_OverflowError):
                raise
            from rpython.rlib.rarithmetic import longlongmask
            return longlongmask(self.bigint_w(w_obj).ulonglongmask())

    def c_filedescriptor_w(self, w_fd):
        # This is only used sometimes in CPython, e.g. for os.fsync() but
        # not os.close().  It's likely designed for 'select'.  It's irregular
        # in the sense that it expects either a real int/long or an object
        # with a fileno(), but not an object with an __int__().
        if not self.isinstance_w(w_fd, self.w_int):
            try:
                w_fileno = self.getattr(w_fd, self.newtext("fileno"))
            except OperationError as e:
                if e.match(self, self.w_AttributeError):
                    raise oefmt(self.w_TypeError,
                                "argument must be an int, or have a fileno() "
                                "method.")
                raise
            w_fd = self.call_function(w_fileno)
            if not self.isinstance_w(w_fd, self.w_int):
                raise oefmt(self.w_TypeError,
                            "fileno() returned a non-integer")
        fd = self.c_int_w(w_fd)  # Can raise w_OverflowError
        if fd < 0:
            raise oefmt(self.w_ValueError,
                "file descriptor cannot be a negative integer (%d)", fd)
        return fd

    def warn(self, w_msg, w_warningcls, stacklevel=2):
        from pypy.module._warnings.interp_warnings import do_warn

        # 'w_warningcls' must a Warning subclass
        if not we_are_translated():
            assert self.issubtype_w(w_warningcls, self.w_Warning)
        do_warn(self, w_msg, w_warningcls, stacklevel - 1)


class AppExecCache(SpaceCache):
    @not_rpython
    def build(cache, source):
        space = cache.space
        # XXX will change once we have our own compiler
        import py
        source = source.lstrip()
        assert source.startswith('('), "incorrect header in:\n%s" % (source,)
        source = py.code.Source("def anonymous%s\n" % source)
        w_glob = space.newdict(module=True)
        space.exec_(str(source), w_glob, w_glob)
        return space.getitem(w_glob, space.newtext('anonymous'))


# Table describing the regular part of the interface of object spaces,
# namely all methods which only take w_ arguments and return a w_ result
# (if any).

ObjSpace.MethodTable = [
# method name # symbol # number of arguments # special method name(s)
    ('is_',             'is',        2, []),
    ('id',              'id',        1, []),
    ('type',            'type',      1, []),
    ('isinstance',      'isinstance', 2, ['__instancecheck__']),
    ('issubtype',       'issubtype', 2, ['__subclasscheck__']),  # not for old-style classes
    ('repr',            'repr',      1, ['__repr__']),
    ('str',             'str',       1, ['__str__']),
    ('format',          'format',    2, ['__format__']),
    ('len',             'len',       1, ['__len__']),
    ('hash',            'hash',      1, ['__hash__']),
    ('getattr',         'getattr',   2, ['__getattribute__']),
    ('setattr',         'setattr',   3, ['__setattr__']),
    ('delattr',         'delattr',   2, ['__delattr__']),
    ('getitem',         'getitem',   2, ['__getitem__']),
    ('setitem',         'setitem',   3, ['__setitem__']),
    ('delitem',         'delitem',   2, ['__delitem__']),
    ('trunc',           'trunc',     1, ['__trunc__']),
    ('pos',             'pos',       1, ['__pos__']),
    ('neg',             'neg',       1, ['__neg__']),
    ('nonzero',         'truth',     1, ['__bool__']),
    ('abs',             'abs',       1, ['__abs__']),
    ('ord',             'ord',       1, []),
    ('invert',          '~',         1, ['__invert__']),
    ('add',             '+',         2, ['__add__', '__radd__']),
    ('sub',             '-',         2, ['__sub__', '__rsub__']),
    ('mul',             '*',         2, ['__mul__', '__rmul__']),
    ('truediv',         '/',         2, ['__truediv__', '__rtruediv__']),
    ('floordiv',        '//',        2, ['__floordiv__', '__rfloordiv__']),
    ('div',             'div',       2, ['__div__', '__rdiv__']),
    ('mod',             '%',         2, ['__mod__', '__rmod__']),
    ('divmod',          'divmod',    2, ['__divmod__', '__rdivmod__']),
    ('pow',             '**',        3, ['__pow__', '__rpow__']),
    ('lshift',          '<<',        2, ['__lshift__', '__rlshift__']),
    ('rshift',          '>>',        2, ['__rshift__', '__rrshift__']),
    ('and_',            '&',         2, ['__and__', '__rand__']),
    ('or_',             '|',         2, ['__or__', '__ror__']),
    ('xor',             '^',         2, ['__xor__', '__rxor__']),
    ('matmul',          '@',         2, ['__matmul__', '__rmatmul__']),
    ('int',             'int',       1, ['__int__']),
    ('index',           'index',     1, ['__index__']),
    ('float',           'float',     1, ['__float__']),
    ('inplace_add',     '+=',        2, ['__iadd__']),
    ('inplace_sub',     '-=',        2, ['__isub__']),
    ('inplace_mul',     '*=',        2, ['__imul__']),
    ('inplace_truediv', '/=',        2, ['__itruediv__']),
    ('inplace_floordiv','//=',       2, ['__ifloordiv__']),
    ('inplace_div',     'div=',      2, ['__idiv__']),
    ('inplace_mod',     '%=',        2, ['__imod__']),
    ('inplace_pow',     '**=',       2, ['__ipow__']),
    ('inplace_lshift',  '<<=',       2, ['__ilshift__']),
    ('inplace_rshift',  '>>=',       2, ['__irshift__']),
    ('inplace_and',     '&=',        2, ['__iand__']),
    ('inplace_or',      '|=',        2, ['__ior__']),
    ('inplace_xor',     '^=',        2, ['__ixor__']),
    ('inplace_matmul',  '@=',        2, ['__imatmul__']),
    ('lt',              '<',         2, ['__lt__', '__gt__']),
    ('le',              '<=',        2, ['__le__', '__ge__']),
    ('eq',              '==',        2, ['__eq__', '__eq__']),
    ('ne',              '!=',        2, ['__ne__', '__ne__']),
    ('gt',              '>',         2, ['__gt__', '__lt__']),
    ('ge',              '>=',        2, ['__ge__', '__le__']),
    ('contains',        'contains',  2, ['__contains__']),
    ('iter',            'iter',      1, ['__iter__']),
    ('next',            'next',      1, ['__next__']),
#    ('call',            'call',      3, ['__call__']),
    ('get',             'get',       3, ['__get__']),
    ('set',             'set',       3, ['__set__']),
    ('delete',          'delete',    2, ['__delete__']),
]

ObjSpace.BuiltinModuleTable = [
    'builtins',
    'sys',
]

ObjSpace.ConstantTable = [
    'None',
    'False',
    'True',
    'Ellipsis',
    'NotImplemented',
]

ObjSpace.ExceptionTable = [
    'ArithmeticError',
    'AssertionError',
    'AttributeError',
    'BaseException',
    'BufferError',
    'BytesWarning',
    'BlockingIOError',
    'DeprecationWarning',
    'EOFError',
    'EnvironmentError',
    'Exception',
    'FloatingPointError',
    'FutureWarning',
    'GeneratorExit',
    'IOError',
    'ImportError',
    'ImportWarning',
    'IndentationError',
    'IndexError',
    'KeyError',
    'KeyboardInterrupt',
    'LookupError',
    'MemoryError',
    'NameError',
    'NotImplementedError',
    'OSError',
    'OverflowError',
    'ReferenceError',
    'ResourceWarning',
    'RecursionError',
    'RuntimeError',
    'StopIteration',
    'SyntaxError',
    'SyntaxWarning',
    'SystemError',
    'SystemExit',
    'TabError',
    'TypeError',
    'UnboundLocalError',
    'UnicodeDecodeError',
    'UnicodeEncodeError',
    'UnicodeError',
    'UnicodeTranslateError',
    'UnicodeWarning',
    'ValueError',
    'Warning',
    'ZeroDivisionError',
    'RuntimeWarning',
    'PendingDeprecationWarning',
    'UserWarning',
]

if sys.platform.startswith("win"):
    ObjSpace.ExceptionTable += ['WindowsError']

## Irregular part of the interface:
#
#                                   wrap(x) -> w_x
#                              str_w(w_str) -> str
#              int_w(w_ival or w_long_ival) -> ival
#                       float_w(w_floatval) -> floatval
#             uint_w(w_ival or w_long_ival) -> r_uint_val (unsigned int value)
#             bigint_w(w_ival or w_long_ival) -> rbigint
#                               unwrap(w_x) -> x
#                              is_true(w_x) -> True or False
#                  newtuple([w_1, w_2,...]) -> w_tuple
#                   newlist([w_1, w_2,...]) -> w_list
#                                 newdict() -> empty w_dict
#           newslice(w_start,w_stop,w_step) -> w_slice
#              call_args(w_obj,Arguments()) -> w_result

ObjSpace.IrregularOpTable = [
    'wrap',
    'bytes_w',
    'int_w',
    'float_w',
    'uint_w',
    'bigint_w',
    'unicode_w',
    'unwrap',
    'is_true',
    'is_w',
    'newtuple',
    'newlist',
    'newdict',
    'newslice',
    'call_args',
]<|MERGE_RESOLUTION|>--- conflicted
+++ resolved
@@ -1601,19 +1601,6 @@
     def bytes_w(self, w_obj):
         return w_obj.bytes_w(self)
 
-<<<<<<< HEAD
-    @not_rpython    # tests only; should be replaced with bytes0_w or text0_w
-    def str0_w(self, w_obj):
-        "Like str_w, but rejects strings with NUL bytes."
-        from rpython.rlib import rstring
-        result = self.str_w(w_obj)
-        if '\x00' in result:
-            raise oefmt(self.w_ValueError,
-                        "argument must be a string without NUL characters")
-        return rstring.assert_str0(result)
-
-=======
->>>>>>> 5d19c133
     def bytes0_w(self, w_obj):
         "Like bytes_w, but rejects strings with NUL bytes."
         from rpython.rlib import rstring
