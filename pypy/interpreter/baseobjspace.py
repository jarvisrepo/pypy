--- conflicted
+++ resolved
@@ -844,15 +844,9 @@
             items[idx] = w_item
             idx += 1
         if idx < expected_length:
-<<<<<<< HEAD
-            raise operationerrfmt(self.w_ValueError,
-                                  "need more than %d value%s to unpack",
-                                  idx, idx != 1 and "s" or "")
-=======
             raise oefmt(self.w_ValueError,
                         "need more than %d value%s to unpack",
                         idx, "" if idx == 1 else "s")
->>>>>>> 930743ad
         return items
 
     def unpackiterable_unroll(self, w_iterable, expected_length):
