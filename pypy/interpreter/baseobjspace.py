--- conflicted
+++ resolved
@@ -188,19 +188,14 @@
 
     # -------------------------------------------------------------------
 
-<<<<<<< HEAD
+    def is_w(self, space, w_other):
+        return self is w_other
+
+    def unique_id(self, space):
+        return space.wrap(compute_unique_id(self))
+
     def bytes_w(self, space):
         w_msg = typed_unwrap_error_msg(space, "bytes", self)
-=======
-    def is_w(self, space, w_other):
-        return self is w_other
-
-    def unique_id(self, space):
-        return space.wrap(compute_unique_id(self))
-
-    def str_w(self, space):
-        w_msg = typed_unwrap_error_msg(space, "string", self)
->>>>>>> 15a378e6
         raise OperationError(space.w_TypeError, w_msg)
 
     def unicode_w(self, space):
