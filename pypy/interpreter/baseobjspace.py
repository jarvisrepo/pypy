import sys

from rpython.rlib.cache import Cache
from rpython.tool.uid import HUGEVAL_BYTES
from rpython.rlib import jit, types
from rpython.rlib.buffer import StringBuffer
from rpython.rlib.debug import make_sure_not_resized
from rpython.rlib.objectmodel import (we_are_translated, newlist_hint,
     compute_unique_id, specialize)
from rpython.rlib.signature import signature
from rpython.rlib.rarithmetic import r_uint, SHRT_MIN, SHRT_MAX, \
    INT_MIN, INT_MAX, UINT_MAX, USHRT_MAX

from pypy.interpreter.executioncontext import (ExecutionContext, ActionFlag,
    UserDelAction)
from pypy.interpreter.error import OperationError, new_exception_class, oefmt
from pypy.interpreter.argument import Arguments
from pypy.interpreter.miscutils import ThreadLocals, make_weak_value_dictionary


__all__ = ['ObjSpace', 'OperationError', 'W_Root']

unpackiterable_driver = jit.JitDriver(name='unpackiterable',
                                      greens=['tp'],
                                      reds=['items', 'w_iterator'])


# It seems there's no way to do it without top-level-functions.

@specialize.memo()
def _does_override_buffer_w(type):
    return type.buffer_w != W_Root.buffer_w

@specialize.memo()
def _does_override_buffer_w_ex(type):
    return type.buffer_w_ex != W_Root.buffer_w_ex

@specialize.argtype(0)
def W_Root_buffer_w(self, space, flags):
    if _does_override_buffer_w_ex(self.__class__):
        return self.buffer_w_ex(space, flags)[0]
    return self._buffer(space, flags).buffer_w(space, flags)

@specialize.argtype(0)
def W_Root_buffer_w_ex(self, space, flags):
    if _does_override_buffer_w(self.__class__):
        return self.buffer_w(space, flags), 'B', 1
    return self._buffer(space, flags).buffer_w_ex(space, flags)


class W_Root(object):
    """This is the abstract root class of all wrapped objects that live
    in a 'normal' object space like StdObjSpace."""
    __slots__ = ('__weakref__',)
    user_overridden_class = False

    def getdict(self, space):
        return None

    def getdictvalue(self, space, attr):
        w_dict = self.getdict(space)
        if w_dict is not None:
            return space.finditem_str(w_dict, attr)
        return None

    def setdictvalue(self, space, attr, w_value):
        w_dict = self.getdict(space)
        if w_dict is not None:
            space.setitem_str(w_dict, attr, w_value)
            return True
        return False

    def deldictvalue(self, space, attr):
        w_dict = self.getdict(space)
        if w_dict is not None:
            try:
                space.delitem(w_dict, space.wrap(attr))
                return True
            except OperationError as ex:
                if not ex.match(space, space.w_KeyError):
                    raise
        return False

    def setdict(self, space, w_dict):
        raise oefmt(space.w_TypeError,
                     "attribute '__dict__' of %T objects is not writable",
                     self)

    # to be used directly only by space.type implementations
    def getclass(self, space):
        return space.gettypeobject(self.typedef)

    def setclass(self, space, w_subtype):
        raise oefmt(space.w_TypeError,
                    "__class__ assignment: only for heap types")

    def user_setup(self, space, w_subtype):
        raise NotImplementedError("only for interp-level user subclasses "
                                  "from typedef.py")

    def getname(self, space):
        try:
            return space.unicode_w(space.getattr(self, space.wrap('__name__')))
        except OperationError as e:
            if e.match(space, space.w_TypeError) or e.match(space, space.w_AttributeError):
                return u'?'
            raise

    def getaddrstring(self, space):
        # slowish
        w_id = space.id(self)
        w_4 = space.wrap(4)
        w_0x0F = space.wrap(0x0F)
        i = 2 * HUGEVAL_BYTES
        addrstring = [' '] * i
        while True:
            n = space.int_w(space.and_(w_id, w_0x0F), allow_conversion=False)
            n += ord('0')
            if n > ord('9'):
                n += (ord('a') - ord('9') - 1)
            i -= 1
            addrstring[i] = chr(n)
            if i == 0:
                break
            w_id = space.rshift(w_id, w_4)
        return ''.join(addrstring)

    def getrepr(self, space, info, moreinfo=u''):
        addrstring = unicode(self.getaddrstring(space))
        return space.wrap(u"<%s at 0x%s%s>" % (info, addrstring, moreinfo))

    def getslotvalue(self, index):
        raise NotImplementedError

    def setslotvalue(self, index, w_val):
        raise NotImplementedError

    def delslotvalue(self, index):
        raise NotImplementedError

    def descr_call_mismatch(self, space, opname, RequiredClass, args):
        if RequiredClass is None:
            classname = '?'
        else:
            classname = wrappable_class_name(RequiredClass)
        raise oefmt(space.w_TypeError,
                    "'%s' object expected, got '%T' instead", classname, self)

    # used by _weakref implemenation

    def getweakref(self):
        return None

    def setweakref(self, space, weakreflifeline):
        raise oefmt(space.w_TypeError,
                    "cannot create weak reference to '%T' object", self)

    def delweakref(self):
        pass

    def clear_all_weakrefs(self):
        """Call this at the beginning of interp-level __del__() methods
        in subclasses.  It ensures that weakrefs (if any) are cleared
        before the object is further destroyed.
        """
        lifeline = self.getweakref()
        if lifeline is not None:
            # Clear all weakrefs to this object before we proceed with
            # the destruction of the object.  We detach the lifeline
            # first: if the code following before_del() calls the
            # app-level, e.g. a user-defined __del__(), and this code
            # tries to use weakrefs again, it won't reuse the broken
            # (already-cleared) weakrefs from this lifeline.
            self.delweakref()
            lifeline.clear_all_weakrefs()

    __already_enqueued_for_destruction = ()

    def enqueue_for_destruction(self, space, callback, descrname):
        """Put the object in the destructor queue of the space.
        At a later, safe point in time, UserDelAction will call
        callback(self).  If that raises OperationError, prints it
        to stderr with the descrname string.

        Note that 'callback' will usually need to start with:
            assert isinstance(self, W_SpecificClass)
        """
        # this function always resurect the object, so when
        # running on top of CPython we must manually ensure that
        # we enqueue it only once
        if not we_are_translated():
            if callback in self.__already_enqueued_for_destruction:
                return
            self.__already_enqueued_for_destruction += (callback,)
        space.user_del_action.register_callback(self, callback, descrname)

    # hooks that the mapdict implementations needs:
    def _get_mapdict_map(self):
        return None
    def _set_mapdict_map(self, map):
        raise NotImplementedError
    def _mapdict_read_storage(self, index):
        raise NotImplementedError
    def _mapdict_write_storage(self, index, value):
        raise NotImplementedError
    def _mapdict_storage_length(self):
        raise NotImplementedError
    def _set_mapdict_storage_and_map(self, storage, map):
        raise NotImplementedError

    # -------------------------------------------------------------------

    def is_w(self, space, w_other):
        return self is w_other

    def immutable_unique_id(self, space):
        return None

    def buffer_w(self, space, flags):
        return W_Root_buffer_w(self, space, flags)

    def buffer_w_ex(self, space, flags):
        return W_Root_buffer_w_ex(self, space, flags)

    def _buffer(self, space, flags):
        w_impl = space.lookup(self, '__buffer__')
        if w_impl is not None:
            w_result = space.get_and_call_function(w_impl, self)
            if space.isinstance_w(w_result, space.w_memoryview):
                return w_result
        raise BufferInterfaceNotFound

    def bytes_w(self, space):
        self._typed_unwrap_error(space, "bytes")

    def unicode_w(self, space):
        self._typed_unwrap_error(space, "string")

    def identifier_w(self, space):
        self._typed_unwrap_error(space, "string")

    def int_w(self, space, allow_conversion=True):
        # note that W_IntObject.int_w has a fast path and W_FloatObject.int_w
        # raises w_TypeError
        w_obj = self
        if allow_conversion:
            w_obj = space.int(self)
        return w_obj._int_w(space)

    def _int_w(self, space):
        self._typed_unwrap_error(space, "integer")

    def float_w(self, space, allow_conversion=True):
        w_obj = self
        if allow_conversion:
            w_obj = space.float(self)
        return w_obj._float_w(space)

    def _float_w(self, space):
        self._typed_unwrap_error(space, "float")

    def uint_w(self, space):
        self._typed_unwrap_error(space, "integer")

    def bigint_w(self, space, allow_conversion=True):
        # note that W_IntObject and W_LongObject have fast paths,
        # W_FloatObject.rbigint_w raises w_TypeError raises
        w_obj = self
        if allow_conversion:
            w_obj = space.int(self)
        return w_obj._bigint_w(space)

    def _bigint_w(self, space):
        self._typed_unwrap_error(space, "integer")

    def _typed_unwrap_error(self, space, expected):
        raise oefmt(space.w_TypeError,
                    "expected %s, got %T object", expected, self)

    def int(self, space):
        w_impl = space.lookup(self, '__int__')
        if w_impl is None:
            self._typed_unwrap_error(space, "integer")
        w_result = space.get_and_call_function(w_impl, self)

        if space.isinstance_w(w_result, space.w_int):
            return w_result
        raise oefmt(space.w_TypeError,
                    "__int__ returned non-int (type '%T')", w_result)

    def ord(self, space):
        raise oefmt(space.w_TypeError,
                    "ord() expected string of length 1, but %T found", self)

    def __spacebind__(self, space):
        return self

    def unwrap(self, space):
        """NOT_RPYTHON"""
        # _____ this code is here to support testing only _____
        return self

    def unpackiterable_int(self, space):
        lst = space.listview_int(self)
        if lst:
            return lst[:]
        return None

    def unpackiterable_float(self, space):
        lst = space.listview_float(self)
        if lst:
            return lst[:]
        return None


class InterpIterable(object):
    def __init__(self, space, w_iterable):
        self.w_iter = space.iter(w_iterable)
        self.space = space

    def __iter__(self):
        return self

    def next(self):
        space = self.space
        try:
            return space.next(self.w_iter)
        except OperationError as e:
            if not e.match(space, space.w_StopIteration):
                raise
            raise StopIteration

class InternalSpaceCache(Cache):
    """A generic cache for an object space.  Arbitrary information can
    be attached to the space by defining a function or class 'f' which
    can be called as 'f(space)'.  Its result is stored in this
    ObjSpaceCache.
    """
    def __init__(self, space):
        Cache.__init__(self)
        self.space = space
    def _build(self, callable):
        return callable(self.space)

class SpaceCache(Cache):
    """A base class for all our concrete caches."""
    def __init__(self, space):
        Cache.__init__(self)
        self.space = space

    def _build(self, key):
        return self.build(key)

    def _ready(self, result):
        return self.ready(result)

    def ready(self, result):
        pass

class DescrMismatch(Exception):
    pass

class BufferInterfaceNotFound(Exception):
    pass

def wrappable_class_name(Class):
    try:
        return Class.typedef.name
    except AttributeError:
        return 'internal subclass of %s' % (Class.__name__,)
wrappable_class_name._annspecialcase_ = 'specialize:memo'

class CannotHaveLock(Exception):
    """Raised by space.allocate_lock() if we're translating."""

# ____________________________________________________________

class ObjSpace(object):
    """Base class for the interpreter-level implementations of object spaces.
    http://pypy.readthedocs.org/en/latest/objspace.html"""

    def __init__(self, config=None):
        "NOT_RPYTHON: Basic initialization of objects."
        self.fromcache = InternalSpaceCache(self).getorbuild
        self.threadlocals = ThreadLocals()
        # set recursion limit
        # sets all the internal descriptors
        if config is None:
            from pypy.config.pypyoption import get_pypy_config
            config = get_pypy_config(translating=False)
        self.config = config

        self.builtin_modules = {}
        self.reloading_modules = {}

        self.interned_strings = make_weak_value_dictionary(self, unicode, W_Root)
        self.actionflag = ActionFlag()    # changed by the signal module
        self.check_signal_action = None   # changed by the signal module
        self.user_del_action = UserDelAction(self)
        self._code_of_sys_exc_info = None

        # can be overridden to a subclass
        self.initialize()

    def startup(self):
        # To be called before using the space
        self.threadlocals.enter_thread(self)

        # Initialize already imported builtin modules
        from pypy.interpreter.module import Module
        w_modules = self.sys.get('modules')
        for w_modname in self.unpackiterable(
                                self.sys.get('builtin_module_names')):
            try:
                w_mod = self.getitem(w_modules, w_modname)
            except OperationError as e:
                if e.match(self, self.w_KeyError):
                    continue
                raise
            if isinstance(w_mod, Module) and not w_mod.startup_called:
                w_mod.init(self)

    def finish(self):
        self.wait_for_thread_shutdown()
        w_atexit = self.getbuiltinmodule('atexit')
        self.call_method(w_atexit, '_run_exitfuncs')
        self.sys.flush_std_files(self)
        from pypy.interpreter.module import Module
        for w_mod in self.builtin_modules.values():
            if isinstance(w_mod, Module) and w_mod.startup_called:
                w_mod.shutdown(self)

    def wait_for_thread_shutdown(self):
        """Wait until threading._shutdown() completes, provided the threading
        module was imported in the first place.  The shutdown routine will
        wait until all non-daemon 'threading' threads have completed."""
        if not self.config.translation.thread:
            return

        w_modules = self.sys.get('modules')
        w_mod = self.finditem_str(w_modules, 'threading')
        if w_mod is None:
            return

        try:
            self.call_method(w_mod, "_shutdown")
        except OperationError as e:
            e.write_unraisable(self, "threading._shutdown()")

    def __repr__(self):
        try:
            return self._this_space_repr_
        except AttributeError:
            return self.__class__.__name__

    def setbuiltinmodule(self, importname):
        """NOT_RPYTHON. load a lazy pypy/module and put it into sys.modules"""
        if '.' in importname:
            fullname = importname
            importname = fullname.rsplit('.', 1)[1]
        else:
            fullname = "pypy.module.%s" % importname

        Module = __import__(fullname,
                            None, None, ["Module"]).Module
        if Module.applevel_name is not None:
            name = Module.applevel_name
        else:
            name = importname

        mod = Module(self, self.wrap(name))
        mod.install()

        return name

    def getbuiltinmodule(self, name, force_init=False, reuse=True):
        w_name = self.wrap(name)
        w_modules = self.sys.get('modules')
        if not force_init:
            assert reuse
            try:
                return self.getitem(w_modules, w_name)
            except OperationError as e:
                if not e.match(self, self.w_KeyError):
                    raise

        # If the module is a builtin but not yet imported,
        # retrieve it and initialize it
        try:
            w_mod = self.builtin_modules[name]
        except KeyError:
            raise oefmt(self.w_SystemError,
                        "getbuiltinmodule() called with non-builtin module %s",
                        name)

        # Add the module to sys.modules and initialize the module. The
        # order is important to avoid recursions.
        from pypy.interpreter.module import Module
        if isinstance(w_mod, Module):
            if not reuse and w_mod.startup_called:
                # create a copy of the module.  (see issue1514) eventlet
                # patcher relies on this behaviour.
                w_mod2 = self.wrap(Module(self, w_name))
                self.setitem(w_modules, w_name, w_mod2)
                w_mod.getdict(self)  # unlazy w_initialdict
                self.call_method(w_mod2.getdict(self), 'update',
                                 w_mod.w_initialdict)
                return w_mod2
            self.setitem(w_modules, w_name, w_mod)
            w_mod.init(self)
        else:
            self.setitem(w_modules, w_name, w_mod)
        return w_mod

    def get_builtinmodule_to_install(self):
        """NOT_RPYTHON"""
        try:
            return self._builtinmodule_list
        except AttributeError:
            pass

        modules = []

        # You can enable more modules by specifying --usemodules=xxx,yyy
        for name, value in self.config.objspace.usemodules:
            if value and name not in modules:
                modules.append(name)

        if self.config.objspace.extmodules:
            for name in self.config.objspace.extmodules.split(','):
                if name not in modules:
                    modules.append(name)

        self._builtinmodule_list = modules
        return self._builtinmodule_list

    ALL_BUILTIN_MODULES = [
        'posix', 'nt', 'os2', 'mac', 'ce', 'riscos',
        'math', 'array', 'select',
        '_random', '_sre', 'time', '_socket', 'errno',
        'unicodedata',
        'parser', 'fcntl', '_codecs', 'binascii'
    ]

    # These modules are treated like CPython treats built-in modules,
    # i.e. they always shadow any xx.py.  The other modules are treated
    # like CPython treats extension modules, and are loaded in sys.path
    # order by the fake entry '.../lib_pypy/__extensions__'.
    MODULES_THAT_ALWAYS_SHADOW = dict.fromkeys([
        '__builtin__', '__pypy__', '_ast', '_codecs', '_sre', '_warnings',
        '_weakref', 'errno', '__exceptions__', 'gc', 'imp', 'marshal',
        'posix', 'nt', 'pwd', 'signal', 'sys', 'thread', 'zipimport',
    ], None)

    def make_builtins(self):
        "NOT_RPYTHON: only for initializing the space."

        from pypy.module.exceptions import Module
        w_name = self.wrap('__exceptions__')
        self.exceptions_module = Module(self, w_name)
        self.exceptions_module.install()

        from pypy.module.imp import Module
        w_name = self.wrap('_imp')
        mod = Module(self, w_name)
        mod.install()

        from pypy.module.sys import Module
        w_name = self.wrap('sys')
        self.sys = Module(self, w_name)
        self.sys.install()

        from pypy.module.__builtin__ import Module
        w_name = self.wrap('builtins')
        self.builtin = Module(self, w_name)
        w_builtin = self.wrap(self.builtin)
        w_builtin.install()
        self.setitem(self.builtin.w_dict, self.wrap('__builtins__'), w_builtin)

        # exceptions was bootstrapped as '__exceptions__' but still
        # lives in pypy/module/exceptions, we rename it below for
        # sys.builtin_module_names
        bootstrap_modules = set(('sys', 'imp', 'builtins', 'exceptions'))
        if sys.platform.startswith("win"):
            self.setbuiltinmodule('_winreg')
            bootstrap_modules.add('winreg')
        installed_builtin_modules = list(bootstrap_modules)

        exception_types_w = self.export_builtin_exceptions()

        # initialize with "bootstrap types" from objspace  (e.g. w_None)
        types_w = (self.get_builtin_types().items() +
                   exception_types_w.items())
        for name, w_type in types_w:
            self.setitem(self.builtin.w_dict, self.wrap(name), w_type)

        # install mixed modules
        for mixedname in self.get_builtinmodule_to_install():
            if mixedname not in bootstrap_modules:
                self.install_mixedmodule(mixedname, installed_builtin_modules)

        installed_builtin_modules.remove('exceptions')
        installed_builtin_modules.append('__exceptions__')
        installed_builtin_modules.sort()
        w_builtin_module_names = self.newtuple(
            [self.wrap(fn) for fn in installed_builtin_modules])

        # force this value into the dict without unlazyfying everything
        self.setitem(self.sys.w_dict, self.wrap('builtin_module_names'),
                     w_builtin_module_names)

    def get_builtin_types(self):
        """Get a dictionary mapping the names of builtin types to the type
        objects."""
        raise NotImplementedError

    def export_builtin_exceptions(self):
        """NOT_RPYTHON"""
        w_dic = self.exceptions_module.getdict(self)
        exc_types_w = {}
        w_iter = self.iter(w_dic)
        while True:
            try:
                w_name = self.next(w_iter)
            except OperationError as e:
                if not e.match(self, self.w_StopIteration):
                    raise
                break
            name = self.str_w(w_name)
            if not name.startswith('__'):
                excname = name
                w_exc = self.getitem(w_dic, w_name)
                exc_types_w[name] = w_exc
                setattr(self, "w_" + excname, w_exc)
        return exc_types_w

    def install_mixedmodule(self, mixedname, installed_builtin_modules):
        """NOT_RPYTHON"""
        modname = self.setbuiltinmodule(mixedname)
        if modname:
            assert modname not in installed_builtin_modules, (
                "duplicate interp-level module enabled for the "
                "app-level module %r" % (modname,))
            installed_builtin_modules.append(modname)

    def setup_builtin_modules(self):
        "NOT_RPYTHON: only for initializing the space."
        if self.config.objspace.usemodules.cpyext:
            from pypy.module.cpyext.state import State
            self.fromcache(State).build_api(self)
        self.getbuiltinmodule('sys')
        self.getbuiltinmodule('_imp')
        self.getbuiltinmodule('_frozen_importlib')
        self.getbuiltinmodule('builtins')
        for mod in self.builtin_modules.values():
            mod.setup_after_space_initialization()

    def initialize(self):
        """NOT_RPYTHON: Abstract method that should put some minimal
        content into the w_builtins."""

    def getexecutioncontext(self):
        "Return what we consider to be the active execution context."
        # Important: the annotator must not see a prebuilt ExecutionContext:
        # you should not see frames while you translate
        # so we make sure that the threadlocals never *have* an
        # ExecutionContext during translation.
        if not we_are_translated():
            if self.config.translating:
                assert self.threadlocals.get_ec() is None, (
                    "threadlocals got an ExecutionContext during translation!")
                try:
                    return self._ec_during_translation
                except AttributeError:
                    ec = self.createexecutioncontext()
                    self._ec_during_translation = ec
                    return ec
            else:
                ec = self.threadlocals.get_ec()
                if ec is None:
                    self.threadlocals.enter_thread(self)
                    ec = self.threadlocals.get_ec()
                return ec
        else:
            # translated case follows.  self.threadlocals is either from
            # 'pypy.interpreter.miscutils' or 'pypy.module.thread.threadlocals'.
            # the result is assumed to be non-null: enter_thread() was called
            # by space.startup().
            ec = self.threadlocals.get_ec()
            assert ec is not None
            return ec

    def _freeze_(self):
        return True

    def createexecutioncontext(self):
        "Factory function for execution contexts."
        return ExecutionContext(self)

    def createcompiler(self):
        "Factory function creating a compiler object."
        try:
            return self.default_compiler
        except AttributeError:
            from pypy.interpreter.pycompiler import PythonAstCompiler
            compiler = PythonAstCompiler(self)
            self.default_compiler = compiler
            return compiler

    def createframe(self, code, w_globals, outer_func=None):
        "Create an empty PyFrame suitable for this code object."
        return self.FrameClass(self, code, w_globals, outer_func)

    def allocate_lock(self):
        """Return an interp-level Lock object if threads are enabled,
        and a dummy object if they are not."""
        from rpython.rlib import rthread
        if not self.config.objspace.usemodules.thread:
            return rthread.dummy_lock
        # hack: we can't have prebuilt locks if we're translating.
        # In this special situation we should just not lock at all
        # (translation is not multithreaded anyway).
        if not we_are_translated() and self.config.translating:
            raise CannotHaveLock()
        try:
            return rthread.allocate_lock()
        except rthread.error:
            raise oefmt(self.w_RuntimeError, "out of resources")

    # Following is a friendly interface to common object space operations
    # that can be defined in term of more primitive ones.  Subclasses
    # may also override specific functions for performance.

    def not_(self, w_obj):
        return self.wrap(not self.is_true(w_obj))

    def eq_w(self, w_obj1, w_obj2):
        """Implements equality with the double check 'x is y or x == y'."""
        return self.is_w(w_obj1, w_obj2) or self.is_true(self.eq(w_obj1, w_obj2))

    def is_(self, w_one, w_two):
        return self.newbool(self.is_w(w_one, w_two))

    def is_w(self, w_one, w_two):
        # done by a method call on w_two (and not on w_one, because of the
        # expected programming style where we say "if x is None" or
        # "if x is object").
        assert w_two is not None
        return w_two.is_w(self, w_one)

    def is_none(self, w_obj):
        """ mostly for checking inputargs that have unwrap_spec and
        can accept both w_None and None
        """
        return w_obj is None or self.is_w(w_obj, self.w_None)

    def id(self, w_obj):
        w_result = w_obj.immutable_unique_id(self)
        if w_result is None:
            # in the common case, returns an unsigned value
            w_result = self.wrap(r_uint(compute_unique_id(w_obj)))
        return w_result

    def hash_w(self, w_obj):
        """shortcut for space.int_w(space.hash(w_obj))"""
        return self.int_w(self.hash(w_obj))

    def len_w(self, w_obj):
        """shortcut for space.int_w(space.len(w_obj))"""
        return self.int_w(self.len(w_obj))

    def contains_w(self, w_container, w_item):
        """shortcut for space.is_true(space.contains(w_container, w_item))"""
        return self.is_true(self.contains(w_container, w_item))

    def setitem_str(self, w_obj, key, w_value):
        return self.setitem(w_obj, self.wrap(key), w_value)

    def finditem_str(self, w_obj, key):
        return self.finditem(w_obj, self.wrap(key))

    def finditem(self, w_obj, w_key):
        try:
            return self.getitem(w_obj, w_key)
        except OperationError as e:
            if e.match(self, self.w_KeyError):
                return None
            raise

    def findattr(self, w_object, w_name):
        try:
            return self.getattr(w_object, w_name)
        except OperationError as e:
            # a PyPy extension: let SystemExit and KeyboardInterrupt go through
            if e.async(self):
                raise
            return None

    @signature(types.any(), types.bool(), returns=types.instance(W_Root))
    def newbool(self, b):
        if b:
            return self.w_True
        else:
            return self.w_False

    def new_interned_w_str(self, w_u):
        assert isinstance(w_u, W_Root)   # and is not None
        u = self.unicode_w(w_u)
        if not we_are_translated():
            assert type(u) is unicode
        w_u1 = self.interned_strings.get(u)
        if w_u1 is None:
            w_u1 = w_u
            self.interned_strings.set(u, w_u1)
        return w_u1

    def new_interned_str(self, s):
        """Assumes an identifier (utf-8 encoded str)"""
        if not we_are_translated():
            assert type(s) is str
        u = s.decode('utf-8')
        w_s1 = self.interned_strings.get(u)
        if w_s1 is None:
            w_s1 = self.wrap(u)
            self.interned_strings.set(u, w_s1)
        return w_s1

    def is_interned_str(self, s):
        """Assumes an identifier (utf-8 encoded str)"""
        # interface for marshal_impl
        if not we_are_translated():
            assert type(s) is str
        u = s.decode('utf-8')
        return self.interned_strings.get(u) is not None

    def descr_self_interp_w(self, RequiredClass, w_obj):
        if not isinstance(w_obj, RequiredClass):
            raise DescrMismatch()
        return w_obj
    descr_self_interp_w._annspecialcase_ = 'specialize:arg(1)'

    def interp_w(self, RequiredClass, w_obj, can_be_None=False):
        """
        Unwrap w_obj, checking that it is an instance of the required internal
        interpreter class.
        """
        assert RequiredClass is not None
        if can_be_None and self.is_none(w_obj):
            return None
        if not isinstance(w_obj, RequiredClass):   # or obj is None
            raise oefmt(self.w_TypeError,
                        "'%s' object expected, got '%N' instead",
                        wrappable_class_name(RequiredClass),
                        w_obj.getclass(self))
        return w_obj
    interp_w._annspecialcase_ = 'specialize:arg(1)'

    def unpackiterable(self, w_iterable, expected_length=-1):
        """Unpack an iterable into a real (interpreter-level) list.

        Raise an OperationError(w_ValueError) if the length is wrong."""
        w_iterator = self.iter(w_iterable)
        if expected_length == -1:
            # xxx special hack for speed
            from pypy.interpreter.generator import GeneratorIterator
            if isinstance(w_iterator, GeneratorIterator):
                lst_w = []
                w_iterator.unpack_into(lst_w)
                return lst_w
            # /xxx
            return self._unpackiterable_unknown_length(w_iterator, w_iterable)
        else:
            lst_w = self._unpackiterable_known_length(w_iterator,
                                                      expected_length)
            return lst_w[:]     # make the resulting list resizable

    def iteriterable(self, w_iterable):
        return InterpIterable(self, w_iterable)

    def _unpackiterable_unknown_length(self, w_iterator, w_iterable):
        """Unpack an iterable of unknown length into an interp-level
        list.
        """
        # If we can guess the expected length we can preallocate.
        try:
            items = newlist_hint(self.length_hint(w_iterable, 0))
        except MemoryError:
            items = [] # it might have lied

        tp = self.type(w_iterator)
        while True:
            unpackiterable_driver.jit_merge_point(tp=tp,
                                                  w_iterator=w_iterator,
                                                  items=items)
            try:
                w_item = self.next(w_iterator)
            except OperationError as e:
                if not e.match(self, self.w_StopIteration):
                    raise
                break  # done
            items.append(w_item)
        #
        return items

    @jit.dont_look_inside
    def _unpackiterable_known_length(self, w_iterator, expected_length):
        # Unpack a known length list, without letting the JIT look inside.
        # Implemented by just calling the @jit.unroll_safe version, but
        # the JIT stopped looking inside already.
        return self._unpackiterable_known_length_jitlook(w_iterator,
                                                         expected_length)

    @jit.unroll_safe
    def _unpackiterable_known_length_jitlook(self, w_iterator,
                                             expected_length):
        items = [None] * expected_length
        idx = 0
        while True:
            try:
                w_item = self.next(w_iterator)
            except OperationError as e:
                if not e.match(self, self.w_StopIteration):
                    raise
                break  # done
            if idx == expected_length:
<<<<<<< HEAD
                raise oefmt(self.w_ValueError,
                            "too many values to unpack (expected %d)",
                            expected_length)
=======
                raise oefmt(self.w_ValueError, "too many values to unpack")
>>>>>>> 8930d23e
            items[idx] = w_item
            idx += 1
        if idx < expected_length:
            raise oefmt(self.w_ValueError,
                        "need more than %d value%s to unpack",
                        idx, "" if idx == 1 else "s")
        return items

    def unpackiterable_unroll(self, w_iterable, expected_length):
        # Like unpackiterable(), but for the cases where we have
        # an expected_length and want to unroll when JITted.
        # Returns a fixed-size list.
        w_iterator = self.iter(w_iterable)
        assert expected_length != -1
        return self._unpackiterable_known_length_jitlook(w_iterator,
                                                         expected_length)


    def unpackiterable_int(self, w_obj):
        """
        Return a RPython list of unwrapped ints out of w_obj. The list is
        guaranteed to be acopy of the actual data contained in w_obj, so you
        can freely modify it. It might return None if not supported.
        """
        return w_obj.unpackiterable_int(self)

    def unpackiterable_float(self, w_obj):
        """
        Same as unpackiterable_int, but for floats.
        """
        return w_obj.unpackiterable_float(self)


    def length_hint(self, w_obj, default):
        """Return the length of an object, consulting its __length_hint__
        method if necessary.
        """
        try:
            return self.len_w(w_obj)
        except OperationError as e:
            if not (e.match(self, self.w_TypeError) or
                    e.match(self, self.w_AttributeError)):
                raise

        w_descr = self.lookup(w_obj, '__length_hint__')
        if w_descr is None:
            return default
        try:
            w_hint = self.get_and_call_function(w_descr, w_obj)
        except OperationError as e:
            if not (e.match(self, self.w_TypeError) or
                    e.match(self, self.w_AttributeError)):
                raise
            return default
        if self.is_w(w_hint, self.w_NotImplemented):
            return default

        hint = self.int_w(w_hint)
        if hint < 0:
            raise oefmt(self.w_ValueError,
                        "__length_hint__() should return >= 0")
        return hint

    def fixedview(self, w_iterable, expected_length=-1):
        """ A fixed list view of w_iterable. Don't modify the result
        """
        return make_sure_not_resized(self.unpackiterable(w_iterable,
                                                         expected_length)[:])

    fixedview_unroll = fixedview

    def listview(self, w_iterable, expected_length=-1):
        """ A non-fixed view of w_iterable. Don't modify the result
        """
        return self.unpackiterable(w_iterable, expected_length)

    def listview_no_unpack(self, w_iterable):
        """ Same as listview() if cheap.  If 'w_iterable' is something like
        a generator, for example, then return None instead.
        May return None anyway.
        """
        return None

    def listview_bytes(self, w_list):
        """ Return a list of unwrapped strings out of a list of strings. If the
        argument is not a list or does not contain only strings, return None.
        May return None anyway.
        """
        return None

    def listview_unicode(self, w_list):
        """ Return a list of unwrapped unicode out of a list of unicode. If the
        argument is not a list or does not contain only unicode, return None.
        May return None anyway.
        """
        return None

    def listview_int(self, w_list):
        """ Return a list of unwrapped int out of a list of int. If the
        argument is not a list or does not contain only int, return None.
        May return None anyway.
        """
        return None

    def listview_float(self, w_list):
        """ Return a list of unwrapped float out of a list of float. If the
        argument is not a list or does not contain only float, return None.
        May return None anyway.
        """
        return None

    def view_as_kwargs(self, w_dict):
        """ if w_dict is a kwargs-dict, return two lists, one of unwrapped
        strings and one of wrapped values. otherwise return (None, None)
        """
        return (None, None)

    def newlist_bytes(self, list_s):
        return self.newlist([self.wrapbytes(s) for s in list_s])

    def newlist_unicode(self, list_u):
        return self.newlist([self.wrap(u) for u in list_u])

    def newlist_int(self, list_i):
        return self.newlist([self.wrap(i) for i in list_i])

    def newlist_float(self, list_f):
        return self.newlist([self.wrap(f) for f in list_f])

    def newlist_hint(self, sizehint):
        from pypy.objspace.std.listobject import make_empty_list_with_size
        return make_empty_list_with_size(self, sizehint)

    def wrap_fsdecoded(self, x):
        return self.fsdecode(self.wrapbytes(x))

    @jit.unroll_safe
    def exception_match(self, w_exc_type, w_check_class):
        """Checks if the given exception type matches 'w_check_class'."""
        if self.is_w(w_exc_type, w_check_class):
            return True   # fast path
        if self.isinstance_w(w_check_class, self.w_tuple):
            for w_t in self.fixedview(w_check_class):
                if self.exception_match(w_exc_type, w_t):
                    return True
            else:
                return False
        return self.exception_issubclass_w(w_exc_type, w_check_class)

    def call_obj_args(self, w_callable, w_obj, args):
        if not self.config.objspace.disable_call_speedhacks:
            # start of hack for performance
            from pypy.interpreter.function import Function
            if isinstance(w_callable, Function):
                return w_callable.call_obj_args(w_obj, args)
            # end of hack for performance
        return self.call_args(w_callable, args.prepend(w_obj))

    def call(self, w_callable, w_args, w_kwds=None):
        args = Arguments.frompacked(self, w_args, w_kwds)
        return self.call_args(w_callable, args)

    def _try_fetch_pycode(self, w_func):
        from pypy.interpreter.function import Function, Method
        if isinstance(w_func, Method):
            w_func = w_func.w_function
        if isinstance(w_func, Function):
            return w_func.code
        return None

    def call_function(self, w_func, *args_w):
        nargs = len(args_w) # used for pruning funccall versions
        if not self.config.objspace.disable_call_speedhacks and nargs < 5:
            # start of hack for performance
            from pypy.interpreter.function import Function, Method
            if isinstance(w_func, Method):
                if nargs < 4:
                    func = w_func.w_function
                    if isinstance(func, Function):
                        return func.funccall(w_func.w_instance, *args_w)

            if isinstance(w_func, Function):
                return w_func.funccall(*args_w)
            # end of hack for performance

        args = Arguments(self, list(args_w))
        return self.call_args(w_func, args)

    def call_valuestack(self, w_func, nargs, frame):
        from pypy.interpreter.function import Function, Method, is_builtin_code
        if frame.get_is_being_profiled() and is_builtin_code(w_func):
            # XXX: this code is copied&pasted :-( from the slow path below
            # call_valuestack().
            args = frame.make_arguments(nargs)
            return self.call_args_and_c_profile(frame, w_func, args)

        if not self.config.objspace.disable_call_speedhacks:
            # start of hack for performance
            if isinstance(w_func, Method):
                # reuse callable stack place for w_inst
                frame.settopvalue(w_func.w_instance, nargs)
                nargs += 1
                w_func = w_func.w_function

            if isinstance(w_func, Function):
                return w_func.funccall_valuestack(nargs, frame)
            # end of hack for performance

        args = frame.make_arguments(nargs)
        return self.call_args(w_func, args)

    def call_args_and_c_profile(self, frame, w_func, args):
        ec = self.getexecutioncontext()
        ec.c_call_trace(frame, w_func, args)
        try:
            w_res = self.call_args(w_func, args)
        except OperationError:
            ec.c_exception_trace(frame, w_func)
            raise
        ec.c_return_trace(frame, w_func, args)
        return w_res

    def call_method(self, w_obj, methname, *arg_w):
        w_meth = self.getattr(w_obj, self.wrap(methname))
        return self.call_function(w_meth, *arg_w)

    def raise_key_error(self, w_key):
        e = self.call_function(self.w_KeyError, w_key)
        raise OperationError(self.w_KeyError, e)

    def lookup(self, w_obj, name):
        w_type = self.type(w_obj)
        w_mro = self.getattr(w_type, self.wrap("__mro__"))
        for w_supertype in self.fixedview(w_mro):
            w_value = w_supertype.getdictvalue(self, name)
            if w_value is not None:
                return w_value
        return None

    def callable(self, w_obj):
        return self.wrap(self.lookup(w_obj, "__call__") is not None)

    def issequence_w(self, w_obj):
        flag = self.type(w_obj).flag_map_or_seq
        if flag == 'M':
            return False
        elif flag == 'S':
            return True
        else:
            return (self.lookup(w_obj, '__getitem__') is not None)

    def ismapping_w(self, w_obj):
        flag = self.type(w_obj).flag_map_or_seq
        if flag == 'M':
            return True
        elif flag == 'S':
            return False
        else:
            return (self.lookup(w_obj, '__getitem__') is not None and
                    self.lookup(w_obj, '__getslice__') is None)

    # The code below only works
    # for the simple case (new-style instance).
    # These methods are patched with the full logic by the builtins
    # module when it is loaded

    def abstract_issubclass_w(self, w_cls1, w_cls2):
        # Equivalent to 'issubclass(cls1, cls2)'.
        return self.is_true(self.issubtype(w_cls1, w_cls2))

    def abstract_isinstance_w(self, w_obj, w_cls):
        # Equivalent to 'isinstance(obj, cls)'.
        return self.isinstance_w(w_obj, w_cls)

    def abstract_isclass_w(self, w_obj):
        # Equivalent to 'isinstance(obj, type)'.
        return self.isinstance_w(w_obj, self.w_type)

    def abstract_getclass(self, w_obj):
        # Equivalent to 'obj.__class__'.
        return self.type(w_obj)

    def isabstractmethod_w(self, w_obj):
        try:
            w_result = self.getattr(w_obj, self.wrap("__isabstractmethod__"))
        except OperationError as e:
            if e.match(self, self.w_AttributeError):
                return False
            raise
        return self.bool_w(self.nonzero(w_result))

    # CPython rules allows subclasses of BaseExceptions to be exceptions.
    # This is slightly less general than the case above, so we prefix
    # it with exception_

    def exception_is_valid_obj_as_class_w(self, w_obj):
        if not self.isinstance_w(w_obj, self.w_type):
            return False
        return self.is_true(self.issubtype(w_obj, self.w_BaseException))

    def exception_is_valid_class_w(self, w_cls):
        return self.is_true(self.issubtype(w_cls, self.w_BaseException))

    def exception_getclass(self, w_obj):
        return self.type(w_obj)

    def exception_issubclass_w(self, w_cls1, w_cls2):
        return self.is_true(self.issubtype(w_cls1, w_cls2))

    def new_exception_class(self, *args, **kwargs):
        "NOT_RPYTHON; convenience method to create excceptions in modules"
        return new_exception_class(self, *args, **kwargs)

    # end of special support code

    def eval(self, expression, w_globals, w_locals, hidden_applevel=False):
        "NOT_RPYTHON: For internal debugging."
        if isinstance(expression, str):
            compiler = self.createcompiler()
            expression = compiler.compile(expression, '?', 'eval', 0,
                                         hidden_applevel=hidden_applevel)
        else:
            raise TypeError('space.eval(): expected a string, code or PyCode object')
        return expression.exec_code(self, w_globals, w_locals)

    def exec_(self, statement, w_globals, w_locals, hidden_applevel=False,
              filename=None):
        "NOT_RPYTHON: For internal debugging."
        if filename is None:
            filename = '?'
        from pypy.interpreter.pycode import PyCode
        if isinstance(statement, str):
            compiler = self.createcompiler()
            statement = compiler.compile(statement, filename, 'exec', 0,
                                         hidden_applevel=hidden_applevel)
        if not isinstance(statement, PyCode):
            raise TypeError('space.exec_(): expected a string, code or PyCode object')
        w_key = self.wrap('__builtins__')
        if not self.contains_w(w_globals, w_key):
            self.setitem(w_globals, w_key, self.wrap(self.builtin))
        return statement.exec_code(self, w_globals, w_locals)

    def appexec(self, posargs_w, source):
        """ return value from executing given source at applevel.
            EXPERIMENTAL. The source must look like
               '''(x, y):
                       do_stuff...
                       return result
               '''
        """
        w_func = self.fromcache(AppExecCache).getorbuild(source)
        args = Arguments(self, list(posargs_w))
        return self.call_args(w_func, args)
    appexec._annspecialcase_ = 'specialize:arg(2)'

    def _next_or_none(self, w_it):
        try:
            return self.next(w_it)
        except OperationError as e:
            if not e.match(self, self.w_StopIteration):
                raise
            return None

    def compare_by_iteration(self, w_iterable1, w_iterable2, op):
        w_it1 = self.iter(w_iterable1)
        w_it2 = self.iter(w_iterable2)
        while True:
            w_x1 = self._next_or_none(w_it1)
            w_x2 = self._next_or_none(w_it2)
            if w_x1 is None or w_x2 is None:
                if op == 'eq': return self.newbool(w_x1 is w_x2)  # both None
                if op == 'ne': return self.newbool(w_x1 is not w_x2)
                if op == 'lt': return self.newbool(w_x2 is not None)
                if op == 'le': return self.newbool(w_x1 is None)
                if op == 'gt': return self.newbool(w_x1 is not None)
                if op == 'ge': return self.newbool(w_x2 is None)
                assert False, "bad value for op"
            if not self.eq_w(w_x1, w_x2):
                if op == 'eq': return self.w_False
                if op == 'ne': return self.w_True
                if op == 'lt': return self.lt(w_x1, w_x2)
                if op == 'le': return self.le(w_x1, w_x2)
                if op == 'gt': return self.gt(w_x1, w_x2)
                if op == 'ge': return self.ge(w_x1, w_x2)
                assert False, "bad value for op"
    compare_by_iteration._annspecialcase_ = 'specialize:arg(3)'

    def decode_index(self, w_index_or_slice, seqlength):
        """Helper for custom sequence implementations
             -> (index, 0, 0) or
                (start, stop, step)
        """
        if self.isinstance_w(w_index_or_slice, self.w_slice):
            from pypy.objspace.std.sliceobject import W_SliceObject
            assert isinstance(w_index_or_slice, W_SliceObject)
            start, stop, step = w_index_or_slice.indices3(self, seqlength)
        else:
            start = self.int_w(w_index_or_slice, allow_conversion=False)
            if start < 0:
                start += seqlength
            if not (0 <= start < seqlength):
                raise oefmt(self.w_IndexError, "index out of range")
            stop = 0
            step = 0
        return start, stop, step

    def decode_index4(self, w_index_or_slice, seqlength):
        """Helper for custom sequence implementations
             -> (index, 0, 0, 1) or
                (start, stop, step, slice_length)
        """
        if self.isinstance_w(w_index_or_slice, self.w_slice):
            from pypy.objspace.std.sliceobject import W_SliceObject
            assert isinstance(w_index_or_slice, W_SliceObject)
            start, stop, step, length = w_index_or_slice.indices4(self,
                                                                  seqlength)
        else:
            start = self.int_w(w_index_or_slice, allow_conversion=False)
            if start < 0:
                start += seqlength
            if not (0 <= start < seqlength):
                raise oefmt(self.w_IndexError, "index out of range")
            stop = 0
            step = 0
            length = 1
        return start, stop, step, length

    def getindex_w(self, w_obj, w_exception, objdescr=None):
        """Return w_obj.__index__() as an RPython int.
        If w_exception is None, silently clamp in case of overflow;
        else raise w_exception.
        """
        try:
            w_index = self.index(w_obj)
        except OperationError as err:
            if objdescr is None or not err.match(self, self.w_TypeError):
                raise
            raise oefmt(self.w_TypeError, "%s must be an integer, not %T",
                        objdescr, w_obj)
        try:
            # allow_conversion=False it's not really necessary because the
            # return type of __index__ is already checked by space.index(),
            # but there is no reason to allow conversions anyway
            index = self.int_w(w_index, allow_conversion=False)
        except OperationError as err:
            if not err.match(self, self.w_OverflowError):
                raise
            if not w_exception:
                # w_index should be a long object, but can't be sure of that
                if self.is_true(self.lt(w_index, self.wrap(0))):
                    return -sys.maxint-1
                else:
                    return sys.maxint
            else:
                raise oefmt(w_exception,
                            "cannot fit '%T' into an index-sized integer",
                            w_obj)
        else:
            return index

    def getslice(space, w_obj, w_start, w_stop):
        w_slice = space.newslice(w_start, w_stop, space.w_None)
        return space.getitem(w_obj, w_slice)

    def setslice(space, w_obj, w_start, w_stop, w_sequence):
        w_slice = space.newslice(w_start, w_stop, space.w_None)
        return space.setitem(w_obj, w_slice, w_sequence)

    def delslice(space, w_obj, w_start, w_stop):
        w_slice = space.newslice(w_start, w_stop, space.w_None)
        return space.delitem(w_obj, w_slice)

    def r_longlong_w(self, w_obj, allow_conversion=True):
        bigint = self.bigint_w(w_obj, allow_conversion)
        try:
            return bigint.tolonglong()
        except OverflowError:
            raise oefmt(self.w_OverflowError, "integer too large")

    def r_ulonglong_w(self, w_obj, allow_conversion=True):
        bigint = self.bigint_w(w_obj, allow_conversion)
        try:
            return bigint.toulonglong()
        except OverflowError:
            raise oefmt(self.w_OverflowError, "integer too large")
        except ValueError:
            raise oefmt(self.w_ValueError,
                        "cannot convert negative integer to unsigned int")

    BUF_SIMPLE   = 0x0000
    BUF_WRITABLE = 0x0001
    BUF_FORMAT   = 0x0004
    BUF_ND       = 0x0008
    BUF_STRIDES  = 0x0010 | BUF_ND
    BUF_INDIRECT = 0x0100 | BUF_STRIDES

    BUF_CONTIG_RO = BUF_ND
    BUF_CONTIG    = BUF_ND | BUF_WRITABLE

    BUF_FULL_RO = BUF_INDIRECT | BUF_FORMAT
    BUF_FULL    = BUF_INDIRECT | BUF_FORMAT | BUF_WRITABLE

    def check_buf_flags(self, flags, readonly):
        if readonly and flags & self.BUF_WRITABLE == self.BUF_WRITABLE:
            raise oefmt(self.w_BufferError, "Object is not writable.")

    def buffer_w(self, w_obj, flags):
        # New buffer interface, returns a buffer based on flags (PyObject_GetBuffer)
        try:
            return w_obj.buffer_w(self, flags)
        except BufferInterfaceNotFound:
            raise oefmt(self.w_TypeError,
                        "'%T' does not support the buffer interface", w_obj)

    def buffer_w_ex(self, w_obj, flags):
        # New buffer interface, returns a buffer based on flags (PyObject_GetBuffer)
        # Returns extra information: (buffer, typecode, itemsize)
        try:
            return w_obj.buffer_w_ex(self, flags)
        except BufferInterfaceNotFound:
            raise oefmt(self.w_TypeError,
                        "'%T' does not support the buffer interface", w_obj)

    def readbuf_w(self, w_obj):
        # Old buffer interface, returns a readonly buffer (PyObject_AsReadBuffer)
        try:
            return w_obj.buffer_w(self, self.BUF_SIMPLE)
        except BufferInterfaceNotFound:
            raise oefmt(self.w_TypeError,
                        "expected an object with a buffer interface")

    def writebuf_w(self, w_obj):
        # Old buffer interface, returns a writeable buffer (PyObject_AsWriteBuffer)
        try:
            return w_obj.buffer_w(self, self.BUF_WRITABLE)
        except BufferInterfaceNotFound:
            raise oefmt(self.w_TypeError,
                        "expected an object with a writable buffer interface")

    def charbuf_w(self, w_obj):
        # Old buffer interface, returns a character buffer (PyObject_AsCharBuffer)
        try:
            buf = w_obj.buffer_w(self, self.BUF_SIMPLE)
        except BufferInterfaceNotFound:
            raise oefmt(self.w_TypeError,
                        "expected an object with a buffer interface")
        else:
            return buf.as_str()

    def _getarg_error(self, expected, w_obj):
        if self.is_none(w_obj):
            e = oefmt(self.w_TypeError, "must be %s, not None", expected)
        else:
            e = oefmt(self.w_TypeError, "must be %s, not %T", expected, w_obj)
        raise e

    @specialize.arg(1)
    def getarg_w(self, code, w_obj):
        if code == 'z*':
            if self.is_none(w_obj):
                return None
            code = 's*'
        if code == 's*':
            if self.isinstance_w(w_obj, self.w_str):
                return StringBuffer(w_obj.bytes_w(self))
            if self.isinstance_w(w_obj, self.w_unicode):
                return StringBuffer(w_obj.identifier_w(self))
            try:
                return w_obj.buffer_w(self, self.BUF_SIMPLE)
            except BufferInterfaceNotFound:
                self._getarg_error("bytes or buffer", w_obj)
        elif code == 's#':
            if self.isinstance_w(w_obj, self.w_str):
                return w_obj.bytes_w(self)
            if self.isinstance_w(w_obj, self.w_unicode):
                return w_obj.identifier_w(self)
            try:
                return w_obj.buffer_w(self, self.BUF_SIMPLE).as_str()
            except BufferInterfaceNotFound:
                self._getarg_error("bytes or read-only buffer", w_obj)
        elif code == 'w*':
            try:
                return w_obj.buffer_w(self, self.BUF_WRITABLE)
            except OperationError:
                pass
            except BufferInterfaceNotFound:
                pass
            self._getarg_error("read-write buffer", w_obj)
        elif code == 'y*':
            try:
                return w_obj.buffer_w(self, self.BUF_SIMPLE)
            except BufferInterfaceNotFound:
                self._getarg_error("bytes or buffer", w_obj)
        else:
            assert False

    # XXX rename/replace with code more like CPython getargs for buffers
    def bufferstr_w(self, w_obj, flags=BUF_SIMPLE):
        # Directly returns an interp-level str.  Note that if w_obj is a
        # unicode string, this is different from str_w(buffer(w_obj)):
        # indeed, the latter returns a string with the raw bytes from
        # the underlying unicode buffer, but bufferstr_w() just converts
        # the unicode to an ascii string.  This inconsistency is kind of
        # needed because CPython has the same issue.  (Well, it's
        # unclear if there is any use at all for getting the bytes in
        # the unicode buffer.)
        try:
            return self.bytes_w(w_obj)
        except OperationError as e:
            if not e.match(self, self.w_TypeError):
                raise
        return self.buffer_w(w_obj, flags).as_str()

    def str_or_None_w(self, w_obj):
        return None if self.is_none(w_obj) else self.str_w(w_obj)

    def str_w(self, w_obj):
        """
        if w_obj is unicode, call identifier_w() (i.e., return the UTF-8
        encoded string). Else, call bytes_w().

        Maybe we should kill str_w completely and manually substitute it with
        identifier_w/bytes_w at all call sites?
        """
        if self.isinstance_w(w_obj, self.w_unicode):
            return w_obj.identifier_w(self)
        else:
            return w_obj.bytes_w(self)

    def bytes_w(self, w_obj):
        return w_obj.bytes_w(self)

    def str0_w(self, w_obj):
        "Like str_w, but rejects strings with NUL bytes."
        from rpython.rlib import rstring
        result = self.str_w(w_obj)
        if '\x00' in result:
            raise OperationError(self.w_TypeError, self.wrap(
                    'argument must be a string without NUL characters'))
        return rstring.assert_str0(result)

    def bytes0_w(self, w_obj):
        "Like bytes_w, but rejects strings with NUL bytes."
        from rpython.rlib import rstring
        result = self.bytes_w(w_obj)
        if '\x00' in result:
            raise oefmt(self.w_TypeError,
                        "argument must be a string without NUL characters")
        return rstring.assert_str0(result)

    def int_w(self, w_obj, allow_conversion=True):
        """
        Unwrap an app-level int object into an interpret-level int.

        If allow_conversion==True, w_obj might be of any type which implements
        __int__, *except* floats which are explicitly rejected. This is the
        same logic as CPython's PyArg_ParseTuple. If you want to also allow
        floats, you can call space.int_w(space.int(w_obj)).

        If allow_conversion=False, w_obj needs to be an app-level int or a
        subclass.
        """
        return w_obj.int_w(self, allow_conversion)

    def int(self, w_obj):
        return w_obj.int(self)

    def uint_w(self, w_obj):
        return w_obj.uint_w(self)

    def bigint_w(self, w_obj, allow_conversion=True):
        """
        Like int_w, but return a rlib.rbigint object and call __long__ if
        allow_conversion is True.
        """
        return w_obj.bigint_w(self, allow_conversion)

    def float_w(self, w_obj, allow_conversion=True):
        """
        Like int_w, but return an interp-level float and call __float__ if
        allow_conversion is True.
        """
        return w_obj.float_w(self, allow_conversion)

<<<<<<< HEAD
=======
    def realstr_w(self, w_obj):
        # Like str_w, but only works if w_obj is really of type 'str'.
        if not self.isinstance_w(w_obj, self.w_str):
            raise oefmt(self.w_TypeError, "argument must be a string")
        return self.str_w(w_obj)

>>>>>>> 8930d23e
    def unicode_w(self, w_obj):
        return w_obj.unicode_w(self)

    def unicode0_w(self, w_obj):
        "Like unicode_w, but rejects strings with NUL bytes."
        from rpython.rlib import rstring
        result = w_obj.unicode_w(self)
        if u'\x00' in result:
            raise oefmt(self.w_TypeError,
                        "argument must be a unicode string without NUL "
                        "characters")
        return rstring.assert_str0(result)

    def realunicode_w(self, w_obj):
        # Like unicode_w, but only works if w_obj is really of type
        # 'unicode'.
        if not self.isinstance_w(w_obj, self.w_unicode):
            raise oefmt(self.w_TypeError, "argument must be a unicode")
        return self.unicode_w(w_obj)

    def identifier_w(self, w_obj):
        """
        Unwrap an object which is used as an identifier (i.e. names of
        variables, methdods, functions, classes etc.). In py3k, identifiers
        are unicode strings and are unwrapped as UTF-8 encoded byte strings.
        """
        return w_obj.identifier_w(self)

    def fsencode(space, w_obj):
        from pypy.interpreter.unicodehelper import fsencode
        return fsencode(space, w_obj)

    def fsdecode(space, w_obj):
        from pypy.interpreter.unicodehelper import fsdecode
        return fsdecode(space, w_obj)

    def fsencode_w(self, w_obj):
        from rpython.rlib import rstring
        if self.isinstance_w(w_obj, self.w_unicode):
            w_obj = self.fsencode(w_obj)
        result = self.bufferstr_w(w_obj, self.BUF_FULL_RO)
        if '\x00' in result:
            raise oefmt(self.w_TypeError,
                        "argument must be a string without NUL characters")
        return rstring.assert_str0(result)

    def fsdecode_w(self, w_obj):
        if self.isinstance_w(w_obj, self.w_bytes):
            w_obj = self.fsdecode(w_obj)
        return self.unicode0_w(w_obj)

    def bool_w(self, w_obj):
        # Unwraps a bool, also accepting an int for compatibility.
        # This is here mostly just for gateway.int_unwrapping_space_method().
        return bool(self.int_w(w_obj))

    def ord(self, w_obj):
        return w_obj.ord(self)

    # This is all interface for gateway.py.
    gateway_int_w = int_w
    gateway_float_w = float_w
    gateway_r_longlong_w = r_longlong_w
    gateway_r_ulonglong_w = r_ulonglong_w

    def gateway_r_uint_w(self, w_obj):
        if self.isinstance_w(w_obj, self.w_float):
            raise oefmt(self.w_TypeError,
                        "integer argument expected, got float")
        return self.uint_w(self.int(w_obj))

    def gateway_nonnegint_w(self, w_obj):
        # Like space.gateway_int_w(), but raises an app-level ValueError if
        # the integer is negative.  Here for gateway.py.
        value = self.gateway_int_w(w_obj)
        if value < 0:
            raise oefmt(self.w_ValueError, "expected a non-negative integer")
        return value

    def c_int_w(self, w_obj):
        # Like space.gateway_int_w(), but raises an app-level OverflowError if
        # the integer does not fit in 32 bits.  Here for gateway.py.
        value = self.gateway_int_w(w_obj)
        if value < INT_MIN or value > INT_MAX:
            raise oefmt(self.w_OverflowError, "expected a 32-bit integer")
        return value

    def c_uint_w(self, w_obj):
        # Like space.gateway_uint_w(), but raises an app-level OverflowError if
        # the integer does not fit in 32 bits.  Here for gateway.py.
        value = self.uint_w(w_obj)
        if value > UINT_MAX:
            raise oefmt(self.w_OverflowError,
                        "expected an unsigned 32-bit integer")
        return value

    def c_nonnegint_w(self, w_obj):
        # Like space.gateway_int_w(), but raises an app-level ValueError if
        # the integer is negative or does not fit in 32 bits.  Here
        # for gateway.py.
        value = self.int_w(w_obj)
        if value < 0:
            raise oefmt(self.w_ValueError, "expected a non-negative integer")
        if value > INT_MAX:
            raise oefmt(self.w_OverflowError, "expected a 32-bit integer")
        return value

    def c_short_w(self, w_obj):
        value = self.int_w(w_obj)
        if value < SHRT_MIN:
            raise oefmt(self.w_OverflowError,
                "signed short integer is less than minimum")
        elif value > SHRT_MAX:
            raise oefmt(self.w_OverflowError,
                "signed short integer is greater than maximum")
        return value

    def c_ushort_w(self, w_obj):
        value = self.int_w(w_obj)
        if value < 0:
            raise oefmt(self.w_OverflowError,
                "can't convert negative value to C unsigned short")
        elif value > USHRT_MAX:
            raise oefmt(self.w_OverflowError,
                "Python int too large for C unsigned short")
        return value

    def truncatedint_w(self, w_obj, allow_conversion=True):
        # Like space.gateway_int_w(), but return the integer truncated
        # instead of raising OverflowError.  For obscure cases only.
        try:
            return self.int_w(w_obj, allow_conversion)
        except OperationError as e:
            if not e.match(self, self.w_OverflowError):
                raise
            from rpython.rlib.rarithmetic import intmask
            return intmask(self.bigint_w(w_obj).uintmask())

    def truncatedlonglong_w(self, w_obj, allow_conversion=True):
        # Like space.gateway_r_longlong_w(), but return the integer truncated
        # instead of raising OverflowError.
        try:
            return self.r_longlong_w(w_obj, allow_conversion)
        except OperationError as e:
            if not e.match(self, self.w_OverflowError):
                raise
            from rpython.rlib.rarithmetic import longlongmask
            return longlongmask(self.bigint_w(w_obj).ulonglongmask())

    def c_filedescriptor_w(self, w_fd):
        # This is only used sometimes in CPython, e.g. for os.fsync() but
        # not os.close().  It's likely designed for 'select'.  It's irregular
        # in the sense that it expects either a real int/long or an object
        # with a fileno(), but not an object with an __int__().
        if not self.isinstance_w(w_fd, self.w_int):
            try:
                w_fileno = self.getattr(w_fd, self.wrap("fileno"))
            except OperationError as e:
                if e.match(self, self.w_AttributeError):
                    raise oefmt(self.w_TypeError,
                                "argument must be an int, or have a fileno() "
                                "method.")
                raise
            w_fd = self.call_function(w_fileno)
<<<<<<< HEAD
            if not self.isinstance_w(w_fd, self.w_int):
                raise OperationError(self.w_TypeError,
                    self.wrap("fileno() returned a non-integer")
                )
        fd = self.c_int_w(w_fd)  # Can raise w_OverflowError
=======
            if (not self.isinstance_w(w_fd, self.w_int) and
                not self.isinstance_w(w_fd, self.w_long)):
                raise oefmt(self.w_TypeError,
                            "fileno() returned a non-integer")
        try:
            fd = self.c_int_w(w_fd)
        except OperationError as e:
            if e.match(self, self.w_OverflowError):
                fd = -1
            else:
                raise
>>>>>>> 8930d23e
        if fd < 0:
            raise oefmt(self.w_ValueError,
                "file descriptor cannot be a negative integer (%d)", fd)
        return fd

    def warn(self, w_msg, w_warningcls, stacklevel=2):
        self.appexec([w_msg, w_warningcls, self.wrap(stacklevel)],
                     """(msg, warningcls, stacklevel):
            import _warnings
            _warnings.warn(msg, warningcls, stacklevel=stacklevel)
        """)


class AppExecCache(SpaceCache):
    def build(cache, source):
        """ NOT_RPYTHON """
        space = cache.space
        # XXX will change once we have our own compiler
        import py
        source = source.lstrip()
        assert source.startswith('('), "incorrect header in:\n%s" % (source,)
        source = py.code.Source("def anonymous%s\n" % source)
        w_glob = space.newdict(module=True)
        space.exec_(str(source), w_glob, w_glob)
        return space.getitem(w_glob, space.wrap('anonymous'))


# Table describing the regular part of the interface of object spaces,
# namely all methods which only take w_ arguments and return a w_ result
# (if any).

ObjSpace.MethodTable = [
# method name # symbol # number of arguments # special method name(s)
    ('is_',             'is',        2, []),
    ('id',              'id',        1, []),
    ('type',            'type',      1, []),
    ('isinstance',      'isinstance', 2, ['__instancecheck__']),
    ('issubtype',       'issubtype', 2, ['__subclasscheck__']),  # not for old-style classes
    ('repr',            'repr',      1, ['__repr__']),
    ('str',             'str',       1, ['__str__']),
    ('format',          'format',    2, ['__format__']),
    ('len',             'len',       1, ['__len__']),
    ('hash',            'hash',      1, ['__hash__']),
    ('getattr',         'getattr',   2, ['__getattribute__']),
    ('setattr',         'setattr',   3, ['__setattr__']),
    ('delattr',         'delattr',   2, ['__delattr__']),
    ('getitem',         'getitem',   2, ['__getitem__']),
    ('setitem',         'setitem',   3, ['__setitem__']),
    ('delitem',         'delitem',   2, ['__delitem__']),
    ('trunc',           'trunc',     1, ['__trunc__']),
    ('pos',             'pos',       1, ['__pos__']),
    ('neg',             'neg',       1, ['__neg__']),
    ('nonzero',         'truth',     1, ['__bool__']),
    ('abs',             'abs',       1, ['__abs__']),
    ('ord',             'ord',       1, []),
    ('invert',          '~',         1, ['__invert__']),
    ('add',             '+',         2, ['__add__', '__radd__']),
    ('sub',             '-',         2, ['__sub__', '__rsub__']),
    ('mul',             '*',         2, ['__mul__', '__rmul__']),
    ('truediv',         '/',         2, ['__truediv__', '__rtruediv__']),
    ('floordiv',        '//',        2, ['__floordiv__', '__rfloordiv__']),
    ('div',             'div',       2, ['__div__', '__rdiv__']),
    ('mod',             '%',         2, ['__mod__', '__rmod__']),
    ('divmod',          'divmod',    2, ['__divmod__', '__rdivmod__']),
    ('pow',             '**',        3, ['__pow__', '__rpow__']),
    ('lshift',          '<<',        2, ['__lshift__', '__rlshift__']),
    ('rshift',          '>>',        2, ['__rshift__', '__rrshift__']),
    ('and_',            '&',         2, ['__and__', '__rand__']),
    ('or_',             '|',         2, ['__or__', '__ror__']),
    ('xor',             '^',         2, ['__xor__', '__rxor__']),
    ('int',             'int',       1, ['__int__']),
    ('index',           'index',     1, ['__index__']),
    ('float',           'float',     1, ['__float__']),
    ('inplace_add',     '+=',        2, ['__iadd__']),
    ('inplace_sub',     '-=',        2, ['__isub__']),
    ('inplace_mul',     '*=',        2, ['__imul__']),
    ('inplace_truediv', '/=',        2, ['__itruediv__']),
    ('inplace_floordiv','//=',       2, ['__ifloordiv__']),
    ('inplace_div',     'div=',      2, ['__idiv__']),
    ('inplace_mod',     '%=',        2, ['__imod__']),
    ('inplace_pow',     '**=',       2, ['__ipow__']),
    ('inplace_lshift',  '<<=',       2, ['__ilshift__']),
    ('inplace_rshift',  '>>=',       2, ['__irshift__']),
    ('inplace_and',     '&=',        2, ['__iand__']),
    ('inplace_or',      '|=',        2, ['__ior__']),
    ('inplace_xor',     '^=',        2, ['__ixor__']),
    ('lt',              '<',         2, ['__lt__', '__gt__']),
    ('le',              '<=',        2, ['__le__', '__ge__']),
    ('eq',              '==',        2, ['__eq__', '__eq__']),
    ('ne',              '!=',        2, ['__ne__', '__ne__']),
    ('gt',              '>',         2, ['__gt__', '__lt__']),
    ('ge',              '>=',        2, ['__ge__', '__le__']),
    ('contains',        'contains',  2, ['__contains__']),
    ('iter',            'iter',      1, ['__iter__']),
    ('next',            'next',      1, ['__next__']),
#    ('call',            'call',      3, ['__call__']),
    ('get',             'get',       3, ['__get__']),
    ('set',             'set',       3, ['__set__']),
    ('delete',          'delete',    2, ['__delete__']),
    ('userdel',         'del',       1, ['__del__']),
]

ObjSpace.BuiltinModuleTable = [
    'builtins',
    'sys',
]

ObjSpace.ConstantTable = [
    'None',
    'False',
    'True',
    'Ellipsis',
    'NotImplemented',
]

ObjSpace.ExceptionTable = [
    'ArithmeticError',
    'AssertionError',
    'AttributeError',
    'BaseException',
    'BufferError',
    'BytesWarning',
    'BlockingIOError',
    'DeprecationWarning',
    'EOFError',
    'EnvironmentError',
    'Exception',
    'FloatingPointError',
    'FutureWarning',
    'GeneratorExit',
    'IOError',
    'ImportError',
    'ImportWarning',
    'IndentationError',
    'IndexError',
    'KeyError',
    'KeyboardInterrupt',
    'LookupError',
    'MemoryError',
    'NameError',
    'NotImplementedError',
    'OSError',
    'OverflowError',
    'PendingDeprecationWarning',
    'ReferenceError',
    'ResourceWarning',
    'RuntimeError',
    'RuntimeWarning',
    'StopIteration',
    'SyntaxError',
    'SyntaxWarning',
    'SystemError',
    'SystemExit',
    'TabError',
    'TypeError',
    'UnboundLocalError',
    'UnicodeDecodeError',
    'UnicodeEncodeError',
    'UnicodeError',
    'UnicodeTranslateError',
    'UnicodeWarning',
    'UserWarning',
    'ValueError',
    'Warning',
    'ZeroDivisionError'
]

if sys.platform.startswith("win"):
    ObjSpace.ExceptionTable += ['WindowsError']

## Irregular part of the interface:
#
#                                   wrap(x) -> w_x
#                              str_w(w_str) -> str
#              int_w(w_ival or w_long_ival) -> ival
#                       float_w(w_floatval) -> floatval
#             uint_w(w_ival or w_long_ival) -> r_uint_val (unsigned int value)
#             bigint_w(w_ival or w_long_ival) -> rbigint
#                               unwrap(w_x) -> x
#                              is_true(w_x) -> True or False
#                  newtuple([w_1, w_2,...]) -> w_tuple
#                   newlist([w_1, w_2,...]) -> w_list
#                                 newdict() -> empty w_dict
#           newslice(w_start,w_stop,w_step) -> w_slice
#              call_args(w_obj,Arguments()) -> w_result

ObjSpace.IrregularOpTable = [
    'wrap',
    'bytes_w',
    'int_w',
    'float_w',
    'uint_w',
    'bigint_w',
    'unicode_w',
    'unwrap',
    'is_true',
    'is_w',
    'newtuple',
    'newlist',
    'newdict',
    'newslice',
    'call_args',
]<|MERGE_RESOLUTION|>--- conflicted
+++ resolved
@@ -923,13 +923,9 @@
                     raise
                 break  # done
             if idx == expected_length:
-<<<<<<< HEAD
                 raise oefmt(self.w_ValueError,
                             "too many values to unpack (expected %d)",
                             expected_length)
-=======
-                raise oefmt(self.w_ValueError, "too many values to unpack")
->>>>>>> 8930d23e
             items[idx] = w_item
             idx += 1
         if idx < expected_length:
@@ -1614,15 +1610,6 @@
         """
         return w_obj.float_w(self, allow_conversion)
 
-<<<<<<< HEAD
-=======
-    def realstr_w(self, w_obj):
-        # Like str_w, but only works if w_obj is really of type 'str'.
-        if not self.isinstance_w(w_obj, self.w_str):
-            raise oefmt(self.w_TypeError, "argument must be a string")
-        return self.str_w(w_obj)
-
->>>>>>> 8930d23e
     def unicode_w(self, w_obj):
         return w_obj.unicode_w(self)
 
@@ -1787,25 +1774,10 @@
                                 "method.")
                 raise
             w_fd = self.call_function(w_fileno)
-<<<<<<< HEAD
             if not self.isinstance_w(w_fd, self.w_int):
-                raise OperationError(self.w_TypeError,
-                    self.wrap("fileno() returned a non-integer")
-                )
-        fd = self.c_int_w(w_fd)  # Can raise w_OverflowError
-=======
-            if (not self.isinstance_w(w_fd, self.w_int) and
-                not self.isinstance_w(w_fd, self.w_long)):
                 raise oefmt(self.w_TypeError,
                             "fileno() returned a non-integer")
-        try:
-            fd = self.c_int_w(w_fd)
-        except OperationError as e:
-            if e.match(self, self.w_OverflowError):
-                fd = -1
-            else:
-                raise
->>>>>>> 8930d23e
+        fd = self.c_int_w(w_fd)  # Can raise w_OverflowError
         if fd < 0:
             raise oefmt(self.w_ValueError,
                 "file descriptor cannot be a negative integer (%d)", fd)
