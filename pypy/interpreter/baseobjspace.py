import sys

from rpython.rlib.cache import Cache
from rpython.tool.uid import HUGEVAL_BYTES
from rpython.rlib import jit, types
from rpython.rlib.buffer import StringBuffer
from rpython.rlib.debug import make_sure_not_resized
from rpython.rlib.objectmodel import (we_are_translated, newlist_hint,
     compute_unique_id, specialize, not_rpython)
from rpython.rlib.signature import signature
from rpython.rlib.rarithmetic import r_uint, SHRT_MIN, SHRT_MAX, \
    INT_MIN, INT_MAX, UINT_MAX, USHRT_MAX

from pypy.interpreter.executioncontext import (ExecutionContext, ActionFlag,
    make_finalizer_queue)
from pypy.interpreter.error import OperationError, new_exception_class, oefmt
from pypy.interpreter.argument import Arguments
from pypy.interpreter.miscutils import ThreadLocals, make_weak_value_dictionary


__all__ = ['ObjSpace', 'OperationError', 'W_Root']

unpackiterable_driver = jit.JitDriver(name='unpackiterable',
                                      greens=['tp'],
                                      reds=['items', 'w_iterator'])


class W_Root(object):
    """This is the abstract root class of all wrapped objects that live
    in a 'normal' object space like StdObjSpace."""
    __slots__ = ('__weakref__',)
    _must_be_light_finalizer_ = True
    user_overridden_class = False

    def getdict(self, space):
        return None

    def getdictvalue(self, space, attr):
        w_dict = self.getdict(space)
        if w_dict is not None:
            return space.finditem_str(w_dict, attr)
        return None

    def setdictvalue(self, space, attr, w_value):
        w_dict = self.getdict(space)
        if w_dict is not None:
            space.setitem_str(w_dict, attr, w_value)
            return True
        return False

    def deldictvalue(self, space, attr):
        w_dict = self.getdict(space)
        if w_dict is not None:
            try:
                space.delitem(w_dict, space.newtext(attr))
                return True
            except OperationError as ex:
                if not ex.match(space, space.w_KeyError):
                    raise
        return False

    def setdict(self, space, w_dict):
        raise oefmt(space.w_TypeError,
                     "attribute '__dict__' of %T objects is not writable",
                     self)

    # to be used directly only by space.type implementations
    def getclass(self, space):
        return space.gettypeobject(self.typedef)

    def setclass(self, space, w_subtype):
        raise oefmt(space.w_TypeError,
                    "__class__ assignment: only for heap types")

    def user_setup(self, space, w_subtype):
        raise NotImplementedError("only for interp-level user subclasses "
                                  "from typedef.py")

    def getname(self, space):
        try:
            return space.unicode_w(space.getattr(self, space.newtext('__name__')))
        except OperationError as e:
            if e.match(space, space.w_TypeError) or e.match(space, space.w_AttributeError):
                return u'?'
            raise

    def getaddrstring(self, space):
        # slowish
        w_id = space.id(self)
        w_4 = space.newint(4)
        w_0x0F = space.newint(0x0F)
        i = 2 * HUGEVAL_BYTES
        addrstring = [' '] * i
        while True:
            n = space.int_w(space.and_(w_id, w_0x0F), allow_conversion=False)
            n += ord('0')
            if n > ord('9'):
                n += (ord('a') - ord('9') - 1)
            i -= 1
            addrstring[i] = chr(n)
            if i == 0:
                break
            w_id = space.rshift(w_id, w_4)
        return ''.join(addrstring)

    def getrepr(self, space, info, moreinfo=u''):
        addrstring = unicode(self.getaddrstring(space))
        return space.newunicode(u"<%s at 0x%s%s>" % (info, addrstring, moreinfo))

    def getslotvalue(self, index):
        raise NotImplementedError

    def setslotvalue(self, index, w_val):
        raise NotImplementedError

    def delslotvalue(self, index):
        raise NotImplementedError

    def descr_call_mismatch(self, space, opname, RequiredClass, args):
        if RequiredClass is None:
            classname = '?'
        else:
            classname = wrappable_class_name(RequiredClass)
        raise oefmt(space.w_TypeError,
                    "'%s' object expected, got '%T' instead", classname, self)

    # used by _weakref implemenation

    def getweakref(self):
        return None

    def setweakref(self, space, weakreflifeline):
        raise oefmt(space.w_TypeError,
                    "cannot create weak reference to '%T' object", self)

    def delweakref(self):
        pass

    def clear_all_weakrefs(self):
        """Ensures that weakrefs (if any) are cleared now.  This is
        called by UserDelAction before the object is finalized further.
        """
        lifeline = self.getweakref()
        if lifeline is not None:
            # Clear all weakrefs to this object before we proceed with
            # the destruction of the object.  We detach the lifeline
            # first: if the code following before_del() calls the
            # app-level, e.g. a user-defined __del__(), and this code
            # tries to use weakrefs again, it won't reuse the broken
            # (already-cleared) weakrefs from this lifeline.
            self.delweakref()
            lifeline.clear_all_weakrefs()

    def _finalize_(self):
        """The RPython-level finalizer.

        By default, it is *not called*.  See self.register_finalizer().
        Be ready to handle the case where the object is only half
        initialized.  Also, in some cases the object might still be
        visible to app-level after _finalize_() is called (e.g. if
        there is a __del__ that resurrects).
        """

    def register_finalizer(self, space):
        """Register a finalizer for this object, so that
        self._finalize_() will be called.  You must call this method at
        most once.  Be ready to handle in _finalize_() the case where
        the object is half-initialized, even if you only call
        self.register_finalizer() at the end of the initialization.
        This is because there are cases where the finalizer is already
        registered before: if the user makes an app-level subclass with
        a __del__.  (In that case only, self.register_finalizer() does
        nothing, because the finalizer is already registered in
        allocate_instance().)
        """
        if self.user_overridden_class and self.getclass(space).hasuserdel:
            # already registered by space.allocate_instance()
            if not we_are_translated():
                assert space.finalizer_queue._already_registered(self)
        else:
            if not we_are_translated():
                # does not make sense if _finalize_ is not overridden
                assert self._finalize_.im_func is not W_Root._finalize_.im_func
            space.finalizer_queue.register_finalizer(self)

    def may_unregister_rpython_finalizer(self, space):
        """Optimization hint only: if there is no user-defined __del__()
        method, pass the hint ``don't call any finalizer'' to rgc.
        """
        if not self.getclass(space).hasuserdel:
            from rpython.rlib import rgc
            rgc.may_ignore_finalizer(self)

    # hooks that the mapdict implementations needs:
    def _get_mapdict_map(self):
        return None
    def _set_mapdict_map(self, map):
        raise NotImplementedError
    def _mapdict_read_storage(self, index):
        raise NotImplementedError
    def _mapdict_write_storage(self, index, value):
        raise NotImplementedError
    def _mapdict_storage_length(self):
        raise NotImplementedError
    def _set_mapdict_storage_and_map(self, storage, map):
        raise NotImplementedError

    # -------------------------------------------------------------------

    def is_w(self, space, w_other):
        return self is w_other

    def immutable_unique_id(self, space):
        return None

    def buffer_w(self, space, flags):
        return self.__buffer_w(space, flags).buffer_w(space, flags)

    def __buffer_w(self, space, flags):
        if flags & space.BUF_WRITABLE:
            w_impl = space.lookup(self, '__wbuffer__')
        else:
            w_impl = space.lookup(self, '__rbuffer__')
        if w_impl is None:
            w_impl = space.lookup(self, '__buffer__')
        if w_impl is not None:
            w_result = space.get_and_call_function(w_impl, self,
                                                   space.newint(flags))
            if space.isinstance_w(w_result, space.w_memoryview):
                return w_result
        raise BufferInterfaceNotFound

    def bytes_w(self, space):
        self._typed_unwrap_error(space, "bytes")

    def unicode_w(self, space):
        self._typed_unwrap_error(space, "string")

    def identifier_w(self, space):
        self._typed_unwrap_error(space, "string")

    def text_w(self, space):
        self._typed_unwrap_error(space, "string")

    def bytearray_list_of_chars_w(self, space):
        self._typed_unwrap_error(space, "bytearray")

    def int_w(self, space, allow_conversion=True):
        # note that W_IntObject.int_w has a fast path and W_FloatObject.int_w
        # raises w_TypeError
        w_obj = self
        if allow_conversion:
            w_obj = space.int(self)
        return w_obj._int_w(space)

    def _int_w(self, space):
        self._typed_unwrap_error(space, "integer")

    def float_w(self, space, allow_conversion=True):
        w_obj = self
        if allow_conversion:
            w_obj = space.float(self)
        return w_obj._float_w(space)

    def _float_w(self, space):
        self._typed_unwrap_error(space, "float")

    def uint_w(self, space):
        self._typed_unwrap_error(space, "integer")

    def bigint_w(self, space, allow_conversion=True):
        # note that W_IntObject and W_LongObject have fast paths,
        # W_FloatObject.rbigint_w raises w_TypeError raises
        w_obj = self
        if allow_conversion:
            w_obj = space.int(self)
        return w_obj._bigint_w(space)

    def _bigint_w(self, space):
        self._typed_unwrap_error(space, "integer")

    def _typed_unwrap_error(self, space, expected):
        raise oefmt(space.w_TypeError,
                    "expected %s, got %T object", expected, self)

    def int(self, space):
        w_impl = space.lookup(self, '__int__')
        if w_impl is None:
            self._typed_unwrap_error(space, "integer")
        w_result = space.get_and_call_function(w_impl, self)

        if space.is_w(space.type(w_result), space.w_int):
            return w_result
        if space.isinstance_w(w_result, space.w_int):
            tp = space.type(w_result).name
            space.warn(space.wrap(
                "__int__ returned non-int (type %s).  "
                "The ability to return an instance of a strict subclass of int "
                "is deprecated, and may be removed in a future version of "
                "Python." % (tp,)), space.w_DeprecationWarning)
            return w_result
        raise oefmt(space.w_TypeError,
                    "__int__ returned non-int (type '%T')", w_result)

    def ord(self, space):
        raise oefmt(space.w_TypeError,
                    "ord() expected string of length 1, but %T found", self)

    def __spacebind__(self, space):
        return self

    def unwrap(self, space):
        """NOT_RPYTHON"""
        # _____ this code is here to support testing only _____
        return self

    def unpackiterable_int(self, space):
        lst = space.listview_int(self)
        if lst:
            return lst[:]
        return None

    def unpackiterable_float(self, space):
        lst = space.listview_float(self)
        if lst:
            return lst[:]
        return None


class InterpIterable(object):
    def __init__(self, space, w_iterable):
        self.w_iter = space.iter(w_iterable)
        self.space = space

    def __iter__(self):
        return self

    def next(self):
        space = self.space
        try:
            return space.next(self.w_iter)
        except OperationError as e:
            if not e.match(space, space.w_StopIteration):
                raise
            raise StopIteration

class InternalSpaceCache(Cache):
    """A generic cache for an object space.  Arbitrary information can
    be attached to the space by defining a function or class 'f' which
    can be called as 'f(space)'.  Its result is stored in this
    ObjSpaceCache.
    """
    def __init__(self, space):
        Cache.__init__(self)
        self.space = space
    def _build(self, callable):
        return callable(self.space)

class SpaceCache(Cache):
    """A base class for all our concrete caches."""
    def __init__(self, space):
        Cache.__init__(self)
        self.space = space

    def _build(self, key):
        return self.build(key)

    def _ready(self, result):
        return self.ready(result)

    def ready(self, result):
        pass

class DescrMismatch(Exception):
    pass

class BufferInterfaceNotFound(Exception):
    pass

@specialize.memo()
def wrappable_class_name(Class):
    try:
        return Class.typedef.name
    except AttributeError:
        return 'internal subclass of %s' % (Class.__name__,)

class CannotHaveLock(Exception):
    """Raised by space.allocate_lock() if we're translating."""

# ____________________________________________________________

class ObjSpace(object):
    """Base class for the interpreter-level implementations of object spaces.
    http://pypy.readthedocs.org/en/latest/objspace.html"""

    def __init__(self, config=None):
        "NOT_RPYTHON: Basic initialization of objects."
        self.fromcache = InternalSpaceCache(self).getorbuild
        self.threadlocals = ThreadLocals()
        # set recursion limit
        # sets all the internal descriptors
        if config is None:
            from pypy.config.pypyoption import get_pypy_config
            config = get_pypy_config(translating=False)
        self.config = config

        self.builtin_modules = {}
        self.reloading_modules = {}

        self.interned_strings = make_weak_value_dictionary(self, unicode, W_Root)
        self.actionflag = ActionFlag()    # changed by the signal module
        self.check_signal_action = None   # changed by the signal module
        make_finalizer_queue(W_Root, self)
        self._code_of_sys_exc_info = None

        self._builtin_functions_by_identifier = {'': None}

        # can be overridden to a subclass
        self.initialize()

    def startup(self):
        # To be called before using the space
        self.threadlocals.enter_thread(self)

        # Initialize already imported builtin modules
        from pypy.interpreter.module import Module
        w_modules = self.sys.get('modules')
        for w_modname in self.unpackiterable(
                                self.sys.get('builtin_module_names')):
            try:
                w_mod = self.getitem(w_modules, w_modname)
            except OperationError as e:
                if e.match(self, self.w_KeyError):
                    continue
                raise
            if isinstance(w_mod, Module) and not w_mod.startup_called:
                w_mod.init(self)

    def finish(self):
        self.wait_for_thread_shutdown()
        w_atexit = self.getbuiltinmodule('atexit')
        self.call_method(w_atexit, '_run_exitfuncs')
        self.sys.finalizing = True
        self.sys.flush_std_files(self)
        from pypy.interpreter.module import Module
        for w_mod in self.builtin_modules.values():
            if isinstance(w_mod, Module) and w_mod.startup_called:
                w_mod.shutdown(self)

    def wait_for_thread_shutdown(self):
        """Wait until threading._shutdown() completes, provided the threading
        module was imported in the first place.  The shutdown routine will
        wait until all non-daemon 'threading' threads have completed."""
        if not self.config.translation.thread:
            return

        w_modules = self.sys.get('modules')
        w_mod = self.finditem_str(w_modules, 'threading')
        if w_mod is None:
            return

        try:
            self.call_method(w_mod, "_shutdown")
        except OperationError as e:
            e.write_unraisable(self, "threading._shutdown()")

    def __repr__(self):
        try:
            return self._this_space_repr_
        except AttributeError:
            return self.__class__.__name__

    def setbuiltinmodule(self, importname):
        """NOT_RPYTHON. load a lazy pypy/module and put it into sys.modules"""
        if '.' in importname:
            fullname = importname
            importname = fullname.rsplit('.', 1)[1]
        else:
            fullname = "pypy.module.%s" % importname

        Module = __import__(fullname,
                            None, None, ["Module"]).Module
        if Module.applevel_name is not None:
            name = Module.applevel_name
        else:
            name = importname

        mod = Module(self, self.wrap(name))
        mod.install()

        return name

    def getbuiltinmodule(self, name, force_init=False, reuse=True):
        w_name = self.wrap(name)
        w_modules = self.sys.get('modules')
        if not force_init:
            assert reuse
            try:
                return self.getitem(w_modules, w_name)
            except OperationError as e:
                if not e.match(self, self.w_KeyError):
                    raise

        # If the module is a builtin but not yet imported,
        # retrieve it and initialize it
        try:
            w_mod = self.builtin_modules[name]
        except KeyError:
            raise oefmt(self.w_SystemError,
                        "getbuiltinmodule() called with non-builtin module %s",
                        name)

        # Add the module to sys.modules and initialize the module. The
        # order is important to avoid recursions.
        from pypy.interpreter.module import Module
        if isinstance(w_mod, Module):
            if not reuse and w_mod.startup_called:
                # create a copy of the module.  (see issue1514) eventlet
                # patcher relies on this behaviour.
                w_mod2 = self.wrap(Module(self, w_name))
                self.setitem(w_modules, w_name, w_mod2)
                w_mod.getdict(self)  # unlazy w_initialdict
                self.call_method(w_mod2.getdict(self), 'update',
                                 w_mod.w_initialdict)
                return w_mod2
            self.setitem(w_modules, w_name, w_mod)
            w_mod.init(self)
        else:
            self.setitem(w_modules, w_name, w_mod)
        return w_mod

    def get_builtinmodule_to_install(self):
        """NOT_RPYTHON"""
        try:
            return self._builtinmodule_list
        except AttributeError:
            pass

        modules = []

        # You can enable more modules by specifying --usemodules=xxx,yyy
        for name, value in self.config.objspace.usemodules:
            if value and name not in modules:
                modules.append(name)

        if self.config.objspace.extmodules:
            for name in self.config.objspace.extmodules.split(','):
                if name not in modules:
                    modules.append(name)

        self._builtinmodule_list = modules
        return self._builtinmodule_list

    ALL_BUILTIN_MODULES = [
        'posix', 'nt', 'os2', 'mac', 'ce', 'riscos',
        'math', 'array', 'select',
        '_random', '_sre', 'time', '_socket', 'errno',
        'unicodedata',
        'parser', 'fcntl', '_codecs', 'binascii'
    ]

    def make_builtins(self):
        "NOT_RPYTHON: only for initializing the space."

        from pypy.module.exceptions import Module
        w_name = self.wrap('__exceptions__')
        self.exceptions_module = Module(self, w_name)
        self.exceptions_module.install()

        from pypy.module.imp import Module
        w_name = self.wrap('_imp')
        mod = Module(self, w_name)
        mod.install()

        from pypy.module.sys import Module
        w_name = self.wrap('sys')
        self.sys = Module(self, w_name)
        self.sys.install()

        from pypy.module.__builtin__ import Module
        w_name = self.wrap('builtins')
        self.builtin = Module(self, w_name)
        w_builtin = self.wrap(self.builtin)
        w_builtin.install()
        self.setitem(self.builtin.w_dict, self.wrap('__builtins__'), w_builtin)

        # exceptions was bootstrapped as '__exceptions__' but still
        # lives in pypy/module/exceptions, we rename it below for
        # sys.builtin_module_names
        bootstrap_modules = set(('sys', 'imp', 'builtins', 'exceptions'))
        installed_builtin_modules = list(bootstrap_modules)

        exception_types_w = self.export_builtin_exceptions()

        # initialize with "bootstrap types" from objspace  (e.g. w_None)
        types_w = (self.get_builtin_types().items() +
                   exception_types_w.items())
        for name, w_type in types_w:
            self.setitem(self.builtin.w_dict, self.wrap(name), w_type)

        # install mixed modules
        for mixedname in self.get_builtinmodule_to_install():
            if mixedname not in bootstrap_modules:
                self.install_mixedmodule(mixedname, installed_builtin_modules)

        installed_builtin_modules.remove('exceptions')
        installed_builtin_modules.append('__exceptions__')
        installed_builtin_modules.sort()
        w_builtin_module_names = self.newtuple(
            [self.wrap(fn) for fn in installed_builtin_modules])

        # force this value into the dict without unlazyfying everything
        self.setitem(self.sys.w_dict, self.wrap('builtin_module_names'),
                     w_builtin_module_names)

    def get_builtin_types(self):
        """Get a dictionary mapping the names of builtin types to the type
        objects."""
        raise NotImplementedError

    def export_builtin_exceptions(self):
        """NOT_RPYTHON"""
        w_dic = self.exceptions_module.getdict(self)
        exc_types_w = {}
<<<<<<< HEAD
        w_iter = self.iter(w_dic)
        while True:
            try:
                w_name = self.next(w_iter)
            except OperationError as e:
                if not e.match(self, self.w_StopIteration):
                    raise
                break
            name = self.str_w(w_name)
=======
        for w_name in self.unpackiterable(w_keys):
            name = self.text_w(w_name)
>>>>>>> c7dcea6e
            if not name.startswith('__'):
                excname = name
                w_exc = self.getitem(w_dic, w_name)
                exc_types_w[name] = w_exc
                setattr(self, "w_" + excname, w_exc)
        return exc_types_w

    def install_mixedmodule(self, mixedname, installed_builtin_modules):
        """NOT_RPYTHON"""
        modname = self.setbuiltinmodule(mixedname)
        if modname:
            assert modname not in installed_builtin_modules, (
                "duplicate interp-level module enabled for the "
                "app-level module %r" % (modname,))
            installed_builtin_modules.append(modname)

    def setup_builtin_modules(self):
        "NOT_RPYTHON: only for initializing the space."
        if self.config.objspace.usemodules.cpyext:
            # Special-case this to have state.install_dll() called early, which
            # is required to initialise sys on Windows.
            from pypy.module.cpyext.state import State
            self.fromcache(State).build_api()
        self.getbuiltinmodule('sys')
        self.getbuiltinmodule('_imp')
        self.getbuiltinmodule('_frozen_importlib')
        self.getbuiltinmodule('builtins')
        for mod in self.builtin_modules.values():
            mod.setup_after_space_initialization()

    def initialize(self):
        """NOT_RPYTHON: Abstract method that should put some minimal
        content into the w_builtins."""

    def getexecutioncontext(self):
        "Return what we consider to be the active execution context."
        # Important: the annotator must not see a prebuilt ExecutionContext:
        # you should not see frames while you translate
        # so we make sure that the threadlocals never *have* an
        # ExecutionContext during translation.
        if not we_are_translated():
            if self.config.translating:
                assert self.threadlocals.get_ec() is None, (
                    "threadlocals got an ExecutionContext during translation!")
                try:
                    return self._ec_during_translation
                except AttributeError:
                    ec = self.createexecutioncontext()
                    self._ec_during_translation = ec
                    return ec
            else:
                ec = self.threadlocals.get_ec()
                if ec is None:
                    self.threadlocals.enter_thread(self)
                    ec = self.threadlocals.get_ec()
                return ec
        else:
            # translated case follows.  self.threadlocals is either from
            # 'pypy.interpreter.miscutils' or 'pypy.module.thread.threadlocals'.
            # the result is assumed to be non-null: enter_thread() was called
            # by space.startup().
            ec = self.threadlocals.get_ec()
            assert ec is not None
            return ec

    def _freeze_(self):
        return True

    def createexecutioncontext(self):
        "Factory function for execution contexts."
        return ExecutionContext(self)

    def createcompiler(self):
        "Factory function creating a compiler object."
        try:
            return self.default_compiler
        except AttributeError:
            from pypy.interpreter.pycompiler import PythonAstCompiler
            compiler = PythonAstCompiler(self)
            self.default_compiler = compiler
            return compiler

    def createframe(self, code, w_globals, outer_func=None):
        "Create an empty PyFrame suitable for this code object."
        return self.FrameClass(self, code, w_globals, outer_func)

    def allocate_lock(self):
        """Return an interp-level Lock object if threads are enabled,
        and a dummy object if they are not."""
        from rpython.rlib import rthread
        if not self.config.objspace.usemodules.thread:
            return rthread.dummy_lock
        # hack: we can't have prebuilt locks if we're translating.
        # In this special situation we should just not lock at all
        # (translation is not multithreaded anyway).
        if not we_are_translated() and self.config.translating:
            raise CannotHaveLock()
        try:
            return rthread.allocate_lock()
        except rthread.error:
            raise oefmt(self.w_RuntimeError, "out of resources")

    # Following is a friendly interface to common object space operations
    # that can be defined in term of more primitive ones.  Subclasses
    # may also override specific functions for performance.

    def not_(self, w_obj):
        return self.wrap(not self.is_true(w_obj))

    def eq_w(self, w_obj1, w_obj2):
        """Implements equality with the double check 'x is y or x == y'."""
        return self.is_w(w_obj1, w_obj2) or self.is_true(self.eq(w_obj1, w_obj2))

    def is_(self, w_one, w_two):
        return self.newbool(self.is_w(w_one, w_two))

    def is_w(self, w_one, w_two):
        # done by a method call on w_two (and not on w_one, because of the
        # expected programming style where we say "if x is None" or
        # "if x is object").
        assert w_two is not None
        return w_two.is_w(self, w_one)

    def is_none(self, w_obj):
        """ mostly for checking inputargs that have unwrap_spec and
        can accept both w_None and None
        """
        return w_obj is None or self.is_w(w_obj, self.w_None)

    def id(self, w_obj):
        w_result = w_obj.immutable_unique_id(self)
        if w_result is None:
            # in the common case, returns an unsigned value
            w_result = self.wrap(r_uint(compute_unique_id(w_obj)))
        return w_result

    def hash_w(self, w_obj):
        """shortcut for space.int_w(space.hash(w_obj))"""
        return self.int_w(self.hash(w_obj))

    def len_w(self, w_obj):
        """shortcut for space.int_w(space.len(w_obj))"""
        return self.int_w(self.len(w_obj))

    def contains_w(self, w_container, w_item):
        """shortcut for space.is_true(space.contains(w_container, w_item))"""
        return self.is_true(self.contains(w_container, w_item))

    def setitem_str(self, w_obj, key, w_value):
        return self.setitem(w_obj, self.wrap(key), w_value)

    def finditem_str(self, w_obj, key):
        return self.finditem(w_obj, self.wrap(key))

    def finditem(self, w_obj, w_key):
        try:
            return self.getitem(w_obj, w_key)
        except OperationError as e:
            if e.match(self, self.w_KeyError):
                return None
            raise

    def findattr(self, w_object, w_name):
        try:
            return self.getattr(w_object, w_name)
        except OperationError as e:
            # a PyPy extension: let SystemExit and KeyboardInterrupt go through
            if e.async(self):
                raise
            return None

    @signature(types.any(), types.bool(), returns=types.instance(W_Root))
    def newbool(self, b):
        if b:
            return self.w_True
        else:
            return self.w_False

    def new_interned_w_str(self, w_u):
        assert isinstance(w_u, W_Root)   # and is not None
        u = self.unicode_w(w_u)
        if not we_are_translated():
            assert type(u) is unicode
        w_u1 = self.interned_strings.get(u)
        if w_u1 is None:
            w_u1 = w_u
            self.interned_strings.set(u, w_u1)
        return w_u1

    def new_interned_str(self, s):
        """Assumes an identifier (utf-8 encoded str)"""
        if not we_are_translated():
            assert type(s) is str
        u = s.decode('utf-8')
        w_s1 = self.interned_strings.get(u)
        if w_s1 is None:
            w_s1 = self.wrap(u)
            self.interned_strings.set(u, w_s1)
        return w_s1

    def get_interned_str(self, s):
        """Assumes an identifier (utf-8 encoded str).  Returns None if
        the identifier is not interned, or not a valid utf-8 string at all.
        """
        # interface for marshal_impl
        if not we_are_translated():
            assert type(s) is str
        try:
            u = s.decode('utf-8')
        except UnicodeDecodeError:
            return None
        return self.interned_strings.get(u)   # may be None

    @specialize.arg(1)
    def descr_self_interp_w(self, RequiredClass, w_obj):
        if not isinstance(w_obj, RequiredClass):
            raise DescrMismatch()
        return w_obj

    @specialize.arg(1)
    def interp_w(self, RequiredClass, w_obj, can_be_None=False):
        """
        Unwrap w_obj, checking that it is an instance of the required internal
        interpreter class.
        """
        assert RequiredClass is not None
        if can_be_None and self.is_none(w_obj):
            return None
        if not isinstance(w_obj, RequiredClass):   # or obj is None
            raise oefmt(self.w_TypeError,
                        "'%s' object expected, got '%N' instead",
                        wrappable_class_name(RequiredClass),
                        w_obj.getclass(self))
        return w_obj

    def unpackiterable(self, w_iterable, expected_length=-1):
        """Unpack an iterable into a real (interpreter-level) list.

        Raise an OperationError(w_ValueError) if the length is wrong."""
        w_iterator = self.iter(w_iterable)
        if expected_length == -1:
            if self.is_generator(w_iterator):
                # special hack for speed
                lst_w = []
                w_iterator.unpack_into(lst_w)
                return lst_w
            return self._unpackiterable_unknown_length(w_iterator, w_iterable)
        else:
            lst_w = self._unpackiterable_known_length(w_iterator,
                                                      expected_length)
            return lst_w[:]     # make the resulting list resizable

    def iteriterable(self, w_iterable):
        return InterpIterable(self, w_iterable)

    def _unpackiterable_unknown_length(self, w_iterator, w_iterable):
        """Unpack an iterable of unknown length into an interp-level
        list.
        """
        # If we can guess the expected length we can preallocate.
        try:
            items = newlist_hint(self.length_hint(w_iterable, 0))
        except MemoryError:
            items = [] # it might have lied

        tp = self.type(w_iterator)
        while True:
            unpackiterable_driver.jit_merge_point(tp=tp,
                                                  w_iterator=w_iterator,
                                                  items=items)
            try:
                w_item = self.next(w_iterator)
            except OperationError as e:
                if not e.match(self, self.w_StopIteration):
                    raise
                break  # done
            items.append(w_item)
        #
        return items

    @jit.dont_look_inside
    def _unpackiterable_known_length(self, w_iterator, expected_length):
        # Unpack a known length list, without letting the JIT look inside.
        # Implemented by just calling the @jit.unroll_safe version, but
        # the JIT stopped looking inside already.
        return self._unpackiterable_known_length_jitlook(w_iterator,
                                                         expected_length)

    @jit.unroll_safe
    def _unpackiterable_known_length_jitlook(self, w_iterator,
                                             expected_length):
        items = [None] * expected_length
        idx = 0
        while True:
            try:
                w_item = self.next(w_iterator)
            except OperationError as e:
                if not e.match(self, self.w_StopIteration):
                    raise
                break  # done
            if idx == expected_length:
                raise oefmt(self.w_ValueError,
                            "too many values to unpack (expected %d)",
                            expected_length)
            items[idx] = w_item
            idx += 1
        if idx < expected_length:
            raise oefmt(self.w_ValueError,
                        "not enough values to unpack (expected %d, got %d)",
                        expected_length, idx)
        return items

    def unpackiterable_unroll(self, w_iterable, expected_length):
        # Like unpackiterable(), but for the cases where we have
        # an expected_length and want to unroll when JITted.
        # Returns a fixed-size list.
        w_iterator = self.iter(w_iterable)
        assert expected_length != -1
        return self._unpackiterable_known_length_jitlook(w_iterator,
                                                         expected_length)


    def unpackiterable_int(self, w_obj):
        """
        Return a RPython list of unwrapped ints out of w_obj. The list is
        guaranteed to be acopy of the actual data contained in w_obj, so you
        can freely modify it. It might return None if not supported.
        """
        return w_obj.unpackiterable_int(self)

    def unpackiterable_float(self, w_obj):
        """
        Same as unpackiterable_int, but for floats.
        """
        return w_obj.unpackiterable_float(self)


    def length_hint(self, w_obj, default):
        """Return the length of an object, consulting its __length_hint__
        method if necessary.
        """
        try:
            return self.len_w(w_obj)
        except OperationError as e:
            if not (e.match(self, self.w_TypeError) or
                    e.match(self, self.w_AttributeError)):
                raise

        w_descr = self.lookup(w_obj, '__length_hint__')
        if w_descr is None:
            return default
        try:
            w_hint = self.get_and_call_function(w_descr, w_obj)
        except OperationError as e:
            if not (e.match(self, self.w_TypeError) or
                    e.match(self, self.w_AttributeError)):
                raise
            return default
        if self.is_w(w_hint, self.w_NotImplemented):
            return default

        hint = self.int_w(w_hint)
        if hint < 0:
            raise oefmt(self.w_ValueError,
                        "__length_hint__() should return >= 0")
        return hint

    def fixedview(self, w_iterable, expected_length=-1):
        """ A fixed list view of w_iterable. Don't modify the result
        """
        return make_sure_not_resized(self.unpackiterable(w_iterable,
                                                         expected_length)[:])

    fixedview_unroll = fixedview

    def listview(self, w_iterable, expected_length=-1):
        """ A non-fixed view of w_iterable. Don't modify the result
        """
        return self.unpackiterable(w_iterable, expected_length)

    def listview_no_unpack(self, w_iterable):
        """ Same as listview() if cheap.  If 'w_iterable' is something like
        a generator, for example, then return None instead.
        May return None anyway.
        """
        return None

    def listview_bytes(self, w_list):
        """ Return a list of unwrapped strings out of a list of strings. If the
        argument is not a list or does not contain only strings, return None.
        May return None anyway.
        """
        return None

    def listview_unicode(self, w_list):
        """ Return a list of unwrapped unicode out of a list of unicode. If the
        argument is not a list or does not contain only unicode, return None.
        May return None anyway.
        """
        return None

    def listview_int(self, w_list):
        """ Return a list of unwrapped int out of a list of int. If the
        argument is not a list or does not contain only int, return None.
        May return None anyway.
        """
        return None

    def listview_float(self, w_list):
        """ Return a list of unwrapped float out of a list of float. If the
        argument is not a list or does not contain only float, return None.
        May return None anyway.
        """
        return None

    def view_as_kwargs(self, w_dict):
        """ if w_dict is a kwargs-dict, return two lists, one of unwrapped
        strings and one of wrapped values. otherwise return (None, None)
        """
        return (None, None)

    def newlist_bytes(self, list_s):
        return self.newlist([self.newbytes(s) for s in list_s])

    def newlist_unicode(self, list_u):
        return self.newlist([self.wrap(u) for u in list_u])

    def newlist_int(self, list_i):
        return self.newlist([self.wrap(i) for i in list_i])

    def newlist_float(self, list_f):
        return self.newlist([self.wrap(f) for f in list_f])

    def newlist_hint(self, sizehint):
        from pypy.objspace.std.listobject import make_empty_list_with_size
        return make_empty_list_with_size(self, sizehint)

    @jit.unroll_safe
    def exception_match(self, w_exc_type, w_check_class):
        """Checks if the given exception type matches 'w_check_class'."""
        if self.is_w(w_exc_type, w_check_class):
            return True   # fast path
        if self.isinstance_w(w_check_class, self.w_tuple):
            for w_t in self.fixedview(w_check_class):
                if self.exception_match(w_exc_type, w_t):
                    return True
            else:
                return False
        return self.exception_issubclass_w(w_exc_type, w_check_class)

    def call_obj_args(self, w_callable, w_obj, args):
        if not self.config.objspace.disable_call_speedhacks:
            # start of hack for performance
            from pypy.interpreter.function import Function
            if isinstance(w_callable, Function):
                return w_callable.call_obj_args(w_obj, args)
            # end of hack for performance
        return self.call_args(w_callable, args.prepend(w_obj))

    def call(self, w_callable, w_args, w_kwds=None):
        args = Arguments.frompacked(self, w_args, w_kwds)
        return self.call_args(w_callable, args)

    def _try_fetch_pycode(self, w_func):
        from pypy.interpreter.function import Function, Method
        if isinstance(w_func, Method):
            w_func = w_func.w_function
        if isinstance(w_func, Function):
            return w_func.code
        return None

    def call_function(self, w_func, *args_w):
        nargs = len(args_w) # used for pruning funccall versions
        if not self.config.objspace.disable_call_speedhacks and nargs < 5:
            # start of hack for performance
            from pypy.interpreter.function import Function, Method
            if isinstance(w_func, Method):
                if nargs < 4:
                    func = w_func.w_function
                    if isinstance(func, Function):
                        return func.funccall(w_func.w_instance, *args_w)

            if isinstance(w_func, Function):
                return w_func.funccall(*args_w)
            # end of hack for performance

        args = Arguments(self, list(args_w))
        return self.call_args(w_func, args)

    def call_valuestack(self, w_func, nargs, frame, methodcall=False):
        # methodcall is only used for better error messages in argument.py
        from pypy.interpreter.function import Function, Method, is_builtin_code
        if frame.get_is_being_profiled() and is_builtin_code(w_func):
            # XXX: this code is copied&pasted :-( from the slow path below
            # call_valuestack().
            args = frame.make_arguments(nargs)
            return self.call_args_and_c_profile(frame, w_func, args)

        if not self.config.objspace.disable_call_speedhacks:
            # start of hack for performance
            if isinstance(w_func, Method):
                # reuse callable stack place for w_inst
                frame.settopvalue(w_func.w_instance, nargs)
                nargs += 1
                methodcall = True
                w_func = w_func.w_function

            if isinstance(w_func, Function):
                return w_func.funccall_valuestack(
                        nargs, frame, methodcall=methodcall)
            # end of hack for performance

        args = frame.make_arguments(nargs)
        return self.call_args(w_func, args)

    def call_args_and_c_profile(self, frame, w_func, args):
        ec = self.getexecutioncontext()
        ec.c_call_trace(frame, w_func, args)
        try:
            w_res = self.call_args(w_func, args)
        except OperationError:
            ec.c_exception_trace(frame, w_func)
            raise
        ec.c_return_trace(frame, w_func, args)
        return w_res

    def call_method(self, w_obj, methname, *arg_w):
        w_meth = self.getattr(w_obj, self.wrap(methname))
        return self.call_function(w_meth, *arg_w)

    def raise_key_error(self, w_key):
        e = self.call_function(self.w_KeyError, w_key)
        raise OperationError(self.w_KeyError, e)

    def lookup(self, w_obj, name):
        w_type = self.type(w_obj)
        w_mro = self.getattr(w_type, self.wrap("__mro__"))
        for w_supertype in self.fixedview(w_mro):
            w_value = w_supertype.getdictvalue(self, name)
            if w_value is not None:
                return w_value
        return None

    def is_generator(self, w_obj):
        from pypy.interpreter.generator import GeneratorIterator
        return isinstance(w_obj, GeneratorIterator)

    def callable(self, w_obj):
        return self.wrap(self.lookup(w_obj, "__call__") is not None)

    def issequence_w(self, w_obj):
        flag = self.type(w_obj).flag_map_or_seq
        if flag == 'M':
            return False
        elif flag == 'S':
            return True
        else:
            return (self.lookup(w_obj, '__getitem__') is not None)

    def ismapping_w(self, w_obj):
        flag = self.type(w_obj).flag_map_or_seq
        if flag == 'M':
            return True
        elif flag == 'S':
            return False
        else:
            return self.lookup(w_obj, '__getitem__') is not None

    # The code below only works
    # for the simple case (new-style instance).
    # These methods are patched with the full logic by the builtins
    # module when it is loaded

    def abstract_issubclass_w(self, w_cls1, w_cls2, allow_override=False):
        # Equivalent to 'issubclass(cls1, cls2)'.
        return self.issubtype_w(w_cls1, w_cls2)

    def abstract_isinstance_w(self, w_obj, w_cls, allow_override=False):
        # Equivalent to 'isinstance(obj, cls)'.
        return self.isinstance_w(w_obj, w_cls)

    def abstract_isclass_w(self, w_obj):
        # Equivalent to 'isinstance(obj, type)'.
        return self.isinstance_w(w_obj, self.w_type)

    def abstract_getclass(self, w_obj):
        # Equivalent to 'obj.__class__'.
        return self.type(w_obj)

    def isabstractmethod_w(self, w_obj):
        try:
            w_result = self.getattr(w_obj, self.wrap("__isabstractmethod__"))
        except OperationError as e:
            if e.match(self, self.w_AttributeError):
                return False
            raise
        return self.is_true(w_result)

    # CPython rules allows subclasses of BaseExceptions to be exceptions.
    # This is slightly less general than the case above, so we prefix
    # it with exception_

    def exception_is_valid_obj_as_class_w(self, w_obj):
        if not self.isinstance_w(w_obj, self.w_type):
            return False
        return self.issubtype_w(w_obj, self.w_BaseException)

    def exception_is_valid_class_w(self, w_cls):
        return self.issubtype_w(w_cls, self.w_BaseException)

    def exception_getclass(self, w_obj):
        return self.type(w_obj)

    def exception_issubclass_w(self, w_cls1, w_cls2):
        return self.issubtype_w(w_cls1, w_cls2)

    def new_exception_class(self, *args, **kwargs):
        "NOT_RPYTHON; convenience method to create excceptions in modules"
        return new_exception_class(self, *args, **kwargs)

    # end of special support code

    def eval(self, expression, w_globals, w_locals, hidden_applevel=False):
        "NOT_RPYTHON: For internal debugging."
        if isinstance(expression, str):
            compiler = self.createcompiler()
            expression = compiler.compile(expression, '?', 'eval', 0,
                                         hidden_applevel=hidden_applevel)
        else:
            raise TypeError('space.eval(): expected a string, code or PyCode object')
        return expression.exec_code(self, w_globals, w_locals)

    def exec_(self, statement, w_globals, w_locals, hidden_applevel=False,
              filename=None):
        "NOT_RPYTHON: For internal debugging."
        if filename is None:
            filename = '?'
        from pypy.interpreter.pycode import PyCode
        if isinstance(statement, str):
            compiler = self.createcompiler()
            statement = compiler.compile(statement, filename, 'exec', 0,
                                         hidden_applevel=hidden_applevel)
        if not isinstance(statement, PyCode):
            raise TypeError('space.exec_(): expected a string, code or PyCode object')
        w_key = self.wrap('__builtins__')
        if not self.contains_w(w_globals, w_key):
            self.setitem(w_globals, w_key, self.wrap(self.builtin))
        return statement.exec_code(self, w_globals, w_locals)

    @specialize.arg(2)
    def appexec(self, posargs_w, source):
        """ return value from executing given source at applevel.
            EXPERIMENTAL. The source must look like
               '''(x, y):
                       do_stuff...
                       return result
               '''
        """
        w_func = self.fromcache(AppExecCache).getorbuild(source)
        args = Arguments(self, list(posargs_w))
        return self.call_args(w_func, args)

    def _next_or_none(self, w_it):
        try:
            return self.next(w_it)
        except OperationError as e:
            if not e.match(self, self.w_StopIteration):
                raise
            return None

    @specialize.arg(3)
    def compare_by_iteration(self, w_iterable1, w_iterable2, op):
        w_it1 = self.iter(w_iterable1)
        w_it2 = self.iter(w_iterable2)
        while True:
            w_x1 = self._next_or_none(w_it1)
            w_x2 = self._next_or_none(w_it2)
            if w_x1 is None or w_x2 is None:
                if op == 'eq': return self.newbool(w_x1 is w_x2)  # both None
                if op == 'ne': return self.newbool(w_x1 is not w_x2)
                if op == 'lt': return self.newbool(w_x2 is not None)
                if op == 'le': return self.newbool(w_x1 is None)
                if op == 'gt': return self.newbool(w_x1 is not None)
                if op == 'ge': return self.newbool(w_x2 is None)
                assert False, "bad value for op"
            if not self.eq_w(w_x1, w_x2):
                if op == 'eq': return self.w_False
                if op == 'ne': return self.w_True
                if op == 'lt': return self.lt(w_x1, w_x2)
                if op == 'le': return self.le(w_x1, w_x2)
                if op == 'gt': return self.gt(w_x1, w_x2)
                if op == 'ge': return self.ge(w_x1, w_x2)
                assert False, "bad value for op"

    def decode_index(self, w_index_or_slice, seqlength):
        """Helper for custom sequence implementations
             -> (index, 0, 0) or
                (start, stop, step)
        """
        if self.isinstance_w(w_index_or_slice, self.w_slice):
            from pypy.objspace.std.sliceobject import W_SliceObject
            assert isinstance(w_index_or_slice, W_SliceObject)
            start, stop, step = w_index_or_slice.indices3(self, seqlength)
        else:
            start = self.int_w(w_index_or_slice, allow_conversion=False)
            if start < 0:
                start += seqlength
            if not (0 <= start < seqlength):
                raise oefmt(self.w_IndexError, "index out of range")
            stop = 0
            step = 0
        return start, stop, step

    def decode_index4(self, w_index_or_slice, seqlength):
        """Helper for custom sequence implementations
             -> (index, 0, 0, 1) or
                (start, stop, step, slice_length)
        """
        if self.isinstance_w(w_index_or_slice, self.w_slice):
            from pypy.objspace.std.sliceobject import W_SliceObject
            assert isinstance(w_index_or_slice, W_SliceObject)
            start, stop, step, length = w_index_or_slice.indices4(self,
                                                                  seqlength)
        else:
            start = self.int_w(w_index_or_slice, allow_conversion=False)
            if start < 0:
                start += seqlength
            if not (0 <= start < seqlength):
                raise oefmt(self.w_IndexError, "index out of range")
            stop = 0
            step = 0
            length = 1
        return start, stop, step, length

    def getindex_w(self, w_obj, w_exception, objdescr=None):
        """Return w_obj.__index__() as an RPython int.
        If w_exception is None, silently clamp in case of overflow;
        else raise w_exception.
        """
        try:
            w_index = self.index(w_obj)
        except OperationError as err:
            if objdescr is None or not err.match(self, self.w_TypeError):
                raise
            raise oefmt(self.w_TypeError,
                        "%s indices must be integers or slices, not %T",
                        objdescr, w_obj)
        try:
            # allow_conversion=False it's not really necessary because the
            # return type of __index__ is already checked by space.index(),
            # but there is no reason to allow conversions anyway
            index = self.int_w(w_index, allow_conversion=False)
        except OperationError as err:
            if not err.match(self, self.w_OverflowError):
                raise
            if not w_exception:
                # w_index should be a long object, but can't be sure of that
                if self.is_true(self.lt(w_index, self.wrap(0))):
                    return -sys.maxint-1
                else:
                    return sys.maxint
            else:
                raise oefmt(w_exception,
                            "cannot fit '%T' into an index-sized integer",
                            w_obj)
        else:
            return index

    def getslice(space, w_obj, w_start, w_stop):
        w_slice = space.newslice(w_start, w_stop, space.w_None)
        return space.getitem(w_obj, w_slice)

    def setslice(space, w_obj, w_start, w_stop, w_sequence):
        w_slice = space.newslice(w_start, w_stop, space.w_None)
        return space.setitem(w_obj, w_slice, w_sequence)

    def delslice(space, w_obj, w_start, w_stop):
        w_slice = space.newslice(w_start, w_stop, space.w_None)
        return space.delitem(w_obj, w_slice)

    def r_longlong_w(self, w_obj, allow_conversion=True):
        bigint = self.bigint_w(w_obj, allow_conversion)
        try:
            return bigint.tolonglong()
        except OverflowError:
            raise oefmt(self.w_OverflowError, "integer too large")

    def r_ulonglong_w(self, w_obj, allow_conversion=True):
        bigint = self.bigint_w(w_obj, allow_conversion)
        try:
            return bigint.toulonglong()
        except OverflowError:
            raise oefmt(self.w_OverflowError, "integer too large")
        except ValueError:
            raise oefmt(self.w_ValueError,
                        "cannot convert negative integer to unsigned int")

    BUF_SIMPLE   = 0x0000
    BUF_WRITABLE = 0x0001
    BUF_FORMAT   = 0x0004
    BUF_ND       = 0x0008
    BUF_STRIDES  = 0x0010 | BUF_ND
    BUF_C_CONTIGUOUS = 0x0020 | BUF_STRIDES
    BUF_F_CONTIGUOUS = 0x0040 | BUF_STRIDES
    BUF_ANY_CONTIGUOUS = 0x0080 | BUF_STRIDES
    BUF_INDIRECT = 0x0100 | BUF_STRIDES

    BUF_CONTIG_RO = BUF_ND
    BUF_CONTIG    = BUF_ND | BUF_WRITABLE

    BUF_FULL_RO = BUF_INDIRECT | BUF_FORMAT
    BUF_FULL    = BUF_INDIRECT | BUF_FORMAT | BUF_WRITABLE

    def check_buf_flags(self, flags, readonly):
        if readonly and flags & self.BUF_WRITABLE == self.BUF_WRITABLE:
            raise oefmt(self.w_BufferError, "Object is not writable.")

    def buffer_w(self, w_obj, flags):
        # New buffer interface, returns a buffer based on flags (PyObject_GetBuffer)
        try:
            return w_obj.buffer_w(self, flags)
        except BufferInterfaceNotFound:
            raise oefmt(self.w_TypeError,
                        "'%T' does not support the buffer interface", w_obj)

    def readbuf_w(self, w_obj):
        # Old buffer interface, returns a readonly buffer (PyObject_AsReadBuffer)
        try:
            return w_obj.buffer_w(self, self.BUF_SIMPLE)
        except BufferInterfaceNotFound:
            raise oefmt(self.w_TypeError,
                        "expected an object with a buffer interface")

    def writebuf_w(self, w_obj):
        # Old buffer interface, returns a writeable buffer (PyObject_AsWriteBuffer)
        try:
            return w_obj.buffer_w(self, self.BUF_WRITABLE)
        except BufferInterfaceNotFound:
            raise oefmt(self.w_TypeError,
                        "expected an object with a writable buffer interface")

    def charbuf_w(self, w_obj):
        # Old buffer interface, returns a character buffer (PyObject_AsCharBuffer)
        try:
            buf = w_obj.buffer_w(self, self.BUF_SIMPLE)
        except BufferInterfaceNotFound:
            raise oefmt(self.w_TypeError,
                        "expected an object with a buffer interface")
        else:
            return buf.as_str()

    def _getarg_error(self, expected, w_obj):
        if self.is_none(w_obj):
            e = oefmt(self.w_TypeError, "a %s is required, not None", expected)
        else:
            e = oefmt(self.w_TypeError, "a %s is requried, not %T", expected, w_obj)
        raise e

    @specialize.arg(1)
    def getarg_w(self, code, w_obj):
        if code == 'z*':
            if self.is_none(w_obj):
                return None
            code = 's*'
        if code == 's*':
            if self.isinstance_w(w_obj, self.w_str):
                return StringBuffer(w_obj.bytes_w(self))
            if self.isinstance_w(w_obj, self.w_unicode):
                return StringBuffer(w_obj.identifier_w(self))  # no surrogates
            try:
                return w_obj.buffer_w(self, self.BUF_SIMPLE)
            except BufferInterfaceNotFound:
                self._getarg_error("bytes or buffer", w_obj)
        elif code == 's#':
            if self.isinstance_w(w_obj, self.w_str):
                return w_obj.bytes_w(self)
            if self.isinstance_w(w_obj, self.w_unicode):
                return w_obj.identifier_w(self)    # no surrogates (forbidden)
            try:
                return w_obj.buffer_w(self, self.BUF_SIMPLE).as_str()
            except BufferInterfaceNotFound:
                self._getarg_error("bytes or read-only buffer", w_obj)
        elif code == 'w*':
            try:
                return w_obj.buffer_w(self, self.BUF_WRITABLE)
            except OperationError:
                pass
            except BufferInterfaceNotFound:
                pass
            self._getarg_error("read-write buffer", w_obj)
        elif code == 'y*':
            try:
                return w_obj.buffer_w(self, self.BUF_SIMPLE)
            except BufferInterfaceNotFound:
                self._getarg_error("bytes-like object", w_obj)
        else:
            assert False

    # XXX rename/replace with code more like CPython getargs for buffers
    def bufferstr_w(self, w_obj, flags=BUF_SIMPLE):
        # Directly returns an interp-level str.  Note that if w_obj is a
        # unicode string, this is different from str_w(buffer(w_obj)):
        # indeed, the latter returns a string with the raw bytes from
        # the underlying unicode buffer, but bufferstr_w() just converts
        # the unicode to an ascii string.  This inconsistency is kind of
        # needed because CPython has the same issue.  (Well, it's
        # unclear if there is any use at all for getting the bytes in
        # the unicode buffer.)
        try:
            return self.bytes_w(w_obj)
        except OperationError as e:
            if not e.match(self, self.w_TypeError):
                raise
        return self.buffer_w(w_obj, flags).as_str()

    def str_or_None_w(self, w_obj):
        return None if self.is_none(w_obj) else self.str_w(w_obj)

    def text_or_None_w(self, w_obj):
        return None if self.is_none(w_obj) else self.text_w(w_obj)

    @not_rpython
    def str_w(self, w_obj):
        """
        if w_obj is unicode, call text_w() (i.e., return the UTF-8-nosg
        encoded string). Else, call bytes_w().

        We should kill str_w completely and manually substitute it with
        text_w/identifier_w/bytes_w at all call sites.  It remains for
        now for tests only.
        """
        if self.isinstance_w(w_obj, self.w_unicode):
            return w_obj.text_w(self)
        else:
            return w_obj.bytes_w(self)

    def bytes_w(self, w_obj):
        return w_obj.bytes_w(self)

    def str0_w(self, w_obj):
        "Like str_w, but rejects strings with NUL bytes."
        from rpython.rlib import rstring
        result = self.str_w(w_obj)
        if '\x00' in result:
            raise oefmt(self.w_ValueError,
                        "argument must be a string without NUL characters")
        return rstring.assert_str0(result)

    def bytes0_w(self, w_obj):
        "Like bytes_w, but rejects strings with NUL bytes."
        from rpython.rlib import rstring
        result = self.bytes_w(w_obj)
        if '\x00' in result:
            raise oefmt(self.w_ValueError,
                        "argument must be a string without NUL characters")
        return rstring.assert_str0(result)

    def int_w(self, w_obj, allow_conversion=True):
        """
        Unwrap an app-level int object into an interpret-level int.

        If allow_conversion==True, w_obj might be of any type which implements
        __int__, *except* floats which are explicitly rejected. This is the
        same logic as CPython's PyArg_ParseTuple. If you want to also allow
        floats, you can call space.int_w(space.int(w_obj)).

        If allow_conversion=False, w_obj needs to be an app-level int or a
        subclass.
        """
        return w_obj.int_w(self, allow_conversion)

    def int(self, w_obj):
        return w_obj.int(self)

    def uint_w(self, w_obj):
        return w_obj.uint_w(self)

    def bigint_w(self, w_obj, allow_conversion=True):
        """
        Like int_w, but return a rlib.rbigint object and call __long__ if
        allow_conversion is True.
        """
        return w_obj.bigint_w(self, allow_conversion)

    def float_w(self, w_obj, allow_conversion=True):
        """
        Like int_w, but return an interp-level float and call __float__ if
        allow_conversion is True.
        """
        return w_obj.float_w(self, allow_conversion)

    def unicode_w(self, w_obj):
        return w_obj.unicode_w(self)

    def unicode0_w(self, w_obj):
        "Like unicode_w, but rejects strings with NUL bytes."
        from rpython.rlib import rstring
        result = w_obj.unicode_w(self)
        if u'\x00' in result:
            raise oefmt(self.w_ValueError,
                        "argument must be a unicode string without NUL "
                        "characters")
        return rstring.assert_str0(result)

    def realunicode_w(self, w_obj):
        # Like unicode_w, but only works if w_obj is really of type
        # 'unicode'.
        if not self.isinstance_w(w_obj, self.w_unicode):
            raise oefmt(self.w_TypeError, "argument must be a unicode")
        return self.unicode_w(w_obj)

    def text_w(self, w_obj):
        """
        Unwrap a unicode object and return a 'utf-8-nosg' byte string
        ('no surrogate').  This encoding always works and is in one-to-
        one correspondance with the unicode.
        """
        return w_obj.text_w(self)

    def identifier_w(self, w_obj):
        """
        Unwrap an object which is used as an identifier (i.e. names of
        variables, methdods, functions, classes etc.). In py3k, identifiers
        are unicode strings and are unwrapped as UTF-8 encoded byte strings.
        This differs from space.text_w() because it raises an app-level
        UnicodeEncodeError if the unicode string contains surrogates.
        This corresponds exactly to 'str.encode(obj, "utf-8")' at app-level.
        (XXX check what occurs on narrow builds or kill narrow builds!)
        """
        return w_obj.identifier_w(self)

    def fsencode(space, w_obj):
        from pypy.interpreter.unicodehelper import fsencode
        return fsencode(space, w_obj)

    def fsdecode(space, w_obj):
        from pypy.interpreter.unicodehelper import fsdecode
        return fsdecode(space, w_obj)

    def fsencode_w(self, w_obj):
        from rpython.rlib import rstring
        if self.isinstance_w(w_obj, self.w_unicode):
            w_obj = self.fsencode(w_obj)
        result = self.bufferstr_w(w_obj, self.BUF_FULL_RO)
        if '\x00' in result:
            raise oefmt(self.w_ValueError,
                        "argument must be a string without NUL characters")
        return rstring.assert_str0(result)

    def fsdecode_w(self, w_obj):
        if self.isinstance_w(w_obj, self.w_bytes):
            w_obj = self.fsdecode(w_obj)
        return self.unicode0_w(w_obj)

    def wrap_fsdecoded(self, x):
        return self.fsdecode(self.newbytes(x))

    def bool_w(self, w_obj):
        # Unwraps a bool, also accepting an int for compatibility.
        # For cases where you need to accept bools and ints and nothing
        # else.  Note that saying 'bool' in unwrap_spec() doesn't call
        # this, but the general is_true(),  accepting any object.
        return bool(self.int_w(w_obj))

    def ord(self, w_obj):
        return w_obj.ord(self)

    # This is all interface for gateway.py.
    gateway_int_w = int_w
    gateway_float_w = float_w
    gateway_r_longlong_w = r_longlong_w
    gateway_r_ulonglong_w = r_ulonglong_w

    def gateway_r_uint_w(self, w_obj):
        if self.isinstance_w(w_obj, self.w_float):
            raise oefmt(self.w_TypeError,
                        "integer argument expected, got float")
        return self.uint_w(self.int(w_obj))

    def gateway_nonnegint_w(self, w_obj):
        # Like space.gateway_int_w(), but raises an app-level ValueError if
        # the integer is negative.  Here for gateway.py.
        value = self.gateway_int_w(w_obj)
        if value < 0:
            raise oefmt(self.w_ValueError, "expected a non-negative integer")
        return value

    def c_int_w(self, w_obj):
        # Like space.gateway_int_w(), but raises an app-level OverflowError if
        # the integer does not fit in 32 bits.  Here for gateway.py.
        value = self.gateway_int_w(w_obj)
        if value < INT_MIN or value > INT_MAX:
            raise oefmt(self.w_OverflowError, "expected a 32-bit integer")
        return value

    def c_uint_w(self, w_obj):
        # Like space.gateway_uint_w(), but raises an app-level OverflowError if
        # the integer does not fit in 32 bits.  Here for gateway.py.
        value = self.uint_w(w_obj)
        if value > UINT_MAX:
            raise oefmt(self.w_OverflowError,
                        "expected an unsigned 32-bit integer")
        return value

    def c_nonnegint_w(self, w_obj):
        # Like space.gateway_int_w(), but raises an app-level ValueError if
        # the integer is negative or does not fit in 32 bits.  Here
        # for gateway.py.
        value = self.int_w(w_obj)
        if value < 0:
            raise oefmt(self.w_ValueError, "expected a non-negative integer")
        if value > INT_MAX:
            raise oefmt(self.w_OverflowError, "expected a 32-bit integer")
        return value

    def c_short_w(self, w_obj):
        value = self.int_w(w_obj)
        if value < SHRT_MIN:
            raise oefmt(self.w_OverflowError,
                "signed short integer is less than minimum")
        elif value > SHRT_MAX:
            raise oefmt(self.w_OverflowError,
                "signed short integer is greater than maximum")
        return value

    def c_ushort_w(self, w_obj):
        value = self.int_w(w_obj)
        if value < 0:
            raise oefmt(self.w_OverflowError,
                "can't convert negative value to C unsigned short")
        elif value > USHRT_MAX:
            raise oefmt(self.w_OverflowError,
                "Python int too large for C unsigned short")
        return value

    def c_uid_t_w(self, w_obj):
        # xxx assumes that uid_t and gid_t are a C unsigned int.
        # Equivalent to space.c_uint_w(), with the exception that
        # it also accepts -1 and converts that to UINT_MAX, which
        # is (uid_t)-1.  And values smaller than -1 raise
        # OverflowError, not ValueError.
        try:
            return self.c_uint_w(w_obj)
        except OperationError as e:
            if e.match(self, self.w_ValueError):
                # ValueError: cannot convert negative integer to unsigned
                if self.int_w(w_obj) == -1:
                    return UINT_MAX
                raise oefmt(self.w_OverflowError,
                            "user/group id smaller than minimum (-1)")
            raise

    def truncatedint_w(self, w_obj, allow_conversion=True):
        # Like space.gateway_int_w(), but return the integer truncated
        # instead of raising OverflowError.  For obscure cases only.
        try:
            return self.int_w(w_obj, allow_conversion)
        except OperationError as e:
            if not e.match(self, self.w_OverflowError):
                raise
            from rpython.rlib.rarithmetic import intmask
            return intmask(self.bigint_w(w_obj).uintmask())

    def truncatedlonglong_w(self, w_obj, allow_conversion=True):
        # Like space.gateway_r_longlong_w(), but return the integer truncated
        # instead of raising OverflowError.
        try:
            return self.r_longlong_w(w_obj, allow_conversion)
        except OperationError as e:
            if not e.match(self, self.w_OverflowError):
                raise
            from rpython.rlib.rarithmetic import longlongmask
            return longlongmask(self.bigint_w(w_obj).ulonglongmask())

    def c_filedescriptor_w(self, w_fd):
        # This is only used sometimes in CPython, e.g. for os.fsync() but
        # not os.close().  It's likely designed for 'select'.  It's irregular
        # in the sense that it expects either a real int/long or an object
        # with a fileno(), but not an object with an __int__().
        if not self.isinstance_w(w_fd, self.w_int):
            try:
                w_fileno = self.getattr(w_fd, self.wrap("fileno"))
            except OperationError as e:
                if e.match(self, self.w_AttributeError):
                    raise oefmt(self.w_TypeError,
                                "argument must be an int, or have a fileno() "
                                "method.")
                raise
            w_fd = self.call_function(w_fileno)
            if not self.isinstance_w(w_fd, self.w_int):
                raise oefmt(self.w_TypeError,
                            "fileno() returned a non-integer")
        fd = self.c_int_w(w_fd)  # Can raise w_OverflowError
        if fd < 0:
            raise oefmt(self.w_ValueError,
                "file descriptor cannot be a negative integer (%d)", fd)
        return fd

    def warn(self, w_msg, w_warningcls, stacklevel=2):
        from pypy.module._warnings.interp_warnings import do_warn

        # 'w_warningcls' must a Warning subclass
        if not we_are_translated():
            assert self.issubtype_w(w_warningcls, self.w_Warning)
        do_warn(self, w_msg, w_warningcls, stacklevel - 1)


class AppExecCache(SpaceCache):
    def build(cache, source):
        """ NOT_RPYTHON """
        space = cache.space
        # XXX will change once we have our own compiler
        import py
        source = source.lstrip()
        assert source.startswith('('), "incorrect header in:\n%s" % (source,)
        source = py.code.Source("def anonymous%s\n" % source)
        w_glob = space.newdict(module=True)
        space.exec_(str(source), w_glob, w_glob)
        return space.getitem(w_glob, space.newtext('anonymous'))


# Table describing the regular part of the interface of object spaces,
# namely all methods which only take w_ arguments and return a w_ result
# (if any).

ObjSpace.MethodTable = [
# method name # symbol # number of arguments # special method name(s)
    ('is_',             'is',        2, []),
    ('id',              'id',        1, []),
    ('type',            'type',      1, []),
    ('isinstance',      'isinstance', 2, ['__instancecheck__']),
    ('issubtype',       'issubtype', 2, ['__subclasscheck__']),  # not for old-style classes
    ('repr',            'repr',      1, ['__repr__']),
    ('str',             'str',       1, ['__str__']),
    ('format',          'format',    2, ['__format__']),
    ('len',             'len',       1, ['__len__']),
    ('hash',            'hash',      1, ['__hash__']),
    ('getattr',         'getattr',   2, ['__getattribute__']),
    ('setattr',         'setattr',   3, ['__setattr__']),
    ('delattr',         'delattr',   2, ['__delattr__']),
    ('getitem',         'getitem',   2, ['__getitem__']),
    ('setitem',         'setitem',   3, ['__setitem__']),
    ('delitem',         'delitem',   2, ['__delitem__']),
    ('trunc',           'trunc',     1, ['__trunc__']),
    ('pos',             'pos',       1, ['__pos__']),
    ('neg',             'neg',       1, ['__neg__']),
    ('nonzero',         'truth',     1, ['__bool__']),
    ('abs',             'abs',       1, ['__abs__']),
    ('ord',             'ord',       1, []),
    ('invert',          '~',         1, ['__invert__']),
    ('add',             '+',         2, ['__add__', '__radd__']),
    ('sub',             '-',         2, ['__sub__', '__rsub__']),
    ('mul',             '*',         2, ['__mul__', '__rmul__']),
    ('truediv',         '/',         2, ['__truediv__', '__rtruediv__']),
    ('floordiv',        '//',        2, ['__floordiv__', '__rfloordiv__']),
    ('div',             'div',       2, ['__div__', '__rdiv__']),
    ('mod',             '%',         2, ['__mod__', '__rmod__']),
    ('divmod',          'divmod',    2, ['__divmod__', '__rdivmod__']),
    ('pow',             '**',        3, ['__pow__', '__rpow__']),
    ('lshift',          '<<',        2, ['__lshift__', '__rlshift__']),
    ('rshift',          '>>',        2, ['__rshift__', '__rrshift__']),
    ('and_',            '&',         2, ['__and__', '__rand__']),
    ('or_',             '|',         2, ['__or__', '__ror__']),
    ('xor',             '^',         2, ['__xor__', '__rxor__']),
    ('matmul',          '@',         2, ['__matmul__', '__rmatmul__']),
    ('int',             'int',       1, ['__int__']),
    ('index',           'index',     1, ['__index__']),
    ('float',           'float',     1, ['__float__']),
    ('inplace_add',     '+=',        2, ['__iadd__']),
    ('inplace_sub',     '-=',        2, ['__isub__']),
    ('inplace_mul',     '*=',        2, ['__imul__']),
    ('inplace_truediv', '/=',        2, ['__itruediv__']),
    ('inplace_floordiv','//=',       2, ['__ifloordiv__']),
    ('inplace_div',     'div=',      2, ['__idiv__']),
    ('inplace_mod',     '%=',        2, ['__imod__']),
    ('inplace_pow',     '**=',       2, ['__ipow__']),
    ('inplace_lshift',  '<<=',       2, ['__ilshift__']),
    ('inplace_rshift',  '>>=',       2, ['__irshift__']),
    ('inplace_and',     '&=',        2, ['__iand__']),
    ('inplace_or',      '|=',        2, ['__ior__']),
    ('inplace_xor',     '^=',        2, ['__ixor__']),
    ('inplace_matmul',  '@=',        2, ['__imatmul__']),
    ('lt',              '<',         2, ['__lt__', '__gt__']),
    ('le',              '<=',        2, ['__le__', '__ge__']),
    ('eq',              '==',        2, ['__eq__', '__eq__']),
    ('ne',              '!=',        2, ['__ne__', '__ne__']),
    ('gt',              '>',         2, ['__gt__', '__lt__']),
    ('ge',              '>=',        2, ['__ge__', '__le__']),
    ('contains',        'contains',  2, ['__contains__']),
    ('iter',            'iter',      1, ['__iter__']),
    ('next',            'next',      1, ['__next__']),
#    ('call',            'call',      3, ['__call__']),
    ('get',             'get',       3, ['__get__']),
    ('set',             'set',       3, ['__set__']),
    ('delete',          'delete',    2, ['__delete__']),
]

ObjSpace.BuiltinModuleTable = [
    'builtins',
    'sys',
]

ObjSpace.ConstantTable = [
    'None',
    'False',
    'True',
    'Ellipsis',
    'NotImplemented',
]

ObjSpace.ExceptionTable = [
    'ArithmeticError',
    'AssertionError',
    'AttributeError',
    'BaseException',
    'BufferError',
    'BytesWarning',
    'BlockingIOError',
    'DeprecationWarning',
    'EOFError',
    'EnvironmentError',
    'Exception',
    'FloatingPointError',
    'FutureWarning',
    'GeneratorExit',
    'IOError',
    'ImportError',
    'ImportWarning',
    'IndentationError',
    'IndexError',
    'KeyError',
    'KeyboardInterrupt',
    'LookupError',
    'MemoryError',
    'NameError',
    'NotImplementedError',
    'OSError',
    'OverflowError',
    'ReferenceError',
    'ResourceWarning',
    'RecursionError',
    'RuntimeError',
    'StopIteration',
    'SyntaxError',
    'SyntaxWarning',
    'SystemError',
    'SystemExit',
    'TabError',
    'TypeError',
    'UnboundLocalError',
    'UnicodeDecodeError',
    'UnicodeEncodeError',
    'UnicodeError',
    'UnicodeTranslateError',
    'UnicodeWarning',
    'ValueError',
    'Warning',
    'ZeroDivisionError',
    'RuntimeWarning',
    'PendingDeprecationWarning',
    'UserWarning',
]

if sys.platform.startswith("win"):
    ObjSpace.ExceptionTable += ['WindowsError']

## Irregular part of the interface:
#
#                                   wrap(x) -> w_x
#                              str_w(w_str) -> str
#              int_w(w_ival or w_long_ival) -> ival
#                       float_w(w_floatval) -> floatval
#             uint_w(w_ival or w_long_ival) -> r_uint_val (unsigned int value)
#             bigint_w(w_ival or w_long_ival) -> rbigint
#                               unwrap(w_x) -> x
#                              is_true(w_x) -> True or False
#                  newtuple([w_1, w_2,...]) -> w_tuple
#                   newlist([w_1, w_2,...]) -> w_list
#                                 newdict() -> empty w_dict
#           newslice(w_start,w_stop,w_step) -> w_slice
#              call_args(w_obj,Arguments()) -> w_result

ObjSpace.IrregularOpTable = [
    'wrap',
    'bytes_w',
    'int_w',
    'float_w',
    'uint_w',
    'bigint_w',
    'unicode_w',
    'unwrap',
    'is_true',
    'is_w',
    'newtuple',
    'newlist',
    'newdict',
    'newslice',
    'call_args',
]<|MERGE_RESOLUTION|>--- conflicted
+++ resolved
@@ -622,7 +622,6 @@
         """NOT_RPYTHON"""
         w_dic = self.exceptions_module.getdict(self)
         exc_types_w = {}
-<<<<<<< HEAD
         w_iter = self.iter(w_dic)
         while True:
             try:
@@ -631,11 +630,7 @@
                 if not e.match(self, self.w_StopIteration):
                     raise
                 break
-            name = self.str_w(w_name)
-=======
-        for w_name in self.unpackiterable(w_keys):
             name = self.text_w(w_name)
->>>>>>> c7dcea6e
             if not name.startswith('__'):
                 excname = name
                 w_exc = self.getitem(w_dic, w_name)
