import sys

from rpython.rlib.cache import Cache
from rpython.tool.uid import HUGEVAL_BYTES
from rpython.rlib import jit, types
from rpython.rlib.buffer import StringBuffer
from rpython.rlib.debug import make_sure_not_resized
from rpython.rlib.objectmodel import (we_are_translated, newlist_hint,
     compute_unique_id, specialize, not_rpython)
from rpython.rlib.signature import signature
from rpython.rlib.rarithmetic import r_uint, SHRT_MIN, SHRT_MAX, \
    INT_MIN, INT_MAX, UINT_MAX, USHRT_MAX

from pypy.interpreter.executioncontext import (ExecutionContext, ActionFlag,
    make_finalizer_queue)
from pypy.interpreter.error import OperationError, new_exception_class, oefmt
from pypy.interpreter.argument import Arguments
from pypy.interpreter.miscutils import ThreadLocals, make_weak_value_dictionary


__all__ = ['ObjSpace', 'OperationError', 'W_Root']

unpackiterable_driver = jit.JitDriver(name='unpackiterable',
                                      greens=['tp'],
                                      reds=['items', 'w_iterator'])


class W_Root(object):
    """This is the abstract root class of all wrapped objects that live
    in a 'normal' object space like StdObjSpace."""
    __slots__ = ('__weakref__',)
    _must_be_light_finalizer_ = True
    user_overridden_class = False

    def getdict(self, space):
        return None

    def getdictvalue(self, space, attr):
        w_dict = self.getdict(space)
        if w_dict is not None:
            return space.finditem_str(w_dict, attr)
        return None

    def setdictvalue(self, space, attr, w_value):
        w_dict = self.getdict(space)
        if w_dict is not None:
            space.setitem_str(w_dict, attr, w_value)
            return True
        return False

    def deldictvalue(self, space, attr):
        w_dict = self.getdict(space)
        if w_dict is not None:
            try:
                space.delitem(w_dict, space.newtext(attr))
                return True
            except OperationError as ex:
                if not ex.match(space, space.w_KeyError):
                    raise
        return False

    def setdict(self, space, w_dict):
        raise oefmt(space.w_TypeError,
                     "attribute '__dict__' of %T objects is not writable",
                     self)

    # to be used directly only by space.type implementations
    def getclass(self, space):
        return space.gettypeobject(self.typedef)

    def setclass(self, space, w_subtype):
        raise oefmt(space.w_TypeError,
                    "__class__ assignment: only for heap types")

    def user_setup(self, space, w_subtype):
        raise NotImplementedError("only for interp-level user subclasses "
                                  "from typedef.py")

    def getname(self, space):
        try:
            return space.unicode_w(space.getattr(self, space.newtext('__name__')))
        except OperationError as e:
            if e.match(space, space.w_TypeError) or e.match(space, space.w_AttributeError):
                return u'?'
            raise

    def getaddrstring(self, space):
        # slowish
        w_id = space.id(self)
        w_4 = space.newint(4)
        w_0x0F = space.newint(0x0F)
        i = 2 * HUGEVAL_BYTES
        addrstring = [' '] * i
        while True:
            n = space.int_w(space.and_(w_id, w_0x0F), allow_conversion=False)
            n += ord('0')
            if n > ord('9'):
                n += (ord('a') - ord('9') - 1)
            i -= 1
            addrstring[i] = chr(n)
            if i == 0:
                break
            w_id = space.rshift(w_id, w_4)
        return ''.join(addrstring)

    def getrepr(self, space, info, moreinfo=u''):
        addrstring = unicode(self.getaddrstring(space))
        return space.newunicode(u"<%s at 0x%s%s>" % (info, addrstring, moreinfo))

    def getslotvalue(self, index):
        raise NotImplementedError

    def setslotvalue(self, index, w_val):
        raise NotImplementedError

    def delslotvalue(self, index):
        raise NotImplementedError

    def descr_call_mismatch(self, space, opname, RequiredClass, args):
        if RequiredClass is None:
            classname = '?'
        else:
            classname = wrappable_class_name(RequiredClass)
        raise oefmt(space.w_TypeError,
                    "'%s' object expected, got '%T' instead", classname, self)

    # used by _weakref implemenation

    def getweakref(self):
        return None

    def setweakref(self, space, weakreflifeline):
        raise oefmt(space.w_TypeError,
                    "cannot create weak reference to '%T' object", self)

    def delweakref(self):
        pass

    def clear_all_weakrefs(self):
        """Ensures that weakrefs (if any) are cleared now.  This is
        called by UserDelAction before the object is finalized further.
        """
        lifeline = self.getweakref()
        if lifeline is not None:
            # Clear all weakrefs to this object before we proceed with
            # the destruction of the object.  We detach the lifeline
            # first: if the code following before_del() calls the
            # app-level, e.g. a user-defined __del__(), and this code
            # tries to use weakrefs again, it won't reuse the broken
            # (already-cleared) weakrefs from this lifeline.
            self.delweakref()
            lifeline.clear_all_weakrefs()

    def _finalize_(self):
        """The RPython-level finalizer.

        By default, it is *not called*.  See self.register_finalizer().
        Be ready to handle the case where the object is only half
        initialized.  Also, in some cases the object might still be
        visible to app-level after _finalize_() is called (e.g. if
        there is a __del__ that resurrects).
        """

    def register_finalizer(self, space):
        """Register a finalizer for this object, so that
        self._finalize_() will be called.  You must call this method at
        most once.  Be ready to handle in _finalize_() the case where
        the object is half-initialized, even if you only call
        self.register_finalizer() at the end of the initialization.
        This is because there are cases where the finalizer is already
        registered before: if the user makes an app-level subclass with
        a __del__.  (In that case only, self.register_finalizer() does
        nothing, because the finalizer is already registered in
        allocate_instance().)
        """
        if self.user_overridden_class and self.getclass(space).hasuserdel:
            # already registered by space.allocate_instance()
            if not we_are_translated():
                assert space.finalizer_queue._already_registered(self)
        else:
            if not we_are_translated():
                # does not make sense if _finalize_ is not overridden
                assert self._finalize_.im_func is not W_Root._finalize_.im_func
            space.finalizer_queue.register_finalizer(self)

    def may_unregister_rpython_finalizer(self, space):
        """Optimization hint only: if there is no user-defined __del__()
        method, pass the hint ``don't call any finalizer'' to rgc.
        """
        if not self.getclass(space).hasuserdel:
            from rpython.rlib import rgc
            rgc.may_ignore_finalizer(self)

    # hooks that the mapdict implementations needs:
    def _get_mapdict_map(self):
        return None
    def _set_mapdict_map(self, map):
        raise NotImplementedError
    def _mapdict_read_storage(self, index):
        raise NotImplementedError
    def _mapdict_write_storage(self, index, value):
        raise NotImplementedError
    def _mapdict_storage_length(self):
        raise NotImplementedError
    def _set_mapdict_storage_and_map(self, storage, map):
        raise NotImplementedError

    # -------------------------------------------------------------------

    def is_w(self, space, w_other):
        return self is w_other

    def immutable_unique_id(self, space):
        return None

    def buffer_w(self, space, flags):
        return self.__buffer_w(space, flags).buffer_w(space, flags)

    def __buffer_w(self, space, flags):
        if flags & space.BUF_WRITABLE:
            w_impl = space.lookup(self, '__wbuffer__')
        else:
            w_impl = space.lookup(self, '__rbuffer__')
        if w_impl is None:
            w_impl = space.lookup(self, '__buffer__')
        if w_impl is not None:
            w_result = space.get_and_call_function(w_impl, self,
                                                   space.newint(flags))
            if space.isinstance_w(w_result, space.w_memoryview):
                return w_result
        raise BufferInterfaceNotFound

    def bytes_w(self, space):
        self._typed_unwrap_error(space, "bytes")

    def unicode_w(self, space):
        self._typed_unwrap_error(space, "string")

    def identifier_w(self, space):
        self._typed_unwrap_error(space, "string")

    def text_w(self, space):
        self._typed_unwrap_error(space, "string")

    def bytearray_list_of_chars_w(self, space):
        self._typed_unwrap_error(space, "bytearray")

    def int_w(self, space, allow_conversion=True):
        # note that W_IntObject.int_w has a fast path and W_FloatObject.int_w
        # raises w_TypeError
        w_obj = self
        if allow_conversion:
            w_obj = space.int(self)
        return w_obj._int_w(space)

    def _int_w(self, space):
        self._typed_unwrap_error(space, "integer")

    def float_w(self, space, allow_conversion=True):
        w_obj = self
        if allow_conversion:
            w_obj = space.float(self)
        return w_obj._float_w(space)

    def _float_w(self, space):
        self._typed_unwrap_error(space, "float")

    def uint_w(self, space):
        self._typed_unwrap_error(space, "integer")

    def bigint_w(self, space, allow_conversion=True):
        # note that W_IntObject and W_LongObject have fast paths,
        # W_FloatObject.rbigint_w raises w_TypeError raises
        w_obj = self
        if allow_conversion:
            w_obj = space.int(self)
        return w_obj._bigint_w(space)

    def _bigint_w(self, space):
        self._typed_unwrap_error(space, "integer")

    def _typed_unwrap_error(self, space, expected):
        raise oefmt(space.w_TypeError,
                    "expected %s, got %T object", expected, self)

    def int(self, space):
        w_impl = space.lookup(self, '__int__')
        if w_impl is None:
            self._typed_unwrap_error(space, "integer")
        w_result = space.get_and_call_function(w_impl, self)

        if space.is_w(space.type(w_result), space.w_int):
            return w_result
        if space.isinstance_w(w_result, space.w_int):
            tp = space.type(w_result).name
            space.warn(space.newtext(
                "__int__ returned non-int (type %s).  "
                "The ability to return an instance of a strict subclass of int "
                "is deprecated, and may be removed in a future version of "
                "Python." % (tp,)), space.w_DeprecationWarning)
            return w_result
        raise oefmt(space.w_TypeError,
                    "__int__ returned non-int (type '%T')", w_result)

    def ord(self, space):
        raise oefmt(space.w_TypeError,
                    "ord() expected string of length 1, but %T found", self)

    def spacebind(self, space):
        """ Return a version of the object bound to a specific object space
        instance. This is used for objects (like e.g. TypeDefs) that are
        constructed before there is an object space instance. """
        return self

    @not_rpython
    def unwrap(self, space):
        # _____ this code is here to support testing only _____
        return self

    def unpackiterable_int(self, space):
        lst = space.listview_int(self)
        if lst:
            return lst[:]
        return None

    def unpackiterable_float(self, space):
        lst = space.listview_float(self)
        if lst:
            return lst[:]
        return None


class InterpIterable(object):
    def __init__(self, space, w_iterable):
        self.w_iter = space.iter(w_iterable)
        self.space = space

    def __iter__(self):
        return self

    def next(self):
        space = self.space
        try:
            return space.next(self.w_iter)
        except OperationError as e:
            if not e.match(space, space.w_StopIteration):
                raise
            raise StopIteration

class InternalSpaceCache(Cache):
    """A generic cache for an object space.  Arbitrary information can
    be attached to the space by defining a function or class 'f' which
    can be called as 'f(space)'.  Its result is stored in this
    ObjSpaceCache.
    """
    def __init__(self, space):
        Cache.__init__(self)
        self.space = space
    def _build(self, callable):
        return callable(self.space)

class SpaceCache(Cache):
    """A base class for all our concrete caches."""
    def __init__(self, space):
        Cache.__init__(self)
        self.space = space

    def _build(self, key):
        return self.build(key)

    def _ready(self, result):
        return self.ready(result)

    def ready(self, result):
        pass

class DescrMismatch(Exception):
    pass

class BufferInterfaceNotFound(Exception):
    pass

@specialize.memo()
def wrappable_class_name(Class):
    try:
        return Class.typedef.name
    except AttributeError:
        return 'internal subclass of %s' % (Class.__name__,)

class CannotHaveLock(Exception):
    """Raised by space.allocate_lock() if we're translating."""

# ____________________________________________________________

class ObjSpace(object):
    """Base class for the interpreter-level implementations of object spaces.
    http://pypy.readthedocs.org/en/latest/objspace.html"""

    @not_rpython
    def __init__(self, config=None):
        "Basic initialization of objects."
        self.fromcache = InternalSpaceCache(self).getorbuild
        self.threadlocals = ThreadLocals()
        # set recursion limit
        # sets all the internal descriptors
        if config is None:
            from pypy.config.pypyoption import get_pypy_config
            config = get_pypy_config(translating=False)
        self.config = config

        self.builtin_modules = {}
        self.reloading_modules = {}

        self.interned_strings = make_weak_value_dictionary(self, unicode, W_Root)
        self.actionflag = ActionFlag()    # changed by the signal module
        self.check_signal_action = None   # changed by the signal module
        make_finalizer_queue(W_Root, self)
        self._code_of_sys_exc_info = None

        self._builtin_functions_by_identifier = {'': None}

        # can be overridden to a subclass
        self.initialize()

    def startup(self):
        # To be called before using the space
        self.threadlocals.enter_thread(self)

        # Initialize already imported builtin modules
        from pypy.interpreter.module import Module
        w_modules = self.sys.get('modules')
        for w_modname in self.unpackiterable(
                                self.sys.get('builtin_module_names')):
            try:
                w_mod = self.getitem(w_modules, w_modname)
            except OperationError as e:
                if e.match(self, self.w_KeyError):
                    continue
                raise
            if isinstance(w_mod, Module) and not w_mod.startup_called:
                w_mod.init(self)

    def finish(self):
        self.wait_for_thread_shutdown()
        w_atexit = self.getbuiltinmodule('atexit')
        self.call_method(w_atexit, '_run_exitfuncs')
        self.sys.finalizing = True
        self.sys.flush_std_files(self)
        from pypy.interpreter.module import Module
        for w_mod in self.builtin_modules.values():
            if isinstance(w_mod, Module) and w_mod.startup_called:
                w_mod.shutdown(self)

    def wait_for_thread_shutdown(self):
        """Wait until threading._shutdown() completes, provided the threading
        module was imported in the first place.  The shutdown routine will
        wait until all non-daemon 'threading' threads have completed."""
        if not self.config.translation.thread:
            return

        w_modules = self.sys.get('modules')
        w_mod = self.finditem_str(w_modules, 'threading')
        if w_mod is None:
            return

        try:
            self.call_method(w_mod, "_shutdown")
        except OperationError as e:
            e.write_unraisable(self, "threading._shutdown()")

    def __repr__(self):
        try:
            return self._this_space_repr_
        except AttributeError:
            return self.__class__.__name__

    @not_rpython
    def setbuiltinmodule(self, importname):
        """load a lazy pypy/module and put it into sys.modules"""
        if '.' in importname:
            fullname = importname
            importname = fullname.rsplit('.', 1)[1]
        else:
            fullname = "pypy.module.%s" % importname

        Module = __import__(fullname,
                            None, None, ["Module"]).Module
        if Module.applevel_name is not None:
            name = Module.applevel_name
        else:
            name = importname

        mod = Module(self, self.newtext(name))
        mod.install()

        return name

    def getbuiltinmodule(self, name, force_init=False, reuse=True):
        w_name = self.newtext(name)
        w_modules = self.sys.get('modules')
        if not force_init:
            assert reuse
            try:
                return self.getitem(w_modules, w_name)
            except OperationError as e:
                if not e.match(self, self.w_KeyError):
                    raise

        # If the module is a builtin but not yet imported,
        # retrieve it and initialize it
        try:
            w_mod = self.builtin_modules[name]
        except KeyError:
            raise oefmt(self.w_SystemError,
                        "getbuiltinmodule() called with non-builtin module %s",
                        name)

        # Add the module to sys.modules and initialize the module. The
        # order is important to avoid recursions.
        from pypy.interpreter.module import Module
        if isinstance(w_mod, Module):
            if not reuse and w_mod.startup_called:
                # create a copy of the module.  (see issue1514) eventlet
                # patcher relies on this behaviour.
                w_mod2 = Module(self, w_name)
                self.setitem(w_modules, w_name, w_mod2)
                w_mod.getdict(self)  # unlazy w_initialdict
                self.call_method(w_mod2.getdict(self), 'update',
                                 w_mod.w_initialdict)
                return w_mod2
            self.setitem(w_modules, w_name, w_mod)
            w_mod.init(self)
        else:
            self.setitem(w_modules, w_name, w_mod)
        return w_mod

    @not_rpython
    def get_builtinmodule_to_install(self):
        try:
            return self._builtinmodule_list
        except AttributeError:
            pass

        modules = []

        # You can enable more modules by specifying --usemodules=xxx,yyy
        for name, value in self.config.objspace.usemodules:
            if value and name not in modules:
                modules.append(name)

        if self.config.objspace.extmodules:
            for name in self.config.objspace.extmodules.split(','):
                if name not in modules:
                    modules.append(name)

        self._builtinmodule_list = modules
        return self._builtinmodule_list

    ALL_BUILTIN_MODULES = [
        'posix', 'nt', 'os2', 'mac', 'ce', 'riscos',
        'math', 'array', 'select',
        '_random', '_sre', 'time', '_socket', 'errno',
        'unicodedata',
        'parser', 'fcntl', '_codecs', 'binascii'
    ]

    @not_rpython
    def make_builtins(self):
        "only for initializing the space."

        from pypy.module.exceptions import Module
        w_name = self.newtext('__exceptions__')
        self.exceptions_module = Module(self, w_name)
        self.exceptions_module.install()

        from pypy.module.imp import Module
        w_name = self.newtext('_imp')
        mod = Module(self, w_name)
        mod.install()

        from pypy.module.sys import Module
        w_name = self.newtext('sys')
        self.sys = Module(self, w_name)
        self.sys.install()

        from pypy.module.__builtin__ import Module
        w_name = self.newtext('builtins')
        self.builtin = Module(self, w_name)
        w_builtin = self.builtin
        w_builtin.install()
        self.setitem(self.builtin.w_dict, self.newtext('__builtins__'), w_builtin)

        # exceptions was bootstrapped as '__exceptions__' but still
        # lives in pypy/module/exceptions, we rename it below for
        # sys.builtin_module_names
        bootstrap_modules = set(('sys', 'imp', 'builtins', 'exceptions'))
        installed_builtin_modules = list(bootstrap_modules)

        exception_types_w = self.export_builtin_exceptions()

        # initialize with "bootstrap types" from objspace  (e.g. w_None)
        types_w = (self.get_builtin_types().items() +
                   exception_types_w.items())
        for name, w_type in types_w:
            self.setitem(self.builtin.w_dict, self.newtext(name), w_type)

        # install mixed modules
        for mixedname in self.get_builtinmodule_to_install():
            if mixedname not in bootstrap_modules:
                self.install_mixedmodule(mixedname, installed_builtin_modules)

        installed_builtin_modules.remove('exceptions')
        installed_builtin_modules.append('__exceptions__')
        installed_builtin_modules.sort()
        w_builtin_module_names = self.newtuple(
            [self.newtext(fn) for fn in installed_builtin_modules])

        # force this value into the dict without unlazyfying everything
        self.setitem(self.sys.w_dict, self.newtext('builtin_module_names'),
                     w_builtin_module_names)

    def get_builtin_types(self):
        """Get a dictionary mapping the names of builtin types to the type
        objects."""
        raise NotImplementedError

    @not_rpython
    def export_builtin_exceptions(self):
        w_dic = self.exceptions_module.getdict(self)
        exc_types_w = {}
        w_iter = self.iter(w_dic)
        while True:
            try:
                w_name = self.next(w_iter)
            except OperationError as e:
                if not e.match(self, self.w_StopIteration):
                    raise
                break
            name = self.text_w(w_name)
            if not name.startswith('__'):
                excname = name
                w_exc = self.getitem(w_dic, w_name)
                exc_types_w[name] = w_exc
                setattr(self, "w_" + excname, w_exc)
        return exc_types_w

    @not_rpython
    def install_mixedmodule(self, mixedname, installed_builtin_modules):
        modname = self.setbuiltinmodule(mixedname)
        if modname:
            assert modname not in installed_builtin_modules, (
                "duplicate interp-level module enabled for the "
                "app-level module %r" % (modname,))
            installed_builtin_modules.append(modname)

    @not_rpython
    def setup_builtin_modules(self):
        "only for initializing the space."
        if self.config.objspace.usemodules.cpyext:
            # Special-case this to have state.install_dll() called early, which
            # is required to initialise sys on Windows.
            from pypy.module.cpyext.state import State
            self.fromcache(State).build_api()
        self.getbuiltinmodule('sys')
        self.getbuiltinmodule('_imp')
        self.getbuiltinmodule('_frozen_importlib')
        self.getbuiltinmodule('builtins')
        for mod in self.builtin_modules.values():
            mod.setup_after_space_initialization()

    @not_rpython
    def initialize(self):
        """Abstract method that should put some minimal
        content into the w_builtins."""

    def getexecutioncontext(self):
        "Return what we consider to be the active execution context."
        # Important: the annotator must not see a prebuilt ExecutionContext:
        # you should not see frames while you translate
        # so we make sure that the threadlocals never *have* an
        # ExecutionContext during translation.
        if not we_are_translated():
            if self.config.translating:
                assert self.threadlocals.get_ec() is None, (
                    "threadlocals got an ExecutionContext during translation!")
                try:
                    return self._ec_during_translation
                except AttributeError:
                    ec = self.createexecutioncontext()
                    self._ec_during_translation = ec
                    return ec
            else:
                ec = self.threadlocals.get_ec()
                if ec is None:
                    self.threadlocals.enter_thread(self)
                    ec = self.threadlocals.get_ec()
                return ec
        else:
            # translated case follows.  self.threadlocals is either from
            # 'pypy.interpreter.miscutils' or 'pypy.module.thread.threadlocals'.
            # the result is assumed to be non-null: enter_thread() was called
            # by space.startup().
            ec = self.threadlocals.get_ec()
            assert ec is not None
            return ec

    def _freeze_(self):
        return True

    def createexecutioncontext(self):
        "Factory function for execution contexts."
        return ExecutionContext(self)

    def createcompiler(self):
        "Factory function creating a compiler object."
        try:
            return self.default_compiler
        except AttributeError:
            from pypy.interpreter.pycompiler import PythonAstCompiler
            compiler = PythonAstCompiler(self)
            self.default_compiler = compiler
            return compiler

    def createframe(self, code, w_globals, outer_func=None):
        "Create an empty PyFrame suitable for this code object."
        return self.FrameClass(self, code, w_globals, outer_func)

    def allocate_lock(self):
        """Return an interp-level Lock object if threads are enabled,
        and a dummy object if they are not."""
        from rpython.rlib import rthread
        if not self.config.objspace.usemodules.thread:
            return rthread.dummy_lock
        # hack: we can't have prebuilt locks if we're translating.
        # In this special situation we should just not lock at all
        # (translation is not multithreaded anyway).
        if not we_are_translated() and self.config.translating:
            raise CannotHaveLock()
        try:
            return rthread.allocate_lock()
        except rthread.error:
            raise oefmt(self.w_RuntimeError, "out of resources")

    # Following is a friendly interface to common object space operations
    # that can be defined in term of more primitive ones.  Subclasses
    # may also override specific functions for performance.

    def not_(self, w_obj):
        return self.newbool(not self.is_true(w_obj))

    def eq_w(self, w_obj1, w_obj2):
        """Implements equality with the double check 'x is y or x == y'."""
        return self.is_w(w_obj1, w_obj2) or self.is_true(self.eq(w_obj1, w_obj2))

    def is_(self, w_one, w_two):
        return self.newbool(self.is_w(w_one, w_two))

    def is_w(self, w_one, w_two):
        # done by a method call on w_two (and not on w_one, because of the
        # expected programming style where we say "if x is None" or
        # "if x is object").
        assert w_two is not None
        return w_two.is_w(self, w_one)

    def is_none(self, w_obj):
        """ mostly for checking inputargs that have unwrap_spec and
        can accept both w_None and None
        """
        return w_obj is None or self.is_w(w_obj, self.w_None)

    def id(self, w_obj):
        w_result = w_obj.immutable_unique_id(self)
        if w_result is None:
            # in the common case, returns an unsigned value
            w_result = self.newint(r_uint(compute_unique_id(w_obj)))
        return w_result

    def hash_w(self, w_obj):
        """shortcut for space.int_w(space.hash(w_obj))"""
        return self.int_w(self.hash(w_obj))

    def len_w(self, w_obj):
        """shortcut for space.int_w(space.len(w_obj))"""
        return self.int_w(self.len(w_obj))

    def contains_w(self, w_container, w_item):
        """shortcut for space.is_true(space.contains(w_container, w_item))"""
        return self.is_true(self.contains(w_container, w_item))

    def setitem_str(self, w_obj, key, w_value):
        # key is a "text", i.e. a byte string (in python3 it
        # represents a utf-8-encoded unicode)
        return self.setitem(w_obj, self.newtext(key), w_value)

    def finditem_str(self, w_obj, key):
        # key is a "text", i.e. a byte string (in python3 it
        # represents a utf-8-encoded unicode)
        return self.finditem(w_obj, self.newtext(key))

    def finditem(self, w_obj, w_key):
        try:
            return self.getitem(w_obj, w_key)
        except OperationError as e:
            if e.match(self, self.w_KeyError):
                return None
            raise

    def findattr(self, w_object, w_name):
        try:
            return self.getattr(w_object, w_name)
        except OperationError as e:
            # a PyPy extension: let SystemExit and KeyboardInterrupt go through
            if e.async(self):
                raise
            return None

    def wrap_none(self, w_obj):
        if w_obj is None:
            return self.w_None
        return w_obj

    @signature(types.any(), types.bool(), returns=types.instance(W_Root))
    def newbool(self, b):
        if b:
            return self.w_True
        else:
            return self.w_False

    def new_interned_w_str(self, w_u):
        assert isinstance(w_u, W_Root)   # and is not None
        u = self.unicode_w(w_u)
        if not we_are_translated():
            assert type(u) is unicode
        w_u1 = self.interned_strings.get(u)
        if w_u1 is None:
            w_u1 = w_u
            self.interned_strings.set(u, w_u1)
        return w_u1

    def new_interned_str(self, s):
        # Assumes an identifier (utf-8 encoded str)
        # returns a "text" object (ie str in python2 and unicode in python3)
        if not we_are_translated():
            assert type(s) is str
        u = s.decode('utf-8')
        w_s1 = self.interned_strings.get(u)
        if w_s1 is None:
            w_s1 = self.newunicode(u)
            self.interned_strings.set(u, w_s1)
        return w_s1

    def get_interned_str(self, s):
        """Assumes an identifier (utf-8 encoded str).  Returns None if
        the identifier is not interned, or not a valid utf-8 string at all.
        """
        # interface for marshal_impl
        if not we_are_translated():
            assert type(s) is str
        try:
            u = s.decode('utf-8')
        except UnicodeDecodeError:
            return None
        return self.interned_strings.get(u)   # may be None

    @specialize.arg(1)
    def descr_self_interp_w(self, RequiredClass, w_obj):
        if not isinstance(w_obj, RequiredClass):
            raise DescrMismatch()
        return w_obj

    @specialize.arg(1)
    def interp_w(self, RequiredClass, w_obj, can_be_None=False):
        """
        Unwrap w_obj, checking that it is an instance of the required internal
        interpreter class.
        """
        assert RequiredClass is not None
        if can_be_None and self.is_none(w_obj):
            return None
        if not isinstance(w_obj, RequiredClass):   # or obj is None
            raise oefmt(self.w_TypeError,
                        "'%s' object expected, got '%N' instead",
                        wrappable_class_name(RequiredClass),
                        w_obj.getclass(self))
        return w_obj

    def unpackiterable(self, w_iterable, expected_length=-1):
        """Unpack an iterable into a real (interpreter-level) list.

        Raise an OperationError(w_ValueError) if the length is wrong."""
        w_iterator = self.iter(w_iterable)
        if expected_length == -1:
            if self.is_generator(w_iterator):
                # special hack for speed
                lst_w = []
                w_iterator.unpack_into(lst_w)
                return lst_w
            return self._unpackiterable_unknown_length(w_iterator, w_iterable)
        else:
            lst_w = self._unpackiterable_known_length(w_iterator,
                                                      expected_length)
            return lst_w[:]     # make the resulting list resizable

    def iteriterable(self, w_iterable):
        return InterpIterable(self, w_iterable)

    def _unpackiterable_unknown_length(self, w_iterator, w_iterable):
        """Unpack an iterable of unknown length into an interp-level
        list.
        """
        # If we can guess the expected length we can preallocate.
        try:
            items = newlist_hint(self.length_hint(w_iterable, 0))
        except MemoryError:
            items = [] # it might have lied

        tp = self.type(w_iterator)
        while True:
            unpackiterable_driver.jit_merge_point(tp=tp,
                                                  w_iterator=w_iterator,
                                                  items=items)
            try:
                w_item = self.next(w_iterator)
            except OperationError as e:
                if not e.match(self, self.w_StopIteration):
                    raise
                break  # done
            items.append(w_item)
        #
        return items

    @jit.dont_look_inside
    def _unpackiterable_known_length(self, w_iterator, expected_length):
        # Unpack a known length list, without letting the JIT look inside.
        # Implemented by just calling the @jit.unroll_safe version, but
        # the JIT stopped looking inside already.
        return self._unpackiterable_known_length_jitlook(w_iterator,
                                                         expected_length)

    @jit.unroll_safe
    def _unpackiterable_known_length_jitlook(self, w_iterator,
                                             expected_length):
        items = [None] * expected_length
        idx = 0
        while True:
            try:
                w_item = self.next(w_iterator)
            except OperationError as e:
                if not e.match(self, self.w_StopIteration):
                    raise
                break  # done
            if idx == expected_length:
                raise oefmt(self.w_ValueError,
                            "too many values to unpack (expected %d)",
                            expected_length)
            items[idx] = w_item
            idx += 1
        if idx < expected_length:
            raise oefmt(self.w_ValueError,
                        "not enough values to unpack (expected %d, got %d)",
                        expected_length, idx)
        return items

    def unpackiterable_unroll(self, w_iterable, expected_length):
        # Like unpackiterable(), but for the cases where we have
        # an expected_length and want to unroll when JITted.
        # Returns a fixed-size list.
        w_iterator = self.iter(w_iterable)
        assert expected_length != -1
        return self._unpackiterable_known_length_jitlook(w_iterator,
                                                         expected_length)


    def unpackiterable_int(self, w_obj):
        """
        Return a RPython list of unwrapped ints out of w_obj. The list is
        guaranteed to be acopy of the actual data contained in w_obj, so you
        can freely modify it. It might return None if not supported.
        """
        return w_obj.unpackiterable_int(self)

    def unpackiterable_float(self, w_obj):
        """
        Same as unpackiterable_int, but for floats.
        """
        return w_obj.unpackiterable_float(self)


    def length_hint(self, w_obj, default):
        """Return the length of an object, consulting its __length_hint__
        method if necessary.
        """
        try:
            return self.len_w(w_obj)
        except OperationError as e:
            if not (e.match(self, self.w_TypeError) or
                    e.match(self, self.w_AttributeError)):
                raise

        w_descr = self.lookup(w_obj, '__length_hint__')
        if w_descr is None:
            return default
        try:
            w_hint = self.get_and_call_function(w_descr, w_obj)
        except OperationError as e:
            if not (e.match(self, self.w_TypeError) or
                    e.match(self, self.w_AttributeError)):
                raise
            return default
        if self.is_w(w_hint, self.w_NotImplemented):
            return default

        hint = self.int_w(w_hint)
        if hint < 0:
            raise oefmt(self.w_ValueError,
                        "__length_hint__() should return >= 0")
        return hint

    def fixedview(self, w_iterable, expected_length=-1):
        """ A fixed list view of w_iterable. Don't modify the result
        """
        return make_sure_not_resized(self.unpackiterable(w_iterable,
                                                         expected_length)[:])

    fixedview_unroll = fixedview

    def listview(self, w_iterable, expected_length=-1):
        """ A non-fixed view of w_iterable. Don't modify the result
        """
        return self.unpackiterable(w_iterable, expected_length)

    def listview_no_unpack(self, w_iterable):
        """ Same as listview() if cheap.  If 'w_iterable' is something like
        a generator, for example, then return None instead.
        May return None anyway.
        """
        return None

    def listview_bytes(self, w_list):
        """ Return a list of unwrapped strings out of a list of strings. If the
        argument is not a list or does not contain only strings, return None.
        May return None anyway.
        """
        return None

    def listview_unicode(self, w_list):
        """ Return a list of unwrapped unicode out of a list of unicode. If the
        argument is not a list or does not contain only unicode, return None.
        May return None anyway.
        """
        return None

    def listview_int(self, w_list):
        """ Return a list of unwrapped int out of a list of int. If the
        argument is not a list or does not contain only int, return None.
        May return None anyway.
        """
        return None

    def listview_float(self, w_list):
        """ Return a list of unwrapped float out of a list of float. If the
        argument is not a list or does not contain only float, return None.
        May return None anyway.
        """
        return None

    def view_as_kwargs(self, w_dict):
        """ if w_dict is a kwargs-dict, return two lists, one of unwrapped
        strings and one of wrapped values. otherwise return (None, None)
        """
        return (None, None)

    def newlist_bytes(self, list_s):
        return self.newlist([self.newbytes(s) for s in list_s])

    def newlist_unicode(self, list_u):
        return self.newlist([self.newunicode(u) for u in list_u])

    def newlist_int(self, list_i):
        return self.newlist([self.newint(i) for i in list_i])

    def newlist_float(self, list_f):
        return self.newlist([self.newfloat(f) for f in list_f])

    def newlist_hint(self, sizehint):
        from pypy.objspace.std.listobject import make_empty_list_with_size
        return make_empty_list_with_size(self, sizehint)

    @jit.unroll_safe
    def exception_match(self, w_exc_type, w_check_class):
        """Checks if the given exception type matches 'w_check_class'."""
        if self.is_w(w_exc_type, w_check_class):
            return True   # fast path
        if self.isinstance_w(w_check_class, self.w_tuple):
            for w_t in self.fixedview(w_check_class):
                if self.exception_match(w_exc_type, w_t):
                    return True
            else:
                return False
        return self.exception_issubclass_w(w_exc_type, w_check_class)

    def call_obj_args(self, w_callable, w_obj, args):
        if not self.config.objspace.disable_call_speedhacks:
            # start of hack for performance
            from pypy.interpreter.function import Function
            if isinstance(w_callable, Function):
                return w_callable.call_obj_args(w_obj, args)
            # end of hack for performance
        return self.call_args(w_callable, args.prepend(w_obj))

    def call(self, w_callable, w_args, w_kwds=None):
        args = Arguments.frompacked(self, w_args, w_kwds)
        return self.call_args(w_callable, args)

    def _try_fetch_pycode(self, w_func):
        from pypy.interpreter.function import Function, Method
        if isinstance(w_func, Method):
            w_func = w_func.w_function
        if isinstance(w_func, Function):
            return w_func.code
        return None

    def call_function(self, w_func, *args_w):
        nargs = len(args_w) # used for pruning funccall versions
        if not self.config.objspace.disable_call_speedhacks and nargs < 5:
            # start of hack for performance
            from pypy.interpreter.function import Function, Method
            if isinstance(w_func, Method):
                if nargs < 4:
                    func = w_func.w_function
                    if isinstance(func, Function):
                        return func.funccall(w_func.w_instance, *args_w)

            if isinstance(w_func, Function):
                return w_func.funccall(*args_w)
            # end of hack for performance

        args = Arguments(self, list(args_w))
        return self.call_args(w_func, args)

    def call_valuestack(self, w_func, nargs, frame, methodcall=False):
        # methodcall is only used for better error messages in argument.py
        from pypy.interpreter.function import Function, Method, is_builtin_code
        if frame.get_is_being_profiled() and is_builtin_code(w_func):
            # XXX: this code is copied&pasted :-( from the slow path below
            # call_valuestack().
            args = frame.make_arguments(nargs)
            return self.call_args_and_c_profile(frame, w_func, args)

        if not self.config.objspace.disable_call_speedhacks:
            # start of hack for performance
            if isinstance(w_func, Method):
                # reuse callable stack place for w_inst
                frame.settopvalue(w_func.w_instance, nargs)
                nargs += 1
                methodcall = True
                w_func = w_func.w_function

            if isinstance(w_func, Function):
                return w_func.funccall_valuestack(
                        nargs, frame, methodcall=methodcall)
            # end of hack for performance

        args = frame.make_arguments(nargs)
        return self.call_args(w_func, args)

    def call_args_and_c_profile(self, frame, w_func, args):
        ec = self.getexecutioncontext()
        ec.c_call_trace(frame, w_func, args)
        try:
            w_res = self.call_args(w_func, args)
        except OperationError:
            ec.c_exception_trace(frame, w_func)
            raise
        ec.c_return_trace(frame, w_func, args)
        return w_res

    def call_method(self, w_obj, methname, *arg_w):
        w_meth = self.getattr(w_obj, self.newtext(methname))
        return self.call_function(w_meth, *arg_w)

    def raise_key_error(self, w_key):
        e = self.call_function(self.w_KeyError, w_key)
        raise OperationError(self.w_KeyError, e)

    def lookup(self, w_obj, name):
        w_type = self.type(w_obj)
        w_mro = self.getattr(w_type, self.newtext("__mro__"))
        for w_supertype in self.fixedview(w_mro):
            w_value = w_supertype.getdictvalue(self, name)
            if w_value is not None:
                return w_value
        return None

    def is_generator(self, w_obj):
        from pypy.interpreter.generator import GeneratorIterator
        return isinstance(w_obj, GeneratorIterator)

    def callable(self, w_obj):
        return self.newbool(self.lookup(w_obj, "__call__") is not None)

    def issequence_w(self, w_obj):
        flag = self.type(w_obj).flag_map_or_seq
        if flag == 'M':
            return False
        elif flag == 'S':
            return True
        else:
            return (self.lookup(w_obj, '__getitem__') is not None)

    def ismapping_w(self, w_obj):
        flag = self.type(w_obj).flag_map_or_seq
        if flag == 'M':
            return True
        elif flag == 'S':
            return False
        else:
            return self.lookup(w_obj, '__getitem__') is not None

    # The code below only works
    # for the simple case (new-style instance).
    # These methods are patched with the full logic by the builtins
    # module when it is loaded

    def abstract_issubclass_w(self, w_cls1, w_cls2, allow_override=False):
        # Equivalent to 'issubclass(cls1, cls2)'.
        return self.issubtype_w(w_cls1, w_cls2)

    def abstract_isinstance_w(self, w_obj, w_cls, allow_override=False):
        # Equivalent to 'isinstance(obj, cls)'.
        return self.isinstance_w(w_obj, w_cls)

    def abstract_isclass_w(self, w_obj):
        # Equivalent to 'isinstance(obj, type)'.
        return self.isinstance_w(w_obj, self.w_type)

    def abstract_getclass(self, w_obj):
        # Equivalent to 'obj.__class__'.
        return self.type(w_obj)

    def isabstractmethod_w(self, w_obj):
        try:
            w_result = self.getattr(w_obj, self.newtext("__isabstractmethod__"))
        except OperationError as e:
            if e.match(self, self.w_AttributeError):
                return False
            raise
        return self.is_true(w_result)

    # CPython rules allows subclasses of BaseExceptions to be exceptions.
    # This is slightly less general than the case above, so we prefix
    # it with exception_

    def exception_is_valid_obj_as_class_w(self, w_obj):
        if not self.isinstance_w(w_obj, self.w_type):
            return False
        return self.issubtype_w(w_obj, self.w_BaseException)

    def exception_is_valid_class_w(self, w_cls):
        return self.issubtype_w(w_cls, self.w_BaseException)

    def exception_getclass(self, w_obj):
        return self.type(w_obj)

    def exception_issubclass_w(self, w_cls1, w_cls2):
        return self.issubtype_w(w_cls1, w_cls2)

    @not_rpython
    def new_exception_class(self, *args, **kwargs):
        "convenience method to create excceptions in modules"
        return new_exception_class(self, *args, **kwargs)

    # end of special support code

    @not_rpython
    def eval(self, expression, w_globals, w_locals, hidden_applevel=False):
        "For internal debugging."
        if isinstance(expression, str):
            compiler = self.createcompiler()
            expression = compiler.compile(expression, '?', 'eval', 0,
                                         hidden_applevel=hidden_applevel)
        else:
            raise TypeError('space.eval(): expected a string, code or PyCode object')
        return expression.exec_code(self, w_globals, w_locals)

    @not_rpython
    def exec_(self, statement, w_globals, w_locals, hidden_applevel=False,
              filename=None):
        "For internal debugging."
        if filename is None:
            filename = '?'
        from pypy.interpreter.pycode import PyCode
        if isinstance(statement, str):
            compiler = self.createcompiler()
            statement = compiler.compile(statement, filename, 'exec', 0,
                                         hidden_applevel=hidden_applevel)
        if not isinstance(statement, PyCode):
            raise TypeError('space.exec_(): expected a string, code or PyCode object')
        w_key = self.newtext('__builtins__')
        if not self.contains_w(w_globals, w_key):
            self.setitem(w_globals, w_key, self.builtin)
        return statement.exec_code(self, w_globals, w_locals)

    @specialize.arg(2)
    def appexec(self, posargs_w, source):
        """ return value from executing given source at applevel.
            The source must look like
               '''(x, y):
                       do_stuff...
                       return result
               '''
        """
        w_func = self.fromcache(AppExecCache).getorbuild(source)
        args = Arguments(self, list(posargs_w))
        return self.call_args(w_func, args)

    def _next_or_none(self, w_it):
        try:
            return self.next(w_it)
        except OperationError as e:
            if not e.match(self, self.w_StopIteration):
                raise
            return None

    @specialize.arg(3)
    def compare_by_iteration(self, w_iterable1, w_iterable2, op):
        w_it1 = self.iter(w_iterable1)
        w_it2 = self.iter(w_iterable2)
        while True:
            w_x1 = self._next_or_none(w_it1)
            w_x2 = self._next_or_none(w_it2)
            if w_x1 is None or w_x2 is None:
                if op == 'eq': return self.newbool(w_x1 is w_x2)  # both None
                if op == 'ne': return self.newbool(w_x1 is not w_x2)
                if op == 'lt': return self.newbool(w_x2 is not None)
                if op == 'le': return self.newbool(w_x1 is None)
                if op == 'gt': return self.newbool(w_x1 is not None)
                if op == 'ge': return self.newbool(w_x2 is None)
                assert False, "bad value for op"
            if not self.eq_w(w_x1, w_x2):
                if op == 'eq': return self.w_False
                if op == 'ne': return self.w_True
                if op == 'lt': return self.lt(w_x1, w_x2)
                if op == 'le': return self.le(w_x1, w_x2)
                if op == 'gt': return self.gt(w_x1, w_x2)
                if op == 'ge': return self.ge(w_x1, w_x2)
                assert False, "bad value for op"

    def decode_index(self, w_index_or_slice, seqlength):
        """Helper for custom sequence implementations
             -> (index, 0, 0) or
                (start, stop, step)
        """
        if self.isinstance_w(w_index_or_slice, self.w_slice):
            from pypy.objspace.std.sliceobject import W_SliceObject
            assert isinstance(w_index_or_slice, W_SliceObject)
            start, stop, step = w_index_or_slice.indices3(self, seqlength)
        else:
            start = self.int_w(w_index_or_slice, allow_conversion=False)
            if start < 0:
                start += seqlength
            if not (0 <= start < seqlength):
                raise oefmt(self.w_IndexError, "index out of range")
            stop = 0
            step = 0
        return start, stop, step

    def decode_index4(self, w_index_or_slice, seqlength):
        """Helper for custom sequence implementations
             -> (index, 0, 0, 1) or
                (start, stop, step, slice_length)
        """
        if self.isinstance_w(w_index_or_slice, self.w_slice):
            from pypy.objspace.std.sliceobject import W_SliceObject
            assert isinstance(w_index_or_slice, W_SliceObject)
            start, stop, step, length = w_index_or_slice.indices4(self,
                                                                  seqlength)
        else:
            start = self.int_w(w_index_or_slice, allow_conversion=False)
            if start < 0:
                start += seqlength
            if not (0 <= start < seqlength):
                raise oefmt(self.w_IndexError, "index out of range")
            stop = 0
            step = 0
            length = 1
        return start, stop, step, length

    def getindex_w(self, w_obj, w_exception, objdescr=None):
        """Return w_obj.__index__() as an RPython int.
        If w_exception is None, silently clamp in case of overflow;
        else raise w_exception.
        """
        try:
            w_index = self.index(w_obj)
        except OperationError as err:
            if objdescr is None or not err.match(self, self.w_TypeError):
                raise
            raise oefmt(self.w_TypeError,
                        "%s indices must be integers or slices, not %T",
                        objdescr, w_obj)
        try:
            # allow_conversion=False it's not really necessary because the
            # return type of __index__ is already checked by space.index(),
            # but there is no reason to allow conversions anyway
            index = self.int_w(w_index, allow_conversion=False)
        except OperationError as err:
            if not err.match(self, self.w_OverflowError):
                raise
            if not w_exception:
                # w_index should be a long object, but can't be sure of that
                if self.is_true(self.lt(w_index, self.newint(0))):
                    return -sys.maxint-1
                else:
                    return sys.maxint
            else:
                raise oefmt(w_exception,
                            "cannot fit '%T' into an index-sized integer",
                            w_obj)
        else:
            return index

    def getslice(space, w_obj, w_start, w_stop):
        w_slice = space.newslice(w_start, w_stop, space.w_None)
        return space.getitem(w_obj, w_slice)

    def setslice(space, w_obj, w_start, w_stop, w_sequence):
        w_slice = space.newslice(w_start, w_stop, space.w_None)
        return space.setitem(w_obj, w_slice, w_sequence)

    def delslice(space, w_obj, w_start, w_stop):
        w_slice = space.newslice(w_start, w_stop, space.w_None)
        return space.delitem(w_obj, w_slice)

    def r_longlong_w(self, w_obj, allow_conversion=True):
        bigint = self.bigint_w(w_obj, allow_conversion)
        try:
            return bigint.tolonglong()
        except OverflowError:
            raise oefmt(self.w_OverflowError, "integer too large")

    def r_ulonglong_w(self, w_obj, allow_conversion=True):
        bigint = self.bigint_w(w_obj, allow_conversion)
        try:
            return bigint.toulonglong()
        except OverflowError:
            raise oefmt(self.w_OverflowError, "integer too large")
        except ValueError:
            raise oefmt(self.w_ValueError,
                        "cannot convert negative integer to unsigned int")

    BUF_SIMPLE   = 0x0000
    BUF_WRITABLE = 0x0001
    BUF_FORMAT   = 0x0004
    BUF_ND       = 0x0008
    BUF_STRIDES  = 0x0010 | BUF_ND
    BUF_C_CONTIGUOUS = 0x0020 | BUF_STRIDES
    BUF_F_CONTIGUOUS = 0x0040 | BUF_STRIDES
    BUF_ANY_CONTIGUOUS = 0x0080 | BUF_STRIDES
    BUF_INDIRECT = 0x0100 | BUF_STRIDES

    BUF_CONTIG_RO = BUF_ND
    BUF_CONTIG    = BUF_ND | BUF_WRITABLE

    BUF_FULL_RO = BUF_INDIRECT | BUF_FORMAT
    BUF_FULL    = BUF_INDIRECT | BUF_FORMAT | BUF_WRITABLE

    def check_buf_flags(self, flags, readonly):
        if readonly and flags & self.BUF_WRITABLE == self.BUF_WRITABLE:
            raise oefmt(self.w_BufferError, "Object is not writable.")

    def buffer_w(self, w_obj, flags):
        # New buffer interface, returns a buffer based on flags (PyObject_GetBuffer)
        try:
            return w_obj.buffer_w(self, flags)
        except BufferInterfaceNotFound:
            raise oefmt(self.w_TypeError,
                        "'%T' does not support the buffer interface", w_obj)

    def readbuf_w(self, w_obj):
        # Old buffer interface, returns a readonly buffer (PyObject_AsReadBuffer)
        try:
            return w_obj.buffer_w(self, self.BUF_SIMPLE)
        except BufferInterfaceNotFound:
            raise oefmt(self.w_TypeError,
                        "expected an object with a buffer interface")

    def writebuf_w(self, w_obj):
        # Old buffer interface, returns a writeable buffer (PyObject_AsWriteBuffer)
        try:
            return w_obj.buffer_w(self, self.BUF_WRITABLE)
        except BufferInterfaceNotFound:
            raise oefmt(self.w_TypeError,
                        "expected an object with a writable buffer interface")

    def charbuf_w(self, w_obj):
        # Old buffer interface, returns a character buffer (PyObject_AsCharBuffer)
        try:
            buf = w_obj.buffer_w(self, self.BUF_SIMPLE)
        except BufferInterfaceNotFound:
            raise oefmt(self.w_TypeError,
                        "expected an object with a buffer interface")
        else:
            return buf.as_str()

    def _getarg_error(self, expected, w_obj):
        if self.is_none(w_obj):
            e = oefmt(self.w_TypeError, "a %s is required, not None", expected)
        else:
            e = oefmt(self.w_TypeError, "a %s is required, not %T", expected, w_obj)
        raise e

    @specialize.arg(1)
    def getarg_w(self, code, w_obj):
        if code == 'z*':
            if self.is_none(w_obj):
                return None
            code = 's*'
        if code == 's*':
            # NOTE: 's*' is almost not used any more inside CPython 3.5.
            # Try not to use it pointlessly: it accepts unicodes, which
            # most API in CPython 3.x no longer do.
            if self.isinstance_w(w_obj, self.w_bytes):
                return StringBuffer(w_obj.bytes_w(self))
            if self.isinstance_w(w_obj, self.w_unicode):
                return StringBuffer(w_obj.identifier_w(self))  # no surrogates
            try:
                return w_obj.buffer_w(self, self.BUF_SIMPLE)
            except BufferInterfaceNotFound:
                self._getarg_error("bytes or buffer", w_obj)
        elif code == 's#':
            # NOTE: 's#' is almost not used any more inside CPython 3.5.
            # Try not to use it pointlessly: it accepts unicodes, which
            # most API in CPython 3.x no longer do.
            if self.isinstance_w(w_obj, self.w_bytes):
                return w_obj.bytes_w(self)
            if self.isinstance_w(w_obj, self.w_unicode):
                return w_obj.identifier_w(self)    # no surrogates (forbidden)
            try:
                return w_obj.buffer_w(self, self.BUF_SIMPLE).as_str()
            except BufferInterfaceNotFound:
                self._getarg_error("bytes or read-only buffer", w_obj)
        elif code == 'w*':
            try:
                return w_obj.buffer_w(self, self.BUF_WRITABLE)
            except OperationError:
                pass
            except BufferInterfaceNotFound:
                pass
            self._getarg_error("read-write buffer", w_obj)
        elif code == 'y*':
            try:
                return w_obj.buffer_w(self, self.BUF_SIMPLE)
            except BufferInterfaceNotFound:
                self._getarg_error("bytes-like object", w_obj)
        elif code == 'y#':
            if self.isinstance_w(w_obj, self.w_bytes):
                return w_obj.bytes_w(self)
            try:
                return w_obj.buffer_w(self, self.BUF_SIMPLE).as_str()
            except BufferInterfaceNotFound:
                self._getarg_error("bytes-like object", w_obj)
        else:
            assert False

    # XXX rename/replace with code more like CPython getargs for buffers
    def bufferstr_w(self, w_obj, flags=BUF_SIMPLE):
        # Directly returns an interp-level str.  Note that if w_obj is a
        # unicode string, this is different from str_w(buffer(w_obj)):
        # indeed, the latter returns a string with the raw bytes from
        # the underlying unicode buffer, but bufferstr_w() just converts
        # the unicode to an ascii string.  This inconsistency is kind of
        # needed because CPython has the same issue.  (Well, it's
        # unclear if there is any use at all for getting the bytes in
        # the unicode buffer.)
        try:
            return self.bytes_w(w_obj)
        except OperationError as e:
            if not e.match(self, self.w_TypeError):
                raise
<<<<<<< HEAD
        return self.buffer_w(w_obj, flags).as_str()
=======
        try:
            buf = w_obj.buffer_w(self, 0)
        except BufferInterfaceNotFound:
            pass
        else:
            return buf.as_str()
        try:
            buf = w_obj.readbuf_w(self)
        except BufferInterfaceNotFound:
            self._getarg_error("string or buffer", w_obj)
        else:
            return buf.as_str()

    def text_or_none_w(self, w_obj):
        # return text_w(w_obj) or None
        return None if self.is_none(w_obj) else self.text_w(w_obj)
>>>>>>> af154361


    def text_or_None_w(self, w_obj):
        return None if self.is_none(w_obj) else self.text_w(w_obj)

    @not_rpython    # tests only; should be replaced with bytes_w or text_w
    def str_w(self, w_obj):
        """
        if w_obj is unicode, call text_w() (i.e., return the UTF-8-nosg
        encoded string). Else, call bytes_w().

        We should kill str_w completely and manually substitute it with
        text_w/identifier_w/bytes_w at all call sites.  It remains for
        now for tests only.
        """
        if self.isinstance_w(w_obj, self.w_unicode):
            return w_obj.text_w(self)
        else:
            return w_obj.bytes_w(self)

    def bytes_w(self, w_obj):
        return w_obj.bytes_w(self)

    @not_rpython    # tests only; should be replaced with bytes0_w or text0_w
    def str0_w(self, w_obj):
        "Like str_w, but rejects strings with NUL bytes."
        from rpython.rlib import rstring
        result = self.str_w(w_obj)
        if '\x00' in result:
            raise oefmt(self.w_ValueError,
                        "argument must be a string without NUL characters")
        return rstring.assert_str0(result)

    def bytes0_w(self, w_obj):
        "Like bytes_w, but rejects strings with NUL bytes."
        from rpython.rlib import rstring
        result = self.bytes_w(w_obj)
        if '\x00' in result:
            raise oefmt(self.w_ValueError,
                        "argument must be a string without NUL characters")
        return rstring.assert_str0(result)

    def text0_w(self, w_obj):
        "Like text_w, but rejects strings with NUL bytes."
        from rpython.rlib import rstring
        result = self.text_w(w_obj)
        if '\x00' in result:
            raise oefmt(self.w_ValueError,
                        "argument must be a string without NUL characters")
        return rstring.assert_str0(result)

    def fsencode_or_none_w(self, w_obj):
        return None if self.is_none(w_obj) else self.fsencode_w(w_obj)

    def int_w(self, w_obj, allow_conversion=True):
        """
        Unwrap an app-level int object into an interpret-level int.

        If allow_conversion==True, w_obj might be of any type which implements
        __int__, *except* floats which are explicitly rejected. This is the
        same logic as CPython's PyArg_ParseTuple. If you want to also allow
        floats, you can call space.int_w(space.int(w_obj)).

        If allow_conversion=False, w_obj needs to be an app-level int or a
        subclass.
        """
        return w_obj.int_w(self, allow_conversion)

    def int(self, w_obj):
        return w_obj.int(self)

    def uint_w(self, w_obj):
        return w_obj.uint_w(self)

    def bigint_w(self, w_obj, allow_conversion=True):
        """
        Like int_w, but return a rlib.rbigint object and call __long__ if
        allow_conversion is True.
        """
        return w_obj.bigint_w(self, allow_conversion)

    def float_w(self, w_obj, allow_conversion=True):
        """
        Like int_w, but return an interp-level float and call __float__ if
        allow_conversion is True.
        """
        return w_obj.float_w(self, allow_conversion)

<<<<<<< HEAD
=======
    def realtext_w(self, w_obj):
        # Like bytes_w(), but only works if w_obj is really of type 'str'.
        # On Python 3 this is the same as text_w().
        if not self.isinstance_w(w_obj, self.w_bytes):
            raise oefmt(self.w_TypeError, "argument must be a string")
        return self.bytes_w(w_obj)

>>>>>>> af154361
    def unicode_w(self, w_obj):
        return w_obj.unicode_w(self)

    def unicode0_w(self, w_obj):
        "Like unicode_w, but rejects strings with NUL bytes."
        from rpython.rlib import rstring
        result = w_obj.unicode_w(self)
        if u'\x00' in result:
            raise oefmt(self.w_ValueError,
                        "argument must be a unicode string without NUL "
                        "characters")
        return rstring.assert_str0(result)

    def realunicode_w(self, w_obj):
        # Like unicode_w(), but only works if w_obj is really of type
        # 'unicode'.  On Python 3 this is the same as unicode_w().
        if not self.isinstance_w(w_obj, self.w_unicode):
            raise oefmt(self.w_TypeError, "argument must be a unicode")
        return self.unicode_w(w_obj)

    def text_w(self, w_obj):
        """
        Unwrap a unicode object and return a 'utf-8-nosg' byte string
        ('no surrogate').  This encoding always works and is in one-to-
        one correspondance with the unicode.
        """
        return w_obj.text_w(self)

    def identifier_w(self, w_obj):
        """
        Unwrap an object which is used as an identifier (i.e. names of
        variables, methdods, functions, classes etc.). In py3k, identifiers
        are unicode strings and are unwrapped as UTF-8 encoded byte strings.
        This differs from space.text_w() because it raises an app-level
        UnicodeEncodeError if the unicode string contains surrogates.
        This corresponds exactly to 'str.encode(obj, "utf-8")' at app-level.
        (XXX check what occurs on narrow builds or kill narrow builds!)
        """
        return w_obj.identifier_w(self)

    def fsencode(space, w_obj):
        from pypy.interpreter.unicodehelper import fsencode
        return fsencode(space, w_obj)

    def fsdecode(space, w_obj):
        from pypy.interpreter.unicodehelper import fsdecode
        return fsdecode(space, w_obj)

    def fsencode_w(self, w_obj):
        from rpython.rlib import rstring
        if self.isinstance_w(w_obj, self.w_unicode):
            w_obj = self.fsencode(w_obj)
        result = self.bufferstr_w(w_obj, self.BUF_FULL_RO)
        if '\x00' in result:
            raise oefmt(self.w_ValueError,
                        "argument must be a string without NUL characters")
        return rstring.assert_str0(result)

    def fsdecode_w(self, w_obj):
        if self.isinstance_w(w_obj, self.w_bytes):
            w_obj = self.fsdecode(w_obj)
        return self.unicode0_w(w_obj)

    # BACKCOMPAT  -- replace me with newfilename()
    def wrap_fsdecoded(self, x):
        return self.newfilename(x)

    def bool_w(self, w_obj):
        # Unwraps a bool, also accepting an int for compatibility.
        # For cases where you need to accept bools and ints and nothing
        # else.  Note that saying 'bool' in unwrap_spec() doesn't call
        # this, but the general is_true(),  accepting any object.
        return bool(self.int_w(w_obj))

    def ord(self, w_obj):
        return w_obj.ord(self)

    # This is all interface for gateway.py.
    gateway_int_w = int_w
    gateway_float_w = float_w
    gateway_r_longlong_w = r_longlong_w
    gateway_r_ulonglong_w = r_ulonglong_w

    def gateway_r_uint_w(self, w_obj):
        if self.isinstance_w(w_obj, self.w_float):
            raise oefmt(self.w_TypeError,
                        "integer argument expected, got float")
        return self.uint_w(self.int(w_obj))

    def gateway_nonnegint_w(self, w_obj):
        # Like space.gateway_int_w(), but raises an app-level ValueError if
        # the integer is negative.  Here for gateway.py.
        value = self.gateway_int_w(w_obj)
        if value < 0:
            raise oefmt(self.w_ValueError, "expected a non-negative integer")
        return value

    def c_int_w(self, w_obj):
        # Like space.gateway_int_w(), but raises an app-level OverflowError if
        # the integer does not fit in 32 bits.  Here for gateway.py.
        value = self.gateway_int_w(w_obj)
        if value < INT_MIN or value > INT_MAX:
            raise oefmt(self.w_OverflowError, "expected a 32-bit integer")
        return value

    def c_uint_w(self, w_obj):
        # Like space.gateway_uint_w(), but raises an app-level OverflowError if
        # the integer does not fit in 32 bits.  Here for gateway.py.
        value = self.uint_w(w_obj)
        if value > UINT_MAX:
            raise oefmt(self.w_OverflowError,
                        "expected an unsigned 32-bit integer")
        return value

    def c_nonnegint_w(self, w_obj):
        # Like space.gateway_int_w(), but raises an app-level ValueError if
        # the integer is negative or does not fit in 32 bits.  Here
        # for gateway.py.
        value = self.int_w(w_obj)
        if value < 0:
            raise oefmt(self.w_ValueError, "expected a non-negative integer")
        if value > INT_MAX:
            raise oefmt(self.w_OverflowError, "expected a 32-bit integer")
        return value

    def c_short_w(self, w_obj):
        value = self.int_w(w_obj)
        if value < SHRT_MIN:
            raise oefmt(self.w_OverflowError,
                "signed short integer is less than minimum")
        elif value > SHRT_MAX:
            raise oefmt(self.w_OverflowError,
                "signed short integer is greater than maximum")
        return value

    def c_ushort_w(self, w_obj):
        value = self.int_w(w_obj)
        if value < 0:
            raise oefmt(self.w_OverflowError,
                "can't convert negative value to C unsigned short")
        elif value > USHRT_MAX:
            raise oefmt(self.w_OverflowError,
                "Python int too large for C unsigned short")
        return value

    def c_uid_t_w(self, w_obj):
        # xxx assumes that uid_t and gid_t are a C unsigned int.
        # Equivalent to space.c_uint_w(), with the exception that
        # it also accepts -1 and converts that to UINT_MAX, which
        # is (uid_t)-1.  And values smaller than -1 raise
        # OverflowError, not ValueError.
        try:
            return self.c_uint_w(w_obj)
        except OperationError as e:
            if e.match(self, self.w_ValueError):
                # ValueError: cannot convert negative integer to unsigned
                if self.int_w(w_obj) == -1:
                    return UINT_MAX
                raise oefmt(self.w_OverflowError,
                            "user/group id smaller than minimum (-1)")
            raise

    def truncatedint_w(self, w_obj, allow_conversion=True):
        # Like space.gateway_int_w(), but return the integer truncated
        # instead of raising OverflowError.  For obscure cases only.
        try:
            return self.int_w(w_obj, allow_conversion)
        except OperationError as e:
            if not e.match(self, self.w_OverflowError):
                raise
            from rpython.rlib.rarithmetic import intmask
            return intmask(self.bigint_w(w_obj).uintmask())

    def truncatedlonglong_w(self, w_obj, allow_conversion=True):
        # Like space.gateway_r_longlong_w(), but return the integer truncated
        # instead of raising OverflowError.
        try:
            return self.r_longlong_w(w_obj, allow_conversion)
        except OperationError as e:
            if not e.match(self, self.w_OverflowError):
                raise
            from rpython.rlib.rarithmetic import longlongmask
            return longlongmask(self.bigint_w(w_obj).ulonglongmask())

    def c_filedescriptor_w(self, w_fd):
        # This is only used sometimes in CPython, e.g. for os.fsync() but
        # not os.close().  It's likely designed for 'select'.  It's irregular
        # in the sense that it expects either a real int/long or an object
        # with a fileno(), but not an object with an __int__().
        if not self.isinstance_w(w_fd, self.w_int):
            try:
                w_fileno = self.getattr(w_fd, self.newtext("fileno"))
            except OperationError as e:
                if e.match(self, self.w_AttributeError):
                    raise oefmt(self.w_TypeError,
                                "argument must be an int, or have a fileno() "
                                "method.")
                raise
            w_fd = self.call_function(w_fileno)
            if not self.isinstance_w(w_fd, self.w_int):
                raise oefmt(self.w_TypeError,
                            "fileno() returned a non-integer")
        fd = self.c_int_w(w_fd)  # Can raise w_OverflowError
        if fd < 0:
            raise oefmt(self.w_ValueError,
                "file descriptor cannot be a negative integer (%d)", fd)
        return fd

    def warn(self, w_msg, w_warningcls, stacklevel=2):
        from pypy.module._warnings.interp_warnings import do_warn

        # 'w_warningcls' must a Warning subclass
        if not we_are_translated():
            assert self.issubtype_w(w_warningcls, self.w_Warning)
        do_warn(self, w_msg, w_warningcls, stacklevel - 1)


class AppExecCache(SpaceCache):
    @not_rpython
    def build(cache, source):
        space = cache.space
        # XXX will change once we have our own compiler
        import py
        source = source.lstrip()
        assert source.startswith('('), "incorrect header in:\n%s" % (source,)
        source = py.code.Source("def anonymous%s\n" % source)
        w_glob = space.newdict(module=True)
        space.exec_(str(source), w_glob, w_glob)
        return space.getitem(w_glob, space.newtext('anonymous'))


# Table describing the regular part of the interface of object spaces,
# namely all methods which only take w_ arguments and return a w_ result
# (if any).

ObjSpace.MethodTable = [
# method name # symbol # number of arguments # special method name(s)
    ('is_',             'is',        2, []),
    ('id',              'id',        1, []),
    ('type',            'type',      1, []),
    ('isinstance',      'isinstance', 2, ['__instancecheck__']),
    ('issubtype',       'issubtype', 2, ['__subclasscheck__']),  # not for old-style classes
    ('repr',            'repr',      1, ['__repr__']),
    ('str',             'str',       1, ['__str__']),
    ('format',          'format',    2, ['__format__']),
    ('len',             'len',       1, ['__len__']),
    ('hash',            'hash',      1, ['__hash__']),
    ('getattr',         'getattr',   2, ['__getattribute__']),
    ('setattr',         'setattr',   3, ['__setattr__']),
    ('delattr',         'delattr',   2, ['__delattr__']),
    ('getitem',         'getitem',   2, ['__getitem__']),
    ('setitem',         'setitem',   3, ['__setitem__']),
    ('delitem',         'delitem',   2, ['__delitem__']),
    ('trunc',           'trunc',     1, ['__trunc__']),
    ('pos',             'pos',       1, ['__pos__']),
    ('neg',             'neg',       1, ['__neg__']),
    ('nonzero',         'truth',     1, ['__bool__']),
    ('abs',             'abs',       1, ['__abs__']),
    ('ord',             'ord',       1, []),
    ('invert',          '~',         1, ['__invert__']),
    ('add',             '+',         2, ['__add__', '__radd__']),
    ('sub',             '-',         2, ['__sub__', '__rsub__']),
    ('mul',             '*',         2, ['__mul__', '__rmul__']),
    ('truediv',         '/',         2, ['__truediv__', '__rtruediv__']),
    ('floordiv',        '//',        2, ['__floordiv__', '__rfloordiv__']),
    ('div',             'div',       2, ['__div__', '__rdiv__']),
    ('mod',             '%',         2, ['__mod__', '__rmod__']),
    ('divmod',          'divmod',    2, ['__divmod__', '__rdivmod__']),
    ('pow',             '**',        3, ['__pow__', '__rpow__']),
    ('lshift',          '<<',        2, ['__lshift__', '__rlshift__']),
    ('rshift',          '>>',        2, ['__rshift__', '__rrshift__']),
    ('and_',            '&',         2, ['__and__', '__rand__']),
    ('or_',             '|',         2, ['__or__', '__ror__']),
    ('xor',             '^',         2, ['__xor__', '__rxor__']),
    ('matmul',          '@',         2, ['__matmul__', '__rmatmul__']),
    ('int',             'int',       1, ['__int__']),
    ('index',           'index',     1, ['__index__']),
    ('float',           'float',     1, ['__float__']),
    ('inplace_add',     '+=',        2, ['__iadd__']),
    ('inplace_sub',     '-=',        2, ['__isub__']),
    ('inplace_mul',     '*=',        2, ['__imul__']),
    ('inplace_truediv', '/=',        2, ['__itruediv__']),
    ('inplace_floordiv','//=',       2, ['__ifloordiv__']),
    ('inplace_div',     'div=',      2, ['__idiv__']),
    ('inplace_mod',     '%=',        2, ['__imod__']),
    ('inplace_pow',     '**=',       2, ['__ipow__']),
    ('inplace_lshift',  '<<=',       2, ['__ilshift__']),
    ('inplace_rshift',  '>>=',       2, ['__irshift__']),
    ('inplace_and',     '&=',        2, ['__iand__']),
    ('inplace_or',      '|=',        2, ['__ior__']),
    ('inplace_xor',     '^=',        2, ['__ixor__']),
    ('inplace_matmul',  '@=',        2, ['__imatmul__']),
    ('lt',              '<',         2, ['__lt__', '__gt__']),
    ('le',              '<=',        2, ['__le__', '__ge__']),
    ('eq',              '==',        2, ['__eq__', '__eq__']),
    ('ne',              '!=',        2, ['__ne__', '__ne__']),
    ('gt',              '>',         2, ['__gt__', '__lt__']),
    ('ge',              '>=',        2, ['__ge__', '__le__']),
    ('contains',        'contains',  2, ['__contains__']),
    ('iter',            'iter',      1, ['__iter__']),
    ('next',            'next',      1, ['__next__']),
#    ('call',            'call',      3, ['__call__']),
    ('get',             'get',       3, ['__get__']),
    ('set',             'set',       3, ['__set__']),
    ('delete',          'delete',    2, ['__delete__']),
]

ObjSpace.BuiltinModuleTable = [
    'builtins',
    'sys',
]

ObjSpace.ConstantTable = [
    'None',
    'False',
    'True',
    'Ellipsis',
    'NotImplemented',
]

ObjSpace.ExceptionTable = [
    'ArithmeticError',
    'AssertionError',
    'AttributeError',
    'BaseException',
    'BufferError',
    'BytesWarning',
    'BlockingIOError',
    'DeprecationWarning',
    'EOFError',
    'EnvironmentError',
    'Exception',
    'FloatingPointError',
    'FutureWarning',
    'GeneratorExit',
    'IOError',
    'ImportError',
    'ImportWarning',
    'IndentationError',
    'IndexError',
    'KeyError',
    'KeyboardInterrupt',
    'LookupError',
    'MemoryError',
    'NameError',
    'NotImplementedError',
    'OSError',
    'OverflowError',
    'ReferenceError',
    'ResourceWarning',
    'RecursionError',
    'RuntimeError',
    'StopIteration',
    'SyntaxError',
    'SyntaxWarning',
    'SystemError',
    'SystemExit',
    'TabError',
    'TypeError',
    'UnboundLocalError',
    'UnicodeDecodeError',
    'UnicodeEncodeError',
    'UnicodeError',
    'UnicodeTranslateError',
    'UnicodeWarning',
    'ValueError',
    'Warning',
    'ZeroDivisionError',
    'RuntimeWarning',
    'PendingDeprecationWarning',
    'UserWarning',
]

if sys.platform.startswith("win"):
    ObjSpace.ExceptionTable += ['WindowsError']

## Irregular part of the interface:
#
#                                   wrap(x) -> w_x
#                              str_w(w_str) -> str
#              int_w(w_ival or w_long_ival) -> ival
#                       float_w(w_floatval) -> floatval
#             uint_w(w_ival or w_long_ival) -> r_uint_val (unsigned int value)
#             bigint_w(w_ival or w_long_ival) -> rbigint
#                               unwrap(w_x) -> x
#                              is_true(w_x) -> True or False
#                  newtuple([w_1, w_2,...]) -> w_tuple
#                   newlist([w_1, w_2,...]) -> w_list
#                                 newdict() -> empty w_dict
#           newslice(w_start,w_stop,w_step) -> w_slice
#              call_args(w_obj,Arguments()) -> w_result

ObjSpace.IrregularOpTable = [
    'wrap',
    'bytes_w',
    'int_w',
    'float_w',
    'uint_w',
    'bigint_w',
    'unicode_w',
    'unwrap',
    'is_true',
    'is_w',
    'newtuple',
    'newlist',
    'newdict',
    'newslice',
    'call_args',
]<|MERGE_RESOLUTION|>--- conflicted
+++ resolved
@@ -1578,29 +1578,9 @@
         except OperationError as e:
             if not e.match(self, self.w_TypeError):
                 raise
-<<<<<<< HEAD
         return self.buffer_w(w_obj, flags).as_str()
-=======
-        try:
-            buf = w_obj.buffer_w(self, 0)
-        except BufferInterfaceNotFound:
-            pass
-        else:
-            return buf.as_str()
-        try:
-            buf = w_obj.readbuf_w(self)
-        except BufferInterfaceNotFound:
-            self._getarg_error("string or buffer", w_obj)
-        else:
-            return buf.as_str()
 
     def text_or_none_w(self, w_obj):
-        # return text_w(w_obj) or None
-        return None if self.is_none(w_obj) else self.text_w(w_obj)
->>>>>>> af154361
-
-
-    def text_or_None_w(self, w_obj):
         return None if self.is_none(w_obj) else self.text_w(w_obj)
 
     @not_rpython    # tests only; should be replaced with bytes_w or text_w
@@ -1686,16 +1666,6 @@
         """
         return w_obj.float_w(self, allow_conversion)
 
-<<<<<<< HEAD
-=======
-    def realtext_w(self, w_obj):
-        # Like bytes_w(), but only works if w_obj is really of type 'str'.
-        # On Python 3 this is the same as text_w().
-        if not self.isinstance_w(w_obj, self.w_bytes):
-            raise oefmt(self.w_TypeError, "argument must be a string")
-        return self.bytes_w(w_obj)
-
->>>>>>> af154361
     def unicode_w(self, w_obj):
         return w_obj.unicode_w(self)
 
@@ -1709,13 +1679,6 @@
                         "characters")
         return rstring.assert_str0(result)
 
-    def realunicode_w(self, w_obj):
-        # Like unicode_w(), but only works if w_obj is really of type
-        # 'unicode'.  On Python 3 this is the same as unicode_w().
-        if not self.isinstance_w(w_obj, self.w_unicode):
-            raise oefmt(self.w_TypeError, "argument must be a unicode")
-        return self.unicode_w(w_obj)
-
     def text_w(self, w_obj):
         """
         Unwrap a unicode object and return a 'utf-8-nosg' byte string
@@ -1723,6 +1686,9 @@
         one correspondance with the unicode.
         """
         return w_obj.text_w(self)
+
+    realtext_w = text_w         # Python 2 compatibility
+    realunicode_w = unicode_w
 
     def identifier_w(self, w_obj):
         """
