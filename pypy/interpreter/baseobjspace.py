--- conflicted
+++ resolved
@@ -78,11 +78,7 @@
 
     def getname(self, space):
         try:
-<<<<<<< HEAD
-            return space.unicode_w(space.getattr(self, space.wrap('__name__')))
-=======
-            return space.str_w(space.getattr(self, space.newtext('__name__')))
->>>>>>> cfdad8ec
+            return space.text_w(space.getattr(self, space.newtext('__name__')))
         except OperationError as e:
             if e.match(space, space.w_TypeError) or e.match(space, space.w_AttributeError):
                 return u'?'
@@ -107,16 +103,9 @@
             w_id = space.rshift(w_id, w_4)
         return ''.join(addrstring)
 
-<<<<<<< HEAD
     def getrepr(self, space, info, moreinfo=u''):
         addrstring = unicode(self.getaddrstring(space))
-        return space.wrap(u"<%s at 0x%s%s>" % (info, addrstring, moreinfo))
-=======
-    def getrepr(self, space, info, moreinfo=''):
-        addrstring = self.getaddrstring(space)
-        return space.newtext("<%s at 0x%s%s>" % (info, addrstring,
-                                                 moreinfo))
->>>>>>> cfdad8ec
+        return space.newunicode(u"<%s at 0x%s%s>" % (info, addrstring, moreinfo))
 
     def getslotvalue(self, index):
         raise NotImplementedError
