--- conflicted
+++ resolved
@@ -193,10 +193,6 @@
     def immutable_unique_id(self, space):
         return None
 
-<<<<<<< HEAD
-    def bytes_w(self, space):
-        self._typed_unwrap_error(space, "bytes")
-=======
     def buffer_w(self, space):
         w_impl = space.lookup(self, '__buffer__')
         if w_impl is not None:
@@ -205,9 +201,8 @@
                 return w_result.buf
         self._typed_unwrap_error(space, "buffer")
 
-    def str_w(self, space):
-        self._typed_unwrap_error(space, "string")
->>>>>>> 1a2d70df
+    def bytes_w(self, space):
+        self._typed_unwrap_error(space, "bytes")
 
     def unicode_w(self, space):
         self._typed_unwrap_error(space, "string")
