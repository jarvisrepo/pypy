import sys

from rpython.rlib.cache import Cache
from rpython.tool.uid import HUGEVAL_BYTES
from rpython.rlib import jit, types
from rpython.rlib.buffer import StringBuffer
from rpython.rlib.debug import make_sure_not_resized
from rpython.rlib.objectmodel import (we_are_translated, newlist_hint,
     compute_unique_id, specialize)
from rpython.rlib.signature import signature
from rpython.rlib.rarithmetic import r_uint, SHRT_MIN, SHRT_MAX, \
    INT_MIN, INT_MAX, UINT_MAX, USHRT_MAX

from pypy.interpreter.executioncontext import (ExecutionContext, ActionFlag,
    make_finalizer_queue)
from pypy.interpreter.error import OperationError, new_exception_class, oefmt
from pypy.interpreter.argument import Arguments
from pypy.interpreter.miscutils import ThreadLocals, make_weak_value_dictionary


__all__ = ['ObjSpace', 'OperationError', 'W_Root']

unpackiterable_driver = jit.JitDriver(name='unpackiterable',
                                      greens=['tp'],
                                      reds=['items', 'w_iterator'])


# It seems there's no way to do it without top-level-functions.

@specialize.memo()
def _does_override_buffer_w(type):
    return type.buffer_w != W_Root.buffer_w

@specialize.memo()
def _does_override_buffer_w_ex(type):
    return type.buffer_w_ex != W_Root.buffer_w_ex

@specialize.argtype(0)
def W_Root_buffer_w(self, space, flags):
    if _does_override_buffer_w_ex(self.__class__):
        return self.buffer_w_ex(space, flags)[0]
    return self._buffer(space, flags).buffer_w(space, flags)

@specialize.argtype(0)
def W_Root_buffer_w_ex(self, space, flags):
    if _does_override_buffer_w(self.__class__):
        return self.buffer_w(space, flags), 'B', 1
    return self._buffer(space, flags).buffer_w_ex(space, flags)


class W_Root(object):
    """This is the abstract root class of all wrapped objects that live
    in a 'normal' object space like StdObjSpace."""
    __slots__ = ('__weakref__',)
    _must_be_light_finalizer_ = True
    user_overridden_class = False

    def getdict(self, space):
        return None

    def getdictvalue(self, space, attr):
        w_dict = self.getdict(space)
        if w_dict is not None:
            return space.finditem_str(w_dict, attr)
        return None

    def setdictvalue(self, space, attr, w_value):
        w_dict = self.getdict(space)
        if w_dict is not None:
            space.setitem_str(w_dict, attr, w_value)
            return True
        return False

    def deldictvalue(self, space, attr):
        w_dict = self.getdict(space)
        if w_dict is not None:
            try:
                space.delitem(w_dict, space.wrap(attr))
                return True
            except OperationError as ex:
                if not ex.match(space, space.w_KeyError):
                    raise
        return False

    def setdict(self, space, w_dict):
        raise oefmt(space.w_TypeError,
                     "attribute '__dict__' of %T objects is not writable",
                     self)

    # to be used directly only by space.type implementations
    def getclass(self, space):
        return space.gettypeobject(self.typedef)

    def setclass(self, space, w_subtype):
        raise oefmt(space.w_TypeError,
                    "__class__ assignment: only for heap types")

    def user_setup(self, space, w_subtype):
        raise NotImplementedError("only for interp-level user subclasses "
                                  "from typedef.py")

    def getname(self, space):
        try:
            return space.unicode_w(space.getattr(self, space.wrap('__name__')))
        except OperationError as e:
            if e.match(space, space.w_TypeError) or e.match(space, space.w_AttributeError):
                return u'?'
            raise

    def getaddrstring(self, space):
        # slowish
        w_id = space.id(self)
        w_4 = space.wrap(4)
        w_0x0F = space.wrap(0x0F)
        i = 2 * HUGEVAL_BYTES
        addrstring = [' '] * i
        while True:
            n = space.int_w(space.and_(w_id, w_0x0F), allow_conversion=False)
            n += ord('0')
            if n > ord('9'):
                n += (ord('a') - ord('9') - 1)
            i -= 1
            addrstring[i] = chr(n)
            if i == 0:
                break
            w_id = space.rshift(w_id, w_4)
        return ''.join(addrstring)

    def getrepr(self, space, info, moreinfo=u''):
        addrstring = unicode(self.getaddrstring(space))
        return space.wrap(u"<%s at 0x%s%s>" % (info, addrstring, moreinfo))

    def getslotvalue(self, index):
        raise NotImplementedError

    def setslotvalue(self, index, w_val):
        raise NotImplementedError

    def delslotvalue(self, index):
        raise NotImplementedError

    def descr_call_mismatch(self, space, opname, RequiredClass, args):
        if RequiredClass is None:
            classname = '?'
        else:
            classname = wrappable_class_name(RequiredClass)
        raise oefmt(space.w_TypeError,
                    "'%s' object expected, got '%T' instead", classname, self)

    # used by _weakref implemenation

    def getweakref(self):
        return None

    def setweakref(self, space, weakreflifeline):
        raise oefmt(space.w_TypeError,
                    "cannot create weak reference to '%T' object", self)

    def delweakref(self):
        pass

    def clear_all_weakrefs(self):
        """Ensures that weakrefs (if any) are cleared now.  This is
        called by UserDelAction before the object is finalized further.
        """
        lifeline = self.getweakref()
        if lifeline is not None:
            # Clear all weakrefs to this object before we proceed with
            # the destruction of the object.  We detach the lifeline
            # first: if the code following before_del() calls the
            # app-level, e.g. a user-defined __del__(), and this code
            # tries to use weakrefs again, it won't reuse the broken
            # (already-cleared) weakrefs from this lifeline.
            self.delweakref()
            lifeline.clear_all_weakrefs()

    def _finalize_(self):
        """The RPython-level finalizer.

        By default, it is *not called*.  See self.register_finalizer().
        Be ready to handle the case where the object is only half
        initialized.  Also, in some cases the object might still be
        visible to app-level after _finalize_() is called (e.g. if
        there is a __del__ that resurrects).
        """

    def register_finalizer(self, space):
        """Register a finalizer for this object, so that
        self._finalize_() will be called.  You must call this method at
        most once.  Be ready to handle in _finalize_() the case where
        the object is half-initialized, even if you only call
        self.register_finalizer() at the end of the initialization.
        This is because there are cases where the finalizer is already
        registered before: if the user makes an app-level subclass with
        a __del__.  (In that case only, self.register_finalizer() does
        nothing, because the finalizer is already registered in
        allocate_instance().)
        """
        if self.user_overridden_class and self.getclass(space).hasuserdel:
            # already registered by space.allocate_instance()
            if not we_are_translated():
                assert space.finalizer_queue._already_registered(self)
        else:
            if not we_are_translated():
                # does not make sense if _finalize_ is not overridden
                assert self._finalize_.im_func is not W_Root._finalize_.im_func
            space.finalizer_queue.register_finalizer(self)

    # hooks that the mapdict implementations needs:
    def _get_mapdict_map(self):
        return None
    def _set_mapdict_map(self, map):
        raise NotImplementedError
    def _mapdict_read_storage(self, index):
        raise NotImplementedError
    def _mapdict_write_storage(self, index, value):
        raise NotImplementedError
    def _mapdict_storage_length(self):
        raise NotImplementedError
    def _set_mapdict_storage_and_map(self, storage, map):
        raise NotImplementedError

    # -------------------------------------------------------------------

    def is_w(self, space, w_other):
        return self is w_other

    def immutable_unique_id(self, space):
        return None

    def buffer_w(self, space, flags):
<<<<<<< HEAD
        return W_Root_buffer_w(self, space, flags)

    def buffer_w_ex(self, space, flags):
        return W_Root_buffer_w_ex(self, space, flags)
=======
        w_impl = space.lookup(self, '__buffer__')
        if w_impl is not None:
            w_result = space.get_and_call_function(w_impl, self, 
                                        space.newint(flags))
            if space.isinstance_w(w_result, space.w_buffer):
                return w_result.buffer_w(space, flags)
        raise BufferInterfaceNotFound

    def readbuf_w(self, space):
        w_impl = space.lookup(self, '__buffer__')
        if w_impl is not None:
            w_result = space.get_and_call_function(w_impl, self,
                                        space.newint(space.BUF_FULL_RO))
            if space.isinstance_w(w_result, space.w_buffer):
                return w_result.readbuf_w(space)
        raise BufferInterfaceNotFound
>>>>>>> 3d6784da

    def _buffer(self, space, flags):
        w_impl = space.lookup(self, '__buffer__')
        if w_impl is not None:
<<<<<<< HEAD
            w_result = space.get_and_call_function(w_impl, self)
            if space.isinstance_w(w_result, space.w_memoryview):
                return w_result
        raise BufferInterfaceNotFound

    def bytes_w(self, space):
        self._typed_unwrap_error(space, "bytes")
=======
            w_result = space.get_and_call_function(w_impl, self,
                                        space.newint(space.BUF_FULL))
            if space.isinstance_w(w_result, space.w_buffer):
                return w_result.writebuf_w(space)
        raise BufferInterfaceNotFound

    def charbuf_w(self, space):
        w_impl = space.lookup(self, '__buffer__')
        if w_impl is not None:
            w_result = space.get_and_call_function(w_impl, self,
                                        space.newint(space.BUF_FULL_RO))
            if space.isinstance_w(w_result, space.w_buffer):
                return w_result.charbuf_w(space)
        raise BufferInterfaceNotFound
>>>>>>> 3d6784da

    def unicode_w(self, space):
        self._typed_unwrap_error(space, "string")

    def identifier_w(self, space):
        self._typed_unwrap_error(space, "string")

    def bytearray_list_of_chars_w(self, space):
        self._typed_unwrap_error(space, "bytearray")

    def int_w(self, space, allow_conversion=True):
        # note that W_IntObject.int_w has a fast path and W_FloatObject.int_w
        # raises w_TypeError
        w_obj = self
        if allow_conversion:
            w_obj = space.int(self)
        return w_obj._int_w(space)

    def _int_w(self, space):
        self._typed_unwrap_error(space, "integer")

    def float_w(self, space, allow_conversion=True):
        w_obj = self
        if allow_conversion:
            w_obj = space.float(self)
        return w_obj._float_w(space)

    def _float_w(self, space):
        self._typed_unwrap_error(space, "float")

    def uint_w(self, space):
        self._typed_unwrap_error(space, "integer")

    def bigint_w(self, space, allow_conversion=True):
        # note that W_IntObject and W_LongObject have fast paths,
        # W_FloatObject.rbigint_w raises w_TypeError raises
        w_obj = self
        if allow_conversion:
            w_obj = space.int(self)
        return w_obj._bigint_w(space)

    def _bigint_w(self, space):
        self._typed_unwrap_error(space, "integer")

    def _typed_unwrap_error(self, space, expected):
        raise oefmt(space.w_TypeError,
                    "expected %s, got %T object", expected, self)

    def int(self, space):
        w_impl = space.lookup(self, '__int__')
        if w_impl is None:
            self._typed_unwrap_error(space, "integer")
        w_result = space.get_and_call_function(w_impl, self)

        if space.isinstance_w(w_result, space.w_int):
            return w_result
        raise oefmt(space.w_TypeError,
                    "__int__ returned non-int (type '%T')", w_result)

    def ord(self, space):
        raise oefmt(space.w_TypeError,
                    "ord() expected string of length 1, but %T found", self)

    def __spacebind__(self, space):
        return self

    def unwrap(self, space):
        """NOT_RPYTHON"""
        # _____ this code is here to support testing only _____
        return self

    def unpackiterable_int(self, space):
        lst = space.listview_int(self)
        if lst:
            return lst[:]
        return None

    def unpackiterable_float(self, space):
        lst = space.listview_float(self)
        if lst:
            return lst[:]
        return None


class InterpIterable(object):
    def __init__(self, space, w_iterable):
        self.w_iter = space.iter(w_iterable)
        self.space = space

    def __iter__(self):
        return self

    def next(self):
        space = self.space
        try:
            return space.next(self.w_iter)
        except OperationError as e:
            if not e.match(space, space.w_StopIteration):
                raise
            raise StopIteration

class InternalSpaceCache(Cache):
    """A generic cache for an object space.  Arbitrary information can
    be attached to the space by defining a function or class 'f' which
    can be called as 'f(space)'.  Its result is stored in this
    ObjSpaceCache.
    """
    def __init__(self, space):
        Cache.__init__(self)
        self.space = space
    def _build(self, callable):
        return callable(self.space)

class SpaceCache(Cache):
    """A base class for all our concrete caches."""
    def __init__(self, space):
        Cache.__init__(self)
        self.space = space

    def _build(self, key):
        return self.build(key)

    def _ready(self, result):
        return self.ready(result)

    def ready(self, result):
        pass

class DescrMismatch(Exception):
    pass

class BufferInterfaceNotFound(Exception):
    pass

def wrappable_class_name(Class):
    try:
        return Class.typedef.name
    except AttributeError:
        return 'internal subclass of %s' % (Class.__name__,)
wrappable_class_name._annspecialcase_ = 'specialize:memo'

class CannotHaveLock(Exception):
    """Raised by space.allocate_lock() if we're translating."""

# ____________________________________________________________

class ObjSpace(object):
    """Base class for the interpreter-level implementations of object spaces.
    http://pypy.readthedocs.org/en/latest/objspace.html"""

    def __init__(self, config=None):
        "NOT_RPYTHON: Basic initialization of objects."
        self.fromcache = InternalSpaceCache(self).getorbuild
        self.threadlocals = ThreadLocals()
        # set recursion limit
        # sets all the internal descriptors
        if config is None:
            from pypy.config.pypyoption import get_pypy_config
            config = get_pypy_config(translating=False)
        self.config = config

        self.builtin_modules = {}
        self.reloading_modules = {}

        self.interned_strings = make_weak_value_dictionary(self, unicode, W_Root)
        self.actionflag = ActionFlag()    # changed by the signal module
        self.check_signal_action = None   # changed by the signal module
        make_finalizer_queue(W_Root, self)
        self._code_of_sys_exc_info = None

        # can be overridden to a subclass
        self.initialize()

    def startup(self):
        # To be called before using the space
        self.threadlocals.enter_thread(self)

        # Initialize already imported builtin modules
        from pypy.interpreter.module import Module
        w_modules = self.sys.get('modules')
        for w_modname in self.unpackiterable(
                                self.sys.get('builtin_module_names')):
            try:
                w_mod = self.getitem(w_modules, w_modname)
            except OperationError as e:
                if e.match(self, self.w_KeyError):
                    continue
                raise
            if isinstance(w_mod, Module) and not w_mod.startup_called:
                w_mod.init(self)

    def finish(self):
        self.wait_for_thread_shutdown()
        w_atexit = self.getbuiltinmodule('atexit')
        self.call_method(w_atexit, '_run_exitfuncs')
        self.sys.flush_std_files(self)
        from pypy.interpreter.module import Module
        for w_mod in self.builtin_modules.values():
            if isinstance(w_mod, Module) and w_mod.startup_called:
                w_mod.shutdown(self)

    def wait_for_thread_shutdown(self):
        """Wait until threading._shutdown() completes, provided the threading
        module was imported in the first place.  The shutdown routine will
        wait until all non-daemon 'threading' threads have completed."""
        if not self.config.translation.thread:
            return

        w_modules = self.sys.get('modules')
        w_mod = self.finditem_str(w_modules, 'threading')
        if w_mod is None:
            return

        try:
            self.call_method(w_mod, "_shutdown")
        except OperationError as e:
            e.write_unraisable(self, "threading._shutdown()")

    def __repr__(self):
        try:
            return self._this_space_repr_
        except AttributeError:
            return self.__class__.__name__

    def setbuiltinmodule(self, importname):
        """NOT_RPYTHON. load a lazy pypy/module and put it into sys.modules"""
        if '.' in importname:
            fullname = importname
            importname = fullname.rsplit('.', 1)[1]
        else:
            fullname = "pypy.module.%s" % importname

        Module = __import__(fullname,
                            None, None, ["Module"]).Module
        if Module.applevel_name is not None:
            name = Module.applevel_name
        else:
            name = importname

        mod = Module(self, self.wrap(name))
        mod.install()

        return name

    def getbuiltinmodule(self, name, force_init=False, reuse=True):
        w_name = self.wrap(name)
        w_modules = self.sys.get('modules')
        if not force_init:
            assert reuse
            try:
                return self.getitem(w_modules, w_name)
            except OperationError as e:
                if not e.match(self, self.w_KeyError):
                    raise

        # If the module is a builtin but not yet imported,
        # retrieve it and initialize it
        try:
            w_mod = self.builtin_modules[name]
        except KeyError:
            raise oefmt(self.w_SystemError,
                        "getbuiltinmodule() called with non-builtin module %s",
                        name)

        # Add the module to sys.modules and initialize the module. The
        # order is important to avoid recursions.
        from pypy.interpreter.module import Module
        if isinstance(w_mod, Module):
            if not reuse and w_mod.startup_called:
                # create a copy of the module.  (see issue1514) eventlet
                # patcher relies on this behaviour.
                w_mod2 = self.wrap(Module(self, w_name))
                self.setitem(w_modules, w_name, w_mod2)
                w_mod.getdict(self)  # unlazy w_initialdict
                self.call_method(w_mod2.getdict(self), 'update',
                                 w_mod.w_initialdict)
                return w_mod2
            self.setitem(w_modules, w_name, w_mod)
            w_mod.init(self)
        else:
            self.setitem(w_modules, w_name, w_mod)
        return w_mod

    def get_builtinmodule_to_install(self):
        """NOT_RPYTHON"""
        try:
            return self._builtinmodule_list
        except AttributeError:
            pass

        modules = []

        # You can enable more modules by specifying --usemodules=xxx,yyy
        for name, value in self.config.objspace.usemodules:
            if value and name not in modules:
                modules.append(name)

        if self.config.objspace.extmodules:
            for name in self.config.objspace.extmodules.split(','):
                if name not in modules:
                    modules.append(name)

        self._builtinmodule_list = modules
        return self._builtinmodule_list

    ALL_BUILTIN_MODULES = [
        'posix', 'nt', 'os2', 'mac', 'ce', 'riscos',
        'math', 'array', 'select',
        '_random', '_sre', 'time', '_socket', 'errno',
        'unicodedata',
        'parser', 'fcntl', '_codecs', 'binascii'
    ]

    # These modules are treated like CPython treats built-in modules,
    # i.e. they always shadow any xx.py.  The other modules are treated
    # like CPython treats extension modules, and are loaded in sys.path
    # order by the fake entry '.../lib_pypy/__extensions__'.
    MODULES_THAT_ALWAYS_SHADOW = dict.fromkeys([
        '__builtin__', '__pypy__', '_ast', '_codecs', '_sre', '_warnings',
        '_weakref', 'errno', '__exceptions__', 'gc', 'imp', 'marshal',
        'posix', 'nt', 'pwd', 'signal', 'sys', 'thread', 'zipimport',
    ], None)

    def make_builtins(self):
        "NOT_RPYTHON: only for initializing the space."

        from pypy.module.exceptions import Module
        w_name = self.wrap('__exceptions__')
        self.exceptions_module = Module(self, w_name)
        self.exceptions_module.install()

        from pypy.module.imp import Module
        w_name = self.wrap('_imp')
        mod = Module(self, w_name)
        mod.install()

        from pypy.module.sys import Module
        w_name = self.wrap('sys')
        self.sys = Module(self, w_name)
        self.sys.install()

        from pypy.module.__builtin__ import Module
        w_name = self.wrap('builtins')
        self.builtin = Module(self, w_name)
        w_builtin = self.wrap(self.builtin)
        w_builtin.install()
        self.setitem(self.builtin.w_dict, self.wrap('__builtins__'), w_builtin)

        # exceptions was bootstrapped as '__exceptions__' but still
        # lives in pypy/module/exceptions, we rename it below for
        # sys.builtin_module_names
        bootstrap_modules = set(('sys', 'imp', 'builtins', 'exceptions'))
        installed_builtin_modules = list(bootstrap_modules)

        exception_types_w = self.export_builtin_exceptions()

        # initialize with "bootstrap types" from objspace  (e.g. w_None)
        types_w = (self.get_builtin_types().items() +
                   exception_types_w.items())
        for name, w_type in types_w:
            self.setitem(self.builtin.w_dict, self.wrap(name), w_type)

        # install mixed modules
        for mixedname in self.get_builtinmodule_to_install():
            if mixedname not in bootstrap_modules:
                self.install_mixedmodule(mixedname, installed_builtin_modules)

        installed_builtin_modules.remove('exceptions')
        installed_builtin_modules.append('__exceptions__')
        installed_builtin_modules.sort()
        w_builtin_module_names = self.newtuple(
            [self.wrap(fn) for fn in installed_builtin_modules])

        # force this value into the dict without unlazyfying everything
        self.setitem(self.sys.w_dict, self.wrap('builtin_module_names'),
                     w_builtin_module_names)

    def get_builtin_types(self):
        """Get a dictionary mapping the names of builtin types to the type
        objects."""
        raise NotImplementedError

    def export_builtin_exceptions(self):
        """NOT_RPYTHON"""
        w_dic = self.exceptions_module.getdict(self)
        exc_types_w = {}
        w_iter = self.iter(w_dic)
        while True:
            try:
                w_name = self.next(w_iter)
            except OperationError as e:
                if not e.match(self, self.w_StopIteration):
                    raise
                break
            name = self.str_w(w_name)
            if not name.startswith('__'):
                excname = name
                w_exc = self.getitem(w_dic, w_name)
                exc_types_w[name] = w_exc
                setattr(self, "w_" + excname, w_exc)
        return exc_types_w

    def install_mixedmodule(self, mixedname, installed_builtin_modules):
        """NOT_RPYTHON"""
        modname = self.setbuiltinmodule(mixedname)
        if modname:
            assert modname not in installed_builtin_modules, (
                "duplicate interp-level module enabled for the "
                "app-level module %r" % (modname,))
            installed_builtin_modules.append(modname)

    def setup_builtin_modules(self):
        "NOT_RPYTHON: only for initializing the space."
        if self.config.objspace.usemodules.cpyext:
            from pypy.module.cpyext.state import State
            self.fromcache(State).build_api(self)
        self.getbuiltinmodule('sys')
        self.getbuiltinmodule('_imp')
        self.getbuiltinmodule('_frozen_importlib')
        self.getbuiltinmodule('builtins')
        for mod in self.builtin_modules.values():
            mod.setup_after_space_initialization()

    def initialize(self):
        """NOT_RPYTHON: Abstract method that should put some minimal
        content into the w_builtins."""

    def getexecutioncontext(self):
        "Return what we consider to be the active execution context."
        # Important: the annotator must not see a prebuilt ExecutionContext:
        # you should not see frames while you translate
        # so we make sure that the threadlocals never *have* an
        # ExecutionContext during translation.
        if not we_are_translated():
            if self.config.translating:
                assert self.threadlocals.get_ec() is None, (
                    "threadlocals got an ExecutionContext during translation!")
                try:
                    return self._ec_during_translation
                except AttributeError:
                    ec = self.createexecutioncontext()
                    self._ec_during_translation = ec
                    return ec
            else:
                ec = self.threadlocals.get_ec()
                if ec is None:
                    self.threadlocals.enter_thread(self)
                    ec = self.threadlocals.get_ec()
                return ec
        else:
            # translated case follows.  self.threadlocals is either from
            # 'pypy.interpreter.miscutils' or 'pypy.module.thread.threadlocals'.
            # the result is assumed to be non-null: enter_thread() was called
            # by space.startup().
            ec = self.threadlocals.get_ec()
            assert ec is not None
            return ec

    def _freeze_(self):
        return True

    def createexecutioncontext(self):
        "Factory function for execution contexts."
        return ExecutionContext(self)

    def createcompiler(self):
        "Factory function creating a compiler object."
        try:
            return self.default_compiler
        except AttributeError:
            from pypy.interpreter.pycompiler import PythonAstCompiler
            compiler = PythonAstCompiler(self)
            self.default_compiler = compiler
            return compiler

    def createframe(self, code, w_globals, outer_func=None):
        "Create an empty PyFrame suitable for this code object."
        return self.FrameClass(self, code, w_globals, outer_func)

    def allocate_lock(self):
        """Return an interp-level Lock object if threads are enabled,
        and a dummy object if they are not."""
        from rpython.rlib import rthread
        if not self.config.objspace.usemodules.thread:
            return rthread.dummy_lock
        # hack: we can't have prebuilt locks if we're translating.
        # In this special situation we should just not lock at all
        # (translation is not multithreaded anyway).
        if not we_are_translated() and self.config.translating:
            raise CannotHaveLock()
        try:
            return rthread.allocate_lock()
        except rthread.error:
            raise oefmt(self.w_RuntimeError, "out of resources")

    # Following is a friendly interface to common object space operations
    # that can be defined in term of more primitive ones.  Subclasses
    # may also override specific functions for performance.

    def not_(self, w_obj):
        return self.wrap(not self.is_true(w_obj))

    def eq_w(self, w_obj1, w_obj2):
        """Implements equality with the double check 'x is y or x == y'."""
        return self.is_w(w_obj1, w_obj2) or self.is_true(self.eq(w_obj1, w_obj2))

    def is_(self, w_one, w_two):
        return self.newbool(self.is_w(w_one, w_two))

    def is_w(self, w_one, w_two):
        # done by a method call on w_two (and not on w_one, because of the
        # expected programming style where we say "if x is None" or
        # "if x is object").
        assert w_two is not None
        return w_two.is_w(self, w_one)

    def is_none(self, w_obj):
        """ mostly for checking inputargs that have unwrap_spec and
        can accept both w_None and None
        """
        return w_obj is None or self.is_w(w_obj, self.w_None)

    def id(self, w_obj):
        w_result = w_obj.immutable_unique_id(self)
        if w_result is None:
            # in the common case, returns an unsigned value
            w_result = self.wrap(r_uint(compute_unique_id(w_obj)))
        return w_result

    def hash_w(self, w_obj):
        """shortcut for space.int_w(space.hash(w_obj))"""
        return self.int_w(self.hash(w_obj))

    def len_w(self, w_obj):
        """shortcut for space.int_w(space.len(w_obj))"""
        return self.int_w(self.len(w_obj))

    def contains_w(self, w_container, w_item):
        """shortcut for space.is_true(space.contains(w_container, w_item))"""
        return self.is_true(self.contains(w_container, w_item))

    def setitem_str(self, w_obj, key, w_value):
        return self.setitem(w_obj, self.wrap(key), w_value)

    def finditem_str(self, w_obj, key):
        return self.finditem(w_obj, self.wrap(key))

    def finditem(self, w_obj, w_key):
        try:
            return self.getitem(w_obj, w_key)
        except OperationError as e:
            if e.match(self, self.w_KeyError):
                return None
            raise

    def findattr(self, w_object, w_name):
        try:
            return self.getattr(w_object, w_name)
        except OperationError as e:
            # a PyPy extension: let SystemExit and KeyboardInterrupt go through
            if e.async(self):
                raise
            return None

    @signature(types.any(), types.bool(), returns=types.instance(W_Root))
    def newbool(self, b):
        if b:
            return self.w_True
        else:
            return self.w_False

    def new_interned_w_str(self, w_u):
        assert isinstance(w_u, W_Root)   # and is not None
        u = self.unicode_w(w_u)
        if not we_are_translated():
            assert type(u) is unicode
        w_u1 = self.interned_strings.get(u)
        if w_u1 is None:
            w_u1 = w_u
            self.interned_strings.set(u, w_u1)
        return w_u1

    def new_interned_str(self, s):
        """Assumes an identifier (utf-8 encoded str)"""
        if not we_are_translated():
            assert type(s) is str
        u = s.decode('utf-8')
        w_s1 = self.interned_strings.get(u)
        if w_s1 is None:
            w_s1 = self.wrap(u)
            self.interned_strings.set(u, w_s1)
        return w_s1

    def is_interned_str(self, s):
        """Assumes an identifier (utf-8 encoded str)"""
        # interface for marshal_impl
        if not we_are_translated():
            assert type(s) is str
        u = s.decode('utf-8')
        return self.interned_strings.get(u) is not None

    def descr_self_interp_w(self, RequiredClass, w_obj):
        if not isinstance(w_obj, RequiredClass):
            raise DescrMismatch()
        return w_obj
    descr_self_interp_w._annspecialcase_ = 'specialize:arg(1)'

    def interp_w(self, RequiredClass, w_obj, can_be_None=False):
        """
        Unwrap w_obj, checking that it is an instance of the required internal
        interpreter class.
        """
        assert RequiredClass is not None
        if can_be_None and self.is_none(w_obj):
            return None
        if not isinstance(w_obj, RequiredClass):   # or obj is None
            raise oefmt(self.w_TypeError,
                        "'%s' object expected, got '%N' instead",
                        wrappable_class_name(RequiredClass),
                        w_obj.getclass(self))
        return w_obj
    interp_w._annspecialcase_ = 'specialize:arg(1)'

    def unpackiterable(self, w_iterable, expected_length=-1):
        """Unpack an iterable into a real (interpreter-level) list.

        Raise an OperationError(w_ValueError) if the length is wrong."""
        w_iterator = self.iter(w_iterable)
        if expected_length == -1:
            # xxx special hack for speed
            from pypy.interpreter.generator import GeneratorIterator
            if isinstance(w_iterator, GeneratorIterator):
                lst_w = []
                w_iterator.unpack_into(lst_w)
                return lst_w
            # /xxx
            return self._unpackiterable_unknown_length(w_iterator, w_iterable)
        else:
            lst_w = self._unpackiterable_known_length(w_iterator,
                                                      expected_length)
            return lst_w[:]     # make the resulting list resizable

    def iteriterable(self, w_iterable):
        return InterpIterable(self, w_iterable)

    def _unpackiterable_unknown_length(self, w_iterator, w_iterable):
        """Unpack an iterable of unknown length into an interp-level
        list.
        """
        # If we can guess the expected length we can preallocate.
        try:
            items = newlist_hint(self.length_hint(w_iterable, 0))
        except MemoryError:
            items = [] # it might have lied

        tp = self.type(w_iterator)
        while True:
            unpackiterable_driver.jit_merge_point(tp=tp,
                                                  w_iterator=w_iterator,
                                                  items=items)
            try:
                w_item = self.next(w_iterator)
            except OperationError as e:
                if not e.match(self, self.w_StopIteration):
                    raise
                break  # done
            items.append(w_item)
        #
        return items

    @jit.dont_look_inside
    def _unpackiterable_known_length(self, w_iterator, expected_length):
        # Unpack a known length list, without letting the JIT look inside.
        # Implemented by just calling the @jit.unroll_safe version, but
        # the JIT stopped looking inside already.
        return self._unpackiterable_known_length_jitlook(w_iterator,
                                                         expected_length)

    @jit.unroll_safe
    def _unpackiterable_known_length_jitlook(self, w_iterator,
                                             expected_length):
        items = [None] * expected_length
        idx = 0
        while True:
            try:
                w_item = self.next(w_iterator)
            except OperationError as e:
                if not e.match(self, self.w_StopIteration):
                    raise
                break  # done
            if idx == expected_length:
                raise oefmt(self.w_ValueError,
                            "too many values to unpack (expected %d)",
                            expected_length)
            items[idx] = w_item
            idx += 1
        if idx < expected_length:
            raise oefmt(self.w_ValueError,
                        "need more than %d value%s to unpack",
                        idx, "" if idx == 1 else "s")
        return items

    def unpackiterable_unroll(self, w_iterable, expected_length):
        # Like unpackiterable(), but for the cases where we have
        # an expected_length and want to unroll when JITted.
        # Returns a fixed-size list.
        w_iterator = self.iter(w_iterable)
        assert expected_length != -1
        return self._unpackiterable_known_length_jitlook(w_iterator,
                                                         expected_length)


    def unpackiterable_int(self, w_obj):
        """
        Return a RPython list of unwrapped ints out of w_obj. The list is
        guaranteed to be acopy of the actual data contained in w_obj, so you
        can freely modify it. It might return None if not supported.
        """
        return w_obj.unpackiterable_int(self)

    def unpackiterable_float(self, w_obj):
        """
        Same as unpackiterable_int, but for floats.
        """
        return w_obj.unpackiterable_float(self)


    def length_hint(self, w_obj, default):
        """Return the length of an object, consulting its __length_hint__
        method if necessary.
        """
        try:
            return self.len_w(w_obj)
        except OperationError as e:
            if not (e.match(self, self.w_TypeError) or
                    e.match(self, self.w_AttributeError)):
                raise

        w_descr = self.lookup(w_obj, '__length_hint__')
        if w_descr is None:
            return default
        try:
            w_hint = self.get_and_call_function(w_descr, w_obj)
        except OperationError as e:
            if not (e.match(self, self.w_TypeError) or
                    e.match(self, self.w_AttributeError)):
                raise
            return default
        if self.is_w(w_hint, self.w_NotImplemented):
            return default

        hint = self.int_w(w_hint)
        if hint < 0:
            raise oefmt(self.w_ValueError,
                        "__length_hint__() should return >= 0")
        return hint

    def fixedview(self, w_iterable, expected_length=-1):
        """ A fixed list view of w_iterable. Don't modify the result
        """
        return make_sure_not_resized(self.unpackiterable(w_iterable,
                                                         expected_length)[:])

    fixedview_unroll = fixedview

    def listview(self, w_iterable, expected_length=-1):
        """ A non-fixed view of w_iterable. Don't modify the result
        """
        return self.unpackiterable(w_iterable, expected_length)

    def listview_no_unpack(self, w_iterable):
        """ Same as listview() if cheap.  If 'w_iterable' is something like
        a generator, for example, then return None instead.
        May return None anyway.
        """
        return None

    def listview_bytes(self, w_list):
        """ Return a list of unwrapped strings out of a list of strings. If the
        argument is not a list or does not contain only strings, return None.
        May return None anyway.
        """
        return None

    def listview_unicode(self, w_list):
        """ Return a list of unwrapped unicode out of a list of unicode. If the
        argument is not a list or does not contain only unicode, return None.
        May return None anyway.
        """
        return None

    def listview_int(self, w_list):
        """ Return a list of unwrapped int out of a list of int. If the
        argument is not a list or does not contain only int, return None.
        May return None anyway.
        """
        return None

    def listview_float(self, w_list):
        """ Return a list of unwrapped float out of a list of float. If the
        argument is not a list or does not contain only float, return None.
        May return None anyway.
        """
        return None

    def view_as_kwargs(self, w_dict):
        """ if w_dict is a kwargs-dict, return two lists, one of unwrapped
        strings and one of wrapped values. otherwise return (None, None)
        """
        return (None, None)

    def newlist_bytes(self, list_s):
        return self.newlist([self.newbytes(s) for s in list_s])

    def newlist_unicode(self, list_u):
        return self.newlist([self.wrap(u) for u in list_u])

    def newlist_int(self, list_i):
        return self.newlist([self.wrap(i) for i in list_i])

    def newlist_float(self, list_f):
        return self.newlist([self.wrap(f) for f in list_f])

    def newlist_hint(self, sizehint):
        from pypy.objspace.std.listobject import make_empty_list_with_size
        return make_empty_list_with_size(self, sizehint)

    def wrap_fsdecoded(self, x):
        return self.fsdecode(self.newbytes(x))

    @jit.unroll_safe
    def exception_match(self, w_exc_type, w_check_class):
        """Checks if the given exception type matches 'w_check_class'."""
        if self.is_w(w_exc_type, w_check_class):
            return True   # fast path
        if self.isinstance_w(w_check_class, self.w_tuple):
            for w_t in self.fixedview(w_check_class):
                if self.exception_match(w_exc_type, w_t):
                    return True
            else:
                return False
        return self.exception_issubclass_w(w_exc_type, w_check_class)

    def call_obj_args(self, w_callable, w_obj, args):
        if not self.config.objspace.disable_call_speedhacks:
            # start of hack for performance
            from pypy.interpreter.function import Function
            if isinstance(w_callable, Function):
                return w_callable.call_obj_args(w_obj, args)
            # end of hack for performance
        return self.call_args(w_callable, args.prepend(w_obj))

    def call(self, w_callable, w_args, w_kwds=None):
        args = Arguments.frompacked(self, w_args, w_kwds)
        return self.call_args(w_callable, args)

    def _try_fetch_pycode(self, w_func):
        from pypy.interpreter.function import Function, Method
        if isinstance(w_func, Method):
            w_func = w_func.w_function
        if isinstance(w_func, Function):
            return w_func.code
        return None

    def call_function(self, w_func, *args_w):
        nargs = len(args_w) # used for pruning funccall versions
        if not self.config.objspace.disable_call_speedhacks and nargs < 5:
            # start of hack for performance
            from pypy.interpreter.function import Function, Method
            if isinstance(w_func, Method):
                if nargs < 4:
                    func = w_func.w_function
                    if isinstance(func, Function):
                        return func.funccall(w_func.w_instance, *args_w)

            if isinstance(w_func, Function):
                return w_func.funccall(*args_w)
            # end of hack for performance

        args = Arguments(self, list(args_w))
        return self.call_args(w_func, args)

    def call_valuestack(self, w_func, nargs, frame):
        from pypy.interpreter.function import Function, Method, is_builtin_code
        if frame.get_is_being_profiled() and is_builtin_code(w_func):
            # XXX: this code is copied&pasted :-( from the slow path below
            # call_valuestack().
            args = frame.make_arguments(nargs)
            return self.call_args_and_c_profile(frame, w_func, args)

        if not self.config.objspace.disable_call_speedhacks:
            # start of hack for performance
            if isinstance(w_func, Method):
                # reuse callable stack place for w_inst
                frame.settopvalue(w_func.w_instance, nargs)
                nargs += 1
                w_func = w_func.w_function

            if isinstance(w_func, Function):
                return w_func.funccall_valuestack(nargs, frame)
            # end of hack for performance

        args = frame.make_arguments(nargs)
        return self.call_args(w_func, args)

    def call_args_and_c_profile(self, frame, w_func, args):
        ec = self.getexecutioncontext()
        ec.c_call_trace(frame, w_func, args)
        try:
            w_res = self.call_args(w_func, args)
        except OperationError:
            ec.c_exception_trace(frame, w_func)
            raise
        ec.c_return_trace(frame, w_func, args)
        return w_res

    def call_method(self, w_obj, methname, *arg_w):
        w_meth = self.getattr(w_obj, self.wrap(methname))
        return self.call_function(w_meth, *arg_w)

    def raise_key_error(self, w_key):
        e = self.call_function(self.w_KeyError, w_key)
        raise OperationError(self.w_KeyError, e)

    def lookup(self, w_obj, name):
        w_type = self.type(w_obj)
        w_mro = self.getattr(w_type, self.wrap("__mro__"))
        for w_supertype in self.fixedview(w_mro):
            w_value = w_supertype.getdictvalue(self, name)
            if w_value is not None:
                return w_value
        return None

    def callable(self, w_obj):
        return self.wrap(self.lookup(w_obj, "__call__") is not None)

    def issequence_w(self, w_obj):
        flag = self.type(w_obj).flag_map_or_seq
        if flag == 'M':
            return False
        elif flag == 'S':
            return True
        else:
            return (self.lookup(w_obj, '__getitem__') is not None)

    def ismapping_w(self, w_obj):
        flag = self.type(w_obj).flag_map_or_seq
        if flag == 'M':
            return True
        elif flag == 'S':
            return False
        else:
            return self.lookup(w_obj, '__getitem__') is not None

    # The code below only works
    # for the simple case (new-style instance).
    # These methods are patched with the full logic by the builtins
    # module when it is loaded

    def abstract_issubclass_w(self, w_cls1, w_cls2):
        # Equivalent to 'issubclass(cls1, cls2)'.
        return self.issubtype_w(w_cls1, w_cls2)

    def abstract_isinstance_w(self, w_obj, w_cls):
        # Equivalent to 'isinstance(obj, cls)'.
        return self.isinstance_w(w_obj, w_cls)

    def abstract_isclass_w(self, w_obj):
        # Equivalent to 'isinstance(obj, type)'.
        return self.isinstance_w(w_obj, self.w_type)

    def abstract_getclass(self, w_obj):
        # Equivalent to 'obj.__class__'.
        return self.type(w_obj)

    def isabstractmethod_w(self, w_obj):
        try:
            w_result = self.getattr(w_obj, self.wrap("__isabstractmethod__"))
        except OperationError as e:
            if e.match(self, self.w_AttributeError):
                return False
            raise
        return self.bool_w(self.nonzero(w_result))

    # CPython rules allows subclasses of BaseExceptions to be exceptions.
    # This is slightly less general than the case above, so we prefix
    # it with exception_

    def exception_is_valid_obj_as_class_w(self, w_obj):
        if not self.isinstance_w(w_obj, self.w_type):
            return False
        return self.issubtype_w(w_obj, self.w_BaseException)

    def exception_is_valid_class_w(self, w_cls):
        return self.issubtype_w(w_cls, self.w_BaseException)

    def exception_getclass(self, w_obj):
        return self.type(w_obj)

    def exception_issubclass_w(self, w_cls1, w_cls2):
        return self.issubtype_w(w_cls1, w_cls2)

    def new_exception_class(self, *args, **kwargs):
        "NOT_RPYTHON; convenience method to create excceptions in modules"
        return new_exception_class(self, *args, **kwargs)

    # end of special support code

    def eval(self, expression, w_globals, w_locals, hidden_applevel=False):
        "NOT_RPYTHON: For internal debugging."
        if isinstance(expression, str):
            compiler = self.createcompiler()
            expression = compiler.compile(expression, '?', 'eval', 0,
                                         hidden_applevel=hidden_applevel)
        else:
            raise TypeError('space.eval(): expected a string, code or PyCode object')
        return expression.exec_code(self, w_globals, w_locals)

    def exec_(self, statement, w_globals, w_locals, hidden_applevel=False,
              filename=None):
        "NOT_RPYTHON: For internal debugging."
        if filename is None:
            filename = '?'
        from pypy.interpreter.pycode import PyCode
        if isinstance(statement, str):
            compiler = self.createcompiler()
            statement = compiler.compile(statement, filename, 'exec', 0,
                                         hidden_applevel=hidden_applevel)
        if not isinstance(statement, PyCode):
            raise TypeError('space.exec_(): expected a string, code or PyCode object')
        w_key = self.wrap('__builtins__')
        if not self.contains_w(w_globals, w_key):
            self.setitem(w_globals, w_key, self.wrap(self.builtin))
        return statement.exec_code(self, w_globals, w_locals)

    def appexec(self, posargs_w, source):
        """ return value from executing given source at applevel.
            EXPERIMENTAL. The source must look like
               '''(x, y):
                       do_stuff...
                       return result
               '''
        """
        w_func = self.fromcache(AppExecCache).getorbuild(source)
        args = Arguments(self, list(posargs_w))
        return self.call_args(w_func, args)
    appexec._annspecialcase_ = 'specialize:arg(2)'

    def _next_or_none(self, w_it):
        try:
            return self.next(w_it)
        except OperationError as e:
            if not e.match(self, self.w_StopIteration):
                raise
            return None

    def compare_by_iteration(self, w_iterable1, w_iterable2, op):
        w_it1 = self.iter(w_iterable1)
        w_it2 = self.iter(w_iterable2)
        while True:
            w_x1 = self._next_or_none(w_it1)
            w_x2 = self._next_or_none(w_it2)
            if w_x1 is None or w_x2 is None:
                if op == 'eq': return self.newbool(w_x1 is w_x2)  # both None
                if op == 'ne': return self.newbool(w_x1 is not w_x2)
                if op == 'lt': return self.newbool(w_x2 is not None)
                if op == 'le': return self.newbool(w_x1 is None)
                if op == 'gt': return self.newbool(w_x1 is not None)
                if op == 'ge': return self.newbool(w_x2 is None)
                assert False, "bad value for op"
            if not self.eq_w(w_x1, w_x2):
                if op == 'eq': return self.w_False
                if op == 'ne': return self.w_True
                if op == 'lt': return self.lt(w_x1, w_x2)
                if op == 'le': return self.le(w_x1, w_x2)
                if op == 'gt': return self.gt(w_x1, w_x2)
                if op == 'ge': return self.ge(w_x1, w_x2)
                assert False, "bad value for op"
    compare_by_iteration._annspecialcase_ = 'specialize:arg(3)'

    def decode_index(self, w_index_or_slice, seqlength):
        """Helper for custom sequence implementations
             -> (index, 0, 0) or
                (start, stop, step)
        """
        if self.isinstance_w(w_index_or_slice, self.w_slice):
            from pypy.objspace.std.sliceobject import W_SliceObject
            assert isinstance(w_index_or_slice, W_SliceObject)
            start, stop, step = w_index_or_slice.indices3(self, seqlength)
        else:
            start = self.int_w(w_index_or_slice, allow_conversion=False)
            if start < 0:
                start += seqlength
            if not (0 <= start < seqlength):
                raise oefmt(self.w_IndexError, "index out of range")
            stop = 0
            step = 0
        return start, stop, step

    def decode_index4(self, w_index_or_slice, seqlength):
        """Helper for custom sequence implementations
             -> (index, 0, 0, 1) or
                (start, stop, step, slice_length)
        """
        if self.isinstance_w(w_index_or_slice, self.w_slice):
            from pypy.objspace.std.sliceobject import W_SliceObject
            assert isinstance(w_index_or_slice, W_SliceObject)
            start, stop, step, length = w_index_or_slice.indices4(self,
                                                                  seqlength)
        else:
            start = self.int_w(w_index_or_slice, allow_conversion=False)
            if start < 0:
                start += seqlength
            if not (0 <= start < seqlength):
                raise oefmt(self.w_IndexError, "index out of range")
            stop = 0
            step = 0
            length = 1
        return start, stop, step, length

    def getindex_w(self, w_obj, w_exception, objdescr=None):
        """Return w_obj.__index__() as an RPython int.
        If w_exception is None, silently clamp in case of overflow;
        else raise w_exception.
        """
        try:
            w_index = self.index(w_obj)
        except OperationError as err:
            if objdescr is None or not err.match(self, self.w_TypeError):
                raise
            raise oefmt(self.w_TypeError, "%s must be an integer, not %T",
                        objdescr, w_obj)
        try:
            # allow_conversion=False it's not really necessary because the
            # return type of __index__ is already checked by space.index(),
            # but there is no reason to allow conversions anyway
            index = self.int_w(w_index, allow_conversion=False)
        except OperationError as err:
            if not err.match(self, self.w_OverflowError):
                raise
            if not w_exception:
                # w_index should be a long object, but can't be sure of that
                if self.is_true(self.lt(w_index, self.wrap(0))):
                    return -sys.maxint-1
                else:
                    return sys.maxint
            else:
                raise oefmt(w_exception,
                            "cannot fit '%T' into an index-sized integer",
                            w_obj)
        else:
            return index

    def getslice(space, w_obj, w_start, w_stop):
        w_slice = space.newslice(w_start, w_stop, space.w_None)
        return space.getitem(w_obj, w_slice)

    def setslice(space, w_obj, w_start, w_stop, w_sequence):
        w_slice = space.newslice(w_start, w_stop, space.w_None)
        return space.setitem(w_obj, w_slice, w_sequence)

    def delslice(space, w_obj, w_start, w_stop):
        w_slice = space.newslice(w_start, w_stop, space.w_None)
        return space.delitem(w_obj, w_slice)

    def r_longlong_w(self, w_obj, allow_conversion=True):
        bigint = self.bigint_w(w_obj, allow_conversion)
        try:
            return bigint.tolonglong()
        except OverflowError:
            raise oefmt(self.w_OverflowError, "integer too large")

    def r_ulonglong_w(self, w_obj, allow_conversion=True):
        bigint = self.bigint_w(w_obj, allow_conversion)
        try:
            return bigint.toulonglong()
        except OverflowError:
            raise oefmt(self.w_OverflowError, "integer too large")
        except ValueError:
            raise oefmt(self.w_ValueError,
                        "cannot convert negative integer to unsigned int")

    BUF_SIMPLE   = 0x0000
    BUF_WRITABLE = 0x0001
    BUF_FORMAT   = 0x0004
    BUF_ND       = 0x0008
    BUF_STRIDES  = 0x0010 | BUF_ND
    BUF_INDIRECT = 0x0100 | BUF_STRIDES

    BUF_CONTIG_RO = BUF_ND
    BUF_CONTIG    = BUF_ND | BUF_WRITABLE

    BUF_FULL_RO = BUF_INDIRECT | BUF_FORMAT
    BUF_FULL    = BUF_INDIRECT | BUF_FORMAT | BUF_WRITABLE

    def check_buf_flags(self, flags, readonly):
        if readonly and flags & self.BUF_WRITABLE == self.BUF_WRITABLE:
            raise oefmt(self.w_BufferError, "Object is not writable.")

    def buffer_w(self, w_obj, flags):
        # New buffer interface, returns a buffer based on flags (PyObject_GetBuffer)
        try:
            return w_obj.buffer_w(self, flags)
        except BufferInterfaceNotFound:
            raise oefmt(self.w_TypeError,
                        "'%T' does not support the buffer interface", w_obj)

    def buffer_w_ex(self, w_obj, flags):
        # New buffer interface, returns a buffer based on flags (PyObject_GetBuffer)
        # Returns extra information: (buffer, typecode, itemsize)
        try:
            return w_obj.buffer_w_ex(self, flags)
        except BufferInterfaceNotFound:
            raise oefmt(self.w_TypeError,
                        "'%T' does not support the buffer interface", w_obj)

    def readbuf_w(self, w_obj):
        # Old buffer interface, returns a readonly buffer (PyObject_AsReadBuffer)
        try:
            return w_obj.buffer_w(self, self.BUF_SIMPLE)
        except BufferInterfaceNotFound:
            raise oefmt(self.w_TypeError,
                        "expected an object with a buffer interface")

    def writebuf_w(self, w_obj):
        # Old buffer interface, returns a writeable buffer (PyObject_AsWriteBuffer)
        try:
            return w_obj.buffer_w(self, self.BUF_WRITABLE)
        except BufferInterfaceNotFound:
            raise oefmt(self.w_TypeError,
                        "expected an object with a writable buffer interface")

    def charbuf_w(self, w_obj):
        # Old buffer interface, returns a character buffer (PyObject_AsCharBuffer)
        try:
            buf = w_obj.buffer_w(self, self.BUF_SIMPLE)
        except BufferInterfaceNotFound:
            raise oefmt(self.w_TypeError,
                        "expected an object with a buffer interface")
        else:
            return buf.as_str()

    def _getarg_error(self, expected, w_obj):
        if self.is_none(w_obj):
            e = oefmt(self.w_TypeError, "must be %s, not None", expected)
        else:
            e = oefmt(self.w_TypeError, "must be %s, not %T", expected, w_obj)
        raise e

    @specialize.arg(1)
    def getarg_w(self, code, w_obj):
        if code == 'z*':
            if self.is_none(w_obj):
                return None
            code = 's*'
        if code == 's*':
            if self.isinstance_w(w_obj, self.w_str):
                return StringBuffer(w_obj.bytes_w(self))
            if self.isinstance_w(w_obj, self.w_unicode):
                return StringBuffer(w_obj.identifier_w(self))
            try:
                return w_obj.buffer_w(self, self.BUF_SIMPLE)
            except BufferInterfaceNotFound:
                self._getarg_error("bytes or buffer", w_obj)
        elif code == 's#':
            if self.isinstance_w(w_obj, self.w_str):
                return w_obj.bytes_w(self)
            if self.isinstance_w(w_obj, self.w_unicode):
                return w_obj.identifier_w(self)
            try:
                return w_obj.buffer_w(self, self.BUF_SIMPLE).as_str()
            except BufferInterfaceNotFound:
                self._getarg_error("bytes or read-only buffer", w_obj)
        elif code == 'w*':
            try:
                return w_obj.buffer_w(self, self.BUF_WRITABLE)
            except OperationError:
                pass
            except BufferInterfaceNotFound:
                pass
            self._getarg_error("read-write buffer", w_obj)
        elif code == 'y*':
            try:
                return w_obj.buffer_w(self, self.BUF_SIMPLE)
            except BufferInterfaceNotFound:
                self._getarg_error("bytes or buffer", w_obj)
        else:
            assert False

    # XXX rename/replace with code more like CPython getargs for buffers
    def bufferstr_w(self, w_obj, flags=BUF_SIMPLE):
        # Directly returns an interp-level str.  Note that if w_obj is a
        # unicode string, this is different from str_w(buffer(w_obj)):
        # indeed, the latter returns a string with the raw bytes from
        # the underlying unicode buffer, but bufferstr_w() just converts
        # the unicode to an ascii string.  This inconsistency is kind of
        # needed because CPython has the same issue.  (Well, it's
        # unclear if there is any use at all for getting the bytes in
        # the unicode buffer.)
        try:
            return self.bytes_w(w_obj)
        except OperationError as e:
            if not e.match(self, self.w_TypeError):
                raise
        return self.buffer_w(w_obj, flags).as_str()

    def str_or_None_w(self, w_obj):
        return None if self.is_none(w_obj) else self.str_w(w_obj)

    def str_w(self, w_obj):
        """
        if w_obj is unicode, call identifier_w() (i.e., return the UTF-8
        encoded string). Else, call bytes_w().

        Maybe we should kill str_w completely and manually substitute it with
        identifier_w/bytes_w at all call sites?
        """
        if self.isinstance_w(w_obj, self.w_unicode):
            return w_obj.identifier_w(self)
        else:
            return w_obj.bytes_w(self)

    def bytes_w(self, w_obj):
        return w_obj.bytes_w(self)

    def str0_w(self, w_obj):
        "Like str_w, but rejects strings with NUL bytes."
        from rpython.rlib import rstring
        result = self.str_w(w_obj)
        if '\x00' in result:
            raise oefmt(self.w_TypeError,
                        "argument must be a string without NUL characters")
        return rstring.assert_str0(result)

    def bytes0_w(self, w_obj):
        "Like bytes_w, but rejects strings with NUL bytes."
        from rpython.rlib import rstring
        result = self.bytes_w(w_obj)
        if '\x00' in result:
            raise oefmt(self.w_TypeError,
                        "argument must be a string without NUL characters")
        return rstring.assert_str0(result)

    def int_w(self, w_obj, allow_conversion=True):
        """
        Unwrap an app-level int object into an interpret-level int.

        If allow_conversion==True, w_obj might be of any type which implements
        __int__, *except* floats which are explicitly rejected. This is the
        same logic as CPython's PyArg_ParseTuple. If you want to also allow
        floats, you can call space.int_w(space.int(w_obj)).

        If allow_conversion=False, w_obj needs to be an app-level int or a
        subclass.
        """
        return w_obj.int_w(self, allow_conversion)

    def int(self, w_obj):
        return w_obj.int(self)

    def uint_w(self, w_obj):
        return w_obj.uint_w(self)

    def bigint_w(self, w_obj, allow_conversion=True):
        """
        Like int_w, but return a rlib.rbigint object and call __long__ if
        allow_conversion is True.
        """
        return w_obj.bigint_w(self, allow_conversion)

    def float_w(self, w_obj, allow_conversion=True):
        """
        Like int_w, but return an interp-level float and call __float__ if
        allow_conversion is True.
        """
        return w_obj.float_w(self, allow_conversion)

    def unicode_w(self, w_obj):
        return w_obj.unicode_w(self)

    def unicode0_w(self, w_obj):
        "Like unicode_w, but rejects strings with NUL bytes."
        from rpython.rlib import rstring
        result = w_obj.unicode_w(self)
        if u'\x00' in result:
            raise oefmt(self.w_TypeError,
                        "argument must be a unicode string without NUL "
                        "characters")
        return rstring.assert_str0(result)

    def realunicode_w(self, w_obj):
        # Like unicode_w, but only works if w_obj is really of type
        # 'unicode'.
        if not self.isinstance_w(w_obj, self.w_unicode):
            raise oefmt(self.w_TypeError, "argument must be a unicode")
        return self.unicode_w(w_obj)

    def identifier_w(self, w_obj):
        """
        Unwrap an object which is used as an identifier (i.e. names of
        variables, methdods, functions, classes etc.). In py3k, identifiers
        are unicode strings and are unwrapped as UTF-8 encoded byte strings.
        """
        return w_obj.identifier_w(self)

    def fsencode(space, w_obj):
        from pypy.interpreter.unicodehelper import fsencode
        return fsencode(space, w_obj)

    def fsdecode(space, w_obj):
        from pypy.interpreter.unicodehelper import fsdecode
        return fsdecode(space, w_obj)

    def fsencode_w(self, w_obj):
        from rpython.rlib import rstring
        if self.isinstance_w(w_obj, self.w_unicode):
            w_obj = self.fsencode(w_obj)
        result = self.bufferstr_w(w_obj, self.BUF_FULL_RO)
        if '\x00' in result:
            raise oefmt(self.w_TypeError,
                        "argument must be a string without NUL characters")
        return rstring.assert_str0(result)

    def fsdecode_w(self, w_obj):
        if self.isinstance_w(w_obj, self.w_bytes):
            w_obj = self.fsdecode(w_obj)
        return self.unicode0_w(w_obj)

    def bool_w(self, w_obj):
        # Unwraps a bool, also accepting an int for compatibility.
        # This is here mostly just for gateway.int_unwrapping_space_method().
        return bool(self.int_w(w_obj))

    def ord(self, w_obj):
        return w_obj.ord(self)

    # This is all interface for gateway.py.
    gateway_int_w = int_w
    gateway_float_w = float_w
    gateway_r_longlong_w = r_longlong_w
    gateway_r_ulonglong_w = r_ulonglong_w

    def gateway_r_uint_w(self, w_obj):
        if self.isinstance_w(w_obj, self.w_float):
            raise oefmt(self.w_TypeError,
                        "integer argument expected, got float")
        return self.uint_w(self.int(w_obj))

    def gateway_nonnegint_w(self, w_obj):
        # Like space.gateway_int_w(), but raises an app-level ValueError if
        # the integer is negative.  Here for gateway.py.
        value = self.gateway_int_w(w_obj)
        if value < 0:
            raise oefmt(self.w_ValueError, "expected a non-negative integer")
        return value

    def c_int_w(self, w_obj):
        # Like space.gateway_int_w(), but raises an app-level OverflowError if
        # the integer does not fit in 32 bits.  Here for gateway.py.
        value = self.gateway_int_w(w_obj)
        if value < INT_MIN or value > INT_MAX:
            raise oefmt(self.w_OverflowError, "expected a 32-bit integer")
        return value

    def c_uint_w(self, w_obj):
        # Like space.gateway_uint_w(), but raises an app-level OverflowError if
        # the integer does not fit in 32 bits.  Here for gateway.py.
        value = self.uint_w(w_obj)
        if value > UINT_MAX:
            raise oefmt(self.w_OverflowError,
                        "expected an unsigned 32-bit integer")
        return value

    def c_nonnegint_w(self, w_obj):
        # Like space.gateway_int_w(), but raises an app-level ValueError if
        # the integer is negative or does not fit in 32 bits.  Here
        # for gateway.py.
        value = self.int_w(w_obj)
        if value < 0:
            raise oefmt(self.w_ValueError, "expected a non-negative integer")
        if value > INT_MAX:
            raise oefmt(self.w_OverflowError, "expected a 32-bit integer")
        return value

    def c_short_w(self, w_obj):
        value = self.int_w(w_obj)
        if value < SHRT_MIN:
            raise oefmt(self.w_OverflowError,
                "signed short integer is less than minimum")
        elif value > SHRT_MAX:
            raise oefmt(self.w_OverflowError,
                "signed short integer is greater than maximum")
        return value

    def c_ushort_w(self, w_obj):
        value = self.int_w(w_obj)
        if value < 0:
            raise oefmt(self.w_OverflowError,
                "can't convert negative value to C unsigned short")
        elif value > USHRT_MAX:
            raise oefmt(self.w_OverflowError,
                "Python int too large for C unsigned short")
        return value

    def c_uid_t_w(self, w_obj):
        # xxx assumes that uid_t and gid_t are a C unsigned int.
        # Equivalent to space.c_uint_w(), with the exception that
        # it also accepts -1 and converts that to UINT_MAX, which
        # is (uid_t)-1.  And values smaller than -1 raise
        # OverflowError, not ValueError.
        try:
            return self.c_uint_w(w_obj)
        except OperationError as e:
            if e.match(self, self.w_ValueError):
                # ValueError: cannot convert negative integer to unsigned
                if self.int_w(w_obj) == -1:
                    return UINT_MAX
                raise oefmt(self.w_OverflowError,
                            "user/group id smaller than minimum (-1)")
            raise

    def truncatedint_w(self, w_obj, allow_conversion=True):
        # Like space.gateway_int_w(), but return the integer truncated
        # instead of raising OverflowError.  For obscure cases only.
        try:
            return self.int_w(w_obj, allow_conversion)
        except OperationError as e:
            if not e.match(self, self.w_OverflowError):
                raise
            from rpython.rlib.rarithmetic import intmask
            return intmask(self.bigint_w(w_obj).uintmask())

    def truncatedlonglong_w(self, w_obj, allow_conversion=True):
        # Like space.gateway_r_longlong_w(), but return the integer truncated
        # instead of raising OverflowError.
        try:
            return self.r_longlong_w(w_obj, allow_conversion)
        except OperationError as e:
            if not e.match(self, self.w_OverflowError):
                raise
            from rpython.rlib.rarithmetic import longlongmask
            return longlongmask(self.bigint_w(w_obj).ulonglongmask())

    def c_filedescriptor_w(self, w_fd):
        # This is only used sometimes in CPython, e.g. for os.fsync() but
        # not os.close().  It's likely designed for 'select'.  It's irregular
        # in the sense that it expects either a real int/long or an object
        # with a fileno(), but not an object with an __int__().
        if not self.isinstance_w(w_fd, self.w_int):
            try:
                w_fileno = self.getattr(w_fd, self.wrap("fileno"))
            except OperationError as e:
                if e.match(self, self.w_AttributeError):
                    raise oefmt(self.w_TypeError,
                                "argument must be an int, or have a fileno() "
                                "method.")
                raise
            w_fd = self.call_function(w_fileno)
            if not self.isinstance_w(w_fd, self.w_int):
                raise oefmt(self.w_TypeError,
                            "fileno() returned a non-integer")
        fd = self.c_int_w(w_fd)  # Can raise w_OverflowError
        if fd < 0:
            raise oefmt(self.w_ValueError,
                "file descriptor cannot be a negative integer (%d)", fd)
        return fd

    def warn(self, w_msg, w_warningcls, stacklevel=2):
        self.appexec([w_msg, w_warningcls, self.wrap(stacklevel)],
                     """(msg, warningcls, stacklevel):
            import _warnings
            _warnings.warn(msg, warningcls, stacklevel=stacklevel)
        """)


class AppExecCache(SpaceCache):
    def build(cache, source):
        """ NOT_RPYTHON """
        space = cache.space
        # XXX will change once we have our own compiler
        import py
        source = source.lstrip()
        assert source.startswith('('), "incorrect header in:\n%s" % (source,)
        source = py.code.Source("def anonymous%s\n" % source)
        w_glob = space.newdict(module=True)
        space.exec_(str(source), w_glob, w_glob)
        return space.getitem(w_glob, space.wrap('anonymous'))


# Table describing the regular part of the interface of object spaces,
# namely all methods which only take w_ arguments and return a w_ result
# (if any).

ObjSpace.MethodTable = [
# method name # symbol # number of arguments # special method name(s)
    ('is_',             'is',        2, []),
    ('id',              'id',        1, []),
    ('type',            'type',      1, []),
    ('isinstance',      'isinstance', 2, ['__instancecheck__']),
    ('issubtype',       'issubtype', 2, ['__subclasscheck__']),  # not for old-style classes
    ('repr',            'repr',      1, ['__repr__']),
    ('str',             'str',       1, ['__str__']),
    ('format',          'format',    2, ['__format__']),
    ('len',             'len',       1, ['__len__']),
    ('hash',            'hash',      1, ['__hash__']),
    ('getattr',         'getattr',   2, ['__getattribute__']),
    ('setattr',         'setattr',   3, ['__setattr__']),
    ('delattr',         'delattr',   2, ['__delattr__']),
    ('getitem',         'getitem',   2, ['__getitem__']),
    ('setitem',         'setitem',   3, ['__setitem__']),
    ('delitem',         'delitem',   2, ['__delitem__']),
    ('trunc',           'trunc',     1, ['__trunc__']),
    ('pos',             'pos',       1, ['__pos__']),
    ('neg',             'neg',       1, ['__neg__']),
    ('nonzero',         'truth',     1, ['__bool__']),
    ('abs',             'abs',       1, ['__abs__']),
    ('ord',             'ord',       1, []),
    ('invert',          '~',         1, ['__invert__']),
    ('add',             '+',         2, ['__add__', '__radd__']),
    ('sub',             '-',         2, ['__sub__', '__rsub__']),
    ('mul',             '*',         2, ['__mul__', '__rmul__']),
    ('truediv',         '/',         2, ['__truediv__', '__rtruediv__']),
    ('floordiv',        '//',        2, ['__floordiv__', '__rfloordiv__']),
    ('div',             'div',       2, ['__div__', '__rdiv__']),
    ('mod',             '%',         2, ['__mod__', '__rmod__']),
    ('divmod',          'divmod',    2, ['__divmod__', '__rdivmod__']),
    ('pow',             '**',        3, ['__pow__', '__rpow__']),
    ('lshift',          '<<',        2, ['__lshift__', '__rlshift__']),
    ('rshift',          '>>',        2, ['__rshift__', '__rrshift__']),
    ('and_',            '&',         2, ['__and__', '__rand__']),
    ('or_',             '|',         2, ['__or__', '__ror__']),
    ('xor',             '^',         2, ['__xor__', '__rxor__']),
    ('int',             'int',       1, ['__int__']),
    ('index',           'index',     1, ['__index__']),
    ('float',           'float',     1, ['__float__']),
    ('inplace_add',     '+=',        2, ['__iadd__']),
    ('inplace_sub',     '-=',        2, ['__isub__']),
    ('inplace_mul',     '*=',        2, ['__imul__']),
    ('inplace_truediv', '/=',        2, ['__itruediv__']),
    ('inplace_floordiv','//=',       2, ['__ifloordiv__']),
    ('inplace_div',     'div=',      2, ['__idiv__']),
    ('inplace_mod',     '%=',        2, ['__imod__']),
    ('inplace_pow',     '**=',       2, ['__ipow__']),
    ('inplace_lshift',  '<<=',       2, ['__ilshift__']),
    ('inplace_rshift',  '>>=',       2, ['__irshift__']),
    ('inplace_and',     '&=',        2, ['__iand__']),
    ('inplace_or',      '|=',        2, ['__ior__']),
    ('inplace_xor',     '^=',        2, ['__ixor__']),
    ('lt',              '<',         2, ['__lt__', '__gt__']),
    ('le',              '<=',        2, ['__le__', '__ge__']),
    ('eq',              '==',        2, ['__eq__', '__eq__']),
    ('ne',              '!=',        2, ['__ne__', '__ne__']),
    ('gt',              '>',         2, ['__gt__', '__lt__']),
    ('ge',              '>=',        2, ['__ge__', '__le__']),
    ('contains',        'contains',  2, ['__contains__']),
    ('iter',            'iter',      1, ['__iter__']),
    ('next',            'next',      1, ['__next__']),
#    ('call',            'call',      3, ['__call__']),
    ('get',             'get',       3, ['__get__']),
    ('set',             'set',       3, ['__set__']),
    ('delete',          'delete',    2, ['__delete__']),
]

ObjSpace.BuiltinModuleTable = [
    'builtins',
    'sys',
]

ObjSpace.ConstantTable = [
    'None',
    'False',
    'True',
    'Ellipsis',
    'NotImplemented',
]

ObjSpace.ExceptionTable = [
    'ArithmeticError',
    'AssertionError',
    'AttributeError',
    'BaseException',
    'BufferError',
    'BytesWarning',
    'BlockingIOError',
    'DeprecationWarning',
    'EOFError',
    'EnvironmentError',
    'Exception',
    'FloatingPointError',
    'FutureWarning',
    'GeneratorExit',
    'IOError',
    'ImportError',
    'ImportWarning',
    'IndentationError',
    'IndexError',
    'KeyError',
    'KeyboardInterrupt',
    'LookupError',
    'MemoryError',
    'NameError',
    'NotImplementedError',
    'OSError',
    'OverflowError',
    'PendingDeprecationWarning',
    'ReferenceError',
    'ResourceWarning',
    'RuntimeError',
    'RuntimeWarning',
    'StopIteration',
    'SyntaxError',
    'SyntaxWarning',
    'SystemError',
    'SystemExit',
    'TabError',
    'TypeError',
    'UnboundLocalError',
    'UnicodeDecodeError',
    'UnicodeEncodeError',
    'UnicodeError',
    'UnicodeTranslateError',
    'UnicodeWarning',
    'UserWarning',
    'ValueError',
    'Warning',
    'ZeroDivisionError'
]

if sys.platform.startswith("win"):
    ObjSpace.ExceptionTable += ['WindowsError']

## Irregular part of the interface:
#
#                                   wrap(x) -> w_x
#                              str_w(w_str) -> str
#              int_w(w_ival or w_long_ival) -> ival
#                       float_w(w_floatval) -> floatval
#             uint_w(w_ival or w_long_ival) -> r_uint_val (unsigned int value)
#             bigint_w(w_ival or w_long_ival) -> rbigint
#                               unwrap(w_x) -> x
#                              is_true(w_x) -> True or False
#                  newtuple([w_1, w_2,...]) -> w_tuple
#                   newlist([w_1, w_2,...]) -> w_list
#                                 newdict() -> empty w_dict
#           newslice(w_start,w_stop,w_step) -> w_slice
#              call_args(w_obj,Arguments()) -> w_result

ObjSpace.IrregularOpTable = [
    'wrap',
    'bytes_w',
    'int_w',
    'float_w',
    'uint_w',
    'bigint_w',
    'unicode_w',
    'unwrap',
    'is_true',
    'is_w',
    'newtuple',
    'newlist',
    'newdict',
    'newslice',
    'call_args',
]<|MERGE_RESOLUTION|>--- conflicted
+++ resolved
@@ -229,34 +229,14 @@
         return None
 
     def buffer_w(self, space, flags):
-<<<<<<< HEAD
         return W_Root_buffer_w(self, space, flags)
 
     def buffer_w_ex(self, space, flags):
         return W_Root_buffer_w_ex(self, space, flags)
-=======
-        w_impl = space.lookup(self, '__buffer__')
-        if w_impl is not None:
-            w_result = space.get_and_call_function(w_impl, self, 
-                                        space.newint(flags))
-            if space.isinstance_w(w_result, space.w_buffer):
-                return w_result.buffer_w(space, flags)
-        raise BufferInterfaceNotFound
-
-    def readbuf_w(self, space):
-        w_impl = space.lookup(self, '__buffer__')
-        if w_impl is not None:
-            w_result = space.get_and_call_function(w_impl, self,
-                                        space.newint(space.BUF_FULL_RO))
-            if space.isinstance_w(w_result, space.w_buffer):
-                return w_result.readbuf_w(space)
-        raise BufferInterfaceNotFound
->>>>>>> 3d6784da
 
     def _buffer(self, space, flags):
         w_impl = space.lookup(self, '__buffer__')
         if w_impl is not None:
-<<<<<<< HEAD
             w_result = space.get_and_call_function(w_impl, self)
             if space.isinstance_w(w_result, space.w_memoryview):
                 return w_result
@@ -264,22 +244,6 @@
 
     def bytes_w(self, space):
         self._typed_unwrap_error(space, "bytes")
-=======
-            w_result = space.get_and_call_function(w_impl, self,
-                                        space.newint(space.BUF_FULL))
-            if space.isinstance_w(w_result, space.w_buffer):
-                return w_result.writebuf_w(space)
-        raise BufferInterfaceNotFound
-
-    def charbuf_w(self, space):
-        w_impl = space.lookup(self, '__buffer__')
-        if w_impl is not None:
-            w_result = space.get_and_call_function(w_impl, self,
-                                        space.newint(space.BUF_FULL_RO))
-            if space.isinstance_w(w_result, space.w_buffer):
-                return w_result.charbuf_w(space)
-        raise BufferInterfaceNotFound
->>>>>>> 3d6784da
 
     def unicode_w(self, space):
         self._typed_unwrap_error(space, "string")
@@ -620,6 +584,11 @@
         w_name = self.wrap('sys')
         self.sys = Module(self, w_name)
         self.sys.install()
+
+        from pypy.module.imp import Module
+        w_name = self.wrap('imp')
+        mod = Module(self, w_name)
+        mod.install()
 
         from pypy.module.__builtin__ import Module
         w_name = self.wrap('builtins')
@@ -2029,7 +1998,7 @@
 
 ObjSpace.IrregularOpTable = [
     'wrap',
-    'bytes_w',
+    'str_w',
     'int_w',
     'float_w',
     'uint_w',
