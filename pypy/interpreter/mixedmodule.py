--- conflicted
+++ resolved
@@ -125,12 +125,8 @@
                     bltin.w_module = self.w_name
                     func._builtinversion_ = bltin
                     bltin.name = name
-<<<<<<< HEAD
                     bltin.qualname = bltin.name.decode('utf-8')
-                w_value = space.wrap(bltin)
-=======
                 w_value = bltin
->>>>>>> a299ace7
             space.setitem(self.w_dict, w_name, w_value)
             return w_value
 
