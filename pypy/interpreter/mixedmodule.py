--- conflicted
+++ resolved
@@ -55,14 +55,10 @@
         if self.w_initialdict is None:
             Module.init(self, space)
             if not self.lazy and self.w_initialdict is None:
-<<<<<<< HEAD
-                self.w_initialdict = space.call_method(self.w_dict, 'copy')
-=======
                 self.save_module_content_for_future_reload()
 
     def save_module_content_for_future_reload(self):
         self.w_initialdict = self.space.call_method(self.w_dict, 'items')
->>>>>>> 5de251f9
 
 
     def get_applevel_name(cls):
@@ -126,11 +122,7 @@
                 w_value = self.get(name)
                 space.setitem(self.w_dict, space.new_interned_str(name), w_value)
             self.lazy = False
-<<<<<<< HEAD
-            self.w_initialdict = space.call_method(self.w_dict, 'copy')
-=======
             self.save_module_content_for_future_reload()
->>>>>>> 5de251f9
         return self.w_dict
 
     def _cleanup_(self):
