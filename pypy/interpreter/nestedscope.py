from rpython.tool.uid import uid
from rpython.rlib import jit

from pypy.interpreter.baseobjspace import W_Root
from pypy.interpreter.error import oefmt
from pypy.interpreter.mixedmodule import MixedModule


class Cell(W_Root):
    "A simple container for a wrapped value."

    _immutable_fields_ = ['family']

    def __init__(self, w_value, family):
        self.w_value = w_value
        self.family = family

    def get(self):
        if jit.isconstant(self):
            # ever_mutated is False if we never see a transition from not-None to
            # not-None. That means _elidable_get might return an out-of-date
            # None, and by now the cell was to, with a not-None. So if we see a
            # None, we don't return that and instead read self.w_value in the
            # code below.
            if not self.family.ever_mutated:
                w_res = self._elidable_get()
                if w_res is not None:
                    return w_res
        if self.w_value is None:
            raise ValueError("get() from an empty cell")
        return self.w_value

    def empty(self):
        return self.w_value is None

    @jit.elidable
    def _elidable_get(self):
        return self.w_value

    def set(self, w_value):
        if not self.family.ever_mutated and self.w_value is not None:
            self.family.ever_mutated = True
        self.w_value = w_value

    def delete(self):
        if self.w_value is None:
            raise ValueError("delete() on an empty cell")
        self.w_value = None

    def descr__lt__(self, space, w_other):
        if not isinstance(w_other, Cell):
            return space.w_NotImplemented
        if self.w_value is None:
            # an empty cell is alway less than a non-empty one
            if w_other.w_value is None:
                return space.w_False
            return space.w_True
        elif w_other.w_value is None:
            return space.w_False
        return space.lt(self.w_value, w_other.w_value)

    def descr__eq__(self, space, w_other):
        if not isinstance(w_other, Cell):
            return space.w_NotImplemented
        if self.w_value is None or w_other.w_value is None:
            return space.newbool(self.w_value == w_other.w_value)
        return space.eq(self.w_value, w_other.w_value)

    def descr__reduce__(self, space):
        w_mod = space.getbuiltinmodule('_pickle_support')
        mod = space.interp_w(MixedModule, w_mod)
        new_inst = mod.get('cell_new')
        if self.w_value is None:    # when would this happen?
            return space.newtuple([new_inst, space.newtuple([])])
        tup = [self.w_value]
        return space.newtuple([new_inst, space.newtuple([]),
                               space.newtuple(tup)])

    def descr__setstate__(self, space, w_state):
        self.w_value = space.getitem(w_state, space.newint(0))

    def __repr__(self):
        """ representation for debugging purposes """
        if self.w_value is None:
            content = ""
        else:
            content = repr(self.w_value)
        return "<%s(%s) at 0x%x>" % (self.__class__.__name__,
                                     content, uid(self))

    def descr__repr__(self, space):
        if self.w_value is None:
            content = "empty"
        else:
            content = "%s object at 0x%s" % (space.type(self.w_value).name,
                                             self.w_value.getaddrstring(space))
        s = "<cell at 0x%s: %s>" % (self.getaddrstring(space), content)
        return space.newtext(s)

    def descr__cell_contents(self, space):
        try:
            return self.get()
        except ValueError:
            raise oefmt(space.w_ValueError, "Cell is empty")

<<<<<<< HEAD
    def descr_set_cell_contents(self, space, w_value):
        return self.set(w_value)
=======
class CellFamily(object):
    _immutable_fields_ = ['ever_mutated?']

    def __init__(self, name):
        self.name = name
        self.ever_mutated = False
>>>>>>> dbac3998
<|MERGE_RESOLUTION|>--- conflicted
+++ resolved
@@ -103,14 +103,13 @@
         except ValueError:
             raise oefmt(space.w_ValueError, "Cell is empty")
 
-<<<<<<< HEAD
     def descr_set_cell_contents(self, space, w_value):
         return self.set(w_value)
-=======
+
+
 class CellFamily(object):
     _immutable_fields_ = ['ever_mutated?']
 
     def __init__(self, name):
         self.name = name
-        self.ever_mutated = False
->>>>>>> dbac3998
+        self.ever_mutated = False