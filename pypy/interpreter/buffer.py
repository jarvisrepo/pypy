--- conflicted
+++ resolved
@@ -283,13 +283,7 @@
 # ____________________________________________________________
 
 class SubBufferMixin(object):
-<<<<<<< HEAD
-    _mixin_ = True
-
     def __init__(self, buffer, offset, size, format, itemsize):
-=======
-    def __init__(self, buffer, offset, size):
->>>>>>> 52d194ad
         self.buffer = buffer
         self.offset = offset
         self.size = size
