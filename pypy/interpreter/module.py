"""
Module objects.
"""

from pypy.interpreter.baseobjspace import W_Root
from pypy.interpreter.error import OperationError, oefmt
from rpython.rlib.objectmodel import we_are_translated


class Module(W_Root):
    """A module."""

    _immutable_fields_ = ["w_dict?"]

    _frozen = False

    def __init__(self, space, w_name, w_dict=None):
        self.space = space
        if w_dict is None:
            w_dict = space.newdict(module=True)
        self.w_dict = w_dict
        self.w_name = w_name
        if w_name is not None:
            space.setitem(w_dict, space.new_interned_str('__name__'), w_name)
        self.startup_called = False

    def _cleanup_(self):
        """Called by the annotator on prebuilt Module instances.
        We don't have many such modules, but for the ones that
        show up, remove their __file__ rather than translate it
        statically inside the executable."""
        try:
            space = self.space
            space.delitem(self.w_dict, space.newtext('__file__'))
        except OperationError:
            pass

    def install(self):
        """NOT_RPYTHON: installs this module into space.builtin_modules"""
        modulename = self.space.str0_w(self.w_name)
        self.space.builtin_modules[modulename] = self

    def setup_after_space_initialization(self):
        """NOT_RPYTHON: to allow built-in modules to do some more setup
        after the space is fully initialized."""

    def init(self, space):
        """This is called each time the module is imported or reloaded
        """
        if not self.startup_called:
            if not we_are_translated():
                # this special case is to handle the case, during annotation,
                # of module A that gets frozen, then module B (e.g. during
                # a getdict()) runs some code that imports A
                if self._frozen:
                    return
            self.startup_called = True
            self.startup(space)

    def startup(self, space):
        """This is called at runtime on import to allow the module to
        do initialization when it is imported for the first time.
        """

    def shutdown(self, space):
        """This is called when the space is shut down, just after
        atexit functions, if the module has been imported.
        """

    def getdict(self, space):
        return self.w_dict

    def descr_module__new__(space, w_subtype, __args__):
        module = space.allocate_instance(Module, w_subtype)
<<<<<<< HEAD
        Module.__init__(module, space, None)
        return space.wrap(module)
=======
        Module.__init__(module, space, None, add_package=False)
        return module
>>>>>>> a299ace7

    def descr_module__init__(self, w_name, w_doc=None):
        space = self.space
        self.w_name = w_name
        if w_doc is None:
            w_doc = space.w_None
        w_dict = self.w_dict
        space.setitem(w_dict, space.new_interned_str('__name__'), w_name)
        space.setitem(w_dict, space.new_interned_str('__doc__'), w_doc)
        init_extra_module_attrs(space, space.wrap(self))

    def descr__reduce__(self, space):
        w_name = space.finditem(self.w_dict, space.newtext('__name__'))
        if (w_name is None or
            not space.isinstance_w(w_name, space.w_unicode)):
            # maybe raise exception here (XXX this path is untested)
            return space.w_None
        w_modules = space.sys.get('modules')
        if space.finditem(w_modules, w_name) is None:
            #not imported case
            from pypy.interpreter.mixedmodule import MixedModule
            w_mod    = space.getbuiltinmodule('_pickle_support')
            mod      = space.interp_w(MixedModule, w_mod)
            new_inst = mod.get('module_new')
            return space.newtuple([new_inst,
                                   space.newtuple([w_name,
                                                   self.getdict(space)]),
                                  ])
        #already imported case
        w_import = space.builtin.get('__import__')
        tup_return = [
            w_import,
            space.newtuple([
                w_name,
                space.w_None,
                space.w_None,
                space.newtuple([space.newtext('')])
            ])
        ]

        return space.newtuple(tup_return)

    def descr_module__repr__(self, space):
<<<<<<< HEAD
        w_importlib = space.getbuiltinmodule('_frozen_importlib')
        return space.call_method(w_importlib, "_module_repr", self)

    def descr_getattribute(self, space, w_attr):
        from pypy.objspace.descroperation import object_getattribute
        try:
            return space.call_function(object_getattribute(space), self, w_attr)
        except OperationError as e:
            if not e.match(space, space.w_AttributeError):
                raise
            w_name = space.finditem(self.w_dict, space.wrap('__name__'))
            if w_name is None:
                raise oefmt(space.w_AttributeError,
                    "module has no attribute %R", w_attr)
            else:
                raise oefmt(space.w_AttributeError,
                    "module %R has no attribute %R", w_name, w_attr)

    def descr_module__dir__(self, space):
        w_dict = space.getattr(self, space.wrap('__dict__'))
        if not space.isinstance_w(w_dict, space.w_dict):
            raise oefmt(space.w_TypeError, "%N.__dict__ is not a dictionary",
                        self)
        return space.call_function(space.w_list, w_dict)


def init_extra_module_attrs(space, w_mod):
    w_dict = w_mod.getdict(space)
    if w_dict is None:
        return
    for extra in ['__package__', '__loader__', '__spec__']:
        w_attr = space.new_interned_str(extra)
        space.call_method(w_dict, 'setdefault', w_attr, space.w_None)
=======
        from pypy.interpreter.mixedmodule import MixedModule
        if self.w_name is not None:
            name = space.str_w(space.repr(self.w_name))
        else:
            name = "'?'"
        if isinstance(self, MixedModule):
            return space.newtext("<module %s (built-in)>" % name)
        try:
            w___file__ = space.getattr(self, space.newtext('__file__'))
            __file__ = space.str_w(space.repr(w___file__))
        except OperationError:
            __file__ = '?'
        return space.newtext("<module %s from %s>" % (name, __file__))
>>>>>>> a299ace7
<|MERGE_RESOLUTION|>--- conflicted
+++ resolved
@@ -72,13 +72,8 @@
 
     def descr_module__new__(space, w_subtype, __args__):
         module = space.allocate_instance(Module, w_subtype)
-<<<<<<< HEAD
         Module.__init__(module, space, None)
-        return space.wrap(module)
-=======
-        Module.__init__(module, space, None, add_package=False)
         return module
->>>>>>> a299ace7
 
     def descr_module__init__(self, w_name, w_doc=None):
         space = self.space
@@ -122,7 +117,6 @@
         return space.newtuple(tup_return)
 
     def descr_module__repr__(self, space):
-<<<<<<< HEAD
         w_importlib = space.getbuiltinmodule('_frozen_importlib')
         return space.call_method(w_importlib, "_module_repr", self)
 
@@ -133,7 +127,7 @@
         except OperationError as e:
             if not e.match(space, space.w_AttributeError):
                 raise
-            w_name = space.finditem(self.w_dict, space.wrap('__name__'))
+            w_name = space.finditem(self.w_dict, space.newtext('__name__'))
             if w_name is None:
                 raise oefmt(space.w_AttributeError,
                     "module has no attribute %R", w_attr)
@@ -142,7 +136,7 @@
                     "module %R has no attribute %R", w_name, w_attr)
 
     def descr_module__dir__(self, space):
-        w_dict = space.getattr(self, space.wrap('__dict__'))
+        w_dict = space.getattr(self, space.newtext('__dict__'))
         if not space.isinstance_w(w_dict, space.w_dict):
             raise oefmt(space.w_TypeError, "%N.__dict__ is not a dictionary",
                         self)
@@ -155,19 +149,4 @@
         return
     for extra in ['__package__', '__loader__', '__spec__']:
         w_attr = space.new_interned_str(extra)
-        space.call_method(w_dict, 'setdefault', w_attr, space.w_None)
-=======
-        from pypy.interpreter.mixedmodule import MixedModule
-        if self.w_name is not None:
-            name = space.str_w(space.repr(self.w_name))
-        else:
-            name = "'?'"
-        if isinstance(self, MixedModule):
-            return space.newtext("<module %s (built-in)>" % name)
-        try:
-            w___file__ = space.getattr(self, space.newtext('__file__'))
-            __file__ = space.str_w(space.repr(w___file__))
-        except OperationError:
-            __file__ = '?'
-        return space.newtext("<module %s from %s>" % (name, __file__))
->>>>>>> a299ace7
+        space.call_method(w_dict, 'setdefault', w_attr, space.w_None)