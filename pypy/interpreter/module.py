--- conflicted
+++ resolved
@@ -10,11 +10,7 @@
 class Module(W_Root):
     """A module."""
 
-<<<<<<< HEAD
-    _immutable_fields_ = ["w_dict?", "w_userclass?"]
-=======
-    _immutable_fields_ = ["w_dict"]
->>>>>>> 33a3c1a5
+    _immutable_fields_ = ["w_dict", "w_userclass?"]
 
     _frozen = False
     w_userclass = None
