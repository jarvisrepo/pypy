--- conflicted
+++ resolved
@@ -81,11 +81,7 @@
     def descr__reduce__(self, space):
         w_name = space.finditem(self.w_dict, space.wrap('__name__'))
         if (w_name is None or
-<<<<<<< HEAD
-            not space.is_true(space.isinstance(w_name, space.w_unicode))):
-=======
-            not space.isinstance_w(w_name, space.w_str)):
->>>>>>> 9e00a47e
+            not space.isinstance_w(w_name, space.w_unicode)):
             # maybe raise exception here (XXX this path is untested)
             return space.w_None
         w_modules = space.sys.get('modules')
