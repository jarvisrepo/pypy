--- conflicted
+++ resolved
@@ -3,99 +3,10 @@
 """
 
 from pypy.interpreter.error import OperationError, operationerrfmt
-<<<<<<< HEAD
-from pypy.rlib.debug import make_sure_not_resized
-from pypy.rlib import jit
-from pypy.rlib.objectmodel import enforceargs
-
-class Signature(object):
-    _immutable_ = True
-    _immutable_fields_ = ["argnames[*]", "kwonlyargnames[*]"]
-    __slots__ = ("argnames", "kwonlyargnames", "varargname", "kwargname")
-
-    def __init__(self, argnames, varargname=None, kwargname=None, kwonlyargnames=None):
-        self.argnames = argnames
-        self.varargname = varargname
-        self.kwargname = kwargname
-        if kwonlyargnames is None:
-            kwonlyargnames = []
-        self.kwonlyargnames = kwonlyargnames
-
-    @jit.elidable
-    def find_argname(self, name):
-        try:
-            return self.argnames.index(name)
-        except ValueError:
-            pass
-        try:
-            return len(self.argnames) + self.kwonlyargnames.index(name)
-        except ValueError:
-            pass
-        return -1
-
-    def num_argnames(self):
-        return len(self.argnames)
-
-    def num_kwonlyargnames(self):
-        return len(self.kwonlyargnames)
-
-    def has_vararg(self):
-        return self.varargname is not None
-
-    def has_kwarg(self):
-        return self.kwargname is not None
-
-    def scope_length(self):
-        scopelen = len(self.argnames)
-        scopelen += self.has_vararg()
-        scopelen += self.has_kwarg()
-        return scopelen
-
-    def getallvarnames(self):
-        argnames = self.argnames
-        if self.varargname is not None:
-            argnames = argnames + [self.varargname]
-        argnames = argnames + self.kwonlyargnames
-        if self.kwargname is not None:
-            argnames = argnames + [self.kwargname]
-        return argnames
-
-    def __repr__(self):
-        return "Signature(%r, %r, %r, %r)" % (
-                self.argnames, self.varargname, self.kwargname, self.kwonlyargnames)
-
-    def __eq__(self, other):
-        if not isinstance(other, Signature):
-            return NotImplemented
-        return (self.argnames == other.argnames and
-                self.varargname == other.varargname and
-                self.kwargname == other.kwargname and
-                self.kwonlyargnames == other.kwonlyargnames)
-
-    def __ne__(self, other):
-        if not isinstance(other, Signature):
-            return NotImplemented
-        return not self == other
-
-
-    # make it look tuply for its use in the annotator
-
-    def __len__(self):
-        return 3
-
-    def __getitem__(self, i):
-        if i == 0:
-            return self.argnames
-        if i == 1:
-            return self.varargname
-        if i == 2:
-            return self.kwargname
-        raise IndexError
-=======
 from rpython.rlib.debug import make_sure_not_resized
 from rpython.rlib import jit
-
->>>>>>> 0d717b84
+from rpython.rlib.objectmodel import enforceargs
+
 
 class Arguments(object):
     """
