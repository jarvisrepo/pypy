--- conflicted
+++ resolved
@@ -595,15 +595,7 @@
                         except IndexError:
                             name = '?'
                         else:
-<<<<<<< HEAD
-                            name = space.text_w(w_name)
-=======
-                            w_enc = space.newtext(space.sys.defaultencoding)
-                            w_err = space.newtext("replace")
-                            w_name = space.call_method(w_name, "encode", w_enc,
-                                                       w_err)
-                            name = space.str_w(w_name)
->>>>>>> cfdad8ec
+                            name = space.identifier_w(w_name)
                     break
         self.kwd_name = name
 
