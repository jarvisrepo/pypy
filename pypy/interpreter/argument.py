--- conflicted
+++ resolved
@@ -308,12 +308,7 @@
                                   scope_w, signature, defaults_w,
                                   w_kw_defs, 0)
         except ArgErr, e:
-<<<<<<< HEAD
-            raise operationerrfmt(self.space.w_TypeError,
-                                  "%s() %8", fnname, e.getmsg())
-=======
-            raise oefmt(self.space.w_TypeError, "%s() %s", fnname, e.getmsg())
->>>>>>> 930743ad
+            raise oefmt(self.space.w_TypeError, "%s() %8", fnname, e.getmsg())
         return signature.scope_length()
 
     def _parse(self, w_firstarg, signature, defaults_w, w_kw_defs, blindargs=0):
@@ -337,12 +332,7 @@
             return self._parse(w_firstarg, signature, defaults_w, w_kw_defs,
                                blindargs)
         except ArgErr, e:
-<<<<<<< HEAD
-            raise operationerrfmt(self.space.w_TypeError,
-                                  "%s() %8", fnname, e.getmsg())
-=======
-            raise oefmt(self.space.w_TypeError, "%s() %s", fnname, e.getmsg())
->>>>>>> 930743ad
+            raise oefmt(self.space.w_TypeError, "%s() %8", fnname, e.getmsg())
 
     @staticmethod
     def frompacked(space, w_args=None, w_kwds=None):
