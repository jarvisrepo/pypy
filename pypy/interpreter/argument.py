"""
Arguments objects.
"""
from rpython.rlib.debug import make_sure_not_resized
from rpython.rlib import jit
from rpython.rlib.objectmodel import enforceargs
from rpython.rlib.rstring import StringBuilder

from pypy.interpreter.error import OperationError, oefmt


class Arguments(object):
    """
    Collects the arguments of a function call.

    Instances should be considered immutable.

    Some parts of this class are written in a slightly convoluted style to help
    the JIT. It is really crucial to get this right, because Python's argument
    semantics are complex, but calls occur everywhere.
    """

    ###  Construction  ###
    #@enforceargs(keywords=[unicode])
    def __init__(self, space, args_w, keywords=None, keywords_w=None,
                 w_stararg=None, w_starstararg=None, keyword_names_w=None):
        self.space = space
        assert isinstance(args_w, list)
        self.arguments_w = args_w
        
        self.keywords = keywords
        self.keywords_w = keywords_w
        self.keyword_names_w = keyword_names_w  # matches the tail of .keywords
        if keywords is not None:
            assert keywords_w is not None
            assert len(keywords_w) == len(keywords)
            assert (keyword_names_w is None or
                    len(keyword_names_w) <= len(keywords))
            make_sure_not_resized(self.keywords)
            make_sure_not_resized(self.keywords_w)

        make_sure_not_resized(self.arguments_w)
        self._combine_wrapped(w_stararg, w_starstararg)
        # a flag that specifies whether the JIT can unroll loops that operate
        # on the keywords
        self._jit_few_keywords = self.keywords is None or jit.isconstant(len(self.keywords))

    def __repr__(self):
        """ NOT_RPYTHON """
        name = self.__class__.__name__
        if not self.keywords:
            return '%s(%s)' % (name, self.arguments_w,)
        else:
            return '%s(%s, %s, %s)' % (name, self.arguments_w,
                                       self.keywords, self.keywords_w)


    ###  Manipulation  ###

    @jit.look_inside_iff(lambda self: self._jit_few_keywords)
    def unpack(self): # slowish
        "Return a ([w1,w2...], {'kw':w3...}) pair."
        kwds_w = {}
        if self.keywords:
            for i in range(len(self.keywords)):
                kwds_w[self.keywords[i]] = self.keywords_w[i]
        return self.arguments_w, kwds_w

    def replace_arguments(self, args_w):
        "Return a new Arguments with a args_w as positional arguments."
        return Arguments(self.space, args_w, self.keywords, self.keywords_w,
                         keyword_names_w = self.keyword_names_w)

    def prepend(self, w_firstarg):
        "Return a new Arguments with a new argument inserted first."
        return self.replace_arguments([w_firstarg] + self.arguments_w)

    def _combine_wrapped(self, w_stararg, w_starstararg):
        "unpack the *arg and **kwd into arguments_w and keywords_w"
        if w_stararg is not None:
            self._combine_starargs_wrapped(w_stararg)
        if w_starstararg is not None:
            self._combine_starstarargs_wrapped(w_starstararg)

    def _combine_starargs_wrapped(self, w_stararg):
        # unpack the * arguments
        space = self.space
        try:
            args_w = space.fixedview(w_stararg)
        except OperationError as e:
            if e.match(space, space.w_TypeError):
                raise oefmt(space.w_TypeError,
                            "argument after * must be a sequence, not %T",
                            w_stararg)
            raise
        self.arguments_w = self.arguments_w + args_w

    def _combine_starstarargs_wrapped(self, w_starstararg):
        # unpack the ** arguments
        space = self.space
        keywords, values_w = space.view_as_kwargs(w_starstararg)
        if keywords is not None: # this path also taken for empty dicts
            if self.keywords is None:
                self.keywords = keywords
                self.keywords_w = values_w
            else:
                _check_not_duplicate_kwargs(
                    self.space, self.keywords, keywords, values_w)
                self.keywords = self.keywords + keywords
                self.keywords_w = self.keywords_w + values_w
            return
        if space.isinstance_w(w_starstararg, space.w_dict):
            keys_w = space.unpackiterable(w_starstararg)
        else:
            try:
                w_keys = space.call_method(w_starstararg, "keys")
            except OperationError as e:
                if e.match(space, space.w_AttributeError):
                    raise oefmt(space.w_TypeError,
                                "argument after ** must be a mapping, not %T",
                                w_starstararg)
                raise
            keys_w = space.unpackiterable(w_keys)
        keywords_w = [None] * len(keys_w)
        keywords = [None] * len(keys_w)
        _do_combine_starstarargs_wrapped(space, keys_w, w_starstararg, keywords, keywords_w, self.keywords)
        self.keyword_names_w = keys_w
        if self.keywords is None:
            self.keywords = keywords
            self.keywords_w = keywords_w
        else:
            self.keywords = self.keywords + keywords
            self.keywords_w = self.keywords_w + keywords_w


    def fixedunpack(self, argcount):
        """The simplest argument parsing: get the 'argcount' arguments,
        or raise a real ValueError if the length is wrong."""
        if self.keywords:
            raise ValueError("no keyword arguments expected")
        if len(self.arguments_w) > argcount:
            raise ValueError("too many arguments (%d expected)" % argcount)
        elif len(self.arguments_w) < argcount:
            raise ValueError("not enough arguments (%d expected)" % argcount)
        return self.arguments_w

    def firstarg(self):
        "Return the first argument for inspection."
        if self.arguments_w:
            return self.arguments_w[0]
        return None

    ###  Parsing for function calls  ###

    @jit.unroll_safe
    def _match_signature(self, w_firstarg, scope_w, signature, defaults_w=None,
                         w_kw_defs=None, blindargs=0):
        """Parse args and kwargs according to the signature of a code object,
        or raise an ArgErr in case of failure.
        """
        #   w_firstarg = a first argument to be inserted (e.g. self) or None
        #   args_w = list of the normal actual parameters, wrapped
        #   scope_w = resulting list of wrapped values
        #

        # some comments about the JIT: it assumes that signature is a constant,
        # so all values coming from there can be assumed constant. It assumes
        # that the length of the defaults_w does not vary too much.
        co_argcount = signature.num_argnames() # expected formal arguments, without */**
        co_kwonlyargcount = signature.num_kwonlyargnames()

        # put the special w_firstarg into the scope, if it exists
        if w_firstarg is not None:
            upfront = 1
            if co_argcount > 0:
                scope_w[0] = w_firstarg
        else:
            upfront = 0

        args_w = self.arguments_w
        num_args = len(args_w)
        avail = num_args + upfront

        keywords = self.keywords
        num_kwds = 0
        if keywords is not None:
            num_kwds = len(keywords)

        # put as many positional input arguments into place as available
        input_argcount = upfront
        if input_argcount < co_argcount:
            take = min(num_args, co_argcount - upfront)

            # letting the JIT unroll this loop is safe, because take is always
            # smaller than co_argcount
            for i in range(take):
                scope_w[i + input_argcount] = args_w[i]
            input_argcount += take

        # collect extra positional arguments into the *vararg
        if signature.has_vararg():
            args_left = co_argcount - upfront
            if args_left < 0:  # check required by rpython
                starargs_w = [w_firstarg]
                if num_args:
                    starargs_w = starargs_w + args_w
            elif num_args > args_left:
                starargs_w = args_w[args_left:]
            else:
                starargs_w = []
            loc = co_argcount + co_kwonlyargcount
            scope_w[loc] = self.space.newtuple(starargs_w)
        elif avail > co_argcount:
            kwonly_given = 0
            for i in range(co_argcount, co_argcount + co_kwonlyargcount):
                if scope_w[i] is None:
                    kwonly_given += 1
            raise ArgErrTooMany(signature.num_argnames(),
                                0 if defaults_w is None else len(defaults_w),
                                avail, kwonly_given)

        # if a **kwargs argument is needed, create the dict
        w_kwds = None
        if signature.has_kwarg():
            w_kwds = self.space.newdict(kwargs=True)
            scope_w[co_argcount + co_kwonlyargcount + signature.has_vararg()] = w_kwds

        # handle keyword arguments
        num_remainingkwds = 0
        keywords_w = self.keywords_w
        kwds_mapping = None
        if num_kwds:
            # kwds_mapping maps target indexes in the scope (minus input_argcount)
            # to positions in the keywords_w list
            kwds_mapping = [0] * (co_argcount + co_kwonlyargcount - input_argcount)
            # initialize manually, for the JIT :-(
            for i in range(len(kwds_mapping)):
                kwds_mapping[i] = -1
            # match the keywords given at the call site to the argument names
            # the called function takes
            # this function must not take a scope_w, to make the scope not
            # escape
            num_remainingkwds = _match_keywords(
                    signature, blindargs, input_argcount, keywords,
                    kwds_mapping, self._jit_few_keywords)
            if num_remainingkwds:
                if w_kwds is not None:
                    # collect extra keyword arguments into the **kwarg
                    _collect_keyword_args(
                            self.space, keywords, keywords_w, w_kwds,
                            kwds_mapping, self.keyword_names_w, self._jit_few_keywords)
                else:
                    raise ArgErrUnknownKwds(self.space, num_remainingkwds, keywords,
                                            kwds_mapping, self.keyword_names_w)

        # check for missing arguments and fill them from the kwds,
        # or with defaults, if available
        missing_positional = []
        missing_kwonly = []
        if input_argcount < co_argcount + co_kwonlyargcount:
            def_first = co_argcount - (0 if defaults_w is None else len(defaults_w))
            j = 0
            kwds_index = -1
            # first, fill the arguments from the kwds
            for i in range(input_argcount, co_argcount + co_kwonlyargcount):
                if kwds_mapping is not None:
                    kwds_index = kwds_mapping[j]
                    j += 1
                    if kwds_index >= 0:
                        scope_w[i] = keywords_w[kwds_index]

            # then, fill the normal arguments with defaults_w (if needed)
            for i in range(input_argcount, co_argcount):
                if scope_w[i] is not None:
                    continue
                defnum = i - def_first
                if defnum >= 0:
                    scope_w[i] = defaults_w[defnum]
                else:
                    missing_positional.append(signature.argnames[i])

            # finally, fill kwonly arguments with w_kw_defs (if needed)
            for i in range(co_argcount, co_argcount + co_kwonlyargcount):
                if scope_w[i] is not None:
                    continue
                name = signature.kwonlyargnames[i - co_argcount]
                if w_kw_defs is None:
                    missing_kwonly.append(name)
                    continue
                w_def = self.space.finditem_str(w_kw_defs, name)
                if w_def is not None:
                    scope_w[i] = w_def
                else:
                    missing_kwonly.append(name)

        if missing_positional:
            raise ArgErrMissing(missing_positional, True)
        if missing_kwonly:
            raise ArgErrMissing(missing_kwonly, False)


    def parse_into_scope(self, w_firstarg,
                         scope_w, fnname, signature, defaults_w=None,
                         w_kw_defs=None):
        """Parse args and kwargs to initialize a frame
        according to the signature of code object.
        Store the argumentvalues into scope_w.
        scope_w must be big enough for signature.
        """
        try:
            self._match_signature(w_firstarg,
<<<<<<< HEAD
                                  scope_w, signature, defaults_w,
                                  w_kw_defs, 0)
        except ArgErr as e:
            raise oefmt(self.space.w_TypeError, "%s() %8", fnname, e.getmsg())
=======
                                  scope_w, signature, defaults_w, 0)
        except ArgErr as e:
            raise oefmt(self.space.w_TypeError, "%s() %s", fnname, e.getmsg())
>>>>>>> 1415b711
        return signature.scope_length()

    def _parse(self, w_firstarg, signature, defaults_w, w_kw_defs, blindargs=0):
        """Parse args and kwargs according to the signature of a code object,
        or raise an ArgErr in case of failure.
        """
        scopelen = signature.scope_length()
        scope_w = [None] * scopelen
        self._match_signature(w_firstarg, scope_w, signature, defaults_w,
                              w_kw_defs, blindargs)
        return scope_w


    def parse_obj(self, w_firstarg,
                  fnname, signature, defaults_w=None, w_kw_defs=None,
                  blindargs=0):
        """Parse args and kwargs to initialize a frame
        according to the signature of code object.
        """
        try:
<<<<<<< HEAD
            return self._parse(w_firstarg, signature, defaults_w, w_kw_defs,
                               blindargs)
        except ArgErr as e:
            raise oefmt(self.space.w_TypeError, "%s() %8", fnname, e.getmsg())
=======
            return self._parse(w_firstarg, signature, defaults_w, blindargs)
        except ArgErr as e:
            raise oefmt(self.space.w_TypeError, "%s() %s", fnname, e.getmsg())
>>>>>>> 1415b711

    @staticmethod
    def frompacked(space, w_args=None, w_kwds=None):
        """Convenience static method to build an Arguments
           from a wrapped sequence and a wrapped dictionary."""
        return Arguments(space, [], w_stararg=w_args, w_starstararg=w_kwds)

    def topacked(self):
        """Express the Argument object as a pair of wrapped w_args, w_kwds."""
        space = self.space
        w_args = space.newtuple(self.arguments_w)
        w_kwds = space.newdict()
        if self.keywords is not None:
            limit = len(self.keywords)
            if self.keyword_names_w is not None:
                limit -= len(self.keyword_names_w)
            for i in range(len(self.keywords)):
                if i < limit:
                    key = self.keywords[i]
                    space.setitem_str(w_kwds, key, self.keywords_w[i])
                else:
                    w_key = self.keyword_names_w[i - limit]
                    space.setitem(w_kwds, w_key, self.keywords_w[i])
        return w_args, w_kwds

# JIT helper functions
# these functions contain functionality that the JIT is not always supposed to
# look at. They should not get a self arguments, which makes the amount of
# arguments annoying :-(

@jit.look_inside_iff(lambda space, existingkeywords, keywords, keywords_w:
        jit.isconstant(len(keywords) and
        jit.isconstant(existingkeywords)))
def _check_not_duplicate_kwargs(space, existingkeywords, keywords, keywords_w):
    # looks quadratic, but the JIT should remove all of it nicely.
    # Also, all the lists should be small
    for key in keywords:
        for otherkey in existingkeywords:
            if otherkey == key:
                raise oefmt(space.w_TypeError,
                            "got multiple values for keyword argument '%s'",
                            key)

def _do_combine_starstarargs_wrapped(space, keys_w, w_starstararg, keywords,
        keywords_w, existingkeywords):
    i = 0
    for w_key in keys_w:
        try:
<<<<<<< HEAD
            key = space.identifier_w(w_key)
=======
            key = space.str_w(w_key)
>>>>>>> 1415b711
        except OperationError as e:
            if e.match(space, space.w_TypeError):
                raise OperationError(
                    space.w_TypeError,
                    space.wrap("keywords must be strings"))
            if e.match(space, space.w_UnicodeEncodeError):
                # Allow this to pass through
                key = None
            else:
                raise
        else:
            if existingkeywords and key in existingkeywords:
                raise oefmt(space.w_TypeError,
                            "got multiple values for keyword argument '%s'",
                            key)
        keywords[i] = key
        keywords_w[i] = space.getitem(w_starstararg, w_key)
        i += 1

@jit.look_inside_iff(
    lambda signature, blindargs, input_argcount,
           keywords, kwds_mapping, jiton: jiton)
def _match_keywords(signature, blindargs, input_argcount,
                    keywords, kwds_mapping, _):
    # letting JIT unroll the loop is *only* safe if the callsite didn't
    # use **args because num_kwds can be arbitrarily large otherwise.
    num_kwds = num_remainingkwds = len(keywords)
    for i in range(num_kwds):
        name = keywords[i]
        # If name was not encoded as a string, it could be None. In that
        # case, it's definitely not going to be in the signature.
        if name is None:
            continue
        j = signature.find_argname(name)
        # if j == -1 nothing happens, because j < input_argcount and
        # blindargs > j
        if j < input_argcount:
            # check that no keyword argument conflicts with these. note
            # that for this purpose we ignore the first blindargs,
            # which were put into place by prepend().  This way,
            # keywords do not conflict with the hidden extra argument
            # bound by methods.
            if blindargs <= j:
                raise ArgErrMultipleValues(name)
        else:
            kwds_mapping[j - input_argcount] = i # map to the right index
            num_remainingkwds -= 1
    return num_remainingkwds

@jit.look_inside_iff(
    lambda space, keywords, keywords_w, w_kwds, kwds_mapping,
        keyword_names_w, jiton: jiton)
def _collect_keyword_args(space, keywords, keywords_w, w_kwds, kwds_mapping,
                          keyword_names_w, _):
    limit = len(keywords)
    if keyword_names_w is not None:
        limit -= len(keyword_names_w)
    for i in range(len(keywords)):
        # again a dangerous-looking loop that either the JIT unrolls
        # or that is not too bad, because len(kwds_mapping) is small
        for j in kwds_mapping:
            if i == j:
                break
        else:
            if i < limit:
                space.setitem_str(w_kwds, keywords[i], keywords_w[i])
            else:
                w_key = keyword_names_w[i - limit]
                space.setitem(w_kwds, w_key, keywords_w[i])

#
# ArgErr family of exceptions raised in case of argument mismatch.
# We try to give error messages following CPython's, which are very informative.
#

class ArgErr(Exception):

    def getmsg(self):
        raise NotImplementedError


class ArgErrMissing(ArgErr):
    def __init__(self, missing, positional):
        self.missing = missing
        self.positional = positional  # keyword-only otherwise

    def getmsg(self):
        arguments_str = StringBuilder()
        for i, arg in enumerate(self.missing):
            if i == 0:
                pass
            elif i == len(self.missing) - 1:
                if len(self.missing) == 2:
                    arguments_str.append(" and ")
                else:
                    arguments_str.append(", and ")
            else:
                arguments_str.append(", ")
            arguments_str.append("'%s'" % arg)
        msg = "missing %s required %s argument%s: %s" % (
            len(self.missing),
            "positional" if self.positional else "keyword-only",
            "s" if len(self.missing) != 1 else "",
            arguments_str.build())
        return msg


class ArgErrTooMany(ArgErr):
    def __init__(self, num_args, num_defaults, given, kwonly_given):
        self.num_args = num_args
        self.num_defaults = num_defaults
        self.given = given
        self.kwonly_given = kwonly_given

    def getmsg(self):
        num_args = self.num_args
        num_defaults = self.num_defaults
        if num_defaults:
            takes_str = "from %d to %d positional arguments" % (
                num_args - num_defaults, num_args)
        else:
            takes_str = "%d positional argument%s" % (
                num_args, "s" if num_args != 1 else "")
        if self.kwonly_given:
            given_str = ("%s positional argument%s "
                         "(and %s keyword-only argument%s) were") % (
                self.given, "s" if self.given != 1 else "",
                self.kwonly_given, "s" if self.kwonly_given != 1 else "")
        else:
            given_str = "%s %s" % (
                self.given, "were" if self.given != 1 else "was")
        msg = "takes %s but %s given" % (takes_str, given_str)
        return msg


class ArgErrMultipleValues(ArgErr):

    def __init__(self, argname):
        self.argname = argname

    def getmsg(self):
        msg = "got multiple values for argument '%s'" % self.argname
        return msg


class ArgErrUnknownKwds(ArgErr):

    def __init__(self, space, num_remainingkwds, keywords, kwds_mapping,
                 keyword_names_w):
        name = ''
        self.num_kwds = num_remainingkwds
        if num_remainingkwds == 1:
            for i in range(len(keywords)):
                if i not in kwds_mapping:
                    name = keywords[i]
                    if name is None:
                        # We'll assume it's unicode. Encode it.
                        # Careful, I *think* it should not be possible to
                        # get an IndexError here but you never know.
                        try:
                            if keyword_names_w is None:
                                raise IndexError
                            # note: negative-based indexing from the end
                            w_name = keyword_names_w[i - len(keywords)]
                        except IndexError:
                            name = '?'
                        else:
                            name = space.identifier_w(w_name)
                    break
        self.kwd_name = name

    def getmsg(self):
        if self.num_kwds == 1:
            msg = "got an unexpected keyword argument '%s'" % (
                self.kwd_name)
        else:
            msg = "got %d unexpected keyword arguments" % (
                self.num_kwds)
        return msg<|MERGE_RESOLUTION|>--- conflicted
+++ resolved
@@ -27,7 +27,6 @@
         self.space = space
         assert isinstance(args_w, list)
         self.arguments_w = args_w
-        
         self.keywords = keywords
         self.keywords_w = keywords_w
         self.keyword_names_w = keyword_names_w  # matches the tail of .keywords
@@ -309,16 +308,10 @@
         """
         try:
             self._match_signature(w_firstarg,
-<<<<<<< HEAD
                                   scope_w, signature, defaults_w,
                                   w_kw_defs, 0)
         except ArgErr as e:
             raise oefmt(self.space.w_TypeError, "%s() %8", fnname, e.getmsg())
-=======
-                                  scope_w, signature, defaults_w, 0)
-        except ArgErr as e:
-            raise oefmt(self.space.w_TypeError, "%s() %s", fnname, e.getmsg())
->>>>>>> 1415b711
         return signature.scope_length()
 
     def _parse(self, w_firstarg, signature, defaults_w, w_kw_defs, blindargs=0):
@@ -339,16 +332,10 @@
         according to the signature of code object.
         """
         try:
-<<<<<<< HEAD
             return self._parse(w_firstarg, signature, defaults_w, w_kw_defs,
                                blindargs)
         except ArgErr as e:
             raise oefmt(self.space.w_TypeError, "%s() %8", fnname, e.getmsg())
-=======
-            return self._parse(w_firstarg, signature, defaults_w, blindargs)
-        except ArgErr as e:
-            raise oefmt(self.space.w_TypeError, "%s() %s", fnname, e.getmsg())
->>>>>>> 1415b711
 
     @staticmethod
     def frompacked(space, w_args=None, w_kwds=None):
@@ -397,11 +384,7 @@
     i = 0
     for w_key in keys_w:
         try:
-<<<<<<< HEAD
             key = space.identifier_w(w_key)
-=======
-            key = space.str_w(w_key)
->>>>>>> 1415b711
         except OperationError as e:
             if e.match(space, space.w_TypeError):
                 raise OperationError(
@@ -536,7 +519,6 @@
         msg = "takes %s but %s given" % (takes_str, given_str)
         return msg
 
-
 class ArgErrMultipleValues(ArgErr):
 
     def __init__(self, argname):
@@ -545,7 +527,6 @@
     def getmsg(self):
         msg = "got multiple values for argument '%s'" % self.argname
         return msg
-
 
 class ArgErrUnknownKwds(ArgErr):
 
