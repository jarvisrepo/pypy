--- conflicted
+++ resolved
@@ -109,12 +109,9 @@
     def getitem(self, obj, key):
         return obj[key]
 
-<<<<<<< HEAD
-=======
     def finditem_str(self, obj, key):
         return obj.get(key, None)
 
->>>>>>> e2ea8e9f
     def wrap(self, obj, lgt=-1):
         return obj
     newtext = wrap
@@ -594,7 +591,6 @@
         with pytest.raises(OperationError) as excinfo:
             Arguments(space, [], ["a"],
                       [1], w_starstararg=kwargs(["a"], [2]))
-<<<<<<< HEAD
         assert excinfo.value.w_type is TypeError
         assert excinfo.value.get_w_value(space) == "got multiple values for keyword argument 'a'"
 
@@ -602,15 +598,6 @@
             Arguments(space, [], ["a"],
                       [1], w_starstararg=kwargs(["a"], [2]), fnname_parens="foo()")
         assert excinfo.value.w_type is TypeError
-=======
-        assert excinfo.value.w_type is TypeError
-        assert excinfo.value.get_w_value(space) == "got multiple values for keyword argument 'a'"
-
-        with pytest.raises(OperationError) as excinfo:
-            Arguments(space, [], ["a"],
-                      [1], w_starstararg=kwargs(["a"], [2]), fnname_parens="foo()")
-        assert excinfo.value.w_type is TypeError
->>>>>>> e2ea8e9f
         assert excinfo.value.get_w_value(space) == "foo() got multiple values for keyword argument 'a'"
 
     def test_posonly(self):
@@ -621,8 +608,6 @@
         l = [None] * 6
         args._match_signature(None, l, sig)
         assert l == [1, 2, 3, 4, 5, 6]
-<<<<<<< HEAD
-=======
 
         args = Arguments(space, [1, 2, 3, 4, 5], ["c"], [6])
         l = [None] * 6
@@ -641,7 +626,15 @@
         scope = args.parse_obj("fake_self", "__init__", sig, None, {"obj": 'None1', "name": 'None2'})
         # *args always go last
         assert scope == ['fake_self', 'None1', 'None2', ('abc', )]
->>>>>>> e2ea8e9f
+
+    def test_posonly(self):
+        space = DummySpace()
+        sig = Signature(["x", "y", "z", "a", "b", "c"], posonlyargcount=3)
+
+        args = Arguments(space, [1, 2, 3, 4, 5, 6])
+        l = [None] * 6
+        args._match_signature(None, l, sig)
+        assert l == [1, 2, 3, 4, 5, 6]
 
         args = Arguments(space, [1, 2, 3, 4, 5], ["c"], [6])
         l = [None] * 6
@@ -855,7 +848,6 @@
             args = Arguments(space, [1, 2, 3, 4, 5], ["x"], [6])
             l = [None] * 6
             args._match_signature(None, l, sig)
-<<<<<<< HEAD
         assert info.value.getmsg() == "got a positional-only argument passed as keyword argument: 'x'"
 
         with pytest.raises(ArgErrPosonlyAsKwds) as info:
@@ -863,10 +855,6 @@
             l = [None] * 6
             args._match_signature(None, l, sig)
         assert info.value.getmsg() == "got some positional-only arguments passed as keyword arguments: 'x, z'"
-=======
-        assert info.value.getmsg() == "got an unexpected keyword argument 'x'"
-
->>>>>>> e2ea8e9f
 
 class AppTestArgument:
     @pytest.mark.pypy_only
