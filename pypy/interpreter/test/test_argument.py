# -*- coding: utf-8 -*-
import py
from pypy.interpreter.argument import (Arguments, ArgErr, ArgErrUnknownKwds,
        ArgErrMultipleValues, ArgErrCount)
from pypy.interpreter.signature import Signature
from pypy.interpreter.error import OperationError


class TestSignature(object):
    def test_helpers(self):
        sig = Signature(["a", "b", "c"], None, None)
        assert sig.num_argnames() == 3
        assert not sig.has_vararg()
        assert not sig.has_kwarg()
        assert sig.scope_length() == 3
        assert sig.getallvarnames() == ["a", "b", "c"]
        sig = Signature(["a", "b", "c"], "c", None)
        assert sig.num_argnames() == 3
        assert sig.has_vararg()
        assert not sig.has_kwarg()
        assert sig.scope_length() == 4
        assert sig.getallvarnames() == ["a", "b", "c", "c"]
        sig = Signature(["a", "b", "c"], None, "c")
        assert sig.num_argnames() == 3
        assert not sig.has_vararg()
        assert sig.has_kwarg()
        assert sig.scope_length() == 4
        assert sig.getallvarnames() == ["a", "b", "c", "c"]
        sig = Signature(["a", "b", "c"], "d", "c", ["kwonly"])
        assert sig.num_argnames() == 3
        assert sig.has_vararg()
        assert sig.has_kwarg()
        assert sig.scope_length() == 5
        assert sig.getallvarnames() == ["a", "b", "c", "d", "kwonly", "c"]

    def test_eq(self):
        sig1 = Signature(["a", "b", "c"], "d", "c")
        sig2 = Signature(["a", "b", "c"], "d", "c")
        assert sig1 == sig2


    def test_find_argname(self):
        sig = Signature(["a", "b", "c"], None, None, ["kwonly"])
        assert sig.find_argname("a") == 0
        assert sig.find_argname("b") == 1
        assert sig.find_argname("c") == 2
        assert sig.find_argname("d") == -1
        assert sig.find_argname("kwonly") == 3

    def test_tuply(self):
        sig = Signature(["a", "b", "c"], "d", "e")
        x, y, z = sig
        assert x == ["a", "b", "c"]
        assert y == "d"
        assert z == "e"

class dummy_wrapped_dict(dict):
    def __nonzero__(self):
        raise NotImplementedError

class kwargsdict(dict):
    pass

class DummySpace(object):
    def newtuple(self, items):
        return tuple(items)

    def is_true(self, obj):
        if isinstance(obj, dummy_wrapped_dict):
            return bool(dict(obj))
        return bool(obj)

    def fixedview(self, it):
        return list(it)

    def listview(self, it):
        return list(it)

    def unpackiterable(self, it):
        return list(it)

    def view_as_kwargs(self, x):
        if len(x) == 0:
            return [], []
        return None, None

    def newdict(self, kwargs=False):
        if kwargs:
            return kwargsdict()
        return {}

    def newlist(self, l=[]):
        return l

    def setitem(self, obj, key, value):
        obj[key] = value

    def getitem(self, obj, key):
        return obj[key]

    def wrap(self, obj):
        return obj

    def str_w(self, s):
        return str(s)

    def unicode_w(self, s):
        return unicode(s)

    def identifier_w(self, s):
        return self.unicode_w(s).encode('utf-8')

    def len(self, x):
        return len(x)

    def int_w(self, x):
        return x

    def eq_w(self, x, y):
        return x == y

    def isinstance(self, obj, cls):
        return isinstance(obj, cls)
    isinstance_w = isinstance

    def exception_match(self, w_type1, w_type2):
        return issubclass(w_type1, w_type2)

    def call_method(self, obj, name, *args):
        try:
            method = getattr(obj, name)
        except AttributeError:
            raise OperationError(AttributeError, name)
        return method(*args)

    def type(self, obj):
        class Type:
<<<<<<< HEAD
            def getname(self, space, default=u'?'):
                return unicode(type(obj).__name__)
=======
            def getname(self, space):
                return type(obj).__name__
>>>>>>> ee085b94
        return Type()


    w_TypeError = TypeError
    w_AttributeError = AttributeError
    w_UnicodeEncodeError = UnicodeEncodeError
    w_dict = dict
    w_str = str

class TestArgumentsNormal(object):

    def test_create(self):
        space = DummySpace()
        args_w = []
        args = Arguments(space, args_w)
        assert args.arguments_w is args_w
        assert args.keywords is None
        assert args.keywords_w is None

        assert args.firstarg() is None

        args = Arguments(space, args_w, w_stararg=["*"],
                         w_starstararg={"k": 1})
        assert args.arguments_w == ["*"]
        assert args.keywords == ["k"]
        assert args.keywords_w == [1]

        assert args.firstarg() == "*"

    def test_prepend(self):
        space = DummySpace()
        args = Arguments(space, ["0"])
        args1 = args.prepend("thingy")
        assert args1 is not args
        assert args1.arguments_w == ["thingy", "0"]
        assert args1.keywords is args.keywords
        assert args1.keywords_w is args.keywords_w

    def test_fixedunpacked(self):
        space = DummySpace()

        args = Arguments(space, [], ["k"], [1])
        py.test.raises(ValueError, args.fixedunpack, 1)

        args = Arguments(space, ["a", "b"])
        py.test.raises(ValueError, args.fixedunpack, 0)
        py.test.raises(ValueError, args.fixedunpack, 1)
        py.test.raises(ValueError, args.fixedunpack, 3)
        py.test.raises(ValueError, args.fixedunpack, 4)

        assert args.fixedunpack(2) == ['a', 'b']

    def test_match0(self):
        space = DummySpace()
        args = Arguments(space, [])
        l = []
        args._match_signature(None, l, Signature([]))
        assert len(l) == 0
        l = [None, None]
        args = Arguments(space, [])
        py.test.raises(ArgErr, args._match_signature, None, l, Signature(["a"]))
        args = Arguments(space, [])
        py.test.raises(ArgErr, args._match_signature, None, l, Signature(["a"], "*"))
        args = Arguments(space, [])
        l = [None]
        args._match_signature(None, l, Signature(["a"]), defaults_w=[1])
        assert l == [1]
        args = Arguments(space, [])
        l = [None]
        args._match_signature(None, l, Signature([], "*"))
        assert l == [()]
        args = Arguments(space, [])
        l = [None]
        args._match_signature(None, l, Signature([], None, "**"))
        assert l == [{}]
        args = Arguments(space, [])
        l = [None, None]
        py.test.raises(ArgErr, args._match_signature, 41, l, Signature([]))
        args = Arguments(space, [])
        l = [None]
        args._match_signature(1, l, Signature(["a"]))
        assert l == [1]
        args = Arguments(space, [])
        l = [None]
        args._match_signature(1, l, Signature([], "*"))
        assert l == [(1,)]

    def test_match4(self):
        space = DummySpace()
        values = [4, 5, 6, 7]
        for havefirstarg in [0, 1]:
            for i in range(len(values)-havefirstarg):
                arglist = values[havefirstarg:i+havefirstarg]
                starargs = tuple(values[i+havefirstarg:])
                if havefirstarg:
                    firstarg = values[0]
                else:
                    firstarg = None
                args = Arguments(space, arglist, w_stararg=starargs)
                l = [None, None, None, None]
                args._match_signature(firstarg, l, Signature(["a", "b", "c", "d"]))
                assert l == [4, 5, 6, 7]
                args = Arguments(space, arglist, w_stararg=starargs)
                l = [None, None, None, None, None, None]
                py.test.raises(ArgErr, args._match_signature, firstarg, l, Signature(["a"]))
                args = Arguments(space, arglist, w_stararg=starargs)
                l = [None, None, None, None, None, None]
                py.test.raises(ArgErr, args._match_signature, firstarg, l, Signature(["a", "b", "c", "d", "e"]))
                args = Arguments(space, arglist, w_stararg=starargs)
                l = [None, None, None, None, None, None]
                py.test.raises(ArgErr, args._match_signature, firstarg, l, Signature(["a", "b", "c", "d", "e"], "*"))
                l = [None, None, None, None, None]
                args = Arguments(space, arglist, w_stararg=starargs)
                args._match_signature(firstarg, l, Signature(["a", "b", "c", "d", "e"]), defaults_w=[1])
                assert l == [4, 5, 6, 7, 1]
                for j in range(len(values)):
                    l = [None] * (j + 1)
                    args = Arguments(space, arglist, w_stararg=starargs)
                    args._match_signature(firstarg, l, Signature(["a", "b", "c", "d", "e"][:j], "*"))
                    assert l == values[:j] + [tuple(values[j:])]
                l = [None, None, None, None, None]
                args = Arguments(space, arglist, w_stararg=starargs)
                args._match_signature(firstarg, l, Signature(["a", "b", "c", "d"], None, "**"))
                assert l == [4, 5, 6, 7, {}]

    def test_match_kwds(self):
        space = DummySpace()
        for i in range(3):
            kwds = [("c", 3)]
            kwds_w = dict(kwds[:i])
            keywords = kwds_w.keys()
            keywords_w = kwds_w.values()
            w_kwds = dummy_wrapped_dict(kwds[i:])
            if i == 2:
                w_kwds = None
            assert len(keywords) == len(keywords_w)
            args = Arguments(space, [1, 2], keywords[:], keywords_w[:], w_starstararg=w_kwds)
            l = [None, None, None]
            args._match_signature(None, l, Signature(["a", "b", "c"]), defaults_w=[4])
            assert l == [1, 2, 3]
            args = Arguments(space, [1, 2], keywords[:], keywords_w[:], w_starstararg=w_kwds)
            l = [None, None, None, None]
            args._match_signature(None, l, Signature(["a", "b", "b1", "c"]), defaults_w=[4, 5])
            assert l == [1, 2, 4, 3]
            args = Arguments(space, [1, 2], keywords[:], keywords_w[:], w_starstararg=w_kwds)
            l = [None, None, None, None]
            args._match_signature(None, l, Signature(["a", "b", "c", "d"]), defaults_w=[4, 5])
            assert l == [1, 2, 3, 5]
            args = Arguments(space, [1, 2], keywords[:], keywords_w[:], w_starstararg=w_kwds)
            l = [None, None, None, None]
            py.test.raises(ArgErr, args._match_signature, None, l,
                           Signature(["c", "b", "a", "d"]), defaults_w=[4, 5])
            args = Arguments(space, [1, 2], keywords[:], keywords_w[:], w_starstararg=w_kwds)
            l = [None, None, None, None]
            py.test.raises(ArgErr, args._match_signature, None, l,
                           Signature(["a", "b", "c1", "d"]), defaults_w=[4, 5])
            args = Arguments(space, [1, 2], keywords[:], keywords_w[:], w_starstararg=w_kwds)
            l = [None, None, None]
            args._match_signature(None, l, Signature(["a", "b"], None, "**"))
            assert l == [1, 2, {'c': 3}]

    def test_match_kwds2(self):
        space = DummySpace()
        kwds = [("c", 3), ('d', 4)]
        for i in range(4):
            kwds_w = dict(kwds[:i])
            keywords = kwds_w.keys()
            keywords_w = kwds_w.values()
            w_kwds = dummy_wrapped_dict(kwds[i:])
            if i == 3:
                w_kwds = None
            args = Arguments(space, [1, 2], keywords, keywords_w, w_starstararg=w_kwds)
            l = [None, None, None, None]
            args._match_signature(None, l, Signature(["a", "b", "c"], None, "**"))
            assert l == [1, 2, 3, {'d': 4}]

    def test_match_kwds_creates_kwdict(self):
        space = DummySpace()
        kwds = [("c", 3), ('d', 4)]
        for i in range(4):
            kwds_w = dict(kwds[:i])
            keywords = kwds_w.keys()
            keywords_w = kwds_w.values()
            w_kwds = dummy_wrapped_dict(kwds[i:])
            if i == 3:
                w_kwds = None
            args = Arguments(space, [1, 2], keywords, keywords_w, w_starstararg=w_kwds)
            l = [None, None, None, None]
            args._match_signature(None, l, Signature(["a", "b", "c"], None, "**"))
            assert l == [1, 2, 3, {'d': 4}]
            assert isinstance(l[-1], kwargsdict)

    def test_duplicate_kwds(self):
        space = DummySpace()
        excinfo = py.test.raises(OperationError, Arguments, space, [], ["a"],
                                 [1], w_starstararg={"a": 2})
        assert excinfo.value.w_type is TypeError

    def test_starstararg_wrong_type(self):
        space = DummySpace()
        excinfo = py.test.raises(OperationError, Arguments, space, [], ["a"],
                                 [1], w_starstararg="hello")
        assert excinfo.value.w_type is TypeError

    def test_unwrap_error(self):
        space = DummySpace()
        valuedummy = object()
        def unicode_w(w):
            if w is None:
                raise OperationError(TypeError, None)
            if w is valuedummy:
                raise OperationError(ValueError, None)
            return str(w)
        space.unicode_w = unicode_w
        excinfo = py.test.raises(OperationError, Arguments, space, [],
                                 ["a"], [1], w_starstararg={None: 1})
        assert excinfo.value.w_type is TypeError
        assert excinfo.value._w_value is not None
        excinfo = py.test.raises(OperationError, Arguments, space, [],
                                 ["a"], [1], w_starstararg={valuedummy: 1})
        assert excinfo.value.w_type is ValueError
        assert excinfo.value._w_value is None


    def test_blindargs(self):
        space = DummySpace()
        kwds = [("a", 3), ('b', 4)]
        for i in range(4):
            kwds_w = dict(kwds[:i])
            keywords = kwds_w.keys()
            keywords_w = kwds_w.values()
            w_kwds = dict(kwds[i:])
            if i == 3:
                w_kwds = None
            args = Arguments(space, [1, 2], keywords[:], keywords_w[:],
                             w_starstararg=w_kwds)
            l = [None, None, None]
            args._match_signature(None, l, Signature(["a", "b"], None, "**"), blindargs=2)
            assert l == [1, 2, {'a':3, 'b': 4}]
            args = Arguments(space, [1, 2], keywords[:], keywords_w[:],
                             w_starstararg=w_kwds)
            l = [None, None, None]
            py.test.raises(ArgErrUnknownKwds, args._match_signature, None, l,
                           Signature(["a", "b"]), blindargs=2)

    def test_args_parsing(self):
        space = DummySpace()
        args = Arguments(space, [])

        calls = []

        def _match_signature(w_firstarg, scope_w, signature,
                             defaults_w=None, w_kw_defs=None, blindargs=0):
            defaults_w = [] if defaults_w is None else defaults_w
            calls.append((w_firstarg, scope_w, signature.argnames, signature.has_vararg(),
                          signature.has_kwarg(), defaults_w, w_kw_defs, blindargs))
        args._match_signature = _match_signature

        scope_w = args.parse_obj(None, "foo", Signature(["a", "b"], None, None))
        assert len(calls) == 1
        assert calls[0] == (None, [None, None], ["a", "b"], False, False,
                            [], None, 0)
        assert calls[0][1] is scope_w
        calls = []

        scope_w = args.parse_obj(None, "foo", Signature(["a", "b"], "args", None),
                                 blindargs=1)
        assert len(calls) == 1
        assert calls[0] == (None, [None, None, None], ["a", "b"], True, False,
                            [], None, 1)
        calls = []

        scope_w = args.parse_obj(None, "foo", Signature(["a", "b"], "args", "kw"),
                             defaults_w=['x', 'y'])
        assert len(calls) == 1
        assert calls[0] == (None, [None, None, None, None], ["a", "b"],
                            True, True,
                            ["x", "y"], None, 0)
        calls = []

        scope_w = args.parse_obj("obj", "foo", Signature(["a", "b"], "args", "kw"),
                             defaults_w=['x', 'y'], blindargs=1)
        assert len(calls) == 1
        assert calls[0] == ("obj", [None, None, None, None], ["a", "b"],
                            True, True,
                            ["x", "y"], None, 1)

        class FakeArgErr(ArgErr):

            def getmsg(self):
                return "msg"

        def _match_signature(*args):
            raise FakeArgErr()
        args._match_signature = _match_signature


        excinfo = py.test.raises(OperationError, args.parse_obj, "obj", "foo",
                       Signature(["a", "b"], None, None))
        assert excinfo.value.w_type is TypeError
        assert excinfo.value.get_w_value(space) == "foo() msg"


    def test_args_parsing_into_scope(self):
        space = DummySpace()
        args = Arguments(space, [])

        calls = []

        def _match_signature(w_firstarg, scope_w, signature,
                             defaults_w=None, w_kw_defs=None, blindargs=0):
            defaults_w = [] if defaults_w is None else defaults_w
            calls.append((w_firstarg, scope_w, signature.argnames, signature.has_vararg(),
                          signature.has_kwarg(), defaults_w, w_kw_defs, blindargs))
        args._match_signature = _match_signature

        scope_w = [None, None]
        args.parse_into_scope(None, scope_w, "foo", Signature(["a", "b"], None, None))
        assert len(calls) == 1
        assert calls[0] == (None, scope_w, ["a", "b"], False, False,
                            [], None, 0)
        assert calls[0][1] is scope_w
        calls = []

        scope_w = [None, None, None, None]
        args.parse_into_scope(None, scope_w, "foo", Signature(["a", "b"], "args", "kw"),
                              defaults_w=['x', 'y'])
        assert len(calls) == 1
        assert calls[0] == (None, scope_w, ["a", "b"],
                            True, True,
                            ["x", "y"], None, 0)
        calls = []

        scope_w = [None, None, None, None]
        args.parse_into_scope("obj", scope_w, "foo", Signature(["a", "b"],
                                                      "args", "kw"),
                              defaults_w=['x', 'y'])
        assert len(calls) == 1
        assert calls[0] == ("obj", scope_w, ["a", "b"],
                            True, True,
                            ["x", "y"], None, 0)

        class FakeArgErr(ArgErr):

            def getmsg(self):
                return "msg"

        def _match_signature(*args):
            raise FakeArgErr()
        args._match_signature = _match_signature


        excinfo = py.test.raises(OperationError, args.parse_into_scope,
                                 "obj", [None, None], "foo",
                                 Signature(["a", "b"], None, None))
        assert excinfo.value.w_type is TypeError
        assert excinfo.value.get_w_value(space) == "foo() msg"

    def test_topacked_frompacked(self):
        space = DummySpace()
        args = Arguments(space, [1], ['a', 'b'], [2, 3])
        w_args, w_kwds = args.topacked()
        assert w_args == (1,)
        assert w_kwds == {'a': 2, 'b': 3}
        args1 = Arguments.frompacked(space, w_args, w_kwds)
        assert args.arguments_w == [1]
        assert set(args.keywords) == set(['a', 'b'])
        assert args.keywords_w[args.keywords.index('a')] == 2
        assert args.keywords_w[args.keywords.index('b')] == 3

        args = Arguments(space, [1])
        w_args, w_kwds = args.topacked()
        assert w_args == (1, )
        assert not w_kwds

    def test_argument_unicode(self):
        space = DummySpace()
        w_starstar = space.wrap({u'abc': 5})
        args = Arguments(space, [], w_starstararg=w_starstar)
        l = [None]
        args._match_signature(None, l, Signature(['abc']))
        assert len(l) == 1
        assert l[0] == space.wrap(5)

    def test_starstarargs_special(self):
        class kwargs(object):
            def __init__(self, k, v):
                self.k = k
                self.v = v
        class MyDummySpace(DummySpace):
            def view_as_kwargs(self, kw):
                if isinstance(kw, kwargs):
                    return kw.k, kw.v
                return None, None
        space = MyDummySpace()
        for i in range(3):
            kwds = [("c", 3)]
            kwds_w = dict(kwds[:i])
            keywords = kwds_w.keys()
            keywords_w = kwds_w.values()
            rest = dict(kwds[i:])
            w_kwds = kwargs(rest.keys(), rest.values())
            if i == 2:
                w_kwds = None
            assert len(keywords) == len(keywords_w)
            args = Arguments(space, [1, 2], keywords[:], keywords_w[:], w_starstararg=w_kwds)
            l = [None, None, None]
            args._match_signature(None, l, Signature(["a", "b", "c"]), defaults_w=[4])
            assert l == [1, 2, 3]
            args = Arguments(space, [1, 2], keywords[:], keywords_w[:], w_starstararg=w_kwds)
            l = [None, None, None, None]
            args._match_signature(None, l, Signature(["a", "b", "b1", "c"]), defaults_w=[4, 5])
            assert l == [1, 2, 4, 3]
            args = Arguments(space, [1, 2], keywords[:], keywords_w[:], w_starstararg=w_kwds)
            l = [None, None, None, None]
            args._match_signature(None, l, Signature(["a", "b", "c", "d"]), defaults_w=[4, 5])
            assert l == [1, 2, 3, 5]
            args = Arguments(space, [1, 2], keywords[:], keywords_w[:], w_starstararg=w_kwds)
            l = [None, None, None, None]
            py.test.raises(ArgErr, args._match_signature, None, l,
                           Signature(["c", "b", "a", "d"]), defaults_w=[4, 5])
            args = Arguments(space, [1, 2], keywords[:], keywords_w[:], w_starstararg=w_kwds)
            l = [None, None, None, None]
            py.test.raises(ArgErr, args._match_signature, None, l,
                           Signature(["a", "b", "c1", "d"]), defaults_w=[4, 5])
            args = Arguments(space, [1, 2], keywords[:], keywords_w[:], w_starstararg=w_kwds)
            l = [None, None, None]
            args._match_signature(None, l, Signature(["a", "b"], None, "**"))
            assert l == [1, 2, {'c': 3}]
        excinfo = py.test.raises(OperationError, Arguments, space, [], ["a"],
                                 [1], w_starstararg=kwargs(["a"], [2]))
        assert excinfo.value.w_type is TypeError



class TestErrorHandling(object):
    def test_missing_args(self):
        # got_nargs, nkwds, expected_nargs, has_vararg, has_kwarg,
        # defaults_w, missing_args
        sig = Signature([], None, None)
        err = ArgErrCount(1, 0, sig, None, None, 0)
        s = err.getmsg()
        assert s == "takes no arguments (1 given)"

        sig = Signature(['a'], None, None)
        err = ArgErrCount(0, 0, sig, [], None, 1)
        s = err.getmsg()
        assert s == "takes exactly 1 argument (0 given)"

        sig = Signature(['a', 'b'], None, None)
        err = ArgErrCount(3, 0, sig, [], None, 0)
        s = err.getmsg()
        assert s == "takes exactly 2 arguments (3 given)"
        err = ArgErrCount(3, 0, sig, ['a'], None, 0)
        s = err.getmsg()
        assert s == "takes at most 2 arguments (3 given)"

        sig = Signature(['a', 'b'], '*', None)
        err = ArgErrCount(1, 0, sig, [], None, 1)
        s = err.getmsg()
        assert s == "takes at least 2 arguments (1 given)"
        err = ArgErrCount(0, 1, sig, ['a'], None, 1)
        s = err.getmsg()
        assert s == "takes at least 1 non-keyword argument (0 given)"

        sig = Signature(['a'], None, '**')
        err = ArgErrCount(2, 1, sig, [], None, 0)
        s = err.getmsg()
        assert s == "takes exactly 1 non-keyword argument (2 given)"
        err = ArgErrCount(0, 1, sig, [], None, 1)
        s = err.getmsg()
        assert s == "takes exactly 1 non-keyword argument (0 given)"

        sig = Signature(['a'], '*', '**')
        err = ArgErrCount(0, 1, sig, [], None, 1)
        s = err.getmsg()
        assert s == "takes at least 1 non-keyword argument (0 given)"

        sig = Signature(['a'], None, '**')
        err = ArgErrCount(2, 1, sig, ['a'], None, 0)
        s = err.getmsg()
        assert s == "takes at most 1 non-keyword argument (2 given)"

    def test_bad_type_for_star(self):
        space = self.space
        try:
            Arguments(space, [], w_stararg=space.wrap(42))
        except OperationError, e:
            msg = space.str_w(space.str(e.get_w_value(space)))
            assert msg == "argument after * must be a sequence, not int"
        else:
            assert 0, "did not raise"
        try:
            Arguments(space, [], w_starstararg=space.wrap(42))
        except OperationError, e:
            msg = space.str_w(space.str(e.get_w_value(space)))
            assert msg == "argument after ** must be a mapping, not int"
        else:
            assert 0, "did not raise"

    def test_unknown_keywords(self):
        space = DummySpace()
        err = ArgErrUnknownKwds(space, 1, ['a', 'b'], [0], None)
        s = err.getmsg()
        assert s == "got an unexpected keyword argument 'b'"
        err = ArgErrUnknownKwds(space, 1, ['a', 'b'], [1], None)
        s = err.getmsg()
        assert s == "got an unexpected keyword argument 'a'"
        err = ArgErrUnknownKwds(space, 2, ['a', 'b', 'c'],
                                [0], None)
        s = err.getmsg()
        assert s == "got 2 unexpected keyword arguments"

    def test_unknown_unicode_keyword(self):
        class DummySpaceUnicode(DummySpace):
            class sys:
                defaultencoding = 'utf-8'
        space = DummySpaceUnicode()
        err = ArgErrUnknownKwds(space, 1, ['a', None, 'b', 'c'],
                                [0, 3, 2],
                                [unichr(0x1234), u'b', u'c'])
        s = err.getmsg()
        assert s == "got an unexpected keyword argument '%s'" % unichr(0x1234).encode('utf-8')

    def test_multiple_values(self):
        err = ArgErrMultipleValues('bla')
        s = err.getmsg()
        assert s == "got multiple values for keyword argument 'bla'"

class AppTestArgument:
    def test_error_message(self):
        exc = raises(TypeError, (lambda a, b=2: 0), b=3)
        assert str(exc.value) == "<lambda>() takes at least 1 non-keyword argument (0 given)"
        exc = raises(TypeError, (lambda: 0), b=3)
        assert str(exc.value) == "<lambda>() takes no arguments (1 given)"
        exc = raises(TypeError, (lambda a, b: 0), 1, 2, 3, a=1)
        assert str(exc.value) == "<lambda>() takes exactly 2 arguments (4 given)"
        exc = raises(TypeError, (lambda a, b=1: 0), 1, 2, 3, a=1)
        assert str(exc.value) == "<lambda>() takes at most 2 non-keyword arguments (3 given)"
        exc = raises(TypeError, (lambda a, b=1, **kw: 0), 1, 2, 3)
        assert str(exc.value) == "<lambda>() takes at most 2 non-keyword arguments (3 given)"
        exc = raises(TypeError, (lambda a, b, c=3, **kw: 0), 1)
        assert str(exc.value) == "<lambda>() takes at least 2 arguments (1 given)"
        exc = raises(TypeError, (lambda a, b, **kw: 0), 1)
        assert str(exc.value) == "<lambda>() takes exactly 2 non-keyword arguments (1 given)"
        exc = raises(TypeError, (lambda a, b, c=3, **kw: 0), a=1)
        assert str(exc.value) == "<lambda>() takes at least 2 non-keyword arguments (0 given)"
        exc = raises(TypeError, (lambda a, b, **kw: 0), a=1)
        assert str(exc.value) == "<lambda>() takes exactly 2 non-keyword arguments (0 given)"

    def test_unicode_keywords(self):
        """
        def f(**kwargs):
            assert kwargs["美"] == 42
        f(**{"美" : 42})
        #
        def f(x): pass
        e = raises(TypeError, "f(**{'ü' : 19})")
        assert e.value.args[0] == "f() got an unexpected keyword argument 'ü'"
        """
<|MERGE_RESOLUTION|>--- conflicted
+++ resolved
@@ -135,13 +135,8 @@
 
     def type(self, obj):
         class Type:
-<<<<<<< HEAD
-            def getname(self, space, default=u'?'):
+            def getname(self, space):
                 return unicode(type(obj).__name__)
-=======
-            def getname(self, space):
-                return type(obj).__name__
->>>>>>> ee085b94
         return Type()
 
 
