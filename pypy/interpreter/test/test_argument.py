# -*- coding: utf-8 -*-
import py
from pypy.interpreter.argument import (Arguments, ArgumentsForTranslation,
    ArgErr, ArgErrUnknownKwds, ArgErrMultipleValues, ArgErrCount, rawshape,
    Signature)
from pypy.interpreter.error import OperationError


class TestSignature(object):
    def test_helpers(self):
        sig = Signature(["a", "b", "c"], None, None)
        assert sig.num_argnames() == 3
        assert not sig.has_vararg()
        assert not sig.has_kwarg()
        assert sig.scope_length() == 3
        assert sig.getallvarnames() == ["a", "b", "c"]
        sig = Signature(["a", "b", "c"], "c", None)
        assert sig.num_argnames() == 3
        assert sig.has_vararg()
        assert not sig.has_kwarg()
        assert sig.scope_length() == 4
        assert sig.getallvarnames() == ["a", "b", "c", "c"]
        sig = Signature(["a", "b", "c"], None, "c")
        assert sig.num_argnames() == 3
        assert not sig.has_vararg()
        assert sig.has_kwarg()
        assert sig.scope_length() == 4
        assert sig.getallvarnames() == ["a", "b", "c", "c"]
        sig = Signature(["a", "b", "c"], "d", "c", ["kwonly"])
        assert sig.num_argnames() == 3
        assert sig.has_vararg()
        assert sig.has_kwarg()
        assert sig.scope_length() == 5
        assert sig.getallvarnames() == ["a", "b", "c", "d", "kwonly", "c"]

    def test_eq(self):
        sig1 = Signature(["a", "b", "c"], "d", "c")
        sig2 = Signature(["a", "b", "c"], "d", "c")
        assert sig1 == sig2


    def test_find_argname(self):
        sig = Signature(["a", "b", "c"], None, None, ["kwonly"])
        assert sig.find_argname("a") == 0
        assert sig.find_argname("b") == 1
        assert sig.find_argname("c") == 2
        assert sig.find_argname("d") == -1
        assert sig.find_argname("kwonly") == 3

    def test_tuply(self):
        sig = Signature(["a", "b", "c"], "d", "e")
        x, y, z = sig
        assert x == ["a", "b", "c"]
        assert y == "d"
        assert z == "e"

class dummy_wrapped_dict(dict):
    def __nonzero__(self):
        raise NotImplementedError

class kwargsdict(dict):
    pass

class DummySpace(object):
    def newtuple(self, items):
        return tuple(items)

    def is_true(self, obj):
        if isinstance(obj, dummy_wrapped_dict):
            return bool(dict(obj))
        return bool(obj)

    def fixedview(self, it):
        return list(it)

    def listview(self, it):
        return list(it)

    def unpackiterable(self, it):
        return list(it)

    def view_as_kwargs(self, x):
        if len(x) == 0:
            return [], []
        return None, None

    def newdict(self, kwargs=False):
        if kwargs:
            return kwargsdict()
        return {}

    def newlist(self, l=[]):
        return l

    def setitem(self, obj, key, value):
        obj[key] = value

    def getitem(self, obj, key):
        return obj[key]

    def wrap(self, obj):
        return obj

    def str_w(self, s):
        return str(s)

    def unicode_w(self, s):
        return unicode(s)

    def len(self, x):
        return len(x)

    def int_w(self, x):
        return x

    def eq_w(self, x, y):
        return x == y

    def isinstance(self, obj, cls):
        return isinstance(obj, cls)
    isinstance_w = isinstance

    def exception_match(self, w_type1, w_type2):
        return issubclass(w_type1, w_type2)

    def call_method(self, obj, name, *args):
        try:
            method = getattr(obj, name)
        except AttributeError:
            raise OperationError(AttributeError, name)
        return method(*args)

    def type(self, obj):
        class Type:
            def getname(self, space, default='?'):
                return type(obj).__name__
        return Type()


    w_TypeError = TypeError
    w_AttributeError = AttributeError
    w_UnicodeEncodeError = UnicodeEncodeError
    w_dict = dict
    w_str = str

class TestArgumentsNormal(object):

    def test_create(self):
        space = DummySpace()
        args_w = []
        args = Arguments(space, args_w)
        assert args.arguments_w is args_w
        assert args.keywords is None
        assert args.keywords_w is None

        assert args.firstarg() is None

        args = Arguments(space, args_w, w_stararg=["*"],
                         w_starstararg={"k": 1})
        assert args.arguments_w == ["*"]
        assert args.keywords == ["k"]
        assert args.keywords_w == [1]

        assert args.firstarg() == "*"

    def test_prepend(self):
        space = DummySpace()
        args = Arguments(space, ["0"])
        args1 = args.prepend("thingy")
        assert args1 is not args
        assert args1.arguments_w == ["thingy", "0"]
        assert args1.keywords is args.keywords
        assert args1.keywords_w is args.keywords_w

    def test_fixedunpacked(self):
        space = DummySpace()

        args = Arguments(space, [], ["k"], [1])
        py.test.raises(ValueError, args.fixedunpack, 1)

        args = Arguments(space, ["a", "b"])
        py.test.raises(ValueError, args.fixedunpack, 0)
        py.test.raises(ValueError, args.fixedunpack, 1)
        py.test.raises(ValueError, args.fixedunpack, 3)
        py.test.raises(ValueError, args.fixedunpack, 4)

        assert args.fixedunpack(2) == ['a', 'b']

    def test_match0(self):
        space = DummySpace()
        args = Arguments(space, [])
        l = []
        args._match_signature(None, l, Signature([]))
        assert len(l) == 0
        l = [None, None]
        args = Arguments(space, [])
        py.test.raises(ArgErr, args._match_signature, None, l, Signature(["a"]))
        args = Arguments(space, [])
        py.test.raises(ArgErr, args._match_signature, None, l, Signature(["a"], "*"))
        args = Arguments(space, [])
        l = [None]
        args._match_signature(None, l, Signature(["a"]), defaults_w=[1])
        assert l == [1]
        args = Arguments(space, [])
        l = [None]
        args._match_signature(None, l, Signature([], "*"))
        assert l == [()]
        args = Arguments(space, [])
        l = [None]
        args._match_signature(None, l, Signature([], None, "**"))
        assert l == [{}]
        args = Arguments(space, [])
        l = [None, None]
        py.test.raises(ArgErr, args._match_signature, 41, l, Signature([]))
        args = Arguments(space, [])
        l = [None]
        args._match_signature(1, l, Signature(["a"]))
        assert l == [1]
        args = Arguments(space, [])
        l = [None]
        args._match_signature(1, l, Signature([], "*"))
        assert l == [(1,)]

    def test_match4(self):
        space = DummySpace()
        values = [4, 5, 6, 7]
        for havefirstarg in [0, 1]:
            for i in range(len(values)-havefirstarg):
                arglist = values[havefirstarg:i+havefirstarg]
                starargs = tuple(values[i+havefirstarg:])
                if havefirstarg:
                    firstarg = values[0]
                else:
                    firstarg = None
                args = Arguments(space, arglist, w_stararg=starargs)
                l = [None, None, None, None]
                args._match_signature(firstarg, l, Signature(["a", "b", "c", "d"]))
                assert l == [4, 5, 6, 7]
                args = Arguments(space, arglist, w_stararg=starargs)
                l = [None, None, None, None, None, None]
                py.test.raises(ArgErr, args._match_signature, firstarg, l, Signature(["a"]))
                args = Arguments(space, arglist, w_stararg=starargs)
                l = [None, None, None, None, None, None]
                py.test.raises(ArgErr, args._match_signature, firstarg, l, Signature(["a", "b", "c", "d", "e"]))
                args = Arguments(space, arglist, w_stararg=starargs)
                l = [None, None, None, None, None, None]
                py.test.raises(ArgErr, args._match_signature, firstarg, l, Signature(["a", "b", "c", "d", "e"], "*"))
                l = [None, None, None, None, None]
                args = Arguments(space, arglist, w_stararg=starargs)
                args._match_signature(firstarg, l, Signature(["a", "b", "c", "d", "e"]), defaults_w=[1])
                assert l == [4, 5, 6, 7, 1]
                for j in range(len(values)):
                    l = [None] * (j + 1)
                    args = Arguments(space, arglist, w_stararg=starargs)
                    args._match_signature(firstarg, l, Signature(["a", "b", "c", "d", "e"][:j], "*"))
                    assert l == values[:j] + [tuple(values[j:])]
                l = [None, None, None, None, None]
                args = Arguments(space, arglist, w_stararg=starargs)
                args._match_signature(firstarg, l, Signature(["a", "b", "c", "d"], None, "**"))
                assert l == [4, 5, 6, 7, {}]

    def test_match_kwds(self):
        space = DummySpace()
        for i in range(3):
            kwds = [("c", 3)]
            kwds_w = dict(kwds[:i])
            keywords = kwds_w.keys()
            keywords_w = kwds_w.values()
            w_kwds = dummy_wrapped_dict(kwds[i:])
            if i == 2:
                w_kwds = None
            assert len(keywords) == len(keywords_w)
            args = Arguments(space, [1, 2], keywords[:], keywords_w[:], w_starstararg=w_kwds)
            l = [None, None, None]
            args._match_signature(None, l, Signature(["a", "b", "c"]), defaults_w=[4])
            assert l == [1, 2, 3]
            args = Arguments(space, [1, 2], keywords[:], keywords_w[:], w_starstararg=w_kwds)
            l = [None, None, None, None]
            args._match_signature(None, l, Signature(["a", "b", "b1", "c"]), defaults_w=[4, 5])
            assert l == [1, 2, 4, 3]
            args = Arguments(space, [1, 2], keywords[:], keywords_w[:], w_starstararg=w_kwds)
            l = [None, None, None, None]
            args._match_signature(None, l, Signature(["a", "b", "c", "d"]), defaults_w=[4, 5])
            assert l == [1, 2, 3, 5]
            args = Arguments(space, [1, 2], keywords[:], keywords_w[:], w_starstararg=w_kwds)
            l = [None, None, None, None]
            py.test.raises(ArgErr, args._match_signature, None, l,
                           Signature(["c", "b", "a", "d"]), defaults_w=[4, 5])
            args = Arguments(space, [1, 2], keywords[:], keywords_w[:], w_starstararg=w_kwds)
            l = [None, None, None, None]
            py.test.raises(ArgErr, args._match_signature, None, l,
                           Signature(["a", "b", "c1", "d"]), defaults_w=[4, 5])
            args = Arguments(space, [1, 2], keywords[:], keywords_w[:], w_starstararg=w_kwds)
            l = [None, None, None]
            args._match_signature(None, l, Signature(["a", "b"], None, "**"))
            assert l == [1, 2, {'c': 3}]

    def test_match_kwds2(self):
        space = DummySpace()
        kwds = [("c", 3), ('d', 4)]
        for i in range(4):
            kwds_w = dict(kwds[:i])
            keywords = kwds_w.keys()
            keywords_w = kwds_w.values()
            w_kwds = dummy_wrapped_dict(kwds[i:])
            if i == 3:
                w_kwds = None
            args = Arguments(space, [1, 2], keywords, keywords_w, w_starstararg=w_kwds)
            l = [None, None, None, None]
            args._match_signature(None, l, Signature(["a", "b", "c"], None, "**"))
            assert l == [1, 2, 3, {'d': 4}]

    def test_match_kwds_creates_kwdict(self):
        space = DummySpace()
        kwds = [("c", 3), ('d', 4)]
        for i in range(4):
            kwds_w = dict(kwds[:i])
            keywords = kwds_w.keys()
            keywords_w = kwds_w.values()
            w_kwds = dummy_wrapped_dict(kwds[i:])
            if i == 3:
                w_kwds = None
            args = Arguments(space, [1, 2], keywords, keywords_w, w_starstararg=w_kwds)
            l = [None, None, None, None]
            args._match_signature(None, l, Signature(["a", "b", "c"], None, "**"))
            assert l == [1, 2, 3, {'d': 4}]
            assert isinstance(l[-1], kwargsdict)

    def test_duplicate_kwds(self):
        space = DummySpace()
        excinfo = py.test.raises(OperationError, Arguments, space, [], ["a"],
                                 [1], w_starstararg={"a": 2})
        assert excinfo.value.w_type is TypeError

    def test_starstararg_wrong_type(self):
        space = DummySpace()
        excinfo = py.test.raises(OperationError, Arguments, space, [], ["a"],
                                 [1], w_starstararg="hello")
        assert excinfo.value.w_type is TypeError

    def test_unwrap_error(self):
        space = DummySpace()
        valuedummy = object()
        def unicode_w(w):
            if w is None:
                raise OperationError(TypeError, None)
            if w is valuedummy:
                raise OperationError(ValueError, None)
            return str(w)
        space.unicode_w = unicode_w
        excinfo = py.test.raises(OperationError, Arguments, space, [],
                                 ["a"], [1], w_starstararg={None: 1})
        assert excinfo.value.w_type is TypeError
        assert excinfo.value._w_value is not None
        excinfo = py.test.raises(OperationError, Arguments, space, [],
                                 ["a"], [1], w_starstararg={valuedummy: 1})
        assert excinfo.value.w_type is ValueError
        assert excinfo.value._w_value is None


    def test_blindargs(self):
        space = DummySpace()
        kwds = [("a", 3), ('b', 4)]
        for i in range(4):
            kwds_w = dict(kwds[:i])
            keywords = kwds_w.keys()
            keywords_w = kwds_w.values()
            w_kwds = dict(kwds[i:])
            if i == 3:
                w_kwds = None
            args = Arguments(space, [1, 2], keywords[:], keywords_w[:],
                             w_starstararg=w_kwds)
            l = [None, None, None]
            args._match_signature(None, l, Signature(["a", "b"], None, "**"), blindargs=2)
            assert l == [1, 2, {'a':3, 'b': 4}]
            args = Arguments(space, [1, 2], keywords[:], keywords_w[:],
                             w_starstararg=w_kwds)
            l = [None, None, None]
            py.test.raises(ArgErrUnknownKwds, args._match_signature, None, l,
                           Signature(["a", "b"]), blindargs=2)

    def test_args_parsing(self):
        space = DummySpace()
        args = Arguments(space, [])

        calls = []

        def _match_signature(w_firstarg, scope_w, signature,
                             defaults_w=None, w_kw_defs=None, blindargs=0):
            defaults_w = [] if defaults_w is None else defaults_w
            calls.append((w_firstarg, scope_w, signature.argnames, signature.has_vararg(),
                          signature.has_kwarg(), defaults_w, w_kw_defs, blindargs))
        args._match_signature = _match_signature

        scope_w = args.parse_obj(None, "foo", Signature(["a", "b"], None, None))
        assert len(calls) == 1
        assert calls[0] == (None, [None, None], ["a", "b"], False, False,
                            [], None, 0)
        assert calls[0][1] is scope_w
        calls = []

        scope_w = args.parse_obj(None, "foo", Signature(["a", "b"], "args", None),
                                 blindargs=1)
        assert len(calls) == 1
        assert calls[0] == (None, [None, None, None], ["a", "b"], True, False,
                            [], None, 1)
        calls = []

        scope_w = args.parse_obj(None, "foo", Signature(["a", "b"], "args", "kw"),
                             defaults_w=['x', 'y'])
        assert len(calls) == 1
        assert calls[0] == (None, [None, None, None, None], ["a", "b"],
                            True, True,
                            ["x", "y"], None, 0)
        calls = []

        scope_w = args.parse_obj("obj", "foo", Signature(["a", "b"], "args", "kw"),
                             defaults_w=['x', 'y'], blindargs=1)
        assert len(calls) == 1
        assert calls[0] == ("obj", [None, None, None, None], ["a", "b"],
                            True, True,
                            ["x", "y"], None, 1)

        class FakeArgErr(ArgErr):

            def getmsg(self):
                return "msg"

        def _match_signature(*args):
            raise FakeArgErr()
        args._match_signature = _match_signature


        excinfo = py.test.raises(OperationError, args.parse_obj, "obj", "foo",
                       Signature(["a", "b"], None, None))
        assert excinfo.value.w_type is TypeError
        assert excinfo.value.get_w_value(space) == "foo() msg"


    def test_args_parsing_into_scope(self):
        space = DummySpace()
        args = Arguments(space, [])

        calls = []

        def _match_signature(w_firstarg, scope_w, signature,
                             defaults_w=None, w_kw_defs=None, blindargs=0):
            defaults_w = [] if defaults_w is None else defaults_w
            calls.append((w_firstarg, scope_w, signature.argnames, signature.has_vararg(),
                          signature.has_kwarg(), defaults_w, w_kw_defs, blindargs))
        args._match_signature = _match_signature

        scope_w = [None, None]
        args.parse_into_scope(None, scope_w, "foo", Signature(["a", "b"], None, None))
        assert len(calls) == 1
        assert calls[0] == (None, scope_w, ["a", "b"], False, False,
                            [], None, 0)
        assert calls[0][1] is scope_w
        calls = []

        scope_w = [None, None, None, None]
        args.parse_into_scope(None, scope_w, "foo", Signature(["a", "b"], "args", "kw"),
                              defaults_w=['x', 'y'])
        assert len(calls) == 1
        assert calls[0] == (None, scope_w, ["a", "b"],
                            True, True,
                            ["x", "y"], None, 0)
        calls = []

        scope_w = [None, None, None, None]
        args.parse_into_scope("obj", scope_w, "foo", Signature(["a", "b"],
                                                      "args", "kw"),
                              defaults_w=['x', 'y'])
        assert len(calls) == 1
        assert calls[0] == ("obj", scope_w, ["a", "b"],
                            True, True,
                            ["x", "y"], None, 0)

        class FakeArgErr(ArgErr):

            def getmsg(self):
                return "msg"

        def _match_signature(*args):
            raise FakeArgErr()
        args._match_signature = _match_signature


        excinfo = py.test.raises(OperationError, args.parse_into_scope,
                                 "obj", [None, None], "foo",
                                 Signature(["a", "b"], None, None))
        assert excinfo.value.w_type is TypeError
        assert excinfo.value.get_w_value(space) == "foo() msg"

    def test_topacked_frompacked(self):
        space = DummySpace()
        args = Arguments(space, [1], ['a', 'b'], [2, 3])
        w_args, w_kwds = args.topacked()
        assert w_args == (1,)
        assert w_kwds == {'a': 2, 'b': 3}
        args1 = Arguments.frompacked(space, w_args, w_kwds)
        assert args.arguments_w == [1]
        assert set(args.keywords) == set(['a', 'b'])
        assert args.keywords_w[args.keywords.index('a')] == 2
        assert args.keywords_w[args.keywords.index('b')] == 3

        args = Arguments(space, [1])
        w_args, w_kwds = args.topacked()
        assert w_args == (1, )
        assert not w_kwds

    def test_argument_unicode(self):
        space = DummySpace()
        w_starstar = space.wrap({u'abc': 5})
        args = Arguments(space, [], w_starstararg=w_starstar)
        l = [None]
        args._match_signature(None, l, Signature(['abc']))
        assert len(l) == 1
        assert l[0] == space.wrap(5)

    def test_starstarargs_special(self):
        class kwargs(object):
            def __init__(self, k, v):
                self.k = k
                self.v = v
        class MyDummySpace(DummySpace):
            def view_as_kwargs(self, kw):
                if isinstance(kw, kwargs):
                    return kw.k, kw.v
                return None, None
        space = MyDummySpace()
        for i in range(3):
            kwds = [("c", 3)]
            kwds_w = dict(kwds[:i])
            keywords = kwds_w.keys()
            keywords_w = kwds_w.values()
            rest = dict(kwds[i:])
            w_kwds = kwargs(rest.keys(), rest.values())
            if i == 2:
                w_kwds = None
            assert len(keywords) == len(keywords_w)
            args = Arguments(space, [1, 2], keywords[:], keywords_w[:], w_starstararg=w_kwds)
            l = [None, None, None]
            args._match_signature(None, l, Signature(["a", "b", "c"]), defaults_w=[4])
            assert l == [1, 2, 3]
            args = Arguments(space, [1, 2], keywords[:], keywords_w[:], w_starstararg=w_kwds)
            l = [None, None, None, None]
            args._match_signature(None, l, Signature(["a", "b", "b1", "c"]), defaults_w=[4, 5])
            assert l == [1, 2, 4, 3]
            args = Arguments(space, [1, 2], keywords[:], keywords_w[:], w_starstararg=w_kwds)
            l = [None, None, None, None]
            args._match_signature(None, l, Signature(["a", "b", "c", "d"]), defaults_w=[4, 5])
            assert l == [1, 2, 3, 5]
            args = Arguments(space, [1, 2], keywords[:], keywords_w[:], w_starstararg=w_kwds)
            l = [None, None, None, None]
            py.test.raises(ArgErr, args._match_signature, None, l,
                           Signature(["c", "b", "a", "d"]), defaults_w=[4, 5])
            args = Arguments(space, [1, 2], keywords[:], keywords_w[:], w_starstararg=w_kwds)
            l = [None, None, None, None]
            py.test.raises(ArgErr, args._match_signature, None, l,
                           Signature(["a", "b", "c1", "d"]), defaults_w=[4, 5])
            args = Arguments(space, [1, 2], keywords[:], keywords_w[:], w_starstararg=w_kwds)
            l = [None, None, None]
            args._match_signature(None, l, Signature(["a", "b"], None, "**"))
            assert l == [1, 2, {'c': 3}]
        excinfo = py.test.raises(OperationError, Arguments, space, [], ["a"],
                                 [1], w_starstararg=kwargs(["a"], [2]))
        assert excinfo.value.w_type is TypeError



class TestErrorHandling(object):
    def test_missing_args(self):
        # got_nargs, nkwds, expected_nargs, has_vararg, has_kwarg,
        # defaults_w, missing_args
<<<<<<< HEAD
        err = ArgErrCount(1, 0, 0, False, False, None, None, 0)
        s = err.getmsg()
        assert s == "takes no arguments (1 given)"
        err = ArgErrCount(0, 0, 1, False, False, [], None, 1)
        s = err.getmsg()
        assert s == "takes exactly 1 argument (0 given)"
        err = ArgErrCount(3, 0, 2, False, False, [], None, 0)
        s = err.getmsg()
        assert s == "takes exactly 2 arguments (3 given)"
        err = ArgErrCount(3, 0, 2, False, False, ['a'], None, 0)
        s = err.getmsg()
        assert s == "takes at most 2 arguments (3 given)"
        err = ArgErrCount(1, 0, 2, True, False, [], None, 1)
        s = err.getmsg()
        assert s == "takes at least 2 arguments (1 given)"
        err = ArgErrCount(0, 1, 2, True, False, ['a'], None, 1)
        s = err.getmsg()
        assert s == "takes at least 1 non-keyword argument (0 given)"
        err = ArgErrCount(2, 1, 1, False, True, [], None, 0)
        s = err.getmsg()
        assert s == "takes exactly 1 non-keyword argument (2 given)"
        err = ArgErrCount(0, 1, 1, False, True, [], None, 1)
        s = err.getmsg()
        assert s == "takes exactly 1 non-keyword argument (0 given)"
        err = ArgErrCount(0, 1, 1, True, True, [], None, 1)
        s = err.getmsg()
        assert s == "takes at least 1 non-keyword argument (0 given)"
        err = ArgErrCount(2, 1, 1, False, True, ['a'], None, 0)
=======
        sig = Signature([], None, None)
        err = ArgErrCount(1, 0, sig, None, 0)
        s = err.getmsg()
        assert s == "takes no arguments (1 given)"

        sig = Signature(['a'], None, None)
        err = ArgErrCount(0, 0, sig, [], 1)
        s = err.getmsg()
        assert s == "takes exactly 1 argument (0 given)"

        sig = Signature(['a', 'b'], None, None)
        err = ArgErrCount(3, 0, sig, [], 0)
        s = err.getmsg()
        assert s == "takes exactly 2 arguments (3 given)"
        err = ArgErrCount(3, 0, sig, ['a'], 0)
        s = err.getmsg()
        assert s == "takes at most 2 arguments (3 given)"

        sig = Signature(['a', 'b'], '*', None)
        err = ArgErrCount(1, 0, sig, [], 1)
        s = err.getmsg()
        assert s == "takes at least 2 arguments (1 given)"
        err = ArgErrCount(0, 1, sig, ['a'], 1)
        s = err.getmsg()
        assert s == "takes at least 1 non-keyword argument (0 given)"

        sig = Signature(['a'], None, '**')
        err = ArgErrCount(2, 1, sig, [], 0)
        s = err.getmsg()
        assert s == "takes exactly 1 non-keyword argument (2 given)"
        err = ArgErrCount(0, 1, sig, [], 1)
        s = err.getmsg()
        assert s == "takes exactly 1 non-keyword argument (0 given)"

        sig = Signature(['a'], '*', '**')
        err = ArgErrCount(0, 1, sig, [], 1)
        s = err.getmsg()
        assert s == "takes at least 1 non-keyword argument (0 given)"

        sig = Signature(['a'], None, '**')
        err = ArgErrCount(2, 1, sig, ['a'], 0)
>>>>>>> 6eed6f7f
        s = err.getmsg()
        assert s == "takes at most 1 non-keyword argument (2 given)"

    def test_bad_type_for_star(self):
        space = self.space
        try:
            Arguments(space, [], w_stararg=space.wrap(42))
        except OperationError, e:
            msg = space.str_w(space.str(e.get_w_value(space)))
            assert msg == "argument after * must be a sequence, not int"
        else:
            assert 0, "did not raise"
        try:
            Arguments(space, [], w_starstararg=space.wrap(42))
        except OperationError, e:
            msg = space.str_w(space.str(e.get_w_value(space)))
            assert msg == "argument after ** must be a mapping, not int"
        else:
            assert 0, "did not raise"

    def test_unknown_keywords(self):
        space = DummySpace()
        err = ArgErrUnknownKwds(space, 1, ['a', 'b'], [0], None)
        s = err.getmsg()
        assert s == "got an unexpected keyword argument 'b'"
        err = ArgErrUnknownKwds(space, 1, ['a', 'b'], [1], None)
        s = err.getmsg()
        assert s == "got an unexpected keyword argument 'a'"
        err = ArgErrUnknownKwds(space, 2, ['a', 'b', 'c'],
                                [0], None)
        s = err.getmsg()
        assert s == "got 2 unexpected keyword arguments"

    def test_unknown_unicode_keyword(self):
        class DummySpaceUnicode(DummySpace):
            class sys:
                defaultencoding = 'utf-8'
        space = DummySpaceUnicode()
        err = ArgErrUnknownKwds(space, 1, ['a', None, 'b', 'c'],
                                [0, 3, 2],
                                [unichr(0x1234), u'b', u'c'])
        s = err.getmsg()
        assert s == "got an unexpected keyword argument '%s'" % unichr(0x1234)

    def test_multiple_values(self):
        err = ArgErrMultipleValues('bla')
        s = err.getmsg()
        assert s == "got multiple values for keyword argument 'bla'"

class AppTestArgument:
    def test_error_message(self):
        exc = raises(TypeError, (lambda a, b=2: 0), b=3)
        assert exc.value.message == "<lambda>() takes at least 1 non-keyword argument (0 given)"
        exc = raises(TypeError, (lambda: 0), b=3)
        assert exc.value.message == "<lambda>() takes no arguments (1 given)"
        exc = raises(TypeError, (lambda a, b: 0), 1, 2, 3, a=1)
        assert exc.value.message == "<lambda>() takes exactly 2 arguments (4 given)"
        exc = raises(TypeError, (lambda a, b=1: 0), 1, 2, 3, a=1)
        assert exc.value.message == "<lambda>() takes at most 2 non-keyword arguments (3 given)"
        exc = raises(TypeError, (lambda a, b=1, **kw: 0), 1, 2, 3)
        assert exc.value.message == "<lambda>() takes at most 2 non-keyword arguments (3 given)"
        exc = raises(TypeError, (lambda a, b, c=3, **kw: 0), 1)
        assert exc.value.message == "<lambda>() takes at least 2 arguments (1 given)"
        exc = raises(TypeError, (lambda a, b, **kw: 0), 1)
        assert exc.value.message == "<lambda>() takes exactly 2 non-keyword arguments (1 given)"
        exc = raises(TypeError, (lambda a, b, c=3, **kw: 0), a=1)
        assert exc.value.message == "<lambda>() takes at least 2 non-keyword arguments (0 given)"
        exc = raises(TypeError, (lambda a, b, **kw: 0), a=1)
        assert exc.value.message == "<lambda>() takes exactly 2 non-keyword arguments (0 given)"

    def test_unicode_keywords(self):
        """
        def f(**kwargs):
            assert kwargs["美"] == 42
        f(**{"美" : 42})
        #
        def f(x): pass
        e = raises(TypeError, "f(**{'ü' : 19})")
        assert e.value.args[0] == "f() got an unexpected keyword argument 'ü'"
        """

def make_arguments_for_translation(space, args_w, keywords_w={},
                                   w_stararg=None, w_starstararg=None):
    return ArgumentsForTranslation(space, args_w, keywords_w.keys(),
                                   keywords_w.values(), w_stararg,
                                   w_starstararg)

class TestArgumentsForTranslation(object):

    def test_prepend(self):
        space = DummySpace()
        args = ArgumentsForTranslation(space, ["0"])
        args1 = args.prepend("thingy")
        assert args1 is not args
        assert args1.arguments_w == ["thingy", "0"]
        assert args1.keywords is args.keywords
        assert args1.keywords_w is args.keywords_w

    def test_unmatch_signature(self):
        space = DummySpace()
        args = make_arguments_for_translation(space, [1,2,3])
        sig = Signature(['a', 'b', 'c'], None, None)
        data = args.match_signature(sig, [])
        new_args = args.unmatch_signature(sig, data)
        assert args.unpack() == new_args.unpack()

        args = make_arguments_for_translation(space, [1])
        sig = Signature(['a', 'b', 'c'], None, None)
        data = args.match_signature(sig, [2, 3])
        new_args = args.unmatch_signature(sig, data)
        assert args.unpack() == new_args.unpack()

        args = make_arguments_for_translation(space, [1,2,3,4,5])
        sig = Signature(['a', 'b', 'c'], 'r', None)
        data = args.match_signature(sig, [])
        new_args = args.unmatch_signature(sig, data)
        assert args.unpack() == new_args.unpack()

        args = make_arguments_for_translation(space, [1], {'c': 3, 'b': 2})
        sig = Signature(['a', 'b', 'c'], None, None)
        data = args.match_signature(sig, [])
        new_args = args.unmatch_signature(sig, data)
        assert args.unpack() == new_args.unpack()

        args = make_arguments_for_translation(space, [1], {'c': 5})
        sig = Signature(['a', 'b', 'c'], None, None)
        data = args.match_signature(sig, [2, 3])
        new_args = args.unmatch_signature(sig, data)
        assert args.unpack() == new_args.unpack()

        args = make_arguments_for_translation(space, [1], {'c': 5, 'd': 7})
        sig = Signature(['a', 'b', 'c'], None, 'kw')
        data = args.match_signature(sig, [2, 3])
        new_args = args.unmatch_signature(sig, data)
        assert args.unpack() == new_args.unpack()

        args = make_arguments_for_translation(space, [1,2,3,4,5], {'e': 5, 'd': 7})
        sig = Signature(['a', 'b', 'c'], 'r', 'kw')
        data = args.match_signature(sig, [2, 3])
        new_args = args.unmatch_signature(sig, data)
        assert args.unpack() == new_args.unpack()

        args = make_arguments_for_translation(space, [], {},
                                       w_stararg=[1],
                                       w_starstararg={'c': 5, 'd': 7})
        sig = Signature(['a', 'b', 'c'], None, 'kw')
        data = args.match_signature(sig, [2, 3])
        new_args = args.unmatch_signature(sig, data)
        assert args.unpack() == new_args.unpack()

        args = make_arguments_for_translation(space, [1,2], {'g': 9},
                                       w_stararg=[3,4,5],
                                       w_starstararg={'e': 5, 'd': 7})
        sig = Signature(['a', 'b', 'c'], 'r', 'kw')
        data = args.match_signature(sig, [2, 3])
        new_args = args.unmatch_signature(sig, data)
        assert args.unpack() == new_args.unpack()

    def test_rawshape(self):
        space = DummySpace()
        args = make_arguments_for_translation(space, [1,2,3])
        assert rawshape(args) == (3, (), False, False)

        args = make_arguments_for_translation(space, [1])
        assert rawshape(args, 2) == (3, (), False, False)

        args = make_arguments_for_translation(space, [1,2,3,4,5])
        assert rawshape(args) == (5, (), False, False)

        args = make_arguments_for_translation(space, [1], {'c': 3, 'b': 2})
        assert rawshape(args) == (1, ('b', 'c'), False, False)

        args = make_arguments_for_translation(space, [1], {'c': 5})
        assert rawshape(args) == (1, ('c', ), False, False)

        args = make_arguments_for_translation(space, [1], {'c': 5, 'd': 7})
        assert rawshape(args) == (1, ('c', 'd'), False, False)

        args = make_arguments_for_translation(space, [1,2,3,4,5], {'e': 5, 'd': 7})
        assert rawshape(args) == (5, ('d', 'e'), False, False)

        args = make_arguments_for_translation(space, [], {},
                                       w_stararg=[1],
                                       w_starstararg={'c': 5, 'd': 7})
        assert rawshape(args) == (0, (), True, True)

        args = make_arguments_for_translation(space, [1,2], {'g': 9},
                                       w_stararg=[3,4,5],
                                       w_starstararg={'e': 5, 'd': 7})
        assert rawshape(args) == (2, ('g', ), True, True)

    def test_copy_and_shape(self):
        space = DummySpace()
        args = ArgumentsForTranslation(space, ['a'], ['x'], [1],
                                       ['w1'], {'y': 'w2'})
        args1 = args.copy()
        args.combine_if_necessary()
        assert rawshape(args1) == (1, ('x',), True, True)


    def test_flatten(self):
        space = DummySpace()
        args = make_arguments_for_translation(space, [1,2,3])
        assert args.flatten() == ((3, (), False, False), [1, 2, 3])

        args = make_arguments_for_translation(space, [1])
        assert args.flatten() == ((1, (), False, False), [1])

        args = make_arguments_for_translation(space, [1,2,3,4,5])
        assert args.flatten() == ((5, (), False, False), [1,2,3,4,5])

        args = make_arguments_for_translation(space, [1], {'c': 3, 'b': 2})
        assert args.flatten() == ((1, ('b', 'c'), False, False), [1, 2, 3])

        args = make_arguments_for_translation(space, [1], {'c': 5})
        assert args.flatten() == ((1, ('c', ), False, False), [1, 5])

        args = make_arguments_for_translation(space, [1], {'c': 5, 'd': 7})
        assert args.flatten() == ((1, ('c', 'd'), False, False), [1, 5, 7])

        args = make_arguments_for_translation(space, [1,2,3,4,5], {'e': 5, 'd': 7})
        assert args.flatten() == ((5, ('d', 'e'), False, False), [1, 2, 3, 4, 5, 7, 5])

        args = make_arguments_for_translation(space, [], {},
                                       w_stararg=[1],
                                       w_starstararg={'c': 5, 'd': 7})
        assert args.flatten() == ((0, (), True, True), [[1], {'c': 5, 'd': 7}])

        args = make_arguments_for_translation(space, [1,2], {'g': 9},
                                       w_stararg=[3,4,5],
                                       w_starstararg={'e': 5, 'd': 7})
        assert args.flatten() == ((2, ('g', ), True, True), [1, 2, 9, [3, 4, 5], {'e': 5, 'd': 7}])

    def test_stararg_flowspace_variable(self):
        space = DummySpace()
        var = object()
        shape = ((2, ('g', ), True, False), [1, 2, 9, var])
        args = make_arguments_for_translation(space, [1,2], {'g': 9},
                                       w_stararg=var)
        assert args.flatten() == shape

        args = ArgumentsForTranslation.fromshape(space, *shape)
        assert args.flatten() == shape


    def test_fromshape(self):
        space = DummySpace()
        shape = ((3, (), False, False), [1, 2, 3])
        args = ArgumentsForTranslation.fromshape(space, *shape)
        assert args.flatten() == shape

        shape = ((1, (), False, False), [1])
        args = ArgumentsForTranslation.fromshape(space, *shape)
        assert args.flatten() == shape

        shape = ((5, (), False, False), [1,2,3,4,5])
        args = ArgumentsForTranslation.fromshape(space, *shape)
        assert args.flatten() == shape

        shape = ((1, ('b', 'c'), False, False), [1, 2, 3])
        args = ArgumentsForTranslation.fromshape(space, *shape)
        assert args.flatten() == shape

        shape = ((1, ('c', ), False, False), [1, 5])
        args = ArgumentsForTranslation.fromshape(space, *shape)
        assert args.flatten() == shape

        shape = ((1, ('c', 'd'), False, False), [1, 5, 7])
        args = ArgumentsForTranslation.fromshape(space, *shape)
        assert args.flatten() == shape

        shape = ((5, ('d', 'e'), False, False), [1, 2, 3, 4, 5, 7, 5])
        args = ArgumentsForTranslation.fromshape(space, *shape)
        assert args.flatten() == shape

        shape = ((0, (), True, True), [[1], {'c': 5, 'd': 7}])
        args = ArgumentsForTranslation.fromshape(space, *shape)
        assert args.flatten() == shape

        shape = ((2, ('g', ), True, True), [1, 2, 9, [3, 4, 5], {'e': 5, 'd': 7}])
        args = ArgumentsForTranslation.fromshape(space, *shape)
        assert args.flatten() == shape
<|MERGE_RESOLUTION|>--- conflicted
+++ resolved
@@ -573,78 +573,47 @@
     def test_missing_args(self):
         # got_nargs, nkwds, expected_nargs, has_vararg, has_kwarg,
         # defaults_w, missing_args
-<<<<<<< HEAD
-        err = ArgErrCount(1, 0, 0, False, False, None, None, 0)
+        sig = Signature([], None, None)
+        err = ArgErrCount(1, 0, sig, None, None, 0)
         s = err.getmsg()
         assert s == "takes no arguments (1 given)"
-        err = ArgErrCount(0, 0, 1, False, False, [], None, 1)
+
+        sig = Signature(['a'], None, None)
+        err = ArgErrCount(0, 0, sig, [], None, 1)
         s = err.getmsg()
         assert s == "takes exactly 1 argument (0 given)"
-        err = ArgErrCount(3, 0, 2, False, False, [], None, 0)
+
+        sig = Signature(['a', 'b'], None, None)
+        err = ArgErrCount(3, 0, sig, [], None, 0)
         s = err.getmsg()
         assert s == "takes exactly 2 arguments (3 given)"
-        err = ArgErrCount(3, 0, 2, False, False, ['a'], None, 0)
+        err = ArgErrCount(3, 0, sig, ['a'], None, 0)
         s = err.getmsg()
         assert s == "takes at most 2 arguments (3 given)"
-        err = ArgErrCount(1, 0, 2, True, False, [], None, 1)
+
+        sig = Signature(['a', 'b'], '*', None)
+        err = ArgErrCount(1, 0, sig, [], None, 1)
         s = err.getmsg()
         assert s == "takes at least 2 arguments (1 given)"
-        err = ArgErrCount(0, 1, 2, True, False, ['a'], None, 1)
+        err = ArgErrCount(0, 1, sig, ['a'], None, 1)
         s = err.getmsg()
         assert s == "takes at least 1 non-keyword argument (0 given)"
-        err = ArgErrCount(2, 1, 1, False, True, [], None, 0)
+
+        sig = Signature(['a'], None, '**')
+        err = ArgErrCount(2, 1, sig, [], None, 0)
         s = err.getmsg()
         assert s == "takes exactly 1 non-keyword argument (2 given)"
-        err = ArgErrCount(0, 1, 1, False, True, [], None, 1)
+        err = ArgErrCount(0, 1, sig, [], None, 1)
         s = err.getmsg()
         assert s == "takes exactly 1 non-keyword argument (0 given)"
-        err = ArgErrCount(0, 1, 1, True, True, [], None, 1)
+
+        sig = Signature(['a'], '*', '**')
+        err = ArgErrCount(0, 1, sig, [], None, 1)
         s = err.getmsg()
         assert s == "takes at least 1 non-keyword argument (0 given)"
-        err = ArgErrCount(2, 1, 1, False, True, ['a'], None, 0)
-=======
-        sig = Signature([], None, None)
-        err = ArgErrCount(1, 0, sig, None, 0)
-        s = err.getmsg()
-        assert s == "takes no arguments (1 given)"
-
-        sig = Signature(['a'], None, None)
-        err = ArgErrCount(0, 0, sig, [], 1)
-        s = err.getmsg()
-        assert s == "takes exactly 1 argument (0 given)"
-
-        sig = Signature(['a', 'b'], None, None)
-        err = ArgErrCount(3, 0, sig, [], 0)
-        s = err.getmsg()
-        assert s == "takes exactly 2 arguments (3 given)"
-        err = ArgErrCount(3, 0, sig, ['a'], 0)
-        s = err.getmsg()
-        assert s == "takes at most 2 arguments (3 given)"
-
-        sig = Signature(['a', 'b'], '*', None)
-        err = ArgErrCount(1, 0, sig, [], 1)
-        s = err.getmsg()
-        assert s == "takes at least 2 arguments (1 given)"
-        err = ArgErrCount(0, 1, sig, ['a'], 1)
-        s = err.getmsg()
-        assert s == "takes at least 1 non-keyword argument (0 given)"
 
         sig = Signature(['a'], None, '**')
-        err = ArgErrCount(2, 1, sig, [], 0)
-        s = err.getmsg()
-        assert s == "takes exactly 1 non-keyword argument (2 given)"
-        err = ArgErrCount(0, 1, sig, [], 1)
-        s = err.getmsg()
-        assert s == "takes exactly 1 non-keyword argument (0 given)"
-
-        sig = Signature(['a'], '*', '**')
-        err = ArgErrCount(0, 1, sig, [], 1)
-        s = err.getmsg()
-        assert s == "takes at least 1 non-keyword argument (0 given)"
-
-        sig = Signature(['a'], None, '**')
-        err = ArgErrCount(2, 1, sig, ['a'], 0)
->>>>>>> 6eed6f7f
+        err = ArgErrCount(2, 1, sig, ['a'], None, 0)
         s = err.getmsg()
         assert s == "takes at most 1 non-keyword argument (2 given)"
 
