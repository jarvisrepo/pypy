# -*- coding: utf-8 -*-
import py
from pypy.interpreter.argument import (Arguments, ArgErr, ArgErrUnknownKwds,
        ArgErrMultipleValues, ArgErrMissing, ArgErrTooMany)
from pypy.interpreter.signature import Signature
from pypy.interpreter.error import OperationError


class TestSignature(object):
    def test_helpers(self):
        sig = Signature(["a", "b", "c"], None, None)
        assert sig.num_argnames() == 3
        assert not sig.has_vararg()
        assert not sig.has_kwarg()
        assert sig.scope_length() == 3
        assert sig.getallvarnames() == ["a", "b", "c"]
        sig = Signature(["a", "b", "c"], "c", None)
        assert sig.num_argnames() == 3
        assert sig.has_vararg()
        assert not sig.has_kwarg()
        assert sig.scope_length() == 4
        assert sig.getallvarnames() == ["a", "b", "c", "c"]
        sig = Signature(["a", "b", "c"], None, "c")
        assert sig.num_argnames() == 3
        assert not sig.has_vararg()
        assert sig.has_kwarg()
        assert sig.scope_length() == 4
        assert sig.getallvarnames() == ["a", "b", "c", "c"]
        sig = Signature(["a", "b", "c"], "d", "c", ["kwonly"])
        assert sig.num_argnames() == 3
        assert sig.has_vararg()
        assert sig.has_kwarg()
        assert sig.scope_length() == 5
        assert sig.getallvarnames() == ["a", "b", "c", "d", "kwonly", "c"]

    def test_eq(self):
        sig1 = Signature(["a", "b", "c"], "d", "c")
        sig2 = Signature(["a", "b", "c"], "d", "c")
        assert sig1 == sig2


    def test_find_argname(self):
        sig = Signature(["a", "b", "c"], None, None, ["kwonly"])
        assert sig.find_argname("a") == 0
        assert sig.find_argname("b") == 1
        assert sig.find_argname("c") == 2
        assert sig.find_argname("d") == -1
        assert sig.find_argname("kwonly") == 3

    def test_tuply(self):
        sig = Signature(["a", "b", "c"], "d", "e")
        x, y, z = sig
        assert x == ["a", "b", "c"]
        assert y == "d"
        assert z == "e"

class dummy_wrapped_dict(dict):
    def __nonzero__(self):
        raise NotImplementedError

class kwargsdict(dict):
    pass

class DummySpace(object):
    def newtuple(self, items):
        return tuple(items)

    def is_true(self, obj):
        if isinstance(obj, dummy_wrapped_dict):
            return bool(dict(obj))
        return bool(obj)

    def fixedview(self, it):
        return list(it)

    def listview(self, it):
        return list(it)

    def unpackiterable(self, it):
        return list(it)

    def view_as_kwargs(self, x):
        if len(x) == 0:
            return [], []
        return None, None

    def newdict(self, kwargs=False):
        if kwargs:
            return kwargsdict()
        return {}

    def newlist(self, l=[]):
        return l

    def setitem(self, obj, key, value):
        obj[key] = value
    setitem_str = setitem

    def getitem(self, obj, key):
        return obj[key]

    def wrap(self, obj):
        return obj

    def str_w(self, s):
        return str(s)

    def unicode_w(self, s):
        return unicode(s)

    def identifier_w(self, s):
        return self.unicode_w(s).encode('utf-8')

    def len(self, x):
        return len(x)

    def int_w(self, x, allow_conversion=True):
        return x

    def eq_w(self, x, y):
        return x == y

    def isinstance(self, obj, cls):
        return isinstance(obj, cls)
    isinstance_w = isinstance

    def exception_match(self, w_type1, w_type2):
        return issubclass(w_type1, w_type2)

    def call_method(self, obj, name, *args):
        try:
            method = getattr(obj, name)
        except AttributeError:
            raise OperationError(AttributeError, name)
        return method(*args)

    def type(self, obj):
        class Type:
            def getname(self, space):
                return unicode(type(obj).__name__)
        return Type()


    w_TypeError = TypeError
    w_AttributeError = AttributeError
    w_UnicodeEncodeError = UnicodeEncodeError
    w_dict = dict
    w_str = str

class TestArgumentsNormal(object):

    def test_create(self):
        space = DummySpace()
        args_w = []
        args = Arguments(space, args_w)
        assert args.arguments_w is args_w
        assert args.keywords is None
        assert args.keywords_w is None

        assert args.firstarg() is None

        args = Arguments(space, args_w, w_stararg=["*"],
                         w_starstararg={"k": 1})
        assert args.arguments_w == ["*"]
        assert args.keywords == ["k"]
        assert args.keywords_w == [1]

        assert args.firstarg() == "*"

    def test_prepend(self):
        space = DummySpace()
        args = Arguments(space, ["0"])
        args1 = args.prepend("thingy")
        assert args1 is not args
        assert args1.arguments_w == ["thingy", "0"]
        assert args1.keywords is args.keywords
        assert args1.keywords_w is args.keywords_w

    def test_fixedunpacked(self):
        space = DummySpace()

        args = Arguments(space, [], ["k"], [1])
        py.test.raises(ValueError, args.fixedunpack, 1)

        args = Arguments(space, ["a", "b"])
        py.test.raises(ValueError, args.fixedunpack, 0)
        py.test.raises(ValueError, args.fixedunpack, 1)
        py.test.raises(ValueError, args.fixedunpack, 3)
        py.test.raises(ValueError, args.fixedunpack, 4)

        assert args.fixedunpack(2) == ['a', 'b']

    def test_match0(self):
        space = DummySpace()
        args = Arguments(space, [])
        l = []
        args._match_signature(None, l, Signature([]))
        assert len(l) == 0
        l = [None, None]
        args = Arguments(space, [])
        py.test.raises(ArgErr, args._match_signature, None, l, Signature(["a"]))
        args = Arguments(space, [])
        py.test.raises(ArgErr, args._match_signature, None, l, Signature(["a"], "*"))
        args = Arguments(space, [])
        l = [None]
        args._match_signature(None, l, Signature(["a"]), defaults_w=[1])
        assert l == [1]
        args = Arguments(space, [])
        l = [None]
        args._match_signature(None, l, Signature([], "*"))
        assert l == [()]
        args = Arguments(space, [])
        l = [None]
        args._match_signature(None, l, Signature([], None, "**"))
        assert l == [{}]
        args = Arguments(space, [])
        l = [None, None]
        py.test.raises(ArgErr, args._match_signature, 41, l, Signature([]))
        args = Arguments(space, [])
        l = [None]
        args._match_signature(1, l, Signature(["a"]))
        assert l == [1]
        args = Arguments(space, [])
        l = [None]
        args._match_signature(1, l, Signature([], "*"))
        assert l == [(1,)]

    def test_match4(self):
        space = DummySpace()
        values = [4, 5, 6, 7]
        for havefirstarg in [0, 1]:
            for i in range(len(values)-havefirstarg):
                arglist = values[havefirstarg:i+havefirstarg]
                starargs = tuple(values[i+havefirstarg:])
                if havefirstarg:
                    firstarg = values[0]
                else:
                    firstarg = None
                args = Arguments(space, arglist, w_stararg=starargs)
                l = [None, None, None, None]
                args._match_signature(firstarg, l, Signature(["a", "b", "c", "d"]))
                assert l == [4, 5, 6, 7]
                args = Arguments(space, arglist, w_stararg=starargs)
                l = [None, None, None, None, None, None]
                py.test.raises(ArgErr, args._match_signature, firstarg, l, Signature(["a"]))
                args = Arguments(space, arglist, w_stararg=starargs)
                l = [None, None, None, None, None, None]
                py.test.raises(ArgErr, args._match_signature, firstarg, l, Signature(["a", "b", "c", "d", "e"]))
                args = Arguments(space, arglist, w_stararg=starargs)
                l = [None, None, None, None, None, None]
                py.test.raises(ArgErr, args._match_signature, firstarg, l, Signature(["a", "b", "c", "d", "e"], "*"))
                l = [None, None, None, None, None]
                args = Arguments(space, arglist, w_stararg=starargs)
                args._match_signature(firstarg, l, Signature(["a", "b", "c", "d", "e"]), defaults_w=[1])
                assert l == [4, 5, 6, 7, 1]
                for j in range(len(values)):
                    l = [None] * (j + 1)
                    args = Arguments(space, arglist, w_stararg=starargs)
                    args._match_signature(firstarg, l, Signature(["a", "b", "c", "d", "e"][:j], "*"))
                    assert l == values[:j] + [tuple(values[j:])]
                l = [None, None, None, None, None]
                args = Arguments(space, arglist, w_stararg=starargs)
                args._match_signature(firstarg, l, Signature(["a", "b", "c", "d"], None, "**"))
                assert l == [4, 5, 6, 7, {}]

    def test_match_kwds(self):
        space = DummySpace()
        for i in range(3):
            kwds = [("c", 3)]
            kwds_w = dict(kwds[:i])
            keywords = kwds_w.keys()
            keywords_w = kwds_w.values()
            w_kwds = dummy_wrapped_dict(kwds[i:])
            if i == 2:
                w_kwds = None
            assert len(keywords) == len(keywords_w)
            args = Arguments(space, [1, 2], keywords[:], keywords_w[:], w_starstararg=w_kwds)
            l = [None, None, None]
            args._match_signature(None, l, Signature(["a", "b", "c"]), defaults_w=[4])
            assert l == [1, 2, 3]
            args = Arguments(space, [1, 2], keywords[:], keywords_w[:], w_starstararg=w_kwds)
            l = [None, None, None, None]
            args._match_signature(None, l, Signature(["a", "b", "b1", "c"]), defaults_w=[4, 5])
            assert l == [1, 2, 4, 3]
            args = Arguments(space, [1, 2], keywords[:], keywords_w[:], w_starstararg=w_kwds)
            l = [None, None, None, None]
            args._match_signature(None, l, Signature(["a", "b", "c", "d"]), defaults_w=[4, 5])
            assert l == [1, 2, 3, 5]
            args = Arguments(space, [1, 2], keywords[:], keywords_w[:], w_starstararg=w_kwds)
            l = [None, None, None, None]
            py.test.raises(ArgErr, args._match_signature, None, l,
                           Signature(["c", "b", "a", "d"]), defaults_w=[4, 5])
            args = Arguments(space, [1, 2], keywords[:], keywords_w[:], w_starstararg=w_kwds)
            l = [None, None, None, None]
            py.test.raises(ArgErr, args._match_signature, None, l,
                           Signature(["a", "b", "c1", "d"]), defaults_w=[4, 5])
            args = Arguments(space, [1, 2], keywords[:], keywords_w[:], w_starstararg=w_kwds)
            l = [None, None, None]
            args._match_signature(None, l, Signature(["a", "b"], None, "**"))
            assert l == [1, 2, {'c': 3}]

    def test_match_kwds2(self):
        space = DummySpace()
        kwds = [("c", 3), ('d', 4)]
        for i in range(4):
            kwds_w = dict(kwds[:i])
            keywords = kwds_w.keys()
            keywords_w = kwds_w.values()
            w_kwds = dummy_wrapped_dict(kwds[i:])
            if i == 3:
                w_kwds = None
            args = Arguments(space, [1, 2], keywords, keywords_w, w_starstararg=w_kwds)
            l = [None, None, None, None]
            args._match_signature(None, l, Signature(["a", "b", "c"], None, "**"))
            assert l == [1, 2, 3, {'d': 4}]

    def test_match_kwds_creates_kwdict(self):
        space = DummySpace()
        kwds = [("c", 3), ('d', 4)]
        for i in range(4):
            kwds_w = dict(kwds[:i])
            keywords = kwds_w.keys()
            keywords_w = kwds_w.values()
            w_kwds = dummy_wrapped_dict(kwds[i:])
            if i == 3:
                w_kwds = None
            args = Arguments(space, [1, 2], keywords, keywords_w, w_starstararg=w_kwds)
            l = [None, None, None, None]
            args._match_signature(None, l, Signature(["a", "b", "c"], None, "**"))
            assert l == [1, 2, 3, {'d': 4}]
            assert isinstance(l[-1], kwargsdict)

    def test_duplicate_kwds(self):
        space = DummySpace()
        excinfo = py.test.raises(OperationError, Arguments, space, [], ["a"],
                                 [1], w_starstararg={"a": 2})
        assert excinfo.value.w_type is TypeError

    def test_starstararg_wrong_type(self):
        space = DummySpace()
        excinfo = py.test.raises(OperationError, Arguments, space, [], ["a"],
                                 [1], w_starstararg="hello")
        assert excinfo.value.w_type is TypeError

    def test_unwrap_error(self):
        space = DummySpace()
        valuedummy = object()
        def unicode_w(w):
            if w is None:
                raise OperationError(TypeError, None)
            if w is valuedummy:
                raise OperationError(ValueError, None)
            return str(w)
        space.unicode_w = unicode_w
        excinfo = py.test.raises(OperationError, Arguments, space, [],
                                 ["a"], [1], w_starstararg={None: 1})
        assert excinfo.value.w_type is TypeError
        assert excinfo.value._w_value is None
        excinfo = py.test.raises(OperationError, Arguments, space, [],
                                 ["a"], [1], w_starstararg={valuedummy: 1})
        assert excinfo.value.w_type is ValueError
        assert excinfo.value._w_value is None


    def test_blindargs(self):
        space = DummySpace()
        kwds = [("a", 3), ('b', 4)]
        for i in range(4):
            kwds_w = dict(kwds[:i])
            keywords = kwds_w.keys()
            keywords_w = kwds_w.values()
            w_kwds = dict(kwds[i:])
            if i == 3:
                w_kwds = None
            args = Arguments(space, [1, 2], keywords[:], keywords_w[:],
                             w_starstararg=w_kwds)
            l = [None, None, None]
            args._match_signature(None, l, Signature(["a", "b"], None, "**"), blindargs=2)
            assert l == [1, 2, {'a':3, 'b': 4}]
            args = Arguments(space, [1, 2], keywords[:], keywords_w[:],
                             w_starstararg=w_kwds)
            l = [None, None, None]
            py.test.raises(ArgErrUnknownKwds, args._match_signature, None, l,
                           Signature(["a", "b"]), blindargs=2)

    def test_args_parsing(self):
        space = DummySpace()
        args = Arguments(space, [])

        calls = []

        def _match_signature(w_firstarg, scope_w, signature,
                             defaults_w=None, w_kw_defs=None, blindargs=0):
            defaults_w = [] if defaults_w is None else defaults_w
            calls.append((w_firstarg, scope_w, signature.argnames, signature.has_vararg(),
                          signature.has_kwarg(), defaults_w, w_kw_defs, blindargs))
        args._match_signature = _match_signature

        scope_w = args.parse_obj(None, "foo", Signature(["a", "b"], None, None))
        assert len(calls) == 1
        assert calls[0] == (None, [None, None], ["a", "b"], False, False,
                            [], None, 0)
        assert calls[0][1] is scope_w
        calls = []

        scope_w = args.parse_obj(None, "foo", Signature(["a", "b"], "args", None),
                                 blindargs=1)
        assert len(calls) == 1
        assert calls[0] == (None, [None, None, None], ["a", "b"], True, False,
                            [], None, 1)
        calls = []

        scope_w = args.parse_obj(None, "foo", Signature(["a", "b"], "args", "kw"),
                             defaults_w=['x', 'y'])
        assert len(calls) == 1
        assert calls[0] == (None, [None, None, None, None], ["a", "b"],
                            True, True,
                            ["x", "y"], None, 0)
        calls = []

        scope_w = args.parse_obj("obj", "foo", Signature(["a", "b"], "args", "kw"),
                             defaults_w=['x', 'y'], blindargs=1)
        assert len(calls) == 1
        assert calls[0] == ("obj", [None, None, None, None], ["a", "b"],
                            True, True,
                            ["x", "y"], None, 1)

        class FakeArgErr(ArgErr):

            def getmsg(self):
                return "msg"

        def _match_signature(*args):
            raise FakeArgErr()
        args._match_signature = _match_signature


        excinfo = py.test.raises(OperationError, args.parse_obj, "obj", "foo",
                       Signature(["a", "b"], None, None))
        assert excinfo.value.w_type is TypeError
        assert excinfo.value.get_w_value(space) == "foo() msg"


    def test_args_parsing_into_scope(self):
        space = DummySpace()
        args = Arguments(space, [])

        calls = []

        def _match_signature(w_firstarg, scope_w, signature,
                             defaults_w=None, w_kw_defs=None, blindargs=0):
            defaults_w = [] if defaults_w is None else defaults_w
            calls.append((w_firstarg, scope_w, signature.argnames, signature.has_vararg(),
                          signature.has_kwarg(), defaults_w, w_kw_defs, blindargs))
        args._match_signature = _match_signature

        scope_w = [None, None]
        args.parse_into_scope(None, scope_w, "foo", Signature(["a", "b"], None, None))
        assert len(calls) == 1
        assert calls[0] == (None, scope_w, ["a", "b"], False, False,
                            [], None, 0)
        assert calls[0][1] is scope_w
        calls = []

        scope_w = [None, None, None, None]
        args.parse_into_scope(None, scope_w, "foo", Signature(["a", "b"], "args", "kw"),
                              defaults_w=['x', 'y'])
        assert len(calls) == 1
        assert calls[0] == (None, scope_w, ["a", "b"],
                            True, True,
                            ["x", "y"], None, 0)
        calls = []

        scope_w = [None, None, None, None]
        args.parse_into_scope("obj", scope_w, "foo", Signature(["a", "b"],
                                                      "args", "kw"),
                              defaults_w=['x', 'y'])
        assert len(calls) == 1
        assert calls[0] == ("obj", scope_w, ["a", "b"],
                            True, True,
                            ["x", "y"], None, 0)

        class FakeArgErr(ArgErr):

            def getmsg(self):
                return "msg"

        def _match_signature(*args):
            raise FakeArgErr()
        args._match_signature = _match_signature


        excinfo = py.test.raises(OperationError, args.parse_into_scope,
                                 "obj", [None, None], "foo",
                                 Signature(["a", "b"], None, None))
        assert excinfo.value.w_type is TypeError
        assert excinfo.value.get_w_value(space) == "foo() msg"

    def test_topacked_frompacked(self):
        space = DummySpace()
        args = Arguments(space, [1], ['a', 'b'], [2, 3])
        w_args, w_kwds = args.topacked()
        assert w_args == (1,)
        assert w_kwds == {'a': 2, 'b': 3}
        args1 = Arguments.frompacked(space, w_args, w_kwds)
        assert args.arguments_w == [1]
        assert set(args.keywords) == set(['a', 'b'])
        assert args.keywords_w[args.keywords.index('a')] == 2
        assert args.keywords_w[args.keywords.index('b')] == 3

        args = Arguments(space, [1])
        w_args, w_kwds = args.topacked()
        assert w_args == (1, )
        assert not w_kwds

    def test_argument_unicode(self):
        space = DummySpace()
        w_starstar = space.wrap({u'abc': 5})
        args = Arguments(space, [], w_starstararg=w_starstar)
        l = [None]
        args._match_signature(None, l, Signature(['abc']))
        assert len(l) == 1
        assert l[0] == space.wrap(5)

    def test_starstarargs_special(self):
        class kwargs(object):
            def __init__(self, k, v):
                self.k = k
                self.v = v
        class MyDummySpace(DummySpace):
            def view_as_kwargs(self, kw):
                if isinstance(kw, kwargs):
                    return kw.k, kw.v
                return None, None
        space = MyDummySpace()
        for i in range(3):
            kwds = [("c", 3)]
            kwds_w = dict(kwds[:i])
            keywords = kwds_w.keys()
            keywords_w = kwds_w.values()
            rest = dict(kwds[i:])
            w_kwds = kwargs(rest.keys(), rest.values())
            if i == 2:
                w_kwds = None
            assert len(keywords) == len(keywords_w)
            args = Arguments(space, [1, 2], keywords[:], keywords_w[:], w_starstararg=w_kwds)
            l = [None, None, None]
            args._match_signature(None, l, Signature(["a", "b", "c"]), defaults_w=[4])
            assert l == [1, 2, 3]
            args = Arguments(space, [1, 2], keywords[:], keywords_w[:], w_starstararg=w_kwds)
            l = [None, None, None, None]
            args._match_signature(None, l, Signature(["a", "b", "b1", "c"]), defaults_w=[4, 5])
            assert l == [1, 2, 4, 3]
            args = Arguments(space, [1, 2], keywords[:], keywords_w[:], w_starstararg=w_kwds)
            l = [None, None, None, None]
            args._match_signature(None, l, Signature(["a", "b", "c", "d"]), defaults_w=[4, 5])
            assert l == [1, 2, 3, 5]
            args = Arguments(space, [1, 2], keywords[:], keywords_w[:], w_starstararg=w_kwds)
            l = [None, None, None, None]
            py.test.raises(ArgErr, args._match_signature, None, l,
                           Signature(["c", "b", "a", "d"]), defaults_w=[4, 5])
            args = Arguments(space, [1, 2], keywords[:], keywords_w[:], w_starstararg=w_kwds)
            l = [None, None, None, None]
            py.test.raises(ArgErr, args._match_signature, None, l,
                           Signature(["a", "b", "c1", "d"]), defaults_w=[4, 5])
            args = Arguments(space, [1, 2], keywords[:], keywords_w[:], w_starstararg=w_kwds)
            l = [None, None, None]
            args._match_signature(None, l, Signature(["a", "b"], None, "**"))
            assert l == [1, 2, {'c': 3}]
        excinfo = py.test.raises(OperationError, Arguments, space, [], ["a"],
                                 [1], w_starstararg=kwargs(["a"], [2]))
        assert excinfo.value.w_type is TypeError



class TestErrorHandling(object):
    def test_missing_args(self):
        err = ArgErrMissing(['a'], True)
        s = err.getmsg()
        assert s == "missing 1 required positional argument: 'a'"

        err = ArgErrMissing(['a', 'b'], True)
        s = err.getmsg()
        assert s == "missing 2 required positional arguments: 'a' and 'b'"

        err = ArgErrMissing(['a', 'b', 'c'], True)
        s = err.getmsg()
        assert s == "missing 3 required positional arguments: 'a', 'b', and 'c'"

        err = ArgErrMissing(['a'], False)
        s = err.getmsg()
        assert s == "missing 1 required keyword-only argument: 'a'"

    def test_too_many(self):
        err = ArgErrTooMany(0, 0, 1, 0)
        s = err.getmsg()
        assert s == "takes 0 positional arguments but 1 was given"

        err = ArgErrTooMany(0, 0, 2, 0)
        s = err.getmsg()
        assert s == "takes 0 positional arguments but 2 were given"

        err = ArgErrTooMany(1, 0, 2, 0)
        s = err.getmsg()
        assert s == "takes 1 positional argument but 2 were given"

        err = ArgErrTooMany(2, 0, 3, 0)
        s = err.getmsg()
        assert s == "takes 2 positional arguments but 3 were given"

        err = ArgErrTooMany(2, 1, 3, 0)
        s = err.getmsg()
        assert s == "takes from 1 to 2 positional arguments but 3 were given"

        err = ArgErrTooMany(0, 0, 1, 1)
        s = err.getmsg()
        assert s == "takes 0 positional arguments but 1 positional argument (and 1 keyword-only argument) were given"

        err = ArgErrTooMany(0, 0, 2, 1)
        s = err.getmsg()
        assert s == "takes 0 positional arguments but 2 positional arguments (and 1 keyword-only argument) were given"

        err = ArgErrTooMany(0, 0, 1, 2)
        s = err.getmsg()
        assert s == "takes 0 positional arguments but 1 positional argument (and 2 keyword-only arguments) were given"

    def test_bad_type_for_star(self):
        space = self.space
        try:
            Arguments(space, [], w_stararg=space.wrap(42))
        except OperationError as e:
            msg = space.str_w(space.str(e.get_w_value(space)))
            assert msg == "argument after * must be a sequence, not int"
        else:
            assert 0, "did not raise"
        try:
            Arguments(space, [], w_starstararg=space.wrap(42))
        except OperationError as e:
            msg = space.str_w(space.str(e.get_w_value(space)))
            assert msg == "argument after ** must be a mapping, not int"
        else:
            assert 0, "did not raise"

    def test_unknown_keywords(self):
        space = DummySpace()
        err = ArgErrUnknownKwds(space, 1, ['a', 'b'], [0], None)
        s = err.getmsg()
        assert s == "got an unexpected keyword argument 'b'"
        err = ArgErrUnknownKwds(space, 1, ['a', 'b'], [1], None)
        s = err.getmsg()
        assert s == "got an unexpected keyword argument 'a'"
        err = ArgErrUnknownKwds(space, 2, ['a', 'b', 'c'],
                                [0], None)
        s = err.getmsg()
        assert s == "got 2 unexpected keyword arguments"

    def test_unknown_unicode_keyword(self):
        class DummySpaceUnicode(DummySpace):
            class sys:
                defaultencoding = 'utf-8'
        space = DummySpaceUnicode()
        err = ArgErrUnknownKwds(space, 1, ['a', None, 'b', 'c'],
                                [0, 3, 2],
                                [unichr(0x1234), u'b', u'c'])
        s = err.getmsg()
        assert s == "got an unexpected keyword argument '%s'" % unichr(0x1234).encode('utf-8')

    def test_multiple_values(self):
        err = ArgErrMultipleValues('bla')
        s = err.getmsg()
        assert s == "got multiple values for argument 'bla'"

class AppTestArgument:
    def test_error_message(self):
        exc = raises(TypeError, (lambda a, b=2: 0), b=3)
        assert str(exc.value) == "<lambda>() missing 1 required positional argument: 'a'"
        exc = raises(TypeError, (lambda: 0), b=3)
        assert str(exc.value) == "<lambda>() got an unexpected keyword argument 'b'"
        exc = raises(TypeError, (lambda a, b: 0), 1, 2, 3, a=1)
        assert str(exc.value) == "<lambda>() takes 2 positional arguments but 3 were given"
        exc = raises(TypeError, (lambda a, b=1: 0), 1, 2, 3, a=1)
        assert str(exc.value) == "<lambda>() takes from 1 to 2 positional arguments but 3 were given"
        exc = raises(TypeError, (lambda a, **kw: 0), 1, 2, 3)
        assert str(exc.value) == "<lambda>() takes 1 positional argument but 3 were given"
        exc = raises(TypeError, (lambda a, b=1, **kw: 0), 1, 2, 3)
        assert str(exc.value) == "<lambda>() takes from 1 to 2 positional arguments but 3 were given"
        exc = raises(TypeError, (lambda a, b, c=3, **kw: 0), 1)
        assert str(exc.value) == "<lambda>() missing 1 required positional argument: 'b'"
        exc = raises(TypeError, (lambda a, b, **kw: 0), 1)
        assert str(exc.value) == "<lambda>() missing 1 required positional argument: 'b'"
        exc = raises(TypeError, (lambda a, b, c=3, **kw: 0), a=1)
        assert str(exc.value) == "<lambda>() missing 1 required positional argument: 'b'"
        exc = raises(TypeError, (lambda a, b, **kw: 0), a=1)
        assert str(exc.value) == "<lambda>() missing 1 required positional argument: 'b'"
        exc = raises(TypeError, '(lambda *, a: 0)()')
        assert str(exc.value) == "<lambda>() missing 1 required keyword-only argument: 'a'"
        exc = raises(TypeError, '(lambda *, a=1, b: 0)(a=1)')
        assert str(exc.value) == "<lambda>() missing 1 required keyword-only argument: 'b'"
        exc = raises(TypeError, '(lambda *, kw: 0)(1, kw=3)')
        assert str(exc.value) == "<lambda>() takes 0 positional arguments but 1 positional argument (and 1 keyword-only argument) were given"

    def test_unicode_keywords(self):
        """
        def f(**kwargs):
            assert kwargs["美"] == 42
        f(**{"美" : 42})
        #
        def f(x): pass
<<<<<<< HEAD
        e = raises(TypeError, "f(**{'ü' : 19})")
        assert e.value.args[0] == "f() got an unexpected keyword argument 'ü'"
        """
=======
        e = raises(TypeError, "f(**{u'ü' : 19})")
        assert "?" in str(e.value)

    def test_starstarargs_dict_subclass(self):
        def f(**kwargs):
            return kwargs
        class DictSubclass(dict):
            def __iter__(self):
                yield 'x'
        # CPython, as an optimization, looks directly into dict internals when
        # passing one via **kwargs.
        x =DictSubclass()
        assert f(**x) == {}
        x['a'] = 1
        assert f(**x) == {'a': 1}

    def test_starstarargs_module_dict(self):
        def f(**kwargs):
            return kwargs
        assert f(**globals()) == globals()
>>>>>>> 9b59976f
<|MERGE_RESOLUTION|>--- conflicted
+++ resolved
@@ -706,13 +706,9 @@
         f(**{"美" : 42})
         #
         def f(x): pass
-<<<<<<< HEAD
         e = raises(TypeError, "f(**{'ü' : 19})")
         assert e.value.args[0] == "f() got an unexpected keyword argument 'ü'"
         """
-=======
-        e = raises(TypeError, "f(**{u'ü' : 19})")
-        assert "?" in str(e.value)
 
     def test_starstarargs_dict_subclass(self):
         def f(**kwargs):
@@ -730,5 +726,4 @@
     def test_starstarargs_module_dict(self):
         def f(**kwargs):
             return kwargs
-        assert f(**globals()) == globals()
->>>>>>> 9b59976f
+        assert f(**globals()) == globals()