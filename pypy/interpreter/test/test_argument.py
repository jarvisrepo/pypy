# -*- coding: utf-8 -*-
import py
from pypy.interpreter.argument import (Arguments, ArgErr, ArgErrUnknownKwds,
<<<<<<< HEAD
        ArgErrMultipleValues, ArgErrMissing, ArgErrTooMany)
=======
        ArgErrMultipleValues, ArgErrCount, ArgErrCountMethod)
>>>>>>> 13b64f1d
from pypy.interpreter.signature import Signature
from pypy.interpreter.error import OperationError


class TestSignature(object):
    def test_helpers(self):
        sig = Signature(["a", "b", "c"], None, None)
        assert sig.num_argnames() == 3
        assert not sig.has_vararg()
        assert not sig.has_kwarg()
        assert sig.scope_length() == 3
        assert sig.getallvarnames() == ["a", "b", "c"]
        sig = Signature(["a", "b", "c"], "c", None)
        assert sig.num_argnames() == 3
        assert sig.has_vararg()
        assert not sig.has_kwarg()
        assert sig.scope_length() == 4
        assert sig.getallvarnames() == ["a", "b", "c", "c"]
        sig = Signature(["a", "b", "c"], None, "c")
        assert sig.num_argnames() == 3
        assert not sig.has_vararg()
        assert sig.has_kwarg()
        assert sig.scope_length() == 4
        assert sig.getallvarnames() == ["a", "b", "c", "c"]
        sig = Signature(["a", "b", "c"], "d", "c", ["kwonly"])
        assert sig.num_argnames() == 3
        assert sig.has_vararg()
        assert sig.has_kwarg()
        assert sig.scope_length() == 6
        assert sig.getallvarnames() == ["a", "b", "c", "d", "kwonly", "c"]

    def test_eq(self):
        sig1 = Signature(["a", "b", "c"], "d", "c")
        sig2 = Signature(["a", "b", "c"], "d", "c")
        assert sig1 == sig2


    def test_find_argname(self):
        sig = Signature(["a", "b", "c"], None, None, ["kwonly"])
        assert sig.find_argname("a") == 0
        assert sig.find_argname("b") == 1
        assert sig.find_argname("c") == 2
        assert sig.find_argname("d") == -1
        assert sig.find_argname("kwonly") == 3

class dummy_wrapped_dict(dict):
    def __nonzero__(self):
        raise NotImplementedError

class kwargsdict(dict):
    pass

class DummySpace(object):
    def newtuple(self, items):
        return tuple(items)

    def is_true(self, obj):
        if isinstance(obj, dummy_wrapped_dict):
            return bool(dict(obj))
        return bool(obj)

    def fixedview(self, it):
        return list(it)

    def listview(self, it):
        return list(it)

    def unpackiterable(self, it):
        return list(it)

    def view_as_kwargs(self, x):
        if len(x) == 0:
            return [], []
        return None, None

    def newdict(self, kwargs=False):
        if kwargs:
            return kwargsdict()
        return {}

    def newlist(self, l=[]):
        return l

    def setitem(self, obj, key, value):
        obj[key] = value
    setitem_str = setitem

    def getitem(self, obj, key):
        return obj[key]

    def wrap(self, obj):
        return obj

    def str_w(self, s):
        return str(s)

    def unicode_w(self, s):
        return unicode(s)

    def identifier_w(self, s):
        return self.unicode_w(s).encode('utf-8')

    def len(self, x):
        return len(x)

    def int_w(self, x, allow_conversion=True):
        return x

    def eq_w(self, x, y):
        return x == y

    def isinstance(self, obj, cls):
        return isinstance(obj, cls)
    isinstance_w = isinstance

    def exception_match(self, w_type1, w_type2):
        return issubclass(w_type1, w_type2)

    def call_method(self, obj, name, *args):
        try:
            method = getattr(obj, name)
        except AttributeError:
            raise OperationError(AttributeError, name)
        return method(*args)

    def type(self, obj):
        class Type:
            def getname(self, space):
                return unicode(type(obj).__name__)
        return Type()


    w_TypeError = TypeError
    w_AttributeError = AttributeError
    w_UnicodeEncodeError = UnicodeEncodeError
    w_dict = dict
    w_str = str

class TestArgumentsNormal(object):

    def test_create(self):
        space = DummySpace()
        args_w = []
        args = Arguments(space, args_w)
        assert args.arguments_w is args_w
        assert args.keywords is None
        assert args.keywords_w is None

        assert args.firstarg() is None

        args = Arguments(space, args_w, w_stararg=["*"],
                         w_starstararg={"k": 1})
        assert args.arguments_w == ["*"]
        assert args.keywords == ["k"]
        assert args.keywords_w == [1]

        assert args.firstarg() == "*"

    def test_prepend(self):
        space = DummySpace()
        args = Arguments(space, ["0"])
        args1 = args.prepend("thingy")
        assert args1 is not args
        assert args1.arguments_w == ["thingy", "0"]
        assert args1.keywords is args.keywords
        assert args1.keywords_w is args.keywords_w

    def test_fixedunpacked(self):
        space = DummySpace()

        args = Arguments(space, [], ["k"], [1])
        py.test.raises(ValueError, args.fixedunpack, 1)

        args = Arguments(space, ["a", "b"])
        py.test.raises(ValueError, args.fixedunpack, 0)
        py.test.raises(ValueError, args.fixedunpack, 1)
        py.test.raises(ValueError, args.fixedunpack, 3)
        py.test.raises(ValueError, args.fixedunpack, 4)

        assert args.fixedunpack(2) == ['a', 'b']

    def test_match0(self):
        space = DummySpace()
        args = Arguments(space, [])
        l = []
        args._match_signature(None, l, Signature([]))
        assert len(l) == 0
        l = [None, None]
        args = Arguments(space, [])
        py.test.raises(ArgErr, args._match_signature, None, l, Signature(["a"]))
        args = Arguments(space, [])
        py.test.raises(ArgErr, args._match_signature, None, l, Signature(["a"], "*"))
        args = Arguments(space, [])
        l = [None]
        args._match_signature(None, l, Signature(["a"]), defaults_w=[1])
        assert l == [1]
        args = Arguments(space, [])
        l = [None]
        args._match_signature(None, l, Signature([], "*"))
        assert l == [()]
        args = Arguments(space, [])
        l = [None]
        args._match_signature(None, l, Signature([], None, "**"))
        assert l == [{}]
        args = Arguments(space, [])
        l = [None, None]
        py.test.raises(ArgErr, args._match_signature, 41, l, Signature([]))
        args = Arguments(space, [])
        l = [None]
        args._match_signature(1, l, Signature(["a"]))
        assert l == [1]
        args = Arguments(space, [])
        l = [None]
        args._match_signature(1, l, Signature([], "*"))
        assert l == [(1,)]

    def test_match4(self):
        space = DummySpace()
        values = [4, 5, 6, 7]
        for havefirstarg in [0, 1]:
            for i in range(len(values)-havefirstarg):
                arglist = values[havefirstarg:i+havefirstarg]
                starargs = tuple(values[i+havefirstarg:])
                if havefirstarg:
                    firstarg = values[0]
                else:
                    firstarg = None
                args = Arguments(space, arglist, w_stararg=starargs)
                l = [None, None, None, None]
                args._match_signature(firstarg, l, Signature(["a", "b", "c", "d"]))
                assert l == [4, 5, 6, 7]
                args = Arguments(space, arglist, w_stararg=starargs)
                l = [None, None, None, None, None, None]
                py.test.raises(ArgErr, args._match_signature, firstarg, l, Signature(["a"]))
                args = Arguments(space, arglist, w_stararg=starargs)
                l = [None, None, None, None, None, None]
                py.test.raises(ArgErr, args._match_signature, firstarg, l, Signature(["a", "b", "c", "d", "e"]))
                args = Arguments(space, arglist, w_stararg=starargs)
                l = [None, None, None, None, None, None]
                py.test.raises(ArgErr, args._match_signature, firstarg, l, Signature(["a", "b", "c", "d", "e"], "*"))
                l = [None, None, None, None, None]
                args = Arguments(space, arglist, w_stararg=starargs)
                args._match_signature(firstarg, l, Signature(["a", "b", "c", "d", "e"]), defaults_w=[1])
                assert l == [4, 5, 6, 7, 1]
                for j in range(len(values)):
                    l = [None] * (j + 1)
                    args = Arguments(space, arglist, w_stararg=starargs)
                    args._match_signature(firstarg, l, Signature(["a", "b", "c", "d", "e"][:j], "*"))
                    assert l == values[:j] + [tuple(values[j:])]
                l = [None, None, None, None, None]
                args = Arguments(space, arglist, w_stararg=starargs)
                args._match_signature(firstarg, l, Signature(["a", "b", "c", "d"], None, "**"))
                assert l == [4, 5, 6, 7, {}]

    def test_match_kwds(self):
        space = DummySpace()
        for i in range(3):
            kwds = [("c", 3)]
            kwds_w = dict(kwds[:i])
            keywords = kwds_w.keys()
            keywords_w = kwds_w.values()
            w_kwds = dummy_wrapped_dict(kwds[i:])
            if i == 2:
                w_kwds = None
            assert len(keywords) == len(keywords_w)
            args = Arguments(space, [1, 2], keywords[:], keywords_w[:], w_starstararg=w_kwds)
            l = [None, None, None]
            args._match_signature(None, l, Signature(["a", "b", "c"]), defaults_w=[4])
            assert l == [1, 2, 3]
            args = Arguments(space, [1, 2], keywords[:], keywords_w[:], w_starstararg=w_kwds)
            l = [None, None, None, None]
            args._match_signature(None, l, Signature(["a", "b", "b1", "c"]), defaults_w=[4, 5])
            assert l == [1, 2, 4, 3]
            args = Arguments(space, [1, 2], keywords[:], keywords_w[:], w_starstararg=w_kwds)
            l = [None, None, None, None]
            args._match_signature(None, l, Signature(["a", "b", "c", "d"]), defaults_w=[4, 5])
            assert l == [1, 2, 3, 5]
            args = Arguments(space, [1, 2], keywords[:], keywords_w[:], w_starstararg=w_kwds)
            l = [None, None, None, None]
            py.test.raises(ArgErr, args._match_signature, None, l,
                           Signature(["c", "b", "a", "d"]), defaults_w=[4, 5])
            args = Arguments(space, [1, 2], keywords[:], keywords_w[:], w_starstararg=w_kwds)
            l = [None, None, None, None]
            py.test.raises(ArgErr, args._match_signature, None, l,
                           Signature(["a", "b", "c1", "d"]), defaults_w=[4, 5])
            args = Arguments(space, [1, 2], keywords[:], keywords_w[:], w_starstararg=w_kwds)
            l = [None, None, None]
            args._match_signature(None, l, Signature(["a", "b"], None, "**"))
            assert l == [1, 2, {'c': 3}]

    def test_match_kwds2(self):
        space = DummySpace()
        kwds = [("c", 3), ('d', 4)]
        for i in range(4):
            kwds_w = dict(kwds[:i])
            keywords = kwds_w.keys()
            keywords_w = kwds_w.values()
            w_kwds = dummy_wrapped_dict(kwds[i:])
            if i == 3:
                w_kwds = None
            args = Arguments(space, [1, 2], keywords, keywords_w, w_starstararg=w_kwds)
            l = [None, None, None, None]
            args._match_signature(None, l, Signature(["a", "b", "c"], None, "**"))
            assert l == [1, 2, 3, {'d': 4}]

    def test_match_kwds_creates_kwdict(self):
        space = DummySpace()
        kwds = [("c", 3), ('d', 4)]
        for i in range(4):
            kwds_w = dict(kwds[:i])
            keywords = kwds_w.keys()
            keywords_w = kwds_w.values()
            w_kwds = dummy_wrapped_dict(kwds[i:])
            if i == 3:
                w_kwds = None
            args = Arguments(space, [1, 2], keywords, keywords_w, w_starstararg=w_kwds)
            l = [None, None, None, None]
            args._match_signature(None, l, Signature(["a", "b", "c"], None, "**"))
            assert l == [1, 2, 3, {'d': 4}]
            assert isinstance(l[-1], kwargsdict)

    def test_duplicate_kwds(self):
        space = DummySpace()
        excinfo = py.test.raises(OperationError, Arguments, space, [], ["a"],
                                 [1], w_starstararg={"a": 2})
        assert excinfo.value.w_type is TypeError

    def test_starstararg_wrong_type(self):
        space = DummySpace()
        excinfo = py.test.raises(OperationError, Arguments, space, [], ["a"],
                                 [1], w_starstararg="hello")
        assert excinfo.value.w_type is TypeError

    def test_unwrap_error(self):
        space = DummySpace()
        valuedummy = object()
        def unicode_w(w):
            if w is None:
                raise OperationError(TypeError, None)
            if w is valuedummy:
                raise OperationError(ValueError, None)
            return str(w)
        space.unicode_w = unicode_w
        excinfo = py.test.raises(OperationError, Arguments, space, [],
                                 ["a"], [1], w_starstararg={None: 1})
        assert excinfo.value.w_type is TypeError
        assert excinfo.value._w_value is None
        excinfo = py.test.raises(OperationError, Arguments, space, [],
                                 ["a"], [1], w_starstararg={valuedummy: 1})
        assert excinfo.value.w_type is ValueError
        assert excinfo.value._w_value is None


    def test_blindargs(self):
        space = DummySpace()
        kwds = [("a", 3), ('b', 4)]
        for i in range(4):
            kwds_w = dict(kwds[:i])
            keywords = kwds_w.keys()
            keywords_w = kwds_w.values()
            w_kwds = dict(kwds[i:])
            if i == 3:
                w_kwds = None
            args = Arguments(space, [1, 2], keywords[:], keywords_w[:],
                             w_starstararg=w_kwds)
            l = [None, None, None]
            args._match_signature(None, l, Signature(["a", "b"], None, "**"), blindargs=2)
            assert l == [1, 2, {'a':3, 'b': 4}]
            args = Arguments(space, [1, 2], keywords[:], keywords_w[:],
                             w_starstararg=w_kwds)
            l = [None, None, None]
            py.test.raises(ArgErrUnknownKwds, args._match_signature, None, l,
                           Signature(["a", "b"]), blindargs=2)

    def test_args_parsing(self):
        space = DummySpace()
        args = Arguments(space, [])

        calls = []

        def _match_signature(w_firstarg, scope_w, signature,
                             defaults_w=None, w_kw_defs=None, blindargs=0):
            defaults_w = [] if defaults_w is None else defaults_w
            calls.append((w_firstarg, scope_w, signature.argnames, signature.has_vararg(),
                          signature.has_kwarg(), defaults_w, w_kw_defs, blindargs))
        args._match_signature = _match_signature

        scope_w = args.parse_obj(None, "foo", Signature(["a", "b"], None, None))
        assert len(calls) == 1
        assert calls[0] == (None, [None, None], ["a", "b"], False, False,
                            [], None, 0)
        assert calls[0][1] is scope_w
        calls = []

        scope_w = args.parse_obj(None, "foo", Signature(["a", "b"], "args", None),
                                 blindargs=1)
        assert len(calls) == 1
        assert calls[0] == (None, [None, None, None], ["a", "b"], True, False,
                            [], None, 1)
        calls = []

        scope_w = args.parse_obj(None, "foo", Signature(["a", "b"], "args", "kw"),
                             defaults_w=['x', 'y'])
        assert len(calls) == 1
        assert calls[0] == (None, [None, None, None, None], ["a", "b"],
                            True, True,
                            ["x", "y"], None, 0)
        calls = []

        scope_w = args.parse_obj("obj", "foo", Signature(["a", "b"], "args", "kw"),
                             defaults_w=['x', 'y'], blindargs=1)
        assert len(calls) == 1
        assert calls[0] == ("obj", [None, None, None, None], ["a", "b"],
                            True, True,
                            ["x", "y"], None, 1)

        class FakeArgErr(ArgErr):

            def getmsg(self):
                return "msg"

        def _match_signature(*args):
            raise FakeArgErr()
        args._match_signature = _match_signature


        excinfo = py.test.raises(OperationError, args.parse_obj, "obj", "foo",
                       Signature(["a", "b"], None, None))
        assert excinfo.value.w_type is TypeError
        assert excinfo.value.get_w_value(space) == "foo() msg"


    def test_args_parsing_into_scope(self):
        space = DummySpace()
        args = Arguments(space, [])

        calls = []

        def _match_signature(w_firstarg, scope_w, signature,
                             defaults_w=None, w_kw_defs=None, blindargs=0):
            defaults_w = [] if defaults_w is None else defaults_w
            calls.append((w_firstarg, scope_w, signature.argnames, signature.has_vararg(),
                          signature.has_kwarg(), defaults_w, w_kw_defs, blindargs))
        args._match_signature = _match_signature

        scope_w = [None, None]
        args.parse_into_scope(None, scope_w, "foo", Signature(["a", "b"], None, None))
        assert len(calls) == 1
        assert calls[0] == (None, scope_w, ["a", "b"], False, False,
                            [], None, 0)
        assert calls[0][1] is scope_w
        calls = []

        scope_w = [None, None, None, None]
        args.parse_into_scope(None, scope_w, "foo", Signature(["a", "b"], "args", "kw"),
                              defaults_w=['x', 'y'])
        assert len(calls) == 1
        assert calls[0] == (None, scope_w, ["a", "b"],
                            True, True,
                            ["x", "y"], None, 0)
        calls = []

        scope_w = [None, None, None, None]
        args.parse_into_scope("obj", scope_w, "foo", Signature(["a", "b"],
                                                      "args", "kw"),
                              defaults_w=['x', 'y'])
        assert len(calls) == 1
        assert calls[0] == ("obj", scope_w, ["a", "b"],
                            True, True,
                            ["x", "y"], None, 0)

        class FakeArgErr(ArgErr):

            def getmsg(self):
                return "msg"

        def _match_signature(*args):
            raise FakeArgErr()
        args._match_signature = _match_signature


        excinfo = py.test.raises(OperationError, args.parse_into_scope,
                                 "obj", [None, None], "foo",
                                 Signature(["a", "b"], None, None))
        assert excinfo.value.w_type is TypeError
        assert excinfo.value.get_w_value(space) == "foo() msg"

    def test_topacked_frompacked(self):
        space = DummySpace()
        args = Arguments(space, [1], ['a', 'b'], [2, 3])
        w_args, w_kwds = args.topacked()
        assert w_args == (1,)
        assert w_kwds == {'a': 2, 'b': 3}
        args1 = Arguments.frompacked(space, w_args, w_kwds)
        assert args.arguments_w == [1]
        assert set(args.keywords) == set(['a', 'b'])
        assert args.keywords_w[args.keywords.index('a')] == 2
        assert args.keywords_w[args.keywords.index('b')] == 3

        args = Arguments(space, [1])
        w_args, w_kwds = args.topacked()
        assert w_args == (1, )
        assert not w_kwds

    def test_argument_unicode(self):
        space = DummySpace()
        w_starstar = space.wrap({u'abc': 5})
        args = Arguments(space, [], w_starstararg=w_starstar)
        l = [None]
        args._match_signature(None, l, Signature(['abc']))
        assert len(l) == 1
        assert l[0] == space.wrap(5)

    def test_starstarargs_special(self):
        class kwargs(object):
            def __init__(self, k, v):
                self.k = k
                self.v = v
        class MyDummySpace(DummySpace):
            def view_as_kwargs(self, kw):
                if isinstance(kw, kwargs):
                    return kw.k, kw.v
                return None, None
        space = MyDummySpace()
        for i in range(3):
            kwds = [("c", 3)]
            kwds_w = dict(kwds[:i])
            keywords = kwds_w.keys()
            keywords_w = kwds_w.values()
            rest = dict(kwds[i:])
            w_kwds = kwargs(rest.keys(), rest.values())
            if i == 2:
                w_kwds = None
            assert len(keywords) == len(keywords_w)
            args = Arguments(space, [1, 2], keywords[:], keywords_w[:], w_starstararg=w_kwds)
            l = [None, None, None]
            args._match_signature(None, l, Signature(["a", "b", "c"]), defaults_w=[4])
            assert l == [1, 2, 3]
            args = Arguments(space, [1, 2], keywords[:], keywords_w[:], w_starstararg=w_kwds)
            l = [None, None, None, None]
            args._match_signature(None, l, Signature(["a", "b", "b1", "c"]), defaults_w=[4, 5])
            assert l == [1, 2, 4, 3]
            args = Arguments(space, [1, 2], keywords[:], keywords_w[:], w_starstararg=w_kwds)
            l = [None, None, None, None]
            args._match_signature(None, l, Signature(["a", "b", "c", "d"]), defaults_w=[4, 5])
            assert l == [1, 2, 3, 5]
            args = Arguments(space, [1, 2], keywords[:], keywords_w[:], w_starstararg=w_kwds)
            l = [None, None, None, None]
            py.test.raises(ArgErr, args._match_signature, None, l,
                           Signature(["c", "b", "a", "d"]), defaults_w=[4, 5])
            args = Arguments(space, [1, 2], keywords[:], keywords_w[:], w_starstararg=w_kwds)
            l = [None, None, None, None]
            py.test.raises(ArgErr, args._match_signature, None, l,
                           Signature(["a", "b", "c1", "d"]), defaults_w=[4, 5])
            args = Arguments(space, [1, 2], keywords[:], keywords_w[:], w_starstararg=w_kwds)
            l = [None, None, None]
            args._match_signature(None, l, Signature(["a", "b"], None, "**"))
            assert l == [1, 2, {'c': 3}]
        excinfo = py.test.raises(OperationError, Arguments, space, [], ["a"],
                                 [1], w_starstararg=kwargs(["a"], [2]))
        assert excinfo.value.w_type is TypeError



class TestErrorHandling(object):
    def test_missing_args(self):
        err = ArgErrMissing(['a'], True)
        s = err.getmsg()
        assert s == "missing 1 required positional argument: 'a'"

        err = ArgErrMissing(['a', 'b'], True)
        s = err.getmsg()
        assert s == "missing 2 required positional arguments: 'a' and 'b'"

        err = ArgErrMissing(['a', 'b', 'c'], True)
        s = err.getmsg()
        assert s == "missing 3 required positional arguments: 'a', 'b', and 'c'"

        err = ArgErrMissing(['a'], False)
        s = err.getmsg()
        assert s == "missing 1 required keyword-only argument: 'a'"

<<<<<<< HEAD
    def test_too_many(self):
        err = ArgErrTooMany(0, 0, 1, 0)
=======
        sig = Signature(['self', 'b'], None, None)
        err = ArgErrCount(3, 0, sig, [], 0)
        s = err.getmsg()
        assert s == "takes exactly 2 arguments (3 given)"
        sig = Signature(['a', 'b'], None, None)
        err = ArgErrCount(3, 0, sig, [], 0)
>>>>>>> 13b64f1d
        s = err.getmsg()
        assert s == "takes 0 positional arguments but 1 was given"

        err = ArgErrTooMany(0, 0, 2, 0)
        s = err.getmsg()
        assert s == "takes 0 positional arguments but 2 were given"

        err = ArgErrTooMany(1, 0, 2, 0)
        s = err.getmsg()
        assert s == "takes 1 positional argument but 2 were given"

        err = ArgErrTooMany(2, 0, 3, 0)
        s = err.getmsg()
        assert s == "takes 2 positional arguments but 3 were given"

        err = ArgErrTooMany(2, 1, 3, 0)
        s = err.getmsg()
        assert s == "takes from 1 to 2 positional arguments but 3 were given"

        err = ArgErrTooMany(0, 0, 1, 1)
        s = err.getmsg()
        assert s == "takes 0 positional arguments but 1 positional argument (and 1 keyword-only argument) were given"

        err = ArgErrTooMany(0, 0, 2, 1)
        s = err.getmsg()
        assert s == "takes 0 positional arguments but 2 positional arguments (and 1 keyword-only argument) were given"

        err = ArgErrTooMany(0, 0, 1, 2)
        s = err.getmsg()
        assert s == "takes 0 positional arguments but 1 positional argument (and 2 keyword-only arguments) were given"

    def test_missing_args_method(self):
        # got_nargs, nkwds, expected_nargs, has_vararg, has_kwarg,
        # defaults_w, missing_args
        sig = Signature([], None, None)
        err = ArgErrCountMethod(1, 0, sig, None, 0)
        s = err.getmsg()
        assert s == "takes no arguments (1 given). Did you forget 'self' in the function definition?"

        sig = Signature(['a'], None, None)
        err = ArgErrCountMethod(0, 0, sig, [], 1)
        s = err.getmsg()
        assert s == "takes exactly 1 argument (0 given)"

        sig = Signature(['self', 'b'], None, None)
        err = ArgErrCountMethod(3, 0, sig, [], 0)
        s = err.getmsg()
        assert s == "takes exactly 2 arguments (3 given)"
        sig = Signature(['a', 'b'], None, None)
        err = ArgErrCountMethod(3, 0, sig, [], 0)
        s = err.getmsg()
        assert s == "takes exactly 2 arguments (3 given). Did you forget 'self' in the function definition?"
        err = ArgErrCountMethod(3, 0, sig, ['a'], 0)
        s = err.getmsg()
        assert s == "takes at most 2 arguments (3 given). Did you forget 'self' in the function definition?"

        sig = Signature(['a', 'b'], '*', None)
        err = ArgErrCountMethod(1, 0, sig, [], 1)
        s = err.getmsg()
        assert s == "takes at least 2 arguments (1 given)"
        err = ArgErrCountMethod(0, 1, sig, ['a'], 1)
        s = err.getmsg()
        assert s == "takes at least 1 non-keyword argument (0 given)"

        sig = Signature(['a'], None, '**')
        err = ArgErrCountMethod(2, 1, sig, [], 0)
        s = err.getmsg()
        assert s == "takes exactly 1 non-keyword argument (2 given). Did you forget 'self' in the function definition?"
        err = ArgErrCountMethod(0, 1, sig, [], 1)
        s = err.getmsg()
        assert s == "takes exactly 1 non-keyword argument (0 given)"

        sig = Signature(['a'], '*', '**')
        err = ArgErrCountMethod(0, 1, sig, [], 1)
        s = err.getmsg()
        assert s == "takes at least 1 non-keyword argument (0 given)"

        sig = Signature(['a'], None, '**')
        err = ArgErrCountMethod(2, 1, sig, ['a'], 0)
        s = err.getmsg()
        assert s == "takes at most 1 non-keyword argument (2 given). Did you forget 'self' in the function definition?"

    def test_bad_type_for_star(self):
        space = self.space
        try:
            Arguments(space, [], w_stararg=space.wrap(42))
        except OperationError as e:
            msg = space.str_w(space.str(e.get_w_value(space)))
            assert msg == "argument after * must be a sequence, not int"
        else:
            assert 0, "did not raise"
        try:
            Arguments(space, [], w_starstararg=space.wrap(42))
        except OperationError as e:
            msg = space.str_w(space.str(e.get_w_value(space)))
            assert msg == "argument after ** must be a mapping, not int"
        else:
            assert 0, "did not raise"

    def test_dont_count_default_arguments(self):
        space = self.space
        msg = space.unwrap(space.appexec([], """():
            def f1(*, c): pass
            try:
                f1(4)
            except TypeError as e:
                return str(e)
        """))
        assert msg == 'f1() takes 0 positional arguments but 1 was given'
        #
        msg = space.unwrap(space.appexec([], """():
            def f1(*, c=8): pass
            try:
                f1(4)
            except TypeError as e:
                return str(e)
        """))
        assert msg == 'f1() takes 0 positional arguments but 1 was given'
        #
        msg = space.unwrap(space.appexec([], """():
            def f1(a, b, *, c): pass
            try:
                f1(4, 5, 6)
            except TypeError as e:
                return str(e)
        """))
        assert msg == 'f1() takes 2 positional arguments but 3 were given'
        #
        msg = space.unwrap(space.appexec([], """():
            def f1(*, c): pass
            try:
                f1(6, c=7)
            except TypeError as e:
                return str(e)
        """))
        assert msg == 'f1() takes 0 positional arguments but 1 positional argument (and 1 keyword-only argument) were given'
        #
        msg = space.unwrap(space.appexec([], """():
            def f1(*, c, d=8, e=9): pass
            try:
                f1(6, 2, c=7, d=8)
            except TypeError as e:
                return str(e)
        """))
        assert msg == 'f1() takes 0 positional arguments but 2 positional arguments (and 2 keyword-only arguments) were given'
        #
        msg = space.unwrap(space.appexec([], """():
            def f1(*, c, d=8, e=9, **kwds): pass
            try:
                f1(6, 2, c=7, d=8, morestuff=9)
            except TypeError as e:
                return str(e)
        """))
        assert msg == 'f1() takes 0 positional arguments but 2 positional arguments (and 2 keyword-only arguments) were given'

    def test_unknown_keywords(self):
        space = DummySpace()
        err = ArgErrUnknownKwds(space, 1, ['a', 'b'], [0], None)
        s = err.getmsg()
        assert s == "got an unexpected keyword argument 'b'"
        err = ArgErrUnknownKwds(space, 1, ['a', 'b'], [1], None)
        s = err.getmsg()
        assert s == "got an unexpected keyword argument 'a'"
        err = ArgErrUnknownKwds(space, 2, ['a', 'b', 'c'],
                                [0], None)
        s = err.getmsg()
        assert s == "got 2 unexpected keyword arguments"

    def test_unknown_unicode_keyword(self):
        class DummySpaceUnicode(DummySpace):
            class sys:
                defaultencoding = 'utf-8'
        space = DummySpaceUnicode()
        err = ArgErrUnknownKwds(space, 1, ['a', None, 'b', 'c'],
                                [0, 3, 2],
                                [unichr(0x1234), u'b', u'c'])
        s = err.getmsg()
        assert s == "got an unexpected keyword argument '%s'" % unichr(0x1234).encode('utf-8')

    def test_multiple_values(self):
        err = ArgErrMultipleValues('bla')
        s = err.getmsg()
        assert s == "got multiple values for argument 'bla'"

class AppTestArgument:
    def test_error_message(self):
        exc = raises(TypeError, (lambda a, b=2: 0), b=3)
        assert str(exc.value) == "<lambda>() missing 1 required positional argument: 'a'"
        exc = raises(TypeError, (lambda: 0), b=3)
        assert str(exc.value) == "<lambda>() got an unexpected keyword argument 'b'"
        exc = raises(TypeError, (lambda a, b: 0), 1, 2, 3, a=1)
        assert str(exc.value) == "<lambda>() got multiple values for argument 'a'"
        exc = raises(TypeError, (lambda a, b=1: 0), 1, 2, 3, a=1)
        assert str(exc.value) == "<lambda>() got multiple values for argument 'a'"
        exc = raises(TypeError, (lambda a, **kw: 0), 1, 2, 3)
        assert str(exc.value) == "<lambda>() takes 1 positional argument but 3 were given"
        exc = raises(TypeError, (lambda a, b=1, **kw: 0), 1, 2, 3)
        assert str(exc.value) == "<lambda>() takes from 1 to 2 positional arguments but 3 were given"
        exc = raises(TypeError, (lambda a, b, c=3, **kw: 0), 1)
        assert str(exc.value) == "<lambda>() missing 1 required positional argument: 'b'"
        exc = raises(TypeError, (lambda a, b, **kw: 0), 1)
        assert str(exc.value) == "<lambda>() missing 1 required positional argument: 'b'"
        exc = raises(TypeError, (lambda a, b, c=3, **kw: 0), a=1)
        assert str(exc.value) == "<lambda>() missing 1 required positional argument: 'b'"
        exc = raises(TypeError, (lambda a, b, **kw: 0), a=1)
        assert str(exc.value) == "<lambda>() missing 1 required positional argument: 'b'"
        exc = raises(TypeError, '(lambda *, a: 0)()')
        assert str(exc.value) == "<lambda>() missing 1 required keyword-only argument: 'a'"
        exc = raises(TypeError, '(lambda *, a=1, b: 0)(a=1)')
        assert str(exc.value) == "<lambda>() missing 1 required keyword-only argument: 'b'"
        exc = raises(TypeError, '(lambda *, kw: 0)(1, kw=3)')
        assert str(exc.value) == "<lambda>() takes 0 positional arguments but 1 positional argument (and 1 keyword-only argument) were given"

    @py.test.mark.skipif("config.option.runappdirect")
    def test_error_message_method(self):
        class A(object):
            def f0():
                pass
            def f1(a):
                pass
        exc = raises(TypeError, lambda : A().f0())
        assert exc.value.message == "f0() takes no arguments (1 given). Did you forget 'self' in the function definition?"
        exc = raises(TypeError, lambda : A().f1(1))
        assert exc.value.message == "f1() takes exactly 1 argument (2 given). Did you forget 'self' in the function definition?"
        def f0():
            pass
        exc = raises(TypeError, f0, 1)
        # does not contain the warning about missing self
        assert exc.value.message == "f0() takes no arguments (1 given)"

    @py.test.mark.skipif("config.option.runappdirect")
    def test_error_message_module_function(self):
        import operator # use repeat because it's defined at applevel
        exc = raises(TypeError, lambda : operator.repeat(1, 2, 3))
        # does not contain the warning about missing self
        assert exc.value.message == "repeat() takes exactly 2 arguments (3 given)"

    @py.test.mark.skipif("config.option.runappdirect")
    def test_error_message_bound_method(self):
        class A(object):
            def f0():
                pass
            def f1(a):
                pass
        m0 = A().f0
        exc = raises(TypeError, lambda : m0())
        assert exc.value.message == "f0() takes no arguments (1 given). Did you forget 'self' in the function definition?"
        m1 = A().f1
        exc = raises(TypeError, lambda : m1(1))
        assert exc.value.message == "f1() takes exactly 1 argument (2 given). Did you forget 'self' in the function definition?"


    def test_unicode_keywords(self):
        """
        def f(**kwargs):
            assert kwargs["美"] == 42
        f(**{"美" : 42})
        #
        def f(x): pass
        e = raises(TypeError, "f(**{'ü' : 19})")
        assert e.value.args[0] == "f() got an unexpected keyword argument 'ü'"
        """

    def test_starstarargs_dict_subclass(self):
        def f(**kwargs):
            return kwargs
        class DictSubclass(dict):
            def __iter__(self):
                yield 'x'
        # CPython, as an optimization, looks directly into dict internals when
        # passing one via **kwargs.
        x =DictSubclass()
        assert f(**x) == {}
        x['a'] = 1
        assert f(**x) == {'a': 1}

    def test_starstarargs_module_dict(self):
        def f(**kwargs):
            return kwargs
        assert f(**globals()) == globals()<|MERGE_RESOLUTION|>--- conflicted
+++ resolved
@@ -1,11 +1,7 @@
 # -*- coding: utf-8 -*-
 import py
 from pypy.interpreter.argument import (Arguments, ArgErr, ArgErrUnknownKwds,
-<<<<<<< HEAD
-        ArgErrMultipleValues, ArgErrMissing, ArgErrTooMany)
-=======
-        ArgErrMultipleValues, ArgErrCount, ArgErrCountMethod)
->>>>>>> 13b64f1d
+        ArgErrMultipleValues, ArgErrMissing, ArgErrTooMany, ArgErrTooManyMethod)
 from pypy.interpreter.signature import Signature
 from pypy.interpreter.error import OperationError
 
@@ -588,98 +584,82 @@
         s = err.getmsg()
         assert s == "missing 1 required keyword-only argument: 'a'"
 
-<<<<<<< HEAD
     def test_too_many(self):
-        err = ArgErrTooMany(0, 0, 1, 0)
-=======
-        sig = Signature(['self', 'b'], None, None)
-        err = ArgErrCount(3, 0, sig, [], 0)
-        s = err.getmsg()
-        assert s == "takes exactly 2 arguments (3 given)"
-        sig = Signature(['a', 'b'], None, None)
-        err = ArgErrCount(3, 0, sig, [], 0)
->>>>>>> 13b64f1d
+        sig0 = Signature([], None, None)
+        err = ArgErrTooMany(sig0, 0, 1, 0)
         s = err.getmsg()
         assert s == "takes 0 positional arguments but 1 was given"
 
-        err = ArgErrTooMany(0, 0, 2, 0)
+        err = ArgErrTooMany(sig0, 0, 2, 0)
         s = err.getmsg()
         assert s == "takes 0 positional arguments but 2 were given"
 
-        err = ArgErrTooMany(1, 0, 2, 0)
+        sig1 = Signature(['a'], None, None)
+        err = ArgErrTooMany(sig1, 0, 2, 0)
         s = err.getmsg()
         assert s == "takes 1 positional argument but 2 were given"
 
-        err = ArgErrTooMany(2, 0, 3, 0)
+        sig2 = Signature(['a', 'b'], None, None)
+        err = ArgErrTooMany(sig2, 0, 3, 0)
         s = err.getmsg()
         assert s == "takes 2 positional arguments but 3 were given"
 
-        err = ArgErrTooMany(2, 1, 3, 0)
+        err = ArgErrTooMany(sig2, 1, 3, 0)
         s = err.getmsg()
         assert s == "takes from 1 to 2 positional arguments but 3 were given"
 
-        err = ArgErrTooMany(0, 0, 1, 1)
+        err = ArgErrTooMany(sig0, 0, 1, 1)
         s = err.getmsg()
         assert s == "takes 0 positional arguments but 1 positional argument (and 1 keyword-only argument) were given"
 
-        err = ArgErrTooMany(0, 0, 2, 1)
+        err = ArgErrTooMany(sig0, 0, 2, 1)
         s = err.getmsg()
         assert s == "takes 0 positional arguments but 2 positional arguments (and 1 keyword-only argument) were given"
 
-        err = ArgErrTooMany(0, 0, 1, 2)
+        err = ArgErrTooMany(sig0, 0, 1, 2)
         s = err.getmsg()
         assert s == "takes 0 positional arguments but 1 positional argument (and 2 keyword-only arguments) were given"
 
-    def test_missing_args_method(self):
-        # got_nargs, nkwds, expected_nargs, has_vararg, has_kwarg,
-        # defaults_w, missing_args
-        sig = Signature([], None, None)
-        err = ArgErrCountMethod(1, 0, sig, None, 0)
-        s = err.getmsg()
-        assert s == "takes no arguments (1 given). Did you forget 'self' in the function definition?"
-
-        sig = Signature(['a'], None, None)
-        err = ArgErrCountMethod(0, 0, sig, [], 1)
-        s = err.getmsg()
-        assert s == "takes exactly 1 argument (0 given)"
-
-        sig = Signature(['self', 'b'], None, None)
-        err = ArgErrCountMethod(3, 0, sig, [], 0)
-        s = err.getmsg()
-        assert s == "takes exactly 2 arguments (3 given)"
-        sig = Signature(['a', 'b'], None, None)
-        err = ArgErrCountMethod(3, 0, sig, [], 0)
-        s = err.getmsg()
-        assert s == "takes exactly 2 arguments (3 given). Did you forget 'self' in the function definition?"
-        err = ArgErrCountMethod(3, 0, sig, ['a'], 0)
-        s = err.getmsg()
-        assert s == "takes at most 2 arguments (3 given). Did you forget 'self' in the function definition?"
-
-        sig = Signature(['a', 'b'], '*', None)
-        err = ArgErrCountMethod(1, 0, sig, [], 1)
-        s = err.getmsg()
-        assert s == "takes at least 2 arguments (1 given)"
-        err = ArgErrCountMethod(0, 1, sig, ['a'], 1)
-        s = err.getmsg()
-        assert s == "takes at least 1 non-keyword argument (0 given)"
-
-        sig = Signature(['a'], None, '**')
-        err = ArgErrCountMethod(2, 1, sig, [], 0)
-        s = err.getmsg()
-        assert s == "takes exactly 1 non-keyword argument (2 given). Did you forget 'self' in the function definition?"
-        err = ArgErrCountMethod(0, 1, sig, [], 1)
-        s = err.getmsg()
-        assert s == "takes exactly 1 non-keyword argument (0 given)"
-
-        sig = Signature(['a'], '*', '**')
-        err = ArgErrCountMethod(0, 1, sig, [], 1)
-        s = err.getmsg()
-        assert s == "takes at least 1 non-keyword argument (0 given)"
-
-        sig = Signature(['a'], None, '**')
-        err = ArgErrCountMethod(2, 1, sig, ['a'], 0)
-        s = err.getmsg()
-        assert s == "takes at most 1 non-keyword argument (2 given). Did you forget 'self' in the function definition?"
+    def test_too_many_method(self):
+        sig0 = Signature([], None, None)
+        err = ArgErrTooManyMethod(sig0, 0, 1, 0)
+        s = err.getmsg()
+        assert s == "takes 0 positional arguments but 1 was given. Did you forget 'self' in the function definition?"
+
+        err = ArgErrTooManyMethod(sig0, 0, 2, 0)
+        s = err.getmsg()
+        assert s == "takes 0 positional arguments but 2 were given"
+
+        sig1 = Signature(['self'], None, None)
+        err = ArgErrTooManyMethod(sig1, 0, 2, 0)
+        s = err.getmsg()
+        assert s == "takes 1 positional argument but 2 were given"
+
+        sig1 = Signature(['a'], None, None)
+        err = ArgErrTooManyMethod(sig1, 0, 2, 0)
+        s = err.getmsg()
+        assert s == "takes 1 positional argument but 2 were given. Did you forget 'self' in the function definition?"
+
+        sig2 = Signature(['a', 'b'], None, None)
+        err = ArgErrTooManyMethod(sig2, 0, 3, 0)
+        s = err.getmsg()
+        assert s == "takes 2 positional arguments but 3 were given. Did you forget 'self' in the function definition?"
+
+        err = ArgErrTooManyMethod(sig2, 1, 3, 0)
+        s = err.getmsg()
+        assert s == "takes from 1 to 2 positional arguments but 3 were given. Did you forget 'self' in the function definition?"
+
+        err = ArgErrTooManyMethod(sig0, 0, 1, 1)
+        s = err.getmsg()
+        assert s == "takes 0 positional arguments but 1 positional argument (and 1 keyword-only argument) were given. Did you forget 'self' in the function definition?"
+
+        err = ArgErrTooManyMethod(sig0, 0, 2, 1)
+        s = err.getmsg()
+        assert s == "takes 0 positional arguments but 2 positional arguments (and 1 keyword-only argument) were given"
+
+        err = ArgErrTooManyMethod(sig0, 0, 1, 2)
+        s = err.getmsg()
+        assert s == "takes 0 positional arguments but 1 positional argument (and 2 keyword-only arguments) were given. Did you forget 'self' in the function definition?"
 
     def test_bad_type_for_star(self):
         space = self.space
@@ -820,21 +800,21 @@
             def f1(a):
                 pass
         exc = raises(TypeError, lambda : A().f0())
-        assert exc.value.message == "f0() takes no arguments (1 given). Did you forget 'self' in the function definition?"
+        assert exc.value.args[0] == "f0() takes 0 positional arguments but 1 was given. Did you forget 'self' in the function definition?"
         exc = raises(TypeError, lambda : A().f1(1))
-        assert exc.value.message == "f1() takes exactly 1 argument (2 given). Did you forget 'self' in the function definition?"
+        assert exc.value.args[0] == "f1() takes 1 positional argument but 2 were given. Did you forget 'self' in the function definition?"
         def f0():
             pass
         exc = raises(TypeError, f0, 1)
         # does not contain the warning about missing self
-        assert exc.value.message == "f0() takes no arguments (1 given)"
+        assert exc.value.args[0] == "f0() takes 0 positional arguments but 1 was given"
 
     @py.test.mark.skipif("config.option.runappdirect")
     def test_error_message_module_function(self):
-        import operator # use repeat because it's defined at applevel
-        exc = raises(TypeError, lambda : operator.repeat(1, 2, 3))
+        import operator # use countOf because it's defined at applevel
+        exc = raises(TypeError, lambda : operator.countOf(1, 2, 3))
         # does not contain the warning about missing self
-        assert exc.value.message == "repeat() takes exactly 2 arguments (3 given)"
+        assert exc.value.args[0] == "countOf() takes 2 positional arguments but 3 were given"
 
     @py.test.mark.skipif("config.option.runappdirect")
     def test_error_message_bound_method(self):
@@ -845,10 +825,10 @@
                 pass
         m0 = A().f0
         exc = raises(TypeError, lambda : m0())
-        assert exc.value.message == "f0() takes no arguments (1 given). Did you forget 'self' in the function definition?"
+        assert exc.value.args[0] == "f0() takes 0 positional arguments but 1 was given. Did you forget 'self' in the function definition?"
         m1 = A().f1
         exc = raises(TypeError, lambda : m1(1))
-        assert exc.value.message == "f1() takes exactly 1 argument (2 given). Did you forget 'self' in the function definition?"
+        assert exc.value.args[0] == "f1() takes 1 positional argument but 2 were given. Did you forget 'self' in the function definition?"
 
 
     def test_unicode_keywords(self):
