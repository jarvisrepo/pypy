# -*- coding: utf-8 -*-
import py
from pypy.interpreter.argument import (Arguments, ArgErr, ArgErrUnknownKwds,
        ArgErrMultipleValues, ArgErrMissing, ArgErrTooMany, ArgErrTooManyMethod)
from pypy.interpreter.signature import Signature
from pypy.interpreter.error import OperationError


class TestSignature(object):
    def test_helpers(self):
        sig = Signature(["a", "b", "c"], None, None)
        assert sig.num_argnames() == 3
        assert not sig.has_vararg()
        assert not sig.has_kwarg()
        assert sig.scope_length() == 3
        assert sig.getallvarnames() == ["a", "b", "c"]
        sig = Signature(["a", "b", "c"], "c", None)
        assert sig.num_argnames() == 3
        assert sig.has_vararg()
        assert not sig.has_kwarg()
        assert sig.scope_length() == 4
        assert sig.getallvarnames() == ["a", "b", "c", "c"]
        sig = Signature(["a", "b", "c"], None, "c")
        assert sig.num_argnames() == 3
        assert not sig.has_vararg()
        assert sig.has_kwarg()
        assert sig.scope_length() == 4
        assert sig.getallvarnames() == ["a", "b", "c", "c"]
        sig = Signature(["a", "b", "c"], "d", "c", ["kwonly"])
        assert sig.num_argnames() == 3
        assert sig.has_vararg()
        assert sig.has_kwarg()
        assert sig.scope_length() == 6
        assert sig.getallvarnames() == ["a", "b", "c", "d", "kwonly", "c"]

    def test_eq(self):
        sig1 = Signature(["a", "b", "c"], "d", "c")
        sig2 = Signature(["a", "b", "c"], "d", "c")
        assert sig1 == sig2


    def test_find_argname(self):
        sig = Signature(["a", "b", "c"], None, None, ["kwonly"])
        assert sig.find_argname("a") == 0
        assert sig.find_argname("b") == 1
        assert sig.find_argname("c") == 2
        assert sig.find_argname("d") == -1
        assert sig.find_argname("kwonly") == 3

class dummy_wrapped_dict(dict):
    def __nonzero__(self):
        raise NotImplementedError

class kwargsdict(dict):
    pass

class DummySpace(object):
    def newtuple(self, items):
        return tuple(items)

    def is_true(self, obj):
        if isinstance(obj, dummy_wrapped_dict):
            return bool(dict(obj))
        return bool(obj)

    def fixedview(self, it):
        return list(it)

    def listview(self, it):
        return list(it)

    def unpackiterable(self, it):
        return list(it)

    def view_as_kwargs(self, x):
        if len(x) == 0:
            return [], []
        return None, None

    def newdict(self, kwargs=False):
        if kwargs:
            return kwargsdict()
        return {}

    def newlist(self, l=[]):
        return l

    def setitem(self, obj, key, value):
        obj[key] = value
    setitem_str = setitem

    def getitem(self, obj, key):
        return obj[key]

    def wrap(self, obj):
        return obj
    newtext = wrap
    newunicode = wrap

    def str_w(self, s):
        return str(s)

    def text_w(self, s):
        return self.str_w(s)

    def unicode_w(self, s):
        return unicode(s)

    def identifier_w(self, s):
        return self.unicode_w(s).encode('utf-8')

    def len(self, x):
        return len(x)

    def int_w(self, x, allow_conversion=True):
        return x

    def eq_w(self, x, y):
        return x == y

    def isinstance(self, obj, cls):
        return isinstance(obj, cls)
    isinstance_w = isinstance

    def exception_match(self, w_type1, w_type2):
        return issubclass(w_type1, w_type2)

    def call_method(self, obj, name, *args):
        try:
            method = getattr(obj, name)
        except AttributeError:
            raise OperationError(AttributeError, name)
        return method(*args)

    def lookup_in_type(self, cls, name):
        return getattr(cls, name)

    def get_and_call_function(self, w_descr, w_obj, *args):
        return w_descr.__get__(w_obj)(*args)

    def type(self, obj):
        class Type:
            def getname(self, space):
                return unicode(type(obj).__name__)
        return Type()


    w_TypeError = TypeError
    w_AttributeError = AttributeError
    w_UnicodeEncodeError = UnicodeEncodeError
    w_dict = dict
    w_str = str

class TestArgumentsNormal(object):

    def test_create(self):
        space = DummySpace()
        args_w = []
        args = Arguments(space, args_w)
        assert args.arguments_w is args_w
        assert args.keywords is None
        assert args.keywords_w is None

        assert args.firstarg() is None

        args = Arguments(space, args_w, w_stararg=["*"],
                         w_starstararg={"k": 1})
        assert args.arguments_w == ["*"]
        assert args.keywords == ["k"]
        assert args.keywords_w == [1]

        assert args.firstarg() == "*"

    def test_prepend(self):
        space = DummySpace()
        args = Arguments(space, ["0"])
        args1 = args.prepend("thingy")
        assert args1 is not args
        assert args1.arguments_w == ["thingy", "0"]
        assert args1.keywords is args.keywords
        assert args1.keywords_w is args.keywords_w

    def test_fixedunpacked(self):
        space = DummySpace()

        args = Arguments(space, [], ["k"], [1])
        py.test.raises(ValueError, args.fixedunpack, 1)

        args = Arguments(space, ["a", "b"])
        py.test.raises(ValueError, args.fixedunpack, 0)
        py.test.raises(ValueError, args.fixedunpack, 1)
        py.test.raises(ValueError, args.fixedunpack, 3)
        py.test.raises(ValueError, args.fixedunpack, 4)

        assert args.fixedunpack(2) == ['a', 'b']

    def test_match0(self):
        space = DummySpace()
        args = Arguments(space, [])
        l = []
        args._match_signature(None, l, Signature([]))
        assert len(l) == 0
        l = [None, None]
        args = Arguments(space, [])
        py.test.raises(ArgErr, args._match_signature, None, l, Signature(["a"]))
        args = Arguments(space, [])
        py.test.raises(ArgErr, args._match_signature, None, l, Signature(["a"], "*"))
        args = Arguments(space, [])
        l = [None]
        args._match_signature(None, l, Signature(["a"]), defaults_w=[1])
        assert l == [1]
        args = Arguments(space, [])
        l = [None]
        args._match_signature(None, l, Signature([], "*"))
        assert l == [()]
        args = Arguments(space, [])
        l = [None]
        args._match_signature(None, l, Signature([], None, "**"))
        assert l == [{}]
        args = Arguments(space, [])
        l = [None, None]
        py.test.raises(ArgErr, args._match_signature, 41, l, Signature([]))
        args = Arguments(space, [])
        l = [None]
        args._match_signature(1, l, Signature(["a"]))
        assert l == [1]
        args = Arguments(space, [])
        l = [None]
        args._match_signature(1, l, Signature([], "*"))
        assert l == [(1,)]

    def test_match4(self):
        space = DummySpace()
        values = [4, 5, 6, 7]
        for havefirstarg in [0, 1]:
            for i in range(len(values)-havefirstarg):
                arglist = values[havefirstarg:i+havefirstarg]
                starargs = tuple(values[i+havefirstarg:])
                if havefirstarg:
                    firstarg = values[0]
                else:
                    firstarg = None
                args = Arguments(space, arglist, w_stararg=starargs)
                l = [None, None, None, None]
                args._match_signature(firstarg, l, Signature(["a", "b", "c", "d"]))
                assert l == [4, 5, 6, 7]
                args = Arguments(space, arglist, w_stararg=starargs)
                l = [None, None, None, None, None, None]
                py.test.raises(ArgErr, args._match_signature, firstarg, l, Signature(["a"]))
                args = Arguments(space, arglist, w_stararg=starargs)
                l = [None, None, None, None, None, None]
                py.test.raises(ArgErr, args._match_signature, firstarg, l, Signature(["a", "b", "c", "d", "e"]))
                args = Arguments(space, arglist, w_stararg=starargs)
                l = [None, None, None, None, None, None]
                py.test.raises(ArgErr, args._match_signature, firstarg, l, Signature(["a", "b", "c", "d", "e"], "*"))
                l = [None, None, None, None, None]
                args = Arguments(space, arglist, w_stararg=starargs)
                args._match_signature(firstarg, l, Signature(["a", "b", "c", "d", "e"]), defaults_w=[1])
                assert l == [4, 5, 6, 7, 1]
                for j in range(len(values)):
                    l = [None] * (j + 1)
                    args = Arguments(space, arglist, w_stararg=starargs)
                    args._match_signature(firstarg, l, Signature(["a", "b", "c", "d", "e"][:j], "*"))
                    assert l == values[:j] + [tuple(values[j:])]
                l = [None, None, None, None, None]
                args = Arguments(space, arglist, w_stararg=starargs)
                args._match_signature(firstarg, l, Signature(["a", "b", "c", "d"], None, "**"))
                assert l == [4, 5, 6, 7, {}]

    def test_match_kwds(self):
        space = DummySpace()
        for i in range(3):
            kwds = [("c", 3)]
            kwds_w = dict(kwds[:i])
            keywords = kwds_w.keys()
            keywords_w = kwds_w.values()
            w_kwds = dummy_wrapped_dict(kwds[i:])
            if i == 2:
                w_kwds = None
            assert len(keywords) == len(keywords_w)
            args = Arguments(space, [1, 2], keywords[:], keywords_w[:], w_starstararg=w_kwds)
            l = [None, None, None]
            args._match_signature(None, l, Signature(["a", "b", "c"]), defaults_w=[4])
            assert l == [1, 2, 3]
            args = Arguments(space, [1, 2], keywords[:], keywords_w[:], w_starstararg=w_kwds)
            l = [None, None, None, None]
            args._match_signature(None, l, Signature(["a", "b", "b1", "c"]), defaults_w=[4, 5])
            assert l == [1, 2, 4, 3]
            args = Arguments(space, [1, 2], keywords[:], keywords_w[:], w_starstararg=w_kwds)
            l = [None, None, None, None]
            args._match_signature(None, l, Signature(["a", "b", "c", "d"]), defaults_w=[4, 5])
            assert l == [1, 2, 3, 5]
            args = Arguments(space, [1, 2], keywords[:], keywords_w[:], w_starstararg=w_kwds)
            l = [None, None, None, None]
            py.test.raises(ArgErr, args._match_signature, None, l,
                           Signature(["c", "b", "a", "d"]), defaults_w=[4, 5])
            args = Arguments(space, [1, 2], keywords[:], keywords_w[:], w_starstararg=w_kwds)
            l = [None, None, None, None]
            py.test.raises(ArgErr, args._match_signature, None, l,
                           Signature(["a", "b", "c1", "d"]), defaults_w=[4, 5])
            args = Arguments(space, [1, 2], keywords[:], keywords_w[:], w_starstararg=w_kwds)
            l = [None, None, None]
            args._match_signature(None, l, Signature(["a", "b"], None, "**"))
            assert l == [1, 2, {'c': 3}]

    def test_match_kwds2(self):
        space = DummySpace()
        kwds = [("c", 3), ('d', 4)]
        for i in range(4):
            kwds_w = dict(kwds[:i])
            keywords = kwds_w.keys()
            keywords_w = kwds_w.values()
            w_kwds = dummy_wrapped_dict(kwds[i:])
            if i == 3:
                w_kwds = None
            args = Arguments(space, [1, 2], keywords, keywords_w, w_starstararg=w_kwds)
            l = [None, None, None, None]
            args._match_signature(None, l, Signature(["a", "b", "c"], None, "**"))
            assert l == [1, 2, 3, {'d': 4}]

    def test_match_kwds_creates_kwdict(self):
        space = DummySpace()
        kwds = [("c", 3), ('d', 4)]
        for i in range(4):
            kwds_w = dict(kwds[:i])
            keywords = kwds_w.keys()
            keywords_w = kwds_w.values()
            w_kwds = dummy_wrapped_dict(kwds[i:])
            if i == 3:
                w_kwds = None
            args = Arguments(space, [1, 2], keywords, keywords_w, w_starstararg=w_kwds)
            l = [None, None, None, None]
            args._match_signature(None, l, Signature(["a", "b", "c"], None, "**"))
            assert l == [1, 2, 3, {'d': 4}]
            assert isinstance(l[-1], kwargsdict)

    def test_duplicate_kwds(self):
        space = DummySpace()
        excinfo = py.test.raises(OperationError, Arguments, space, [], ["a"],
                                 [1], w_starstararg={"a": 2})
        assert excinfo.value.w_type is TypeError

    def test_starstararg_wrong_type(self):
        space = DummySpace()
        excinfo = py.test.raises(OperationError, Arguments, space, [], ["a"],
                                 [1], w_starstararg="hello")
        assert excinfo.value.w_type is TypeError

    def test_unwrap_error(self):
        space = DummySpace()
        valuedummy = object()
        def unicode_w(w):
            if w is None:
                raise OperationError(TypeError, None)
            if w is valuedummy:
                raise OperationError(ValueError, None)
            return str(w)
        space.unicode_w = unicode_w
        space.text_w = unicode_w
        excinfo = py.test.raises(OperationError, Arguments, space, [],
                                 ["a"], [1], w_starstararg={None: 1})
        assert excinfo.value.w_type is TypeError
        assert excinfo.value._w_value is None
        excinfo = py.test.raises(OperationError, Arguments, space, [],
                                 ["a"], [1], w_starstararg={valuedummy: 1})
        assert excinfo.value.w_type is ValueError
        assert excinfo.value._w_value is None


    def test_blindargs(self):
        space = DummySpace()
        kwds = [("a", 3), ('b', 4)]
        for i in range(4):
            kwds_w = dict(kwds[:i])
            keywords = kwds_w.keys()
            keywords_w = kwds_w.values()
            w_kwds = dict(kwds[i:])
            if i == 3:
                w_kwds = None
            args = Arguments(space, [1, 2], keywords[:], keywords_w[:],
                             w_starstararg=w_kwds)
            l = [None, None, None]
            args._match_signature(None, l, Signature(["a", "b"], None, "**"), blindargs=2)
            assert l == [1, 2, {'a':3, 'b': 4}]
            args = Arguments(space, [1, 2], keywords[:], keywords_w[:],
                             w_starstararg=w_kwds)
            l = [None, None, None]
            py.test.raises(ArgErrUnknownKwds, args._match_signature, None, l,
                           Signature(["a", "b"]), blindargs=2)

    def test_args_parsing(self):
        space = DummySpace()
        args = Arguments(space, [])

        calls = []

        def _match_signature(w_firstarg, scope_w, signature,
                             defaults_w=None, w_kw_defs=None, blindargs=0):
            defaults_w = [] if defaults_w is None else defaults_w
            calls.append((w_firstarg, scope_w, signature.argnames, signature.has_vararg(),
                          signature.has_kwarg(), defaults_w, w_kw_defs, blindargs))
        args._match_signature = _match_signature

        scope_w = args.parse_obj(None, "foo", Signature(["a", "b"], None, None))
        assert len(calls) == 1
        assert calls[0] == (None, [None, None], ["a", "b"], False, False,
                            [], None, 0)
        assert calls[0][1] is scope_w
        calls = []

        scope_w = args.parse_obj(None, "foo", Signature(["a", "b"], "args", None),
                                 blindargs=1)
        assert len(calls) == 1
        assert calls[0] == (None, [None, None, None], ["a", "b"], True, False,
                            [], None, 1)
        calls = []

        scope_w = args.parse_obj(None, "foo", Signature(["a", "b"], "args", "kw"),
                             defaults_w=['x', 'y'])
        assert len(calls) == 1
        assert calls[0] == (None, [None, None, None, None], ["a", "b"],
                            True, True,
                            ["x", "y"], None, 0)
        calls = []

        scope_w = args.parse_obj("obj", "foo", Signature(["a", "b"], "args", "kw"),
                             defaults_w=['x', 'y'], blindargs=1)
        assert len(calls) == 1
        assert calls[0] == ("obj", [None, None, None, None], ["a", "b"],
                            True, True,
                            ["x", "y"], None, 1)

        class FakeArgErr(ArgErr):

            def getmsg(self):
                return "msg"

        def _match_signature(*args):
            raise FakeArgErr()
        args._match_signature = _match_signature


        excinfo = py.test.raises(OperationError, args.parse_obj, "obj", "foo",
                       Signature(["a", "b"], None, None))
        assert excinfo.value.w_type is TypeError
        assert excinfo.value.get_w_value(space) == "foo() msg"


    def test_args_parsing_into_scope(self):
        space = DummySpace()
        args = Arguments(space, [])

        calls = []

        def _match_signature(w_firstarg, scope_w, signature,
                             defaults_w=None, w_kw_defs=None, blindargs=0):
            defaults_w = [] if defaults_w is None else defaults_w
            calls.append((w_firstarg, scope_w, signature.argnames, signature.has_vararg(),
                          signature.has_kwarg(), defaults_w, w_kw_defs, blindargs))
        args._match_signature = _match_signature

        scope_w = [None, None]
        args.parse_into_scope(None, scope_w, "foo", Signature(["a", "b"], None, None))
        assert len(calls) == 1
        assert calls[0] == (None, scope_w, ["a", "b"], False, False,
                            [], None, 0)
        assert calls[0][1] is scope_w
        calls = []

        scope_w = [None, None, None, None]
        args.parse_into_scope(None, scope_w, "foo", Signature(["a", "b"], "args", "kw"),
                              defaults_w=['x', 'y'])
        assert len(calls) == 1
        assert calls[0] == (None, scope_w, ["a", "b"],
                            True, True,
                            ["x", "y"], None, 0)
        calls = []

        scope_w = [None, None, None, None]
        args.parse_into_scope("obj", scope_w, "foo", Signature(["a", "b"],
                                                      "args", "kw"),
                              defaults_w=['x', 'y'])
        assert len(calls) == 1
        assert calls[0] == ("obj", scope_w, ["a", "b"],
                            True, True,
                            ["x", "y"], None, 0)

        class FakeArgErr(ArgErr):

            def getmsg(self):
                return "msg"

        def _match_signature(*args):
            raise FakeArgErr()
        args._match_signature = _match_signature


        excinfo = py.test.raises(OperationError, args.parse_into_scope,
                                 "obj", [None, None], "foo",
                                 Signature(["a", "b"], None, None))
        assert excinfo.value.w_type is TypeError
        assert excinfo.value.get_w_value(space) == "foo() msg"

    def test_topacked_frompacked(self):
        space = DummySpace()
        args = Arguments(space, [1], ['a', 'b'], [2, 3])
        w_args, w_kwds = args.topacked()
        assert w_args == (1,)
        assert w_kwds == {'a': 2, 'b': 3}
        args1 = Arguments.frompacked(space, w_args, w_kwds)
        assert args.arguments_w == [1]
        assert set(args.keywords) == set(['a', 'b'])
        assert args.keywords_w[args.keywords.index('a')] == 2
        assert args.keywords_w[args.keywords.index('b')] == 3

        args = Arguments(space, [1])
        w_args, w_kwds = args.topacked()
        assert w_args == (1, )
        assert not w_kwds

    def test_argument_unicode(self):
        space = DummySpace()
        w_starstar = space.wrap({u'abc': 5})
        args = Arguments(space, [], w_starstararg=w_starstar)
        l = [None]
        args._match_signature(None, l, Signature(['abc']))
        assert len(l) == 1
        assert l[0] == space.wrap(5)

    def test_starstarargs_special(self):
        class kwargs(object):
            def __init__(self, k, v):
                self.k = k
                self.v = v
        class MyDummySpace(DummySpace):
            def view_as_kwargs(self, kw):
                if isinstance(kw, kwargs):
                    return kw.k, kw.v
                return None, None
        space = MyDummySpace()
        for i in range(3):
            kwds = [("c", 3)]
            kwds_w = dict(kwds[:i])
            keywords = kwds_w.keys()
            keywords_w = kwds_w.values()
            rest = dict(kwds[i:])
            w_kwds = kwargs(rest.keys(), rest.values())
            if i == 2:
                w_kwds = None
            assert len(keywords) == len(keywords_w)
            args = Arguments(space, [1, 2], keywords[:], keywords_w[:], w_starstararg=w_kwds)
            l = [None, None, None]
            args._match_signature(None, l, Signature(["a", "b", "c"]), defaults_w=[4])
            assert l == [1, 2, 3]
            args = Arguments(space, [1, 2], keywords[:], keywords_w[:], w_starstararg=w_kwds)
            l = [None, None, None, None]
            args._match_signature(None, l, Signature(["a", "b", "b1", "c"]), defaults_w=[4, 5])
            assert l == [1, 2, 4, 3]
            args = Arguments(space, [1, 2], keywords[:], keywords_w[:], w_starstararg=w_kwds)
            l = [None, None, None, None]
            args._match_signature(None, l, Signature(["a", "b", "c", "d"]), defaults_w=[4, 5])
            assert l == [1, 2, 3, 5]
            args = Arguments(space, [1, 2], keywords[:], keywords_w[:], w_starstararg=w_kwds)
            l = [None, None, None, None]
            py.test.raises(ArgErr, args._match_signature, None, l,
                           Signature(["c", "b", "a", "d"]), defaults_w=[4, 5])
            args = Arguments(space, [1, 2], keywords[:], keywords_w[:], w_starstararg=w_kwds)
            l = [None, None, None, None]
            py.test.raises(ArgErr, args._match_signature, None, l,
                           Signature(["a", "b", "c1", "d"]), defaults_w=[4, 5])
            args = Arguments(space, [1, 2], keywords[:], keywords_w[:], w_starstararg=w_kwds)
            l = [None, None, None]
            args._match_signature(None, l, Signature(["a", "b"], None, "**"))
            assert l == [1, 2, {'c': 3}]
        excinfo = py.test.raises(OperationError, Arguments, space, [], ["a"],
                                 [1], w_starstararg=kwargs(["a"], [2]))
        assert excinfo.value.w_type is TypeError



class TestErrorHandling(object):
    def test_missing_args(self):
        err = ArgErrMissing(['a'], True)
        s = err.getmsg()
        assert s == "missing 1 required positional argument: 'a'"

        err = ArgErrMissing(['a', 'b'], True)
        s = err.getmsg()
        assert s == "missing 2 required positional arguments: 'a' and 'b'"

        err = ArgErrMissing(['a', 'b', 'c'], True)
        s = err.getmsg()
        assert s == "missing 3 required positional arguments: 'a', 'b', and 'c'"

        err = ArgErrMissing(['a'], False)
        s = err.getmsg()
        assert s == "missing 1 required keyword-only argument: 'a'"

    def test_too_many(self):
        sig0 = Signature([], None, None)
        err = ArgErrTooMany(sig0, 0, 1, 0)
        s = err.getmsg()
        assert s == "takes 0 positional arguments but 1 was given"

        err = ArgErrTooMany(sig0, 0, 2, 0)
        s = err.getmsg()
        assert s == "takes 0 positional arguments but 2 were given"

        sig1 = Signature(['a'], None, None)
        err = ArgErrTooMany(sig1, 0, 2, 0)
        s = err.getmsg()
        assert s == "takes 1 positional argument but 2 were given"

        sig2 = Signature(['a', 'b'], None, None)
        err = ArgErrTooMany(sig2, 0, 3, 0)
        s = err.getmsg()
        assert s == "takes 2 positional arguments but 3 were given"

        err = ArgErrTooMany(sig2, 1, 3, 0)
        s = err.getmsg()
        assert s == "takes from 1 to 2 positional arguments but 3 were given"

        err = ArgErrTooMany(sig0, 0, 1, 1)
        s = err.getmsg()
        assert s == "takes 0 positional arguments but 1 positional argument (and 1 keyword-only argument) were given"

        err = ArgErrTooMany(sig0, 0, 2, 1)
        s = err.getmsg()
        assert s == "takes 0 positional arguments but 2 positional arguments (and 1 keyword-only argument) were given"

        err = ArgErrTooMany(sig0, 0, 1, 2)
        s = err.getmsg()
        assert s == "takes 0 positional arguments but 1 positional argument (and 2 keyword-only arguments) were given"

    def test_too_many_method(self):
        sig0 = Signature([], None, None)
        err = ArgErrTooManyMethod(sig0, 0, 1, 0)
        s = err.getmsg()
        assert s == "takes 0 positional arguments but 1 was given. Did you forget 'self' in the function definition?"

        err = ArgErrTooManyMethod(sig0, 0, 2, 0)
        s = err.getmsg()
        assert s == "takes 0 positional arguments but 2 were given"

        sig1 = Signature(['self'], None, None)
        err = ArgErrTooManyMethod(sig1, 0, 2, 0)
        s = err.getmsg()
        assert s == "takes 1 positional argument but 2 were given"

        sig1 = Signature(['a'], None, None)
        err = ArgErrTooManyMethod(sig1, 0, 2, 0)
        s = err.getmsg()
        assert s == "takes 1 positional argument but 2 were given. Did you forget 'self' in the function definition?"

        sig2 = Signature(['a', 'b'], None, None)
        err = ArgErrTooManyMethod(sig2, 0, 3, 0)
        s = err.getmsg()
        assert s == "takes 2 positional arguments but 3 were given. Did you forget 'self' in the function definition?"

        err = ArgErrTooManyMethod(sig2, 1, 3, 0)
        s = err.getmsg()
        assert s == "takes from 1 to 2 positional arguments but 3 were given. Did you forget 'self' in the function definition?"

        err = ArgErrTooManyMethod(sig0, 0, 1, 1)
        s = err.getmsg()
        assert s == "takes 0 positional arguments but 1 positional argument (and 1 keyword-only argument) were given. Did you forget 'self' in the function definition?"

        err = ArgErrTooManyMethod(sig0, 0, 2, 1)
        s = err.getmsg()
        assert s == "takes 0 positional arguments but 2 positional arguments (and 1 keyword-only argument) were given"

        err = ArgErrTooManyMethod(sig0, 0, 1, 2)
        s = err.getmsg()
        assert s == "takes 0 positional arguments but 1 positional argument (and 2 keyword-only arguments) were given. Did you forget 'self' in the function definition?"

    def test_bad_type_for_star(self):
        space = self.space
        try:
            Arguments(space, [], w_stararg=space.wrap(42))
        except OperationError as e:
            msg = space.str_w(space.str(e.get_w_value(space)))
            assert msg == "argument after * must be an iterable, not int"
        else:
            assert 0, "did not raise"
        try:
            Arguments(space, [], w_starstararg=space.wrap(42))
        except OperationError as e:
            msg = space.str_w(space.str(e.get_w_value(space)))
            assert msg == "argument after ** must be a mapping, not int"
        else:
            assert 0, "did not raise"

    def test_dont_count_default_arguments(self):
        space = self.space
        msg = space.unwrap(space.appexec([], """():
            def f1(*, c): pass
            try:
                f1(4)
            except TypeError as e:
                return str(e)
        """))
        assert msg == 'f1() takes 0 positional arguments but 1 was given'
        #
        msg = space.unwrap(space.appexec([], """():
            def f1(*, c=8): pass
            try:
                f1(4)
            except TypeError as e:
                return str(e)
        """))
        assert msg == 'f1() takes 0 positional arguments but 1 was given'
        #
        msg = space.unwrap(space.appexec([], """():
            def f1(a, b, *, c): pass
            try:
                f1(4, 5, 6)
            except TypeError as e:
                return str(e)
        """))
        assert msg == 'f1() takes 2 positional arguments but 3 were given'
        #
        msg = space.unwrap(space.appexec([], """():
            def f1(*, c): pass
            try:
                f1(6, c=7)
            except TypeError as e:
                return str(e)
        """))
        assert msg == 'f1() takes 0 positional arguments but 1 positional argument (and 1 keyword-only argument) were given'
        #
        msg = space.unwrap(space.appexec([], """():
            def f1(*, c, d=8, e=9): pass
            try:
                f1(6, 2, c=7, d=8)
            except TypeError as e:
                return str(e)
        """))
        assert msg == 'f1() takes 0 positional arguments but 2 positional arguments (and 2 keyword-only arguments) were given'
        #
        msg = space.unwrap(space.appexec([], """():
            def f1(*, c, d=8, e=9, **kwds): pass
            try:
                f1(6, 2, c=7, d=8, morestuff=9)
            except TypeError as e:
                return str(e)
        """))
        assert msg == 'f1() takes 0 positional arguments but 2 positional arguments (and 2 keyword-only arguments) were given'

    def test_unknown_keywords(self):
        space = DummySpace()
        err = ArgErrUnknownKwds(space, 1, ['a', 'b'], [0], None)
        s = err.getmsg()
        assert s == "got an unexpected keyword argument 'b'"
        err = ArgErrUnknownKwds(space, 1, ['a', 'b'], [1], None)
        s = err.getmsg()
        assert s == "got an unexpected keyword argument 'a'"
        err = ArgErrUnknownKwds(space, 2, ['a', 'b', 'c'],
                                [0], None)
        s = err.getmsg()
        assert s == "got 2 unexpected keyword arguments"

    def test_unknown_unicode_keyword(self):
        class DummySpaceUnicode(DummySpace):
            class sys:
                defaultencoding = 'utf-8'
        space = DummySpaceUnicode()
        err = ArgErrUnknownKwds(space, 1, ['a', None, 'b', 'c'],
                                [0, 3, 2],
                                [unichr(0x1234), u'b', u'c'])
        s = err.getmsg()
        assert s == "got an unexpected keyword argument '%s'" % unichr(0x1234).encode('utf-8')

    def test_multiple_values(self):
        err = ArgErrMultipleValues('bla')
        s = err.getmsg()
        assert s == "got multiple values for argument 'bla'"

class AppTestArgument:
    def test_error_message(self):
        exc = raises(TypeError, (lambda a, b=2: 0), b=3)
        assert str(exc.value) == "<lambda>() missing 1 required positional argument: 'a'"
        exc = raises(TypeError, (lambda: 0), b=3)
        assert str(exc.value) == "<lambda>() got an unexpected keyword argument 'b'"
        exc = raises(TypeError, (lambda a, b: 0), 1, 2, 3, a=1)
        assert str(exc.value) == "<lambda>() got multiple values for argument 'a'"
        exc = raises(TypeError, (lambda a, b=1: 0), 1, 2, 3, a=1)
        assert str(exc.value) == "<lambda>() got multiple values for argument 'a'"
        exc = raises(TypeError, (lambda a, **kw: 0), 1, 2, 3)
        assert str(exc.value) == "<lambda>() takes 1 positional argument but 3 were given"
        exc = raises(TypeError, (lambda a, b=1, **kw: 0), 1, 2, 3)
        assert str(exc.value) == "<lambda>() takes from 1 to 2 positional arguments but 3 were given"
        exc = raises(TypeError, (lambda a, b, c=3, **kw: 0), 1)
        assert str(exc.value) == "<lambda>() missing 1 required positional argument: 'b'"
        exc = raises(TypeError, (lambda a, b, **kw: 0), 1)
        assert str(exc.value) == "<lambda>() missing 1 required positional argument: 'b'"
        exc = raises(TypeError, (lambda a, b, c=3, **kw: 0), a=1)
        assert str(exc.value) == "<lambda>() missing 1 required positional argument: 'b'"
        exc = raises(TypeError, (lambda a, b, **kw: 0), a=1)
        assert str(exc.value) == "<lambda>() missing 1 required positional argument: 'b'"
        exc = raises(TypeError, '(lambda *, a: 0)()')
        assert str(exc.value) == "<lambda>() missing 1 required keyword-only argument: 'a'"
        exc = raises(TypeError, '(lambda *, a=1, b: 0)(a=1)')
        assert str(exc.value) == "<lambda>() missing 1 required keyword-only argument: 'b'"
        exc = raises(TypeError, '(lambda *, kw: 0)(1, kw=3)')
        assert str(exc.value) == "<lambda>() takes 0 positional arguments but 1 positional argument (and 1 keyword-only argument) were given"

    @py.test.mark.skipif("config.option.runappdirect")
    def test_error_message_method(self):
        class A(object):
            def f0():
                pass
            def f1(a):
                pass
        exc = raises(TypeError, lambda : A().f0())
        assert exc.value.args[0] == "f0() takes 0 positional arguments but 1 was given. Did you forget 'self' in the function definition?"
        exc = raises(TypeError, lambda : A().f1(1))
        assert exc.value.args[0] == "f1() takes 1 positional argument but 2 were given. Did you forget 'self' in the function definition?"
        def f0():
            pass
        exc = raises(TypeError, f0, 1)
        # does not contain the warning about missing self
        assert exc.value.args[0] == "f0() takes 0 positional arguments but 1 was given"

    @py.test.mark.skipif("config.option.runappdirect")
    def test_error_message_module_function(self):
        import operator # use countOf because it's defined at applevel
        exc = raises(TypeError, lambda : operator.countOf(1, 2, 3))
        # does not contain the warning about missing self
        assert exc.value.args[0] == "countOf() takes 2 positional arguments but 3 were given"

    @py.test.mark.skipif("config.option.runappdirect")
    def test_error_message_bound_method(self):
        class A(object):
            def f0():
                pass
            def f1(a):
                pass
        m0 = A().f0
        exc = raises(TypeError, lambda : m0())
        assert exc.value.args[0] == "f0() takes 0 positional arguments but 1 was given. Did you forget 'self' in the function definition?"
        m1 = A().f1
        exc = raises(TypeError, lambda : m1(1))
        assert exc.value.args[0] == "f1() takes 1 positional argument but 2 were given. Did you forget 'self' in the function definition?"


    def test_unicode_keywords(self):
        """
        def f(**kwargs):
            assert kwargs["美"] == 42
        f(**{"美" : 42})
        #
        def f(x): pass
        e = raises(TypeError, "f(**{'ü' : 19})")
        assert e.value.args[0] == "f() got an unexpected keyword argument 'ü'"
        """

    def test_starstarargs_dict_subclass(self):
        def f(**kwargs):
            return kwargs
        class DictSubclass(dict):
            def __iter__(self):
                yield 'x'
        # CPython, as an optimization, looks directly into dict internals when
        # passing one via **kwargs.
        x =DictSubclass()
        assert f(**x) == {}
        x['a'] = 1
        assert f(**x) == {'a': 1}

    def test_starstarargs_module_dict(self):
        def f(**kwargs):
            return kwargs
        assert f(**globals()) == globals()

    def test_cpython_issue4806(self):
        def broken():
            raise TypeError("myerror")
        def g(*args):
            pass
        try:
            g(*(broken() for i in range(1)))
        except TypeError as e:
            assert str(e) == "myerror"
        else:
            assert False, "Expected TypeError"

<<<<<<< HEAD
    def test_call_iter_dont_eat_typeerror(self):
        # same as test_cpython_issue4806, not only for generators
        # (only for 3.x, on CPython 2.7 this case still eats the
        # TypeError and replaces it with "argument after * ...")
        class X:
            def __iter__(self):
                raise TypeError("myerror")
        def f():
            pass
        e = raises(TypeError, "f(*42)")
        assert str(e.value).endswith(
            "argument after * must be an iterable, not int")
        e = raises(TypeError, "f(*X())")
        assert str(e.value) == "myerror"

    def test_keyword_arg_after_keywords_dict(self):
        """
        def f(x, y):
            return (x, y)
        assert f(**{'x': 5}, y=6) == (5, 6)
        """

    def test_error_message_kwargs(self):
        def f(x, y):
            pass
        e = raises(TypeError, "f(y=2, **{3: 5}, x=6)")
        assert "keywords must be strings" in str(e.value)
        e = raises(TypeError, "f(y=2, **{'x': 5}, x=6)")
        assert "got multiple values for keyword argument 'x'" in str(e.value)

=======
>>>>>>> d90bb80d
    def test_dict_subclass_with_weird_getitem(self):
        # issue 2435: bug-to-bug compatibility with cpython. for a subclass of
        # dict, just ignore the __getitem__ and behave like ext_do_call in ceval.c
        # which just uses the underlying dict
        class d(dict):
            def __getitem__(self, key):
                return key

        for key in ["foo", u"foo"]:
            q = d()
            q[key] = "bar"

            def test(**kwargs):
                return kwargs
            assert test(**q) == {"foo": "bar"}<|MERGE_RESOLUTION|>--- conflicted
+++ resolved
@@ -99,6 +99,8 @@
 
     def str_w(self, s):
         return str(s)
+    def text_w(self, s):
+        return self.str_w(s)
 
     def text_w(self, s):
         return self.str_w(s)
@@ -884,7 +886,6 @@
         else:
             assert False, "Expected TypeError"
 
-<<<<<<< HEAD
     def test_call_iter_dont_eat_typeerror(self):
         # same as test_cpython_issue4806, not only for generators
         # (only for 3.x, on CPython 2.7 this case still eats the
@@ -915,8 +916,6 @@
         e = raises(TypeError, "f(y=2, **{'x': 5}, x=6)")
         assert "got multiple values for keyword argument 'x'" in str(e.value)
 
-=======
->>>>>>> d90bb80d
     def test_dict_subclass_with_weird_getitem(self):
         # issue 2435: bug-to-bug compatibility with cpython. for a subclass of
         # dict, just ignore the __getitem__ and behave like ext_do_call in ceval.c
