# -*- coding: utf-8 -*-
import py
from pypy.interpreter.argument import (Arguments, ArgErr, ArgErrUnknownKwds,
        ArgErrMultipleValues, ArgErrMissing, ArgErrTooMany, ArgErrTooManyMethod)
from pypy.interpreter.signature import Signature
from pypy.interpreter.error import OperationError


class TestSignature(object):
    def test_helpers(self):
        sig = Signature(["a", "b", "c"], None, None)
        assert sig.num_argnames() == 3
        assert not sig.has_vararg()
        assert not sig.has_kwarg()
        assert sig.scope_length() == 3
        assert sig.getallvarnames() == ["a", "b", "c"]
        sig = Signature(["a", "b", "c"], "c", None)
        assert sig.num_argnames() == 3
        assert sig.has_vararg()
        assert not sig.has_kwarg()
        assert sig.scope_length() == 4
        assert sig.getallvarnames() == ["a", "b", "c", "c"]
        sig = Signature(["a", "b", "c"], None, "c")
        assert sig.num_argnames() == 3
        assert not sig.has_vararg()
        assert sig.has_kwarg()
        assert sig.scope_length() == 4
        assert sig.getallvarnames() == ["a", "b", "c", "c"]
        sig = Signature(["a", "b", "c"], "d", "c", ["kwonly"])
        assert sig.num_argnames() == 3
        assert sig.has_vararg()
        assert sig.has_kwarg()
        assert sig.scope_length() == 6
        assert sig.getallvarnames() == ["a", "b", "c", "d", "kwonly", "c"]

    def test_eq(self):
        sig1 = Signature(["a", "b", "c"], "d", "c")
        sig2 = Signature(["a", "b", "c"], "d", "c")
        assert sig1 == sig2


    def test_find_argname(self):
        sig = Signature(["a", "b", "c"], None, None, ["kwonly"])
        assert sig.find_argname("a") == 0
        assert sig.find_argname("b") == 1
        assert sig.find_argname("c") == 2
        assert sig.find_argname("d") == -1
        assert sig.find_argname("kwonly") == 3

class dummy_wrapped_dict(dict):
    def __nonzero__(self):
        raise NotImplementedError

class kwargsdict(dict):
    pass

class DummySpace(object):
    def newtuple(self, items):
        return tuple(items)

    def is_true(self, obj):
        if isinstance(obj, dummy_wrapped_dict):
            return bool(dict(obj))
        return bool(obj)

    def fixedview(self, it):
        return list(it)

    def listview(self, it):
        return list(it)

    def unpackiterable(self, it):
        return list(it)

    def view_as_kwargs(self, x):
        if len(x) == 0:
            return [], []
        return None, None

    def newdict(self, kwargs=False):
        if kwargs:
            return kwargsdict()
        return {}

    def newlist(self, l=[]):
        return l

    def setitem(self, obj, key, value):
        obj[key] = value
    setitem_str = setitem

    def getitem(self, obj, key):
        return obj[key]

    def wrap(self, obj):
        return obj
    newtext = wrap

    def str_w(self, s):
        return str(s)
<<<<<<< HEAD
    text_w = str_w

    def unicode_w(self, s):
        return unicode(s)

    def identifier_w(self, s):
        return self.unicode_w(s).encode('utf-8')
=======
    def text_w(self, s):
        return self.str_w(s)
>>>>>>> c7dcea6e

    def len(self, x):
        return len(x)

    def int_w(self, x, allow_conversion=True):
        return x

    def eq_w(self, x, y):
        return x == y

    def isinstance(self, obj, cls):
        return isinstance(obj, cls)
    isinstance_w = isinstance

    def exception_match(self, w_type1, w_type2):
        return issubclass(w_type1, w_type2)

    def call_method(self, obj, name, *args):
        try:
            method = getattr(obj, name)
        except AttributeError:
            raise OperationError(AttributeError, name)
        return method(*args)

    def lookup_in_type(self, cls, name):
        return getattr(cls, name)

    def get_and_call_function(self, w_descr, w_obj, *args):
        return w_descr.__get__(w_obj)(*args)

    def type(self, obj):
        class Type:
            def getname(self, space):
                return unicode(type(obj).__name__)
        return Type()


    w_TypeError = TypeError
    w_AttributeError = AttributeError
    w_UnicodeEncodeError = UnicodeEncodeError
    w_dict = dict
    w_str = str

class TestArgumentsNormal(object):

    def test_create(self):
        space = DummySpace()
        args_w = []
        args = Arguments(space, args_w)
        assert args.arguments_w is args_w
        assert args.keywords is None
        assert args.keywords_w is None

        assert args.firstarg() is None

        args = Arguments(space, args_w, w_stararg=["*"],
                         w_starstararg={"k": 1})
        assert args.arguments_w == ["*"]
        assert args.keywords == ["k"]
        assert args.keywords_w == [1]

        assert args.firstarg() == "*"

    def test_prepend(self):
        space = DummySpace()
        args = Arguments(space, ["0"])
        args1 = args.prepend("thingy")
        assert args1 is not args
        assert args1.arguments_w == ["thingy", "0"]
        assert args1.keywords is args.keywords
        assert args1.keywords_w is args.keywords_w

    def test_fixedunpacked(self):
        space = DummySpace()

        args = Arguments(space, [], ["k"], [1])
        py.test.raises(ValueError, args.fixedunpack, 1)

        args = Arguments(space, ["a", "b"])
        py.test.raises(ValueError, args.fixedunpack, 0)
        py.test.raises(ValueError, args.fixedunpack, 1)
        py.test.raises(ValueError, args.fixedunpack, 3)
        py.test.raises(ValueError, args.fixedunpack, 4)

        assert args.fixedunpack(2) == ['a', 'b']

    def test_match0(self):
        space = DummySpace()
        args = Arguments(space, [])
        l = []
        args._match_signature(None, l, Signature([]))
        assert len(l) == 0
        l = [None, None]
        args = Arguments(space, [])
        py.test.raises(ArgErr, args._match_signature, None, l, Signature(["a"]))
        args = Arguments(space, [])
        py.test.raises(ArgErr, args._match_signature, None, l, Signature(["a"], "*"))
        args = Arguments(space, [])
        l = [None]
        args._match_signature(None, l, Signature(["a"]), defaults_w=[1])
        assert l == [1]
        args = Arguments(space, [])
        l = [None]
        args._match_signature(None, l, Signature([], "*"))
        assert l == [()]
        args = Arguments(space, [])
        l = [None]
        args._match_signature(None, l, Signature([], None, "**"))
        assert l == [{}]
        args = Arguments(space, [])
        l = [None, None]
        py.test.raises(ArgErr, args._match_signature, 41, l, Signature([]))
        args = Arguments(space, [])
        l = [None]
        args._match_signature(1, l, Signature(["a"]))
        assert l == [1]
        args = Arguments(space, [])
        l = [None]
        args._match_signature(1, l, Signature([], "*"))
        assert l == [(1,)]

    def test_match4(self):
        space = DummySpace()
        values = [4, 5, 6, 7]
        for havefirstarg in [0, 1]:
            for i in range(len(values)-havefirstarg):
                arglist = values[havefirstarg:i+havefirstarg]
                starargs = tuple(values[i+havefirstarg:])
                if havefirstarg:
                    firstarg = values[0]
                else:
                    firstarg = None
                args = Arguments(space, arglist, w_stararg=starargs)
                l = [None, None, None, None]
                args._match_signature(firstarg, l, Signature(["a", "b", "c", "d"]))
                assert l == [4, 5, 6, 7]
                args = Arguments(space, arglist, w_stararg=starargs)
                l = [None, None, None, None, None, None]
                py.test.raises(ArgErr, args._match_signature, firstarg, l, Signature(["a"]))
                args = Arguments(space, arglist, w_stararg=starargs)
                l = [None, None, None, None, None, None]
                py.test.raises(ArgErr, args._match_signature, firstarg, l, Signature(["a", "b", "c", "d", "e"]))
                args = Arguments(space, arglist, w_stararg=starargs)
                l = [None, None, None, None, None, None]
                py.test.raises(ArgErr, args._match_signature, firstarg, l, Signature(["a", "b", "c", "d", "e"], "*"))
                l = [None, None, None, None, None]
                args = Arguments(space, arglist, w_stararg=starargs)
                args._match_signature(firstarg, l, Signature(["a", "b", "c", "d", "e"]), defaults_w=[1])
                assert l == [4, 5, 6, 7, 1]
                for j in range(len(values)):
                    l = [None] * (j + 1)
                    args = Arguments(space, arglist, w_stararg=starargs)
                    args._match_signature(firstarg, l, Signature(["a", "b", "c", "d", "e"][:j], "*"))
                    assert l == values[:j] + [tuple(values[j:])]
                l = [None, None, None, None, None]
                args = Arguments(space, arglist, w_stararg=starargs)
                args._match_signature(firstarg, l, Signature(["a", "b", "c", "d"], None, "**"))
                assert l == [4, 5, 6, 7, {}]

    def test_match_kwds(self):
        space = DummySpace()
        for i in range(3):
            kwds = [("c", 3)]
            kwds_w = dict(kwds[:i])
            keywords = kwds_w.keys()
            keywords_w = kwds_w.values()
            w_kwds = dummy_wrapped_dict(kwds[i:])
            if i == 2:
                w_kwds = None
            assert len(keywords) == len(keywords_w)
            args = Arguments(space, [1, 2], keywords[:], keywords_w[:], w_starstararg=w_kwds)
            l = [None, None, None]
            args._match_signature(None, l, Signature(["a", "b", "c"]), defaults_w=[4])
            assert l == [1, 2, 3]
            args = Arguments(space, [1, 2], keywords[:], keywords_w[:], w_starstararg=w_kwds)
            l = [None, None, None, None]
            args._match_signature(None, l, Signature(["a", "b", "b1", "c"]), defaults_w=[4, 5])
            assert l == [1, 2, 4, 3]
            args = Arguments(space, [1, 2], keywords[:], keywords_w[:], w_starstararg=w_kwds)
            l = [None, None, None, None]
            args._match_signature(None, l, Signature(["a", "b", "c", "d"]), defaults_w=[4, 5])
            assert l == [1, 2, 3, 5]
            args = Arguments(space, [1, 2], keywords[:], keywords_w[:], w_starstararg=w_kwds)
            l = [None, None, None, None]
            py.test.raises(ArgErr, args._match_signature, None, l,
                           Signature(["c", "b", "a", "d"]), defaults_w=[4, 5])
            args = Arguments(space, [1, 2], keywords[:], keywords_w[:], w_starstararg=w_kwds)
            l = [None, None, None, None]
            py.test.raises(ArgErr, args._match_signature, None, l,
                           Signature(["a", "b", "c1", "d"]), defaults_w=[4, 5])
            args = Arguments(space, [1, 2], keywords[:], keywords_w[:], w_starstararg=w_kwds)
            l = [None, None, None]
            args._match_signature(None, l, Signature(["a", "b"], None, "**"))
            assert l == [1, 2, {'c': 3}]

    def test_match_kwds2(self):
        space = DummySpace()
        kwds = [("c", 3), ('d', 4)]
        for i in range(4):
            kwds_w = dict(kwds[:i])
            keywords = kwds_w.keys()
            keywords_w = kwds_w.values()
            w_kwds = dummy_wrapped_dict(kwds[i:])
            if i == 3:
                w_kwds = None
            args = Arguments(space, [1, 2], keywords, keywords_w, w_starstararg=w_kwds)
            l = [None, None, None, None]
            args._match_signature(None, l, Signature(["a", "b", "c"], None, "**"))
            assert l == [1, 2, 3, {'d': 4}]

    def test_match_kwds_creates_kwdict(self):
        space = DummySpace()
        kwds = [("c", 3), ('d', 4)]
        for i in range(4):
            kwds_w = dict(kwds[:i])
            keywords = kwds_w.keys()
            keywords_w = kwds_w.values()
            w_kwds = dummy_wrapped_dict(kwds[i:])
            if i == 3:
                w_kwds = None
            args = Arguments(space, [1, 2], keywords, keywords_w, w_starstararg=w_kwds)
            l = [None, None, None, None]
            args._match_signature(None, l, Signature(["a", "b", "c"], None, "**"))
            assert l == [1, 2, 3, {'d': 4}]
            assert isinstance(l[-1], kwargsdict)

    def test_duplicate_kwds(self):
        space = DummySpace()
        excinfo = py.test.raises(OperationError, Arguments, space, [], ["a"],
                                 [1], w_starstararg={"a": 2})
        assert excinfo.value.w_type is TypeError

    def test_starstararg_wrong_type(self):
        space = DummySpace()
        excinfo = py.test.raises(OperationError, Arguments, space, [], ["a"],
                                 [1], w_starstararg="hello")
        assert excinfo.value.w_type is TypeError

    def test_unwrap_error(self):
        space = DummySpace()
        valuedummy = object()
        def unicode_w(w):
            if w is None:
                raise OperationError(TypeError, None)
            if w is valuedummy:
                raise OperationError(ValueError, None)
            return str(w)
        space.unicode_w = unicode_w
        space.text_w = unicode_w
        excinfo = py.test.raises(OperationError, Arguments, space, [],
                                 ["a"], [1], w_starstararg={None: 1})
        assert excinfo.value.w_type is TypeError
        assert excinfo.value._w_value is None
        excinfo = py.test.raises(OperationError, Arguments, space, [],
                                 ["a"], [1], w_starstararg={valuedummy: 1})
        assert excinfo.value.w_type is ValueError
        assert excinfo.value._w_value is None


    def test_blindargs(self):
        space = DummySpace()
        kwds = [("a", 3), ('b', 4)]
        for i in range(4):
            kwds_w = dict(kwds[:i])
            keywords = kwds_w.keys()
            keywords_w = kwds_w.values()
            w_kwds = dict(kwds[i:])
            if i == 3:
                w_kwds = None
            args = Arguments(space, [1, 2], keywords[:], keywords_w[:],
                             w_starstararg=w_kwds)
            l = [None, None, None]
            args._match_signature(None, l, Signature(["a", "b"], None, "**"), blindargs=2)
            assert l == [1, 2, {'a':3, 'b': 4}]
            args = Arguments(space, [1, 2], keywords[:], keywords_w[:],
                             w_starstararg=w_kwds)
            l = [None, None, None]
            py.test.raises(ArgErrUnknownKwds, args._match_signature, None, l,
                           Signature(["a", "b"]), blindargs=2)

    def test_args_parsing(self):
        space = DummySpace()
        args = Arguments(space, [])

        calls = []

        def _match_signature(w_firstarg, scope_w, signature,
                             defaults_w=None, w_kw_defs=None, blindargs=0):
            defaults_w = [] if defaults_w is None else defaults_w
            calls.append((w_firstarg, scope_w, signature.argnames, signature.has_vararg(),
                          signature.has_kwarg(), defaults_w, w_kw_defs, blindargs))
        args._match_signature = _match_signature

        scope_w = args.parse_obj(None, "foo", Signature(["a", "b"], None, None))
        assert len(calls) == 1
        assert calls[0] == (None, [None, None], ["a", "b"], False, False,
                            [], None, 0)
        assert calls[0][1] is scope_w
        calls = []

        scope_w = args.parse_obj(None, "foo", Signature(["a", "b"], "args", None),
                                 blindargs=1)
        assert len(calls) == 1
        assert calls[0] == (None, [None, None, None], ["a", "b"], True, False,
                            [], None, 1)
        calls = []

        scope_w = args.parse_obj(None, "foo", Signature(["a", "b"], "args", "kw"),
                             defaults_w=['x', 'y'])
        assert len(calls) == 1
        assert calls[0] == (None, [None, None, None, None], ["a", "b"],
                            True, True,
                            ["x", "y"], None, 0)
        calls = []

        scope_w = args.parse_obj("obj", "foo", Signature(["a", "b"], "args", "kw"),
                             defaults_w=['x', 'y'], blindargs=1)
        assert len(calls) == 1
        assert calls[0] == ("obj", [None, None, None, None], ["a", "b"],
                            True, True,
                            ["x", "y"], None, 1)

        class FakeArgErr(ArgErr):

            def getmsg(self):
                return "msg"

        def _match_signature(*args):
            raise FakeArgErr()
        args._match_signature = _match_signature


        excinfo = py.test.raises(OperationError, args.parse_obj, "obj", "foo",
                       Signature(["a", "b"], None, None))
        assert excinfo.value.w_type is TypeError
        assert excinfo.value.get_w_value(space) == "foo() msg"


    def test_args_parsing_into_scope(self):
        space = DummySpace()
        args = Arguments(space, [])

        calls = []

        def _match_signature(w_firstarg, scope_w, signature,
                             defaults_w=None, w_kw_defs=None, blindargs=0):
            defaults_w = [] if defaults_w is None else defaults_w
            calls.append((w_firstarg, scope_w, signature.argnames, signature.has_vararg(),
                          signature.has_kwarg(), defaults_w, w_kw_defs, blindargs))
        args._match_signature = _match_signature

        scope_w = [None, None]
        args.parse_into_scope(None, scope_w, "foo", Signature(["a", "b"], None, None))
        assert len(calls) == 1
        assert calls[0] == (None, scope_w, ["a", "b"], False, False,
                            [], None, 0)
        assert calls[0][1] is scope_w
        calls = []

        scope_w = [None, None, None, None]
        args.parse_into_scope(None, scope_w, "foo", Signature(["a", "b"], "args", "kw"),
                              defaults_w=['x', 'y'])
        assert len(calls) == 1
        assert calls[0] == (None, scope_w, ["a", "b"],
                            True, True,
                            ["x", "y"], None, 0)
        calls = []

        scope_w = [None, None, None, None]
        args.parse_into_scope("obj", scope_w, "foo", Signature(["a", "b"],
                                                      "args", "kw"),
                              defaults_w=['x', 'y'])
        assert len(calls) == 1
        assert calls[0] == ("obj", scope_w, ["a", "b"],
                            True, True,
                            ["x", "y"], None, 0)

        class FakeArgErr(ArgErr):

            def getmsg(self):
                return "msg"

        def _match_signature(*args):
            raise FakeArgErr()
        args._match_signature = _match_signature


        excinfo = py.test.raises(OperationError, args.parse_into_scope,
                                 "obj", [None, None], "foo",
                                 Signature(["a", "b"], None, None))
        assert excinfo.value.w_type is TypeError
        assert excinfo.value.get_w_value(space) == "foo() msg"

    def test_topacked_frompacked(self):
        space = DummySpace()
        args = Arguments(space, [1], ['a', 'b'], [2, 3])
        w_args, w_kwds = args.topacked()
        assert w_args == (1,)
        assert w_kwds == {'a': 2, 'b': 3}
        args1 = Arguments.frompacked(space, w_args, w_kwds)
        assert args.arguments_w == [1]
        assert set(args.keywords) == set(['a', 'b'])
        assert args.keywords_w[args.keywords.index('a')] == 2
        assert args.keywords_w[args.keywords.index('b')] == 3

        args = Arguments(space, [1])
        w_args, w_kwds = args.topacked()
        assert w_args == (1, )
        assert not w_kwds

    def test_argument_unicode(self):
        space = DummySpace()
        w_starstar = space.wrap({u'abc': 5})
        args = Arguments(space, [], w_starstararg=w_starstar)
        l = [None]
        args._match_signature(None, l, Signature(['abc']))
        assert len(l) == 1
        assert l[0] == space.wrap(5)

    def test_starstarargs_special(self):
        class kwargs(object):
            def __init__(self, k, v):
                self.k = k
                self.v = v
        class MyDummySpace(DummySpace):
            def view_as_kwargs(self, kw):
                if isinstance(kw, kwargs):
                    return kw.k, kw.v
                return None, None
        space = MyDummySpace()
        for i in range(3):
            kwds = [("c", 3)]
            kwds_w = dict(kwds[:i])
            keywords = kwds_w.keys()
            keywords_w = kwds_w.values()
            rest = dict(kwds[i:])
            w_kwds = kwargs(rest.keys(), rest.values())
            if i == 2:
                w_kwds = None
            assert len(keywords) == len(keywords_w)
            args = Arguments(space, [1, 2], keywords[:], keywords_w[:], w_starstararg=w_kwds)
            l = [None, None, None]
            args._match_signature(None, l, Signature(["a", "b", "c"]), defaults_w=[4])
            assert l == [1, 2, 3]
            args = Arguments(space, [1, 2], keywords[:], keywords_w[:], w_starstararg=w_kwds)
            l = [None, None, None, None]
            args._match_signature(None, l, Signature(["a", "b", "b1", "c"]), defaults_w=[4, 5])
            assert l == [1, 2, 4, 3]
            args = Arguments(space, [1, 2], keywords[:], keywords_w[:], w_starstararg=w_kwds)
            l = [None, None, None, None]
            args._match_signature(None, l, Signature(["a", "b", "c", "d"]), defaults_w=[4, 5])
            assert l == [1, 2, 3, 5]
            args = Arguments(space, [1, 2], keywords[:], keywords_w[:], w_starstararg=w_kwds)
            l = [None, None, None, None]
            py.test.raises(ArgErr, args._match_signature, None, l,
                           Signature(["c", "b", "a", "d"]), defaults_w=[4, 5])
            args = Arguments(space, [1, 2], keywords[:], keywords_w[:], w_starstararg=w_kwds)
            l = [None, None, None, None]
            py.test.raises(ArgErr, args._match_signature, None, l,
                           Signature(["a", "b", "c1", "d"]), defaults_w=[4, 5])
            args = Arguments(space, [1, 2], keywords[:], keywords_w[:], w_starstararg=w_kwds)
            l = [None, None, None]
            args._match_signature(None, l, Signature(["a", "b"], None, "**"))
            assert l == [1, 2, {'c': 3}]
        excinfo = py.test.raises(OperationError, Arguments, space, [], ["a"],
                                 [1], w_starstararg=kwargs(["a"], [2]))
        assert excinfo.value.w_type is TypeError



class TestErrorHandling(object):
    def test_missing_args(self):
        err = ArgErrMissing(['a'], True)
        s = err.getmsg()
        assert s == "missing 1 required positional argument: 'a'"

        err = ArgErrMissing(['a', 'b'], True)
        s = err.getmsg()
        assert s == "missing 2 required positional arguments: 'a' and 'b'"

        err = ArgErrMissing(['a', 'b', 'c'], True)
        s = err.getmsg()
        assert s == "missing 3 required positional arguments: 'a', 'b', and 'c'"

        err = ArgErrMissing(['a'], False)
        s = err.getmsg()
        assert s == "missing 1 required keyword-only argument: 'a'"

    def test_too_many(self):
        sig0 = Signature([], None, None)
        err = ArgErrTooMany(sig0, 0, 1, 0)
        s = err.getmsg()
        assert s == "takes 0 positional arguments but 1 was given"

        err = ArgErrTooMany(sig0, 0, 2, 0)
        s = err.getmsg()
        assert s == "takes 0 positional arguments but 2 were given"

        sig1 = Signature(['a'], None, None)
        err = ArgErrTooMany(sig1, 0, 2, 0)
        s = err.getmsg()
        assert s == "takes 1 positional argument but 2 were given"

        sig2 = Signature(['a', 'b'], None, None)
        err = ArgErrTooMany(sig2, 0, 3, 0)
        s = err.getmsg()
        assert s == "takes 2 positional arguments but 3 were given"

        err = ArgErrTooMany(sig2, 1, 3, 0)
        s = err.getmsg()
        assert s == "takes from 1 to 2 positional arguments but 3 were given"

        err = ArgErrTooMany(sig0, 0, 1, 1)
        s = err.getmsg()
        assert s == "takes 0 positional arguments but 1 positional argument (and 1 keyword-only argument) were given"

        err = ArgErrTooMany(sig0, 0, 2, 1)
        s = err.getmsg()
        assert s == "takes 0 positional arguments but 2 positional arguments (and 1 keyword-only argument) were given"

        err = ArgErrTooMany(sig0, 0, 1, 2)
        s = err.getmsg()
        assert s == "takes 0 positional arguments but 1 positional argument (and 2 keyword-only arguments) were given"

    def test_too_many_method(self):
        sig0 = Signature([], None, None)
        err = ArgErrTooManyMethod(sig0, 0, 1, 0)
        s = err.getmsg()
        assert s == "takes 0 positional arguments but 1 was given. Did you forget 'self' in the function definition?"

        err = ArgErrTooManyMethod(sig0, 0, 2, 0)
        s = err.getmsg()
        assert s == "takes 0 positional arguments but 2 were given"

        sig1 = Signature(['self'], None, None)
        err = ArgErrTooManyMethod(sig1, 0, 2, 0)
        s = err.getmsg()
        assert s == "takes 1 positional argument but 2 were given"

        sig1 = Signature(['a'], None, None)
        err = ArgErrTooManyMethod(sig1, 0, 2, 0)
        s = err.getmsg()
        assert s == "takes 1 positional argument but 2 were given. Did you forget 'self' in the function definition?"

        sig2 = Signature(['a', 'b'], None, None)
        err = ArgErrTooManyMethod(sig2, 0, 3, 0)
        s = err.getmsg()
        assert s == "takes 2 positional arguments but 3 were given. Did you forget 'self' in the function definition?"

        err = ArgErrTooManyMethod(sig2, 1, 3, 0)
        s = err.getmsg()
        assert s == "takes from 1 to 2 positional arguments but 3 were given. Did you forget 'self' in the function definition?"

        err = ArgErrTooManyMethod(sig0, 0, 1, 1)
        s = err.getmsg()
        assert s == "takes 0 positional arguments but 1 positional argument (and 1 keyword-only argument) were given. Did you forget 'self' in the function definition?"

        err = ArgErrTooManyMethod(sig0, 0, 2, 1)
        s = err.getmsg()
        assert s == "takes 0 positional arguments but 2 positional arguments (and 1 keyword-only argument) were given"

        err = ArgErrTooManyMethod(sig0, 0, 1, 2)
        s = err.getmsg()
        assert s == "takes 0 positional arguments but 1 positional argument (and 2 keyword-only arguments) were given. Did you forget 'self' in the function definition?"

    def test_bad_type_for_star(self):
        space = self.space
        try:
            Arguments(space, [], w_stararg=space.wrap(42))
        except OperationError as e:
            msg = space.str_w(space.str(e.get_w_value(space)))
            assert msg == "argument after * must be an iterable, not int"
        else:
            assert 0, "did not raise"
        try:
            Arguments(space, [], w_starstararg=space.wrap(42))
        except OperationError as e:
            msg = space.str_w(space.str(e.get_w_value(space)))
            assert msg == "argument after ** must be a mapping, not int"
        else:
            assert 0, "did not raise"

    def test_dont_count_default_arguments(self):
        space = self.space
        msg = space.unwrap(space.appexec([], """():
            def f1(*, c): pass
            try:
                f1(4)
            except TypeError as e:
                return str(e)
        """))
        assert msg == 'f1() takes 0 positional arguments but 1 was given'
        #
        msg = space.unwrap(space.appexec([], """():
            def f1(*, c=8): pass
            try:
                f1(4)
            except TypeError as e:
                return str(e)
        """))
        assert msg == 'f1() takes 0 positional arguments but 1 was given'
        #
        msg = space.unwrap(space.appexec([], """():
            def f1(a, b, *, c): pass
            try:
                f1(4, 5, 6)
            except TypeError as e:
                return str(e)
        """))
        assert msg == 'f1() takes 2 positional arguments but 3 were given'
        #
        msg = space.unwrap(space.appexec([], """():
            def f1(*, c): pass
            try:
                f1(6, c=7)
            except TypeError as e:
                return str(e)
        """))
        assert msg == 'f1() takes 0 positional arguments but 1 positional argument (and 1 keyword-only argument) were given'
        #
        msg = space.unwrap(space.appexec([], """():
            def f1(*, c, d=8, e=9): pass
            try:
                f1(6, 2, c=7, d=8)
            except TypeError as e:
                return str(e)
        """))
        assert msg == 'f1() takes 0 positional arguments but 2 positional arguments (and 2 keyword-only arguments) were given'
        #
        msg = space.unwrap(space.appexec([], """():
            def f1(*, c, d=8, e=9, **kwds): pass
            try:
                f1(6, 2, c=7, d=8, morestuff=9)
            except TypeError as e:
                return str(e)
        """))
        assert msg == 'f1() takes 0 positional arguments but 2 positional arguments (and 2 keyword-only arguments) were given'

    def test_unknown_keywords(self):
        space = DummySpace()
        err = ArgErrUnknownKwds(space, 1, ['a', 'b'], [0], None)
        s = err.getmsg()
        assert s == "got an unexpected keyword argument 'b'"
        err = ArgErrUnknownKwds(space, 1, ['a', 'b'], [1], None)
        s = err.getmsg()
        assert s == "got an unexpected keyword argument 'a'"
        err = ArgErrUnknownKwds(space, 2, ['a', 'b', 'c'],
                                [0], None)
        s = err.getmsg()
        assert s == "got 2 unexpected keyword arguments"

    def test_unknown_unicode_keyword(self):
        class DummySpaceUnicode(DummySpace):
            class sys:
                defaultencoding = 'utf-8'
        space = DummySpaceUnicode()
        err = ArgErrUnknownKwds(space, 1, ['a', None, 'b', 'c'],
                                [0, 3, 2],
                                [unichr(0x1234), u'b', u'c'])
        s = err.getmsg()
        assert s == "got an unexpected keyword argument '%s'" % unichr(0x1234).encode('utf-8')

    def test_multiple_values(self):
        err = ArgErrMultipleValues('bla')
        s = err.getmsg()
        assert s == "got multiple values for argument 'bla'"

class AppTestArgument:
    def test_error_message(self):
        exc = raises(TypeError, (lambda a, b=2: 0), b=3)
        assert str(exc.value) == "<lambda>() missing 1 required positional argument: 'a'"
        exc = raises(TypeError, (lambda: 0), b=3)
        assert str(exc.value) == "<lambda>() got an unexpected keyword argument 'b'"
        exc = raises(TypeError, (lambda a, b: 0), 1, 2, 3, a=1)
        assert str(exc.value) == "<lambda>() got multiple values for argument 'a'"
        exc = raises(TypeError, (lambda a, b=1: 0), 1, 2, 3, a=1)
        assert str(exc.value) == "<lambda>() got multiple values for argument 'a'"
        exc = raises(TypeError, (lambda a, **kw: 0), 1, 2, 3)
        assert str(exc.value) == "<lambda>() takes 1 positional argument but 3 were given"
        exc = raises(TypeError, (lambda a, b=1, **kw: 0), 1, 2, 3)
        assert str(exc.value) == "<lambda>() takes from 1 to 2 positional arguments but 3 were given"
        exc = raises(TypeError, (lambda a, b, c=3, **kw: 0), 1)
        assert str(exc.value) == "<lambda>() missing 1 required positional argument: 'b'"
        exc = raises(TypeError, (lambda a, b, **kw: 0), 1)
        assert str(exc.value) == "<lambda>() missing 1 required positional argument: 'b'"
        exc = raises(TypeError, (lambda a, b, c=3, **kw: 0), a=1)
        assert str(exc.value) == "<lambda>() missing 1 required positional argument: 'b'"
        exc = raises(TypeError, (lambda a, b, **kw: 0), a=1)
        assert str(exc.value) == "<lambda>() missing 1 required positional argument: 'b'"
        exc = raises(TypeError, '(lambda *, a: 0)()')
        assert str(exc.value) == "<lambda>() missing 1 required keyword-only argument: 'a'"
        exc = raises(TypeError, '(lambda *, a=1, b: 0)(a=1)')
        assert str(exc.value) == "<lambda>() missing 1 required keyword-only argument: 'b'"
        exc = raises(TypeError, '(lambda *, kw: 0)(1, kw=3)')
        assert str(exc.value) == "<lambda>() takes 0 positional arguments but 1 positional argument (and 1 keyword-only argument) were given"

    @py.test.mark.skipif("config.option.runappdirect")
    def test_error_message_method(self):
        class A(object):
            def f0():
                pass
            def f1(a):
                pass
        exc = raises(TypeError, lambda : A().f0())
        assert exc.value.args[0] == "f0() takes 0 positional arguments but 1 was given. Did you forget 'self' in the function definition?"
        exc = raises(TypeError, lambda : A().f1(1))
        assert exc.value.args[0] == "f1() takes 1 positional argument but 2 were given. Did you forget 'self' in the function definition?"
        def f0():
            pass
        exc = raises(TypeError, f0, 1)
        # does not contain the warning about missing self
        assert exc.value.args[0] == "f0() takes 0 positional arguments but 1 was given"

    @py.test.mark.skipif("config.option.runappdirect")
    def test_error_message_module_function(self):
        import operator # use countOf because it's defined at applevel
        exc = raises(TypeError, lambda : operator.countOf(1, 2, 3))
        # does not contain the warning about missing self
        assert exc.value.args[0] == "countOf() takes 2 positional arguments but 3 were given"

    @py.test.mark.skipif("config.option.runappdirect")
    def test_error_message_bound_method(self):
        class A(object):
            def f0():
                pass
            def f1(a):
                pass
        m0 = A().f0
        exc = raises(TypeError, lambda : m0())
        assert exc.value.args[0] == "f0() takes 0 positional arguments but 1 was given. Did you forget 'self' in the function definition?"
        m1 = A().f1
        exc = raises(TypeError, lambda : m1(1))
        assert exc.value.args[0] == "f1() takes 1 positional argument but 2 were given. Did you forget 'self' in the function definition?"


    def test_unicode_keywords(self):
        """
        def f(**kwargs):
            assert kwargs["美"] == 42
        f(**{"美" : 42})
        #
        def f(x): pass
        e = raises(TypeError, "f(**{'ü' : 19})")
        assert e.value.args[0] == "f() got an unexpected keyword argument 'ü'"
        """

    def test_starstarargs_dict_subclass(self):
        def f(**kwargs):
            return kwargs
        class DictSubclass(dict):
            def __iter__(self):
                yield 'x'
        # CPython, as an optimization, looks directly into dict internals when
        # passing one via **kwargs.
        x =DictSubclass()
        assert f(**x) == {}
        x['a'] = 1
        assert f(**x) == {'a': 1}

    def test_starstarargs_module_dict(self):
        def f(**kwargs):
            return kwargs
        assert f(**globals()) == globals()

    def test_cpython_issue4806(self):
        def broken():
            raise TypeError("myerror")
        def g(*args):
            pass
        try:
            g(*(broken() for i in range(1)))
        except TypeError as e:
            assert str(e) == "myerror"
        else:
            assert False, "Expected TypeError"

    def test_call_iter_dont_eat_typeerror(self):
        # same as test_cpython_issue4806, not only for generators
        # (only for 3.x, on CPython 2.7 this case still eats the
        # TypeError and replaces it with "argument after * ...")
        class X:
            def __iter__(self):
                raise TypeError("myerror")
        def f():
            pass
        e = raises(TypeError, "f(*42)")
        assert str(e.value).endswith(
            "argument after * must be an iterable, not int")
        e = raises(TypeError, "f(*X())")
        assert str(e.value) == "myerror"

    def test_keyword_arg_after_keywords_dict(self):
        """
        def f(x, y):
            return (x, y)
        assert f(**{'x': 5}, y=6) == (5, 6)
        """

    def test_error_message_kwargs(self):
        def f(x, y):
            pass
        e = raises(TypeError, "f(y=2, **{3: 5}, x=6)")
        assert "keywords must be strings" in str(e.value)
        e = raises(TypeError, "f(y=2, **{'x': 5}, x=6)")
        assert "got multiple values for keyword argument 'x'" in str(e.value)

    def test_dict_subclass_with_weird_getitem(self):
        # issue 2435: bug-to-bug compatibility with cpython. for a subclass of
        # dict, just ignore the __getitem__ and behave like ext_do_call in ceval.c
        # which just uses the underlying dict
        class d(dict):
            def __getitem__(self, key):
                return key

        for key in ["foo", u"foo"]:
            q = d()
            q[key] = "bar"

            def test(**kwargs):
                return kwargs
            assert test(**q) == {"foo": "bar"}<|MERGE_RESOLUTION|>--- conflicted
+++ resolved
@@ -95,21 +95,19 @@
     def wrap(self, obj):
         return obj
     newtext = wrap
+    newunicode = wrap
 
     def str_w(self, s):
         return str(s)
-<<<<<<< HEAD
-    text_w = str_w
+
+    def text_w(self, s):
+        return self.str_w(s)
 
     def unicode_w(self, s):
         return unicode(s)
 
     def identifier_w(self, s):
         return self.unicode_w(s).encode('utf-8')
-=======
-    def text_w(self, s):
-        return self.str_w(s)
->>>>>>> c7dcea6e
 
     def len(self, x):
         return len(x)
