# -*- coding: utf-8 -*-
import py
import pytest
from pypy.interpreter.argument import (Arguments, ArgErr, ArgErrUnknownKwds,
        ArgErrMultipleValues, ArgErrMissing, ArgErrTooMany, ArgErrTooManyMethod)
from pypy.interpreter.signature import Signature
from pypy.interpreter.error import OperationError


class TestSignature(object):
    def test_helpers(self):
        sig = Signature(["a", "b", "c"], None, None)
        assert sig.num_argnames() == 3
        assert not sig.has_vararg()
        assert not sig.has_kwarg()
        assert sig.scope_length() == 3
        assert sig.getallvarnames() == ["a", "b", "c"]
        sig = Signature(["a", "b", "c"], "c", None)
        assert sig.num_argnames() == 3
        assert sig.has_vararg()
        assert not sig.has_kwarg()
        assert sig.scope_length() == 4
        assert sig.getallvarnames() == ["a", "b", "c", "c"]
        sig = Signature(["a", "b", "c"], None, "c")
        assert sig.num_argnames() == 3
        assert not sig.has_vararg()
        assert sig.has_kwarg()
        assert sig.scope_length() == 4
        assert sig.getallvarnames() == ["a", "b", "c", "c"]
        sig = Signature(["a", "b", "c"], "d", "c", ["kwonly"])
        assert sig.num_argnames() == 3
        assert sig.has_vararg()
        assert sig.has_kwarg()
        assert sig.scope_length() == 6
        assert sig.getallvarnames() == ["a", "b", "c", "d", "kwonly", "c"]

    def test_eq(self):
        sig1 = Signature(["a", "b", "c"], "d", "c")
        sig2 = Signature(["a", "b", "c"], "d", "c")
        assert sig1 == sig2


    def test_find_argname(self):
        sig = Signature(["a", "b", "c"], None, None, ["kwonly"])
        assert sig.find_argname("a") == 0
        assert sig.find_argname("b") == 1
        assert sig.find_argname("c") == 2
        assert sig.find_argname("d") == -1
        assert sig.find_argname("kwonly") == 3

class dummy_wrapped_dict(dict):
    def __nonzero__(self):
        raise NotImplementedError

class kwargsdict(dict):
    pass

class DummySpace(object):
    class sys:
        defaultencoding = 'utf-8'

    def newtuple(self, items):
        return tuple(items)

    def is_true(self, obj):
        if isinstance(obj, dummy_wrapped_dict):
            return bool(dict(obj))
        return bool(obj)

    def fixedview(self, it):
        return list(it)

    def listview(self, it):
        return list(it)

    def unpackiterable(self, it):
        return list(it)

    def view_as_kwargs(self, x):
        if len(x) == 0:
            return [], []
        return None, None

    def newdict(self, kwargs=False):
        if kwargs:
            return kwargsdict()
        return {}

    def newlist(self, l=[]):
        return l

    def setitem(self, obj, key, value):
        obj[key] = value
    setitem_str = setitem

    def getitem(self, obj, key):
        return obj[key]

    def wrap(self, obj, lgt=-1):
        return obj
    newtext = wrap

    def text_w(self, s):
        return self.utf8_w(s)

    def utf8_w(self, s):
        return s

    def len(self, x):
        return len(x)

    def int_w(self, x, allow_conversion=True):
        return x

    def eq_w(self, x, y):
        return x == y

    def isinstance(self, obj, cls):
        return isinstance(obj, cls)
    isinstance_w = isinstance

    def exception_match(self, w_type1, w_type2):
        return issubclass(w_type1, w_type2)

    def call_method(self, obj, name, *args):
        try:
            method = getattr(obj, name)
        except AttributeError:
            raise OperationError(AttributeError, name)
        return method(*args)

    def lookup_in_type(self, cls, name):
        return getattr(cls, name)

    def get_and_call_function(self, w_descr, w_obj, *args):
        return w_descr.__get__(w_obj)(*args)

    def type(self, obj):
        class Type:
            def getname(self, space):
                return type(obj).__name__
            name = type(obj).__name__
        return Type()


    w_TypeError = TypeError
    w_AttributeError = AttributeError
    w_UnicodeEncodeError = UnicodeEncodeError
    w_dict = dict
    w_str = str

class TestArgumentsNormal(object):

    def test_create(self):
        space = DummySpace()
        args_w = []
        args = Arguments(space, args_w)
        assert args.arguments_w is args_w
        assert args.keywords is None
        assert args.keywords_w is None

        assert args.firstarg() is None

        args = Arguments(space, args_w, w_stararg=["*"],
                         w_starstararg={"k": 1})
        assert args.arguments_w == ["*"]
        assert args.keywords == ["k"]
        assert args.keywords_w == [1]

        assert args.firstarg() == "*"

    def test_prepend(self):
        space = DummySpace()
        args = Arguments(space, ["0"])
        args1 = args.prepend("thingy")
        assert args1 is not args
        assert args1.arguments_w == ["thingy", "0"]
        assert args1.keywords is args.keywords
        assert args1.keywords_w is args.keywords_w

    def test_fixedunpacked(self):
        space = DummySpace()

        args = Arguments(space, [], ["k"], [1])
        py.test.raises(ValueError, args.fixedunpack, 1)

        args = Arguments(space, ["a", "b"])
        py.test.raises(ValueError, args.fixedunpack, 0)
        py.test.raises(ValueError, args.fixedunpack, 1)
        py.test.raises(ValueError, args.fixedunpack, 3)
        py.test.raises(ValueError, args.fixedunpack, 4)

        assert args.fixedunpack(2) == ['a', 'b']

    def test_match0(self):
        space = DummySpace()
        args = Arguments(space, [])
        l = []
        args._match_signature(None, l, Signature([]))
        assert len(l) == 0
        l = [None, None]
        args = Arguments(space, [])
        py.test.raises(ArgErr, args._match_signature, None, l, Signature(["a"]))
        args = Arguments(space, [])
        py.test.raises(ArgErr, args._match_signature, None, l, Signature(["a"], "*"))
        args = Arguments(space, [])
        l = [None]
        args._match_signature(None, l, Signature(["a"]), defaults_w=[1])
        assert l == [1]
        args = Arguments(space, [])
        l = [None]
        args._match_signature(None, l, Signature([], "*"))
        assert l == [()]
        args = Arguments(space, [])
        l = [None]
        args._match_signature(None, l, Signature([], None, "**"))
        assert l == [{}]
        args = Arguments(space, [])
        l = [None, None]
        py.test.raises(ArgErr, args._match_signature, 41, l, Signature([]))
        args = Arguments(space, [])
        l = [None]
        args._match_signature(1, l, Signature(["a"]))
        assert l == [1]
        args = Arguments(space, [])
        l = [None]
        args._match_signature(1, l, Signature([], "*"))
        assert l == [(1,)]

    def test_match4(self):
        space = DummySpace()
        values = [4, 5, 6, 7]
        for havefirstarg in [0, 1]:
            for i in range(len(values)-havefirstarg):
                arglist = values[havefirstarg:i+havefirstarg]
                starargs = tuple(values[i+havefirstarg:])
                if havefirstarg:
                    firstarg = values[0]
                else:
                    firstarg = None
                args = Arguments(space, arglist, w_stararg=starargs)
                l = [None, None, None, None]
                args._match_signature(firstarg, l, Signature(["a", "b", "c", "d"]))
                assert l == [4, 5, 6, 7]
                args = Arguments(space, arglist, w_stararg=starargs)
                l = [None, None, None, None, None, None]
                py.test.raises(ArgErr, args._match_signature, firstarg, l, Signature(["a"]))
                args = Arguments(space, arglist, w_stararg=starargs)
                l = [None, None, None, None, None, None]
                py.test.raises(ArgErr, args._match_signature, firstarg, l, Signature(["a", "b", "c", "d", "e"]))
                args = Arguments(space, arglist, w_stararg=starargs)
                l = [None, None, None, None, None, None]
                py.test.raises(ArgErr, args._match_signature, firstarg, l, Signature(["a", "b", "c", "d", "e"], "*"))
                l = [None, None, None, None, None]
                args = Arguments(space, arglist, w_stararg=starargs)
                args._match_signature(firstarg, l, Signature(["a", "b", "c", "d", "e"]), defaults_w=[1])
                assert l == [4, 5, 6, 7, 1]
                for j in range(len(values)):
                    l = [None] * (j + 1)
                    args = Arguments(space, arglist, w_stararg=starargs)
                    args._match_signature(firstarg, l, Signature(["a", "b", "c", "d", "e"][:j], "*"))
                    assert l == values[:j] + [tuple(values[j:])]
                l = [None, None, None, None, None]
                args = Arguments(space, arglist, w_stararg=starargs)
                args._match_signature(firstarg, l, Signature(["a", "b", "c", "d"], None, "**"))
                assert l == [4, 5, 6, 7, {}]

    def test_match_kwds(self):
        space = DummySpace()
        for i in range(3):
            kwds = [("c", 3)]
            kwds_w = dict(kwds[:i])
            keywords = kwds_w.keys()
            keywords_w = kwds_w.values()
            w_kwds = dummy_wrapped_dict(kwds[i:])
            if i == 2:
                w_kwds = None
            assert len(keywords) == len(keywords_w)
            args = Arguments(space, [1, 2], keywords[:], keywords_w[:], w_starstararg=w_kwds)
            l = [None, None, None]
            args._match_signature(None, l, Signature(["a", "b", "c"]), defaults_w=[4])
            assert l == [1, 2, 3]
            args = Arguments(space, [1, 2], keywords[:], keywords_w[:], w_starstararg=w_kwds)
            l = [None, None, None, None]
            args._match_signature(None, l, Signature(["a", "b", "b1", "c"]), defaults_w=[4, 5])
            assert l == [1, 2, 4, 3]
            args = Arguments(space, [1, 2], keywords[:], keywords_w[:], w_starstararg=w_kwds)
            l = [None, None, None, None]
            args._match_signature(None, l, Signature(["a", "b", "c", "d"]), defaults_w=[4, 5])
            assert l == [1, 2, 3, 5]
            args = Arguments(space, [1, 2], keywords[:], keywords_w[:], w_starstararg=w_kwds)
            l = [None, None, None, None]
            py.test.raises(ArgErr, args._match_signature, None, l,
                           Signature(["c", "b", "a", "d"]), defaults_w=[4, 5])
            args = Arguments(space, [1, 2], keywords[:], keywords_w[:], w_starstararg=w_kwds)
            l = [None, None, None, None]
            py.test.raises(ArgErr, args._match_signature, None, l,
                           Signature(["a", "b", "c1", "d"]), defaults_w=[4, 5])
            args = Arguments(space, [1, 2], keywords[:], keywords_w[:], w_starstararg=w_kwds)
            l = [None, None, None]
            args._match_signature(None, l, Signature(["a", "b"], None, "**"))
            assert l == [1, 2, {'c': 3}]

    def test_match_kwds2(self):
        space = DummySpace()
        kwds = [("c", 3), ('d', 4)]
        for i in range(4):
            kwds_w = dict(kwds[:i])
            keywords = kwds_w.keys()
            keywords_w = kwds_w.values()
            w_kwds = dummy_wrapped_dict(kwds[i:])
            if i == 3:
                w_kwds = None
            args = Arguments(space, [1, 2], keywords, keywords_w, w_starstararg=w_kwds)
            l = [None, None, None, None]
            args._match_signature(None, l, Signature(["a", "b", "c"], None, "**"))
            assert l == [1, 2, 3, {'d': 4}]

    def test_match_kwds_creates_kwdict(self):
        space = DummySpace()
        kwds = [("c", 3), ('d', 4)]
        for i in range(4):
            kwds_w = dict(kwds[:i])
            keywords = kwds_w.keys()
            keywords_w = kwds_w.values()
            w_kwds = dummy_wrapped_dict(kwds[i:])
            if i == 3:
                w_kwds = None
            args = Arguments(space, [1, 2], keywords, keywords_w, w_starstararg=w_kwds)
            l = [None, None, None, None]
            args._match_signature(None, l, Signature(["a", "b", "c"], None, "**"))
            assert l == [1, 2, 3, {'d': 4}]
            assert isinstance(l[-1], kwargsdict)

    def test_duplicate_kwds(self):
        space = DummySpace()
        with pytest.raises(OperationError) as excinfo:
            Arguments(space, [], ["a"], [1], w_starstararg={"a": 2}, fnname_parens="foo()")
        assert excinfo.value.w_type is TypeError
        assert excinfo.value.get_w_value(space) == "foo() got multiple values for keyword argument 'a'"

    def test_starstararg_wrong_type(self):
        space = DummySpace()
        with pytest.raises(OperationError) as excinfo:
            Arguments(space, [], ["a"], [1], w_starstararg="hello", fnname_parens="bar()")
        assert excinfo.value.w_type is TypeError
        assert excinfo.value.get_w_value(space) == "bar() argument after ** must be a mapping, not str"

    def test_unwrap_error(self):
        space = DummySpace()
        valuedummy = object()
        def utf8_w(w):
            if w is None:
                raise OperationError(TypeError, None)
            if w is valuedummy:
                raise OperationError(ValueError, None)
            return bytes(w, 'utf-8')
        space.utf8_w = utf8_w
        space.text_w = utf8_w
        with py.test.raises(OperationError) as excinfo:
            Arguments(space, [], ["a"], [1], w_starstararg={None: 1}, fnname_parens="f1()")
        assert excinfo.value.w_type is TypeError
        assert excinfo.value._w_value is None
        with py.test.raises(OperationError) as excinfo:
            Arguments(space, [], ["a"], [1], w_starstararg={valuedummy: 1}, fnname_parens="f2()")
        assert excinfo.value.w_type is ValueError
        assert excinfo.value._w_value is None


    def test_blindargs(self):
        space = DummySpace()
        kwds = [("a", 3), ('b', 4)]
        for i in range(4):
            kwds_w = dict(kwds[:i])
            keywords = kwds_w.keys()
            keywords_w = kwds_w.values()
            w_kwds = dict(kwds[i:])
            if i == 3:
                w_kwds = None
            args = Arguments(space, [1, 2], keywords[:], keywords_w[:],
                             w_starstararg=w_kwds)
            l = [None, None, None]
            args._match_signature(None, l, Signature(["a", "b"], None, "**"), blindargs=2)
            assert l == [1, 2, {'a':3, 'b': 4}]
            args = Arguments(space, [1, 2], keywords[:], keywords_w[:],
                             w_starstararg=w_kwds)
            l = [None, None, None]
            py.test.raises(ArgErrUnknownKwds, args._match_signature, None, l,
                           Signature(["a", "b"]), blindargs=2)

    def test_args_parsing(self):
        space = DummySpace()
        args = Arguments(space, [])

        calls = []

        def _match_signature(w_firstarg, scope_w, signature,
                             defaults_w=None, w_kw_defs=None, blindargs=0):
            defaults_w = [] if defaults_w is None else defaults_w
            calls.append((w_firstarg, scope_w, signature.argnames, signature.has_vararg(),
                          signature.has_kwarg(), defaults_w, w_kw_defs, blindargs))
        args._match_signature = _match_signature

        scope_w = args.parse_obj(None, "foo", Signature(["a", "b"], None, None))
        assert len(calls) == 1
        assert calls[0] == (None, [None, None], ["a", "b"], False, False,
                            [], None, 0)
        assert calls[0][1] is scope_w
        calls = []

        scope_w = args.parse_obj(None, "foo", Signature(["a", "b"], "args", None),
                                 blindargs=1)
        assert len(calls) == 1
        assert calls[0] == (None, [None, None, None], ["a", "b"], True, False,
                            [], None, 1)
        calls = []

        scope_w = args.parse_obj(None, "foo", Signature(["a", "b"], "args", "kw"),
                             defaults_w=['x', 'y'])
        assert len(calls) == 1
        assert calls[0] == (None, [None, None, None, None], ["a", "b"],
                            True, True,
                            ["x", "y"], None, 0)
        calls = []

        scope_w = args.parse_obj("obj", "foo", Signature(["a", "b"], "args", "kw"),
                             defaults_w=['x', 'y'], blindargs=1)
        assert len(calls) == 1
        assert calls[0] == ("obj", [None, None, None, None], ["a", "b"],
                            True, True,
                            ["x", "y"], None, 1)

        class FakeArgErr(ArgErr):

            def getmsg(self):
                return "msg"

        def _match_signature(*args):
            raise FakeArgErr()
        args._match_signature = _match_signature

        with pytest.raises(OperationError) as excinfo:
            args.parse_obj("obj", "foo",
                           Signature(["a", "b"], None, None))
        assert excinfo.value.w_type is TypeError
        assert excinfo.value.get_w_value(space) == "foo() msg"


    def test_args_parsing_into_scope(self):
        space = DummySpace()
        args = Arguments(space, [])

        calls = []

        def _match_signature(w_firstarg, scope_w, signature,
                             defaults_w=None, w_kw_defs=None, blindargs=0):
            defaults_w = [] if defaults_w is None else defaults_w
            calls.append((w_firstarg, scope_w, signature.argnames, signature.has_vararg(),
                          signature.has_kwarg(), defaults_w, w_kw_defs, blindargs))
        args._match_signature = _match_signature

        scope_w = [None, None]
        args.parse_into_scope(None, scope_w, "foo", Signature(["a", "b"], None, None))
        assert len(calls) == 1
        assert calls[0] == (None, scope_w, ["a", "b"], False, False,
                            [], None, 0)
        assert calls[0][1] is scope_w
        calls = []

        scope_w = [None, None, None, None]
        args.parse_into_scope(None, scope_w, "foo", Signature(["a", "b"], "args", "kw"),
                              defaults_w=['x', 'y'])
        assert len(calls) == 1
        assert calls[0] == (None, scope_w, ["a", "b"],
                            True, True,
                            ["x", "y"], None, 0)
        calls = []

        scope_w = [None, None, None, None]
        args.parse_into_scope("obj", scope_w, "foo", Signature(["a", "b"],
                                                      "args", "kw"),
                              defaults_w=['x', 'y'])
        assert len(calls) == 1
        assert calls[0] == ("obj", scope_w, ["a", "b"],
                            True, True,
                            ["x", "y"], None, 0)

        class FakeArgErr(ArgErr):

            def getmsg(self):
                return "msg"

        def _match_signature(*args):
            raise FakeArgErr()
        args._match_signature = _match_signature


        with pytest.raises(OperationError) as excinfo:
            args.parse_into_scope("obj", [None, None], "foo",
                                  Signature(["a", "b"], None, None))
        assert excinfo.value.w_type is TypeError
        assert excinfo.value.get_w_value(space) == "foo() msg"

    def test_topacked_frompacked(self):
        space = DummySpace()
        args = Arguments(space, [1], ['a', 'b'], [2, 3])
        w_args, w_kwds = args.topacked()
        assert w_args == (1,)
        assert w_kwds == {'a': 2, 'b': 3}
        args1 = Arguments.frompacked(space, w_args, w_kwds)
        assert args.arguments_w == [1]
        assert set(args.keywords) == set(['a', 'b'])
        assert args.keywords_w[args.keywords.index('a')] == 2
        assert args.keywords_w[args.keywords.index('b')] == 3

        args = Arguments(space, [1])
        w_args, w_kwds = args.topacked()
        assert w_args == (1, )
        assert not w_kwds

    def test_argument_unicode(self):
        space = DummySpace()
        w_starstar = space.wrap({u'abc': 5})
        args = Arguments(space, [], w_starstararg=w_starstar)
        l = [None]
        args._match_signature(None, l, Signature(['abc']))
        assert len(l) == 1
        assert l[0] == space.wrap(5)

    def test_starstarargs_special(self):
        class kwargs(object):
            def __init__(self, k, v):
                self.k = k
                self.v = v
        class MyDummySpace(DummySpace):
            def view_as_kwargs(self, kw):
                if isinstance(kw, kwargs):
                    return kw.k, kw.v
                return None, None
        space = MyDummySpace()
        for i in range(3):
            kwds = [("c", 3)]
            kwds_w = dict(kwds[:i])
            keywords = kwds_w.keys()
            keywords_w = kwds_w.values()
            rest = dict(kwds[i:])
            w_kwds = kwargs(rest.keys(), rest.values())
            if i == 2:
                w_kwds = None
            assert len(keywords) == len(keywords_w)
            args = Arguments(space, [1, 2], keywords[:], keywords_w[:], w_starstararg=w_kwds)
            l = [None, None, None]
            args._match_signature(None, l, Signature(["a", "b", "c"]), defaults_w=[4])
            assert l == [1, 2, 3]
            args = Arguments(space, [1, 2], keywords[:], keywords_w[:], w_starstararg=w_kwds)
            l = [None, None, None, None]
            args._match_signature(None, l, Signature(["a", "b", "b1", "c"]), defaults_w=[4, 5])
            assert l == [1, 2, 4, 3]
            args = Arguments(space, [1, 2], keywords[:], keywords_w[:], w_starstararg=w_kwds)
            l = [None, None, None, None]
            args._match_signature(None, l, Signature(["a", "b", "c", "d"]), defaults_w=[4, 5])
            assert l == [1, 2, 3, 5]
            args = Arguments(space, [1, 2], keywords[:], keywords_w[:], w_starstararg=w_kwds)
            l = [None, None, None, None]
            py.test.raises(ArgErr, args._match_signature, None, l,
                           Signature(["c", "b", "a", "d"]), defaults_w=[4, 5])
            args = Arguments(space, [1, 2], keywords[:], keywords_w[:], w_starstararg=w_kwds)
            l = [None, None, None, None]
            py.test.raises(ArgErr, args._match_signature, None, l,
                           Signature(["a", "b", "c1", "d"]), defaults_w=[4, 5])
            args = Arguments(space, [1, 2], keywords[:], keywords_w[:], w_starstararg=w_kwds)
            l = [None, None, None]
            args._match_signature(None, l, Signature(["a", "b"], None, "**"))
            assert l == [1, 2, {'c': 3}]
        with pytest.raises(OperationError) as excinfo:
            Arguments(space, [], ["a"],
                      [1], w_starstararg=kwargs(["a"], [2]))
        assert excinfo.value.w_type is TypeError
        assert excinfo.value.get_w_value(space) == "got multiple values for keyword argument 'a'"

        with pytest.raises(OperationError) as excinfo:
            Arguments(space, [], ["a"],
                      [1], w_starstararg=kwargs(["a"], [2]), fnname_parens="foo()")
        assert excinfo.value.w_type is TypeError
        assert excinfo.value.get_w_value(space) == "foo() got multiple values for keyword argument 'a'"



class TestErrorHandling(object):
    def test_missing_args(self):
        err = ArgErrMissing(['a'], True)
        s = err.getmsg()
        assert s == "missing 1 required positional argument: 'a'"

        err = ArgErrMissing(['a', 'b'], True)
        s = err.getmsg()
        assert s == "missing 2 required positional arguments: 'a' and 'b'"

        err = ArgErrMissing(['a', 'b', 'c'], True)
        s = err.getmsg()
        assert s == "missing 3 required positional arguments: 'a', 'b', and 'c'"

        err = ArgErrMissing(['a'], False)
        s = err.getmsg()
        assert s == "missing 1 required keyword-only argument: 'a'"

    def test_too_many(self):
        sig0 = Signature([], None, None)
        err = ArgErrTooMany(sig0, 0, 1, 0)
        s = err.getmsg()
        assert s == "takes 0 positional arguments but 1 was given"

        err = ArgErrTooMany(sig0, 0, 2, 0)
        s = err.getmsg()
        assert s == "takes 0 positional arguments but 2 were given"

        sig1 = Signature(['a'], None, None)
        err = ArgErrTooMany(sig1, 0, 2, 0)
        s = err.getmsg()
        assert s == "takes 1 positional argument but 2 were given"

        sig2 = Signature(['a', 'b'], None, None)
        err = ArgErrTooMany(sig2, 0, 3, 0)
        s = err.getmsg()
        assert s == "takes 2 positional arguments but 3 were given"

        err = ArgErrTooMany(sig2, 1, 3, 0)
        s = err.getmsg()
        assert s == "takes from 1 to 2 positional arguments but 3 were given"

        err = ArgErrTooMany(sig0, 0, 1, 1)
        s = err.getmsg()
        assert s == "takes 0 positional arguments but 1 positional argument (and 1 keyword-only argument) were given"

        err = ArgErrTooMany(sig0, 0, 2, 1)
        s = err.getmsg()
        assert s == "takes 0 positional arguments but 2 positional arguments (and 1 keyword-only argument) were given"

        err = ArgErrTooMany(sig0, 0, 1, 2)
        s = err.getmsg()
        assert s == "takes 0 positional arguments but 1 positional argument (and 2 keyword-only arguments) were given"

    def test_too_many_method(self):
        sig0 = Signature([], None, None)
        err = ArgErrTooManyMethod(sig0, 0, 1, 0)
        s = err.getmsg()
        assert s == "takes 0 positional arguments but 1 was given. Did you forget 'self' in the function definition?"

        err = ArgErrTooManyMethod(sig0, 0, 2, 0)
        s = err.getmsg()
        assert s == "takes 0 positional arguments but 2 were given"

        sig1 = Signature(['self'], None, None)
        err = ArgErrTooManyMethod(sig1, 0, 2, 0)
        s = err.getmsg()
        assert s == "takes 1 positional argument but 2 were given"

        sig1 = Signature(['a'], None, None)
        err = ArgErrTooManyMethod(sig1, 0, 2, 0)
        s = err.getmsg()
        assert s == "takes 1 positional argument but 2 were given. Did you forget 'self' in the function definition?"

        sig2 = Signature(['a', 'b'], None, None)
        err = ArgErrTooManyMethod(sig2, 0, 3, 0)
        s = err.getmsg()
        assert s == "takes 2 positional arguments but 3 were given. Did you forget 'self' in the function definition?"

        err = ArgErrTooManyMethod(sig2, 1, 3, 0)
        s = err.getmsg()
        assert s == "takes from 1 to 2 positional arguments but 3 were given. Did you forget 'self' in the function definition?"

        err = ArgErrTooManyMethod(sig0, 0, 1, 1)
        s = err.getmsg()
        assert s == "takes 0 positional arguments but 1 positional argument (and 1 keyword-only argument) were given. Did you forget 'self' in the function definition?"

        err = ArgErrTooManyMethod(sig0, 0, 2, 1)
        s = err.getmsg()
        assert s == "takes 0 positional arguments but 2 positional arguments (and 1 keyword-only argument) were given"

        err = ArgErrTooManyMethod(sig0, 0, 1, 2)
        s = err.getmsg()
        assert s == "takes 0 positional arguments but 1 positional argument (and 2 keyword-only arguments) were given. Did you forget 'self' in the function definition?"

    def test_bad_type_for_star(self):
        space = self.space
        with pytest.raises(OperationError) as excinfo:
            Arguments(space, [], w_stararg=space.wrap(42), fnname_parens="f1()")
        msg = space.text_w(excinfo.value.get_w_value(space))
        assert msg == "f1() argument after * must be an iterable, not int"
        with pytest.raises(OperationError) as excinfo:
            Arguments(space, [], w_starstararg=space.wrap(42), fnname_parens="f2()")
        msg = space.text_w(excinfo.value.get_w_value(space))
        assert msg == "f2() argument after ** must be a mapping, not int"

    def test_dont_count_default_arguments(self):
        space = self.space
        msg = space.unwrap(space.appexec([], """():
            def f1(*, c): pass
            try:
                f1(4)
            except TypeError as e:
                return str(e)
        """))
        assert msg == 'f1() takes 0 positional arguments but 1 was given'
        #
        msg = space.unwrap(space.appexec([], """():
            def f1(*, c=8): pass
            try:
                f1(4)
            except TypeError as e:
                return str(e)
        """))
        assert msg == 'f1() takes 0 positional arguments but 1 was given'
        #
        msg = space.unwrap(space.appexec([], """():
            def f1(a, b, *, c): pass
            try:
                f1(4, 5, 6)
            except TypeError as e:
                return str(e)
        """))
        assert msg == 'f1() takes 2 positional arguments but 3 were given'
        #
        msg = space.unwrap(space.appexec([], """():
            def f1(*, c): pass
            try:
                f1(6, c=7)
            except TypeError as e:
                return str(e)
        """))
        assert msg == 'f1() takes 0 positional arguments but 1 positional argument (and 1 keyword-only argument) were given'
        #
        msg = space.unwrap(space.appexec([], """():
            def f1(*, c, d=8, e=9): pass
            try:
                f1(6, 2, c=7, d=8)
            except TypeError as e:
                return str(e)
        """))
        assert msg == 'f1() takes 0 positional arguments but 2 positional arguments (and 2 keyword-only arguments) were given'
        #
        msg = space.unwrap(space.appexec([], """():
            def f1(*, c, d=8, e=9, **kwds): pass
            try:
                f1(6, 2, c=7, d=8, morestuff=9)
            except TypeError as e:
                return str(e)
        """))
        assert msg == 'f1() takes 0 positional arguments but 2 positional arguments (and 2 keyword-only arguments) were given'

    def test_unknown_keywords(self):
        space = DummySpace()
        err = ArgErrUnknownKwds(space, 1, ['a', 'b'], [0], None)
        s = err.getmsg()
        assert s == "got an unexpected keyword argument 'b'"
        err = ArgErrUnknownKwds(space, 1, ['a', 'b'], [1], None)
        s = err.getmsg()
        assert s == "got an unexpected keyword argument 'a'"
        err = ArgErrUnknownKwds(space, 2, ['a', 'b', 'c'],
                                [0], None)
        s = err.getmsg()
        assert s == "got 2 unexpected keyword arguments"

    def test_unknown_unicode_keyword(self):
        class DummySpaceUnicode(DummySpace):
            class sys:
                defaultencoding = 'utf-8'
        space = DummySpaceUnicode()
        err = ArgErrUnknownKwds(space, 1, ['a', None, 'b', 'c'],
                                [0, 3, 2],
                                [unichr(0x1234), u'b', u'c'])
        s = err.getmsg()
        assert s == "got an unexpected keyword argument '%s'" % unichr(0x1234).encode('utf-8')

    def test_multiple_values(self):
        err = ArgErrMultipleValues('bla')
        s = err.getmsg()
        assert s == "got multiple values for argument 'bla'"

class AppTestArgument:
    def test_error_message(self):
        exc = raises(TypeError, (lambda a, b=2: 0), b=3)
        assert str(exc.value) == "<lambda>() missing 1 required positional argument: 'a'"
        exc = raises(TypeError, (lambda: 0), b=3)
        assert str(exc.value) == "<lambda>() got an unexpected keyword argument 'b'"
        exc = raises(TypeError, (lambda a, b: 0), 1, 2, 3, a=1)
        assert str(exc.value) == "<lambda>() got multiple values for argument 'a'"
        exc = raises(TypeError, (lambda a, b=1: 0), 1, 2, 3, a=1)
        assert str(exc.value) == "<lambda>() got multiple values for argument 'a'"
        exc = raises(TypeError, (lambda a, **kw: 0), 1, 2, 3)
        assert str(exc.value) == "<lambda>() takes 1 positional argument but 3 were given"
        exc = raises(TypeError, (lambda a, b=1, **kw: 0), 1, 2, 3)
        assert str(exc.value) == "<lambda>() takes from 1 to 2 positional arguments but 3 were given"
        exc = raises(TypeError, (lambda a, b, c=3, **kw: 0), 1)
        assert str(exc.value) == "<lambda>() missing 1 required positional argument: 'b'"
        exc = raises(TypeError, (lambda a, b, **kw: 0), 1)
        assert str(exc.value) == "<lambda>() missing 1 required positional argument: 'b'"
        exc = raises(TypeError, (lambda a, b, c=3, **kw: 0), a=1)
        assert str(exc.value) == "<lambda>() missing 1 required positional argument: 'b'"
        exc = raises(TypeError, (lambda a, b, **kw: 0), a=1)
        assert str(exc.value) == "<lambda>() missing 1 required positional argument: 'b'"
        exc = raises(TypeError, '(lambda *, a: 0)()')
        assert str(exc.value) == "<lambda>() missing 1 required keyword-only argument: 'a'"
        exc = raises(TypeError, '(lambda *, a=1, b: 0)(a=1)')
        assert str(exc.value) == "<lambda>() missing 1 required keyword-only argument: 'b'"
        exc = raises(TypeError, '(lambda *, kw: 0)(1, kw=3)')
        assert str(exc.value) == "<lambda>() takes 0 positional arguments but 1 positional argument (and 1 keyword-only argument) were given"

    @pytest.mark.pypy_only
    def test_error_message_method(self):
        class A(object):
            def f0():
                pass
            def f1(a):
                pass
        exc = raises(TypeError, lambda : A().f0())
        assert exc.value.args[0] == "f0() takes 0 positional arguments but 1 was given. Did you forget 'self' in the function definition?"
        exc = raises(TypeError, lambda : A().f1(1))
        assert exc.value.args[0] == "f1() takes 1 positional argument but 2 were given. Did you forget 'self' in the function definition?"
        def f0():
            pass
        exc = raises(TypeError, f0, 1)
        # does not contain the warning about missing self
        assert exc.value.args[0] == "f0() takes 0 positional arguments but 1 was given"

    def test_error_message_module_function(self):
<<<<<<< HEAD
        import operator # use countOf because it's defined at applevel
        exc = raises(TypeError, lambda : operator.countOf(1, 2, 3))
        # does not contain the warning about missing self
        assert exc.value.args[0] == "countOf() takes 2 positional arguments but 3 were given"
=======
        import operator # use repeat because it's defined at applevel
        exc = raises(TypeError, lambda : operator.repeat(1, 2, 3))
        # does not contain the warning
        # 'Did you forget 'self' in the function definition?'
        assert 'self' not in str(exc.value)
>>>>>>> f6fc9bca

    @pytest.mark.pypy_only
    def test_error_message_bound_method(self):
        class A(object):
            def f0():
                pass
            def f1(a):
                pass
        m0 = A().f0
        exc = raises(TypeError, lambda : m0())
        assert exc.value.args[0] == "f0() takes 0 positional arguments but 1 was given. Did you forget 'self' in the function definition?"
        m1 = A().f1
        exc = raises(TypeError, lambda : m1(1))
        assert exc.value.args[0] == "f1() takes 1 positional argument but 2 were given. Did you forget 'self' in the function definition?"


    def test_unicode_keywords(self):
        def f(**kwargs):
            assert kwargs["美"] == 42
        f(**{"美" : 42})
        #
        def f(x): pass
        e = raises(TypeError, "f(**{'ü' : 19})")
        assert e.value.args[0] == "f() got an unexpected keyword argument 'ü'"

    def test_starstarargs_dict_subclass(self):
        def f(**kwargs):
            return kwargs
        class DictSubclass(dict):
            def __iter__(self):
                yield 'x'
        # CPython, as an optimization, looks directly into dict internals when
        # passing one via **kwargs.
        x =DictSubclass()
        assert f(**x) == {}
        x['a'] = 1
        assert f(**x) == {'a': 1}

    def test_starstarargs_module_dict(self):
        def f(**kwargs):
            return kwargs
        assert f(**globals()) == globals()

    def test_cpython_issue4806(self):
        def broken():
            raise TypeError("myerror")
        def g(*args):
            pass
        try:
            g(*(broken() for i in range(1)))
        except TypeError as e:
            assert str(e) == "myerror"
        else:
            assert False, "Expected TypeError"

    def test_call_iter_dont_eat_typeerror(self):
        # same as test_cpython_issue4806, not only for generators
        # (only for 3.x, on CPython 2.7 this case still eats the
        # TypeError and replaces it with "argument after * ...")
        class X:
            def __iter__(self):
                raise TypeError("myerror")
        def f():
            pass
        e = raises(TypeError, "f(*42)")
        assert str(e.value).endswith(
            "f() argument after * must be an iterable, not int")
        e = raises(TypeError, "f(*X())")
        assert str(e.value) == "myerror"

    def test_keyword_arg_after_keywords_dict(self):
        """
        def f(x, y):
            return (x, y)
        assert f(**{'x': 5}, y=6) == (5, 6)
        """

    def test_error_message_kwargs(self):
        def f(x, y):
            pass
        e = raises(TypeError, "f(y=2, **{3: 5}, x=6)")
        assert "f() keywords must be strings" in str(e.value)
        e = raises(TypeError, "f(y=2, **{'x': 5}, x=6)")
        # CPython figures out the name here, by peeking around in the stack in
        # BUILD_MAP_UNPACK_WITH_CALL. we don't, too messy
        assert "got multiple values for keyword argument 'x'" in str(e.value)

    def test_dict_subclass_with_weird_getitem(self):
        # issue 2435: bug-to-bug compatibility with cpython. for a subclass of
        # dict, just ignore the __getitem__ and behave like ext_do_call in ceval.c
        # which just uses the underlying dict
        class d(dict):
            def __getitem__(self, key):
                return key

        for key in ["foo", u"foo"]:
            q = d()
            q[key] = "bar"

            def test(**kwargs):
                return kwargs
            assert test(**q) == {"foo": "bar"}

    def test_issue2996_1(self): """
        class Class:
            def method(*args, a_parameter=None, **kwargs):
                pass
        Class().method(**{'a_parameter': 4})
        """

    def test_issue2996_2(self): """
        class Foo:
            def methhh(*args, offset=42):
                return args, offset
        foo = Foo()
        assert foo.methhh(**{}) == ((foo,), 42)
        """<|MERGE_RESOLUTION|>--- conflicted
+++ resolved
@@ -824,18 +824,11 @@
         assert exc.value.args[0] == "f0() takes 0 positional arguments but 1 was given"
 
     def test_error_message_module_function(self):
-<<<<<<< HEAD
         import operator # use countOf because it's defined at applevel
         exc = raises(TypeError, lambda : operator.countOf(1, 2, 3))
-        # does not contain the warning about missing self
-        assert exc.value.args[0] == "countOf() takes 2 positional arguments but 3 were given"
-=======
-        import operator # use repeat because it's defined at applevel
-        exc = raises(TypeError, lambda : operator.repeat(1, 2, 3))
         # does not contain the warning
         # 'Did you forget 'self' in the function definition?'
         assert 'self' not in str(exc.value)
->>>>>>> f6fc9bca
 
     @pytest.mark.pypy_only
     def test_error_message_bound_method(self):
