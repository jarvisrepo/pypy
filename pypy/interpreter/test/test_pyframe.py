--- conflicted
+++ resolved
@@ -533,7 +533,6 @@
         sys.settrace(None)
         assert res == 10
 
-<<<<<<< HEAD
     def test_preserve_exc_state_in_generators(self):
         import sys
         def yield_raise():
@@ -546,7 +545,7 @@
         it = yield_raise()
         assert next(it) is KeyError
         assert next(it) is KeyError
-=======
+
     def test_throw_trace_bug(self):
         import sys
         def f():
@@ -563,5 +562,4 @@
         except ValueError:
             pass
         sys.settrace(None)
-        assert seen == ['call', 'exception', 'return']
->>>>>>> 1509e3fd
+        assert seen == ['call', 'exception', 'return']