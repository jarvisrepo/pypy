--- conflicted
+++ resolved
@@ -567,7 +567,70 @@
         sys.settrace(None)
         assert res == 10
 
-<<<<<<< HEAD
+    def test_throw_trace_bug(self):
+        import sys
+        def f():
+            yield 5
+        gen = f()
+        assert next(gen) == 5
+        seen = []
+        def trace_func(frame, event, *args):
+            seen.append(event)
+            return trace_func
+        sys.settrace(trace_func)
+        try:
+            gen.throw(ValueError)
+        except ValueError:
+            pass
+        sys.settrace(None)
+        assert seen == ['call', 'exception', 'return']
+
+    def test_generator_trace_stopiteration(self):
+        import sys
+        def f():
+            yield 5
+        gen = f()
+        assert next(gen) == 5
+        seen = []
+        def trace_func(frame, event, *args):
+            print('TRACE:', frame, event, args)
+            seen.append(event)
+            return trace_func
+        def g():
+            for x in gen:
+                never_entered
+        sys.settrace(trace_func)
+        g()
+        sys.settrace(None)
+        print 'seen:', seen
+        # on Python 3 we get an extra 'exception' when 'for' catches
+        # StopIteration
+        assert seen == ['call', 'line', 'call', 'return', 'return']
+
+    def test_local_trace_function_returning_None_ignored(self):
+        # behave the same as CPython does, and in contradiction with
+        # the documentation.
+        def tracer(f, event, arg):
+            assert event == 'call'
+            return local_tracer
+
+        seen = []
+        def local_tracer(f, event, arg):
+            seen.append(event)
+            return None     # but 'local_tracer' will be called again
+
+        def function():
+            a = 1
+            a = 2
+            a = 3
+
+        import sys
+        sys.settrace(tracer)
+        function()
+        sys.settrace(None)
+        assert seen == ["line", "line", "line", "return"]
+
+
 class TestLocalTypeProfiling(object):
     def test_argument_is_constant_type(self):
         from pypy.objspace.std.intobject import W_IntObject
@@ -592,68 +655,4 @@
         space.call_function(w_f, space.wrap(1.1))
         v4 = w_f.code._known_types_version
         assert v4 is not v3
-        assert w_f.code._known_types == [W_Root] * 2
-=======
-    def test_throw_trace_bug(self):
-        import sys
-        def f():
-            yield 5
-        gen = f()
-        assert next(gen) == 5
-        seen = []
-        def trace_func(frame, event, *args):
-            seen.append(event)
-            return trace_func
-        sys.settrace(trace_func)
-        try:
-            gen.throw(ValueError)
-        except ValueError:
-            pass
-        sys.settrace(None)
-        assert seen == ['call', 'exception', 'return']
-
-    def test_generator_trace_stopiteration(self):
-        import sys
-        def f():
-            yield 5
-        gen = f()
-        assert next(gen) == 5
-        seen = []
-        def trace_func(frame, event, *args):
-            print('TRACE:', frame, event, args)
-            seen.append(event)
-            return trace_func
-        def g():
-            for x in gen:
-                never_entered
-        sys.settrace(trace_func)
-        g()
-        sys.settrace(None)
-        print 'seen:', seen
-        # on Python 3 we get an extra 'exception' when 'for' catches
-        # StopIteration
-        assert seen == ['call', 'line', 'call', 'return', 'return']
-
-    def test_local_trace_function_returning_None_ignored(self):
-        # behave the same as CPython does, and in contradiction with
-        # the documentation.
-        def tracer(f, event, arg):
-            assert event == 'call'
-            return local_tracer
-
-        seen = []
-        def local_tracer(f, event, arg):
-            seen.append(event)
-            return None     # but 'local_tracer' will be called again
-
-        def function():
-            a = 1
-            a = 2
-            a = 3
-
-        import sys
-        sys.settrace(tracer)
-        function()
-        sys.settrace(None)
-        assert seen == ["line", "line", "line", "return"]
->>>>>>> c52f43cb
+        assert w_f.code._known_types == [W_Root] * 2