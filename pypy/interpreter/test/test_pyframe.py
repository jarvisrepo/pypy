--- conflicted
+++ resolved
@@ -21,162 +21,6 @@
             cls.w_check_no_w_locals = space.wrap(interp2app(check_no_w_locals))
 
     # test for the presence of the attributes, not functionality
-
-<<<<<<< HEAD
-=======
-    def test_f_locals(self):
-        import sys
-        f = sys._getframe()
-        assert f.f_locals is locals()
-
-    def test_f_globals(self):
-        import sys
-        f = sys._getframe()
-        assert f.f_globals is globals()
-        raises(AttributeError, "f.f_globals = globals()")
-
-    def test_f_builtins(self):
-        import sys, builtins
-        f = sys._getframe()
-        assert f.f_builtins is builtins.__dict__
-
-    def test_f_code(self):
-        def g():
-            import sys
-            f = sys._getframe()
-            return f.f_code
-        assert g() is g.__code__
-
-    def test_f_trace_del(self):
-        import sys
-        f = sys._getframe()
-        del f.f_trace
-        assert f.f_trace is None
-
-    def test_f_lineno(self):
-        def g():
-            import sys
-            f = sys._getframe()
-            x = f.f_lineno
-            y = f.f_lineno
-            z = f.f_lineno
-            return [x, y, z]
-        origin = g.__code__.co_firstlineno
-        assert g() == [origin+3, origin+4, origin+5]
-
-    def test_f_lineno_set(self):
-        def tracer(f, *args):
-            def y(f, *args):
-                return y
-            def x(f, *args):
-                f.f_lineno += 1
-                return y  # "return None" should have the same effect, but see
-                          # test_local_trace_function_returning_None_ignored
-            return x
-
-        # obscure: call open beforehand, py3k's open invokes some app
-        # level code that confuses our tracing (likely due to the
-        # testing env, otherwise it's not a problem)
-        f = open(self.tempfile1, 'w')
-        def function(f=f):
-            xyz
-            with f as f:
-                pass
-            return 3
-
-        import sys
-        sys.settrace(tracer)
-        function()
-        sys.settrace(None)
-        # assert did not crash
-
-    def test_f_lineno_set_2(self):
-        counter = [0]
-        errors = []
-
-        def tracer(f, event, *args):
-            if event == 'line':
-                counter[0] += 1
-                if counter[0] == 2:
-                    try:
-                        f.f_lineno += 2
-                    except ValueError as e:
-                        errors.append(e)
-            return tracer
-
-        # obscure: call open beforehand, py3k's open invokes some app
-        # level code that confuses our tracing (likely due to the
-        # testing env, otherwise it's not a problem)
-        f = open(self.tempfile1, 'w')
-        def function():
-            try:
-                raise ValueError
-            except ValueError:
-                x = 42
-            return x
-
-        import sys
-        sys.settrace(tracer)
-        x = function()
-        sys.settrace(None)
-        assert x == 42
-        assert len(errors) == 1
-        assert str(errors[0]).startswith(
-            "can't jump into or out of an 'expect' or 'finally' block")
-
-    def test_f_lineno_set_3(self):
-        def jump_in_nested_finally(output):
-            try:
-                output.append(2)
-            finally:
-                output.append(4)
-                try:
-                    output.append(6)
-                finally:
-                    output.append(8)
-                output.append(9)
-        output = []
-
-        def tracer(f, event, *args):
-            if event == 'line' and len(output) == 1:
-                f.f_lineno += 5
-            return tracer
-
-        import sys
-        sys.settrace(tracer)
-        jump_in_nested_finally(output)
-        sys.settrace(None)
-        assert output == [2, 9]
-
-    def test_f_lineno_set_firstline(self):
-        r"""
-        seen = []
-        def tracer(f, event, *args):
-            if f.f_code.co_name == "decode":
-                return tracer
-            seen.append((event, f.f_lineno))
-            if len(seen) == 5:
-                f.f_lineno = 1       # bug shown only when setting lineno to 1
-            return tracer
-
-        def g():
-            import sys
-            sys.settrace(tracer)
-            exec("x=1\ny=x+1\nz=y+1\nt=z+1\ns=t+1\n", {})
-            sys.settrace(None)
-
-        g()
-        assert seen == [('call', 1),
-                        ('line', 1),
-                        ('line', 2),
-                        ('line', 3),
-                        ('line', 4),
-                        ('line', 2),
-                        ('line', 3),
-                        ('line', 4),
-                        ('line', 5),
-                        ('return', 5)]
-        """
 
     def test_set_lineno_jump_out_of_block(self):
         import sys
@@ -233,24 +77,6 @@
         jump_out_of_block_backwards.output = [1, 3, 5, 1, 3, 5, 6, 7]
         run_test(jump_out_of_block_backwards)
 
-    def test_f_back(self):
-        import sys
-        def f():
-            assert sys._getframe().f_code.co_name == g()
-        def g():
-            return sys._getframe().f_back.f_code.co_name
-        f()
-
-    def test_f_back_virtualref(self):
-        import sys
-        def f():
-            return g()
-        def g():
-            return sys._getframe()
-        frame = f()
-        assert frame.f_back.f_code.co_name == 'f'
-
->>>>>>> e4b659fa
     def test_f_back_hidden(self):
         if not hasattr(self, 'call_further'):
             skip("not for runappdirect testing")
