from rpython.tool import udir
from pypy.conftest import option
from pypy.interpreter.gateway import interp2app

def check_no_w_locals(space, w_frame):
    return space.wrap(w_frame.getorcreatedebug().w_locals is None)

class AppTestPyFrame:

    def setup_class(cls):
        space = cls.space
        cls.w_udir = cls.space.wrap(str(udir.udir))
        cls.w_tempfile1 = cls.space.wrap(str(udir.udir.join('tempfile1')))
        if not option.runappdirect:
            w_call_further = cls.space.appexec([], """():
                def call_further(f):
                    return f()
                return call_further
            """)
            assert not w_call_further.code.hidden_applevel
            w_call_further.code.hidden_applevel = True       # hack
            cls.w_call_further = w_call_further

            cls.w_check_no_w_locals = space.wrap(interp2app(check_no_w_locals))

    # test for the presence of the attributes, not functionality

    def test_f_locals(self):
        import sys
        f = sys._getframe()
        assert f.f_locals is locals()

    def test_f_globals(self):
        import sys
        f = sys._getframe()
        assert f.f_globals is globals()
        raises(AttributeError, "f.f_globals = globals()")

    def test_f_builtins(self):
        import sys, builtins
        f = sys._getframe()
        assert f.f_builtins is builtins.__dict__

    def test_f_code(self):
        def g():
            import sys
            f = sys._getframe()
            return f.f_code
        assert g() is g.__code__

    def test_f_trace_del(self):
        import sys
        f = sys._getframe()
        del f.f_trace
        assert f.f_trace is None

    def test_f_lineno(self):
        def g():
            import sys
            f = sys._getframe()
            x = f.f_lineno
            y = f.f_lineno
            z = f.f_lineno
            return [x, y, z]
        origin = g.__code__.co_firstlineno
        assert g() == [origin+3, origin+4, origin+5]

    def test_f_lineno_set(self):
        def tracer(f, *args):
            def x(f, *args):
                f.f_lineno += 1
            return x

        # obscure: call open beforehand, py3k's open invokes some app
        # level code that confuses our tracing (likely due to the
        # testing env, otherwise it's not a problem)
        f = open(self.tempfile1, 'w')
        def function(f=f):
            xyz
            with f as f:
                pass
            return 3

        import sys
        sys.settrace(tracer)
        function()
        sys.settrace(None)
        # assert did not crash

    def test_f_lineno_set_2(self):
        counter = [0]
        errors = []

        def tracer(f, event, *args):
            if event == 'line':
                counter[0] += 1
                if counter[0] == 2:
                    try:
                        f.f_lineno += 2
                    except ValueError as e:
                        errors.append(e)
            return tracer

        # obscure: call open beforehand, py3k's open invokes some app
        # level code that confuses our tracing (likely due to the
        # testing env, otherwise it's not a problem)
        f = open(self.tempfile1, 'w')
        def function():
            try:
                raise ValueError
            except ValueError:
                x = 42
            return x

        import sys
        sys.settrace(tracer)
        x = function()
        sys.settrace(None)
        assert x == 42
        assert len(errors) == 1
        assert str(errors[0]).startswith(
            "can't jump into or out of an 'expect' or 'finally' block")

    def test_f_lineno_set_3(self):
        def jump_in_nested_finally(output):
            try:
                output.append(2)
            finally:
                output.append(4)
                try:
                    output.append(6)
                finally:
                    output.append(8)
                output.append(9)
        output = []

        def tracer(f, event, *args):
            if event == 'line' and len(output) == 1:
                f.f_lineno += 5
            return tracer

        import sys
        sys.settrace(tracer)
        jump_in_nested_finally(output)
        sys.settrace(None)
        assert output == [2, 9]

    def test_f_lineno_set_firstline(self):
        r"""
        seen = []
        def tracer(f, event, *args):
            seen.append((event, f.f_lineno))
            if len(seen) == 5:
                f.f_lineno = 1       # bug shown only when setting lineno to 1
            return tracer

        def g():
            import sys
            sys.settrace(tracer)
            exec("x=1\ny=x+1\nz=y+1\nt=z+1\ns=t+1\n", {})
            sys.settrace(None)

        g()
        assert seen == [('call', 1),
                        ('line', 1),
                        ('line', 2),
                        ('line', 3),
                        ('line', 4),
                        ('line', 2),
                        ('line', 3),
                        ('line', 4),
                        ('line', 5),
                        ('return', 5)]
        """

    def test_f_back(self):
        import sys
        def f():
            assert sys._getframe().f_code.co_name == g()
        def g():
            return sys._getframe().f_back.f_code.co_name
        f()

    def test_f_back_virtualref(self):
        import sys
        def f():
            return g()
        def g():
            return sys._getframe()
        frame = f()
        assert frame.f_back.f_code.co_name == 'f'

    def test_f_back_hidden(self):
        if not hasattr(self, 'call_further'):
            skip("not for runappdirect testing")
        import sys
        def f():
            return (sys._getframe(0),
                    sys._getframe(1),
                    sys._getframe(0).f_back)
        def main():
            return self.call_further(f)
        f0, f1, f1bis = main()
        assert f0.f_code.co_name == 'f'
        assert f1.f_code.co_name == 'main'
        assert f1bis is f1
        assert f0.f_back is f1

    def test_virtualref_through_traceback(self):
        import sys
        def g():
            try:
                raise ValueError
            except:
                _, _, tb = sys.exc_info()
            return tb
        def f():
            return g()
        #
        tb = f()
        assert tb.tb_frame.f_code.co_name == 'g'
        assert tb.tb_frame.f_back.f_code.co_name == 'f'

    def test_trace_basic(self):
        import sys
        l = []
        class Tracer:
            def __init__(self, i):
                self.i = i
            def trace(self, frame, event, arg):
                l.append((self.i, frame.f_code.co_name, event, arg))
                if frame.f_code.co_name == 'g2':
                    return None    # don't trace g2
                return Tracer(self.i+1).trace
        def g3(n):
            n -= 5
            return n
        def g2(n):
            n += g3(2)
            n += g3(7)
            return n
        def g(n):
            n += g2(3)
            return n
        def f(n):
            n = g(n)
            return n * 7
        sys.settrace(Tracer(0).trace)
        x = f(4)
        sys.settrace(None)
        assert x == 42
        print(l)
        assert l == [(0, 'f', 'call', None),
                     (1, 'f', 'line', None),
                         (0, 'g', 'call', None),
                         (1, 'g', 'line', None),
                             (0, 'g2', 'call', None),
                                 (0, 'g3', 'call', None),
                                 (1, 'g3', 'line', None),
                                 (2, 'g3', 'line', None),
                                 (3, 'g3', 'return', -3),
                                 (0, 'g3', 'call', None),
                                 (1, 'g3', 'line', None),
                                 (2, 'g3', 'line', None),
                                 (3, 'g3', 'return', 2),
                         (2, 'g', 'line', None),
                         (3, 'g', 'return', 6),
                     (2, 'f', 'line', None),
                     (3, 'f', 'return', 42)]

    def test_trace_exc(self):
        import sys
        l = []
        def ltrace(a,b,c):
            if b == 'exception':
                l.append(c)
            return ltrace
        def trace(a,b,c): return ltrace
        def f():
            try:
                raise Exception
            except:
                pass
        sys.settrace(trace)
        f()
        sys.settrace(None)
        assert len(l) == 1
        assert isinstance(l[0][1], Exception)

    def test_trace_ignore_hidden(self):
        import sys
        import _testing

        l = []
        def trace(a,b,c):
            l.append((a,b,c))

        def f():
            h = _testing.Hidden()
            r = h.meth()
            return r

        sys.settrace(trace)
        res = f()
        sys.settrace(None)
        assert len(l) == 1
        assert l[0][1] == 'call'
        assert res == 'hidden' # sanity

    def test_trace_hidden_applevel_builtins(self):
        import sys

        l = []
        def trace(a,b,c):
            l.append((a,b,c))
            return trace

        def f():
            sum([])
            sum([])
            sum([])
            return "that's the return value"

        sys.settrace(trace)
        f()
        sys.settrace(None)
        # should get 1 "call", 3 "line" and 1 "return" events, and no call
        # or return for the internal app-level implementation of sum
        assert len(l) == 6
        assert [what for (frame, what, arg) in l] == [
            'call', 'line', 'line', 'line', 'line', 'return']
        assert l[-1][2] == "that's the return value"

    def test_trace_return_exc(self):
        import sys
        l = []
        def trace(a,b,c):
            if b in ('exception', 'return'):
                l.append((b, c))
            return trace

        def g():
            raise Exception
        def f():
            try:
                g()
            except:
                pass
        sys.settrace(trace)
        f()
        sys.settrace(None)
        assert len(l) == 4
        assert l[0][0] == 'exception'
        assert isinstance(l[0][1][1], Exception)
        assert l[1] == ('return', None)
        assert l[2][0] == 'exception'
        assert isinstance(l[2][1][1], Exception)
        assert l[3] == ('return', None)

    def test_trace_raises_on_return(self):
        import sys
        def trace(frame, event, arg):
            if event == 'return':
                raise ValueError
            else:
                return trace

        def f(): return 1

        for i in range(sys.getrecursionlimit() + 1):
            sys.settrace(trace)
            try:
                f()
            except ValueError:
                pass

    def test_trace_try_finally(self):
        import sys
        l = []
        def trace(frame, event, arg):
            if event == 'exception':
                l.append(arg)
            return trace

        def g():
            try:
                raise Exception
            finally:
                pass

        def f():
            try:
                g()
            except:
                pass

        sys.settrace(trace)
        f()
        sys.settrace(None)
        assert len(l) == 2
        assert issubclass(l[0][0], Exception)
        assert issubclass(l[1][0], Exception)

    def test_trace_generator_finalisation(self):
        '''
        import sys
        l = []
        got_exc = []
        def trace(frame, event, arg):
            l.append((frame.f_lineno, event))
            if event == 'exception':
                got_exc.append(arg)
            return trace

        d = {}
        exec("""if 1:
        def g():
            try:
                yield True
            finally:
                pass

        def f():
            try:
                gen = g()
                next(gen)
                gen.close()
            except:
                pass
        """, d)
        f = d['f']

        sys.settrace(trace)
        f()
        sys.settrace(None)
        assert len(got_exc) == 1
        assert issubclass(got_exc[0][0], GeneratorExit)
        assert l == [(8, 'call'),
                     (9, 'line'),
                     (10, 'line'),
                     (11, 'line'),
                     (2, 'call'),
                     (3, 'line'),
                     (4, 'line'),
                     (4, 'return'),
                     (12, 'line'),
                     (4, 'call'),
                     (4, 'exception'),
                     (6, 'line'),
                     (6, 'return'),
                     (12, 'return')]
        '''

    def test_dont_trace_on_reraise(self):
        import sys
        l = []
        def ltrace(a,b,c):
            if b == 'exception':
                l.append(c)
            return ltrace
        def trace(a,b,c): return ltrace
        def f():
            try:
                1/0
            except:
                try:
                    raise
                except:
                    pass
        sys.settrace(trace)
        f()
        sys.settrace(None)
        assert len(l) == 1
        assert issubclass(l[0][0], Exception)

    def test_trace_changes_locals(self):
        import sys
        def trace(frame, what, arg):
            frame.f_locals['x'] = 42
            return trace
        def f(x):
            return x
        sys.settrace(trace)
        res = f(1)
        sys.settrace(None)
        assert res == 42

    def test_trace_onliner_if(self):
        import sys
        l = []
        def trace(frame, event, arg):
            l.append((frame.f_lineno, event))
            return trace
        def onliners():
            if True: False
            else: True
            return 0
        sys.settrace(trace)
        onliners()
        sys.settrace(None)
        firstlineno = onliners.__code__.co_firstlineno
        assert l == [(firstlineno + 0, 'call'),
                     (firstlineno + 1, 'line'),
                     (firstlineno + 3, 'line'),
                     (firstlineno + 3, 'return')]

    def test_fast2locals_called_lazily(self):
        import sys
        class FrameHolder:
            pass
        fh = FrameHolder()
        def trace(frame, what, arg):
            # trivial trace function, does not access f_locals
            fh.frame = frame
            return trace
        def f(x):
            x += 1
            return x
        sys.settrace(trace)
        res = f(1)
        sys.settrace(None)
        assert res == 2
        if hasattr(self, "check_no_w_locals"): # not appdirect
            assert self.check_no_w_locals(fh.frame)

    def test_set_unset_f_trace(self):
        import sys
        seen = []
        def trace1(frame, what, arg):
            seen.append((1, frame, frame.f_lineno, what, arg))
            return trace1
        def trace2(frame, what, arg):
            seen.append((2, frame, frame.f_lineno, what, arg))
            return trace2
        def set_the_trace(f):
            f.f_trace = trace1
            sys.settrace(trace2)
            len(seen)     # take one line: should not be traced
        f = sys._getframe()
        set_the_trace(f)
        len(seen)     # take one line: should not be traced
        len(seen)     # take one line: should not be traced
        sys.settrace(None)   # and this line should be the last line traced
        len(seen)     # take one line
        del f.f_trace
        len(seen)     # take one line
        firstline = set_the_trace.__code__.co_firstlineno
        assert seen == [(1, f, firstline + 6, 'line', None),
                        (1, f, firstline + 7, 'line', None),
                        (1, f, firstline + 8, 'line', None)]

    def test_locals2fast_freevar_bug(self):
        import sys
        def f(n):
            class A(object):
                def g(self):
                    return n
                n = 42
            return A()
        res = f(10).g()
        assert res == 10
        #
        def trace(*args):
            return trace
        sys.settrace(trace)
        res = f(10).g()
        sys.settrace(None)
        assert res == 10

    def test_preserve_exc_state_in_generators(self):
        import sys
        def yield_raise():
            try:
                raise KeyError("caught")
            except KeyError:
                yield sys.exc_info()[0]
                yield sys.exc_info()[0]

        it = yield_raise()
        assert next(it) is KeyError
        assert next(it) is KeyError

    def test_frame_clear(self):
        import sys, gc, weakref
        #
        raises(RuntimeError, sys._getframe().clear)
        def g():
            yield 5
            raises(RuntimeError, sys._getframe().clear)
            yield 6
        assert list(g()) == [5, 6]
        #
        class A:
            pass
        a1 = A(); a1ref = weakref.ref(a1)
        a2 = A(); a2ref = weakref.ref(a2)
        seen = []
        def f():
            local_a1 = a1
            for loc in [5, 6, a2]:
                try:
                    yield sys._getframe()
                finally:
                    seen.append(42)
                seen.append(43)
        gen = f()
        frame = next(gen)
        a1 = a2 = None
        gc.collect(); gc.collect()
        assert a1ref() is not None
        assert a2ref() is not None
        assert seen == []
        frame.clear()
        assert seen == [42]
        gc.collect(); gc.collect()
        assert a1ref() is None, "locals not cleared"
        assert a2ref() is None, "stack not cleared"
        #
        raises(StopIteration, next, gen)

    def test_frame_clear_really(self):
        import sys
        def f(x):
            return sys._getframe()
        frame = f(42)
        assert frame.f_locals['x'] == 42
        frame.clear()
        assert frame.f_locals == {}

    def test_throw_trace_bug(self):
        import sys
        def f():
            yield 5
        gen = f()
        assert next(gen) == 5
        seen = []
        def trace_func(frame, event, *args):
            seen.append(event)
            return trace_func
        sys.settrace(trace_func)
        try:
            gen.throw(ValueError)
        except ValueError:
            pass
        sys.settrace(None)
        assert seen == ['call', 'exception', 'return']

    def test_generator_trace_stopiteration(self):
        import sys
        def f():
            yield 5
        gen = f()
        assert next(gen) == 5
        seen = []
        def trace_func(frame, event, *args):
            print('TRACE:', frame, event, args)
            seen.append(event)
            return trace_func
        def g():
            for x in gen:
                never_entered
        sys.settrace(trace_func)
        g()
        sys.settrace(None)
<<<<<<< HEAD
        print('seen:', seen)
        assert seen == ['call', 'line', 'call', 'return', 'exception', 'return']

    def test_clear_locals(self):
        def make_frames():
            def outer():
                x = 5
                y = 6
                def inner():
                    z = x + 2
                    1/0
                    t = 9
                return inner()
            try:
                outer()
            except ZeroDivisionError as e:
                tb = e.__traceback__
                frames = []
                while tb:
                    frames.append(tb.tb_frame)
                    tb = tb.tb_next
            return frames

        f, outer, inner = make_frames()
        outer.clear()
        inner.clear()
        assert not outer.f_locals
        assert not inner.f_locals
=======
        print 'seen:', seen
        # on Python 3 we get an extra 'exception' when 'for' catches
        # StopIteration
        assert seen == ['call', 'line', 'call', 'return', 'return']
>>>>>>> 21ffa539
<|MERGE_RESOLUTION|>--- conflicted
+++ resolved
@@ -662,8 +662,9 @@
         sys.settrace(trace_func)
         g()
         sys.settrace(None)
-<<<<<<< HEAD
         print('seen:', seen)
+        # on Python 3 we get an extra 'exception' when 'for' catches
+        # StopIteration
         assert seen == ['call', 'line', 'call', 'return', 'exception', 'return']
 
     def test_clear_locals(self):
@@ -690,10 +691,4 @@
         outer.clear()
         inner.clear()
         assert not outer.f_locals
-        assert not inner.f_locals
-=======
-        print 'seen:', seen
-        # on Python 3 we get an extra 'exception' when 'for' catches
-        # StopIteration
-        assert seen == ['call', 'line', 'call', 'return', 'return']
->>>>>>> 21ffa539
+        assert not inner.f_locals