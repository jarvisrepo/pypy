--- conflicted
+++ resolved
@@ -327,48 +327,6 @@
         """)
 
 
-<<<<<<< HEAD
-class AppTestDelNotBlocked:
-
-    def setup_method(self, meth):
-        if not self.runappdirect:
-            py.test.skip("test is meant for running with py.test -A")
-        from rpython.tool.udir import udir
-        tmpfile = udir.join('test_execution_context')
-        tmpfile.write("""
-import gc
-class X(object):
-    def __del__(self):
-        print("Called", self.num)
-def f():
-    x1 = X(); x1.num = 1
-    x2 = X(); x2.num = 2
-    x1.next = x2
-f()
-gc.collect()
-gc.collect()
-""")
-        self.tmpfile = str(tmpfile)
-        self.w_tmpfile = self.space.wrap(self.tmpfile)
-
-    def test_del_not_blocked(self):
-        # test the behavior fixed in r71420: before, only one __del__
-        # would be called
-        import os, sys
-        print(sys.executable, self.tmpfile)
-        if sys.platform == "win32":
-            cmdformat = '"%s" "%s"'
-        else:
-            cmdformat = "'%s' '%s'"
-        g = os.popen(cmdformat % (sys.executable, self.tmpfile), 'r')
-        data = g.read()
-        g.close()
-        assert 'Called 1' in data
-        assert 'Called 2' in data
-
-
-=======
->>>>>>> aa93c13f
 class AppTestProfile:
 
     def test_return(self):
