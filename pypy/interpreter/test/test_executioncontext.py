--- conflicted
+++ resolved
@@ -177,13 +177,8 @@
             if isinstance(seen[-1], Method):
                 w_class = space.type(seen[-1].w_instance)
                 found = 'method %s of %s' % (
-<<<<<<< HEAD
-                    seen[0].w_function.name,
+                    seen[-1].w_function.name,
                     w_class.getname(space))
-=======
-                    seen[-1].w_function.name,
-                    w_class.getname(space).encode('utf-8'))
->>>>>>> 1b452e91
             else:
                 assert isinstance(seen[-1], Function)
                 found = 'builtin %s' % seen[-1].name
