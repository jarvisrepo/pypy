--- conflicted
+++ resolved
@@ -7,10 +7,7 @@
 
 from pypy.interpreter.unicodehelper import str_decode_utf8, utf8_encode_latin_1
 from pypy.interpreter.unicodehelper import utf8_encode_ascii, str_decode_ascii
-<<<<<<< HEAD
-=======
 from pypy.interpreter.unicodehelper import utf8_encode_latin_1, str_decode_unicode_escape
->>>>>>> 1df8bf8d
 from pypy.interpreter import unicodehelper as uh
 from pypy.module._codecs.interp_codecs import CodecState
 
@@ -95,7 +92,7 @@
     input = u"äҰ𐀂?"
     data = b'\\xe4\\u04b0\\U00010002\\N{QUESTION MARK}'
     for i in range(1, len(data)):
-        result1, lgt1, _ = str_decode_unicode_escape(data[:i], 'strict', False, None, unicodedata_handler)
-        result2, lgt2, _ = str_decode_unicode_escape(data[lgt1:i] + data[i:], 'strict', True, None, unicodedata_handler)
+        result1, _, lgt1, _ = str_decode_unicode_escape(data[:i], 'strict', False, None, unicodedata_handler)
+        result2, _, lgt2, _ = str_decode_unicode_escape(data[lgt1:i] + data[i:], 'strict', True, None, unicodedata_handler)
         assert lgt1 + lgt2 == len(data)
         assert input == (result1 + result2).decode("utf-8")
