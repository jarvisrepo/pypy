import py
import pytest
from hypothesis import given, strategies
import struct
import sys
<<<<<<< HEAD
from pypy.interpreter.unicodehelper import (
    encode_utf8, decode_utf8, unicode_encode_utf_32_be, str_decode_utf_32_be)
from pypy.interpreter.unicodehelper import encode_utf8sp, decode_utf8sp


class Hit(Exception):
    pass

class FakeSpace:
    def __getattr__(self, name):
        if name in ('w_UnicodeEncodeError', 'w_UnicodeDecodeError'):
            raise Hit
        raise AttributeError(name)


def test_encode_utf8():
    space = FakeSpace()
    assert encode_utf8(space, u"abc") == "abc"
    assert encode_utf8(space, u"\u1234") == "\xe1\x88\xb4"
    py.test.raises(Hit, encode_utf8, space, u"\ud800")
    py.test.raises(Hit, encode_utf8, space, u"\udc00")
    # for the following test, go to lengths to avoid CPython's optimizer
    # and .pyc file storage, which collapse the two surrogates into one
    c = u"\udc00"
    py.test.raises(Hit, encode_utf8, space, u"\ud800" + c)

def test_encode_utf8_allow_surrogates():
    sp = FakeSpace()
    assert encode_utf8(sp, u"\ud800", allow_surrogates=True) == "\xed\xa0\x80"
    assert encode_utf8(sp, u"\udc00", allow_surrogates=True) == "\xed\xb0\x80"
    c = u"\udc00"
    got = encode_utf8(sp, u"\ud800" + c, allow_surrogates=True)
    assert got == "\xf0\x90\x80\x80"

def test_encode_utf8sp():
    sp = FakeSpace()
    assert encode_utf8sp(sp, u"\ud800") == "\xed\xa0\x80"
    assert encode_utf8sp(sp, u"\udc00") == "\xed\xb0\x80"
    c = u"\udc00"
    got = encode_utf8sp(sp, u"\ud800" + c)
    assert got == "\xed\xa0\x80\xed\xb0\x80"

def test_decode_utf8():
    space = FakeSpace()
    assert decode_utf8(space, "abc") == u"abc"
    assert decode_utf8(space, "\xe1\x88\xb4") == u"\u1234"
    py.test.raises(Hit, decode_utf8, space, "\xed\xa0\x80")
    py.test.raises(Hit, decode_utf8, space, "\xed\xb0\x80")
    py.test.raises(Hit, decode_utf8, space, "\xed\xa0\x80\xed\xb0\x80")
    got = decode_utf8(space, "\xf0\x90\x80\x80")
    if sys.maxunicode > 65535:
        assert map(ord, got) == [0x10000]
    else:
        assert map(ord, got) == [55296, 56320]

def test_decode_utf8_allow_surrogates():
    sp = FakeSpace()
    assert decode_utf8(sp, "\xed\xa0\x80", allow_surrogates=True) == u"\ud800"
    assert decode_utf8(sp, "\xed\xb0\x80", allow_surrogates=True) == u"\udc00"
    got = decode_utf8(sp, "\xed\xa0\x80\xed\xb0\x80", allow_surrogates=True)
    assert map(ord, got) == [0xd800, 0xdc00]
    got = decode_utf8(sp, "\xf0\x90\x80\x80", allow_surrogates=True)
    assert map(ord, got) == [0x10000]

def test_decode_utf8sp():
    space = FakeSpace()
    assert decode_utf8sp(space, "\xed\xa0\x80") == u"\ud800"
    assert decode_utf8sp(space, "\xed\xb0\x80") == u"\udc00"
    got = decode_utf8sp(space, "\xed\xa0\x80\xed\xb0\x80")
    assert map(ord, got) == [0xd800, 0xdc00]
    got = decode_utf8sp(space, "\xf0\x90\x80\x80")
    assert map(ord, got) == [0x10000]

@pytest.mark.parametrize('unich', [u"\ud800", u"\udc80"])
def test_utf32_surrogates(unich):
    assert (unicode_encode_utf_32_be(unich, 1, None) ==
            struct.pack('>i', ord(unich)))
    with pytest.raises(UnicodeEncodeError):
        unicode_encode_utf_32_be(unich, 1, None, allow_surrogates=False)

    def replace_with(ru, rs):
        def errorhandler(errors, enc, msg, u, startingpos, endingpos):
            if errors == 'strict':
                raise UnicodeEncodeError(enc, u, startingpos, endingpos, msg)
            return ru, rs, endingpos
        return unicode_encode_utf_32_be(
            u"<%s>" % unich, 3, None,
            errorhandler, allow_surrogates=False)

    assert replace_with(u'rep', None) == u'<rep>'.encode('utf-32-be')
    assert (replace_with(None, '\xca\xfe\xca\xfe') ==
            '\x00\x00\x00<\xca\xfe\xca\xfe\x00\x00\x00>')

    with pytest.raises(UnicodeDecodeError):
        str_decode_utf_32_be(b"\x00\x00\xdc\x80", 4, None)
=======

from rpython.rlib import rutf8

from pypy.interpreter.unicodehelper import str_decode_utf8
from pypy.interpreter.unicodehelper import utf8_encode_ascii, str_decode_ascii
from pypy.interpreter import unicodehelper as uh
from pypy.module._codecs.interp_codecs import CodecState

def decode_utf8(u):
    return str_decode_utf8(u, True, "strict", None)

def test_decode_utf8():
    assert decode_utf8("abc") == ("abc", 3, 3)
    assert decode_utf8("\xe1\x88\xb4") == ("\xe1\x88\xb4", 3, 1)
    assert decode_utf8("\xed\xa0\x80") == ("\xed\xa0\x80", 3, 1)
    assert decode_utf8("\xed\xb0\x80") == ("\xed\xb0\x80", 3, 1)
    assert decode_utf8("\xed\xa0\x80\xed\xb0\x80") == (
        "\xed\xa0\x80\xed\xb0\x80", 6, 2)
    assert decode_utf8("\xf0\x90\x80\x80") == ("\xf0\x90\x80\x80", 4, 1)

def test_utf8_encode_ascii():
    assert utf8_encode_ascii("abc", "??", "??") == "abc"
    def eh(errors, encoding, reason, p, start, end):
        lst.append((errors, encoding, p, start, end))
        return "<FOO>", end
    lst = []
    input = u"\u1234".encode("utf8")
    assert utf8_encode_ascii(input, "??", eh) == "<FOO>"
    assert lst == [("??", "ascii", input, 0, 1)]
    lst = []
    input = u"\u1234\u5678abc\u8765\u4321".encode("utf8")
    assert utf8_encode_ascii(input, "??", eh) == "<FOO>abc<FOO>"
    assert lst == [("??", "ascii", input, 0, 2),
                   ("??", "ascii", input, 5, 7)]

@given(strategies.text())
def test_utf8_encode_ascii_2(u):
    def eh(errors, encoding, reason, p, start, end):
        return "?" * (end - start), end

    assert utf8_encode_ascii(u.encode("utf8"), "replace", eh) == u.encode("ascii", "replace")

def test_str_decode_ascii():
    assert str_decode_ascii("abc", "??", True, "??") == ("abc", 3, 3)
    def eh(errors, encoding, reason, p, start, end):
        lst.append((errors, encoding, p, start, end))
        return u"\u1234\u5678".encode("utf8"), end
    lst = []
    input = "\xe8"
    exp = u"\u1234\u5678".encode("utf8")
    assert str_decode_ascii(input, "??", True, eh) == (exp, 1, 2)
    assert lst == [("??", "ascii", input, 0, 1)]
    lst = []
    input = "\xe8\xe9abc\xea\xeb"
    assert str_decode_ascii(input, "??", True, eh) == (
        exp + exp + "abc" + exp + exp, 7, 11)
    assert lst == [("??", "ascii", input, 0, 1),
                   ("??", "ascii", input, 1, 2),
                   ("??", "ascii", input, 5, 6),
                   ("??", "ascii", input, 6, 7)]

@given(strategies.text())
def test_unicode_raw_escape(u):
    r = uh.utf8_encode_raw_unicode_escape(u.encode("utf8"), 'strict', None)
    assert r == u.encode("raw-unicode-escape")

@given(strategies.text())
def test_unicode_escape(u):
    r = uh.utf8_encode_unicode_escape(u.encode("utf8"), "strict", None)
    assert r == u.encode("unicode-escape")

def test_encode_decimal(space):
    assert uh.unicode_encode_decimal(u' 12, 34 ', None) == ' 12, 34 '
    with pytest.raises(ValueError):
        uh.unicode_encode_decimal(u' 12, \u1234 '.encode('utf8'), None)
    state = space.fromcache(CodecState)
    handler = state.encode_error_handler
    assert uh.unicode_encode_decimal(
        u'u\u1234\u1235v'.encode('utf8'), 'replace', handler) == 'u??v'

    result = uh.unicode_encode_decimal(
        u'12\u1234'.encode('utf8'), 'xmlcharrefreplace', handler)
    assert result == '12&#4660;'
>>>>>>> 572becf8
<|MERGE_RESOLUTION|>--- conflicted
+++ resolved
@@ -3,7 +3,6 @@
 from hypothesis import given, strategies
 import struct
 import sys
-<<<<<<< HEAD
 from pypy.interpreter.unicodehelper import (
     encode_utf8, decode_utf8, unicode_encode_utf_32_be, str_decode_utf_32_be)
 from pypy.interpreter.unicodehelper import encode_utf8sp, decode_utf8sp
@@ -12,23 +11,13 @@
 class Hit(Exception):
     pass
 
-class FakeSpace:
-    def __getattr__(self, name):
-        if name in ('w_UnicodeEncodeError', 'w_UnicodeDecodeError'):
-            raise Hit
-        raise AttributeError(name)
+from pypy.interpreter.unicodehelper import str_decode_utf8
+from pypy.interpreter.unicodehelper import utf8_encode_ascii, str_decode_ascii
+from pypy.interpreter import unicodehelper as uh
+from pypy.module._codecs.interp_codecs import CodecState
 
-
-def test_encode_utf8():
-    space = FakeSpace()
-    assert encode_utf8(space, u"abc") == "abc"
-    assert encode_utf8(space, u"\u1234") == "\xe1\x88\xb4"
-    py.test.raises(Hit, encode_utf8, space, u"\ud800")
-    py.test.raises(Hit, encode_utf8, space, u"\udc00")
-    # for the following test, go to lengths to avoid CPython's optimizer
-    # and .pyc file storage, which collapse the two surrogates into one
-    c = u"\udc00"
-    py.test.raises(Hit, encode_utf8, space, u"\ud800" + c)
+def decode_utf8(u):
+    return str_decode_utf8(u, True, "strict", None)
 
 def test_encode_utf8_allow_surrogates():
     sp = FakeSpace()
@@ -47,17 +36,32 @@
     assert got == "\xed\xa0\x80\xed\xb0\x80"
 
 def test_decode_utf8():
-    space = FakeSpace()
-    assert decode_utf8(space, "abc") == u"abc"
-    assert decode_utf8(space, "\xe1\x88\xb4") == u"\u1234"
-    py.test.raises(Hit, decode_utf8, space, "\xed\xa0\x80")
-    py.test.raises(Hit, decode_utf8, space, "\xed\xb0\x80")
-    py.test.raises(Hit, decode_utf8, space, "\xed\xa0\x80\xed\xb0\x80")
-    got = decode_utf8(space, "\xf0\x90\x80\x80")
+    assert decode_utf8("abc") == ("abc", 3, 3)
+    assert decode_utf8("\xe1\x88\xb4") == ("\xe1\x88\xb4", 3, 1)
+    assert decode_utf8("\xed\xa0\x80") == ("\xed\xa0\x80", 3, 1)
+    py.test.raises(Hit, decode_utf8, "\xed\xa0\x80")
+    py.test.raises(Hit, decode_utf8, "\xed\xb0\x80")
+    py.test.raises(Hit, decode_utf8, "\xed\xa0\x80\xed\xb0\x80")
+    got = decode_utf8("\xf0\x90\x80\x80")
     if sys.maxunicode > 65535:
         assert map(ord, got) == [0x10000]
     else:
         assert map(ord, got) == [55296, 56320]
+
+def test_utf8_encode_ascii():
+    assert utf8_encode_ascii("abc", "??", "??") == "abc"
+    def eh(errors, encoding, reason, p, start, end):
+        lst.append((errors, encoding, p, start, end))
+        return "<FOO>", end
+    lst = []
+    input = u"\u1234".encode("utf8")
+    assert utf8_encode_ascii(input, "??", eh) == "<FOO>"
+    assert lst == [("??", "ascii", input, 0, 1)]
+    lst = []
+    input = u"\u1234\u5678abc\u8765\u4321".encode("utf8")
+    assert utf8_encode_ascii(input, "??", eh) == "<FOO>abc<FOO>"
+    assert lst == [("??", "ascii", input, 0, 2),
+                   ("??", "ascii", input, 5, 7)]
 
 def test_decode_utf8_allow_surrogates():
     sp = FakeSpace()
@@ -92,54 +96,18 @@
         return unicode_encode_utf_32_be(
             u"<%s>" % unich, 3, None,
             errorhandler, allow_surrogates=False)
-
     assert replace_with(u'rep', None) == u'<rep>'.encode('utf-32-be')
     assert (replace_with(None, '\xca\xfe\xca\xfe') ==
             '\x00\x00\x00<\xca\xfe\xca\xfe\x00\x00\x00>')
 
     with pytest.raises(UnicodeDecodeError):
         str_decode_utf_32_be(b"\x00\x00\xdc\x80", 4, None)
-=======
 
-from rpython.rlib import rutf8
-
-from pypy.interpreter.unicodehelper import str_decode_utf8
-from pypy.interpreter.unicodehelper import utf8_encode_ascii, str_decode_ascii
-from pypy.interpreter import unicodehelper as uh
-from pypy.module._codecs.interp_codecs import CodecState
-
-def decode_utf8(u):
-    return str_decode_utf8(u, True, "strict", None)
-
-def test_decode_utf8():
-    assert decode_utf8("abc") == ("abc", 3, 3)
-    assert decode_utf8("\xe1\x88\xb4") == ("\xe1\x88\xb4", 3, 1)
-    assert decode_utf8("\xed\xa0\x80") == ("\xed\xa0\x80", 3, 1)
-    assert decode_utf8("\xed\xb0\x80") == ("\xed\xb0\x80", 3, 1)
-    assert decode_utf8("\xed\xa0\x80\xed\xb0\x80") == (
-        "\xed\xa0\x80\xed\xb0\x80", 6, 2)
-    assert decode_utf8("\xf0\x90\x80\x80") == ("\xf0\x90\x80\x80", 4, 1)
-
-def test_utf8_encode_ascii():
-    assert utf8_encode_ascii("abc", "??", "??") == "abc"
-    def eh(errors, encoding, reason, p, start, end):
-        lst.append((errors, encoding, p, start, end))
-        return "<FOO>", end
-    lst = []
-    input = u"\u1234".encode("utf8")
-    assert utf8_encode_ascii(input, "??", eh) == "<FOO>"
-    assert lst == [("??", "ascii", input, 0, 1)]
-    lst = []
-    input = u"\u1234\u5678abc\u8765\u4321".encode("utf8")
-    assert utf8_encode_ascii(input, "??", eh) == "<FOO>abc<FOO>"
-    assert lst == [("??", "ascii", input, 0, 2),
-                   ("??", "ascii", input, 5, 7)]
 
 @given(strategies.text())
 def test_utf8_encode_ascii_2(u):
     def eh(errors, encoding, reason, p, start, end):
         return "?" * (end - start), end
-
     assert utf8_encode_ascii(u.encode("utf8"), "replace", eh) == u.encode("ascii", "replace")
 
 def test_str_decode_ascii():
@@ -182,5 +150,4 @@
 
     result = uh.unicode_encode_decimal(
         u'12\u1234'.encode('utf8'), 'xmlcharrefreplace', handler)
-    assert result == '12&#4660;'
->>>>>>> 572becf8
+    assert result == '12&#4660;'