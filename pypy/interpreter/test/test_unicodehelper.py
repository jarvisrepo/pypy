import pytest

from pypy.interpreter.unicodehelper import (
    utf8_encode_utf_8, decode_utf8sp, ErrorHandlerError
)

<<<<<<< HEAD
=======
from pypy.interpreter.unicodehelper import str_decode_utf8
from pypy.interpreter.unicodehelper import utf8_encode_ascii, str_decode_ascii
from pypy.interpreter.unicodehelper import utf8_encode_latin_1
from pypy.interpreter import unicodehelper as uh
from pypy.module._codecs.interp_codecs import CodecState
>>>>>>> 0b6c8a11

class Hit(Exception):
    pass

class FakeSpace:
    def __getattr__(self, name):
        if name in ('w_UnicodeEncodeError', 'w_UnicodeDecodeError'):
            raise Hit
        raise AttributeError(name)


def test_encode_utf_8_combine_surrogates():
    """
    In the case of a surrogate pair, the error handler should
    called with a start and stop position of the full surrogate
    pair (new behavior in python3.6)
    """
    #               /--surrogate pair--\
    #    \udc80      \ud800      \udfff
    b = "\xed\xb2\x80\xed\xa0\x80\xed\xbf\xbf"

    calls = []

    def errorhandler(errors, encoding, msg, s, start, end):
        """
        This handler will be called twice, so asserting both times:

        1. the first time, 0xDC80 will be handled as a single surrogate,
           since it is a standalone character and an invalid surrogate.
        2. the second time, the characters will be 0xD800 and 0xDFFF, since
           that is a valid surrogate pair.
        """
        calls.append(s.decode("utf-8")[start:end])
        return 'abc', end, 'b', s

    res = utf8_encode_utf_8(
        b, 'strict',
        errorhandler=errorhandler,
        allow_surrogates=False
    )
    assert res == "abcabc"
    assert calls == [u'\udc80', u'\uD800\uDFFF']

<<<<<<< HEAD
def test_bad_error_handler():
    b = u"\udc80\ud800\udfff".encode("utf-8")
    def errorhandler(errors, encoding, msg, s, start, end):
        return '', start, 'b', s # returned index is too small

    pytest.raises(ErrorHandlerError, utf8_encode_utf_8, b, 'strict',
                  errorhandler=errorhandler, allow_surrogates=False)

def test_decode_utf8sp():
    space = FakeSpace()
    assert decode_utf8sp(space, "\xed\xa0\x80") == ("\xed\xa0\x80", 1, 3)
    assert decode_utf8sp(space, "\xed\xb0\x80") == ("\xed\xb0\x80", 1, 3)
    got = decode_utf8sp(space, "\xed\xa0\x80\xed\xb0\x80")
    assert map(ord, got[0].decode('utf8')) == [0xd800, 0xdc00]
    got = decode_utf8sp(space, "\xf0\x90\x80\x80")
    assert map(ord, got[0].decode('utf8')) == [0x10000]
=======
    result = uh.unicode_encode_decimal(
        u'12\u1234'.encode('utf8'), 'xmlcharrefreplace', handler)
    assert result == '12&#4660;'

def test_utf8_encode_latin1_ascii_prefix():
    utf8 = b'abcde\xc3\xa4g'
    b = utf8_encode_latin_1(utf8, None, None)
    assert b == b'abcde\xe4g'

def test_latin1_shortcut_bug(space):
    state = space.fromcache(CodecState)
    handler = state.encode_error_handler

    sin = u"a\xac\u1234\u20ac\u8000"
    assert utf8_encode_latin_1(sin.encode("utf-8"), "backslashreplace", handler) == sin.encode("latin-1", "backslashreplace")
>>>>>>> 0b6c8a11
<|MERGE_RESOLUTION|>--- conflicted
+++ resolved
@@ -4,14 +4,10 @@
     utf8_encode_utf_8, decode_utf8sp, ErrorHandlerError
 )
 
-<<<<<<< HEAD
-=======
 from pypy.interpreter.unicodehelper import str_decode_utf8
 from pypy.interpreter.unicodehelper import utf8_encode_ascii, str_decode_ascii
-from pypy.interpreter.unicodehelper import utf8_encode_latin_1
 from pypy.interpreter import unicodehelper as uh
 from pypy.module._codecs.interp_codecs import CodecState
->>>>>>> 0b6c8a11
 
 class Hit(Exception):
     pass
@@ -55,7 +51,6 @@
     assert res == "abcabc"
     assert calls == [u'\udc80', u'\uD800\uDFFF']
 
-<<<<<<< HEAD
 def test_bad_error_handler():
     b = u"\udc80\ud800\udfff".encode("utf-8")
     def errorhandler(errors, encoding, msg, s, start, end):
@@ -72,10 +67,7 @@
     assert map(ord, got[0].decode('utf8')) == [0xd800, 0xdc00]
     got = decode_utf8sp(space, "\xf0\x90\x80\x80")
     assert map(ord, got[0].decode('utf8')) == [0x10000]
-=======
-    result = uh.unicode_encode_decimal(
-        u'12\u1234'.encode('utf8'), 'xmlcharrefreplace', handler)
-    assert result == '12&#4660;'
+
 
 def test_utf8_encode_latin1_ascii_prefix():
     utf8 = b'abcde\xc3\xa4g'
@@ -87,5 +79,4 @@
     handler = state.encode_error_handler
 
     sin = u"a\xac\u1234\u20ac\u8000"
-    assert utf8_encode_latin_1(sin.encode("utf-8"), "backslashreplace", handler) == sin.encode("latin-1", "backslashreplace")
->>>>>>> 0b6c8a11
+    assert utf8_encode_latin_1(sin.encode("utf-8"), "backslashreplace", handler) == sin.encode("latin-1", "backslashreplace")