--- conflicted
+++ resolved
@@ -1,6 +1,9 @@
 import pytest
-<<<<<<< HEAD
 from hypothesis import given, strategies
+import struct
+import sys
+from pypy.interpreter.unicodehelper import (
+    encode_utf8, decode_utf8, unicode_encode_utf_32_be)
 
 from rpython.rlib import rutf8
 
@@ -83,58 +86,4 @@
 
     result = uh.unicode_encode_decimal(
         u'12\u1234'.encode('utf8'), 'xmlcharrefreplace', handler)
-    assert result == '12&#4660;'
-=======
-import struct
-import sys
-from pypy.interpreter.unicodehelper import (
-    encode_utf8, decode_utf8, unicode_encode_utf_32_be)
-
-class FakeSpace:
-    pass
-
-def test_encode_utf8():
-    space = FakeSpace()
-    assert encode_utf8(space, u"abc") == "abc"
-    assert encode_utf8(space, u"\u1234") == "\xe1\x88\xb4"
-    assert encode_utf8(space, u"\ud800") == "\xed\xa0\x80"
-    assert encode_utf8(space, u"\udc00") == "\xed\xb0\x80"
-    # for the following test, go to lengths to avoid CPython's optimizer
-    # and .pyc file storage, which collapse the two surrogates into one
-    c = u"\udc00"
-    assert encode_utf8(space, u"\ud800" + c) == "\xf0\x90\x80\x80"
-
-def test_decode_utf8():
-    space = FakeSpace()
-    assert decode_utf8(space, "abc") == u"abc"
-    assert decode_utf8(space, "\xe1\x88\xb4") == u"\u1234"
-    assert decode_utf8(space, "\xed\xa0\x80") == u"\ud800"
-    assert decode_utf8(space, "\xed\xb0\x80") == u"\udc00"
-    got = decode_utf8(space, "\xed\xa0\x80\xed\xb0\x80")
-    assert map(ord, got) == [0xd800, 0xdc00]
-    got = decode_utf8(space, "\xf0\x90\x80\x80")
-    if sys.maxunicode > 65535:
-        assert map(ord, got) == [0x10000]
-    else:
-        assert map(ord, got) == [55296, 56320]
-
-@pytest.mark.parametrize('unich', [u"\ud800", u"\udc80"])
-def test_utf32_surrogates(unich):
-    assert (unicode_encode_utf_32_be(unich, 1, None) ==
-            struct.pack('>i', ord(unich)))
-    with pytest.raises(UnicodeEncodeError):
-        unicode_encode_utf_32_be(unich, 1, None, allow_surrogates=False)
-
-    def replace_with(ru, rs):
-        def errorhandler(errors, enc, msg, u, startingpos, endingpos):
-            if errors == 'strict':
-                raise UnicodeEncodeError(enc, u, startingpos, endingpos, msg)
-            return ru, rs, endingpos
-        return unicode_encode_utf_32_be(
-            u"<%s>" % unich, 3, None,
-            errorhandler, allow_surrogates=False)
-
-    assert replace_with(u'rep', None) == u'<rep>'.encode('utf-32-be')
-    assert (replace_with(None, '\xca\xfe\xca\xfe') ==
-            '\x00\x00\x00<\xca\xfe\xca\xfe\x00\x00\x00>')
->>>>>>> cb1d5a9e
+    assert result == '12&#4660;'