--- conflicted
+++ resolved
@@ -1,13 +1,5 @@
 import py
 import pytest
-<<<<<<< HEAD
-from hypothesis import given, strategies
-import struct
-import sys
-from pypy.interpreter.unicodehelper import (
-    encode_utf8, str_decode_utf8, utf8_encode_utf_32_be, str_decode_utf_32_be)
-from pypy.interpreter.unicodehelper import encode_utf8sp, decode_utf8sp
-=======
 try:
     from hypothesis import given, strategies
     HAS_HYPOTHESIS = True
@@ -15,16 +7,13 @@
     HAS_HYPOTHESIS = False
 import struct
 import sys
-
-from rpython.rlib import rutf8
-
-from pypy.interpreter.unicodehelper import str_decode_utf8
->>>>>>> dfdd7932
+from pypy.interpreter.unicodehelper import (
+    encode_utf8, str_decode_utf8, utf8_encode_utf_32_be, str_decode_utf_32_be)
+from pypy.interpreter.unicodehelper import encode_utf8sp, decode_utf8sp
 from pypy.interpreter.unicodehelper import utf8_encode_ascii, str_decode_ascii
 from pypy.interpreter import unicodehelper as uh
 from pypy.module._codecs.interp_codecs import CodecState
 
-<<<<<<< HEAD
 class Hit(Exception):
     pass
 
@@ -79,29 +68,12 @@
     else:
         # never reached
         assert map(ord, got) == [55296, 56320]
-=======
-def decode_utf8(u):
-    return str_decode_utf8(u, True, "strict", None)
-
-def test_decode_utf8():
-    assert decode_utf8("abc") == ("abc", 3, 3)
-    assert decode_utf8("\xe1\x88\xb4") == ("\xe1\x88\xb4", 3, 1)
-    assert decode_utf8("\xed\xa0\x80") == ("\xed\xa0\x80", 3, 1)
-    assert decode_utf8("\xed\xb0\x80") == ("\xed\xb0\x80", 3, 1)
-    assert decode_utf8("\xed\xa0\x80\xed\xb0\x80") == (
-        "\xed\xa0\x80\xed\xb0\x80", 6, 2)
-    assert decode_utf8("\xf0\x90\x80\x80") == ("\xf0\x90\x80\x80", 4, 1)
->>>>>>> dfdd7932
 
 def test_utf8_encode_ascii():
     assert utf8_encode_ascii("abc", "??", "??") == "abc"
     def eh(errors, encoding, reason, p, start, end):
         lst.append((errors, encoding, p, start, end))
-<<<<<<< HEAD
         return "<FOO>", end, 'b'
-=======
-        return "<FOO>", end
->>>>>>> dfdd7932
     lst = []
     input = u"\u1234".encode("utf8")
     assert utf8_encode_ascii(input, "??", eh) == "<FOO>"
@@ -112,7 +84,6 @@
     assert lst == [("??", "ascii", input, 0, 2),
                    ("??", "ascii", input, 5, 7)]
 
-<<<<<<< HEAD
 @pytest.mark.skip("rework this test for utf8")
 def test_decode_utf8_allow_surrogates():
     sp = FakeSpace()
@@ -163,63 +134,24 @@
     with pytest.raises(UnicodeDecodeError):
         str_decode_utf_32_be(b"\x00\x00\xdc\x80", 4, None)
 
-
-@given(strategies.text())
-def test_utf8_encode_ascii_2(u):
-    def eh(errors, encoding, reason, p, start, end):
-        return "?" * (end - start), end, 'b'
-    assert utf8_encode_ascii(u.encode("utf8"), "replace", eh) == u.encode("ascii", "replace")
-=======
-if HAS_HYPOTHESIS:
-    @given(strategies.text())
-    def test_utf8_encode_ascii_2(u):
-        def eh(errors, encoding, reason, p, start, end):
-            return "?" * (end - start), end
-
-        assert utf8_encode_ascii(u.encode("utf8"),
-                                "replace", eh) == u.encode("ascii", "replace")
->>>>>>> dfdd7932
-
 def test_str_decode_ascii():
     assert str_decode_ascii("abc", "??", True, "??") == ("abc", 3, 3)
     def eh(errors, encoding, reason, p, start, end):
         lst.append((errors, encoding, p, start, end))
-<<<<<<< HEAD
         return u"\u1234\u5678".encode("utf8"), end, 'u'
     lst = []
     input = "\xe8"
     exp = u"\u1234\u5678".encode("utf8")
     assert str_decode_ascii(input, "??", True, eh) == (exp, 2, 2)
-=======
-        return u"\u1234\u5678".encode("utf8"), end
-    lst = []
-    input = "\xe8"
-    exp = u"\u1234\u5678".encode("utf8")
-    assert str_decode_ascii(input, "??", True, eh) == (exp, 1, 2)
->>>>>>> dfdd7932
     assert lst == [("??", "ascii", input, 0, 1)]
     lst = []
     input = "\xe8\xe9abc\xea\xeb"
     assert str_decode_ascii(input, "??", True, eh) == (
-<<<<<<< HEAD
         exp + exp + "abc" + exp + exp, 11, 11)
-=======
-        exp + exp + "abc" + exp + exp, 7, 11)
->>>>>>> dfdd7932
     assert lst == [("??", "ascii", input, 0, 1),
                    ("??", "ascii", input, 1, 2),
                    ("??", "ascii", input, 5, 6),
                    ("??", "ascii", input, 6, 7)]
-
-@given(strategies.text())
-def test_unicode_raw_escape(u):
-    r = uh.utf8_encode_raw_unicode_escape(u.encode("utf8"), 'strict', None)
-    assert r == u.encode("raw-unicode-escape")
-
-@given(strategies.text())
-def test_unicode_escape(u):
-    r = uh.utf8_encode_unicode_escape(u.encode("utf8"), "strict", None)
-    assert r == u.encode("unicode-escape")
 
 def test_encode_decimal(space):
     assert uh.unicode_encode_decimal(u' 12, 34 ', None) == ' 12, 34 '
@@ -232,4 +164,21 @@
 
     result = uh.unicode_encode_decimal(
         u'12\u1234'.encode('utf8'), 'xmlcharrefreplace', handler)
-    assert result == '12&#4660;'+    assert result == '12&#4660;'
+
+if HAS_HYPOTHESIS:
+    @given(strategies.text())
+    def test_utf8_encode_ascii_2(u):
+        def eh(errors, encoding, reason, p, start, end):
+            return "?" * (end - start), end, 'b'
+        assert utf8_encode_ascii(u.encode("utf8"), "replace", eh) == u.encode("ascii", "replace")
+
+    @given(strategies.text())
+    def test_unicode_raw_escape(u):
+        r = uh.utf8_encode_raw_unicode_escape(u.encode("utf8"), 'strict', None)
+        assert r == u.encode("raw-unicode-escape")
+
+    @given(strategies.text())
+    def test_unicode_escape(u):
+        r = uh.utf8_encode_unicode_escape(u.encode("utf8"), "strict", None)
+        assert r == u.encode("unicode-escape")
