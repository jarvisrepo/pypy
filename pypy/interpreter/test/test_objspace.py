# -*- encoding: utf-8 -*-
from py.test import raises
from pypy.interpreter.error import OperationError
from pypy.interpreter.function import Function
from pypy.interpreter.pycode import PyCode
from rpython.rlib.rarithmetic import r_longlong, r_ulonglong
import sys

# this test isn't so much to test that the objspace interface *works*
# -- it's more to test that it's *there*


INT32_MAX = 2147483648


class TestObjSpace:

    def test_isinstance(self):
        space = self.space
        w_i = space.wrap(4)
        w_result = space.isinstance(w_i, space.w_int)
        assert space.is_true(w_result)
        assert space.isinstance_w(w_i, space.w_int)
        w_result = space.isinstance(w_i, space.w_bytes)
        assert not space.is_true(w_result)
        assert not space.isinstance_w(w_i, space.w_bytes)

    def test_newlist(self):
        w = self.space.wrap
        l = range(10)
        w_l = self.space.newlist([w(i) for i in l])
        assert self.space.eq_w(w_l, w(l))

    def test_newdict(self):
        d = {}
        w_d = self.space.newdict()
        assert self.space.eq_w(w_d, self.space.wrap(d))

    def test_newtuple(self):
        w = self.space.wrap
        t = tuple(range(10))
        w_t = self.space.newtuple([w(i) for i in t])
        assert self.space.eq_w(w_t, w(t))

    def test_is_true(self):
        w = self.space.wrap
        true = (1==1)
        false = (1==0)
        w_true = w(true)
        w_false = w(false)
        assert self.space.is_true(w_true)
        assert not self.space.is_true(w_false)

    def test_is_(self):
        w_l = self.space.newlist([])
        w_m = self.space.newlist([])
        assert self.space.is_(w_l, w_l) == self.space.w_True
        assert self.space.is_(w_l, w_m) == self.space.w_False

    def test_newbool(self):
        assert self.space.newbool(0) == self.space.w_False
        assert self.space.newbool(1) == self.space.w_True

    def test_unpackiterable(self):
        space = self.space
        w = space.wrap
        l = [space.newlist([]) for l in range(4)]
        w_l = space.newlist(l)
        l1 = space.unpackiterable(w_l)
        l2 = space.unpackiterable(w_l, 4)
        for i in range(4):
            assert space.is_w(l1[i], l[i])
            assert space.is_w(l2[i], l[i])
        err = raises(OperationError, space.unpackiterable, w_l, 3)
        assert err.value.match(space, space.w_ValueError)
        err = raises(OperationError, space.unpackiterable, w_l, 5)
        assert err.value.match(space, space.w_ValueError)
        w_a = space.appexec((), """():
        class A(object):
            def __iter__(self):
                return self
            def __next__(self):
                raise StopIteration
            def __len__(self):
                1/0
        return A()
        """)
        try:
            space.unpackiterable(w_a)
        except OperationError as o:
            if not o.match(space, space.w_ZeroDivisionError):
                raise
        else:
            raise Exception("DID NOT RAISE")

    def test_fixedview(self):
        space = self.space
        w = space.wrap
        l = [w(1), w(2), w(3), w(4)]
        w_l = space.newtuple(l)
        assert space.fixedview(w_l) == l
        assert space.fixedview(w_l, 4) == l
        err = raises(OperationError, space.fixedview, w_l, 3)
        assert err.value.match(space, space.w_ValueError)
        err = raises(OperationError, space.fixedview, w_l, 5)
        assert err.value.match(space, space.w_ValueError)

    def test_listview(self):
        space = self.space
        w = space.wrap
        l = [w(1), w(2), w(3), w(4)]
        w_l = space.newtuple(l)
        assert space.listview(w_l) == l
        assert space.listview(w_l, 4) == l
        err = raises(OperationError, space.listview, w_l, 3)
        assert err.value.match(space, space.w_ValueError)
        err = raises(OperationError, space.listview, w_l, 5)
        assert err.value.match(space, space.w_ValueError)

    def test_exception_match(self):
        assert self.space.exception_match(self.space.w_ValueError,
                                                   self.space.w_ValueError)
        assert self.space.exception_match(self.space.w_IndexError,
                                                   self.space.w_LookupError)
        assert not self.space.exception_match(self.space.w_ValueError,
                                               self.space.w_LookupError)

    def test_lookup(self):
        w = self.space.wrap
        w_object_doc = self.space.getattr(self.space.w_object, w("__doc__"))
        w_instance = self.space.appexec([], "(): return object()")
        w_doc = self.space.lookup(w_instance, "__doc__")
        assert self.space.str_w(w_doc) == self.space.str_w(w_object_doc)
        assert self.space.lookup(w_instance, "gobbledygook") is None
        w_instance = self.space.appexec([], """():
            class Lookup(object):
                "bla"
            return Lookup()""")
        assert self.space.str_w(self.space.lookup(w_instance, "__doc__")) == "bla"

    def test_callable(self):
        def is_callable(w_obj):
            return self.space.is_true(self.space.callable(w_obj))

        assert is_callable(self.space.w_int)
        assert not is_callable(self.space.wrap(1))
        w_func = self.space.appexec([], "():\n def f(): pass\n return f")
        assert is_callable(w_func)
        w_lambda_func = self.space.appexec([], "(): return lambda: True")
        assert is_callable(w_lambda_func)

        w_instance = self.space.appexec([], """():
            class Call(object):
                def __call__(self): pass
            return Call()""")
        assert is_callable(w_instance)

        w_instance = self.space.appexec([],
                "():\n class NoCall(object): pass\n return NoCall()")
        assert not is_callable(w_instance)
        self.space.setattr(w_instance, self.space.wrap("__call__"), w_func)
        assert not is_callable(w_instance)


    def test_int_w(self):
        space = self.space
        w_x = space.wrap(42)
        assert space.int_w(w_x) == 42
        assert space.int_w(w_x, allow_conversion=False) == 42
        #
        w_x = space.wrap(44.0)
        space.raises_w(space.w_TypeError, space.int_w, w_x)
        space.raises_w(space.w_TypeError, space.int_w, w_x, allow_conversion=False)
        #
        w_instance = self.space.appexec([], """():
            class MyInt(object):
                def __int__(self):
                    return 43
            return MyInt()
        """)
        assert space.int_w(w_instance) == 43
        space.raises_w(space.w_TypeError, space.int_w, w_instance, allow_conversion=False)
        #
        w_instance = self.space.appexec([], """():
            class MyInt(object):
                def __int__(self):
                    return 43

            class AnotherInt(object):
                def __int__(self):
                    return MyInt()

            return AnotherInt()
        """)
        space.raises_w(space.w_TypeError, space.int_w, w_instance)
        space.raises_w(space.w_TypeError, space.int_w, w_instance, allow_conversion=False)

    def test_interp_w(self):
        w = self.space.wrap
        w_bltinfunction = self.space.builtin.get('len')
        res = self.space.interp_w(Function, w_bltinfunction)
        assert res is w_bltinfunction   # with the std objspace only
        self.space.raises_w(self.space.w_TypeError, self.space.interp_w, PyCode, w_bltinfunction)
        self.space.raises_w(self.space.w_TypeError, self.space.interp_w, Function, w(42))
        self.space.raises_w(self.space.w_TypeError, self.space.interp_w, Function, w(None))
        res = self.space.interp_w(Function, w(None), can_be_None=True)
        assert res is None

    def test_text0_w(self):
        space = self.space
        w = space.wrap
<<<<<<< HEAD
        assert space.str0_w(w("123")) == "123"
        exc = space.raises_w(space.w_ValueError, space.str0_w, w("123\x004"))
=======
        assert space.text0_w(w("123")) == "123"
        exc = space.raises_w(space.w_TypeError, space.text0_w, w("123\x004"))
>>>>>>> 5d19c133
        assert space.unicode0_w(w(u"123")) == u"123"
        exc = space.raises_w(space.w_ValueError, space.unicode0_w, w(u"123\x004"))

    def test_identifier_w(self):
        space = self.space
        x = u'àèì'
        w_name = space.wrap(x)
        assert space.identifier_w(w_name) == x.encode('utf-8')

    def test_getindex_w(self):
        w_instance1 = self.space.appexec([], """():
            class X(object):
                def __index__(self): return 42
            return X()""")
        w_instance2 = self.space.appexec([], """():
            class Y(object):
                def __index__(self): return 2**70
            return Y()""")
        first = self.space.getindex_w(w_instance1, None)
        assert first == 42
        second = self.space.getindex_w(w_instance2, None)
        assert second == sys.maxint
        self.space.raises_w(self.space.w_IndexError,
                            self.space.getindex_w, w_instance2, self.space.w_IndexError)
        try:
            self.space.getindex_w(self.space.w_tuple, None, "foobar")
        except OperationError as e:
            assert e.errorstr(self.space) == (
               "TypeError: foobar indices must be integers or slices, not type")
        else:
            assert 0, "should have raised"

    def test_r_longlong_w(self):
        space = self.space
        w_value = space.wrap(12)
        res = space.r_longlong_w(w_value)
        assert res == 12
        assert type(res) is r_longlong
        w_value = space.wrap(r_longlong(-INT32_MAX * 42))
        res = space.r_longlong_w(w_value)
        assert res == -INT32_MAX * 42
        assert type(res) is r_longlong
        w_obj = space.wrap("hello world")
        space.raises_w(space.w_TypeError, space.r_longlong_w, w_obj)
        w_obj = space.wrap(-12.34)
        space.raises_w(space.w_TypeError, space.r_longlong_w, w_obj)

    def test_r_ulonglong_w(self):
        space = self.space
        w_value = space.wrap(12)
        res = space.r_ulonglong_w(w_value)
        assert res == 12
        assert type(res) is r_ulonglong
        w_value = space.wrap(r_ulonglong(INT32_MAX * 42))
        res = space.r_ulonglong_w(w_value)
        assert res == INT32_MAX * 42
        assert type(res) is r_ulonglong
        w_obj = space.wrap("hello world")
        space.raises_w(space.w_TypeError, space.r_ulonglong_w, w_obj)
        w_obj = space.wrap(-12.34)
        space.raises_w(space.w_TypeError, space.r_ulonglong_w, w_obj)
        w_obj = space.wrap(-12)
        space.raises_w(space.w_ValueError, space.r_ulonglong_w, w_obj)

    def test_truncatedint_w(self):
        space = self.space
        assert space.truncatedint_w(space.wrap(42)) == 42
        assert space.truncatedint_w(space.wrap(sys.maxint)) == sys.maxint
        assert space.truncatedint_w(space.wrap(sys.maxint+1)) == -sys.maxint-1
        assert space.truncatedint_w(space.wrap(-1)) == -1
        assert space.truncatedint_w(space.wrap(-sys.maxint-2)) == sys.maxint

    def test_truncatedlonglong_w(self):
        space = self.space
        w_value = space.wrap(12)
        res = space.truncatedlonglong_w(w_value)
        assert res == 12
        assert type(res) is r_longlong
        #
        w_value = space.wrap(r_ulonglong(9223372036854775808))
        res = space.truncatedlonglong_w(w_value)
        assert res == -9223372036854775808
        assert type(res) is r_longlong
        #
        w_value = space.wrap(r_ulonglong(18446744073709551615))
        res = space.truncatedlonglong_w(w_value)
        assert res == -1
        assert type(res) is r_longlong
        #
        w_value = space.wrap(r_ulonglong(18446744073709551616))
        res = space.truncatedlonglong_w(w_value)
        assert res == 0
        assert type(res) is r_longlong


    def test_call_obj_args(self):
        from pypy.interpreter.argument import Arguments

        space = self.space

        w_f = space.appexec([], """():
    def f(x, y):
        return (x, y)
    return f
""")

        w_a = space.appexec([], """():
    class A(object):
        def __call__(self, x):
            return x
    return A()
""")

        w_9 = space.wrap(9)
        w_1 = space.wrap(1)

        w_res = space.call_obj_args(w_f, w_9, Arguments(space, [w_1]))

        w_x, w_y = space.fixedview(w_res, 2)
        assert w_x is w_9
        assert w_y is w_1

        w_res = space.call_obj_args(w_a, w_9, Arguments(space, []))
        assert w_res is w_9

    def test_compare_by_iteration(self):
        import operator
        space = self.space
        for op in ['eq', 'ne', 'lt', 'le', 'gt', 'ge']:
            comparer = getattr(operator, op)
            for x in [[], [0], [0, 1], [0, 1, 2]]:
                for y in [[], [-1], [0], [1], [-1, 0],
                          [0, 0], [0, 1], [0, 2],
                          [0, 1, 1], [0, 1, 2], [0, 1, 3]]:
                        w_res = space.compare_by_iteration(space.wrap(x),
                                                           space.wrap(y), op)
                        if comparer(x, y):
                            assert w_res is space.w_True
                        else:
                            assert w_res is space.w_False

    def test_isabstract(self, space):
        w_A = space.appexec([], """():
            class A:
               def f(): pass
               f.__isabstractmethod__ = True

               def g(): pass
               g.__isabstractmethod__ = True
               g = classmethod(g)

               def h(): pass
               h.__isabstractmethod__ = True
               h = staticmethod(h)
            return A""")
        w_B = space.appexec([], """():
            class B:
               def f(): pass

               @classmethod
               def g(): pass

               @staticmethod
               def h(): pass
            return B""")
        assert space.isabstractmethod_w(space.getattr(w_A, space.wrap('f')))
        assert space.isabstractmethod_w(space.getattr(w_A, space.wrap('g')))
        assert space.isabstractmethod_w(space.getattr(w_A, space.wrap('h')))
        assert not space.isabstractmethod_w(space.getattr(w_B, space.wrap('f')))
        assert not space.isabstractmethod_w(space.getattr(w_B, space.wrap('g')))
        assert not space.isabstractmethod_w(space.getattr(w_B, space.wrap('h')))

class TestModuleMinimal:
    def test_sys_exists(self):
        assert self.space.sys

    def test_import_exists(self):
        space = self.space
        assert space.builtin
        w_name = space.wrap('__import__')
        w_builtin = space.sys.getmodule('builtins')
        w_import = self.space.getattr(w_builtin, w_name)
        assert space.is_true(w_import)

    def test_sys_import(self):
        from pypy.interpreter.main import run_string
        run_string('import sys', space=self.space)

    def test_dont_reload_builtin_mods_on_startup(self):
        from pypy.tool.option import make_config, make_objspace
        config = make_config(None)
        space = make_objspace(config)
        w_executable = space.wrap('executable')
        assert space.findattr(space.sys, w_executable) is None
        space.setattr(space.sys, w_executable, space.wrap('foobar'))
        assert space.str_w(space.getattr(space.sys, w_executable)) == 'foobar'
        space.startup()
        assert space.str_w(space.getattr(space.sys, w_executable)) == 'foobar'

    def test_interned_strings_are_weak(self):
        import weakref, gc, random
        space = self.space
        assert space.config.translation.rweakref
        w1 = space.new_interned_str("abcdef")
        w2 = space.new_interned_str("abcdef")
        assert w2 is w1
        #
        # check that 'w1' goes away if we don't hold a reference to it
        rw1 = weakref.ref(w1)
        del w1, w2
        i = 10
        while rw1() is not None:
            i -= 1
            assert i >= 0
            gc.collect()
        #
        s = "foobar%r" % random.random()
        w0 = space.wrap(s)
        w1 = space.new_interned_w_str(w0)
        assert w1 is w0
        w2 = space.new_interned_w_str(w0)
        assert w2 is w0
        w3 = space.wrap(s)
        assert w3 is not w0
        w4 = space.new_interned_w_str(w3)
        assert w4 is w0
        #
        # check that 'w0' goes away if we don't hold a reference to it
        # (even if we hold a reference to 'w3')
        rw0 = weakref.ref(w0)
        del w0, w1, w2, w4
        i = 10
        while rw0() is not None:
            i -= 1
            assert i >= 0
            gc.collect()

    def test_exitfunc_catches_exceptions(self):
        from pypy.tool.pytest.objspace import maketestobjspace
        space = maketestobjspace()
        space.appexec([], """():
            import sys
            sys.exitfunc = lambda: this_is_an_unknown_name
        """)
        space.finish()
        # assert that we reach this point without getting interrupted
        # by the OperationError(NameError)<|MERGE_RESOLUTION|>--- conflicted
+++ resolved
@@ -209,13 +209,8 @@
     def test_text0_w(self):
         space = self.space
         w = space.wrap
-<<<<<<< HEAD
-        assert space.str0_w(w("123")) == "123"
-        exc = space.raises_w(space.w_ValueError, space.str0_w, w("123\x004"))
-=======
         assert space.text0_w(w("123")) == "123"
-        exc = space.raises_w(space.w_TypeError, space.text0_w, w("123\x004"))
->>>>>>> 5d19c133
+        exc = space.raises_w(space.w_ValueError, space.text0_w, w("123\x004"))
         assert space.unicode0_w(w(u"123")) == u"123"
         exc = space.raises_w(space.w_ValueError, space.unicode0_w, w(u"123\x004"))
 
