--- conflicted
+++ resolved
@@ -326,13 +326,8 @@
         space = self.space
         assert space.builtin
         w_name = space.wrap('__import__')
-<<<<<<< HEAD
         w_builtin = space.sys.getmodule('builtins')
-        w_import = self.space.getattr(w_builtin, w_name) 
-=======
-        w_builtin = space.sys.getmodule('__builtin__')
         w_import = self.space.getattr(w_builtin, w_name)
->>>>>>> 85368f1a
         assert space.is_true(w_import)
 
     def test_sys_import(self):
