--- conflicted
+++ resolved
@@ -99,12 +99,8 @@
             x = 1
 
         g = f()
-<<<<<<< HEAD
-        raises(ValueError, "g.__closure__[0].cell_contents")
-=======
         with raises(ValueError):
-            g.func_closure[0].cell_contents
->>>>>>> ffb34b73
+            g.__closure__[0].cell_contents
 
     def test_compare_cells(self):
         def f(n):
