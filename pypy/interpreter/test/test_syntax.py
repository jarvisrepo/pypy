--- conflicted
+++ resolved
@@ -357,45 +357,9 @@
         acontext = Context()
         with acontext:
             pass
-<<<<<<< HEAD
-        """
-        ns = {}
-        exec(s, ns)
-        acontext = ns['acontext']
         assert acontext.calls == '__enter__ __exit__'.split()
 
     def test_compound_with(self):
-        s = """class Context:
-    def __init__(self, var):
-        self.record = []
-        self.var = var
-    def __enter__(self):
-        self.record.append(("__enter__", self.var))
-        return self.var
-    def __exit__(self, tp, value, tb):
-        self.record.append(("__exit__", self.var))
-c1 = Context("blah")
-c2 = Context("bling")
-with c1 as v1, c2 as v2:
-    pass
-    """
-        ns = {}
-        exec(s, ns)
-        assert ns["v1"] == "blah"
-        assert ns["v2"] == "bling"
-        assert ns["c1"].record == [("__enter__", "blah"), ("__exit__", "blah")]
-        assert ns["c2"].record == [("__enter__", "bling"),
-                                   ("__exit__", "bling")]
-
-
-    def test_start_with_blank_line(self):
-        s = """
-if 1:
-=======
-        assert acontext.calls == '__enter__ __exit__'.split()
-
-    def test_compound_with(self):
->>>>>>> ffb34b73
         class Context:
             def __init__(self, var):
                 self.record = []
@@ -409,34 +373,10 @@
         c2 = Context("bling")
         with c1 as v1, c2 as v2:
             pass
-<<<<<<< HEAD
-"""
-        ns = {}
-        exec(s, ns)
-        acontext = ns['acontext']
-        assert acontext.calls == '__enter__ __exit__'.split()
-
-    def test_raw_doc_string(self):
-        s = """r'doc'
-class Context(object):
-    def __enter__(self):
-        global enter
-        enter = True
-    def __exit__(self, *exc):
-        global exit
-        exit = True
-with Context() as w:
-    pass"""
-        ns = {}
-        exec(s, ns)
-        assert ns['enter']
-        assert ns['exit']
-=======
         assert v1 == "blah"
         assert v2 == "bling"
         assert c1.record == [("__enter__", "blah"), ("__exit__", "blah")]
         assert c2.record == [("__enter__", "bling"), ("__exit__", "bling")]
->>>>>>> ffb34b73
 
     def test_with_as_var(self):
         class Context:
@@ -455,13 +395,6 @@
         with acontextfact as avar:
             avar.append('__body__')
             pass
-<<<<<<< HEAD
-        """
-        ns = {}
-        exec(s, ns)
-        acontextfact = ns['acontextfact']
-=======
->>>>>>> ffb34b73
         assert acontextfact.exit_params == (None, None, None)
         assert acontextfact.calls == '__enter__ __body__ __exit__'.split()
 
@@ -489,14 +422,6 @@
             pass
         else:
             raise AssertionError('With did not raise RuntimeError')
-<<<<<<< HEAD
-        """
-        ns = {}
-        exec(s, ns)
-        acontextfact = ns['acontextfact']
-        error = ns['error']
-=======
->>>>>>> ffb34b73
         assert acontextfact.calls == '__enter__ __body__ __exit__'.split()
         assert acontextfact.exit_params[0:2] == (RuntimeError, error)
         import types
@@ -522,14 +447,6 @@
             avar.append('__body__')
             raise error
             avar.append('__after_raise__')
-<<<<<<< HEAD
-        """
-        ns = {}
-        exec(s, ns)
-        acontextfact = ns['acontextfact']
-        error = ns['error']
-=======
->>>>>>> ffb34b73
         assert acontextfact.calls == '__enter__ __body__ __exit__'.split()
         assert acontextfact.exit_params[0:2] == (RuntimeError, error)
         import types
@@ -575,13 +492,6 @@
                 avar.append('__after_break__')
         else:
             raise AssertionError('Break failed with With, reached else clause')
-<<<<<<< HEAD
-        """
-        ns = {}
-        exec(s, ns)
-        acontextfact = ns['acontextfact']
-=======
->>>>>>> ffb34b73
         assert acontextfact.calls == '__enter__ __body__ __exit__'.split()
         assert acontextfact.exit_params == (None, None, None)
 
@@ -607,13 +517,6 @@
                 avar.append('__after_continue__')
         else:
             avar.append('__continue__')
-<<<<<<< HEAD
-        """
-        ns = {}
-        exec(s, ns)
-        acontextfact = ns['acontextfact']
-=======
->>>>>>> ffb34b73
         assert acontextfact.calls == '__enter__ __body__ __exit__ __continue__'.split()
         assert acontextfact.exit_params == (None, None, None)
 
@@ -638,40 +541,16 @@
                 return '__return__'
                 avar.append('__after_return__')
         acontextfact.calls.append(g(acontextfact))
-<<<<<<< HEAD
-        """
-        ns = {}
-        exec(s, ns)
-        acontextfact = ns['acontextfact']
-=======
->>>>>>> ffb34b73
         assert acontextfact.calls == '__enter__ __body__ __exit__ __return__'.split()
         assert acontextfact.exit_params == (None, None, None)
 
     def test_with_as_keyword(self):
-<<<<<<< HEAD
-        try:
+        with raises(SyntaxError):
             exec("with = 9")
-        except SyntaxError:
-            pass
-        else:
-            assert False, 'Assignment to with did not raise SyntaxError'
-
-    def test_with_as_keyword_compound(self):
-        try:
-            exec("from __future__ import generators, with_statement\nwith = 9")
-        except SyntaxError:
-            pass
-        else:
-            assert False, 'Assignment to with did not raise SyntaxError'
-=======
-        with raises(SyntaxError):
-            exec "with = 9"
 
     def test_with_as_keyword_compound(self):
         with raises(SyntaxError):
-            exec "from __future__ import generators, with_statement\nwith = 9"
->>>>>>> ffb34b73
+            exec("from __future__ import generators, with_statement\nwith = 9")
 
     def test_missing_as_SyntaxError(self):
         snippets = [
@@ -682,22 +561,10 @@
     pass
 """]
         for snippet in snippets:
-<<<<<<< HEAD
-            try:
+            with raises(SyntaxError):
                 exec(snippet)
-            except SyntaxError:
-                pass
-            else:
-                assert False, "%s: did not raise SyntaxError" % snippet
-
-
-    def test_with_propagate_compileflag(self):
-        s = """
-if 1:
-        compile('''with x:
-        pass''', '', 'exec')
-        """
-        exec(s)
+
+
 
 class AppTestFunctionAnnotations:
 
@@ -728,13 +595,6 @@
                 pass
         f1()
         """
-
-=======
-            with raises(SyntaxError):
-                exec snippet
-
-
->>>>>>> ffb34b73
 class AppTestSyntaxError:
 
     def test_tokenizer_error_location(self):
@@ -779,8 +639,8 @@
 # -*- coding: uft-8 -*-
 pass
 """
-<<<<<<< HEAD
-        raises(SyntaxError, exec, program)
+        with raises(SyntaxError):
+            exec(program)
         '''
 
     def test_exception_target_in_nested_scope(self):
@@ -825,28 +685,3 @@
         else:
             raise AssertionError("should have raised")
         """
-
-
-if __name__ == '__main__':
-    # only to check on top of CPython (you need 2.4)
-    from py.test import raises
-    for s in VALID:
-        try:
-            compile(s, '?', 'exec')
-        except Exception as e:
-            print '-'*20, 'FAILED TO COMPILE:', '-'*20
-            print s
-            print '%s: %s' % (e.__class__, e)
-            print '-'*60
-    for s in INVALID:
-        try:
-            raises(SyntaxError, compile, s, '?', 'exec')
-        except Exception as e:
-            print '-'*20, 'UNEXPECTEDLY COMPILED:', '-'*20
-            print s
-            print '%s: %s' % (e.__class__, e)
-            print '-'*60
-=======
-        with raises(SyntaxError):
-            exec program
->>>>>>> ffb34b73
