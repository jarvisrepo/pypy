--- conflicted
+++ resolved
@@ -715,12 +715,7 @@
         except SyntaxError as e:
             assert e.lineno == 4
             assert e.text.endswith('a b c d e\n')
-<<<<<<< HEAD
-            b_pos = e.text.index('b')
-            assert e.offset in (b_pos, b_pos+1) # b_pos in pypy, b_pos+1 in CPython.
-=======
             assert e.offset == e.text.index('b') + 1 # offset is 1-based
->>>>>>> 72195e3e
         else:
             raise Exception("no SyntaxError??")
 
