--- conflicted
+++ resolved
@@ -229,8 +229,6 @@
                 {},
                 sys_argv=[''], run_stdin=True,
                 check_hash_based_pycs=val)
-<<<<<<< HEAD
-=======
 
     def test_jit_off(self, monkeypatch):
         options = [None]
@@ -240,7 +238,6 @@
         monkeypatch.setattr(app_main, 'set_jit_option', set_jit_option, raising=False)
         self.check(['-X', 'jit-off'], {}, sys_argv=[''], run_stdin=True)
         assert options == ["off"]
->>>>>>> e2ea8e9f
 
 class TestInteraction:
     """
@@ -1082,8 +1079,6 @@
         assert status == 1
         assert data.startswith("15\\u20ac ('strict', 'backslashreplace')")
 
-<<<<<<< HEAD
-=======
     def test_consistent_sys_path_for_module_execution(self):
         # This test case ensures that the following all give the same
         # sys.path configuration:
@@ -1130,9 +1125,7 @@
         data, status = self.run_with_status_code('does_not_exist.py')
         assert "can't open file" in data
         assert status == 2
-
         
->>>>>>> e2ea8e9f
 
 @py.test.mark.skipif('config.getoption("runappdirect")')
 class AppTestAppMain:
