--- conflicted
+++ resolved
@@ -9,9 +9,6 @@
 from pypy.conftest import pypydir
 from lib_pypy._pypy_interact import irc_header
 
-<<<<<<< HEAD
-is_release = PYPY_VERSION[3] == "final"
-
 
 python3 = os.environ.get("PYTHON3", "python3")
 
@@ -21,10 +18,6 @@
                          stdout=subprocess.PIPE)
     return p.stdout.read().rstrip()
 banner = get_banner()
-print repr(banner)
-=======
-banner = sys.version.splitlines()[0]
->>>>>>> bfcae68b
 
 app_main = os.path.join(os.path.realpath(os.path.dirname(__file__)), os.pardir, 'app_main.py')
 app_main = os.path.abspath(app_main)
@@ -1062,12 +1055,8 @@
         # setup code for test_setup_bootstrap_path
         # ----------------------------------------
         from pypy.module.sys.version import CPYTHON_VERSION, PYPY_VERSION
-<<<<<<< HEAD
         cpy_ver = '%d' % CPYTHON_VERSION[0]
-=======
-        cpy_ver = '%d.%d' % CPYTHON_VERSION[:2]
         from lib_pypy._pypy_interact import irc_header
->>>>>>> bfcae68b
 
         goal_dir = os.path.dirname(app_main)
         # build a directory hierarchy like which contains both bin/pypy-c and
