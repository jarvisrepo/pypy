--- conflicted
+++ resolved
@@ -763,12 +763,11 @@
         assert 'hello world\n' in data
         assert '42\n' in data
 
-<<<<<<< HEAD
     def test_q_flag(self):
         data = self.run('-iq', senddata='6*7\nraise SystemExit\n',
                         expect_prompt=True, expect_banner=False)
         assert '42\n' in data
-=======
+
     def test_putenv_fires_interactive_within_process(self):
         try:
             import __pypy__
@@ -782,7 +781,6 @@
         # should go interactive with -c
         data = data.replace('\n', ';')
         self.run("-c '%s'" % data, expect_prompt=True)
->>>>>>> 99de3507
 
     def test_option_S_copyright(self):
         data = self.run('-S -i', expect_prompt=True, expect_banner=True)
