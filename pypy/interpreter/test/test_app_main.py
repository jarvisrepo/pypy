--- conflicted
+++ resolved
@@ -607,16 +607,12 @@
 class TestNonInteractive:
     def run_with_status_code(self, cmdline, senddata='', expect_prompt=False,
             expect_banner=False, python_flags='', env=None):
-<<<<<<< HEAD
-        cmdline = '%s %s "%s" %s' % (python3, python_flags,
-=======
         if os.name == 'nt':
             try:
                 import __pypy__
             except:
                 py.test.skip('app_main cannot run on non-pypy for windows')
-        cmdline = '%s %s "%s" %s' % (sys.executable, python_flags,
->>>>>>> c8bed1d7
+        cmdline = '%s %s "%s" %s' % (python3, python_flags,
                                      app_main, cmdline)
         print 'POPEN:', cmdline
         process = subprocess.Popen(
