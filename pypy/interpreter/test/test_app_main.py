--- conflicted
+++ resolved
@@ -1041,39 +1041,6 @@
         data, status = self.run_with_status_code(p, env=env)
         assert status == 1
         assert data.startswith("15\\u20ac ('strict', 'backslashreplace')")
-<<<<<<< HEAD
-
-
-class TestAppMain:
-    def test_print_info(self):
-        from pypy.interpreter import app_main
-        import sys, cStringIO
-        prev_so = sys.stdout
-        prev_ti = getattr(sys, 'pypy_translation_info', 'missing')
-        sys.pypy_translation_info = {
-            'translation.foo': True,
-            'translation.bar': 42,
-            'translation.egg.something': None,
-            'objspace.x': 'hello',
-        }
-        try:
-            sys.stdout = f = cStringIO.StringIO()
-            py.test.raises(SystemExit, app_main.print_info)
-        finally:
-            sys.stdout = prev_so
-            if prev_ti == 'missing':
-                del sys.pypy_translation_info
-            else:
-                sys.pypy_translation_info = prev_ti
-        assert f.getvalue() == ("[objspace]\n"
-                                "    x = 'hello'\n"
-                                "[translation]\n"
-                                "    bar = 42\n"
-                                "    [egg]\n"
-                                "        something = None\n"
-                                "    foo = True\n")
-=======
->>>>>>> 6b023145
 
 
 @py.test.mark.skipif('config.getoption("runappdirect")')
