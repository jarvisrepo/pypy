--- conflicted
+++ resolved
@@ -137,23 +137,13 @@
                    interactive=1, inspect=1)
         self.check(['-?'], {}, output_contains='usage:')
         self.check(['-h'], {}, output_contains='usage:')
-<<<<<<< HEAD
         self.check(['-S', '-O', '-h'], {}, output_contains='usage:')
         self.check(['-S', '-hO'], {}, output_contains='usage:')
         self.check(['-S', '-O', '--help'], {}, output_contains='usage:')
         self.check(['-S', '-O', '--info'], {}, output_contains='translation')
         self.check(['-S', '-O', '--version'], {}, output_contains='Python')
         self.check(['-S', '-OV'], {}, output_contains='Python')
-        self.check(['--jit', 'foobar', '-S'], {}, sys_argv=[''],
-=======
-        self.check(['-S', '-tO', '-h'], {}, output_contains='usage:')
-        self.check(['-S', '-thO'], {}, output_contains='usage:')
-        self.check(['-S', '-tO', '--help'], {}, output_contains='usage:')
-        self.check(['-S', '-tO', '--info'], {}, output_contains='translation')
-        self.check(['-S', '-tO', '--version'], {}, output_contains='Python')
-        self.check(['-S', '-tOV'], {}, output_contains='Python')
         self.check(['--jit', 'off', '-S'], {}, sys_argv=[''],
->>>>>>> 98625942
                    run_stdin=True, no_site=1)
         self.check(['-c', 'pass'], {}, sys_argv=['-c'], run_command='pass')
         self.check(['-cpass'], {}, sys_argv=['-c'], run_command='pass')
