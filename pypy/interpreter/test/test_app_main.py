"""
Tests for the entry point of pypy-c, app_main.py.
"""
from __future__ import with_statement
import py
import sys, os, re, runpy, subprocess
from rpython.tool.udir import udir
from contextlib import contextmanager
from pypy import pypydir
from lib_pypy._pypy_interact import irc_header

try:
    import __pypy__
except ImportError:
    __pypy__ = None

banner = sys.version.splitlines()[0]

app_main = os.path.join(os.path.realpath(os.path.dirname(__file__)), os.pardir, 'app_main.py')
app_main = os.path.abspath(app_main)

_counter = 0
def _get_next_path(ext='.py'):
    global _counter
    p = udir.join('demo_test_app_main_%d%s' % (_counter, ext))
    _counter += 1
    return p

def getscript(source):
    p = _get_next_path()
    p.write(str(py.code.Source(source)))
    return str(p)

def getscript_pyc(space, source):
    p = _get_next_path()
    p.write(str(py.code.Source(source)))
    w_dir = space.wrap(str(p.dirpath()))
    w_modname = space.wrap(p.purebasename)
    space.appexec([w_dir, w_modname], """(dir, modname):
        import sys
        d = sys.modules.copy()
        sys.path.insert(0, dir)
        __import__(modname)
        sys.path.pop(0)
        for key in sys.modules.keys():
            if key not in d:
                del sys.modules[key]
    """)
    p = str(p) + 'c'
    assert os.path.isfile(p)   # the .pyc file should have been created above
    return p

def getscript_in_dir(source):
    pdir = _get_next_path(ext='')
    p = pdir.ensure(dir=1).join('__main__.py')
    p.write(str(py.code.Source(source)))
    # return relative path for testing purposes
    return py.path.local().bestrelpath(pdir)

demo_script = getscript("""
    print 'hello'
    print 'Name:', __name__
    print 'File:', __file__
    import sys
    print 'Exec:', sys.executable
    print 'Argv:', sys.argv
    print 'goodbye'
    myvalue = 6*7
    """)

crashing_demo_script = getscript("""
    print 'Hello2'
    myvalue2 = 11
    ooups
    myvalue2 = 22
    print 'Goodbye2'   # should not be reached
    """)

script_with_future = getscript("""
    from __future__ import division
    from __future__ import print_function
    """)


class TestParseCommandLine:
    def check_options(self, options, sys_argv, **expected):
        assert sys.argv == sys_argv
        for key, value in expected.items():
            assert options[key] == value
        for key, value in options.items():
            if key not in expected:
                assert not value, (
                    "option %r has unexpectedly the value %r" % (key, value))

    def check(self, argv, env, **expected):
        import StringIO
        from pypy.interpreter import app_main
        saved_env = os.environ.copy()
        saved_sys_argv = sys.argv[:]
        saved_sys_stdout = sys.stdout
        saved_sys_stderr = sys.stdout
        app_main.os = os
        try:
            os.environ.update(env)
            sys.stdout = sys.stderr = StringIO.StringIO()
            try:
                options = app_main.parse_command_line(argv)
            except SystemExit:
                output = expected['output_contains']
                assert output in sys.stdout.getvalue()
            else:
                self.check_options(options, **expected)
        finally:
            os.environ.clear()
            os.environ.update(saved_env)
            sys.argv[:] = saved_sys_argv
            sys.stdout = saved_sys_stdout
            sys.stderr = saved_sys_stderr
            if __pypy__:
                __pypy__.set_debug(True)

    def test_all_combinations_I_can_think_of(self):
        self.check([], {}, sys_argv=[''], run_stdin=True)
        self.check(['-'], {}, sys_argv=['-'], run_stdin=True)
        self.check(['-S'], {}, sys_argv=[''], run_stdin=True, no_site=1)
        self.check(['-OO'], {}, sys_argv=[''], run_stdin=True, optimize=2)
        self.check(['-O', '-O'], {}, sys_argv=[''], run_stdin=True, optimize=2)
        self.check(['-Qnew'], {}, sys_argv=[''], run_stdin=True, division_new=1)
        self.check(['-Qold'], {}, sys_argv=[''], run_stdin=True, division_new=0)
        self.check(['-Qwarn'], {}, sys_argv=[''], run_stdin=True, division_warning=1)
        self.check(['-Qwarnall'], {}, sys_argv=[''], run_stdin=True,
                   division_warning=2)
        self.check(['-Q', 'new'], {}, sys_argv=[''], run_stdin=True, division_new=1)
        self.check(['-SOQnew'], {}, sys_argv=[''], run_stdin=True,
                   no_site=1, optimize=1, division_new=1)
        self.check(['-SOQ', 'new'], {}, sys_argv=[''], run_stdin=True,
                   no_site=1, optimize=1, division_new=1)
        self.check(['-i'], {}, sys_argv=[''], run_stdin=True,
                   interactive=1, inspect=1)
        self.check(['-?'], {}, output_contains='usage:')
        self.check(['-h'], {}, output_contains='usage:')
        self.check(['-S', '-tO', '-h'], {}, output_contains='usage:')
        self.check(['-S', '-thO'], {}, output_contains='usage:')
        self.check(['-S', '-tO', '--help'], {}, output_contains='usage:')
        self.check(['-S', '-tO', '--info'], {}, output_contains='translation')
        self.check(['-S', '-tO', '--version'], {}, output_contains='Python')
        self.check(['-S', '-tOV'], {}, output_contains='Python')
        self.check(['--jit', 'off', '-S'], {}, sys_argv=[''],
                   run_stdin=True, no_site=1)
        self.check(['-c', 'pass'], {}, sys_argv=['-c'], run_command='pass')
        self.check(['-cpass'], {}, sys_argv=['-c'], run_command='pass')
        self.check(['-cpass','x'], {}, sys_argv=['-c','x'], run_command='pass')
        self.check(['-Sc', 'pass'], {}, sys_argv=['-c'], run_command='pass',
                   no_site=1)
        self.check(['-Scpass'], {}, sys_argv=['-c'], run_command='pass', no_site=1)
        self.check(['-c', '', ''], {}, sys_argv=['-c', ''], run_command='')
        self.check(['-mfoo', 'bar', 'baz'], {}, sys_argv=['foo', 'bar', 'baz'],
                   run_module=True)
        self.check(['-m', 'foo', 'bar', 'baz'], {}, sys_argv=['foo', 'bar', 'baz'],
                   run_module=True)
        self.check(['-Smfoo', 'bar', 'baz'], {}, sys_argv=['foo', 'bar', 'baz'],
                   run_module=True, no_site=1)
        self.check(['-Sm', 'foo', 'bar', 'baz'], {}, sys_argv=['foo', 'bar', 'baz'],
                   run_module=True, no_site=1)
        self.check(['-', 'foo', 'bar'], {}, sys_argv=['-', 'foo', 'bar'],
                   run_stdin=True)
        self.check(['foo', 'bar'], {}, sys_argv=['foo', 'bar'])
        self.check(['foo', '-i'], {}, sys_argv=['foo', '-i'])
        self.check(['-i', 'foo'], {}, sys_argv=['foo'], interactive=1, inspect=1)
        self.check(['--', 'foo'], {}, sys_argv=['foo'])
        self.check(['--', '-i', 'foo'], {}, sys_argv=['-i', 'foo'])
        self.check(['--', '-', 'foo'], {}, sys_argv=['-', 'foo'], run_stdin=True)
        self.check(['-Wbog'], {}, sys_argv=[''], warnoptions=['bog'], run_stdin=True)
        self.check(['-W', 'ab', '-SWc'], {}, sys_argv=[''], warnoptions=['ab', 'c'],
                   run_stdin=True, no_site=1)

        self.check([], {'PYTHONDEBUG': '1'}, sys_argv=[''], run_stdin=True, debug=1)
        self.check([], {'PYTHONDONTWRITEBYTECODE': '1'}, sys_argv=[''], run_stdin=True, dont_write_bytecode=1)
        self.check([], {'PYTHONNOUSERSITE': '1'}, sys_argv=[''], run_stdin=True, no_user_site=1)
        self.check([], {'PYTHONUNBUFFERED': '1'}, sys_argv=[''], run_stdin=True, unbuffered=1)
        self.check([], {'PYTHONVERBOSE': '1'}, sys_argv=[''], run_stdin=True, verbose=1)
        self.check([], {'PYTHONOPTIMIZE': '1'}, sys_argv=[''], run_stdin=True, optimize=1)
        self.check([], {'PYTHONOPTIMIZE': '0'}, sys_argv=[''], run_stdin=True, optimize=1)
        self.check([], {'PYTHONOPTIMIZE': '10'}, sys_argv=[''], run_stdin=True, optimize=10)
        self.check(['-O'], {'PYTHONOPTIMIZE': '10'}, sys_argv=[''], run_stdin=True, optimize=10)
        self.check(['-OOO'], {'PYTHONOPTIMIZE': 'abc'}, sys_argv=[''], run_stdin=True, optimize=3)

    def test_sysflags(self):
        flags = (
            ("debug", "-d", "1"),
            ("py3k_warning", "-3", "1"),
            ("division_warning", "-Qwarn", "1"),
            ("division_warning", "-Qwarnall", "2"),
            ("division_new", "-Qnew", "1"),
            (["inspect", "interactive"], "-i", "1"),
            ("optimize", "-O", "1"),
            ("optimize", "-OO", "2"),
            ("dont_write_bytecode", "-B", "1"),
            ("no_user_site", "-s", "1"),
            ("no_site", "-S", "1"),
            ("ignore_environment", "-E", "1"),
            ("tabcheck", "-t", "1"),
            ("tabcheck", "-tt", "2"),
            ("verbose", "-v", "1"),
            ("unicode", "-U", "1"),
            ("bytes_warning", "-b", "1"),
        )
        for flag, opt, value in flags:
            if isinstance(flag, list):   # this is for inspect&interactive
                expected = {}
                for flag1 in flag:
                    expected[flag1] = int(value)
            else:
                expected = {flag: int(value)}
            self.check([opt, '-c', 'pass'], {}, sys_argv=['-c'],
                       run_command='pass', **expected)

    def test_sysflags_envvar(self, monkeypatch):
        monkeypatch.setenv('PYTHONNOUSERSITE', '1')
        expected = {"no_user_site": True}
        self.check(['-c', 'pass'], {}, sys_argv=['-c'], run_command='pass', **expected)

    def test_track_resources(self, monkeypatch):
        myflag = [False]
        def pypy_set_track_resources(flag):
            myflag[0] = flag
        monkeypatch.setattr(sys, 'pypy_set_track_resources', pypy_set_track_resources, raising=False)
        self.check(['-X', 'track-resources'], {}, sys_argv=[''], run_stdin=True)
        assert myflag[0] == True

class TestInteraction:
    """
    These tests require pexpect (UNIX-only).
    http://pexpect.sourceforge.net/
    """
    def _spawn(self, *args, **kwds):
        try:
            import pexpect
        except ImportError as e:
            py.test.skip(str(e))
        else:
            # Version is of the style "0.999" or "2.1".  Older versions of
            # pexpect try to get the fileno of stdin, which generally won't
            # work with py.test (due to sys.stdin being a DontReadFromInput
            # instance).
            version = map(int, pexpect.__version__.split('.'))

            # I only tested 0.999 and 2.1.  The former does not work, the
            # latter does.  Feel free to refine this measurement.
            # -exarkun, 17/12/2007
            if version < [2, 1]:
                py.test.skip(
                    "pexpect version too old, requires 2.1 or newer: %r" % (
                        pexpect.__version__,))

        kwds.setdefault('timeout', 10)
        print 'SPAWN:', ' '.join([args[0]] + args[1]), kwds
        child = pexpect.spawn(*args, **kwds)
        child.logfile = sys.stdout
        return child

    def spawn(self, argv):
        return self._spawn(sys.executable, [app_main] + argv)

    def test_interactive(self):
        child = self.spawn([])
        child.expect('Python ')   # banner
        child.expect('>>> ')      # prompt
        child.sendline('[6*7]')
        child.expect(re.escape('[42]'))
        child.sendline('def f(x):')
        child.expect(re.escape('... '))
        child.sendline('    return x + 100')
        child.expect(re.escape('... '))
        child.sendline('')
        child.expect('>>> ')
        child.sendline('f(98)')
        child.expect('198')
        child.expect('>>> ')
        child.sendline('__name__')
        child.expect("'__main__'")
        child.expect('>>> ')
        child.sendline('import sys')
        child.expect('>>> ')
        child.sendline("'' in sys.path")
        child.expect("True")

    def test_yes_irc_topic(self, monkeypatch):
        monkeypatch.setenv('PYPY_IRC_TOPIC', '1')
        child = self.spawn([])
        child.expect(irc_header)   # banner

    def test_maybe_irc_topic(self):
        import sys
        pypy_version_info = getattr(sys, 'pypy_version_info', sys.version_info)
        irc_topic = pypy_version_info[3] != 'final'
        child = self.spawn([])
        child.expect('>>>')   # banner
        if irc_topic:
            assert irc_header in child.before
        else:
            assert irc_header not in child.before

    def test_help(self):
        # test that -h prints the usage, including the name of the executable
        # which should be /full/path/to/app_main.py in this case
        child = self.spawn(['-h'])
        child.expect(r'usage: .*app_main.py \[option\]')
        child.expect('PyPy options and arguments:')

    def test_run_script(self):
        child = self.spawn([demo_script])
        idx = child.expect(['hello', 'Python ', '>>> '])
        assert idx == 0   # no banner or prompt
        child.expect(re.escape("Name: __main__"))
        child.expect(re.escape('File: ' + demo_script))
        child.expect(re.escape('Exec: ' + app_main))
        child.expect(re.escape('Argv: ' + repr([demo_script])))
        child.expect('goodbye')

    def test_run_script_with_args(self):
        argv = [demo_script, 'hello', 'world']
        child = self.spawn(argv)
        child.expect(re.escape('Argv: ' + repr(argv)))
        child.expect('goodbye')

    def test_no_such_script(self):
        import errno
        msg = os.strerror(errno.ENOENT)   # 'No such file or directory'
        child = self.spawn(['xxx-no-such-file-xxx'])
        child.expect(re.escape(msg))

    def test_option_i(self):
        argv = [demo_script, 'foo', 'bar']
        child = self.spawn(['-i'] + argv)
        idx = child.expect(['hello', re.escape(banner)])
        assert idx == 0      # no banner
        child.expect(re.escape('File: ' + demo_script))
        child.expect(re.escape('Argv: ' + repr(argv)))
        child.expect('goodbye')
        idx = child.expect(['>>> ', re.escape(banner)])
        assert idx == 0      # prompt, but still no banner
        child.sendline('myvalue * 102')
        child.expect('4284')
        child.sendline('__name__')
        child.expect('__main__')

    def test_option_i_crashing(self):
        argv = [crashing_demo_script, 'foo', 'bar']
        child = self.spawn(['-i'] + argv)
        idx = child.expect(['Hello2', re.escape(banner)])
        assert idx == 0      # no banner
        child.expect('NameError')
        child.sendline('myvalue2 * 1001')
        child.expect('11011')
        child.sendline('import sys; sys.argv')
        child.expect(re.escape(repr(argv)))
        child.sendline('sys.last_type.__name__')
        child.expect(re.escape(repr('NameError')))

    def test_options_i_c(self):
        child = self.spawn(['-i', '-c', 'x=555'])
        idx = child.expect(['>>> ', re.escape(banner)])
        assert idx == 0      # prompt, but no banner
        child.sendline('x')
        child.expect('555')
        child.sendline('__name__')
        child.expect('__main__')
        child.sendline('import sys; sys.argv')
        child.expect(re.escape("['-c']"))

    def test_options_i_c_crashing(self, monkeypatch):
        monkeypatch.setenv('PYTHONPATH', None)
        child = self.spawn(['-i', '-c', 'x=666;foobar'])
        child.expect('NameError')
        idx = child.expect(['>>> ', re.escape(banner)])
        assert idx == 0      # prompt, but no banner
        child.sendline('x')
        child.expect('666')
        child.sendline('__name__')
        child.expect('__main__')
        child.sendline('import sys; sys.argv')
        child.expect(re.escape("['-c']"))
        child.sendline('sys.last_type.__name__')
        child.expect(re.escape(repr('NameError')))

    def test_atexit(self):
        child = self.spawn([])
        child.expect('>>> ')
        child.sendline('def f(): print "foobye"')
        child.sendline('')
        child.sendline('import atexit; atexit.register(f)')
        child.sendline('6*7')
        child.expect('42')
        # pexpect's sendeof() is confused by py.test capturing, though
        # I think that it is a bug of sendeof()
        old = sys.stdin
        try:
            sys.stdin = child
            child.sendeof()
        finally:
            sys.stdin = old
        child.expect('foobye')

    def test_pythonstartup(self, monkeypatch):
        monkeypatch.setenv('PYTHONPATH', None)
        monkeypatch.setenv('PYTHONSTARTUP', crashing_demo_script)
        child = self.spawn([])
        child.expect(re.escape(banner))
        child.expect('Traceback')
        child.expect('NameError')
        child.expect('>>> ')
        child.sendline('[myvalue2]')
        child.expect(re.escape('[11]'))
        child.expect('>>> ')

        child = self.spawn(['-i', demo_script])
        for line in ['hello', 'goodbye', '>>> ']:
            idx = child.expect([line, 'Hello2'])
            assert idx == 0    # no PYTHONSTARTUP run here
        child.sendline('myvalue2')
        child.expect('Traceback')
        child.expect('NameError')

    def test_pythonstartup_file1(self, monkeypatch):
        monkeypatch.setenv('PYTHONPATH', None)
        monkeypatch.setenv('PYTHONSTARTUP', demo_script)
        child = self.spawn([])
        child.expect('File: [^\n]+\.py')
        child.expect('goodbye')
        child.expect('>>> ')
        child.sendline('[myvalue]')
        child.expect(re.escape('[42]'))
        child.expect('>>> ')
        child.sendline('__file__')
        child.expect('Traceback')
        child.expect('NameError')

    def test_pythonstartup_file2(self, monkeypatch):
        monkeypatch.setenv('PYTHONPATH', None)
        monkeypatch.setenv('PYTHONSTARTUP', crashing_demo_script)
        child = self.spawn([])
        child.expect('Traceback')
        child.expect('>>> ')
        child.sendline('__file__')
        child.expect('Traceback')
        child.expect('NameError')

    def test_ignore_python_startup(self):
        old = os.environ.get('PYTHONSTARTUP', '')
        try:
            os.environ['PYTHONSTARTUP'] = crashing_demo_script
            child = self.spawn(['-E'])
            child.expect(re.escape(banner))
            index = child.expect(['Traceback', '>>> '])
            assert index == 1      # no traceback
        finally:
            os.environ['PYTHONSTARTUP'] = old

    def test_future_in_executed_script(self):
        child = self.spawn(['-i', script_with_future])
        child.expect('>>> ')
        child.sendline('x=1; print(x/2, 3/4)')
        child.expect('0.5 0.75')

    def test_future_in_python_startup(self, monkeypatch):
        monkeypatch.setenv('PYTHONSTARTUP', script_with_future)
        child = self.spawn([])
        child.expect('>>> ')
        child.sendline('x=1; print(x/2, 3/4)')
        child.expect('0.5 0.75')

    def test_future_in_cmd(self):
        child = self.spawn(['-i', '-c', 'from __future__ import division'])
        child.expect('>>> ')
        child.sendline('x=1; x/2; 3/4')
        child.expect('0.5')
        child.expect('0.75')

    def test_cmd_co_name(self):
        child = self.spawn(['-c',
                    'import sys; print sys._getframe(0).f_code.co_name'])
        child.expect('<module>')

    def test_ignore_python_inspect(self):
        os.environ['PYTHONINSPECT_'] = '1'
        try:
            child = self.spawn(['-E', '-c', 'pass'])
            from pexpect import EOF
            index = child.expect(['>>> ', EOF])
            assert index == 1      # no prompt
        finally:
            del os.environ['PYTHONINSPECT_']

    def test_python_path_keeps_duplicates(self):
        old = os.environ.get('PYTHONPATH', '')
        try:
            os.environ['PYTHONPATH'] = 'foobarbaz:foobarbaz'
            child = self.spawn(['-c', 'import sys; print sys.path'])
            child.expect(r"\['', 'foobarbaz', 'foobarbaz', ")
        finally:
            os.environ['PYTHONPATH'] = old

    def test_ignore_python_path(self):
        old = os.environ.get('PYTHONPATH', '')
        try:
            os.environ['PYTHONPATH'] = 'foobarbaz'
            child = self.spawn(['-E', '-c', 'import sys; print sys.path'])
            from pexpect import EOF
            index = child.expect(['foobarbaz', EOF])
            assert index == 1      # no foobarbaz
        finally:
            os.environ['PYTHONPATH'] = old

    def test_unbuffered(self):
        line = 'import os,sys;sys.stdout.write(str(789));os.read(0,1)'
        child = self.spawn(['-u', '-c', line])
        child.expect('789')    # expect to see it before the timeout hits
        child.sendline('X')

    def test_options_i_m(self, monkeypatch):
        if sys.platform == "win32":
            skip("close_fds is not supported on Windows platforms")
        if not hasattr(runpy, '_run_module_as_main'):
            skip("requires CPython >= 2.6")
        p = os.path.join(os.path.realpath(os.path.dirname(__file__)), 'mymodule.py')
        p = os.path.abspath(p)
        monkeypatch.chdir(os.path.dirname(app_main))
        child = self.spawn(['-i',
                            '-m', 'test.mymodule',
                            'extra'])
        child.expect('mymodule running')
        child.expect('Name: __main__')
        child.expect(re.escape('File: ' + p))
        child.expect(re.escape('Argv: ' + repr([p, 'extra'])))
        child.expect('>>> ')
        child.sendline('somevalue')
        child.expect(re.escape(repr("foobar")))
        child.expect('>>> ')
        child.sendline('import sys')
        child.sendline('"test" in sys.modules')
        child.expect('True')
        child.sendline('"test.mymodule" in sys.modules')
        child.expect('False')
        child.sendline('sys.path[0]')
        child.expect("''")

    def test_option_i_noexit(self):
        child = self.spawn(['-i', '-c', 'import sys; sys.exit(1)'])
        child.expect('Traceback')
        child.expect('SystemExit: 1')

    def test_options_u_i(self):
        if sys.platform == "win32":
            skip("close_fds is not supported on Windows platforms")
        import subprocess, select, os
        python = sys.executable
        pipe = subprocess.Popen([python, app_main, "-u", "-i"],
                                stdout=subprocess.PIPE,
                                stdin=subprocess.PIPE,
                                stderr=subprocess.STDOUT,
                                bufsize=0, close_fds=True)
        iwtd, owtd, ewtd = select.select([pipe.stdout], [], [], 5)
        assert iwtd    # else we timed out
        data = os.read(pipe.stdout.fileno(), 1024)
        assert data.startswith('Python')

    def test_paste_several_lines_doesnt_mess_prompt(self):
        py.test.skip("this can only work if readline is enabled")
        child = self.spawn([])
        child.expect('>>> ')
        child.sendline('if 1:\n    print 42\n')
        child.expect('...     print 42')
        child.expect('... ')
        child.expect('42')
        child.expect('>>> ')

    def test_pythoninspect(self):
        os.environ['PYTHONINSPECT_'] = '1'
        try:
            path = getscript("""
                print 6*7
                """)
            child = self.spawn([path])
            child.expect('42')
            child.expect('>>> ')
        finally:
            del os.environ['PYTHONINSPECT_']

    def test_set_pythoninspect(self):
        path = getscript("""
            import os
            os.environ['PYTHONINSPECT'] = '1'
            print 6*7
            """)
        child = self.spawn([path])
        child.expect('42')
        child.expect('>>> ')

    def test_clear_pythoninspect(self):
        os.environ['PYTHONINSPECT_'] = '1'
        try:
            path = getscript("""
                import os
                del os.environ['PYTHONINSPECT']
                """)
            child = self.spawn([path])
            child.expect('>>> ')
        finally:
            del os.environ['PYTHONINSPECT_']

    def test_stdout_flushes_before_stdin_blocks(self):
        # This doesn't really test app_main.py, but a behavior that
        # can only be checked on top of py.py with pexpect.
        path = getscript("""
            import sys
            sys.stdout.write('Are you suggesting coconuts migrate? ')
            line = sys.stdin.readline()
            assert line.rstrip() == 'Not at all. They could be carried.'
            print 'A five ounce bird could not carry a one pound coconut.'
            """)
        py_py = os.path.join(pypydir, 'bin', 'pyinteractive.py')
        child = self._spawn(sys.executable, [py_py, '-S', path])
        child.expect('Are you suggesting coconuts migrate?', timeout=120)
        child.sendline('Not at all. They could be carried.')
        child.expect('A five ounce bird could not carry a one pound coconut.')

    def test_no_space_before_argument(self, monkeypatch):
        if not hasattr(runpy, '_run_module_as_main'):
            skip("requires CPython >= 2.6")
        child = self.spawn(['-cprint "hel" + "lo"'])
        child.expect('hello')

        monkeypatch.chdir(os.path.dirname(app_main))
        child = self.spawn(['-mtest.mymodule'])
        child.expect('mymodule running')

    def test_ps1_only_if_interactive(self):
        argv = ['-c', 'import sys; print hasattr(sys, "ps1")']
        child = self.spawn(argv)
        child.expect('False')


class TestNonInteractive:
    def run_with_status_code(self, cmdline, senddata='', expect_prompt=False,
            expect_banner=False, python_flags='', env=None):
        if os.name == 'nt':
            if __pypy__ is None:
                py.test.skip('app_main cannot run on non-pypy for windows')
        cmdline = '%s %s "%s" %s' % (sys.executable, python_flags,
                                     app_main, cmdline)
        print 'POPEN:', cmdline
        process = subprocess.Popen(
            cmdline,
            stdin=subprocess.PIPE, stdout=subprocess.PIPE, stderr=subprocess.STDOUT,
            shell=True, env=env,
            universal_newlines=True
        )
        child_in, child_out_err = process.stdin, process.stdout
        child_in.write(senddata)
        child_in.close()
        data = child_out_err.read()
        child_out_err.close()
        process.wait()
        assert (banner in data) == expect_banner   # no banner unless expected
        assert ('>>> ' in data) == expect_prompt   # no prompt unless expected
        return data, process.returncode

    def run(self, *args, **kwargs):
        data, status = self.run_with_status_code(*args, **kwargs)
        return data

    def test_script_on_stdin(self):
        for extraargs, expected_argv in [
            ('',              ['']),
            ('-',             ['-']),
            ('- hello world', ['-', 'hello', 'world']),
            ]:
            data = self.run('%s < "%s"' % (extraargs, demo_script))
            assert "hello" in data
            assert "Name: __main__" in data
            assert "File: <stdin>" in data
            assert ("Exec: " + app_main) in data
            assert ("Argv: " + repr(expected_argv)) in data
            assert "goodbye" in data

    def test_run_crashing_script(self):
        data = self.run('"%s"' % (crashing_demo_script,))
        assert 'Hello2' in data
        assert 'NameError' in data
        assert 'Goodbye2' not in data

    def test_crashing_script_on_stdin(self):
        data = self.run(' < "%s"' % (crashing_demo_script,))
        assert 'Hello2' in data
        assert 'NameError' in data
        assert 'Goodbye2' not in data

    def test_option_W(self):
        data = self.run('-W d -c "print 42"')
        assert '42' in data
        data = self.run('-Wd -c "print 42"')
        assert '42' in data

    def test_option_W_crashing(self):
        data = self.run('-W')
        assert "Argument expected for the '-W' option" in data

    def test_option_W_arg_ignored(self):
        data = self.run('-Wc')
        assert "Invalid -W option ignored: invalid action: 'c'" in data

    def test_option_W_arg_ignored2(self):
        data = self.run('-W-W')
        assert "Invalid -W option ignored: invalid action:" in data

    def test_option_c(self):
        data = self.run('-c "print 6**5"')
        assert '7776' in data

    def test_no_pythonstartup(self, monkeypatch):
        monkeypatch.setenv('PYTHONSTARTUP', crashing_demo_script)
        data = self.run('"%s"' % (demo_script,))
        assert 'Hello2' not in data
        data = self.run('-c pass')
        assert 'Hello2' not in data

    def test_pythonwarnings(self, monkeypatch):
        # PYTHONWARNINGS_ is special cased by app_main: we cannot directly set
        # PYTHONWARNINGS because else the warnings raised from within pypy are
        # turned in errors.
        monkeypatch.setenv('PYTHONWARNINGS_', "once,error")
        data = self.run('-W ignore -W default '
                        '-c "import sys; print sys.warnoptions"')
        assert "['ignore', 'default', 'once', 'error']" in data

    def test_option_m(self, monkeypatch):
        if not hasattr(runpy, '_run_module_as_main'):
            skip("requires CPython >= 2.6")
        p = os.path.join(os.path.realpath(os.path.dirname(__file__)), 'mymodule.py')
        p = os.path.abspath(p)
        monkeypatch.chdir(os.path.dirname(app_main))
        data = self.run('-m test.mymodule extra')
        assert 'mymodule running' in data
        assert 'Name: __main__' in data
        # ignoring case for windows. abspath behaves different from autopath
        # concerning drive letters right now.
        assert ('File: ' + p) in data
        assert ('Argv: ' + repr([p, 'extra'])) in data

    def test_pythoninspect_doesnt_override_isatty(self):
        os.environ['PYTHONINSPECT_'] = '1'
        try:
            data = self.run('', senddata='6*7\nprint 2+3\n')
            assert data == '5\n'
        finally:
            del os.environ['PYTHONINSPECT_']

    def test_i_flag_overrides_isatty(self):
        data = self.run('-i', senddata='6*7\nraise SystemExit\n',
                              expect_prompt=True, expect_banner=True)
        assert '42\n' in data
        # if a file name is passed, the banner is never printed but
        # we get a prompt anyway
        cmdline = '-i %s' % getscript("""
            print 'hello world'
            """)
        data = self.run(cmdline, senddata='6*7\nraise SystemExit\n',
                                 expect_prompt=True, expect_banner=False)
        assert 'hello world\n' in data
        assert '42\n' in data

    def test_putenv_fires_interactive_within_process(self):
        try:
            import __pypy__
        except ImportError:
            py.test.skip("This can be only tested on PyPy with real_getenv")

        # should be noninteractive when piped in
        data = 'import os\nos.putenv("PYTHONINSPECT", "1")\n'
        self.run('', senddata=data, expect_prompt=False)

        # should go interactive with -c
        data = data.replace('\n', ';')
        self.run("-c '%s'" % data, expect_prompt=True)

    def test_option_S_copyright(self):
        data = self.run('-S -i', expect_prompt=True, expect_banner=True)
        assert 'copyright' not in data

    def test_non_interactive_stdout_fully_buffered(self):
        if os.name == 'nt':
            try:
                import __pypy__
            except:
                py.test.skip('app_main cannot run on non-pypy for windows')
        path = getscript(r"""
            import sys, time
            sys.stdout.write('\x00(STDOUT)\n\x00')   # stays in buffers
            time.sleep(1)
            sys.stderr.write('\x00[STDERR]\n\x00')
            time.sleep(1)
            # stdout flushed automatically here
            """)
        cmdline = '%s -u "%s" %s' % (sys.executable, app_main, path)
        print 'POPEN:', cmdline
        child_in, child_out_err = os.popen4(cmdline)
        data = child_out_err.read(11)
        assert data == '\x00[STDERR]\n\x00'    # from stderr
        child_in.close()
        data = child_out_err.read(11)
        assert data == '\x00(STDOUT)\n\x00'    # from stdout
        child_out_err.close()

    def test_non_interactive_stdout_unbuffered(self, monkeypatch):
        monkeypatch.setenv('PYTHONUNBUFFERED', '1')
        if os.name == 'nt':
            try:
                import __pypy__
            except:
                py.test.skip('app_main cannot run on non-pypy for windows')
        path = getscript(r"""
            import sys, time
            sys.stdout.write('\x00(STDOUT)\n\x00')
            time.sleep(1)
            sys.stderr.write('\x00[STDERR]\n\x00')
            time.sleep(1)
            # stdout flushed automatically here
            """)
        cmdline = '%s -E "%s" %s' % (sys.executable, app_main, path)
        print 'POPEN:', cmdline
        child_in, child_out_err = os.popen4(cmdline)
        data = child_out_err.read(11)
        assert data == '\x00(STDOUT)\n\x00'    # from stderr
        data = child_out_err.read(11)
        assert data == '\x00[STDERR]\n\x00'    # from stdout
        child_out_err.close()
        child_in.close()

    def test_proper_sys_path(self, tmpdir):
        data = self.run('-c "import _ctypes"', python_flags='-S')
        if data.startswith('Traceback'):
            py.test.skip("'python -S' cannot import extension modules: "
                         "see probably http://bugs.python.org/issue586680")

        @contextmanager
        def chdir_and_unset_pythonpath(new_cwd):
            old_cwd = new_cwd.chdir()
            old_pythonpath = os.getenv('PYTHONPATH')
            os.unsetenv('PYTHONPATH')
            try:
                yield
            finally:
                old_cwd.chdir()
                # Can't call putenv with a None argument.
                if old_pythonpath is not None:
                    os.putenv('PYTHONPATH', old_pythonpath)

        tmpdir.join('site.py').write('print "SHOULD NOT RUN"')
        runme_py = tmpdir.join('runme.py')
        runme_py.write('print "some text"')

        cmdline = str(runme_py)

        with chdir_and_unset_pythonpath(tmpdir):
            data = self.run(cmdline, python_flags='-S')

        assert data == "some text\n"

        runme2_py = tmpdir.mkdir('otherpath').join('runme2.py')
        runme2_py.write('print "some new text"\n'
                        'import sys\n'
                        'print sys.path\n')

        cmdline2 = str(runme2_py)

        with chdir_and_unset_pythonpath(tmpdir):
            data = self.run(cmdline2, python_flags='-S')
        assert data.startswith("some new text\n")
        assert repr(str(tmpdir.join('otherpath'))) in data
        assert "''" not in data

        data = self.run('-c "import sys; print sys.path"')
        assert data.startswith("[''")

    def test_pyc_commandline_argument(self):
        p = getscript_pyc(self.space, "print 6*7\n")
        assert os.path.isfile(p) and p.endswith('.pyc')
        data = self.run(p)
        assert data == 'in _run_compiled_module\n'

    def test_main_in_dir_commandline_argument(self):
        if not hasattr(runpy, '_run_module_as_main'):
            skip("requires CPython >= 2.6")
        p = getscript_in_dir('import sys; print sys.argv[0]\n')
        data = self.run(p)
        assert data == p + '\n'
        data = self.run(p + os.sep)
        assert data == p + os.sep + '\n'

    def test_getfilesystemencoding(self):
        py.test.skip("encoding is only set if stdout.isatty(), test is flawed")
        if sys.version_info < (2, 7):
            skip("test requires Python >= 2.7")
        p = getscript_in_dir("""
        import sys
        sys.stdout.write(u'15\u20ac')
        sys.stdout.flush()
        """)
        env = os.environ.copy()
        env["LC_CTYPE"] = 'en_US.UTF-8'
        data = self.run(p, env=env)
        assert data == '15\xe2\x82\xac'

    def test_pythonioencoding(self):
        if sys.version_info < (2, 7):
            skip("test requires Python >= 2.7")
        for encoding, expected in [
            ("iso-8859-15", "15\xa4"),
            ("utf-8", '15\xe2\x82\xac'),
            ("utf-16-le", '1\x005\x00\xac\x20'),
            ("iso-8859-1:ignore", "15"),
            ("iso-8859-1:replace", "15?"),
            ("iso-8859-1:backslashreplace", "15\\u20ac"),
        ]:
            p = getscript_in_dir("""
            import sys
            sys.stdout.write(u'15\u20ac')
            sys.stdout.flush()
            """)
            env = os.environ.copy()
            env["PYTHONIOENCODING"] = encoding
            data = self.run(p, env=env)
            assert data == expected

    def test_sys_exit_pythonioencoding(self):
        if sys.version_info < (2, 7):
            skip("test required Python >= 2.7")
        p = getscript_in_dir("""
        import sys
        sys.exit(u'15\u20ac')
        """)
        env = os.environ.copy()
        env["PYTHONIOENCODING"] = "utf-8"
        data, status = self.run_with_status_code(p, env=env)
        assert status == 1
        assert data.startswith("15\xe2\x82\xac")


class TestAppMain:
    def test_print_info(self):
        from pypy.interpreter import app_main
        import sys, cStringIO
        prev_so = sys.stdout
        prev_ti = getattr(sys, 'pypy_translation_info', 'missing')
        sys.pypy_translation_info = {
            'translation.foo': True,
            'translation.bar': 42,
            'translation.egg.something': None,
            'objspace.x': 'hello',
        }
        try:
            sys.stdout = f = cStringIO.StringIO()
            py.test.raises(SystemExit, app_main.print_info)
        finally:
            sys.stdout = prev_so
            if prev_ti == 'missing':
                del sys.pypy_translation_info
            else:
                sys.pypy_translation_info = prev_ti
        assert f.getvalue() == ("[objspace]\n"
                                "    x = 'hello'\n"
                                "[translation]\n"
                                "    bar = 42\n"
                                "    [egg]\n"
                                "        something = None\n"
                                "    foo = True\n")


class AppTestAppMain:
    def setup_class(self):
        # ----------------------------------------
        # setup code for test_setup_bootstrap_path
        # ----------------------------------------
        from pypy.module.sys.version import CPYTHON_VERSION, PYPY_VERSION
        cpy_ver = '%d.%d' % CPYTHON_VERSION[:2]
        from lib_pypy._pypy_interact import irc_header

        goal_dir = os.path.dirname(app_main)
        # build a directory hierarchy like which contains both bin/pypy-c and
        # lib/pypy1.2/*
        prefix = udir.join('pathtest').ensure(dir=1)
        fake_exe = 'bin/pypy-c'
        if sys.platform == 'win32':
            fake_exe = 'pypy-c.exe'
        fake_exe = prefix.join(fake_exe).ensure(file=1)
        expected_path = [str(prefix.join(subdir).ensure(dir=1))
                         for subdir in ('lib_pypy',
                                        'lib-python/%s' % cpy_ver)]
        # an empty directory from where we can't find the stdlib
        tmp_dir = str(udir.join('tmp').ensure(dir=1))

        self.w_goal_dir = self.space.wrap(goal_dir)
        self.w_fake_exe = self.space.wrap(str(fake_exe))
        self.w_expected_path = self.space.wrap(expected_path)
        self.w_trunkdir = self.space.wrap(os.path.dirname(pypydir))
        self.w_is_release = self.space.wrap(PYPY_VERSION[3] == "final")

        self.w_tmp_dir = self.space.wrap(tmp_dir)

        foo_py = prefix.join('foo.py')
        foo_py.write("pass")
        self.w_foo_py = self.space.wrap(str(foo_py))

    def test_setup_bootstrap_path(self):
        # Check how sys.path is handled depending on if we can find a copy of
        # the stdlib in setup_bootstrap_path.
        import sys, os
        old_sys_path = sys.path[:]
        old_cwd = os.getcwd()

        sys.path.append(self.goal_dir)
        # make sure cwd does not contain a stdlib
        if self.tmp_dir.startswith(self.trunkdir):
            skip('TMPDIR is inside the PyPy source')
        os.chdir(self.tmp_dir)
        tmp_pypy_c = os.path.join(self.tmp_dir, 'pypy-c')
        try:
            import app_main
            app_main.setup_bootstrap_path(tmp_pypy_c)  # stdlib not found
            assert sys.executable == ''
            assert sys.path == old_sys_path + [self.goal_dir]

            app_main.setup_bootstrap_path(self.fake_exe)
            if not sys.platform == 'win32':
                # an existing file is always 'executable' on windows
                assert sys.executable == ''      # not executable!
                assert sys.path == old_sys_path + [self.goal_dir]

            os.chmod(self.fake_exe, 0755)
            app_main.setup_bootstrap_path(self.fake_exe)
            assert sys.executable == self.fake_exe
            assert self.goal_dir not in sys.path

            newpath = sys.path[:]
            if newpath[0].endswith('__extensions__'):
                newpath = newpath[1:]
            # we get at least 'expected_path', and maybe more (e.g.plat-linux2)
            assert newpath[:len(self.expected_path)] == self.expected_path
        finally:
            sys.path[:] = old_sys_path
            os.chdir(old_cwd)

    def test_trunk_can_be_prefix(self):
        import sys
        import os
        old_sys_path = sys.path[:]
        sys.path.append(self.goal_dir)
        try:
            import app_main
            pypy_c = os.path.join(self.trunkdir, 'pypy', 'goal', 'pypy-c')
            app_main.setup_bootstrap_path(pypy_c)
            newpath = sys.path[:]
            # we get at least lib_pypy
            # lib-python/X.Y.Z, and maybe more (e.g. plat-linux2)
            assert len(newpath) >= 2
            for p in newpath:
                assert p.startswith(self.trunkdir)
        finally:
            sys.path[:] = old_sys_path

    def test_entry_point(self):
        import sys
        import os
        old_sys_path = sys.path[:]
        sys.path.append(self.goal_dir)
        try:
            import app_main
            pypy_c = os.path.join(self.trunkdir, 'pypy', 'goal', 'pypy-c')
            app_main.entry_point(pypy_c, [self.foo_py])
            # assert it did not crash
        finally:
<<<<<<< HEAD
            sys.path[:] = old_sys_path
=======
            sys.path[:] = old_sys_path
>>>>>>> 49c538d9
<|MERGE_RESOLUTION|>--- conflicted
+++ resolved
@@ -1080,8 +1080,4 @@
             app_main.entry_point(pypy_c, [self.foo_py])
             # assert it did not crash
         finally:
-<<<<<<< HEAD
-            sys.path[:] = old_sys_path
-=======
-            sys.path[:] = old_sys_path
->>>>>>> 49c538d9
+            sys.path[:] = old_sys_path