--- conflicted
+++ resolved
@@ -110,17 +110,15 @@
         assert c.one == "two"
         raises(AttributeError, getattr, c, "two")
 
-<<<<<<< HEAD
+    def test___class__(self):
+        class C(object):
+            def get_class(self):
+                return __class__
+        assert C().get_class()
+
     def test_qualname(self):
         class C:
             class D:
                 pass
         assert C.__qualname__ == 'test_qualname.<locals>.C'
-        assert C.D.__qualname__ == 'test_qualname.<locals>.C.D'
-=======
-    def test___class__(self):
-        class C(object):
-            def get_class(self):
-                return __class__
-        assert C().get_class()
->>>>>>> b5adf61a
+        assert C.D.__qualname__ == 'test_qualname.<locals>.C.D'