--- conflicted
+++ resolved
@@ -110,7 +110,6 @@
         assert c.one == "two"
         raises(AttributeError, getattr, c, "two")
 
-<<<<<<< HEAD
     def test___class__(self):
         class C(object):
             def get_class(self):
@@ -124,20 +123,20 @@
         assert C.__qualname__ == 'test_qualname.<locals>.C'
         assert C.D.__qualname__ == 'test_qualname.<locals>.C.D'
         assert not hasattr(C(), '__qualname__')
-=======
+
     def test_nonsensical_base_error_message(self):
         with raises(TypeError) as exc:
             class Foo('base'):
                 pass
         assert str(exc.value).startswith(
-            "metaclass found to be 'str', but calling <type 'str'> "
-            "with args ('Foo', ('base',), dict) raised ")
+            "metaclass found to be 'str', but calling <class 'str'> "
+            "with args ('Foo', ('base',), ...) raised ")
         #
         def foo_func(): pass
         with raises(TypeError) as exc:
             class Foo(foo_func):
                 pass
         assert str(exc.value).startswith(
-            "metaclass found to be 'function', but calling <type 'function'> "
-            "with args ('Foo', (<function foo_func at ")
->>>>>>> 365458bf
+            "metaclass found to be 'function', but calling <class 'function'> "
+            "with args ('Foo', (<function test_nonsensical_base_error_message"
+            ".<locals>.foo_func at ")