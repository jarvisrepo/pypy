# -*- encoding: utf-8 -*-

import py, os, errno
from pypy.interpreter.error import (
    OperationError, decompose_valuefmt, get_operrcls2, new_exception_class,
<<<<<<< HEAD
    oefmt, wrap_oserror, new_import_error)
=======
    oefmt, wrap_oserror, new_import_error, get_operr_withname_error_class)
>>>>>>> e2ea8e9f


def test_decompose_valuefmt():
    assert (decompose_valuefmt("abc %s def") ==
            (("abc ", " def"), ('s',)))
    assert (decompose_valuefmt("%s%d%s") ==
            (("", "", "", ""), ('s', 'd', 's')))
    assert (decompose_valuefmt("%s%d%%%s") ==
            (("", "", "%", ""), ('s', 'd', 's')))

def test_get_operrcls2(space):
    cls, strings = get_operrcls2('abc %s def %d')
    assert strings == ("abc ", " def ", "")
    assert issubclass(cls, OperationError)
    inst = cls("w_type", strings, "hello", 42)
    assert inst._compute_value(space) == ("abc hello def 42", 16)
    cls2, strings2 = get_operrcls2('a %s b %d c')
    assert cls2 is cls     # caching
    assert strings2 == ("a ", " b ", " c")

def test_get_operr_withname_error_class(space):
    cls, strings = get_operr_withname_error_class('abc %s def %s', 'AttributeError')
    cls2, strings2 = get_operr_withname_error_class('abc %s def %s', 'AttributeError')
    assert cls2 is cls
    assert strings is strings2
    cls3, strings3 = get_operr_withname_error_class('abc %s ghi %s', 'AttributeError')
    assert cls3 is cls

def test_oefmt(space):
    operr = oefmt("w_type", "abc %s def %d", "foo", 42)
    assert isinstance(operr, OperationError)
    assert operr.w_type == "w_type"
    assert operr._w_value is None
    val = operr._compute_value(space)
    assert val == ("abc foo def 42", 14)
    operr2 = oefmt("w_type2", "a %s b %d c", "bar", 43)
    assert operr2.__class__ is operr.__class__
    operr3 = oefmt("w_type2", "a %s b %s c", "bar", "4b")
    assert operr3.__class__ is not operr.__class__

def test_oefmt_noargs(space):
    operr = oefmt(space.w_AttributeError, "no attribute 'foo'")
    operr.normalize_exception(space)
    val = operr.get_w_value(space)
    assert space.isinstance_w(val, space.w_AttributeError)
    w_repr = space.repr(val)
    assert space.text_w(w_repr) == "AttributeError(\"no attribute 'foo'\")"

def test_oefmt_T(space):
    operr = oefmt(space.w_AttributeError,
                  "'%T' object has no attribute '%s'",
                  space.wrap('foo'), 'foo')
    assert operr._compute_value(space) == ("'str' object has no attribute 'foo'", 35)
    operr = oefmt("w_type",
                  "'%T' object has no attribute '%s'",
                  space.wrap('foo'), 'foo')
    assert operr._compute_value(space) == ("'str' object has no attribute 'foo'", 35)

def test_oefmt_N(space):
    operr = oefmt(space.w_AttributeError,
                  "'%N' object has no attribute '%s'",
                  space.type(space.wrap('foo')), 'foo')
    assert operr._compute_value(space) == ("'str' object has no attribute 'foo'", 35)
    operr = oefmt("w_type",
                  "'%N' object has no attribute '%s'",
                  space.type(space.wrap('foo')), 'foo')
    assert operr._compute_value(space) == ("'str' object has no attribute 'foo'", 35)
    operr = oefmt(space.w_AttributeError,
                  "'%N' object has no attribute '%s'",
                  space.wrap('foo'), 'foo')
    assert operr._compute_value(space) == ("'?' object has no attribute 'foo'", 33)
    operr = oefmt("w_type",
                  "'%N' object has no attribute '%s'",
                  space.wrap('foo'), 'foo')
    assert operr._compute_value(space) == ("'?' object has no attribute 'foo'", 33)

def test_oefmt_R(space):
    operr = oefmt(space.w_ValueError,
                  "illegal newline value: %R", space.wrap('foo'))
    assert operr._compute_value(space) == ("illegal newline value: 'foo'", 28)
    operr = oefmt(space.w_ValueError, "illegal newline value: %R",
                  space.wrap("'PyLadies'"))
    expected = ("illegal newline value: \"'PyLadies'\"", 35)
    assert operr._compute_value(space) == expected

def test_oefmt_unicode(space):
    operr = oefmt("w_type", "abc %s", u"àèìòù")
    val = operr._compute_value(space)
    assert val == (u"abc àèìòù".encode('utf8'), 9)

def test_oefmt_utf8(space):
    arg = u"àèìòù".encode('utf-8')
    operr = oefmt("w_type", "abc %8", arg)
    val = operr._compute_value(space)
    assert val == (u"abc àèìòù".encode('utf8'), 9)
    #
    # if the arg is a byte string and we specify '%s', then we
    # also get utf-8 encoding.  This should be the common case
    # nowadays with utf-8 byte strings being common in the RPython
    # sources of PyPy.
    operr = oefmt("w_type", "abc %s", arg)
    val = operr._compute_value(space)
    assert val == (u"abc àèìòù".encode('utf8'), 9)
    #
    # if the byte string is not valid utf-8, then don't crash
    arg = '\xe9'
    operr = oefmt("w_type", "abc %8", arg)
    val = operr._compute_value(space)


def test_errorstr(space):
    operr = OperationError(space.w_ValueError, space.wrap("message"))
    assert operr.errorstr(space) == "ValueError: message"
    assert operr.errorstr(space, use_repr=True) == (
        "ValueError: ValueError('message')")
    operr = OperationError(space.w_ValueError, space.w_None)
    assert operr.errorstr(space) == "ValueError"
    operr = OperationError(space.w_ValueError,
        space.newtuple([space.wrap(6), space.wrap(7)]))
    assert operr.errorstr(space) == "ValueError: (6, 7)"
    operr = OperationError(space.w_UnicodeDecodeError,
        space.newtuple([
            space.wrap('unicodeescape'),
            space.newbytes(r'\\x'),
            space.newint(0),
            space.newint(2),
            space.wrap(r'truncated \\xXX escape')]))
    assert operr.errorstr(space) == (
        "UnicodeDecodeError: 'unicodeescape' codec can't decode "
        "bytes in position 0-1: truncated \\\\xXX escape")

def test_wrap_oserror():
    class FakeSpace:
        w_OSError = [OSError]
        w_EnvironmentError = [EnvironmentError]
        w_None = None
        def wrap(self, obj, lgt=-1):
            return [obj]
        newint = newtext = newfilename = wrap
        def call_function(self, exc, w_errno, w_msg, w_filename=None, *args):
            return (exc, w_errno, w_msg, w_filename)
    space = FakeSpace()
    #
    e = wrap_oserror(space, OSError(errno.EBADF, "foobar"))
    assert isinstance(e, OperationError)
    assert e.w_type == [OSError]
    assert e.get_w_value(space) == ([OSError], [errno.EBADF],
                                    [os.strerror(errno.EBADF)], None)
    #
    e = wrap_oserror(space, OSError(errno.EBADF, "foobar"),
                     filename="test.py",
                     w_exception_class=space.w_EnvironmentError)
    assert isinstance(e, OperationError)
    assert e.w_type == [EnvironmentError]
    assert e.get_w_value(space) == ([EnvironmentError], [errno.EBADF],
                                    [os.strerror(errno.EBADF)],
                                    ["test.py"])
    #
    e = wrap_oserror(space, OSError(errno.EBADF, "foobar"),
                     filename="test.py",
                     w_exception_class=[SystemError])
    assert isinstance(e, OperationError)
    assert e.w_type == [SystemError]
    assert e.get_w_value(space) == ([SystemError], [errno.EBADF],
                                    [os.strerror(errno.EBADF)],
                                    ["test.py"])

def test_new_exception(space):
    w_error = new_exception_class(space, '_socket.error')
    assert w_error.getname(space) == u'error'
    assert space.text_w(space.repr(w_error)) == "<class '_socket.error'>"
    operr = OperationError(w_error, space.wrap("message"))
    assert operr.match(space, w_error)
    assert operr.match(space, space.w_Exception)

    # subclass of ValueError
    w_error = new_exception_class(space, 'error', space.w_ValueError)
    operr = OperationError(w_error, space.wrap("message"))
    assert operr.match(space, w_error)
    assert operr.match(space, space.w_ValueError)

    # subclass of (ValueError, TypeError)
    w_bases = space.newtuple([space.w_ValueError, space.w_TypeError])
    w_error = new_exception_class(space, 'error', w_bases)
    operr = OperationError(w_error, space.wrap("message"))
    assert operr.match(space, w_error)
    assert operr.match(space, space.w_ValueError)
    assert operr.match(space, space.w_TypeError)

def test_import_error(space):
    w_exc = new_import_error(
        space, space.wrap(u'msg'), space.wrap(u'name'), space.wrap(u'path'))
    assert space.getattr(w_exc, space.wrap(u'name')).unwrap(space) == u'name'
    assert space.getattr(w_exc, space.wrap(u'path')).unwrap(space) == u'path'<|MERGE_RESOLUTION|>--- conflicted
+++ resolved
@@ -3,11 +3,7 @@
 import py, os, errno
 from pypy.interpreter.error import (
     OperationError, decompose_valuefmt, get_operrcls2, new_exception_class,
-<<<<<<< HEAD
-    oefmt, wrap_oserror, new_import_error)
-=======
     oefmt, wrap_oserror, new_import_error, get_operr_withname_error_class)
->>>>>>> e2ea8e9f
 
 
 def test_decompose_valuefmt():
