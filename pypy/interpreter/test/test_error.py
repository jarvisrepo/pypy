--- conflicted
+++ resolved
@@ -29,15 +29,10 @@
     assert isinstance(operr, OperationError)
     assert operr.w_type == "w_type"
     assert operr._w_value is None
-<<<<<<< HEAD
     val = operr._compute_value(space)
     assert val == u"abc foo def 42"
     assert isinstance(val, unicode)
-    operr2 = operationerrfmt("w_type2", "a %s b %d c", "bar", 43)
-=======
-    assert operr._compute_value(space) == "abc foo def 42"
     operr2 = oefmt("w_type2", "a %s b %d c", "bar", 43)
->>>>>>> 930743ad
     assert operr2.__class__ is operr.__class__
     operr3 = oefmt("w_type2", "a %s b %s c", "bar", "4b")
     assert operr3.__class__ is not operr.__class__
