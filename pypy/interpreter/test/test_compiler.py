# encoding: utf-8
import __future__
import py, sys
from pypy.interpreter.pycompiler import PythonAstCompiler
from pypy.interpreter.pycode import PyCode
from pypy.interpreter.error import OperationError
from pypy.interpreter.argument import Arguments

class TestPythonAstCompiler:
    def setup_method(self, method):
        self.compiler = self.space.createcompiler()

    def eval_string(self, string, kind='eval'):
        space = self.space
        code = self.compiler.compile(string, '<>', kind, 0)
        return code.exec_code(space, space.newdict(), space.newdict())

    def test_compile(self):
        code = self.compiler.compile('6*7', '<hello>', 'eval', 0)
        assert isinstance(code, PyCode)
        assert code.co_filename == '<hello>'
        space = self.space
        w_res = code.exec_code(space, space.newdict(), space.newdict())
        assert space.int_w(w_res) == 42

    def test_eval_unicode(self):
        assert (eval(unicode('u"\xc3\xa5"', 'utf8')) ==
                unicode('\xc3\xa5', 'utf8'))

    def test_compile_command(self):
        for mode in ('single', 'exec'):
            c0 = self.compiler.compile_command('\t # hello\n ', '?', mode, 0)
            c1 = self.compiler.compile_command('print(6*7)', '?', mode, 0)
            c2 = self.compiler.compile_command('if 1:\n  x\n', '?', mode, 0)
            c8 = self.compiler.compile_command('x = 5', '?', mode, 0)
            c9 = self.compiler.compile_command('x = 5 ', '?', mode, 0)
            assert c0 is not None
            assert c1 is not None
            assert c2 is not None
            assert c8 is not None
            assert c9 is not None
            c3 = self.compiler.compile_command('if 1:\n  x', '?', mode, 0)
            c4 = self.compiler.compile_command('x = (', '?', mode, 0)
            c5 = self.compiler.compile_command('x = (\n', '?', mode, 0)
            c6 = self.compiler.compile_command('x = (\n\n', '?', mode, 0)
            c7 = self.compiler.compile_command('x = """a\n', '?', mode, 0)
            assert c3 is None
            assert c4 is None
            assert c5 is None
            assert c6 is None
            assert c7 is None
            space = self.space
            space.raises_w(space.w_SyntaxError, self.compiler.compile_command,
                           'if 1:\n  x x', '?', mode, 0)
            space.raises_w(space.w_SyntaxError, self.compiler.compile_command,
                           ')', '?', mode, 0)

    def test_hidden_applevel(self):
        code = self.compiler.compile("def f(x): pass", "<test>", "exec", 0,
                                     True)
        assert code.hidden_applevel
        for w_const in code.co_consts_w:
            if isinstance(w_const, PyCode):
                assert code.hidden_applevel

    def test_indentation_error(self):
        space = self.space
        space.raises_w(space.w_SyntaxError, self.compiler.compile_command,
                       'if 1:\n  x\n y\n', '?', 'exec', 0)

    def test_syntaxerror_attrs(self):
        w_args = self.space.appexec([], r"""():
            try:
                exec('if 1:\n  x\n y\n')
            except SyntaxError as e:
                return e.args
        """)
        assert self.space.unwrap(w_args) == (
            'unindent does not match any outer indentation level',
            ('<string>', 3, 0, ' y\n'))

    def test_getcodeflags(self):
        code = self.compiler.compile('from __future__ import division\n',
                                     '<hello>', 'exec', 0)
        flags = self.compiler.getcodeflags(code)
        assert flags & __future__.division.compiler_flag == 0
        # check that we don't get more flags than the compiler can accept back
        code2 = self.compiler.compile('print(6*7)', '<hello>', 'exec', flags)
        # check that the flag remains in force
        flags2 = self.compiler.getcodeflags(code2)
        assert flags == flags2

    def test_interactivemode(self):
        code = self.compiler.compile('a = 1', '<hello>', 'single', 0)
        assert isinstance(code, PyCode)
        assert code.co_filename == '<hello>'
        space = self.space
        w_globals = space.newdict()
        code.exec_code(space, w_globals, w_globals)
        w_a = space.getitem(w_globals, space.wrap('a'))
        assert space.int_w(w_a) == 1

    def test_scope_unoptimized_clash1(self):
        # mostly taken from test_scope.py
        e = py.test.raises(OperationError, self.compiler.compile, """if 1:
            def unoptimized_clash1(strip):
                def f(s):
                    from string import *
                    return strip(s) # ambiguity: free or local
                return f""", '', 'exec', 0)
        ex = e.value
        assert ex.match(self.space, self.space.w_SyntaxError)

    def test_scope_unoptimized_clash1_b(self):
        # as far as I can tell, this case can be handled correctly
        # by the interpreter so a SyntaxError is not required, but
        # let's give one anyway for "compatibility"...

        # mostly taken from test_scope.py
        e = py.test.raises(OperationError, self.compiler.compile, """if 1:
            def unoptimized_clash1(strip):
                def f():
                    from string import *
                    return s # ambiguity: free or local (? no, global or local)
                return f""", '', 'exec', 0)
        ex = e.value
        assert ex.match(self.space, self.space.w_SyntaxError)

    def test_scope_exec_in_nested(self):
        e = py.test.raises(OperationError, self.compiler.compile, """if 1:
            def unoptimized_clash1(x):
                def f():
                    exec "z=3"
                    return x
                return f""", '', 'exec', 0)
        ex = e.value
        assert ex.match(self.space, self.space.w_SyntaxError)

    def test_scope_exec_with_nested_free(self):
        e = py.test.raises(OperationError, self.compiler.compile, """if 1:
            def unoptimized_clash1(x):
                exec "z=3"
                def f():
                    return x
                return f""", '', 'exec', 0)
        ex = e.value
        assert ex.match(self.space, self.space.w_SyntaxError)

    def test_scope_importstar_in_nested(self):
        e = py.test.raises(OperationError, self.compiler.compile, """if 1:
            def unoptimized_clash1(x):
                def f():
                    from string import *
                    return x
                return f""", '', 'exec', 0)
        ex = e.value
        assert ex.match(self.space, self.space.w_SyntaxError)

    def test_scope_importstar_with_nested_free(self):
        e = py.test.raises(OperationError, self.compiler.compile, """if 1:
            def clash(x):
                from string import *
                def f(s):
                    return strip(s)
                return f""", '', 'exec', 0)
        ex = e.value
        assert ex.match(self.space, self.space.w_SyntaxError)

    def test_try_except_finally(self):
        s = py.code.Source("""
        def f():
            try:
               1/0
            except ZeroDivisionError:
               pass
            finally:
               return 3
        """)
        self.compiler.compile(str(s), '', 'exec', 0)
        s = py.code.Source("""
        def f():
            try:
                1/0
            except:
                pass
            else:
                pass
            finally:
                return 2
        """)
        self.compiler.compile(str(s), '', 'exec', 0)

    def test_toplevel_docstring(self):
        space = self.space
        code = self.compiler.compile('"spam"; "bar"; x=5', '<hello>', 'exec', 0)
        w_locals = space.newdict()
        code.exec_code(space, space.newdict(), w_locals)
        w_x = space.getitem(w_locals, space.wrap('x'))
        assert space.eq_w(w_x, space.wrap(5))
        w_doc = space.getitem(w_locals, space.wrap('__doc__'))
        assert space.eq_w(w_doc, space.wrap("spam"))
        #
        code = self.compiler.compile('"spam"; "bar"; x=5',
                                     '<hello>', 'single', 0)
        w_locals = space.newdict()
        code.exec_code(space, space.newdict(), w_locals)
        w_x = space.getitem(w_locals, space.wrap('x'))
        assert space.eq_w(w_x, space.wrap(5))
        w_doc = space.call_method(w_locals, 'get', space.wrap('__doc__'))
        assert space.is_w(w_doc, space.w_None)   # "spam" is not a docstring

    def test_barestringstmts_disappear(self):
        space = self.space
        code = self.compiler.compile('"a"\n"b"\n"c"\n', '<hello>', 'exec', 0)
        for w_const in code.co_consts_w:
            # "a" should show up as a docstring, but "b" and "c" should not
            assert not space.eq_w(w_const, space.wrap("b"))
            assert not space.eq_w(w_const, space.wrap("c"))

    def test_unicodeliterals(self):
        e = py.test.raises(OperationError, self.eval_string, "u'\\Ufffffffe'")
        ex = e.value
        ex.normalize_exception(self.space)
        assert ex.match(self.space, self.space.w_SyntaxError)

        e = py.test.raises(OperationError, self.eval_string, "u'\\Uffffffff'")
        ex = e.value
        ex.normalize_exception(self.space)
        assert ex.match(self.space, self.space.w_SyntaxError)

        e = py.test.raises(OperationError, self.eval_string, "u'\\U%08x'" % 0x110000)
        ex = e.value
        ex.normalize_exception(self.space)
        assert ex.match(self.space, self.space.w_SyntaxError)

    def test_unicode_docstring(self):
        space = self.space
        code = self.compiler.compile('"hello"\n', '<hello>', 'exec', 0)
        assert space.eq_w(code.co_consts_w[0], space.wrap("hello"))
        assert space.is_w(space.type(code.co_consts_w[0]), space.w_unicode)

    def test_argument_handling(self):
        for expr in 'lambda a,a:0', 'lambda a,a=1:0', 'lambda a=1,a=1:0':
            e = py.test.raises(OperationError, self.eval_string, expr)
            ex = e.value
            ex.normalize_exception(self.space)
            assert ex.match(self.space, self.space.w_SyntaxError)

        for code in 'def f(a, a): pass', 'def f(a = 0, a = 1): pass', 'def f(a): global a; a = 1':
            e = py.test.raises(OperationError, self.eval_string, code, 'exec')
            ex = e.value
            ex.normalize_exception(self.space)
            assert ex.match(self.space, self.space.w_SyntaxError)

    def test_argument_order(self):
        code = 'def f(a=1, (b, c)): pass'
        e = py.test.raises(OperationError, self.eval_string, code, 'exec')
        ex = e.value
        ex.normalize_exception(self.space)
        assert ex.match(self.space, self.space.w_SyntaxError)

    def test_debug_assignment(self):
        code = '__debug__ = 1'
        e = py.test.raises(OperationError, self.compiler.compile, code, '', 'single', 0)
        ex = e.value
        ex.normalize_exception(self.space)
        assert ex.match(self.space, self.space.w_SyntaxError)

    def test_return_in_generator(self):
        code = 'def f():\n return None\n yield 19\n'
        self.compiler.compile(code, '', 'single', 0)

    def test_yield_in_finally(self):
        code ='def f():\n try:\n  yield 19\n finally:\n  pass\n'
        self.compiler.compile(code, '', 'single', 0)

    def test_none_assignment(self):
        stmts = [
            'None = 0',
            'None += 0',
            '__builtins__.None = 0',
            'def None(): pass',
            'class None: pass',
            '(a, None) = 0, 0',
            'for None in range(10): pass',
            'def f(None): pass',
        ]
        for stmt in stmts:
            stmt += '\n'
            for kind in 'single', 'exec':
                e = py.test.raises(OperationError, self.compiler.compile, stmt,
                               '', kind, 0)
                ex = e.value
                ex.normalize_exception(self.space)
                assert ex.match(self.space, self.space.w_SyntaxError)

    def test_import(self):
        succeed = [
            'import sys',
            'import os, sys',
            'from __future__ import nested_scopes, generators',
            'from __future__ import (nested_scopes,\ngenerators)',
            'from __future__ import (nested_scopes,\ngenerators,)',
            'from __future__ import (\nnested_scopes,\ngenerators)',
            'from __future__ import(\n\tnested_scopes,\n\tgenerators)',
            'from __future__ import(\n\t\nnested_scopes)',
            'from sys import stdin, stderr, stdout',
            'from sys import (stdin, stderr,\nstdout)',
            'from sys import (stdin, stderr,\nstdout,)',
            'from sys import (stdin\n, stderr, stdout)',
            'from sys import (stdin\n, stderr, stdout,)',
            'from sys import stdin as si, stdout as so, stderr as se',
            'from sys import (stdin as si, stdout as so, stderr as se)',
            'from sys import (stdin as si, stdout as so, stderr as se,)',
            ]
        fail = [
            'import (os, sys)',
            'import (os), (sys)',
            'import ((os), (sys))',
            'import (sys',
            'import sys)',
            'import (os,)',
            'from (sys) import stdin',
            'from __future__ import (nested_scopes',
            'from __future__ import nested_scopes)',
            'from __future__ import nested_scopes,\ngenerators',
            'from sys import (stdin',
            'from sys import stdin)',
            'from sys import stdin, stdout,\nstderr',
            'from sys import stdin si',
            'from sys import stdin,'
            'from sys import (*)',
            'from sys import (stdin,, stdout, stderr)',
            'from sys import (stdin, stdout),',
            ]
        for stmt in succeed:
            self.compiler.compile(stmt, 'tmp', 'exec', 0)
        for stmt in fail:
            e = py.test.raises(OperationError, self.compiler.compile,
                               stmt, 'tmp', 'exec', 0)
            ex = e.value
            ex.normalize_exception(self.space)
            assert ex.match(self.space, self.space.w_SyntaxError)

    def test_globals_warnings(self):
        # also tests some other constructions that give a warning
        space = self.space
        w_mod = space.appexec((), '():\n import warnings\n return warnings\n') #sys.getmodule('warnings')
        w_filterwarnings = space.getattr(w_mod, space.wrap('filterwarnings'))
        filter_arg = Arguments(space, [ space.wrap('error') ], ["module"],
                               [space.wrap("<tmp>")])

        for code in ('''
def wrong1():
    a = 1
    b = 2
    global a
    global b
''', '''
def wrong2():
    print x
    global x
''', '''
def wrong3():
    print x
    x = 2
    global x
''', '''
def wrong_listcomp():
    return [(yield 42) for i in j]
''', '''
def wrong_gencomp():
    return ((yield 42) for i in j)
''', '''
def wrong_dictcomp():
    return {(yield 42):2 for i in j}
''', '''
def wrong_setcomp():
    return {(yield 42) for i in j}
'''):

            space.call_args(w_filterwarnings, filter_arg)
            e = py.test.raises(OperationError, self.compiler.compile,
                               code, '<tmp>', 'exec', 0)
            space.call_method(w_mod, 'resetwarnings')
            ex = e.value
            ex.normalize_exception(space)
            assert ex.match(space, space.w_SyntaxError)

    def test_no_warning_run(self):
        space = self.space
        w_mod = space.appexec((), '():\n import warnings\n return warnings\n') #sys.getmodule('warnings')
        w_filterwarnings = space.getattr(w_mod, space.wrap('filterwarnings'))
        filter_arg = Arguments(space, [ space.wrap('error') ], ["module"],
                               [space.wrap("<tmp>")])
        for code in ['''
def testing():
    __class__ = 0
    def f():
        nonlocal __class__
        __class__ = 42
    f()
    return __class__
''', '''
class Y:
    class X:
        nonlocal __class__
        __class__ = 42
    assert locals()['__class__'] == 42
    # ^^^ but at the same place, reading '__class__' gives a NameError
    # in CPython 3.5.2.  Looks like a bug to me
def testing():
    return 42
''', '''
class Y:
    def f():
        __class__
    __class__ = 42
def testing():
    return Y.__dict__['__class__']
''', '''
class X:
    foobar = 42
    def f(self):
        return __class__.__dict__['foobar']
def testing():
    return X().f()
''',
#--------XXX the following case is not implemented for now
#'''
#class X:
#    foobar = 42
#    def f(self):
#        class Y:
#            Xcls = __class__
#        return Y.Xcls.__dict__['foobar']
#def testing():
#    return X().f()
#'''
        ]:
            space.call_args(w_filterwarnings, filter_arg)
            pycode = self.compiler.compile(code, '<tmp>', 'exec', 0)
            space.call_method(w_mod, 'resetwarnings')
            w_d = space.newdict()
            pycode.exec_code(space, w_d, w_d)
            w_res = space.call_function(
                space.getitem(w_d, space.wrap('testing')))
            assert space.unwrap(w_res) == 42

    def test_firstlineno(self):
        snippet = str(py.code.Source(r'''
            def f(): "line 2"
            if 3 and \
               (4 and
                  5):
                def g(): "line 6"
            fline = f.__code__.co_firstlineno
            gline = g.__code__.co_firstlineno
        '''))
        code = self.compiler.compile(snippet, '<tmp>', 'exec', 0)
        space = self.space
        w_d = space.newdict()
        code.exec_code(space, w_d, w_d)
        w_fline = space.getitem(w_d, space.wrap('fline'))
        w_gline = space.getitem(w_d, space.wrap('gline'))
        assert space.int_w(w_fline) == 2
        assert space.int_w(w_gline) == 6

    def test_firstlineno_decorators(self):
        snippet = str(py.code.Source(r'''
            def foo(x): return x
            @foo       # line 3
            @foo       # line 4
            def f():   # line 5
                pass   # line 6
            fline = f.__code__.co_firstlineno
        '''))
        code = self.compiler.compile(snippet, '<tmp>', 'exec', 0)
        space = self.space
        w_d = space.newdict()
        code.exec_code(space, w_d, w_d)
        w_fline = space.getitem(w_d, space.wrap('fline'))
        assert space.int_w(w_fline) == 3

    def test_mangling(self):
        snippet = str(py.code.Source(r'''
            __g = "42"
            class X(object):
                def __init__(self, u):
                    self.__u = u
                def __f(__self, __n):
                    global __g
                    __NameError = NameError
                    try:
                        yield "found: " + __g
                    except __NameError as __e:
                        yield "not found: " + str(__e)
                    del __NameError
                    for __i in range(__self.__u * __n):
                        yield locals()
            result = X(2)
            assert not hasattr(result, "__f")
            result = list(result._X__f(3))
            assert len(result) == 7
            assert result[0].startswith("not found: ")
            for d in result[1:]:
                for key, value in d.items():
                    assert not key.startswith('__')
        '''))
        code = self.compiler.compile(snippet, '<tmp>', 'exec', 0)
        space = self.space
        w_d = space.newdict()
        space.exec_(code, w_d, w_d)

    def test_ellipsis(self):
        snippet = str(py.code.Source(r'''
            d = {}
            d[...] = 12
            assert next(iter(d)) is Ellipsis
        '''))
        code = self.compiler.compile(snippet, '<tmp>', 'exec', 0)
        space = self.space
        w_d = space.newdict()
        space.exec_(code, w_d, w_d)
        snip = "d[. . .]"
        space.raises_w(space.w_SyntaxError, self.compiler.compile,
                       snip, '<test>', 'exec', 0)

    def test_chained_access_augassign(self):
        snippet = str(py.code.Source(r'''
            class R(object):
               count = 0
            c = 0
            for i in [0,1,2]:
                c += 1
            r = R()
            for i in [0,1,2]:
                r.count += 1
            c += r.count
            l = [0]
            for i in [0,1,2]:
                l[0] += 1
            c += l[0]
            l = [R()]
            for i in [0]:
                l[0].count += 1
            c += l[0].count
            r.counters = [0]
            for i in [0,1,2]:
                r.counters[0] += 1
            c += r.counters[0]
            r = R()
            f = lambda : r
            for i in [0,1,2]:
                f().count += 1
            c += f().count
        '''))
        code = self.compiler.compile(snippet, '<tmp>', 'exec', 0)
        space = self.space
        w_d = space.newdict()
        space.exec_(code, w_d, w_d)
        assert space.int_w(space.getitem(w_d, space.wrap('c'))) == 16

    def test_augassign_with_tuple_subscript(self):
        snippet = str(py.code.Source(r'''
            class D(object):
                def __getitem__(self, key):
                    assert key == self.lastkey
                    return self.lastvalue
                def __setitem__(self, key, value):
                    self.lastkey = key
                    self.lastvalue = value
            def one(return_me=[1]):
                return return_me.pop()
            d = D()
            a = 15
            d[1,2+a,3:7,...,1,] = 6
            d[one(),17,slice(3,7),...,1] *= 7
            result = d[1,17,3:7,Ellipsis,1]
        '''))
        code = self.compiler.compile(snippet, '<tmp>', 'exec', 0)
        space = self.space
        w_d = space.newdict()
        space.exec_(code, w_d, w_d)
        assert space.int_w(space.getitem(w_d, space.wrap('result'))) == 42

    def test_continue_in_finally(self):
        space = self.space
        snippet = str(py.code.Source(r'''
def test():
    for abc in range(10):
        try: pass
        finally:
            continue       # 'continue' inside 'finally'

        '''))
        space.raises_w(space.w_SyntaxError, self.compiler.compile,
                       snippet, '<tmp>', 'exec', 0)

    def test_continue_in_nested_finally(self):
        space = self.space
        snippet = str(py.code.Source(r'''
def test():
    for abc in range(10):
        try: pass
        finally:
            try:
                continue       # 'continue' inside 'finally'
            except:
                pass
        '''))
        space.raises_w(space.w_SyntaxError, self.compiler.compile,
                       snippet, '<tmp>', 'exec', 0)

    def test_really_nested_stuff(self):
        space = self.space
        snippet = str(py.code.Source(r'''
            def f(self):
                def get_nested_class():
                    self
                    class Test(object):
                        def _STOP_HERE_(self):
                            return _STOP_HERE_(self)
                get_nested_class()
            f(42)
        '''))
        code = self.compiler.compile(snippet, '<tmp>', 'exec', 0)
        space = self.space
        w_d = space.newdict()
        space.exec_(code, w_d, w_d)
        # assert did not crash

    def test_free_vars_across_class(self):
        space = self.space
        snippet = str(py.code.Source(r'''
            def f(x):
                class Test(object):
                    def meth(self):
                        return x + 1
                return Test()
            res = f(42).meth()
        '''))
        code = self.compiler.compile(snippet, '<tmp>', 'exec', 0)
        space = self.space
        w_d = space.newdict()
        space.exec_(code, w_d, w_d)
        assert space.int_w(space.getitem(w_d, space.wrap('res'))) == 43

    def test_pick_global_names(self):
        space = self.space
        snippet = str(py.code.Source(r'''
            def f(x):
                def g():
                    global x
                    def h():
                        return x
                    return h()
                return g()
            x = "global value"
            res = f("local value")
        '''))
        code = self.compiler.compile(snippet, '<tmp>', 'exec', 0)
        space = self.space
        w_d = space.newdict()
        space.exec_(code, w_d, w_d)
        w_res = space.getitem(w_d, space.wrap('res'))
        assert space.str_w(w_res) == "global value"

    def test_method_and_var(self):
        space = self.space
        snippet = str(py.code.Source(r'''
            def f():
                method_and_var = "var"
                class Test(object):
                    def method_and_var(self):
                        return "method"
                    def test(self):
                        return method_and_var
                return Test().test()
            res = f()
        '''))
        code = self.compiler.compile(snippet, '<tmp>', 'exec', 0)
        space = self.space
        w_d = space.newdict()
        space.exec_(code, w_d, w_d)
        w_res = space.getitem(w_d, space.wrap('res'))
        assert space.eq_w(w_res, space.wrap("var"))
    
    def test_yield_from(self):
        space = self.space
        snippet = str(py.code.Source(r'''
            def f():
                def generator2():
                    yield 8
                def generator():
                    yield from generator2()
                return next(generator())
            res = f()
        '''))
        code = self.compiler.compile(snippet, '<tmp>', 'exec', 0)
        space = self.space
        w_d = space.newdict()
        space.exec_(code, w_d, w_d)
        w_res = space.getitem(w_d, space.wrap('res'))
        assert space.eq_w(w_res, space.wrap(8))

    def test_dont_inherit_flag(self):
        # this test checks that compile() don't inherit the __future__ flags
        # of the hosting code. However, in Python3 we don't have any
        # meaningful __future__ flag to check that (they are all enabled). The
        # only candidate could be barry_as_FLUFL, but it's not implemented yet
        # (and not sure it'll ever be)
        py.test.skip("we cannot actually check the result of this test (see comment)")
        space = self.space
        s1 = str(py.code.Source("""
            from __future__ import division
            exec(compile('x = 1/2', '?', 'exec', 0, 1))
        """))
        w_result = space.appexec([space.wrap(s1)], """(s1):
            ns = {}
            exec(s1, ns)
            return ns['x']
        """)
        assert space.float_w(w_result) == 0

    def test_dont_inherit_across_import(self):
        # see the comment for test_dont_inherit_flag
        py.test.skip("we cannot actually check the result of this test (see comment)")
        from rpython.tool.udir import udir
        udir.join('test_dont_inherit_across_import.py').write('x = 1/2\n')
        space = self.space
        s1 = str(py.code.Source("""
            from __future__ import division
            from test_dont_inherit_across_import import x
        """))
        w_result = space.appexec([space.wrap(str(udir)), space.wrap(s1)],
                                 """(udir, s1):
            import sys
            copy = sys.path[:]
            sys.path.insert(0, udir)
            try:
                exec s1
            finally:
                sys.path[:] = copy
            return x
        """)
        assert space.float_w(w_result) == 0

    def test_filename_in_syntaxerror(self):
        e = py.test.raises(OperationError, self.compiler.compile, """if 1:
            'unmatched_quote
            """, 'hello_world', 'exec', 0)
        ex = e.value
        space = self.space
        assert ex.match(space, space.w_SyntaxError)
        assert 'hello_world' in space.str_w(space.str(ex.get_w_value(space)))

    def test_del_None(self):
        snippet = '''if 1:
            try:
                del None
            except NameError:
                pass
        '''
        e = py.test.raises(OperationError, self.compiler.compile,
                snippet, '<tmp>', 'exec', 0)
        ex = e.value
        space = self.space
        assert ex.match(space, space.w_SyntaxError)

    def test_from_future_import(self):
        source = """from __future__ import with_statement
with somtehing as stuff:
    pass
        """
        code = self.compiler.compile(source, '<filename>', 'exec', 0)
        assert isinstance(code, PyCode)
        assert code.co_filename == '<filename>'

        source2 = "with = 3"

        code = self.compiler.compile(source, '<filename2>', 'exec', 0)
        assert isinstance(code, PyCode)
        assert code.co_filename == '<filename2>'

    def test_with_empty_tuple(self):
        source = py.code.Source("""
        from __future__ import with_statement

        with x as ():
            pass
        """)
        try:
            self.compiler.compile(str(source), '<filename>', 'exec', 0)
        except OperationError as e:
            if not e.match(self.space, self.space.w_SyntaxError):
                raise
        else:
            py.test.fail("Did not raise")

    def test_assign_to_yield(self):
        code = 'def f(): (yield bar) += y'
        try:
            self.compiler.compile(code, '', 'single', 0)
        except OperationError as e:
            if not e.match(self.space, self.space.w_SyntaxError):
                raise
        else:
            py.test.fail("Did not raise")

    def test_invalid_genexp(self):
        code = 'dict(a = i for i in xrange(10))'
        try:
            self.compiler.compile(code, '', 'single', 0)
        except OperationError as e:
            if not e.match(self.space, self.space.w_SyntaxError):
                raise
        else:
            py.test.fail("Did not raise")

    def test_signature_kwargname(self):
        from pypy.interpreter.pycode import cpython_code_signature
        from pypy.interpreter.signature import Signature

        def find_func(code):
            for w_const in code.co_consts_w:
                if isinstance(w_const, PyCode):
                    return w_const

        snippet = 'def f(a, b, m=1, n=2, **kwargs): pass'
        containing_co = self.compiler.compile(snippet, '<string>', 'single', 0)
        co = find_func(containing_co)
        sig = cpython_code_signature(co)
        assert sig == Signature(['a', 'b', 'm', 'n'], None, 'kwargs', [])

        snippet = 'def f(a, b, *, m=1, n=2, **kwargs): pass'
        containing_co = self.compiler.compile(snippet, '<string>', 'single', 0)
        co = find_func(containing_co)
        sig = cpython_code_signature(co)
        assert sig == Signature(['a', 'b'], None, 'kwargs', ['m', 'n'])


class AppTestCompiler(object):

    def setup_class(cls):
        cls.w_runappdirect = cls.space.wrap(cls.runappdirect)
        cls.w_host_is_pypy = cls.space.wrap(
            '__pypy__' in sys.builtin_module_names)

    def w_is_pypy(self):
        import sys
        return (not self.runappdirect) or '__pypy__' in sys.modules

    def test_bom_with_future(self):
        s = b'\xef\xbb\xbffrom __future__ import division\nx = 1/2'
        ns = {}
        exec(s, ns)
        assert ns["x"] == .5

    def test_noop_future_import(self):
        code1 = compile("from __future__ import division", "<test>", "exec")
        code2 = compile("", "<test>", "exec")
        assert code1.co_flags == code2.co_flags

    def test_values_of_different_types(self):
        ns = {}
        exec("a = 0; c = 0.0; d = 0j", ns)
        assert type(ns['a']) is int
        assert type(ns['c']) is float
        assert type(ns['d']) is complex

    def test_values_of_different_types_in_tuples(self):
        ns = {}
        exec("a = ((0,),); c = ((0.0,),); d = ((0j,),)", ns)
        assert type(ns['a'][0][0]) is int
        assert type(ns['c'][0][0]) is float
        assert type(ns['d'][0][0]) is complex

    def test_zeros_not_mixed(self):
        import math, sys
        code = compile("x = -0.0; y = 0.0", "<test>", "exec")
        consts = code.co_consts
        if self.is_pypy():
            # Hard to test on CPython, since co_consts is randomly ordered
            x, y, z = consts
            assert isinstance(x, float) and isinstance(y, float)
            assert math.copysign(1, x) != math.copysign(1, y)
        ns = {}
        exec("z1, z2 = 0j, -0j", ns)
        assert math.atan2(ns["z1"].imag, -1.) == math.atan2(0., -1.)
        assert math.atan2(ns["z2"].imag, -1.) == math.atan2(-0., -1.)

    def test_zeros_not_mixed_in_tuples(self):
        import math
        ns = {}
        exec("a = (0.0, 0.0); b = (-0.0, 0.0); c = (-0.0, -0.0)", ns)
        assert math.copysign(1., ns['a'][0]) == 1.0
        assert math.copysign(1., ns['a'][1]) == 1.0
        assert math.copysign(1., ns['b'][0]) == -1.0
        assert math.copysign(1., ns['b'][1]) == 1.0
        assert math.copysign(1., ns['c'][0]) == -1.0
        assert math.copysign(1., ns['c'][1]) == -1.0

    def test_ellipsis_anywhere(self):
        """
        x = ...
        assert x is Ellipsis
        """

    def test_keywordonly_syntax_errors(self):
        cases = ("def f(p, *):\n  pass\n",
                 "def f(p1, *, p1=100):\n  pass\n",
                 "def f(p1, *k1, k1=100):\n  pass\n",
                 "def f(p1, *, k1, k1=100):\n  pass\n",
                 "def f(p1, *, **k1):\n  pass\n",
                 "def f(p1, *, k1, **k1):\n  pass\n",
                 "def f(p1, *, None, **k1):\n  pass\n",
                 "def f(p, *, (k1, k2), **kw):\n  pass\n")
        for case in cases:
            raises(SyntaxError, compile, case, "<test>", "exec")

    def test_barry_as_bdfl(self):
        # from test_flufl.py :-)
        import __future__
        code = "from __future__ import barry_as_FLUFL; 2 {0} 3"
        compile(code.format('<>'), '<BDFL test>', 'exec',
                __future__.CO_FUTURE_BARRY_AS_BDFL)
        raises(SyntaxError, compile, code.format('!='),
               '<FLUFL test>', 'exec',
               __future__.CO_FUTURE_BARRY_AS_BDFL)

    def test_guido_as_bdfl(self):
        # from test_flufl.py :-)
        code = '2 {0} 3'
        compile(code.format('!='), '<BDFL test>', 'exec')
        raises(SyntaxError, compile, code.format('<>'),
               '<FLUFL test>', 'exec')

    def test_surrogate(self):
        s = '\udcff'
        raises(UnicodeEncodeError, compile, s, 'foo', 'exec')

    def test_pep3131(self):
        r"""
        # XXX: the 4th name is currently mishandled by narrow builds
        class T:
            ä = 1
            µ = 2 # this is a compatibility character
            蟒 = 3
            #x󠄀 = 4
        assert getattr(T, '\xe4') == 1
        assert getattr(T, '\u03bc') == 2
        assert getattr(T, '\u87d2') == 3
        #assert getattr(T, 'x\U000E0100') == 4
        expected = ("['__dict__', '__doc__', '__module__', '__weakref__', "
        #            "x󠄀", "'ä', 'μ', '蟒']")
                    "'ä', 'μ', '蟒']")
        assert expected in str(sorted(T.__dict__.keys()))
        """

    def test_unicode_identifier(self):
        c = compile("# coding=latin-1\n\u00c6 = '\u00c6'", "dummy", "exec")
        d = {}
        exec(c, d)
        assert d['\xc6'] == '\xc6'
        c = compile("日本 = 8; 日本2 = 日本 + 1; del 日本;", "dummy", "exec")
        exec(c, d)
        assert '日本2' in d
        assert d['日本2'] == 9
        assert '日本' not in d

        raises(SyntaxError, eval, b'\xff\x20')
        raises(SyntaxError, eval, b'\xef\xbb\x20')

    def test_import_nonascii(self):
        c = compile('from os import 日本', '', 'exec')
        assert ('日本',) in c.co_consts

    def test_class_nonascii(self):
        """
        class 日本:
            pass
        assert 日本.__name__ == '日本'
        assert 日本.__qualname__ == 'test_class_nonascii.<locals>.日本'
        assert '日本' in repr(日本)
        """

    def test_cpython_issue2301(self):
        try:
            compile(b"# coding: utf7\nprint '+XnQ-'", "dummy", "exec")
        except SyntaxError as v:
            assert v.text ==  "print '\u5e74'\n"
        else:
            assert False, "Expected SyntaxError"

    def test_invalid_utf8(self):
        e = raises(SyntaxError, compile, b'\x80', "dummy", "exec")
        assert str(e.value).startswith('Non-UTF-8 code')
        assert 'but no encoding declared' in str(e.value)
        e = raises(SyntaxError, compile, b'# coding: utf-8\n\x80',
                   "dummy", "exec")
        assert str(e.value).startswith('Non-UTF-8 code')
        assert 'but no encoding declared' not in str(e.value)

    def test_invalid_utf8_in_comments_or_strings(self):
        import sys
        compile(b"# coding: latin1\n#\xfd\n", "dummy", "exec")
        raises(SyntaxError, compile, b"# coding: utf-8\n'\xfd'\n",
               "dummy", "exec") #1
        raises(SyntaxError, compile, b'# coding: utf-8\nx=5\nb"\xfd"\n',
               "dummy", "exec") #2
        # the following example still fails on CPython 3.5.2, skip if -A
        if '__pypy__' in sys.builtin_module_names:
            raises(SyntaxError, compile, b"# coding: utf-8\n#\xfd\n",
                   "dummy", "exec") #3

    def test_cpython_issues_24022_25388(self):
        from _ast import PyCF_ACCEPT_NULL_BYTES
        raises(SyntaxError, compile, b'0000\x00\n00000000000\n\x00\n\x9e\n',
               "dummy", "exec", PyCF_ACCEPT_NULL_BYTES)
        raises(SyntaxError, compile, b"#\x00\n#\xfd\n", "dummy", "exec",
               PyCF_ACCEPT_NULL_BYTES)
        raises(SyntaxError, compile, b"#\x00\nx=5#\xfd\n", "dummy", "exec",
               PyCF_ACCEPT_NULL_BYTES)

    def test_dict_and_set_literal_order(self):
        x = 1
        l1 = list({1:'a', 3:'b', 2:'c', 4:'d'})
        l2 = list({1, 3, 2, 4})
        l3 = list({x:'a', 3:'b', 2:'c', 4:'d'})
        l4 = list({x, 3, 2, 4})
        if not self.host_is_pypy:
            # the full test relies on the host Python providing ordered dicts
            assert set(l1) == set(l2) == set(l3) == set(l4) == {1, 3, 2, 4}
        else:
            assert l1 == l2 == l3 == l4 == [1, 3, 2, 4]

<<<<<<< HEAD
    def test_ast_equality(self):
        import _ast
        sample_code = [
            ['<assign>', 'x = 5'],
            ['<ifblock>', """if True:\n    pass\n"""],
            ['<forblock>', """for n in [1, 2, 3]:\n    print(n)\n"""],
            ['<deffunc>', """def foo():\n    pass\nfoo()\n"""],
        ]
=======
    def test_freevars_order(self):
        # co_cellvars and co_freevars are guaranteed to appear in
        # alphabetical order.  See CPython Issue #15368 (which does
        # not come with tests).
        source = """if 1:
        def f1(x1,x2,x3,x4,x5,x6,x7,x8,x9,x10,x11,x12,x13,x14,x15):
            def g1():
                return (x1,x2,x3,x4,x5,x6,x7,x8,x9,x10,x11,x12,x13,x14,x15)
            return g1
        def f2(x15,x14,x13,x12,x11,x10,x9,x8,x7,x6,x5,x4,x3,x2,x1):
            def g2():
                return (x15,x14,x13,x12,x11,x10,x9,x8,x7,x6,x5,x4,x3,x2,x1)
            return g2
        c1 = f1(*range(15)).__code__.co_freevars
        c2 = f2(*range(15)).__code__.co_freevars
        r1 = f1.__code__.co_cellvars
        r2 = f2.__code__.co_cellvars
        """
        d = {}
        exec(source, d)
        assert d['c1'] == d['c2']
        # the test above is important for a few bytecode hacks,
        # but actually we get them in alphabetical order, so check that:
        assert d['c1'] == tuple(sorted(d['c1']))
        assert d['r1'] == d['r2'] == d['c1']

>>>>>>> ffc21467

        for fname, code in sample_code:
            co1 = compile(code, '%s1' % fname, 'exec')
            ast = compile(code, '%s2' % fname, 'exec', _ast.PyCF_ONLY_AST)
            assert type(ast) == _ast.Module
            co2 = compile(ast, '%s3' % fname, 'exec')
            assert co1 == co2
            # the code object's filename comes from the second compilation step
            assert co2.co_filename == '%s3' % fname

    def test_invalid_ast(self):
        import _ast
        delete = _ast.Delete([])
        delete.lineno = 0
        delete.col_offset = 0
        mod = _ast.Module([delete])
        exc = raises(ValueError, compile, mod, 'filename', 'exec')
        assert str(exc.value) == "empty targets on Delete"

    def test_evaluate_argument_definition_order(self): """
        lst = [1, 2, 3, 4]
        def f(a=lst.pop(), b=lst.pop(), *, c=lst.pop(), d=lst.pop()):
            return (a, b, c, d)
        assert f('a') == ('a', 3, 2, 1), repr(f('a'))
        assert f() == (4, 3, 2, 1), repr(f())
        #
        lst = [1, 2, 3, 4]
        f = lambda a=lst.pop(), b=lst.pop(), *, c=lst.pop(), d=lst.pop(): (
            a, b, c, d)
        assert f('a') == ('a', 3, 2, 1), repr(f('a'))
        assert f() == (4, 3, 2, 1), repr(f())
        """


class AppTestOptimizer(object):
    def setup_class(cls):
        cls.w_runappdirect = cls.space.wrap(cls.runappdirect)

    def w_is_pypy(self):
        import sys
        return not self.runappdirect or '__pypy__' in sys.modules


    def test_remove_ending(self):
        source = """def f():
            return 3
"""
        ns = {}
        exec(source, ns)
        code = ns['f'].__code__
        import dis, sys
        from io import StringIO
        s = StringIO()
        so = sys.stdout
        sys.stdout = s
        try:
            dis.dis(code)
        finally:
            sys.stdout = so
        output = s.getvalue()
        assert output.count('LOAD_CONST') == 1

    def test_constant_name(self):
        import opcode
        for name in "None", "True", "False":
            snip = "def f(): return " + name
            co = compile(snip, "<test>", "exec").co_consts[0]
            if self.is_pypy():  # This is a pypy optimization
                assert name not in co.co_names
            co = co.co_code
            op = co[0]
            assert op == opcode.opmap["LOAD_CONST"]

    def test_tuple_constants(self):
        ns = {}
        exec("x = (1, 0); y = (1, 0)", ns)
        assert isinstance(ns["x"][0], int)
        assert isinstance(ns["y"][0], int)

    def test_ellipsis_truth(self):
        co = compile("if ...: x + 3\nelse: x + 4", "<test>", "exec")
        assert 4 not in co.co_consts

    def test_division_folding(self):
        def code(source):
            return compile(source, "<test>", "exec")
        co = code("x = 10//4")
        if not self.is_pypy():
            assert 2 in co.co_consts
        else:
            # PyPy is more precise
            assert len(co.co_consts) == 2
            assert co.co_consts[0] == 2
        co = code("x = 10/4")
        if not self.is_pypy():
            assert 2.5 in co.co_consts
        else:
            assert len(co.co_consts) == 2
            assert co.co_consts[0] == 2.5

    def test_tuple_folding(self):
        co = compile("x = (1, 2, 3)", "<test>", "exec")
        if self.is_pypy():
            # PyPy is more precise
            assert co.co_consts == ((1, 2, 3), None)
        else:
            assert (1, 2, 3) in co.co_consts
            assert None in co.co_consts
        co = compile("x = ()", "<test>", "exec")
        if self.is_pypy():
            # CPython does not constant-fold the empty tuple
            assert set(co.co_consts) == set(((), None))

    def test_unary_folding(self):
        def check_const(co, value):
            assert value in co.co_consts
            if self.is_pypy():
                # This is a pypy optimization
                assert co.co_consts[0] == value
        co = compile("x = -(3)", "<test>", "exec")
        check_const(co, -3)
        co = compile("x = ~3", "<test>", "exec")
        check_const(co, ~3)
        co = compile("x = +(-3)", "<test>", "exec")
        check_const(co, -3)
        co = compile("x = not None", "<test>", "exec")
        if self.is_pypy():
            # CPython does not have this optimization
            assert co.co_consts == (True, None)

    def test_folding_of_binops_on_constants(self):
        def disassemble(func):
            from io import StringIO
            import sys, dis
            f = StringIO()
            tmp = sys.stdout
            sys.stdout = f
            dis.dis(func)
            sys.stdout = tmp
            result = f.getvalue()
            f.close()
            return result

        def dis_single(line):
            return disassemble(compile(line, '', 'single'))

        for line, elem in (
            ('a = 2+3+4', '(9)'),                   # chained fold
            ('"@"*4', "('@@@@')"),                  # check string ops
            ('a="abc" + "def"', "('abcdef')"),      # check string ops
            ('a = 3**4', '(81)'),                   # binary power
            ('a = 3*4', '(12)'),                    # binary multiply
            ('a = 13//4', '(3)'),                   # binary floor divide
            ('a = 14%4', '(2)'),                    # binary modulo
            ('a = 2+3', '(5)'),                     # binary add
            ('a = 13-4', '(9)'),                    # binary subtract
            ('a = (12,13)[1]', '(13)'),             # binary subscr
            ('a = 13 << 2', '(52)'),                # binary lshift
            ('a = 13 >> 2', '(3)'),                 # binary rshift
            ('a = 13 & 7', '(5)'),                  # binary and
            ('a = 13 ^ 7', '(10)'),                 # binary xor
            ('a = 13 | 7', '(15)'),                 # binary or
            ):
            asm = dis_single(line)
            print(asm)
            assert elem in asm, 'ELEMENT not in asm'
            assert 'BINARY_' not in asm, 'BINARY_in_asm'

        # Verify that unfoldables are skipped
        asm = dis_single('a=2+"b"')
        assert '(2)' in asm
        assert "('b')" in asm

        # Verify that large sequences do not result from folding
        asm = dis_single('a="x"*1000')
        assert '(1000)' in asm

    def test_folding_of_binops_on_constants_crash(self):
        compile('()[...]', '', 'eval')
        # assert did not crash

    def test_dis_stopcode(self):
        source = """def _f(a):
                print(a)
                return 1
            """
        ns = {}
        exec(source, ns)
        code = ns['_f'].__code__

        import sys, dis
        from io import StringIO
        s = StringIO()
        save_stdout = sys.stdout
        sys.stdout = s
        try:
            dis.dis(code)
        finally:
            sys.stdout = save_stdout
        output = s.getvalue()
        assert "STOP_CODE" not in output

    def test_optimize_list_comp(self):
        source = """def _f(a):
            return [x for x in a if None]
        """
        ns = {}
        exec(source, ns)
        code = ns['_f'].__code__

        import sys, dis
        from io import StringIO
        s = StringIO()
        out = sys.stdout
        sys.stdout = s
        try:
            dis.dis(code)
        finally:
            sys.stdout = out
        output = s.getvalue()
        assert "LOAD_GLOBAL" not in output

    def test_folding_of_list_constants(self):
        source = 'a in [1, 2, 3]'
        co = compile(source, '', 'exec')
        i = co.co_consts.index((1, 2, 3))
        assert i > -1
        assert isinstance(co.co_consts[i], tuple)

    def test_folding_of_set_constants(self):
        source = 'a in {1, 2, 3}'
        co = compile(source, '', 'exec')
        i = co.co_consts.index(set([1, 2, 3]))
        assert i > -1
        assert isinstance(co.co_consts[i], frozenset)

    def test_call_method_kwargs(self):
        if not self.is_pypy():
            skip("CALL_METHOD exists only on pypy")
        source = """def _f(a):
            return a.f(a=a)
        """
        ns = {}
        exec(source, ns)
        code = ns['_f'].__code__

        import sys, dis
        from io import StringIO
        s = StringIO()
        out = sys.stdout
        sys.stdout = s
        try:
            dis.dis(code)
        finally:
            sys.stdout = out
        output = s.getvalue()
        assert "CALL_METHOD" in output

    def test_interned_strings(self):
        source = """x = ('foo_bar42', 5); y = 'foo_bar42'; z = x[0]"""
        ns = {}
        exec(source, ns)
        assert ns['y'] is ns['z']


class AppTestExceptions:
    def test_indentation_error(self):
        source = """if 1:
        x
         y
        """
        try:
            exec(source)
        except IndentationError:
            pass
        else:
            raise Exception("DID NOT RAISE")

    def test_bad_oudent(self):
        source = """if 1:
          x
          y
         z
        """
        try:
            exec(source)
        except IndentationError as e:
            assert e.msg == 'unindent does not match any outer indentation level'
        else:
            raise Exception("DID NOT RAISE")

    def test_outdentation_error_filename(self):
        source = """if 1:
         x
        y
        """
        try:
            exec(source)
        except IndentationError as e:
            assert e.filename == '<string>'
        else:
            raise Exception("DID NOT RAISE")

    def test_taberror(self):
        source = """if 1:
        x
    \ty
        """
        try:
            exec(source)
        except TabError as e:
            pass
        else:
            raise Exception("DID NOT RAISE")

    def test_repr_vs_str(self):
        source1 = "x = (\n"
        source2 = "x = (\n\n"
        try:
            exec(source1)
        except SyntaxError as e:
            err1 = e
        else:
            raise Exception("DID NOT RAISE")
        try:
            exec(source2)
        except SyntaxError as e:
            err2 = e
        else:
            raise Exception("DID NOT RAISE")
        assert str(err1) != str(err2)
        assert repr(err1) != repr(err2)
        err3 = eval(repr(err1))
        assert str(err3) == str(err1)
        assert repr(err3) == repr(err1)

    def test_surrogate_filename(self):
        fname = '\udcff'
        co = compile("'dr cannon'", fname, 'exec')
        assert co.co_filename == fname
        try:
            compile("'dr", fname, 'exec')
        except SyntaxError as e:
            assert e.filename == fname
        else:
            assert False, 'SyntaxError expected'

    def test_encoding(self):
        code = b'# -*- coding: badencoding -*-\npass\n'
        raises(SyntaxError, compile, code, 'tmp', 'exec')
        code = 'u"\xc2\xa4"\n'
        assert eval(code) == u'\xc2\xa4'
        code = u'u"\xc2\xa4"\n'
        assert eval(code) == u'\xc2\xa4'
        code = b'# -*- coding: latin1 -*-\nu"\xc2\xa4"\n'
        assert eval(code) == u'\xc2\xa4'
        code = b'# -*- coding: utf-8 -*-\nu"\xc2\xa4"\n'
        assert eval(code) == u'\xa4'
        code = b'# -*- coding: iso8859-15 -*-\nu"\xc2\xa4"\n'
        assert eval(code) == u'\xc2\u20ac'
        code = b'u"""\\\n# -*- coding: ascii -*-\n\xc2\xa4"""\n'
        assert eval(code) == u'# -*- coding: ascii -*-\n\xa4'<|MERGE_RESOLUTION|>--- conflicted
+++ resolved
@@ -1035,16 +1035,6 @@
         else:
             assert l1 == l2 == l3 == l4 == [1, 3, 2, 4]
 
-<<<<<<< HEAD
-    def test_ast_equality(self):
-        import _ast
-        sample_code = [
-            ['<assign>', 'x = 5'],
-            ['<ifblock>', """if True:\n    pass\n"""],
-            ['<forblock>', """for n in [1, 2, 3]:\n    print(n)\n"""],
-            ['<deffunc>', """def foo():\n    pass\nfoo()\n"""],
-        ]
-=======
     def test_freevars_order(self):
         # co_cellvars and co_freevars are guaranteed to appear in
         # alphabetical order.  See CPython Issue #15368 (which does
@@ -1071,7 +1061,14 @@
         assert d['c1'] == tuple(sorted(d['c1']))
         assert d['r1'] == d['r2'] == d['c1']
 
->>>>>>> ffc21467
+    def test_ast_equality(self):
+        import _ast
+        sample_code = [
+            ['<assign>', 'x = 5'],
+            ['<ifblock>', """if True:\n    pass\n"""],
+            ['<forblock>', """for n in [1, 2, 3]:\n    print(n)\n"""],
+            ['<deffunc>', """def foo():\n    pass\nfoo()\n"""],
+        ]
 
         for fname, code in sample_code:
             co1 = compile(code, '%s1' % fname, 'exec')
