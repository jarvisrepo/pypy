--- conflicted
+++ resolved
@@ -789,15 +789,9 @@
 
     def test_tuple_constants(self):
         ns = {}
-<<<<<<< HEAD
-        exec("x = (1, 0); y = (1., 0.)", ns)
+        exec "x = (1, 0); y = (1L, 0L)" in ns
         assert isinstance(ns["x"][0], int)
-        assert isinstance(ns["y"][0], float)
-=======
-        exec "x = (1, 0); y = (1L, 0L)" in ns
-        assert isinstance(ns["x"][0], (int, long))
-        assert isinstance(ns["y"][0], long)
->>>>>>> ad98badd
+        assert isinstance(ns["y"][0], int)
 
     def test_division_folding(self):
         def code(source):
