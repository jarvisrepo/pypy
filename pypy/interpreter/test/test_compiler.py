--- conflicted
+++ resolved
@@ -885,22 +885,14 @@
 
     def test_constant_name(self):
         import opcode
-<<<<<<< HEAD
         for name in "None", "True", "False":
             snip = "def f(): return " + name
             co = compile(snip, "<test>", "exec").co_consts[0]
-            assert name not in co.co_names
+            if not self.runappdirect:  # This is a pypy optimization
+                assert name not in co.co_names
             co = co.co_code
             op = co[0]
             assert op == opcode.opmap["LOAD_CONST"]
-=======
-        co = compile("def f(): return None", "<test>", "exec").co_consts[0]
-        if not self.runappdirect:  # This is a pypy optimization
-            assert "None" not in co.co_names
-        co = co.co_code
-        op = ord(co[0]) + (ord(co[1]) << 8)
-        assert op == opcode.opmap["LOAD_CONST"]
->>>>>>> 5379fcb7
 
     def test_tuple_constants(self):
         ns = {}
@@ -923,18 +915,11 @@
             assert len(co.co_consts) == 2
             assert co.co_consts[0] == 2
         co = code("x = 10/4")
-<<<<<<< HEAD
-        assert len(co.co_consts) == 2
-        assert co.co_consts[0] == 2.5
-=======
-        assert len(co.co_consts) == 3
-        assert co.co_consts[:2] == (10, 4)
-        co = code("from __future__ import division\nx = 10/4")
         if self.runappdirect:
             assert 2.5 in co.co_consts
         else:
-            assert co.co_consts[2] == 2.5
->>>>>>> 5379fcb7
+            assert len(co.co_consts) == 2
+            assert co.co_consts[0] == 2.5
 
     def test_tuple_folding(self):
         co = compile("x = (1, 2, 3)", "<test>", "exec")
