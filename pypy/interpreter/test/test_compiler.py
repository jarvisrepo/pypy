--- conflicted
+++ resolved
@@ -1514,20 +1514,13 @@
         assert eval(code) == u'\xa4'
         code = b'# -*- coding: iso8859-15 -*-\nu"\xc2\xa4"\n'
         assert eval(code) == u'\xc2\u20ac'
-<<<<<<< HEAD
         code = b'u"""\\\n# -*- coding: ascii -*-\n\xc2\xa4"""\n'
         assert eval(code) == u'# -*- coding: ascii -*-\n\xa4'
 
-=======
-        import sys
-        if sys.version_info < (2, 7, 9):
-            skip()
-        code = 'u"""\\\n# -*- coding: utf-8 -*-\n\xc2\xa4"""\n'
-        assert eval(code) == u'# -*- coding: utf-8 -*-\n\xc2\xa4'
+
 
     def test_asterror_has_line_without_file(self):
         code = u"print(1)\na/2 = 5\n"
         with raises(SyntaxError) as excinfo:
             compile(code, 'not a file!', 'exec')
-        assert excinfo.value.text == "a/2 = 5\n"
->>>>>>> bcb29d1c
+        assert excinfo.value.text == "a/2 = 5\n"