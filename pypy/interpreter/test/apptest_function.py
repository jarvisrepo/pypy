import pytest
from pytest import raises, skip
import sys

IS_PYPY = "__pypy__" in sys.builtin_module_names

class C:
    def foo(self):
        pass

MethodType = type(C().foo)  # avoid costly import from types

def test_attributes():
    globals()['__name__'] = 'mymodulename'
    def f(): pass
    assert hasattr(f, '__code__')
    assert f.__defaults__ == None
    f.__defaults__ = None
    assert f.__defaults__ == None
    assert f.__dict__ == {}
    assert type(f.__globals__) == dict
    assert f.__closure__ is None
    assert f.__doc__ == None
    assert f.__name__ == 'f'
    assert f.__module__ == 'mymodulename'

def test_qualname():
    def f():
        def g():
            pass
        return g
    assert f.__qualname__ == 'test_qualname.<locals>.f'
    assert f().__qualname__ == 'test_qualname.<locals>.f.<locals>.g'
    f.__qualname__ = 'qualname'
    assert f.__qualname__ == 'qualname'
    raises(TypeError, "f.__qualname__ = b'name'")

def test_qualname_method():
    class A:
        def f(self):
            pass
    assert A.f.__qualname__ == 'test_qualname_method.<locals>.A.f'

def test_qualname_global():
    def f():
        global inner_global
        def inner_global():
            def inner_function2():
                pass
            return inner_function2
        return inner_global
    assert f().__qualname__ == 'inner_global'
    assert f()().__qualname__ == 'inner_global.<locals>.inner_function2'

def test_classmethod_reduce():
    class X(object):
        @classmethod
        def y(cls):
            pass

    f, args = X.y.__reduce__()
    assert f(*args) == X.y
    # This is perhaps overly specific.  It's an attempt to be certain that
    # pickle will actually work with this implementation.
    assert f == getattr
    assert args == (X, "y")

def test_annotations():
    def f(): pass
    ann = f.__annotations__
    assert ann == {}
    assert f.__annotations__ is ann
    raises(TypeError, setattr, f, "__annotations__", 42)
    del f.__annotations__
    assert f.__annotations__ is not ann
    f.__annotations__ = ann
    assert f.__annotations__ is ann

def test_annotations_mangle():
    class X:
        def foo(self, __a:5, b:6):
            pass
    assert X.foo.__annotations__ == {'_X__a': 5, 'b': 6}

def test_kwdefaults():
    def f(*, kw=3): return kw
    assert f.__kwdefaults__ == {"kw" : 3}
    f.__kwdefaults__["kw"] = 4
    assert f() == 4
    f.__kwdefaults__ = {"kw" : 5}
    assert f() == 5
    del f.__kwdefaults__
    assert f.__kwdefaults__ is None
    raises(TypeError, f)
    assert f(kw=42) == 42
    def f(*, 日本=3): return kw
    assert f.__kwdefaults__ == {"日本" : 3}

def test_kw_nonascii():
    def f(日本: str=1):
        return 日本
    assert f.__annotations__ == {'日本': str}
    assert f() == 1
    assert f(日本='bar') == 'bar'

def test_code_is_ok():
    def f(): pass
    assert not hasattr(f.__code__, '__dict__')

def test_underunder_attributes():
    def f(): pass
    assert f.__name__ == 'f'
    assert f.__doc__ == None
    assert f.__dict__ == {}
    assert f.__code__.co_name == 'f'
    assert f.__defaults__ is None
    assert f.__globals__ is globals()
    assert hasattr(f, '__class__')

def test_classmethod():
    def f(a: int) -> int:
        """echo input"""
        return a
    sm = staticmethod(f)
    assert sm(42) == 42
    for cm in (classmethod(f), sm):
        assert cm.__func__ is f
        assert cm.__func__ == cm.__wrapped__
        for attr in ('__module__', '__name__', '__qualname__', '__doc__',
                     '__annotations__'):
            assert getattr(f, attr) == getattr(cm, attr)

def test_static_class_method_repr():
   def f():
       pass
   for m in classmethod(f), staticmethod(f):
       assert repr(f) in repr(m)

def test_cannot_pickle_static_and_classmethod():
    with pytest.raises(TypeError):
        staticmethod(lambda : 1).__reduce_ex__(4)
    with pytest.raises(TypeError):
        classmethod(lambda cls: 1).__reduce_ex__(4)

def test_write___doc__():
    def f(): "hello"
    assert f.__doc__ == 'hello'
    f.__doc__ = 'good bye'
    assert f.__doc__ == 'good bye'
    del f.__doc__
    assert f.__doc__ == None

def test_write_module():
    def f(): "hello"
    f.__module__ = 'ab.c'
    assert f.__module__ == 'ab.c'
    del f.__module__
    assert f.__module__ is None

def test_new():
    def f(): return 42
    FuncType = type(f)
    f2 = FuncType(f.__code__, f.__globals__, 'f2', None, None)
    assert f2() == 42

    def g(x):
        def f():
            return x
        return f
    f = g(42)
    with raises(TypeError):
        FuncType(f.__code__, f.__globals__, 'f2', None, None)

def test_write_code():
    def f():
        return 42
    def g():
        return 41
    assert f() == 42
    assert g() == 41
    with raises(TypeError):
        f.__code__ = 1
    f.__code__ = g.__code__
    assert f() == 41
    def get_h(f=f):
        def h():
            return f() # a closure
        return h
    h = get_h()
    with raises(ValueError):
        f.__code__ = h.__code__

def test_write_code_builtin_forbidden():
    def f(*args):
        return 42
    with raises(AttributeError):
        dir.__code__ = f.__code__
    with raises(AttributeError):
        list.append.__code__ = f.__code__

def test_write_attributes_builtin_forbidden():
    for func in [dir, dict.get]:
        with raises(AttributeError):
            func.__defaults__ = (1, )
        with raises(AttributeError):
            del func.__defaults__
        with raises(AttributeError):
            func.__doc__ = ""
        with raises(AttributeError):
            del func.__doc__
        with raises(AttributeError):
            func.__name__ = ""
        if func is dir and not IS_PYPY:
            # Suprisingly, these succeeds
            func.__module__ = ""
            del func.__module__
        else:
            # On CPython, dict.get does not have a '__module__' attribute
            with raises(AttributeError):
                func.__module__ = ""
            with raises(AttributeError):
                del func.__module__


def test_write_attributes_builtin_forbidden_py3():
    for func in [dir, dict.get]:
        with raises(AttributeError):
            func.__qualname__ = "abc"
        with raises(AttributeError):
            func.__annotations__ = {}
            del func.__annotations__


def test_func_nonascii():
    def 日本():
        pass
    assert repr(日本).startswith(
        '<function test_func_nonascii.<locals>.日本 at ')
    assert 日本.__name__ == '日本'

def test_simple_call():
    def func(arg1, arg2):
        return arg1, arg2
    res = func(23,42)
    assert res[0] == 23
    assert res[1] == 42

def test_simple_call_default():
    def func(arg1, arg2=11, arg3=111):
        return arg1, arg2, arg3
    res = func(1)
    assert res[0] == 1
    assert res[1] == 11
    assert res[2] == 111
    res = func(1, 22)
    assert res[0] == 1
    assert res[1] == 22
    assert res[2] == 111
    res = func(1, 22, 333)
    assert res[0] == 1
    assert res[1] == 22
    assert res[2] == 333

    with raises(TypeError):
        func()
    with raises(TypeError):
        func(1, 2, 3, 4)

def test_simple_varargs():
    def func(arg1, *args):
        return arg1, args
    res = func(23,42)
    assert res[0] == 23
    assert res[1] == (42,)

    res = func(23, *(42,))
    assert res[0] == 23
    assert res[1] == (42,)

def test_simple_kwargs():
    def func(arg1, **kwargs):
        return arg1, kwargs
    res = func(23, value=42)
    assert res[0] == 23
    assert res[1] == {'value': 42}

    res = func(23, **{'value': 42})
    assert res[0] == 23
    assert res[1] == {'value': 42}

def test_kwargs_sets_wrong_positional_raises():
    def func(arg1):
        pass
    with raises(TypeError):
        func(arg2=23)

def test_kwargs_sets_positional():
    def func(arg1):
        return arg1
    res = func(arg1=42)
    assert res == 42

def test_kwargs_sets_positional_mixed():
    def func(arg1, **kw):
        return arg1, kw
    res = func(arg1=42, something=23)
    assert res[0] == 42
    assert res[1] == {'something': 23}

def test_kwargs_sets_positional_twice():
    def func(arg1, **kw):
        return arg1, kw
    with raises(TypeError):
        func(42, {'arg1': 23})

def test_kwargs_nondict_mapping():
    class Mapping:
        def keys(self):
            return ('a', 'b')
        def __getitem__(self, key):
            return key
    def func(arg1, **kw):
        return arg1, kw
    res = func(23, **Mapping())
    assert res[0] == 23
    assert res[1] == {'a': 'a', 'b': 'b'}
    with raises(TypeError) as excinfo:
        func(42, **[])
    assert ('argument after ** must be a mapping, not list' in
        str(excinfo.value))

def test_star_error():
    def f(): pass
    for expr in ["f(1, *42)", "(1, *1)", "[*1, 2]"]:
        e = raises(TypeError, expr)
        assert str(e.value).endswith(
            "Value after * must be an iterable, not int")

<<<<<<< HEAD
=======
def test_star_badarg():
    class BrokenSequence:
        def __getitem__(self, idx):
            raise TypeError("myerror")

    def f(): pass
    
    with raises(TypeError) as e:
        f(1, 2, *BrokenSequence())
    assert str(e.value) == "myerror"

>>>>>>> 2120632f
def test_default_arg():
    def func(arg1,arg2=42):
        return arg1, arg2
    res = func(arg1=23)
    assert res[0] == 23
    assert res[1] == 42

def test_defaults_keyword_overrides():
    def func(arg1=42, arg2=23):
        return arg1, arg2
    res = func(arg1=23)
    assert res[0] == 23
    assert res[1] == 23

def test_defaults_keyword_override_but_leaves_empty_positional():
    def func(arg1,arg2=42):
        return arg1, arg2
    with raises(TypeError):
        func(arg2=23)

def test_kwargs_disallows_same_name_twice():
    def func(arg1, **kw):
        return arg1, kw
    with raises(TypeError):
        func(42, **{'arg1': 23})

def test_kwargs_bound_blind():
    class A(object):
        def func(self, **kw):
            return self, kw
    func = A().func
    with raises(TypeError):
        func(self=23)
    with raises(TypeError):
        func(**{'self': 23})

def test_kwargs_confusing_name():
    def func(self):    # 'self' conflicts with the interp-level
        return self*7  # argument to call_function()
    res = func(self=6)
    assert res == 42

def test_get():
    def func(self): return self
    obj = object()
    meth = func.__get__(obj, object)
    assert meth() == obj

@pytest.mark.skipif(IS_PYPY, reason="XXX issue #2083")
def test_none_get_interaction():
    assert type(None).__repr__(None) == 'None'

def test_none_get_interaction_2():
    f = None.__repr__
    assert f() == 'None'

def test_no_get_builtin():
    assert not hasattr(dir, '__get__')
    class A(object):
        ord = ord
    a = A()
    assert a.ord('a') == 97

def test_builtin_as_special_method_is_not_bound():
    class A(object):
        __getattr__ = len
    a = A()
    assert a.a == 1
    assert a.ab == 2
    assert a.abcdefghij == 10

def test_call_builtin():
    s = 'hello'
    with raises(TypeError):
        len()
    assert len(s) == 5
    with raises(TypeError):
        len(s, s)
    with raises(TypeError):
        len(s, s, s)
    assert len(*[s]) == 5
    assert len(s, *[]) == 5
    with raises(TypeError):
        len(some_unknown_keyword=s)
    with raises(TypeError):
        len(s, some_unknown_keyword=s)
    with raises(TypeError):
        len(s, s, some_unknown_keyword=s)

def test_call_error_message():
    try:
        len()
    except TypeError as e:
        msg = str(e)
        if IS_PYPY:
            assert "len() missing 1 required positional argument: 'obj'" in msg
        else:
            assert "len() takes exactly 1 argument (0 given" in msg
    else:
        assert 0, "did not raise"

    try:
        len(1, 2)
    except TypeError as e:
        msg = str(e)
        if IS_PYPY:
            assert "len() takes 1 positional argument but 2 were given" in msg
        else:
            assert "len() takes exactly 1 argument (2 given" in msg
    else:
        assert 0, "did not raise"

def test_unicode_docstring():
    def f():
        "hi"
    assert f.__doc__ == "hi"
    assert type(f.__doc__) is str

def test_issue1293():
    def f1(): "doc f1"
    def f2(): "doc f2"
    f1.__code__ = f2.__code__
    assert f1.__doc__ == "doc f1"

def test_subclassing():
    # cannot subclass 'function' or 'builtin_function'
    def f():
        pass
    with raises(TypeError):
        type('Foo', (type(f),), {})
    with raises(TypeError):
        type('Foo', (type(len),), {})

def test_lambda_docstring():
    # Like CPython, (lambda:"foo") has a docstring of "foo".
    # But let's not test that.  Just test that (lambda:42) does not
    # have 42 as docstring.
    f = lambda: 42
    assert f.__doc__ is None

def test_simple_call():
    class A(object):
        def func(self, arg2):
            return self, arg2
    a = A()
    res = a.func(42)
    assert res[0] is a
    assert res[1] == 42

def test_simple_varargs():
    class A(object):
        def func(self, *args):
            return self, args
    a = A()
    res = a.func(42)
    assert res[0] is a
    assert res[1] == (42,)

    res = a.func(*(42,))
    assert res[0] is a
    assert res[1] == (42,)

def test_obscure_varargs():
    class A(object):
        def func(*args):
            return args
    a = A()
    res = a.func(42)
    assert res[0] is a
    assert res[1] == 42

    res = a.func(*(42,))
    assert res[0] is a
    assert res[1] == 42

def test_simple_kwargs():
    class A(object):
        def func(self, **kwargs):
            return self, kwargs
    a = A()

    res = a.func(value=42)
    assert res[0] is a
    assert res[1] == {'value': 42}

    res = a.func(**{'value': 42})
    assert res[0] is a
    assert res[1] == {'value': 42}

def test_get():
    def func(self): return self
    class Object(object): pass
    obj = Object()
    # Create bound method from function
    obj.meth = func.__get__(obj, Object)
    assert obj.meth() == obj
    # Create bound method from method
    meth2 = obj.meth.__get__(obj, Object)
    assert meth2() == obj

def test_get_get():
    # sanxiyn's test from email
    def m(self): return self
    class C(object): pass
    class D(C): pass
    C.m = m
    D.m = C.m
    c = C()
    assert c.m() == c
    d = D()
    assert d.m() == d

def test_method_eq():
    class C(object):
        def m(): pass
    c = C()
    assert C.m == C.m
    assert c.m == c.m
    assert not (C.m == c.m)
    assert not (c.m == C.m)
    c2 = C()
    assert (c.m == c2.m) is False
    assert (c.m != c2.m) is True
    assert (c.m != c.m) is False

def test_method_eq_bug():
    # method equality is based on the identity of the underlying instances, not
    # equality
    class A:
        def __eq__(self, other):
            return True
        def f(self): pass

    assert A().f != A().f

def test_method_hash():
    class C(object):
        def m(): pass
    class D(C):
        pass
    c = C()
    assert hash(C.m) == hash(D.m)
    assert hash(c.m) == hash(c.m)

def test_method_repr():
    class A(object):
        def f(self):
            pass
    assert repr(A().f).startswith("<bound method %s.f of <" %
                                    A.__qualname__)
    assert repr(A().f).endswith(">>")

def test_method_repr_2():
    class ClsA(object):
        def f(self):
            pass
    class ClsB(ClsA):
        pass
    r = repr(ClsB().f)
    assert "ClsA.f of <" in r
    assert repr(type(ClsA.f)) == "<class 'function'>"
    assert repr(type(ClsA().f)) == "<class 'method'>"


def test_method_call():
    class C(object):
        def __init__(self, **kw):
            pass
    c = C(type='test')

def test_method_w_callable():
    class A(object):
        def __call__(self, x):
            return x
    im = MethodType(A(), 3)
    assert im() == 3

def test_method_w_callable_call_function():
    class A(object):
        def __call__(self, x, y):
            return x+y
    im = MethodType(A(), 3)
    assert list(map(im, [4])) == [7]


class CallableBadGetattr:
    def __getattr__(self, name):
        if name == "__qualname__":
            return self.__getattribute__(name)
        raise RuntimeError

    def __call__(self, a, b, c):
        return a, b, c

def test_custom_callable_errors():
    fn = CallableBadGetattr()
    with raises(TypeError) as excinfo:
        fn(*1)
    assert "argument after * must be an iterable" in excinfo.value.args[0]
    with raises(TypeError) as excinfo:
        fn()
    assert excinfo.value.args[0].startswith('CallableBadGetattr.__call__()')
    assert fn(1, 2, 3) == (1, 2, 3)

def test_invalid_creation():
    def f(): pass
    with raises(TypeError):
        MethodType(f, None)

def test_empty_arg_kwarg_call():
    def f():
        pass

    with raises(TypeError):
        f(*0)
    with raises(TypeError):
        f(**0)

def test_method_equal():
    class A(object):
        def m(self):
            pass

    class X(object):
        def __eq__(self, other):
            return True

    assert A().m == X()
    assert X() == A().m

def test_method_equals_with_identity():
    class CallableBadEq(object):
        def __call__(self):
            pass
        def __eq__(self, other):
            raise ZeroDivisionError
    func = CallableBadEq()
    meth = MethodType(func, object)
    assert meth == meth
    assert meth == MethodType(func, object)

def test_method_identity():
    import sys
    class A(object):
        def m(self):
            pass
        def n(self):
            pass

    class B(A):
        pass

    class X(object):
        def __eq__(self, other):
            return True

    a = A()
    a2 = A()
    x = a.m; y = a.m
    assert x is not y
    assert id(x) != id(y)
    assert x == y
    assert x is not a.n
    assert id(x) != id(a.n)
    assert x is not a2.m
    assert id(x) != id(a2.m)

    if '__pypy__' in sys.builtin_module_names:
        assert A.m is A.m
        assert id(A.m) == id(A.m)
    assert A.m == A.m
    x = A.m
    assert x is not A.n
    assert id(x) != id(A.n)
    assert x is B.m
    assert id(x) == id(B.m)

def test_method_ne_NotImplemented():
    class A(object):
        def __ne__(self, other):
            return "ABC"
    meth = A.__ne__
    assert meth.__ne__(1) is NotImplemented
    assert (meth != A()) == "ABC"

def test_posonly():
    def posonlyfunc(a, b, c, /, d):
        return (a, b, c, d)

    assert posonlyfunc(1, 2, 3, 4) == (1, 2, 3, 4)
    with raises(TypeError):
        posonlyfunc(a=1, b=2, c=3, d=4)

def test_posonly_default():
    def posonlyfunc(a, b=(), /, **kwds):
        return a, b, kwds
    assert posonlyfunc(1) == (1, (), {})
    assert posonlyfunc(1, 2) == (1, 2, {})
    assert posonlyfunc(1, 2, a=4, b=5) == (1, 2, {'a': 4, 'b': 5})

def test_posonly_annotations():
    def posonlyfunc(x: int, /):
        pass
    print(posonlyfunc.__annotations__)
    assert posonlyfunc.__annotations__ == {"x": int}

def global_inner_has_pos_only():
    def f(x: int, /): ...
    return f

def test_posonly_annotations_crash():
    assert global_inner_has_pos_only().__annotations__ == {"x": int}

def test_classmethod_of_random_callable():
    class Callable:
        def __call__(self, cls):
            print(cls)
            assert cls is Class
            return "foo"
    class Class:
        f = classmethod(Callable())
    assert Class().f() == "foo"


def test_classmethod_of_other_descriptor():
    class BoundWrapper:
        def __init__(self, wrapped):
            self.__wrapped__ = wrapped

        def __call__(self, *args, **kwargs):
            return self.__wrapped__(*args, **kwargs)

    class Wrapper:
        def __init__(self, wrapped):
            self.__wrapped__ = wrapped

        def __get__(self, instance, owner):
            bound_function = self.__wrapped__.__get__(instance, owner)
            return BoundWrapper(bound_function)

    def decorator(wrapped):
        return Wrapper(wrapped)

    class Class:
        @decorator
        @classmethod
        def inner(cls):
            # This should already work.
            assert cls is Class
            return 'spam'

        @classmethod
        @decorator
        def outer(cls):
            # Raised TypeError with a message saying that the 'Wrapper'
            # object is not callable.
            assert cls is Class
            return 'eggs'

    assert Class.inner() == 'spam'
    assert Class.outer() == 'eggs'
    assert Class().inner() == 'spam'
    assert Class().outer() == 'eggs'

def test_classmethod_classmethod():
    class A:
        @classmethod
        @classmethod
        def f(cls):
            return cls
    assert A().f() is A

def test_duplicate_key_kwargs():
    def f(**d): pass
    class A:
        def keys(self): return ['a', 'a', 'b']
        def items(self): return [('a', None), ('a', None), ('b', None)]
        def __getitem__(self, key): 1
        def __len__(self): return 3
    with pytest.raises(TypeError):
        f(**A())

def test_unpack_dict_without_length():
    def f(**d): return d
    class A:
        def keys(self): return ['a']
        def items(self): return [('a', 1)]
        def __getitem__(self, key): return 1
    assert f(**A()) == {'a': 1}
    assert f(b=2, **A()) == {'b': 2, 'a': 1}
    assert f(**A(), b=2) == {'b': 2, 'a': 1}

def test_co_lines():
    def f(abc):
        defghi = (abc +
                12 *
                abc)
        try:
            1 / abc
        except ZeroDivisionError:
            return 12
    start = 0
    for entry in f.__code__.co_lines():
        assert entry[0] == start
        start = entry[1]
        assert isinstance(entry[2], int) or entry[2] is None
    assert entry[1] == len(f.__code__.co_code)
    res = [end - f.__code__.co_firstlineno
                for start, stop, end in f.__code__.co_lines()]

    assert res == [1, 2, 3, 2, 1, 4, 5, 6, 7, 6]

<<<<<<< HEAD
def test_co_lines_off_by_one():
    def f(x):
        if x:
            pass
        else:
            return 2
        return x
    c = f.__code__.replace(co_firstlineno=1)
    assert list(c.co_lines()) == [(0, 4, 2), (4, 6, 3), (6, 10, 5), (10, 14, 6)]

=======
>>>>>>> 2120632f
def test_qualname_in_error():
    class A:
        def f(self, x):
            return x

    with raises(TypeError) as info:
        A().f()
    assert "A.f" in str(info.value)

def test_builtin_function_in_method_objclass():
    assert list.append.__qualname__ == 'list.append'

def test_classmethod_not_callable():
    with raises(TypeError):
        classmethod(lambda x: x)(1)<|MERGE_RESOLUTION|>--- conflicted
+++ resolved
@@ -336,8 +336,6 @@
         assert str(e.value).endswith(
             "Value after * must be an iterable, not int")
 
-<<<<<<< HEAD
-=======
 def test_star_badarg():
     class BrokenSequence:
         def __getitem__(self, idx):
@@ -349,7 +347,6 @@
         f(1, 2, *BrokenSequence())
     assert str(e.value) == "myerror"
 
->>>>>>> 2120632f
 def test_default_arg():
     def func(arg1,arg2=42):
         return arg1, arg2
@@ -862,7 +859,6 @@
 
     assert res == [1, 2, 3, 2, 1, 4, 5, 6, 7, 6]
 
-<<<<<<< HEAD
 def test_co_lines_off_by_one():
     def f(x):
         if x:
@@ -873,8 +869,6 @@
     c = f.__code__.replace(co_firstlineno=1)
     assert list(c.co_lines()) == [(0, 4, 2), (4, 6, 3), (6, 10, 5), (10, 14, 6)]
 
-=======
->>>>>>> 2120632f
 def test_qualname_in_error():
     class A:
         def f(self, x):
