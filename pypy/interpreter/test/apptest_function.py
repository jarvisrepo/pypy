import pytest
from pytest import raises, skip

class C:
    def foo(self):
        pass

MethodType = type(C().foo)  # avoid costly import from types

def test_attributes():
    globals()['__name__'] = 'mymodulename'
    def f(): pass
    assert hasattr(f, '__code__')
    assert f.__defaults__ == None
    f.__defaults__ = None
    assert f.__defaults__ == None
    assert f.__dict__ == {}
    assert type(f.__globals__) == dict
    assert f.__closure__ is None
    assert f.__doc__ == None
    assert f.__name__ == 'f'
    assert f.__module__ == 'mymodulename'

def test_qualname():
    def f():
        def g():
            pass
        return g
    assert f.__qualname__ == 'test_qualname.<locals>.f'
    assert f().__qualname__ == 'test_qualname.<locals>.f.<locals>.g'
    f.__qualname__ = 'qualname'
    assert f.__qualname__ == 'qualname'
    raises(TypeError, "f.__qualname__ = b'name'")

def test_qualname_method():
    class A:
        def f(self):
            pass
    assert A.f.__qualname__ == 'test_qualname_method.<locals>.A.f'

def test_qualname_global():
    def f():
        global inner_global
        def inner_global():
            def inner_function2():
                pass
            return inner_function2
        return inner_global
    assert f().__qualname__ == 'inner_global'
    assert f()().__qualname__ == 'inner_global.<locals>.inner_function2'

def test_classmethod_reduce():
    class X(object):
        @classmethod
        def y(cls):
            pass

    f, args = X.y.__reduce__()
    assert f(*args) == X.y
    # This is perhaps overly specific.  It's an attempt to be certain that
    # pickle will actually work with this implementation.
    assert f == getattr
    assert args == (X, "y")

def test_annotations():
    def f(): pass
    ann = f.__annotations__
    assert ann == {}
    assert f.__annotations__ is ann
    raises(TypeError, setattr, f, "__annotations__", 42)
    del f.__annotations__
    assert f.__annotations__ is not ann
    f.__annotations__ = ann
    assert f.__annotations__ is ann

def test_annotations_mangle():
    class X:
        def foo(self, __a:5, b:6):
            pass
    assert X.foo.__annotations__ == {'_X__a': 5, 'b': 6}

def test_kwdefaults():
    def f(*, kw=3): return kw
    assert f.__kwdefaults__ == {"kw" : 3}
    f.__kwdefaults__["kw"] = 4
    assert f() == 4
    f.__kwdefaults__ = {"kw" : 5}
    assert f() == 5
    del f.__kwdefaults__
    assert f.__kwdefaults__ is None
    raises(TypeError, f)
    assert f(kw=42) == 42
    def f(*, 日本=3): return kw
    assert f.__kwdefaults__ == {"日本" : 3}

def test_kw_nonascii():
    def f(日本: str=1):
        return 日本
    assert f.__annotations__ == {'日本': str}
    assert f() == 1
    assert f(日本='bar') == 'bar'

def test_code_is_ok():
    def f(): pass
    assert not hasattr(f.__code__, '__dict__')

def test_underunder_attributes():
    def f(): pass
    assert f.__name__ == 'f'
    assert f.__doc__ == None
    assert f.__dict__ == {}
    assert f.__code__.co_name == 'f'
    assert f.__defaults__ is None
    assert f.__globals__ is globals()
    assert hasattr(f, '__class__')

def test_classmethod():
    def f():
        pass
    assert classmethod(f).__func__ is f
    assert staticmethod(f).__func__ is f

def test_write___doc__():
    def f(): "hello"
    assert f.__doc__ == 'hello'
    f.__doc__ = 'good bye'
    assert f.__doc__ == 'good bye'
    del f.__doc__
    assert f.__doc__ == None

def test_write_module():
    def f(): "hello"
    f.__module__ = 'ab.c'
    assert f.__module__ == 'ab.c'
    del f.__module__
    assert f.__module__ is None

def test_new():
    def f(): return 42
    FuncType = type(f)
    f2 = FuncType(f.__code__, f.__globals__, 'f2', None, None)
    assert f2() == 42

    def g(x):
        def f():
            return x
        return f
    f = g(42)
    with raises(TypeError):
        FuncType(f.__code__, f.__globals__, 'f2', None, None)

def test_write_code():
    def f():
        return 42
    def g():
        return 41
    assert f() == 42
    assert g() == 41
    with raises(TypeError):
        f.__code__ = 1
    f.__code__ = g.__code__
    assert f() == 41
    def get_h(f=f):
        def h():
            return f() # a closure
        return h
    h = get_h()
    with raises(ValueError):
        f.__code__ = h.__code__

def test_write_code_builtin_forbidden():
    def f(*args):
        return 42
    with raises(TypeError):
<<<<<<< HEAD
        dir.__code__ = f.__code__
=======
        dir.func_code = f.func_code
    with raises(TypeError):
        list.append.im_func.func_code = f.func_code

def test_write_attributes_builtin_forbidden():
    for func in [dir, dict.get.im_func]:
        with raises(TypeError):
            func.func_defaults = (1, )
        with raises(TypeError):
            del func.func_defaults
        with raises(TypeError):
            func.func_doc = ""
        with raises(TypeError):
            del func.func_doc
        with raises(TypeError):
            func.func_name = ""
        with raises(TypeError):
            func.__module__ = ""
        with raises(TypeError):
            del func.__module__

def test_set_name():
    def f(): pass
    f.__name__ = 'g'
    assert f.func_name == 'g'
>>>>>>> 98535ef2
    with raises(TypeError):
        list.append.__code__ = f.__code__

def test_func_nonascii():
    def 日本():
        pass
    assert repr(日本).startswith(
        '<function test_func_nonascii.<locals>.日本 at ')
    assert 日本.__name__ == '日本'

def test_simple_call():
    def func(arg1, arg2):
        return arg1, arg2
    res = func(23,42)
    assert res[0] == 23
    assert res[1] == 42

def test_simple_call_default():
    def func(arg1, arg2=11, arg3=111):
        return arg1, arg2, arg3
    res = func(1)
    assert res[0] == 1
    assert res[1] == 11
    assert res[2] == 111
    res = func(1, 22)
    assert res[0] == 1
    assert res[1] == 22
    assert res[2] == 111
    res = func(1, 22, 333)
    assert res[0] == 1
    assert res[1] == 22
    assert res[2] == 333

    with raises(TypeError):
        func()
    with raises(TypeError):
        func(1, 2, 3, 4)

def test_simple_varargs():
    def func(arg1, *args):
        return arg1, args
    res = func(23,42)
    assert res[0] == 23
    assert res[1] == (42,)

    res = func(23, *(42,))
    assert res[0] == 23
    assert res[1] == (42,)

def test_simple_kwargs():
    def func(arg1, **kwargs):
        return arg1, kwargs
    res = func(23, value=42)
    assert res[0] == 23
    assert res[1] == {'value': 42}

    res = func(23, **{'value': 42})
    assert res[0] == 23
    assert res[1] == {'value': 42}

def test_kwargs_sets_wrong_positional_raises():
    def func(arg1):
        pass
    with raises(TypeError):
        func(arg2=23)

def test_kwargs_sets_positional():
    def func(arg1):
        return arg1
    res = func(arg1=42)
    assert res == 42

def test_kwargs_sets_positional_mixed():
    def func(arg1, **kw):
        return arg1, kw
    res = func(arg1=42, something=23)
    assert res[0] == 42
    assert res[1] == {'something': 23}

def test_kwargs_sets_positional_twice():
    def func(arg1, **kw):
        return arg1, kw
    with raises(TypeError):
        func(42, {'arg1': 23})

def test_kwargs_nondict_mapping():
    class Mapping:
        def keys(self):
            return ('a', 'b')
        def __getitem__(self, key):
            return key
    def func(arg1, **kw):
        return arg1, kw
    res = func(23, **Mapping())
    assert res[0] == 23
    assert res[1] == {'a': 'a', 'b': 'b'}
    with raises(TypeError) as excinfo:
        func(42, **[])
    assert ('argument after ** must be a mapping, not list' in
        str(excinfo.value))

def test_default_arg():
    def func(arg1,arg2=42):
        return arg1, arg2
    res = func(arg1=23)
    assert res[0] == 23
    assert res[1] == 42

def test_defaults_keyword_overrides():
    def func(arg1=42, arg2=23):
        return arg1, arg2
    res = func(arg1=23)
    assert res[0] == 23
    assert res[1] == 23

def test_defaults_keyword_override_but_leaves_empty_positional():
    def func(arg1,arg2=42):
        return arg1, arg2
    with raises(TypeError):
        func(arg2=23)

def test_kwargs_disallows_same_name_twice():
    def func(arg1, **kw):
        return arg1, kw
    with raises(TypeError):
        func(42, **{'arg1': 23})

def test_kwargs_bound_blind():
    class A(object):
        def func(self, **kw):
            return self, kw
    func = A().func
    with raises(TypeError):
        func(self=23)
    with raises(TypeError):
        func(**{'self': 23})

def test_kwargs_confusing_name():
    def func(self):    # 'self' conflicts with the interp-level
        return self*7  # argument to call_function()
    res = func(self=6)
    assert res == 42

def test_get():
    def func(self): return self
    obj = object()
    meth = func.__get__(obj, object)
    assert meth() == obj

@pytest.mark.skipif(True, reason="XXX issue #2083")
def test_none_get_interaction():
    assert type(None).__repr__(None) == 'None'

def test_none_get_interaction_2():
    f = None.__repr__
    assert f() == 'None'

def test_no_get_builtin():
    assert not hasattr(dir, '__get__')
    class A(object):
        ord = ord
    a = A()
    assert a.ord('a') == 97

def test_builtin_as_special_method_is_not_bound():
    class A(object):
        __getattr__ = len
    a = A()
    assert a.a == 1
    assert a.ab == 2
    assert a.abcdefghij == 10

def test_call_builtin():
    s = 'hello'
    with raises(TypeError):
        len()
    assert len(s) == 5
    with raises(TypeError):
        len(s, s)
    with raises(TypeError):
        len(s, s, s)
    assert len(*[s]) == 5
    assert len(s, *[]) == 5
    with raises(TypeError):
        len(some_unknown_keyword=s)
    with raises(TypeError):
        len(s, some_unknown_keyword=s)
    with raises(TypeError):
        len(s, s, some_unknown_keyword=s)

def test_call_error_message():
    try:
        len()
    except TypeError as e:
        msg = str(e)
        msg = msg.replace('one', '1') # CPython puts 'one', PyPy '1'
        assert "len() missing 1 required positional argument: 'obj'" in msg
    else:
        assert 0, "did not raise"

    try:
        len(1, 2)
    except TypeError as e:
        msg = str(e)
        msg = msg.replace('one', '1') # CPython puts 'one', PyPy '1'
        assert "len() takes 1 positional argument but 2 were given" in msg
    else:
        assert 0, "did not raise"

def test_unicode_docstring():
    def f():
        "hi"
    assert f.__doc__ == "hi"
    assert type(f.__doc__) is str

def test_issue1293():
    def f1(): "doc f1"
    def f2(): "doc f2"
    f1.__code__ = f2.__code__
    assert f1.__doc__ == "doc f1"

def test_subclassing():
    # cannot subclass 'function' or 'builtin_function'
    def f():
        pass
    with raises(TypeError):
        type('Foo', (type(f),), {})
    with raises(TypeError):
        type('Foo', (type(len),), {})

def test_lambda_docstring():
    # Like CPython, (lambda:"foo") has a docstring of "foo".
    # But let's not test that.  Just test that (lambda:42) does not
    # have 42 as docstring.
    f = lambda: 42
    assert f.__doc__ is None

def test_simple_call():
    class A(object):
        def func(self, arg2):
            return self, arg2
    a = A()
    res = a.func(42)
    assert res[0] is a
    assert res[1] == 42

def test_simple_varargs():
    class A(object):
        def func(self, *args):
            return self, args
    a = A()
    res = a.func(42)
    assert res[0] is a
    assert res[1] == (42,)

    res = a.func(*(42,))
    assert res[0] is a
    assert res[1] == (42,)

def test_obscure_varargs():
    class A(object):
        def func(*args):
            return args
    a = A()
    res = a.func(42)
    assert res[0] is a
    assert res[1] == 42

    res = a.func(*(42,))
    assert res[0] is a
    assert res[1] == 42

def test_simple_kwargs():
    class A(object):
        def func(self, **kwargs):
            return self, kwargs
    a = A()

    res = a.func(value=42)
    assert res[0] is a
    assert res[1] == {'value': 42}

    res = a.func(**{'value': 42})
    assert res[0] is a
    assert res[1] == {'value': 42}

def test_get():
    def func(self): return self
    class Object(object): pass
    obj = Object()
    # Create bound method from function
    obj.meth = func.__get__(obj, Object)
    assert obj.meth() == obj
    # Create bound method from method
    meth2 = obj.meth.__get__(obj, Object)
    assert meth2() == obj

def test_get_get():
    # sanxiyn's test from email
    def m(self): return self
    class C(object): pass
    class D(C): pass
    C.m = m
    D.m = C.m
    c = C()
    assert c.m() == c
    d = D()
    assert d.m() == d

def test_method_eq():
    class C(object):
        def m(): pass
    c = C()
    assert C.m == C.m
    assert c.m == c.m
    assert not (C.m == c.m)
    assert not (c.m == C.m)
    c2 = C()
    assert (c.m == c2.m) is False
    assert (c.m != c2.m) is True
    assert (c.m != c.m) is False

def test_method_hash():
    class C(object):
        def m(): pass
    class D(C):
        pass
    c = C()
    assert hash(C.m) == hash(D.m)
    assert hash(c.m) == hash(c.m)

def test_method_repr():
    class A(object):
        def f(self):
            pass
    assert repr(A().f).startswith("<bound method %s.f of <" %
                                    A.__qualname__)
    assert repr(A().f).endswith(">>")

def test_method_repr_2():
    class ClsA(object):
        def f(self):
            pass
    class ClsB(ClsA):
        pass
    r = repr(ClsB().f)
    assert "ClsA.f of <" in r
    assert repr(type(ClsA.f)) == "<class 'function'>"
    assert repr(type(ClsA().f)) == "<class 'method'>"


def test_method_call():
    class C(object):
        def __init__(self, **kw):
            pass
    c = C(type='test')

def test_method_w_callable():
    class A(object):
        def __call__(self, x):
            return x
    im = MethodType(A(), 3)
    assert im() == 3

def test_method_w_callable_call_function():
    class A(object):
        def __call__(self, x, y):
            return x+y
    im = MethodType(A(), 3)
    assert list(map(im, [4])) == [7]


class CallableBadGetattr:
    def __getattr__(self, name):
        # Ensure that __getattr__ doesn't get called
        raise RuntimeError

    def __call__(self, a, b, c):
        return a, b, c

def test_custom_callable_errors():
    fn = CallableBadGetattr()
    with raises(TypeError) as excinfo:
        fn(*1)
    assert excinfo.value.args[0].startswith('CallableBadGetattr object')
    with raises(TypeError) as excinfo:
        fn()
    assert excinfo.value.args[0].startswith('__call__()')
    assert fn(1, 2, 3) == (1, 2, 3)

def test_invalid_creation():
    def f(): pass
    with raises(TypeError):
        MethodType(f, None)

def test_empty_arg_kwarg_call():
    def f():
        pass

    with raises(TypeError):
        f(*0)
    with raises(TypeError):
        f(**0)

def test_method_equal():
    class A(object):
        def m(self):
            pass

    class X(object):
        def __eq__(self, other):
            return True

    assert A().m == X()
    assert X() == A().m

def test_method_equals_with_identity():
    class CallableBadEq(object):
        def __call__(self):
            pass
        def __eq__(self, other):
            raise ZeroDivisionError
    func = CallableBadEq()
    meth = MethodType(func, object)
    assert meth == meth
    assert meth == MethodType(func, object)

def test_method_identity():
    import sys
    class A(object):
        def m(self):
            pass
        def n(self):
            pass

    class B(A):
        pass

    class X(object):
        def __eq__(self, other):
            return True

    a = A()
    a2 = A()
    x = a.m; y = a.m
    assert x is not y
    assert id(x) != id(y)
    assert x == y
    assert x is not a.n
    assert id(x) != id(a.n)
    assert x is not a2.m
    assert id(x) != id(a2.m)

    if '__pypy__' in sys.builtin_module_names:
        assert A.m is A.m
        assert id(A.m) == id(A.m)
    assert A.m == A.m
    x = A.m
    assert x is not A.n
    assert id(x) != id(A.n)
    assert x is B.m
    assert id(x) == id(B.m)<|MERGE_RESOLUTION|>--- conflicted
+++ resolved
@@ -172,37 +172,26 @@
     def f(*args):
         return 42
     with raises(TypeError):
-<<<<<<< HEAD
         dir.__code__ = f.__code__
-=======
-        dir.func_code = f.func_code
-    with raises(TypeError):
-        list.append.im_func.func_code = f.func_code
+    with raises(TypeError):
+        list.append.__code__ = f.__code__
 
 def test_write_attributes_builtin_forbidden():
-    for func in [dir, dict.get.im_func]:
+    for func in [dir, dict.get]:
         with raises(TypeError):
-            func.func_defaults = (1, )
+            func.__defaults__ = (1, )
         with raises(TypeError):
-            del func.func_defaults
+            del func.__defaults__
         with raises(TypeError):
-            func.func_doc = ""
+            func.__doc__ = ""
         with raises(TypeError):
-            del func.func_doc
+            del func.__doc__
         with raises(TypeError):
-            func.func_name = ""
+            func.__name__ = ""
         with raises(TypeError):
             func.__module__ = ""
         with raises(TypeError):
             del func.__module__
-
-def test_set_name():
-    def f(): pass
-    f.__name__ = 'g'
-    assert f.func_name == 'g'
->>>>>>> 98535ef2
-    with raises(TypeError):
-        list.append.__code__ = f.__code__
 
 def test_func_nonascii():
     def 日本():
