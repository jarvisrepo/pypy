import py
from pypy import conftest
from pypy.interpreter import gateway
from pypy.rlib.jit import non_virtual_ref, vref_None

class AppTestSlow:    
    def setup_class(cls):
<<<<<<< HEAD
=======
        space = gettestobjspace(usemodules=['itertools'])
        cls.space = space
>>>>>>> 278878a1
        if py.test.config.option.runappdirect:
            filename = __file__
        else:
            filename = gateway.__file__

        if filename[-3:] != '.py':
            filename = filename[:-1]

        cls.w_file = cls.space.wrap(filename)

    def test_inspect(self):
        if not hasattr(len, 'func_code'):
            skip("Cannot run this test if builtins have no func_code")
        import inspect
        args, varargs, varkw = inspect.getargs(len.func_code)
        assert args == ['obj']
        assert varargs is None
        assert varkw is None

def _attach_helpers(space):
    from pypy.interpreter import pytraceback
    def hide_top_frame(space, w_frame):
        w_last = None
        while w_frame.f_backref():
            w_last = w_frame
            w_frame = w_frame.f_backref()
        assert w_last
        w_saved = w_last.f_backref()
        w_last.f_backref = vref_None
        return w_saved

    def restore_top_frame(space, w_frame, w_saved):
        while w_frame.f_backref():
            w_frame = w_frame.f_backref()
        w_frame.f_backref = non_virtual_ref(w_saved)

    def read_exc_type(space, w_frame):
        if w_frame.last_exception is None:
            return space.w_None
        else:
            return w_frame.last_exception.w_type

    from pypy.interpreter import gateway

    hide_gw = gateway.interp2app(hide_top_frame)
    space.setitem(space.builtin.w_dict,
                  space.wrap('hide_top_frame'),
                  space.wrap(hide_gw))
    restore_gw = gateway.interp2app(restore_top_frame)
    space.setitem(space.builtin.w_dict,
                  space.wrap('restore_top_frame'),
                  space.wrap(restore_gw))

    read_exc_type_gw = gateway.interp2app(read_exc_type)
    space.setitem(space.builtin.w_dict,
                  space.wrap('read_exc_type'),
                  space.wrap(read_exc_type_gw))
    
def _detach_helpers(space):
    space.delitem(space.builtin.w_dict,
                  space.wrap('hide_top_frame'))
    space.delitem(space.builtin.w_dict,
                  space.wrap('restore_top_frame'))

class AppTestInterpObjectPickling:
    pytestmark = py.test.mark.skipif("config.option.runappdirect")
    spaceconfig = dict(usemodules=['struct'])

    def setup_class(cls):
        _attach_helpers(cls.space)

    def teardown_class(cls):
        _detach_helpers(cls.space)

    def test_pickle_code(self):
        def f():
            return 42
        import pickle
        code = f.func_code
        pckl = pickle.dumps(code)
        result = pickle.loads(pckl)
        assert code == result
    
    def test_pickle_global_func(self):
        import new
        mod = new.module('mod')
        import sys
        sys.modules['mod'] = mod
        try:
            def func():
                return 42
            mod.__dict__['func'] = func
            func.__module__ = 'mod'
            import pickle
            pckl = pickle.dumps(func)
            result = pickle.loads(pckl)
            assert func is result
        finally:
            del sys.modules['mod']
    
    def test_pickle_not_imported_module(self):
        import new
        mod = new.module('mod')
        mod.__dict__['a'] = 1
        import pickle
        pckl = pickle.dumps(mod)
        result = pickle.loads(pckl)
        assert mod.__name__ == result.__name__
        assert mod.__dict__ == result.__dict__
    
    def test_pickle_builtin_func(self):
        import pickle
        pckl = pickle.dumps(map)
        result = pickle.loads(pckl)
        assert map is result
    
    def test_pickle_non_top_reachable_func(self):
        def func():
            return 42
        global a
        a = 42
        del globals()['test_pickle_non_top_reachable_func']
        import pickle
        pckl   = pickle.dumps(func)
        result = pickle.loads(pckl)
        assert func.func_name     == result.func_name
        assert func.func_closure  == result.func_closure
        assert func.func_code     == result.func_code
        assert func.func_defaults == result.func_defaults
        assert func.func_dict     == result.func_dict
        assert func.func_doc      == result.func_doc
        assert func.func_globals  == result.func_globals
    
    def test_pickle_cell(self):
        def g():
            x = [42]
            def f():
                x[0] += 1
                return x
            return f.func_closure[0]
        import pickle
        cell = g()
        pckl = pickle.dumps(cell)
        result = pickle.loads(pckl)
        assert cell == result
        assert not (cell != result)

    def test_pickle_frame(self):
        #import sys
        # avoid creating a closure for now
        def f():
            try:
                raise Exception()
            except:
                import sys
                exc_type, exc, tb = sys.exc_info()
                return tb.tb_frame
        import pickle
        f1     = f()
        saved = hide_top_frame(f1)
        pckl   = pickle.dumps(f1)
        restore_top_frame(f1, saved) 
        f2     = pickle.loads(pckl)

        assert type(f1) is type(f2)
        assert dir(f1) == dir(f2)
        assert f1.__doc__ == f2.__doc__
        assert f2.f_back is None # because we pruned it
        assert f1.f_builtins is f2.f_builtins
        assert f1.f_code == f2.f_code
        assert f1.f_exc_traceback is f2.f_exc_traceback
        assert f1.f_exc_type is f2.f_exc_type
        assert f1.f_exc_value is f2.f_exc_value
        assert f1.f_lasti == f2.f_lasti
        assert f1.f_lineno == f2.f_lineno
        assert f1.f_restricted is f2.f_restricted
        assert f1.f_trace is f2.f_trace

    def test_pickle_frame_with_exc(self):
        #import sys
        # avoid creating a closure for now
        self = None
        def f():
            try:
                raise ValueError
            except:
                import sys, pickle
                f = sys._getframe()
                saved = hide_top_frame(f)
                pckl = pickle.dumps(f)
                restore_top_frame(f, saved)
                return pckl

        import pickle
        pckl   = f()
        f2     = pickle.loads(pckl)

        assert read_exc_type(f2) is ValueError

    def test_pickle_frame_clos(self):
        # similar to above, therefore skipping the asserts.
        # we just want to see that the closure works
        import sys # this is the difference!
        def f():
            try:
                raise Exception()
            except:
                exc_type, exc, tb = sys.exc_info()
                return tb.tb_frame
        import pickle
        f1     = f()
        saved = hide_top_frame(f1)
        pckl   = pickle.dumps(f1)
        restore_top_frame(f1, saved) 
        f2     = pickle.loads(pckl)

    def test_pickle_traceback(self):
        def f():
            try:
                raise Exception()
            except:
                from sys import exc_info
                exc_type, exc, tb = exc_info()
                return tb
        import pickle
        tb     = f()
        saved = hide_top_frame(tb.tb_frame)
        pckl   = pickle.dumps(tb)
        result = pickle.loads(pckl)

        assert type(tb) is type(result)
        assert tb.tb_lasti == result.tb_lasti
        assert tb.tb_lineno == result.tb_lineno
        assert tb.tb_next == result.tb_next

        restore_top_frame(tb.tb_frame, saved)

    def test_pickle_module(self):
        import pickle
        mod    = pickle
        pckl   = pickle.dumps(mod)
        result = pickle.loads(pckl)
        assert mod is result
    
    def test_pickle_moduledict(self):
        import pickle
        moddict  = pickle.__dict__
        pckl     = pickle.dumps(moddict)
        result   = pickle.loads(pckl)
        assert moddict is result
    
    def test_pickle_bltins_module(self):
        import pickle
        mod  = __builtins__
        pckl     = pickle.dumps(mod)
        result   = pickle.loads(pckl)
        assert mod is result
    
    def test_pickle_buffer(self):
        skip("Can't pickle buffer objects on top of CPython either.  "
             "Do we really need it?")
        import pickle
        a = buffer('ABCDEF')
        pckl     = pickle.dumps(a)
        result   = pickle.loads(pckl)
        assert a == result
    
    def test_pickle_complex(self):
        import pickle
        a = complex(1.23,4.567)
        pckl     = pickle.dumps(a)
        result   = pickle.loads(pckl)
        assert a == result
    
    def test_pickle_method(self):
        class myclass(object):
            def f(self):
                return 42
            def __reduce__(self):
                return (myclass, ())
        import pickle, sys, new
        myclass.__module__ = 'mod'
        myclass_inst = myclass()
        mod = new.module('mod')
        mod.myclass = myclass
        sys.modules['mod'] = mod
        try:
            method   = myclass_inst.f
            pckl     = pickle.dumps(method)
            result   = pickle.loads(pckl)
            # we cannot compare the objects, because the method will be a fresh one
            assert method() == result()
        finally:
            del sys.modules['mod']
    
    def test_pickle_staticmethod(self):
        class myclass(object):
            def f():
                return 42
            f = staticmethod(f)
        import pickle
        method   = myclass.f
        pckl     = pickle.dumps(method)
        result   = pickle.loads(pckl)
        assert method() == result()
    
    def test_pickle_classmethod(self):
        class myclass(object):
            def f(cls):
                return cls
            f = classmethod(f)
        import pickle, sys, new
        myclass.__module__ = 'mod'
        mod = new.module('mod')
        mod.myclass = myclass
        sys.modules['mod'] = mod
        try:
            method   = myclass.f
            pckl     = pickle.dumps(method)
            result   = pickle.loads(pckl)
            assert method() == result()
        finally:
            del sys.modules['mod']
    
    def test_pickle_sequenceiter(self):
        '''
        In PyPy there is no distinction here between listiterator and
        tupleiterator that is why you will find no test_pickle_listiter nor
        test_pickle_tupleiter here, just this test.
        '''
        import pickle
        liter  = iter([3,9,6,12,15,17,19,111])
        liter.next()
        pckl   = pickle.dumps(liter)
        result = pickle.loads(pckl)
        liter.next()
        result.next()
        assert type(liter) is type(result)
        raises(TypeError, len, liter)
        assert list(liter) == list(result)

    def test_pickle_reversesequenceiter(self):
        import pickle
        liter  = reversed([3,9,6,12,15,17,19,111])
        liter.next()
        pckl   = pickle.dumps(liter)
        result = pickle.loads(pckl)
        liter.next()
        result.next()
        assert type(liter) is type(result)
        raises(TypeError, len, liter)
        assert list(liter) == list(result)

    # This test used to be marked xfail and it tried to test for the past
    # support of pickling dictiter objects.
    def test_pickle_dictiter(self):
        import pickle
        tdict = {'2':2, '3':3, '5':5}
        diter  = iter(tdict)
        diter.next()
        raises(TypeError, pickle.dumps, diter)

    def test_pickle_reversed(self):
        import pickle
        r = reversed(tuple(range(10)))
        r.next()
        r.next()
        pickled = pickle.dumps(r)
        result = pickle.loads(pickled)
        result.next()
        r.next()
        assert type(r) is type(result)
        assert list(r) == list(result)

    def test_pickle_enum(self):
        import pickle
        e      = enumerate(range(10))
        e.next()
        e.next()
        pckl   = pickle.dumps(e)
        result = pickle.loads(pckl)
        e.next()
        result.next()
        assert type(e) is type(result)
        assert list(e) == list(result)

    def test_pickle_xrangeiter(self):
        import pickle
        riter  = iter(xrange(5))
        riter.next()
        riter.next()
        pckl   = pickle.dumps(riter)
        result = pickle.loads(pckl)
        assert type(riter) is type(result)
        assert list(result) == [2,3,4]

    def test_pickle_generator(self):
        import new
        mod = new.module('mod')
        import sys
        sys.modules['mod'] = mod
        try:
            def giveme(n):
                x = 0
                while x < n:
                    yield x
                    x += 1
            import pickle
            mod.giveme = giveme
            giveme.__module__ = mod
            g1   = mod.giveme(10)
            #g1.next()
            #g1.next()
            pckl = pickle.dumps(g1)
            g2   = pickle.loads(pckl)
            assert list(g1) == list(g2)
        finally:
            del sys.modules['mod']

    def test_pickle_generator_blk(self):
        # same as above but with the generator inside a block
        import new
        mod = new.module('mod')
        import sys
        sys.modules['mod'] = mod
        try:
            def giveme(n):
                x = 0
                while x < n:
                    yield x
                    x += 1
            import pickle
            mod.giveme = giveme
            giveme.__module__ = mod
            g1   = mod.giveme(10)
            g1.next()
            g1.next()
            pckl = pickle.dumps(g1)
            g2   = pickle.loads(pckl)
            assert list(g1) == list(g2)
        finally:
            del sys.modules['mod']

    def test_pickle_builtin_method(self):
        import pickle

        a_list = [1]
        meth1 = a_list.append
        pckl = pickle.dumps(meth1)
        meth2 = pickle.loads(pckl)
        meth1(1)
        meth2(2)
        assert a_list == [1, 1]
        assert meth2.im_self == [1, 2]

        unbound_meth = list.append
        unbound_meth2 = pickle.loads(pickle.dumps(unbound_meth))
        l = []
        unbound_meth2(l, 1)
        assert l == [1]

    def test_pickle_submodule(self):
        import pickle
        import sys, new

        mod = new.module('pack.mod')
        sys.modules['pack.mod'] = mod
        pack = new.module('pack')
        pack.mod = mod
        sys.modules['pack'] = pack

        import pack.mod
        pckl   = pickle.dumps(pack.mod)
        result = pickle.loads(pckl)
        assert pack.mod is result<|MERGE_RESOLUTION|>--- conflicted
+++ resolved
@@ -4,12 +4,9 @@
 from pypy.rlib.jit import non_virtual_ref, vref_None
 
 class AppTestSlow:    
+    spaceconfig = dict(usemodules=['itertools'])
+
     def setup_class(cls):
-<<<<<<< HEAD
-=======
-        space = gettestobjspace(usemodules=['itertools'])
-        cls.space = space
->>>>>>> 278878a1
         if py.test.config.option.runappdirect:
             filename = __file__
         else:
