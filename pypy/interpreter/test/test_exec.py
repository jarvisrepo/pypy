--- conflicted
+++ resolved
@@ -200,33 +200,6 @@
         assert len(x) == 6
         assert ord(x[0]) == 0x0439
 
-<<<<<<< HEAD
-    def test_issue3297(self):
-        c = compile("a, b = '\U0001010F', '\\U0001010F'", "dummy", "exec")
-        d = {}
-        exec(c, d)
-        assert d['a'] == d['b']
-        assert len(d['a']) == len(d['b'])
-        assert ascii(d['a']) == ascii(d['b'])
-=======
-    def test_nested_qualified_exec(self):
-        import sys
-        if sys.version_info < (2, 7, 9):
-            skip()
-        code = ["""
-def g():
-    def f():
-        if True:
-            exec "" in {}, {}
-        """, """
-def g():
-    def f():
-        if True:
-            exec("", {}, {})
-        """]
-        for c in code:
-            compile(c, "<code>", "exec")
-
     def test_exec_tuple(self):
         # note: this is VERY different than testing exec("a = 42", d), because
         # this specific case is handled specially by the AST compiler
@@ -234,4 +207,11 @@
         x = ("a = 42", d)
         exec x
         assert d['a'] == 42
->>>>>>> 5de251f9
+
+    def test_issue3297(self):
+        c = compile("a, b = '\U0001010F', '\\U0001010F'", "dummy", "exec")
+        d = {}
+        exec(c, d)
+        assert d['a'] == d['b']
+        assert len(d['a']) == len(d['b'])
+        assert ascii(d['a']) == ascii(d['b'])