<<<<<<< HEAD
# encoding: utf-8
=======
import py
from pypy.interpreter.error import OperationError
>>>>>>> 93f56611
from pypy.interpreter.module import Module

class TestModule: 
    def test_name(self, space):
        w = space.wrap
        m = Module(space, space.wrap('m'))
        w_m = w(m)
        assert space.eq_w(space.getattr(w_m, w('__name__')), w('m'))

    def test_attr(self, space):
        w = space.wrap
        w_m = w(Module(space, space.wrap('m')))
        self.space.setattr(w_m, w('x'), w(15))
        assert space.eq_w(space.getattr(w_m, w('x')), w(15))
        space.delattr(w_m, w('x'))
        space.raises_w(space.w_AttributeError,
                       space.delattr, w_m, w('x'))

    def test___file__(self, space):
        w = space.wrap
        m = Module(space, space.wrap('m'))
        py.test.raises(OperationError, space.getattr, w(m), w('__file__'))
        m._cleanup_()
        py.test.raises(OperationError, space.getattr, w(m), w('__file__'))
        space.setattr(w(m), w('__file__'), w('m.py'))
        space.getattr(w(m), w('__file__'))   # does not raise
        m._cleanup_()
        py.test.raises(OperationError, space.getattr, w(m), w('__file__'))


class AppTest_ModuleObject: 
    def test_attr(self):
        m = __import__('builtins')
        m.x = 15
        assert m.x == 15
        assert getattr(m, 'x') == 15
        setattr(m, 'x', 23)
        assert m.x == 23
        assert getattr(m, 'x') == 23
        del m.x
        raises(AttributeError, getattr, m, 'x')
        m.x = 15
        delattr(m, 'x')
        raises(AttributeError, getattr, m, 'x')
        raises(AttributeError, delattr, m, 'x')
        raises(AttributeError, setattr, m, '__dict__', {})

    def test_docstring(self):
        import sys
        foo = type(sys)('foo')
        assert foo.__name__ == 'foo'
        assert foo.__doc__ is None
        bar = type(sys)('bar','docstring')
        assert bar.__doc__ == 'docstring'

    def test___file__(self):
        import sys
        assert not hasattr(sys, '__file__')

    def test_repr(self):
        import sys
        if not hasattr(sys, "pypy_objspaceclass"):
            skip("need PyPy for _pypy_interact")
        r = repr(sys)
        assert r == "<module 'sys' (built-in)>"
        
        import _pypy_interact # known to be in lib_pypy
        r = repr(_pypy_interact)
        assert (r.startswith("<module '_pypy_interact' from ") and
                ('lib_pypy/_pypy_interact.py' in r or
                 r'lib_pypy\\_pypy_interact.py' in r.lower()) and
                r.endswith('>'))
        nofile = type(_pypy_interact)('nofile', 'foo')
        assert repr(nofile) == "<module 'nofile' from ?>"

        m = type(_pypy_interact).__new__(type(_pypy_interact))
        assert repr(m).startswith("<module '?'")

    def test_package(self):
        import sys
        import os

        assert sys.__package__ is None
        assert os.__package__ is None
        assert not hasattr(type(sys)('foo'), '__package__')

    def test_name_nonascii(self):
        import sys
        m = type(sys)('日本')
        assert m.__name__ == '日本'
        assert repr(m).startswith("<module '日本'")<|MERGE_RESOLUTION|>--- conflicted
+++ resolved
@@ -1,9 +1,6 @@
-<<<<<<< HEAD
 # encoding: utf-8
-=======
 import py
 from pypy.interpreter.error import OperationError
->>>>>>> 93f56611
 from pypy.interpreter.module import Module
 
 class TestModule: 
