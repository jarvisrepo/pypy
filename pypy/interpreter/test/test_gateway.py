
# -*- coding: utf-8 -*-

from pypy.interpreter import gateway, argument
from pypy.interpreter.gateway import ObjSpace, W_Root, WrappedDefault
from pypy.interpreter.signature import Signature
import py
import sys

class FakeFunc(object):
    def __init__(self, space, name):
        self.space = space
        self.name = name
        self.defs_w = []
        self.w_kw_defs = None

class TestBuiltinCode:
    def test_signature(self):
        def c(space, w_x, w_y, hello_w):
            pass
        code = gateway.BuiltinCode(c, unwrap_spec=[gateway.ObjSpace,
                                                   gateway.W_Root,
                                                   gateway.W_Root,
                                                   'args_w'])
        assert code.signature() == Signature(['x', 'y'], 'hello', None)
        def d(self, w_boo):
            pass

        class W_X(W_Root):
            pass

        code = gateway.BuiltinCode(d, unwrap_spec= ['self',
                                                   gateway.W_Root], self_type=W_X)
        assert code.signature() == Signature(['self', 'boo'], None, None)
        def e(space, w_x, w_y, __args__):
            pass
        code = gateway.BuiltinCode(e, unwrap_spec=[gateway.ObjSpace,
                                                   gateway.W_Root,
                                                   gateway.W_Root,
                                                   gateway.Arguments])
        assert code.signature() == Signature(['x', 'y'], 'args', 'keywords')

        def f(space, index):
            pass
        code = gateway.BuiltinCode(f, unwrap_spec=[gateway.ObjSpace, "index"])
        assert code.signature() == Signature(["index"], None, None)


    def test_call(self):
        def c(space, w_x, w_y, hello_w):
            u = space.unwrap
            w = space.wrap
            assert len(hello_w) == 2
            assert u(hello_w[0]) == 0
            assert u(hello_w[1]) == True
            return w((u(w_x) - u(w_y) + len(hello_w)))
        code = gateway.BuiltinCode(c, unwrap_spec=[gateway.ObjSpace,
                                                   gateway.W_Root,
                                                   gateway.W_Root,
                                                   'args_w'])
        w = self.space.wrap
        args = argument.Arguments(self.space, [w(123), w(23), w(0), w(True)])
        w_result = code.funcrun(FakeFunc(self.space, "c"), args)
        assert self.space.eq_w(w_result, w(102))

    def test_call_index(self):
        def c(space, index):
            assert type(index) is int
        code = gateway.BuiltinCode(c, unwrap_spec=[gateway.ObjSpace,
                                                   "index"])
        w = self.space.wrap
        args = argument.Arguments(self.space, [w(123)])
        code.funcrun(FakeFunc(self.space, "c"), args)

    def test_call_args(self):
        def c(space, w_x, w_y, __args__):
            args_w, kwds_w = __args__.unpack()
            u = space.unwrap
            w = space.wrap
            return w((u(w_x) - u(w_y) + len(args_w))
                     * u(kwds_w['boo']))
        code = gateway.BuiltinCode(c, unwrap_spec=[gateway.ObjSpace,
                                                   gateway.W_Root,
                                                   gateway.W_Root,
                                                   gateway.Arguments])
        w = self.space.wrap
        args = argument.Arguments(self.space, [w(123), w(23)], [], [],
                                  w_stararg = w((0, True)),
                                  w_starstararg = w({'boo': 10}))
        w_result = code.funcrun(FakeFunc(self.space, "c"), args)
        assert self.space.eq_w(w_result, w(1020))

class TestGateway:

    def test_app2interp(self):
        w = self.space.wrap
        def app_g3(a, b):
            return a+b
        g3 = gateway.app2interp_temp(app_g3)
        assert self.space.eq_w(g3(self.space, w('foo'), w('bar')), w('foobar'))

    def test_app2interp1(self):
        w = self.space.wrap
        def noapp_g3(a, b):
            return a+b
        g3 = gateway.app2interp_temp(noapp_g3, gateway.applevel_temp)
        assert self.space.eq_w(g3(self.space, w('foo'), w('bar')), w('foobar'))

    def test_app2interp_general_args(self):
        w = self.space.wrap
        def app_general(x, *args, **kwds):
            assert type(args) is tuple
            assert type(kwds) is dict
            return x + 10 * len(args) + 100 * len(kwds)
        gg = gateway.app2interp_temp(app_general)
        args = gateway.Arguments(self.space, [w(6), w(7)])
        assert self.space.int_w(gg(self.space, w(3), args)) == 23
        args = gateway.Arguments(self.space, [w(6)], ['hello', 'world'], [w(7), w(8)])
        assert self.space.int_w(gg(self.space, w(3), args)) == 213

    def test_interp2app(self):
        space = self.space
        w = space.wrap
        def g3(space, w_a, w_b):
            return space.add(w_a, w_b)
        app_g3 = gateway.interp2app_temp(g3)
        w_app_g3 = space.wrap(app_g3)
        assert self.space.eq_w(
            space.call(w_app_g3,
                       space.newtuple([w('foo'), w('bar')]),
                       space.newdict()),
            w('foobar'))
        assert self.space.eq_w(
            space.call_function(w_app_g3, w('foo'), w('bar')),
            w('foobar'))

    def test_interpindirect2app(self):
        space = self.space

        class BaseA(W_Root):
            def method(self, space, x):
                "This is a method"
                pass

            def method_with_default(self, space, x=5):
                pass

            @gateway.unwrap_spec(x=int)
            def method_with_unwrap_spec(self, space, x):
                pass

        class A(BaseA):
            def method(self, space, x):
                return space.wrap(x + 2)

            def method_with_default(self, space, x):
                return space.wrap(x + 2)

            def method_with_unwrap_spec(self, space, x):
                return space.wrap(x + 2)

        class B(BaseA):
            def method(self, space, x):
                return space.wrap(x + 1)

            def method_with_default(self, space, x):
                return space.wrap(x + 1)

            def method_with_unwrap_spec(self, space, x):
                return space.wrap(x + 1)

        class FakeTypeDef(object):
            rawdict = {}
            bases = {}
            applevel_subclasses_base = None
            name = 'foo'
            hasdict = False
            weakrefable = False
            doc = 'xyz'

        meth = gateway.interpindirect2app(BaseA.method, {'x': int})
        w_c = space.wrap(meth)
        w_a = A()
        w_b = B()
        assert space.int_w(space.call_function(w_c, w_a, space.wrap(1))) == 1 + 2
        assert space.int_w(space.call_function(w_c, w_b, space.wrap(-10))) == -10 + 1

        doc = space.str_w(space.getattr(w_c, space.wrap('__doc__')))
        assert doc == "This is a method"

        meth_with_default = gateway.interpindirect2app(
            BaseA.method_with_default, {'x': int})
        w_d = space.wrap(meth_with_default)

        assert space.int_w(space.call_function(w_d, w_a, space.wrap(4))) == 4 + 2
        assert space.int_w(space.call_function(w_d, w_b, space.wrap(-10))) == -10 + 1
        assert space.int_w(space.call_function(w_d, w_a)) == 5 + 2
        assert space.int_w(space.call_function(w_d, w_b)) == 5 + 1

        meth_with_unwrap_spec = gateway.interpindirect2app(
            BaseA.method_with_unwrap_spec)
        w_e = space.wrap(meth_with_unwrap_spec)
        assert space.int_w(space.call_function(w_e, w_a, space.wrap(4))) == 4 + 2

    def test_interp2app_unwrap_spec(self):
        space = self.space
        w = space.wrap
        def g3(space, w_a, w_b):
            return space.add(w_a, w_b)
        app_g3 = gateway.interp2app_temp(g3,
                                         unwrap_spec=[gateway.ObjSpace,
                                                      gateway.W_Root,
                                                      gateway.W_Root])
        w_app_g3 = space.wrap(app_g3)
        assert self.space.eq_w(
            space.call(w_app_g3,
                       space.newtuple([w('foo'), w('bar')]),
                       space.newdict()),
            w('foobar'))
        assert self.space.eq_w(
            space.call_function(w_app_g3, w('foo'), w('bar')),
            w('foobar'))

    def test_interp2app_unwrap_spec_auto(self):
        def f(space, w_a, w_b):
            pass
        unwrap_spec = gateway.BuiltinCode(f)._unwrap_spec
        assert unwrap_spec == [ObjSpace, W_Root, W_Root]

    def test_interp2app_unwrap_spec_bool(self):
        space = self.space
        w = space.wrap
        def g(space, b):
            return space.wrap(b)
        app_g = gateway.interp2app(g, unwrap_spec=[gateway.ObjSpace, bool])
        app_g2 = gateway.interp2app(g, unwrap_spec=[gateway.ObjSpace, bool])
        assert app_g is app_g2
        w_app_g = space.wrap(app_g)
        assert self.space.eq_w(space.call_function(w_app_g, space.wrap(True)),
                               space.wrap(True))

    def test_caching_methods(self):
        class Base(gateway.W_Root):
            def f(self):
                return 1

        class A(Base):
            pass
        class B(Base):
            pass
        app_A = gateway.interp2app(A.f)
        app_B = gateway.interp2app(B.f)
        assert app_A is not app_B

    def test_interp2app_unwrap_spec_nonnegint(self):
        space = self.space
        w = space.wrap
        def g(space, x):
            return space.wrap(x * 6)
        app_g = gateway.interp2app(g, unwrap_spec=[gateway.ObjSpace,
                                                   'nonnegint'])
        app_g2 = gateway.interp2app(g, unwrap_spec=[gateway.ObjSpace,
                                                   'nonnegint'])
        assert app_g is app_g2
        w_app_g = space.wrap(app_g)
        assert self.space.eq_w(space.call_function(w_app_g, space.wrap(7)),
                               space.wrap(42))
        assert self.space.eq_w(space.call_function(w_app_g, space.wrap(0)),
                               space.wrap(0))
        space.raises_w(space.w_ValueError,
                       space.call_function, w_app_g, space.wrap(-1))

    def test_interp2app_unwrap_spec_c_int(self):
        from rpython.rlib.rarithmetic import r_longlong
        space = self.space
        w = space.wrap
        def g(space, x):
            return space.wrap(x + 6)
        app_g = gateway.interp2app(g, unwrap_spec=[gateway.ObjSpace,
                                                   'c_int'])
        app_ug = gateway.interp2app(g, unwrap_spec=[gateway.ObjSpace,
                                                   'c_uint'])
        app_ng = gateway.interp2app(g, unwrap_spec=[gateway.ObjSpace,
                                                   'c_nonnegint'])
        assert app_ug is not app_g
        w_app_g = space.wrap(app_g)
        w_app_ug = space.wrap(app_ug)
        w_app_ng = space.wrap(app_ng)
        #
        assert self.space.eq_w(space.call_function(w_app_g, space.wrap(7)),
                               space.wrap(13))
        space.raises_w(space.w_OverflowError,
                       space.call_function, w_app_g,
                       space.wrap(r_longlong(0x80000000)))
        space.raises_w(space.w_OverflowError,
                       space.call_function, w_app_g,
                       space.wrap(r_longlong(-0x80000001)))
        #
        assert self.space.eq_w(space.call_function(w_app_ug, space.wrap(7)),
                               space.wrap(13))
        assert self.space.eq_w(space.call_function(w_app_ug,
                                                   space.wrap(0x7FFFFFFF)),
                               space.wrap(r_longlong(0x7FFFFFFF+6)))
        space.raises_w(space.w_ValueError,
                       space.call_function, w_app_ug, space.wrap(-1))
        space.raises_w(space.w_OverflowError,
                       space.call_function, w_app_ug,
                       space.wrap(r_longlong(0x100000000)))
        #
        assert self.space.eq_w(space.call_function(w_app_ng, space.wrap(7)),
                               space.wrap(13))
        space.raises_w(space.w_OverflowError,
                       space.call_function, w_app_ng,
                       space.wrap(r_longlong(0x80000000)))
        space.raises_w(space.w_ValueError,
                       space.call_function, w_app_ng, space.wrap(-1))

    def test_interp2app_unwrap_spec_args_w(self):
        space = self.space
        w = space.wrap
        def g3_args_w(space, args_w):
            return space.add(args_w[0], args_w[1])
        app_g3_args_w = gateway.interp2app_temp(g3_args_w,
                                         unwrap_spec=[gateway.ObjSpace,
                                                      'args_w'])
        w_app_g3_args_w = space.wrap(app_g3_args_w)
        assert self.space.eq_w(
            space.call(w_app_g3_args_w,
                       space.newtuple([w('foo'), w('bar')]),
                       space.newdict()),
            w('foobar'))
        assert self.space.eq_w(
            space.call_function(w_app_g3_args_w, w('foo'), w('bar')),
            w('foobar'))

    def test_interp2app_unwrap_spec_str(self):
        space = self.space
        w = space.wrap
        def g3_ss(space, s0, s1):
            if s1 is None:
                return space.wrap(42)
            return space.wrap(s0+s1)
        app_g3_ss = gateway.interp2app_temp(g3_ss,
                                         unwrap_spec=[gateway.ObjSpace,
                                                      str, 'str_or_None'])
        w_app_g3_ss = space.wrap(app_g3_ss)
        assert self.space.eq_w(
            space.call(w_app_g3_ss,
                       space.newtuple([w('foo'), w('bar')]),
                       space.newdict()),
            w('foobar'))
        assert self.space.eq_w(
            space.call_function(w_app_g3_ss, w('foo'), w('bar')),
            w('foobar'))
        assert self.space.eq_w(
            space.call_function(w_app_g3_ss, w('foo'), space.w_None),
            w(42))
        space.raises_w(space.w_TypeError, space.call_function,
                       w_app_g3_ss, space.w_None, w('bar'))

    def test_interp2app_unwrap_spec_int_float(self):
        space = self.space
        w = space.wrap
        def g3_if(space, i0, f1):
            return space.wrap(i0+f1)
        app_g3_if = gateway.interp2app_temp(g3_if,
                                         unwrap_spec=[gateway.ObjSpace,
                                                      int,float])
        w_app_g3_if = space.wrap(app_g3_if)
        assert self.space.eq_w(
            space.call(w_app_g3_if,
                       space.newtuple([w(1), w(1.0)]),
                       space.newdict()),
            w(2.0))
        assert self.space.eq_w(
            space.call_function(w_app_g3_if, w(1), w(1.0)),
            w(2.0))

    def test_interp2app_unwrap_spec_r_longlong(self):
        space = self.space
        w = space.wrap
        def g3_ll(space, n):
            return space.wrap(n * 3)
        app_g3_ll = gateway.interp2app_temp(g3_ll,
                                         unwrap_spec=[gateway.ObjSpace,
                                                      gateway.r_longlong])
        w_app_g3_ll = space.wrap(app_g3_ll)
        w_big = w(gateway.r_longlong(10**10))
        assert space.eq_w(
            space.call(w_app_g3_ll,
                       space.newtuple([w_big]),
                       space.newdict()),
            w(gateway.r_longlong(3 * 10**10)))
        assert space.eq_w(
            space.call_function(w_app_g3_ll, w_big),
            w(gateway.r_longlong(3 * 10**10)))
        w_huge = w(10L**100)
        space.raises_w(space.w_OverflowError,
                       space.call_function, w_app_g3_ll, w_huge)

    def test_interp2app_unwrap_spec_r_uint(self):
        space = self.space
        w = space.wrap
        def g3_ll(space, n):
            return space.wrap(n * 3)
        app_g3_ll = gateway.interp2app_temp(g3_ll,
                                         unwrap_spec=[gateway.ObjSpace,
                                                      gateway.r_uint])
        w_app_g3_ll = space.wrap(app_g3_ll)
        w_big = w(gateway.r_uint(sys.maxint+100))
        assert space.eq_w(
            space.call_function(w_app_g3_ll, w_big),
            w(gateway.r_uint((sys.maxint+100)*3)))
        space.raises_w(space.w_OverflowError,
                       space.call_function, w_app_g3_ll, w(10L**100))
        space.raises_w(space.w_ValueError,
                       space.call_function, w_app_g3_ll, w(-1))

    def test_interp2app_unwrap_spec_r_ulonglong(self):
        space = self.space
        w = space.wrap
        def g3_ll(space, n):
            return space.wrap(n * 3)
        app_g3_ll = gateway.interp2app_temp(g3_ll,
                                         unwrap_spec=[gateway.ObjSpace,
                                                      gateway.r_ulonglong])
        w_app_g3_ll = space.wrap(app_g3_ll)
        w_big = w(gateway.r_ulonglong(-100))
        assert space.eq_w(
            space.call_function(w_app_g3_ll, w_big),
            w(gateway.r_ulonglong(-300)))
        space.raises_w(space.w_OverflowError,
                       space.call_function, w_app_g3_ll, w(10L**100))
        space.raises_w(space.w_ValueError,
                       space.call_function, w_app_g3_ll, w(-1))
        space.raises_w(space.w_ValueError,
                       space.call_function, w_app_g3_ll, w(-10L**99))

    def test_interp2app_unwrap_spec_index(self):
        space = self.space
        w = space.wrap
        def g3_idx(space, idx0):
            return space.wrap(idx0 + 1)
        app_g3_idx = gateway.interp2app_temp(g3_idx,
                                         unwrap_spec=[gateway.ObjSpace,
                                                      'index'])
        w_app_g3_idx = space.wrap(app_g3_idx)
        assert space.eq_w(
            space.call_function(w_app_g3_idx, w(123)),
            w(124))
        space.raises_w(space.w_OverflowError,
                       space.call_function,
                       w_app_g3_idx,
                       space.mul(space.wrap(sys.maxint), space.wrap(7)))
        space.raises_w(space.w_OverflowError,
                       space.call_function,
                       w_app_g3_idx,
                       space.mul(space.wrap(sys.maxint), space.wrap(-7)))

    def test_interp2app_unwrap_spec_fsencode(self):
        space = self.space
        w = space.wrap
        def f(filename):
            return space.wrapbytes(filename)
        app_f = gateway.interp2app_temp(f, unwrap_spec=['fsencode'])
        w_app_f = space.wrap(app_f)
        assert space.eq_w(
            space.call_function(w_app_f, w(u'\udc80')),
            space.wrapbytes('\x80'))

    def test_interp2app_unwrap_spec_typechecks(self):
        space = self.space
        w = space.wrap
        def g3_id(space, x):
            return space.wrap(x)
        app_g3_i = gateway.interp2app_temp(g3_id,
                                         unwrap_spec=[gateway.ObjSpace,
                                                      int])
        w_app_g3_i = space.wrap(app_g3_i)
        assert space.eq_w(space.call_function(w_app_g3_i,w(1)),w(1))
        assert space.eq_w(space.call_function(w_app_g3_i,w(1L)),w(1))
        raises(gateway.OperationError,space.call_function,w_app_g3_i,w(sys.maxint*2))
        raises(gateway.OperationError,space.call_function,w_app_g3_i,w(None))
        raises(gateway.OperationError,space.call_function,w_app_g3_i,w("foo"))
        raises(gateway.OperationError,space.call_function,w_app_g3_i,w(1.0))

        app_g3_s = gateway.interp2app_temp(g3_id,
                                         unwrap_spec=[gateway.ObjSpace,
                                                      str])
        w_app_g3_s = space.wrap(app_g3_s)
        assert space.eq_w(space.call_function(w_app_g3_s,w("foo")),w("foo"))
        raises(gateway.OperationError,space.call_function,w_app_g3_s,w(None))
        raises(gateway.OperationError,space.call_function,w_app_g3_s,w(1))
        raises(gateway.OperationError,space.call_function,w_app_g3_s,w(1.0))

        app_g3_f = gateway.interp2app_temp(g3_id,
                                         unwrap_spec=[gateway.ObjSpace,
                                                      float])
        w_app_g3_f = space.wrap(app_g3_f)
        assert space.eq_w(space.call_function(w_app_g3_f,w(1.0)),w(1.0))
        assert space.eq_w(space.call_function(w_app_g3_f,w(1)),w(1.0))
        assert space.eq_w(space.call_function(w_app_g3_f,w(1L)),w(1.0))
        raises(gateway.OperationError,space.call_function,w_app_g3_f,w(None))
        raises(gateway.OperationError,space.call_function,w_app_g3_f,w("foo"))

    def test_interp2app_unwrap_spec_unicode(self):
        space = self.space
        w = space.wrap
        def g3_u(space, uni):
            return space.wrap(len(uni))
        app_g3_u = gateway.interp2app_temp(g3_u,
                                         unwrap_spec=[gateway.ObjSpace,
                                                      unicode])
        w_app_g3_u = space.wrap(app_g3_u)
        assert self.space.eq_w(
            space.call_function(w_app_g3_u, w(u"foo")),
            w(3))
        assert self.space.eq_w(
            space.call_function(w_app_g3_u, w("baz")),
            w(3))
        raises(gateway.OperationError, space.call_function, w_app_g3_u,
               w(None))
        raises(gateway.OperationError, space.call_function, w_app_g3_u,
               w(42))

    def test_interp2app_classmethod(self):
        space = self.space
        w = space.wrap
        def g_run(space, w_type):
            assert space.is_w(w_type, space.w_str)
            return w(42)

        app_g_run = gateway.interp2app_temp(g_run,
                                            unwrap_spec=[gateway.ObjSpace,
                                                         gateway.W_Root],
                                            as_classmethod=True)
        w_app_g_run = space.wrap(app_g_run)
        w_bound = space.get(w_app_g_run, w("hello"), space.w_str)
        assert space.eq_w(space.call_function(w_bound), w(42))

    def test_interp2app_fastcall(self):
        space = self.space
        w = space.wrap
        w_3 = w(3)

        def f(space):
            return w_3
        app_f = gateway.interp2app_temp(f, unwrap_spec=[gateway.ObjSpace])
        w_app_f = w(app_f)

        # sanity
        assert isinstance(w_app_f.code, gateway.BuiltinCode0)

        called = []
        fastcall_0 = w_app_f.code.fastcall_0
        def witness_fastcall_0(space, w_func):
            called.append(w_func)
            return fastcall_0(space, w_func)

        w_app_f.code.fastcall_0 = witness_fastcall_0

        w_3 = space.newint(3)
        w_res = space.call_function(w_app_f)

        assert w_res is w_3
        assert called == [w_app_f]

        called = []

        w_res = space.appexec([w_app_f], """(f):
        return f()
        """)

        assert w_res is w_3
        assert called == [w_app_f]

    def test_interp2app_fastcall_method(self):
        space = self.space
        w = space.wrap
        w_3 = w(3)

        def f(space, w_self, w_x):
            return w_x
        app_f = gateway.interp2app_temp(f, unwrap_spec=[gateway.ObjSpace,
                                                        gateway.W_Root,
                                                        gateway.W_Root])
        w_app_f = w(app_f)

        # sanity
        assert isinstance(w_app_f.code, gateway.BuiltinCode2)

        called = []
        fastcall_2 = w_app_f.code.fastcall_2
        def witness_fastcall_2(space, w_func, w_a, w_b):
            called.append(w_func)
            return fastcall_2(space, w_func, w_a, w_b)

        w_app_f.code.fastcall_2 = witness_fastcall_2

        w_res = space.appexec([w_app_f, w_3], """(f, x):
        class A(object):
           m = f # not a builtin function, so works as method
        y = A().m(x)
        b = A().m
        z = b(x)
        return y is x and z is x
        """)

        assert space.is_true(w_res)
        assert called == [w_app_f, w_app_f]

    def test_interp2app_fastcall_method_with_space(self):
        class W_X(W_Root):
            def descr_f(self, space, w_x):
                return w_x

        app_f = gateway.interp2app_temp(W_X.descr_f, unwrap_spec=['self',
                                        gateway.ObjSpace, gateway.W_Root])

        w_app_f = self.space.wrap(app_f)

        assert isinstance(w_app_f.code, gateway.BuiltinCode2)
        
        called = []
        fastcall_2 = w_app_f.code.fastcall_2
        def witness_fastcall_2(space, w_func, w_a, w_b):
            called.append(w_func)
            return fastcall_2(space, w_func, w_a, w_b)

        w_app_f.code.fastcall_2 = witness_fastcall_2
        space = self.space

        w_res = space.call_function(w_app_f, W_X(), space.wrap(3))

        assert space.is_true(w_res)
        assert called == [w_app_f]

    def test_plain(self):
        space = self.space

        def g(space, w_a, w_x):
            return space.newtuple([space.wrap('g'), w_a, w_x])

        w_g = space.wrap(gateway.interp2app_temp(g,
                         unwrap_spec=[gateway.ObjSpace,
                                      gateway.W_Root,
                                      gateway.W_Root]))

        args = argument.Arguments(space, [space.wrap(-1), space.wrap(0)])

        w_res = space.call_args(w_g, args)
        assert space.is_true(space.eq(w_res, space.wrap(('g', -1, 0))))

        w_self = space.wrap('self')

        args0 = argument.Arguments(space, [space.wrap(0)])
        args = args0.prepend(w_self)

        w_res = space.call_args(w_g, args)
        assert space.is_true(space.eq(w_res, space.wrap(('g', 'self', 0))))

        args3 = argument.Arguments(space, [space.wrap(3)])
        w_res = space.call_obj_args(w_g, w_self, args3)
        assert space.is_true(space.eq(w_res, space.wrap(('g', 'self', 3))))

    def test_unwrap_spec_decorator(self):
        space = self.space
        @gateway.unwrap_spec(gateway.ObjSpace, gateway.W_Root, int)
        def g(space, w_thing, i):
            return space.newtuple([w_thing, space.wrap(i)])
        w_g = space.wrap(gateway.interp2app_temp(g))
        args = argument.Arguments(space, [space.wrap(-1), space.wrap(0)])
        w_res = space.call_args(w_g, args)
        assert space.eq_w(w_res, space.wrap((-1, 0)))

    def test_unwrap_spec_decorator_kwargs(self):
        space = self.space
        @gateway.unwrap_spec(i=int)
        def f(space, w_thing, i):
            return space.newtuple([w_thing, space.wrap(i)])
        unwrap_spec = gateway.BuiltinCode(f)._unwrap_spec
        assert unwrap_spec == [ObjSpace, W_Root, int]

    def test_unwrap_spec_default_applevel(self):
        space = self.space
        @gateway.unwrap_spec(w_x = WrappedDefault(42))
        def g(space, w_x):
            return w_x
        w_g = space.wrap(gateway.interp2app_temp(g))
        args = argument.Arguments(space, [])
        w_res = space.call_args(w_g, args)
        assert space.eq_w(w_res, space.wrap(42))
        #
        args = argument.Arguments(space, [space.wrap(84)])
        w_res = space.call_args(w_g, args)
        assert space.eq_w(w_res, space.wrap(84))

    def test_unwrap_spec_default_applevel_2(self):
        space = self.space
        @gateway.unwrap_spec(w_x = (WrappedDefault(42)), y=int)
        def g(space, w_x, y=10):
            return space.add(w_x, space.wrap(y))
        w_g = space.wrap(gateway.interp2app_temp(g))
        args = argument.Arguments(space, [])
        w_res = space.call_args(w_g, args)
        assert space.eq_w(w_res, space.wrap(52))
        #
        args = argument.Arguments(space, [space.wrap(84)])
        w_res = space.call_args(w_g, args)
        assert space.eq_w(w_res, space.wrap(94))
        #
        args = argument.Arguments(space, [space.wrap(84), space.wrap(-1)])
        w_res = space.call_args(w_g, args)
        assert space.eq_w(w_res, space.wrap(83))

    def test_unwrap_spec_default_applevel_bogus(self):
        space = self.space
        @gateway.unwrap_spec(w_x = WrappedDefault(42), y=int)
        def g(space, w_x, y):
            never_called
        py.test.raises(AssertionError, space.wrap, gateway.interp2app_temp(g))

<<<<<<< HEAD
    def test_unwrap_spec_default_bytes(self):
        space = self.space
        @gateway.unwrap_spec(s='bufferstr')
        def g(space, s=''):
            return space.wrap(type(s) is str)
        w_g = space.wrap(gateway.interp2app_temp(g))
        args = argument.Arguments(space, [])
        w_res = space.call_args(w_g, args)
        assert space.eq_w(w_res, space.w_True)

    def test_unwrap_spec_default_applevel_bytes(self):
        space = self.space
        @gateway.unwrap_spec(w_x=WrappedDefault('foo'))
        def g(space, w_x):
            return w_x
        w_g = space.wrap(gateway.interp2app_temp(g))
        args = argument.Arguments(space, [])
        w_res = space.call_args(w_g, args)
        assert space.eq_w(w_res, space.wrapbytes('foo'))
=======
    def test_interp2app_doc(self):
        space = self.space
        def f(space, w_x):
            """foo"""
        w_f = space.wrap(gateway.interp2app_temp(f))
        assert space.unwrap(space.getattr(w_f, space.wrap('__doc__'))) == 'foo'
        #
        def g(space, w_x):
            never_called
        w_g = space.wrap(gateway.interp2app_temp(g, doc='bar'))
        assert space.unwrap(space.getattr(w_g, space.wrap('__doc__'))) == 'bar'
>>>>>>> 9b3183f5


class AppTestPyTestMark:
    @py.test.mark.unlikely_to_exist
    def test_anything(self):
        pass


class TestPassThroughArguments:

    def test_pass_trough_arguments0(self):
        space = self.space

        called = []

        def f(space, __args__):
            called.append(__args__)
            a_w, _ = __args__.unpack()
            return space.newtuple([space.wrap('f')]+a_w)

        w_f = space.wrap(gateway.interp2app_temp(f,
                         unwrap_spec=[gateway.ObjSpace,
                                      gateway.Arguments]))

        args = argument.Arguments(space, [space.wrap(7)])

        w_res = space.call_args(w_f, args)
        assert space.is_true(space.eq(w_res, space.wrap(('f', 7))))

        # white-box check for opt
        assert called[0] is args

    def test_pass_trough_arguments1(self):
        space = self.space

        called = []

        def g(space, w_self, __args__):
            called.append(__args__)
            a_w, _ = __args__.unpack()
            return space.newtuple([space.wrap('g'), w_self, ]+a_w)

        w_g = space.wrap(gateway.interp2app_temp(g,
                         unwrap_spec=[gateway.ObjSpace,
                                      gateway.W_Root,
                                      gateway.Arguments]))

        old_funcrun = w_g.code.funcrun
        def funcrun_witness(func, args):
            called.append('funcrun')
            return old_funcrun(func, args)

        w_g.code.funcrun = funcrun_witness

        w_self = space.wrap('self')

        args3 = argument.Arguments(space, [space.wrap(3)])
        w_res = space.call_obj_args(w_g, w_self, args3)
        assert space.is_true(space.eq(w_res, space.wrap(('g', 'self', 3))))
        # white-box check for opt
        assert len(called) == 1
        assert called[0] is args3

        called = []
        args0 = argument.Arguments(space, [space.wrap(0)])
        args = args0.prepend(w_self)

        w_res = space.call_args(w_g, args)
        assert space.is_true(space.eq(w_res, space.wrap(('g', 'self', 0))))
        # no opt in this case
        assert len(called) == 2
        assert called[0] == 'funcrun'
        called = []

        # higher level interfaces

        w_res = space.call_function(w_g, w_self)
        assert space.is_true(space.eq(w_res, space.wrap(('g', 'self'))))
        assert len(called) == 1
        assert isinstance(called[0], argument.Arguments)
        called = []

        w_res = space.appexec([w_g], """(g):
        return g('self', 11)
        """)
        assert space.is_true(space.eq(w_res, space.wrap(('g', 'self', 11))))
        assert len(called) == 1
        assert isinstance(called[0], argument.Arguments)
        called = []

        w_res = space.appexec([w_g], """(g):
        class A(object):
           m = g # not a builtin function, so works as method
        d = {'A': A}
        exec(\"\"\"
# own compiler
a = A()
y = a.m(33)
\"\"\", d)
        return d['y'] == ('g', d['a'], 33)
        """)
        assert space.is_true(w_res)
        assert len(called) == 1
        assert isinstance(called[0], argument.Arguments)


class AppTestKeywordsToBuiltinSanity(object):

    def test_type(self):
        class X(object):
            def __init__(self, **kw):
                pass
        clash = type.__call__.__code__.co_varnames[0]

        X(**{clash: 33})
        type.__call__(X, **{clash: 33})

    def test_object_new(self):
        class X(object):
            def __init__(self, **kw):
                pass
        clash = object.__new__.__code__.co_varnames[0]

        X(**{clash: 33})
        object.__new__(X, **{clash: 33})


    def test_dict_new(self):
        clash = dict.__new__.__code__.co_varnames[0]

        dict(**{clash: 33})
        dict.__new__(dict, **{clash: 33})

    def test_dict_init(self):
        d = {}
        clash = dict.__init__.__code__.co_varnames[0]

        d.__init__(**{clash: 33})
        dict.__init__(d, **{clash: 33})

    def test_dict_update(self):
        d = {}
        clash = dict.update.__code__.co_varnames[0]

        d.update(**{clash: 33})
        dict.update(d, **{clash: 33})
<|MERGE_RESOLUTION|>--- conflicted
+++ resolved
@@ -720,27 +720,6 @@
             never_called
         py.test.raises(AssertionError, space.wrap, gateway.interp2app_temp(g))
 
-<<<<<<< HEAD
-    def test_unwrap_spec_default_bytes(self):
-        space = self.space
-        @gateway.unwrap_spec(s='bufferstr')
-        def g(space, s=''):
-            return space.wrap(type(s) is str)
-        w_g = space.wrap(gateway.interp2app_temp(g))
-        args = argument.Arguments(space, [])
-        w_res = space.call_args(w_g, args)
-        assert space.eq_w(w_res, space.w_True)
-
-    def test_unwrap_spec_default_applevel_bytes(self):
-        space = self.space
-        @gateway.unwrap_spec(w_x=WrappedDefault('foo'))
-        def g(space, w_x):
-            return w_x
-        w_g = space.wrap(gateway.interp2app_temp(g))
-        args = argument.Arguments(space, [])
-        w_res = space.call_args(w_g, args)
-        assert space.eq_w(w_res, space.wrapbytes('foo'))
-=======
     def test_interp2app_doc(self):
         space = self.space
         def f(space, w_x):
@@ -752,7 +731,26 @@
             never_called
         w_g = space.wrap(gateway.interp2app_temp(g, doc='bar'))
         assert space.unwrap(space.getattr(w_g, space.wrap('__doc__'))) == 'bar'
->>>>>>> 9b3183f5
+
+    def test_unwrap_spec_default_bytes(self):
+        space = self.space
+        @gateway.unwrap_spec(s='bufferstr')
+        def g(space, s=''):
+            return space.wrap(type(s) is str)
+        w_g = space.wrap(gateway.interp2app_temp(g))
+        args = argument.Arguments(space, [])
+        w_res = space.call_args(w_g, args)
+        assert space.eq_w(w_res, space.w_True)
+
+    def test_unwrap_spec_default_applevel_bytes(self):
+        space = self.space
+        @gateway.unwrap_spec(w_x=WrappedDefault('foo'))
+        def g(space, w_x):
+            return w_x
+        w_g = space.wrap(gateway.interp2app_temp(g))
+        args = argument.Arguments(space, [])
+        w_res = space.call_args(w_g, args)
+        assert space.eq_w(w_res, space.wrapbytes('foo'))
 
 
 class AppTestPyTestMark:
