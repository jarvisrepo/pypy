
# -*- coding: utf-8 -*-

from pypy.interpreter import gateway, argument
from pypy.interpreter.gateway import ObjSpace, W_Root, WrappedDefault
from pypy.interpreter.signature import Signature
import py
import sys

class FakeFunc(object):
    def __init__(self, space, name):
        self.space = space
        self.name = name
        self.defs_w = []
        self.w_kw_defs = None

class TestBuiltinCode:
    def test_signature(self):
        def c(space, w_x, w_y, hello_w):
            pass
        code = gateway.BuiltinCode(c, unwrap_spec=[gateway.ObjSpace,
                                                   gateway.W_Root,
                                                   gateway.W_Root,
                                                   'args_w'])
        assert code.signature() == Signature(['x', 'y'], 'hello', None)
        def d(self, w_boo):
            pass

        class W_X(W_Root):
            pass

        code = gateway.BuiltinCode(d, unwrap_spec= ['self',
                                                   gateway.W_Root], self_type=W_X)
        assert code.signature() == Signature(['self', 'boo'], None, None)
        def e(space, w_x, w_y, __args__):
            pass
        code = gateway.BuiltinCode(e, unwrap_spec=[gateway.ObjSpace,
                                                   gateway.W_Root,
                                                   gateway.W_Root,
                                                   gateway.Arguments])
        assert code.signature() == Signature(['x', 'y'], 'args', 'keywords')

        def f(space, index):
            pass
        code = gateway.BuiltinCode(f, unwrap_spec=[gateway.ObjSpace, "index"])
        assert code.signature() == Signature(["index"], None, None)


    def test_call(self):
        def c(space, w_x, w_y, hello_w):
            u = space.unwrap
            w = space.wrap
            assert len(hello_w) == 2
            assert u(hello_w[0]) == 0
            assert u(hello_w[1]) == True
            return w((u(w_x) - u(w_y) + len(hello_w)))
        code = gateway.BuiltinCode(c, unwrap_spec=[gateway.ObjSpace,
                                                   gateway.W_Root,
                                                   gateway.W_Root,
                                                   'args_w'])
        w = self.space.wrap
        args = argument.Arguments(self.space, [w(123), w(23), w(0), w(True)])
        w_result = code.funcrun(FakeFunc(self.space, "c"), args)
        assert self.space.eq_w(w_result, w(102))

    def test_call_index(self):
        def c(space, index):
            assert type(index) is int
        code = gateway.BuiltinCode(c, unwrap_spec=[gateway.ObjSpace,
                                                   "index"])
        w = self.space.wrap
        args = argument.Arguments(self.space, [w(123)])
        code.funcrun(FakeFunc(self.space, "c"), args)

    def test_call_args(self):
        def c(space, w_x, w_y, __args__):
            args_w, kwds_w = __args__.unpack()
            u = space.unwrap
            w = space.wrap
            return w((u(w_x) - u(w_y) + len(args_w))
                     * u(kwds_w['boo']))
        code = gateway.BuiltinCode(c, unwrap_spec=[gateway.ObjSpace,
                                                   gateway.W_Root,
                                                   gateway.W_Root,
                                                   gateway.Arguments])
        w = self.space.wrap
        args = argument.Arguments(self.space, [w(123), w(23)], [], [],
                                  w_stararg = w((0, True)),
                                  w_starstararg = w({'boo': 10}))
        w_result = code.funcrun(FakeFunc(self.space, "c"), args)
        assert self.space.eq_w(w_result, w(1020))

class TestGateway:

    def test_app2interp(self):
        w = self.space.wrap
        def app_g3(a, b):
            return a+b
        g3 = gateway.app2interp_temp(app_g3)
        assert self.space.eq_w(g3(self.space, w('foo'), w('bar')), w('foobar'))

    def test_app2interp1(self):
        w = self.space.wrap
        def noapp_g3(a, b):
            return a+b
        g3 = gateway.app2interp_temp(noapp_g3, gateway.applevel_temp)
        assert self.space.eq_w(g3(self.space, w('foo'), w('bar')), w('foobar'))

    def test_app2interp_general_args(self):
        w = self.space.wrap
        def app_general(x, *args, **kwds):
            assert type(args) is tuple
            assert type(kwds) is dict
            return x + 10 * len(args) + 100 * len(kwds)
        gg = gateway.app2interp_temp(app_general)
        args = gateway.Arguments(self.space, [w(6), w(7)])
        assert self.space.int_w(gg(self.space, w(3), args)) == 23
        args = gateway.Arguments(self.space, [w(6)], ['hello', 'world'], [w(7), w(8)])
        assert self.space.int_w(gg(self.space, w(3), args)) == 213

    def test_interp2app(self):
        space = self.space
        w = space.wrap
        def g3(space, w_a, w_b):
            return space.add(w_a, w_b)
        app_g3 = gateway.interp2app_temp(g3)
        w_app_g3 = space.wrap(app_g3)
        assert self.space.eq_w(
            space.call(w_app_g3,
                       space.newtuple([w('foo'), w('bar')]),
                       space.newdict()),
            w('foobar'))
        assert self.space.eq_w(
            space.call_function(w_app_g3, w('foo'), w('bar')),
            w('foobar'))

    def test_interpindirect2app(self):
        space = self.space

        class BaseA(W_Root):
            def method(self, space, x):
                "This is a method"
                pass

            def method_with_default(self, space, x=5):
                pass

            @gateway.unwrap_spec(x=int)
            def method_with_unwrap_spec(self, space, x):
                pass

        class A(BaseA):
            def method(self, space, x):
                return space.wrap(x + 2)

            def method_with_default(self, space, x):
                return space.wrap(x + 2)

            def method_with_unwrap_spec(self, space, x):
                return space.wrap(x + 2)

        class B(BaseA):
            def method(self, space, x):
                return space.wrap(x + 1)

            def method_with_default(self, space, x):
                return space.wrap(x + 1)

            def method_with_unwrap_spec(self, space, x):
                return space.wrap(x + 1)

        class FakeTypeDef(object):
            rawdict = {}
            bases = {}
            applevel_subclasses_base = None
            name = 'foo'
            hasdict = False
            weakrefable = False
            doc = 'xyz'

        meth = gateway.interpindirect2app(BaseA.method, {'x': int})
        w_c = space.wrap(meth)
        w_a = A()
        w_b = B()
        assert space.int_w(space.call_function(w_c, w_a, space.wrap(1))) == 1 + 2
        assert space.int_w(space.call_function(w_c, w_b, space.wrap(-10))) == -10 + 1

        doc = space.str_w(space.getattr(w_c, space.wrap('__doc__')))
        assert doc == "This is a method"

        meth_with_default = gateway.interpindirect2app(
            BaseA.method_with_default, {'x': int})
        w_d = space.wrap(meth_with_default)

        assert space.int_w(space.call_function(w_d, w_a, space.wrap(4))) == 4 + 2
        assert space.int_w(space.call_function(w_d, w_b, space.wrap(-10))) == -10 + 1
        assert space.int_w(space.call_function(w_d, w_a)) == 5 + 2
        assert space.int_w(space.call_function(w_d, w_b)) == 5 + 1

        meth_with_unwrap_spec = gateway.interpindirect2app(
            BaseA.method_with_unwrap_spec)
        w_e = space.wrap(meth_with_unwrap_spec)
        assert space.int_w(space.call_function(w_e, w_a, space.wrap(4))) == 4 + 2

    def test_interp2app_unwrap_spec(self):
        space = self.space
        w = space.wrap
        def g3(space, w_a, w_b):
            return space.add(w_a, w_b)
        app_g3 = gateway.interp2app_temp(g3,
                                         unwrap_spec=[gateway.ObjSpace,
                                                      gateway.W_Root,
                                                      gateway.W_Root])
        w_app_g3 = space.wrap(app_g3)
        assert self.space.eq_w(
            space.call(w_app_g3,
                       space.newtuple([w('foo'), w('bar')]),
                       space.newdict()),
            w('foobar'))
        assert self.space.eq_w(
            space.call_function(w_app_g3, w('foo'), w('bar')),
            w('foobar'))

    def test_interp2app_unwrap_spec_auto(self):
        def f(space, w_a, w_b):
            pass
        unwrap_spec = gateway.BuiltinCode(f)._unwrap_spec
        assert unwrap_spec == [ObjSpace, W_Root, W_Root]

    def test_interp2app_unwrap_spec_bool(self):
        space = self.space
        w = space.wrap
        def g(space, b):
            return space.wrap(b)
        app_g = gateway.interp2app(g, unwrap_spec=[gateway.ObjSpace, bool])
        app_g2 = gateway.interp2app(g, unwrap_spec=[gateway.ObjSpace, bool])
        assert app_g is app_g2
        w_app_g = space.wrap(app_g)
        assert self.space.eq_w(space.call_function(w_app_g, space.wrap(True)),
                               space.wrap(True))

    def test_caching_methods(self):
        class Base(gateway.W_Root):
            def f(self):
                return 1

        class A(Base):
            pass
        class B(Base):
            pass
        app_A = gateway.interp2app(A.f)
        app_B = gateway.interp2app(B.f)
        assert app_A is not app_B

    def test_interp2app_unwrap_spec_nonnegint(self):
        space = self.space
        w = space.wrap
        def g(space, x):
            return space.wrap(x * 6)
        app_g = gateway.interp2app(g, unwrap_spec=[gateway.ObjSpace,
                                                   'nonnegint'])
        app_g2 = gateway.interp2app(g, unwrap_spec=[gateway.ObjSpace,
                                                   'nonnegint'])
        assert app_g is app_g2
        w_app_g = space.wrap(app_g)
        assert self.space.eq_w(space.call_function(w_app_g, space.wrap(7)),
                               space.wrap(42))
        assert self.space.eq_w(space.call_function(w_app_g, space.wrap(0)),
                               space.wrap(0))
        space.raises_w(space.w_ValueError,
                       space.call_function, w_app_g, space.wrap(-1))

    def test_interp2app_unwrap_spec_c_int(self):
        from rpython.rlib.rarithmetic import r_longlong
        space = self.space
        w = space.wrap
        def g(space, x):
            return space.wrap(x + 6)
        app_g = gateway.interp2app(g, unwrap_spec=[gateway.ObjSpace,
                                                   'c_int'])
        app_ug = gateway.interp2app(g, unwrap_spec=[gateway.ObjSpace,
                                                   'c_uint'])
        app_ng = gateway.interp2app(g, unwrap_spec=[gateway.ObjSpace,
                                                   'c_nonnegint'])
        assert app_ug is not app_g
        w_app_g = space.wrap(app_g)
        w_app_ug = space.wrap(app_ug)
        w_app_ng = space.wrap(app_ng)
        #
        assert self.space.eq_w(space.call_function(w_app_g, space.wrap(7)),
                               space.wrap(13))
        space.raises_w(space.w_OverflowError,
                       space.call_function, w_app_g,
                       space.wrap(r_longlong(0x80000000)))
        space.raises_w(space.w_OverflowError,
                       space.call_function, w_app_g,
                       space.wrap(r_longlong(-0x80000001)))
        #
        assert self.space.eq_w(space.call_function(w_app_ug, space.wrap(7)),
                               space.wrap(13))
        assert self.space.eq_w(space.call_function(w_app_ug,
                                                   space.wrap(0x7FFFFFFF)),
                               space.wrap(r_longlong(0x7FFFFFFF+6)))
        space.raises_w(space.w_ValueError,
                       space.call_function, w_app_ug, space.wrap(-1))
        space.raises_w(space.w_OverflowError,
                       space.call_function, w_app_ug,
                       space.wrap(r_longlong(0x100000000)))
        #
        assert self.space.eq_w(space.call_function(w_app_ng, space.wrap(7)),
                               space.wrap(13))
        space.raises_w(space.w_OverflowError,
                       space.call_function, w_app_ng,
                       space.wrap(r_longlong(0x80000000)))
        space.raises_w(space.w_ValueError,
                       space.call_function, w_app_ng, space.wrap(-1))

    def test_interp2app_unwrap_spec_args_w(self):
        space = self.space
        w = space.wrap
        def g3_args_w(space, args_w):
            return space.add(args_w[0], args_w[1])
        app_g3_args_w = gateway.interp2app_temp(g3_args_w,
                                         unwrap_spec=[gateway.ObjSpace,
                                                      'args_w'])
        w_app_g3_args_w = space.wrap(app_g3_args_w)
        assert self.space.eq_w(
            space.call(w_app_g3_args_w,
                       space.newtuple([w('foo'), w('bar')]),
                       space.newdict()),
            w('foobar'))
        assert self.space.eq_w(
            space.call_function(w_app_g3_args_w, w('foo'), w('bar')),
            w('foobar'))

    def test_interp2app_unwrap_spec_str(self):
        space = self.space
        w = space.wrap
        def g3_ss(space, s0, s1):
            if s1 is None:
                return space.wrap(42)
            return space.wrap(s0+s1)
        app_g3_ss = gateway.interp2app_temp(g3_ss,
                                         unwrap_spec=[gateway.ObjSpace,
                                                      str, 'str_or_None'])
        w_app_g3_ss = space.wrap(app_g3_ss)
        assert self.space.eq_w(
            space.call(w_app_g3_ss,
                       space.newtuple([w('foo'), w('bar')]),
                       space.newdict()),
            w('foobar'))
        assert self.space.eq_w(
            space.call_function(w_app_g3_ss, w('foo'), w('bar')),
            w('foobar'))
        assert self.space.eq_w(
            space.call_function(w_app_g3_ss, w('foo'), space.w_None),
            w(42))
        space.raises_w(space.w_TypeError, space.call_function,
                       w_app_g3_ss, space.w_None, w('bar'))

    def test_interp2app_unwrap_spec_int_float(self):
        space = self.space
        w = space.wrap
        def g3_if(space, i0, f1):
            return space.wrap(i0+f1)
        app_g3_if = gateway.interp2app_temp(g3_if,
                                         unwrap_spec=[gateway.ObjSpace,
                                                      int,float])
        w_app_g3_if = space.wrap(app_g3_if)
        assert self.space.eq_w(
            space.call(w_app_g3_if,
                       space.newtuple([w(1), w(1.0)]),
                       space.newdict()),
            w(2.0))
        assert self.space.eq_w(
            space.call_function(w_app_g3_if, w(1), w(1.0)),
            w(2.0))

    def test_interp2app_unwrap_spec_r_longlong(self):
        space = self.space
        w = space.wrap
        def g3_ll(space, n):
            return space.wrap(n * 3)
        app_g3_ll = gateway.interp2app_temp(g3_ll,
                                         unwrap_spec=[gateway.ObjSpace,
                                                      gateway.r_longlong])
        w_app_g3_ll = space.wrap(app_g3_ll)
        w_big = w(gateway.r_longlong(10**10))
        assert space.eq_w(
            space.call(w_app_g3_ll,
                       space.newtuple([w_big]),
                       space.newdict()),
            w(gateway.r_longlong(3 * 10**10)))
        assert space.eq_w(
            space.call_function(w_app_g3_ll, w_big),
            w(gateway.r_longlong(3 * 10**10)))
        w_huge = w(10L**100)
        space.raises_w(space.w_OverflowError,
                       space.call_function, w_app_g3_ll, w_huge)

    def test_interp2app_unwrap_spec_r_uint(self):
        space = self.space
        w = space.wrap
        def g3_ll(space, n):
            return space.wrap(n * 3)
        app_g3_ll = gateway.interp2app_temp(g3_ll,
                                         unwrap_spec=[gateway.ObjSpace,
                                                      gateway.r_uint])
        w_app_g3_ll = space.wrap(app_g3_ll)
        w_big = w(gateway.r_uint(sys.maxint+100))
        assert space.eq_w(
            space.call_function(w_app_g3_ll, w_big),
            w(gateway.r_uint((sys.maxint+100)*3)))
        space.raises_w(space.w_OverflowError,
                       space.call_function, w_app_g3_ll, w(10L**100))
        space.raises_w(space.w_ValueError,
                       space.call_function, w_app_g3_ll, w(-1))

    def test_interp2app_unwrap_spec_r_ulonglong(self):
        space = self.space
        w = space.wrap
        def g3_ll(space, n):
            return space.wrap(n * 3)
        app_g3_ll = gateway.interp2app_temp(g3_ll,
                                         unwrap_spec=[gateway.ObjSpace,
                                                      gateway.r_ulonglong])
        w_app_g3_ll = space.wrap(app_g3_ll)
        w_big = w(gateway.r_ulonglong(-100))
        assert space.eq_w(
            space.call_function(w_app_g3_ll, w_big),
            w(gateway.r_ulonglong(-300)))
        space.raises_w(space.w_OverflowError,
                       space.call_function, w_app_g3_ll, w(10L**100))
        space.raises_w(space.w_ValueError,
                       space.call_function, w_app_g3_ll, w(-1))
        space.raises_w(space.w_ValueError,
                       space.call_function, w_app_g3_ll, w(-10L**99))

    def test_interp2app_unwrap_spec_index(self):
        space = self.space
        w = space.wrap
        def g3_idx(space, idx0):
            return space.wrap(idx0 + 1)
        app_g3_idx = gateway.interp2app_temp(g3_idx,
                                         unwrap_spec=[gateway.ObjSpace,
                                                      'index'])
        w_app_g3_idx = space.wrap(app_g3_idx)
        assert space.eq_w(
            space.call_function(w_app_g3_idx, w(123)),
            w(124))
        space.raises_w(space.w_OverflowError,
                       space.call_function,
                       w_app_g3_idx,
                       space.mul(space.wrap(sys.maxint), space.wrap(7)))
        space.raises_w(space.w_OverflowError,
                       space.call_function,
                       w_app_g3_idx,
                       space.mul(space.wrap(sys.maxint), space.wrap(-7)))

    def test_interp2app_unwrap_spec_fsencode(self):
        space = self.space
        w = space.wrap
        def f(filename):
            return space.wrapbytes(filename)
        app_f = gateway.interp2app_temp(f, unwrap_spec=['fsencode'])
        w_app_f = space.wrap(app_f)
        assert space.eq_w(
            space.call_function(w_app_f, w(u'\udc80')),
            space.wrapbytes('\x80'))

    def test_interp2app_unwrap_spec_typechecks(self):
        space = self.space
        w = space.wrap
        def g3_id(space, x):
            return space.wrap(x)
        app_g3_i = gateway.interp2app_temp(g3_id,
                                         unwrap_spec=[gateway.ObjSpace,
                                                      int])
        w_app_g3_i = space.wrap(app_g3_i)
        assert space.eq_w(space.call_function(w_app_g3_i,w(1)),w(1))
        assert space.eq_w(space.call_function(w_app_g3_i,w(1L)),w(1))
        raises(gateway.OperationError,space.call_function,w_app_g3_i,w(sys.maxint*2))
        raises(gateway.OperationError,space.call_function,w_app_g3_i,w(None))
        raises(gateway.OperationError,space.call_function,w_app_g3_i,w("foo"))
        raises(gateway.OperationError,space.call_function,w_app_g3_i,w(1.0))

        app_g3_s = gateway.interp2app_temp(g3_id,
                                         unwrap_spec=[gateway.ObjSpace,
                                                      str])
        w_app_g3_s = space.wrap(app_g3_s)
        assert space.eq_w(space.call_function(w_app_g3_s,w("foo")),w("foo"))
        raises(gateway.OperationError,space.call_function,w_app_g3_s,w(None))
        raises(gateway.OperationError,space.call_function,w_app_g3_s,w(1))
        raises(gateway.OperationError,space.call_function,w_app_g3_s,w(1.0))

        app_g3_f = gateway.interp2app_temp(g3_id,
                                         unwrap_spec=[gateway.ObjSpace,
                                                      float])
        w_app_g3_f = space.wrap(app_g3_f)
        assert space.eq_w(space.call_function(w_app_g3_f,w(1.0)),w(1.0))
        assert space.eq_w(space.call_function(w_app_g3_f,w(1)),w(1.0))
        assert space.eq_w(space.call_function(w_app_g3_f,w(1L)),w(1.0))
        raises(gateway.OperationError,space.call_function,w_app_g3_f,w(None))
        raises(gateway.OperationError,space.call_function,w_app_g3_f,w("foo"))

    def test_interp2app_unwrap_spec_unicode(self):
        space = self.space
        w = space.wrap
        def g3_u(space, uni):
            return space.wrap(len(uni))
        app_g3_u = gateway.interp2app_temp(g3_u,
                                         unwrap_spec=[gateway.ObjSpace,
                                                      unicode])
        w_app_g3_u = space.wrap(app_g3_u)
        assert self.space.eq_w(
            space.call_function(w_app_g3_u, w(u"foo")),
            w(3))
        assert self.space.eq_w(
            space.call_function(w_app_g3_u, w("baz")),
            w(3))
        raises(gateway.OperationError, space.call_function, w_app_g3_u,
               w(None))
        raises(gateway.OperationError, space.call_function, w_app_g3_u,
               w(42))

    def test_interp2app_classmethod(self):
        space = self.space
        w = space.wrap
        def g_run(space, w_type):
            assert space.is_w(w_type, space.w_str)
            return w(42)

        app_g_run = gateway.interp2app_temp(g_run,
                                            unwrap_spec=[gateway.ObjSpace,
                                                         gateway.W_Root],
                                            as_classmethod=True)
        w_app_g_run = space.wrap(app_g_run)
        w_bound = space.get(w_app_g_run, w("hello"), space.w_str)
        assert space.eq_w(space.call_function(w_bound), w(42))

    def test_interp2app_fastcall(self):
        space = self.space
        w = space.wrap
        w_3 = w(3)

        def f(space):
            return w_3
        app_f = gateway.interp2app_temp(f, unwrap_spec=[gateway.ObjSpace])
        w_app_f = w(app_f)

        # sanity
        assert isinstance(w_app_f.code, gateway.BuiltinCode0)

        called = []
        fastcall_0 = w_app_f.code.fastcall_0
        def witness_fastcall_0(space, w_func):
            called.append(w_func)
            return fastcall_0(space, w_func)

        w_app_f.code.fastcall_0 = witness_fastcall_0

        w_3 = space.newint(3)
        w_res = space.call_function(w_app_f)

        assert w_res is w_3
        assert called == [w_app_f]

        called = []

        w_res = space.appexec([w_app_f], """(f):
        return f()
        """)

        assert w_res is w_3
        assert called == [w_app_f]

    def test_interp2app_fastcall_method(self):
        space = self.space
        w = space.wrap
        w_3 = w(3)

        def f(space, w_self, w_x):
            return w_x
        app_f = gateway.interp2app_temp(f, unwrap_spec=[gateway.ObjSpace,
                                                        gateway.W_Root,
                                                        gateway.W_Root])
        w_app_f = w(app_f)

        # sanity
        assert isinstance(w_app_f.code, gateway.BuiltinCode2)

        called = []
        fastcall_2 = w_app_f.code.fastcall_2
        def witness_fastcall_2(space, w_func, w_a, w_b):
            called.append(w_func)
            return fastcall_2(space, w_func, w_a, w_b)

        w_app_f.code.fastcall_2 = witness_fastcall_2

        w_res = space.appexec([w_app_f, w_3], """(f, x):
        class A(object):
           m = f # not a builtin function, so works as method
        y = A().m(x)
        b = A().m
        z = b(x)
        return y is x and z is x
        """)

        assert space.is_true(w_res)
        assert called == [w_app_f, w_app_f]

    def test_interp2app_fastcall_method_with_space(self):
        class W_X(W_Root):
            def descr_f(self, space, w_x):
                return w_x

        app_f = gateway.interp2app_temp(W_X.descr_f, unwrap_spec=['self',
                                        gateway.ObjSpace, gateway.W_Root])

        w_app_f = self.space.wrap(app_f)

        assert isinstance(w_app_f.code, gateway.BuiltinCode2)
        
        called = []
        fastcall_2 = w_app_f.code.fastcall_2
        def witness_fastcall_2(space, w_func, w_a, w_b):
            called.append(w_func)
            return fastcall_2(space, w_func, w_a, w_b)

        w_app_f.code.fastcall_2 = witness_fastcall_2
        space = self.space

        w_res = space.call_function(w_app_f, W_X(), space.wrap(3))

        assert space.is_true(w_res)
        assert called == [w_app_f]

    def test_plain(self):
        space = self.space

        def g(space, w_a, w_x):
            return space.newtuple([space.wrap('g'), w_a, w_x])

        w_g = space.wrap(gateway.interp2app_temp(g,
                         unwrap_spec=[gateway.ObjSpace,
                                      gateway.W_Root,
                                      gateway.W_Root]))

        args = argument.Arguments(space, [space.wrap(-1), space.wrap(0)])

        w_res = space.call_args(w_g, args)
        assert space.is_true(space.eq(w_res, space.wrap(('g', -1, 0))))

        w_self = space.wrap('self')

        args0 = argument.Arguments(space, [space.wrap(0)])
        args = args0.prepend(w_self)

        w_res = space.call_args(w_g, args)
        assert space.is_true(space.eq(w_res, space.wrap(('g', 'self', 0))))

        args3 = argument.Arguments(space, [space.wrap(3)])
        w_res = space.call_obj_args(w_g, w_self, args3)
        assert space.is_true(space.eq(w_res, space.wrap(('g', 'self', 3))))

    def test_unwrap_spec_decorator(self):
        space = self.space
        @gateway.unwrap_spec(gateway.ObjSpace, gateway.W_Root, int)
        def g(space, w_thing, i):
            return space.newtuple([w_thing, space.wrap(i)])
        w_g = space.wrap(gateway.interp2app_temp(g))
        args = argument.Arguments(space, [space.wrap(-1), space.wrap(0)])
        w_res = space.call_args(w_g, args)
        assert space.eq_w(w_res, space.wrap((-1, 0)))

    def test_unwrap_spec_decorator_kwargs(self):
        space = self.space
        @gateway.unwrap_spec(i=int)
        def f(space, w_thing, i):
            return space.newtuple([w_thing, space.wrap(i)])
        unwrap_spec = gateway.BuiltinCode(f)._unwrap_spec
        assert unwrap_spec == [ObjSpace, W_Root, int]

    def test_unwrap_spec_default_applevel(self):
        space = self.space
        @gateway.unwrap_spec(w_x = WrappedDefault(42))
        def g(space, w_x):
            return w_x
        w_g = space.wrap(gateway.interp2app_temp(g))
        args = argument.Arguments(space, [])
        w_res = space.call_args(w_g, args)
        assert space.eq_w(w_res, space.wrap(42))
        #
        args = argument.Arguments(space, [space.wrap(84)])
        w_res = space.call_args(w_g, args)
        assert space.eq_w(w_res, space.wrap(84))

    def test_unwrap_spec_default_applevel_2(self):
        space = self.space
        @gateway.unwrap_spec(w_x = (WrappedDefault(42)), y=int)
        def g(space, w_x, y=10):
            return space.add(w_x, space.wrap(y))
        w_g = space.wrap(gateway.interp2app_temp(g))
        args = argument.Arguments(space, [])
        w_res = space.call_args(w_g, args)
        assert space.eq_w(w_res, space.wrap(52))
        #
        args = argument.Arguments(space, [space.wrap(84)])
        w_res = space.call_args(w_g, args)
        assert space.eq_w(w_res, space.wrap(94))
        #
        args = argument.Arguments(space, [space.wrap(84), space.wrap(-1)])
        w_res = space.call_args(w_g, args)
        assert space.eq_w(w_res, space.wrap(83))

    def test_unwrap_spec_default_applevel_bogus(self):
        space = self.space
        @gateway.unwrap_spec(w_x = WrappedDefault(42), y=int)
        def g(space, w_x, y):
            never_called
        py.test.raises(AssertionError, space.wrap, gateway.interp2app_temp(g))

    def test_unwrap_spec_default_bytes(self):
        space = self.space
        @gateway.unwrap_spec(s='bufferstr')
        def g(space, s=''):
            return space.wrap(type(s) is str)
        w_g = space.wrap(gateway.interp2app_temp(g))
        args = argument.Arguments(space, [])
        w_res = space.call_args(w_g, args)
        assert space.eq_w(w_res, space.w_True)

    def test_unwrap_spec_default_applevel_bytes(self):
        space = self.space
        @gateway.unwrap_spec(w_x=WrappedDefault('foo'))
        def g(space, w_x):
            return w_x
        w_g = space.wrap(gateway.interp2app_temp(g))
        args = argument.Arguments(space, [])
        w_res = space.call_args(w_g, args)
        assert space.eq_w(w_res, space.wrapbytes('foo'))


class AppTestPyTestMark:
    @py.test.mark.unlikely_to_exist
    def test_anything(self):
        pass


class TestPassThroughArguments:

    def test_pass_trough_arguments0(self):
        space = self.space

        called = []

        def f(space, __args__):
            called.append(__args__)
            a_w, _ = __args__.unpack()
            return space.newtuple([space.wrap('f')]+a_w)

        w_f = space.wrap(gateway.interp2app_temp(f,
                         unwrap_spec=[gateway.ObjSpace,
                                      gateway.Arguments]))

        args = argument.Arguments(space, [space.wrap(7)])

        w_res = space.call_args(w_f, args)
        assert space.is_true(space.eq(w_res, space.wrap(('f', 7))))

        # white-box check for opt
        assert called[0] is args

    def test_pass_trough_arguments1(self):
        space = self.space

        called = []

        def g(space, w_self, __args__):
            called.append(__args__)
            a_w, _ = __args__.unpack()
            return space.newtuple([space.wrap('g'), w_self, ]+a_w)

        w_g = space.wrap(gateway.interp2app_temp(g,
                         unwrap_spec=[gateway.ObjSpace,
                                      gateway.W_Root,
                                      gateway.Arguments]))

        old_funcrun = w_g.code.funcrun
        def funcrun_witness(func, args):
            called.append('funcrun')
            return old_funcrun(func, args)

        w_g.code.funcrun = funcrun_witness

        w_self = space.wrap('self')

        args3 = argument.Arguments(space, [space.wrap(3)])
        w_res = space.call_obj_args(w_g, w_self, args3)
        assert space.is_true(space.eq(w_res, space.wrap(('g', 'self', 3))))
        # white-box check for opt
        assert len(called) == 1
        assert called[0] is args3

        called = []
        args0 = argument.Arguments(space, [space.wrap(0)])
        args = args0.prepend(w_self)

        w_res = space.call_args(w_g, args)
        assert space.is_true(space.eq(w_res, space.wrap(('g', 'self', 0))))
        # no opt in this case
        assert len(called) == 2
        assert called[0] == 'funcrun'
        called = []

        # higher level interfaces

        w_res = space.call_function(w_g, w_self)
        assert space.is_true(space.eq(w_res, space.wrap(('g', 'self'))))
        assert len(called) == 1
        assert isinstance(called[0], argument.Arguments)
        called = []

        w_res = space.appexec([w_g], """(g):
        return g('self', 11)
        """)
        assert space.is_true(space.eq(w_res, space.wrap(('g', 'self', 11))))
        assert len(called) == 1
        assert isinstance(called[0], argument.Arguments)
        called = []

        w_res = space.appexec([w_g], """(g):
        class A(object):
           m = g # not a builtin function, so works as method
        d = {'A': A}
        exec(\"\"\"
# own compiler
a = A()
y = a.m(33)
\"\"\", d)
        return d['y'] == ('g', d['a'], 33)
        """)
        assert space.is_true(w_res)
        assert len(called) == 1
        assert isinstance(called[0], argument.Arguments)

<<<<<<< HEAD
class TestPassThroughArguments_CALL_METHOD(TestPassThroughArguments):
    spaceconfig = {"objspace.opcodes.CALL_METHOD": True}

=======
>>>>>>> ee085b94

class AppTestKeywordsToBuiltinSanity(object):

    def test_type(self):
        class X(object):
            def __init__(self, **kw):
                pass
        clash = type.__call__.__code__.co_varnames[0]

        X(**{clash: 33})
        type.__call__(X, **{clash: 33})

    def test_object_new(self):
        class X(object):
            def __init__(self, **kw):
                pass
        clash = object.__new__.__code__.co_varnames[0]

        X(**{clash: 33})
        object.__new__(X, **{clash: 33})


    def test_dict_new(self):
        clash = dict.__new__.__code__.co_varnames[0]

        dict(**{clash: 33})
        dict.__new__(dict, **{clash: 33})

    def test_dict_init(self):
        d = {}
        clash = dict.__init__.__code__.co_varnames[0]

        d.__init__(**{clash: 33})
        dict.__init__(d, **{clash: 33})

    def test_dict_update(self):
        d = {}
        clash = dict.update.__code__.co_varnames[0]

        d.update(**{clash: 33})
        dict.update(d, **{clash: 33})
<|MERGE_RESOLUTION|>--- conflicted
+++ resolved
@@ -844,12 +844,6 @@
         assert len(called) == 1
         assert isinstance(called[0], argument.Arguments)
 
-<<<<<<< HEAD
-class TestPassThroughArguments_CALL_METHOD(TestPassThroughArguments):
-    spaceconfig = {"objspace.opcodes.CALL_METHOD": True}
-
-=======
->>>>>>> ee085b94
 
 class AppTestKeywordsToBuiltinSanity(object):
 
