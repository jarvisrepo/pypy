# -*- coding: utf-8 -*-

from __future__ import division, print_function  # for test_app2interp_future
from pypy.interpreter import gateway, argument
from pypy.interpreter.gateway import ObjSpace, W_Root, WrappedDefault
from pypy.interpreter.signature import Signature
import py
import sys


class FakeFunc(object):
    def __init__(self, space, name):
        self.space = space
        self.name = name
        self.defs_w = []


class TestBuiltinCode:
    def test_signature(self):
        def c(space, w_x, w_y, hello_w):
            pass
        code = gateway.BuiltinCode(c, unwrap_spec=[gateway.ObjSpace,
                                                   gateway.W_Root,
                                                   gateway.W_Root,
                                                   'args_w'])
        assert code.signature() == Signature(['x', 'y'], 'hello', None)
        def d(self, w_boo):
            pass

        class W_X(W_Root):
            pass

        code = gateway.BuiltinCode(d, unwrap_spec= ['self',
                                                   gateway.W_Root], self_type=W_X)
        assert code.signature() == Signature(['self', 'boo'], None, None)
        def e(space, w_x, w_y, __args__):
            pass
        code = gateway.BuiltinCode(e, unwrap_spec=[gateway.ObjSpace,
                                                   gateway.W_Root,
                                                   gateway.W_Root,
                                                   gateway.Arguments])
        assert code.signature() == Signature(['x', 'y'], 'args', 'keywords')

        def f(space, index):
            pass
        code = gateway.BuiltinCode(f, unwrap_spec=[gateway.ObjSpace, "index"])
        assert code.signature() == Signature(["index"], None, None)


    def test_call(self):
        def c(space, w_x, w_y, hello_w):
            u = space.unwrap
            w = space.wrap
            assert len(hello_w) == 2
            assert u(hello_w[0]) == 0
            assert u(hello_w[1]) == True
            return w((u(w_x) - u(w_y) + len(hello_w)))
        code = gateway.BuiltinCode(c, unwrap_spec=[gateway.ObjSpace,
                                                   gateway.W_Root,
                                                   gateway.W_Root,
                                                   'args_w'])
        w = self.space.wrap
        args = argument.Arguments(self.space, [w(123), w(23), w(0), w(True)])
        w_result = code.funcrun(FakeFunc(self.space, "c"), args)
        assert self.space.eq_w(w_result, w(102))

    def test_call_index(self):
        def c(space, index):
            assert type(index) is int
        code = gateway.BuiltinCode(c, unwrap_spec=[gateway.ObjSpace,
                                                   "index"])
        w = self.space.wrap
        args = argument.Arguments(self.space, [w(123)])
        code.funcrun(FakeFunc(self.space, "c"), args)

    def test_call_args(self):
        def c(space, w_x, w_y, __args__):
            args_w, kwds_w = __args__.unpack()
            u = space.unwrap
            w = space.wrap
            return w((u(w_x) - u(w_y) + len(args_w))
                     * u(kwds_w['boo']))
        code = gateway.BuiltinCode(c, unwrap_spec=[gateway.ObjSpace,
                                                   gateway.W_Root,
                                                   gateway.W_Root,
                                                   gateway.Arguments])
        w = self.space.wrap
        args = argument.Arguments(self.space, [w(123), w(23)], [], [],
                                  w_stararg = w((0, True)),
                                  w_starstararg = w({'boo': 10}))
        w_result = code.funcrun(FakeFunc(self.space, "c"), args)
        assert self.space.eq_w(w_result, w(1020))


class TestGateway:
    def test_app2interp(self):
        w = self.space.wrap
        def app_g3(a, b):
            return a+b
        g3 = gateway.app2interp_temp(app_g3)
        assert self.space.eq_w(g3(self.space, w('foo'), w('bar')), w('foobar'))

    def test_app2interp1(self):
        w = self.space.wrap
        def noapp_g3(a, b):
            return a+b
        g3 = gateway.app2interp_temp(noapp_g3, gateway.applevel_temp)
        assert self.space.eq_w(g3(self.space, w('foo'), w('bar')), w('foobar'))

    def test_app2interp_general_args(self):
        w = self.space.wrap
        def app_general(x, *args, **kwds):
            assert type(args) is tuple
            assert type(kwds) is dict
            return x + 10 * len(args) + 100 * len(kwds)
        gg = gateway.app2interp_temp(app_general)
        args = gateway.Arguments(self.space, [w(6), w(7)])
        assert self.space.int_w(gg(self.space, w(3), args)) == 23
        args = gateway.Arguments(self.space, [w(6)], ['hello', 'world'], [w(7), w(8)])
        assert self.space.int_w(gg(self.space, w(3), args)) == 213

    def test_app2interp_future(self):
        w = self.space.wrap
        def app_g3(a, b):
            print(end='')
            return a / b
        g3 = gateway.app2interp_temp(app_g3)
        assert self.space.eq_w(g3(self.space, w(1), w(4),), w(0.25))

    def test_interp2app(self):
        space = self.space
        w = space.wrap
        def g3(space, w_a, w_b):
            return space.add(w_a, w_b)
        app_g3 = gateway.interp2app_temp(g3)
        w_app_g3 = space.wrap(app_g3)
        assert self.space.eq_w(
            space.call(w_app_g3,
                       space.newtuple([w('foo'), w('bar')]),
                       space.newdict()),
            w('foobar'))
        assert self.space.eq_w(
            space.call_function(w_app_g3, w('foo'), w('bar')),
            w('foobar'))

    def test_interpindirect2app(self):
        space = self.space

        class BaseA(W_Root):
            def method(self, space, x):
                "This is a method"
                pass

            def method_with_default(self, space, x=5):
                pass

            @gateway.unwrap_spec(x=int)
            def method_with_unwrap_spec(self, space, x):
                pass

        class A(BaseA):
            def method(self, space, x):
                return space.wrap(x + 2)

            def method_with_default(self, space, x):
                return space.wrap(x + 2)

            def method_with_unwrap_spec(self, space, x):
                return space.wrap(x + 2)

        class B(BaseA):
            def method(self, space, x):
                return space.wrap(x + 1)

            def method_with_default(self, space, x):
                return space.wrap(x + 1)

            def method_with_unwrap_spec(self, space, x):
                return space.wrap(x + 1)

        class FakeTypeDef(object):
            rawdict = {}
            bases = {}
            applevel_subclasses_base = None
            name = 'foo'
            hasdict = False
            weakrefable = False
            doc = 'xyz'

        meth = gateway.interpindirect2app(BaseA.method, {'x': int})
        w_c = space.wrap(meth)
        w_a = A()
        w_b = B()
        assert space.int_w(space.call_function(w_c, w_a, space.wrap(1))) == 1 + 2
        assert space.int_w(space.call_function(w_c, w_b, space.wrap(-10))) == -10 + 1

        doc = space.str_w(space.getattr(w_c, space.wrap('__doc__')))
        assert doc == "This is a method"

        meth_with_default = gateway.interpindirect2app(
            BaseA.method_with_default, {'x': int})
        w_d = space.wrap(meth_with_default)

        assert space.int_w(space.call_function(w_d, w_a, space.wrap(4))) == 4 + 2
        assert space.int_w(space.call_function(w_d, w_b, space.wrap(-10))) == -10 + 1
        assert space.int_w(space.call_function(w_d, w_a)) == 5 + 2
        assert space.int_w(space.call_function(w_d, w_b)) == 5 + 1

        meth_with_unwrap_spec = gateway.interpindirect2app(
            BaseA.method_with_unwrap_spec)
        w_e = space.wrap(meth_with_unwrap_spec)
        assert space.int_w(space.call_function(w_e, w_a, space.wrap(4))) == 4 + 2

    def test_interp2app_unwrap_spec(self):
        space = self.space
        w = space.wrap
        def g3(space, w_a, w_b):
            return space.add(w_a, w_b)
        app_g3 = gateway.interp2app_temp(g3,
                                         unwrap_spec=[gateway.ObjSpace,
                                                      gateway.W_Root,
                                                      gateway.W_Root])
        w_app_g3 = space.wrap(app_g3)
        assert self.space.eq_w(
            space.call(w_app_g3,
                       space.newtuple([w('foo'), w('bar')]),
                       space.newdict()),
            w('foobar'))
        assert self.space.eq_w(
            space.call_function(w_app_g3, w('foo'), w('bar')),
            w('foobar'))

    def test_interp2app_unwrap_spec_auto(self):
        def f(space, w_a, w_b):
            pass
        unwrap_spec = gateway.BuiltinCode(f)._unwrap_spec
        assert unwrap_spec == [ObjSpace, W_Root, W_Root]

    def test_interp2app_unwrap_spec_bool(self):
        space = self.space
        w = space.wrap
        def g(space, b):
            return space.wrap(b)
        app_g = gateway.interp2app(g, unwrap_spec=[gateway.ObjSpace, bool])
        app_g2 = gateway.interp2app(g, unwrap_spec=[gateway.ObjSpace, bool])
        assert app_g is app_g2
        w_app_g = space.wrap(app_g)
        assert self.space.eq_w(space.call_function(w_app_g, space.wrap(True)),
                               space.wrap(True))

    def test_caching_methods(self):
        class Base(gateway.W_Root):
            def f(self):
                return 1

        class A(Base):
            pass
        class B(Base):
            pass
        app_A = gateway.interp2app(A.f)
        app_B = gateway.interp2app(B.f)
        assert app_A is not app_B

    def test_interp2app_unwrap_spec_nonnegint(self):
        space = self.space
        w = space.wrap
        def g(space, x):
            return space.wrap(x * 6)
        app_g = gateway.interp2app(g, unwrap_spec=[gateway.ObjSpace,
                                                   'nonnegint'])
        app_g2 = gateway.interp2app(g, unwrap_spec=[gateway.ObjSpace,
                                                   'nonnegint'])
        assert app_g is app_g2
        w_app_g = space.wrap(app_g)
        assert self.space.eq_w(space.call_function(w_app_g, space.wrap(7)),
                               space.wrap(42))
        assert self.space.eq_w(space.call_function(w_app_g, space.wrap(0)),
                               space.wrap(0))
        space.raises_w(space.w_ValueError,
                       space.call_function, w_app_g, space.wrap(-1))

    def test_interp2app_unwrap_spec_c_int(self):
        from rpython.rlib.rarithmetic import r_longlong
        space = self.space
        w = space.wrap
        def g(space, x):
            return space.wrap(x + 6)
        app_g = gateway.interp2app(g, unwrap_spec=[gateway.ObjSpace,
                                                   'c_int'])
        app_ug = gateway.interp2app(g, unwrap_spec=[gateway.ObjSpace,
                                                   'c_uint'])
        app_ng = gateway.interp2app(g, unwrap_spec=[gateway.ObjSpace,
                                                   'c_nonnegint'])
        assert app_ug is not app_g
        w_app_g = space.wrap(app_g)
        w_app_ug = space.wrap(app_ug)
        w_app_ng = space.wrap(app_ng)
        #
        assert self.space.eq_w(space.call_function(w_app_g, space.wrap(7)),
                               space.wrap(13))
        space.raises_w(space.w_OverflowError,
                       space.call_function, w_app_g,
                       space.wrap(r_longlong(0x80000000)))
        space.raises_w(space.w_OverflowError,
                       space.call_function, w_app_g,
                       space.wrap(r_longlong(-0x80000001)))
        #
        assert self.space.eq_w(space.call_function(w_app_ug, space.wrap(7)),
                               space.wrap(13))
        assert self.space.eq_w(space.call_function(w_app_ug,
                                                   space.wrap(0x7FFFFFFF)),
                               space.wrap(r_longlong(0x7FFFFFFF+6)))
        space.raises_w(space.w_ValueError,
                       space.call_function, w_app_ug, space.wrap(-1))
        space.raises_w(space.w_OverflowError,
                       space.call_function, w_app_ug,
                       space.wrap(r_longlong(0x100000000)))
        #
        assert self.space.eq_w(space.call_function(w_app_ng, space.wrap(7)),
                               space.wrap(13))
        space.raises_w(space.w_OverflowError,
                       space.call_function, w_app_ng,
                       space.wrap(r_longlong(0x80000000)))
        space.raises_w(space.w_ValueError,
                       space.call_function, w_app_ng, space.wrap(-1))

    def test_interp2app_unwrap_spec_args_w(self):
        space = self.space
        w = space.wrap
        def g3_args_w(space, args_w):
            return space.add(args_w[0], args_w[1])
        app_g3_args_w = gateway.interp2app_temp(g3_args_w,
                                         unwrap_spec=[gateway.ObjSpace,
                                                      'args_w'])
        w_app_g3_args_w = space.wrap(app_g3_args_w)
        assert self.space.eq_w(
            space.call(w_app_g3_args_w,
                       space.newtuple([w('foo'), w('bar')]),
                       space.newdict()),
            w('foobar'))
        assert self.space.eq_w(
            space.call_function(w_app_g3_args_w, w('foo'), w('bar')),
            w('foobar'))

    def test_interp2app_unwrap_spec_str(self):
        space = self.space
        w = space.wrap
        def g3_ss(space, s0, s1):
            if s1 is None:
                return space.wrap(42)
            return space.wrap(s0+s1)
        app_g3_ss = gateway.interp2app_temp(g3_ss,
                                         unwrap_spec=[gateway.ObjSpace,
                                                      str, 'str_or_None'])
        w_app_g3_ss = space.wrap(app_g3_ss)
        assert self.space.eq_w(
            space.call(w_app_g3_ss,
                       space.newtuple([w('foo'), w('bar')]),
                       space.newdict()),
            w('foobar'))
        assert self.space.eq_w(
            space.call_function(w_app_g3_ss, w('foo'), w('bar')),
            w('foobar'))
        assert self.space.eq_w(
            space.call_function(w_app_g3_ss, w('foo'), space.w_None),
            w(42))
        space.raises_w(space.w_TypeError, space.call_function,
                       w_app_g3_ss, space.w_None, w('bar'))

    def test_interp2app_unwrap_spec_int_float(self):
        space = self.space
        w = space.wrap
        def g3_if(space, i0, f1):
            return space.wrap(i0+f1)
        app_g3_if = gateway.interp2app_temp(g3_if,
                                         unwrap_spec=[gateway.ObjSpace,
                                                      int,float])
        w_app_g3_if = space.wrap(app_g3_if)
        assert self.space.eq_w(
            space.call(w_app_g3_if,
                       space.newtuple([w(1), w(1.0)]),
                       space.newdict()),
            w(2.0))
        assert self.space.eq_w(
            space.call_function(w_app_g3_if, w(1), w(1.0)),
            w(2.0))

    def test_interp2app_unwrap_spec_r_longlong(self):
        space = self.space
        w = space.wrap
        def g3_ll(space, n):
            return space.wrap(n * 3)
        app_g3_ll = gateway.interp2app_temp(g3_ll,
                                         unwrap_spec=[gateway.ObjSpace,
                                                      gateway.r_longlong])
        w_app_g3_ll = space.wrap(app_g3_ll)
        w_big = w(gateway.r_longlong(10**10))
        assert space.eq_w(
            space.call(w_app_g3_ll,
                       space.newtuple([w_big]),
                       space.newdict()),
            w(gateway.r_longlong(3 * 10**10)))
        assert space.eq_w(
            space.call_function(w_app_g3_ll, w_big),
            w(gateway.r_longlong(3 * 10**10)))
        w_huge = w(10L**100)
        space.raises_w(space.w_OverflowError,
                       space.call_function, w_app_g3_ll, w_huge)

    def test_interp2app_unwrap_spec_r_uint(self):
        space = self.space
        w = space.wrap
        def g3_ll(space, n):
            return space.wrap(n * 3)
        app_g3_ll = gateway.interp2app_temp(g3_ll,
                                         unwrap_spec=[gateway.ObjSpace,
                                                      gateway.r_uint])
        w_app_g3_ll = space.wrap(app_g3_ll)
        w_big = w(gateway.r_uint(sys.maxint+100))
        assert space.eq_w(
            space.call_function(w_app_g3_ll, w_big),
            w(gateway.r_uint((sys.maxint+100)*3)))
        space.raises_w(space.w_OverflowError,
                       space.call_function, w_app_g3_ll, w(10L**100))
        space.raises_w(space.w_ValueError,
                       space.call_function, w_app_g3_ll, w(-1))

    def test_interp2app_unwrap_spec_r_ulonglong(self):
        space = self.space
        w = space.wrap
        def g3_ll(space, n):
            return space.wrap(n * 3)
        app_g3_ll = gateway.interp2app_temp(g3_ll,
                                         unwrap_spec=[gateway.ObjSpace,
                                                      gateway.r_ulonglong])
        w_app_g3_ll = space.wrap(app_g3_ll)
        w_big = w(gateway.r_ulonglong(-100))
        assert space.eq_w(
            space.call_function(w_app_g3_ll, w_big),
            w(gateway.r_ulonglong(-300)))
        space.raises_w(space.w_OverflowError,
                       space.call_function, w_app_g3_ll, w(10L**100))
        space.raises_w(space.w_ValueError,
                       space.call_function, w_app_g3_ll, w(-1))
        space.raises_w(space.w_ValueError,
                       space.call_function, w_app_g3_ll, w(-10L**99))

    def test_interp2app_unwrap_spec_index(self):
        space = self.space
        w = space.wrap
        def g3_idx(space, idx0):
            return space.wrap(idx0 + 1)
        app_g3_idx = gateway.interp2app_temp(g3_idx,
                                         unwrap_spec=[gateway.ObjSpace,
                                                      'index'])
        w_app_g3_idx = space.wrap(app_g3_idx)
        assert space.eq_w(
            space.call_function(w_app_g3_idx, w(123)),
            w(124))
        space.raises_w(space.w_OverflowError,
                       space.call_function,
                       w_app_g3_idx,
                       space.mul(space.wrap(sys.maxint), space.wrap(7)))
        space.raises_w(space.w_OverflowError,
                       space.call_function,
                       w_app_g3_idx,
                       space.mul(space.wrap(sys.maxint), space.wrap(-7)))

    def test_interp2app_unwrap_spec_typechecks(self):
        from rpython.rlib.rarithmetic import r_longlong

        space = self.space
        w = space.wrap
        def g3_id(space, x):
            return space.wrap(x)
        app_g3_i = gateway.interp2app_temp(g3_id,
                                         unwrap_spec=[gateway.ObjSpace,
                                                      int])
        w_app_g3_i = space.wrap(app_g3_i)
        assert space.eq_w(space.call_function(w_app_g3_i,w(1)),w(1))
        assert space.eq_w(space.call_function(w_app_g3_i,w(1L)),w(1))
        raises(gateway.OperationError,space.call_function,w_app_g3_i,w(sys.maxint*2))
        raises(gateway.OperationError,space.call_function,w_app_g3_i,w(None))
        raises(gateway.OperationError,space.call_function,w_app_g3_i,w("foo"))
        raises(gateway.OperationError,space.call_function,w_app_g3_i,w(1.0))

        app_g3_s = gateway.interp2app_temp(g3_id,
                                         unwrap_spec=[gateway.ObjSpace,
                                                      str])
        w_app_g3_s = space.wrap(app_g3_s)
        assert space.eq_w(space.call_function(w_app_g3_s,w("foo")),w("foo"))
        raises(gateway.OperationError,space.call_function,w_app_g3_s,w(None))
        raises(gateway.OperationError,space.call_function,w_app_g3_s,w(1))
        raises(gateway.OperationError,space.call_function,w_app_g3_s,w(1.0))

        app_g3_f = gateway.interp2app_temp(g3_id,
                                         unwrap_spec=[gateway.ObjSpace,
                                                      float])
        w_app_g3_f = space.wrap(app_g3_f)
        assert space.eq_w(space.call_function(w_app_g3_f,w(1.0)),w(1.0))
        assert space.eq_w(space.call_function(w_app_g3_f,w(1)),w(1.0))
        assert space.eq_w(space.call_function(w_app_g3_f,w(1L)),w(1.0))
        raises(gateway.OperationError,space.call_function,w_app_g3_f,w(None))
        raises(gateway.OperationError,space.call_function,w_app_g3_f,w("foo"))

        app_g3_r = gateway.interp2app_temp(g3_id,
                                           unwrap_spec=[gateway.ObjSpace,
                                                        r_longlong])
        w_app_g3_r = space.wrap(app_g3_r)
        raises(gateway.OperationError,space.call_function,w_app_g3_r,w(1.0))

    def test_interp2app_unwrap_spec_unicode(self):
        space = self.space
        w = space.wrap
        def g3_u(space, uni):
            return space.wrap(len(uni))
        app_g3_u = gateway.interp2app_temp(g3_u,
                                         unwrap_spec=[gateway.ObjSpace,
                                                      unicode])
        w_app_g3_u = space.wrap(app_g3_u)
        assert self.space.eq_w(
            space.call_function(w_app_g3_u, w(u"foo")),
            w(3))
        assert self.space.eq_w(
            space.call_function(w_app_g3_u, w("baz")),
            w(3))
        raises(gateway.OperationError, space.call_function, w_app_g3_u,
               w(None))
        raises(gateway.OperationError, space.call_function, w_app_g3_u,
               w(42))

    def test_interp2app_unwrap_spec_unwrapper(self):
        space = self.space
        class Unwrapper(gateway.Unwrapper):
            def unwrap(self, space, w_value):
                return space.int_w(w_value)

        w = space.wrap
        def g3_u(space, value):
            return space.wrap(value + 1)
        app_g3_u = gateway.interp2app_temp(g3_u,
                                         unwrap_spec=[gateway.ObjSpace,
                                                      Unwrapper])
        assert self.space.eq_w(
            space.call_function(w(app_g3_u), w(42)), w(43))
        raises(gateway.OperationError, space.call_function,
               w(app_g3_u), w(None))

    def test_interp2app_classmethod(self):
        space = self.space
        w = space.wrap
        def g_run(space, w_type):
            assert space.is_w(w_type, space.w_str)
            return w(42)

        app_g_run = gateway.interp2app_temp(g_run,
                                            unwrap_spec=[gateway.ObjSpace,
                                                         gateway.W_Root],
                                            as_classmethod=True)
        w_app_g_run = space.wrap(app_g_run)
        w_bound = space.get(w_app_g_run, w("hello"), space.w_str)
        assert space.eq_w(space.call_function(w_bound), w(42))

    def test_interp2app_fastcall(self):
        space = self.space
        w = space.wrap
        w_3 = w(3)

        def f(space):
            return w_3
        app_f = gateway.interp2app_temp(f, unwrap_spec=[gateway.ObjSpace])
        w_app_f = w(app_f)

        # sanity
        assert isinstance(w_app_f.code, gateway.BuiltinCode0)

        called = []
        fastcall_0 = w_app_f.code.fastcall_0
        def witness_fastcall_0(space, w_func):
            called.append(w_func)
            return fastcall_0(space, w_func)

        w_app_f.code.fastcall_0 = witness_fastcall_0

        w_3 = space.newint(3)
        w_res = space.call_function(w_app_f)

        assert w_res is w_3
        assert called == [w_app_f]

        called = []

        w_res = space.appexec([w_app_f], """(f):
        return f()
        """)

        assert w_res is w_3
        assert called == [w_app_f]

    def test_interp2app_fastcall_method(self):
        space = self.space
        w = space.wrap
        w_3 = w(3)

        def f(space, w_self, w_x):
            return w_x
        app_f = gateway.interp2app_temp(f, unwrap_spec=[gateway.ObjSpace,
                                                        gateway.W_Root,
                                                        gateway.W_Root])
        w_app_f = w(app_f)

        # sanity
        assert isinstance(w_app_f.code, gateway.BuiltinCode2)

        called = []
        fastcall_2 = w_app_f.code.fastcall_2
        def witness_fastcall_2(space, w_func, w_a, w_b):
            called.append(w_func)
            return fastcall_2(space, w_func, w_a, w_b)

        w_app_f.code.fastcall_2 = witness_fastcall_2

        w_res = space.appexec([w_app_f, w_3], """(f, x):
        class A(object):
           m = f # not a builtin function, so works as method
        y = A().m(x)
        b = A().m
        z = b(x)
        return y is x and z is x
        """)

        assert space.is_true(w_res)
        assert called == [w_app_f, w_app_f]

    def test_interp2app_fastcall_method_with_space(self):
        class W_X(W_Root):
            def descr_f(self, space, w_x):
                return w_x

        app_f = gateway.interp2app_temp(W_X.descr_f, unwrap_spec=['self',
                                        gateway.ObjSpace, gateway.W_Root])

        w_app_f = self.space.wrap(app_f)

        assert isinstance(w_app_f.code, gateway.BuiltinCode2)

        called = []
        fastcall_2 = w_app_f.code.fastcall_2
        def witness_fastcall_2(space, w_func, w_a, w_b):
            called.append(w_func)
            return fastcall_2(space, w_func, w_a, w_b)

        w_app_f.code.fastcall_2 = witness_fastcall_2
        space = self.space

        w_res = space.call_function(w_app_f, W_X(), space.wrap(3))

        assert space.is_true(w_res)
        assert called == [w_app_f]

    def test_plain(self):
        space = self.space

        def g(space, w_a, w_x):
            return space.newtuple([space.wrap('g'), w_a, w_x])

        w_g = space.wrap(gateway.interp2app_temp(g,
                         unwrap_spec=[gateway.ObjSpace,
                                      gateway.W_Root,
                                      gateway.W_Root]))

        args = argument.Arguments(space, [space.wrap(-1), space.wrap(0)])

        w_res = space.call_args(w_g, args)
        assert space.is_true(space.eq(w_res, space.wrap(('g', -1, 0))))

        w_self = space.wrap('self')

        args0 = argument.Arguments(space, [space.wrap(0)])
        args = args0.prepend(w_self)

        w_res = space.call_args(w_g, args)
        assert space.is_true(space.eq(w_res, space.wrap(('g', 'self', 0))))

        args3 = argument.Arguments(space, [space.wrap(3)])
        w_res = space.call_obj_args(w_g, w_self, args3)
        assert space.is_true(space.eq(w_res, space.wrap(('g', 'self', 3))))

    def test_unwrap_spec_decorator(self):
        space = self.space
        @gateway.unwrap_spec(gateway.ObjSpace, gateway.W_Root, int)
        def g(space, w_thing, i):
            return space.newtuple([w_thing, space.wrap(i)])
        w_g = space.wrap(gateway.interp2app_temp(g))
        args = argument.Arguments(space, [space.wrap(-1), space.wrap(0)])
        w_res = space.call_args(w_g, args)
        assert space.eq_w(w_res, space.wrap((-1, 0)))

    def test_unwrap_spec_decorator_kwargs(self):
        space = self.space
        @gateway.unwrap_spec(i=int)
        def f(space, w_thing, i):
            return space.newtuple([w_thing, space.wrap(i)])
        unwrap_spec = gateway.BuiltinCode(f)._unwrap_spec
        assert unwrap_spec == [ObjSpace, W_Root, int]

    def test_unwrap_spec_default_applevel(self):
        space = self.space
        @gateway.unwrap_spec(w_x = WrappedDefault(42))
        def g(space, w_x):
            return w_x
        w_g = space.wrap(gateway.interp2app_temp(g))
        args = argument.Arguments(space, [])
        w_res = space.call_args(w_g, args)
        assert space.eq_w(w_res, space.wrap(42))
        #
        args = argument.Arguments(space, [space.wrap(84)])
        w_res = space.call_args(w_g, args)
        assert space.eq_w(w_res, space.wrap(84))

    def test_unwrap_spec_default_applevel_2(self):
        space = self.space
        @gateway.unwrap_spec(w_x = (WrappedDefault(42)), y=int)
        def g(space, w_x, y=10):
            return space.add(w_x, space.wrap(y))
        w_g = space.wrap(gateway.interp2app_temp(g))
        args = argument.Arguments(space, [])
        w_res = space.call_args(w_g, args)
        assert space.eq_w(w_res, space.wrap(52))
        #
        args = argument.Arguments(space, [space.wrap(84)])
        w_res = space.call_args(w_g, args)
        assert space.eq_w(w_res, space.wrap(94))
        #
        args = argument.Arguments(space, [space.wrap(84), space.wrap(-1)])
        w_res = space.call_args(w_g, args)
        assert space.eq_w(w_res, space.wrap(83))

    def test_unwrap_spec_default_applevel_bogus(self):
        space = self.space
        @gateway.unwrap_spec(w_x = WrappedDefault(42), y=int)
        def g(space, w_x, y):
            never_called
        py.test.raises(AssertionError, space.wrap, gateway.interp2app_temp(g))

    def test_unwrap_spec_default_applevel_bug2(self):
        space = self.space
        def g(space, w_x, w_y=None, __args__=None):
            return w_x
        w_g = space.wrap(gateway.interp2app_temp(g))
        w_42 = space.call_function(w_g, space.wrap(42))
        assert space.int_w(w_42) == 42
        py.test.raises(gateway.OperationError, space.call_function, w_g)
        #
        def g(space, w_x, w_y=None, args_w=None):
            return w_x
        w_g = space.wrap(gateway.interp2app_temp(g))
        w_42 = space.call_function(w_g, space.wrap(42))
        assert space.int_w(w_42) == 42
        py.test.raises(gateway.OperationError, space.call_function, w_g)

    def test_interp2app_doc(self):
        space = self.space
        def f(space, w_x):
            """foo"""
        w_f = space.wrap(gateway.interp2app_temp(f))
        assert space.unwrap(space.getattr(w_f, space.wrap('__doc__'))) == 'foo'
        #
        def g(space, w_x):
            never_called
        w_g = space.wrap(gateway.interp2app_temp(g, doc='bar'))
        assert space.unwrap(space.getattr(w_g, space.wrap('__doc__'))) == 'bar'


class AppTestPyTestMark:
    @py.test.mark.unlikely_to_exist
    def test_anything(self):
        pass


class TestPassThroughArguments:
    def test_pass_trough_arguments0(self):
        space = self.space

        called = []

        def f(space, __args__):
            called.append(__args__)
            a_w, _ = __args__.unpack()
            return space.newtuple([space.wrap('f')]+a_w)

        w_f = space.wrap(gateway.interp2app_temp(f,
                         unwrap_spec=[gateway.ObjSpace,
                                      gateway.Arguments]))

        args = argument.Arguments(space, [space.wrap(7)])

        w_res = space.call_args(w_f, args)
        assert space.is_true(space.eq(w_res, space.wrap(('f', 7))))

        # white-box check for opt
        assert called[0] is args

    def test_pass_trough_arguments1(self):
        space = self.space

        called = []

        def g(space, w_self, __args__):
            called.append(__args__)
            a_w, _ = __args__.unpack()
            return space.newtuple([space.wrap('g'), w_self, ]+a_w)

        w_g = space.wrap(gateway.interp2app_temp(g,
                         unwrap_spec=[gateway.ObjSpace,
                                      gateway.W_Root,
                                      gateway.Arguments]))

        old_funcrun = w_g.code.funcrun
        def funcrun_witness(func, args):
            called.append('funcrun')
            return old_funcrun(func, args)

        w_g.code.funcrun = funcrun_witness

        w_self = space.wrap('self')

        args3 = argument.Arguments(space, [space.wrap(3)])
        w_res = space.call_obj_args(w_g, w_self, args3)
        assert space.is_true(space.eq(w_res, space.wrap(('g', 'self', 3))))
        # white-box check for opt
        assert len(called) == 1
        assert called[0] is args3

        called = []
        args0 = argument.Arguments(space, [space.wrap(0)])
        args = args0.prepend(w_self)

        w_res = space.call_args(w_g, args)
        assert space.is_true(space.eq(w_res, space.wrap(('g', 'self', 0))))
        # no opt in this case
        assert len(called) == 2
        assert called[0] == 'funcrun'
        called = []

        # higher level interfaces

        w_res = space.call_function(w_g, w_self)
        assert space.is_true(space.eq(w_res, space.wrap(('g', 'self'))))
        assert len(called) == 1
        assert isinstance(called[0], argument.Arguments)
        called = []

        w_res = space.appexec([w_g], """(g):
        return g('self', 11)
        """)
        assert space.is_true(space.eq(w_res, space.wrap(('g', 'self', 11))))
        assert len(called) == 1
        assert isinstance(called[0], argument.Arguments)
        called = []

        w_res = space.appexec([w_g], """(g):
        class A(object):
           m = g # not a builtin function, so works as method
        d = {'A': A}
        exec \"\"\"
# own compiler
a = A()
y = a.m(33)
\"\"\" in d
        return d['y'] == ('g', d['a'], 33)
        """)
        assert space.is_true(w_res)
        assert len(called) == 1
        assert isinstance(called[0], argument.Arguments)

    def test_pass_trough_arguments_method(self):
        space = self.space

<<<<<<< HEAD
        called = []

        class W_Something(W_Root):
            def f(self, space, __args__):
                called.append(__args__)
                a_w, _ = __args__.unpack()
                return space.newtuple([space.wrap('f')]+a_w)

        w_f = space.wrap(gateway.interp2app_temp(W_Something.f))

        w_self = space.wrap(W_Something())
        args = argument.Arguments(space, [space.wrap(7)])

        w_res = space.call_obj_args(w_f, w_self, args)
        assert space.is_true(space.eq(w_res, space.wrap(('f', 7))))

        # white-box check for opt
        assert called[0] is args


=======
>>>>>>> 95884c47
class AppTestKeywordsToBuiltinSanity(object):
    def test_type(self):
        class X(object):
            def __init__(myself, **kw):
                pass
        clash = type.__call__.func_code.co_varnames[0]

        X(**{clash: 33})
        type.__call__(X, **{clash: 33})

    def test_object_new(self):
        class X(object):
            def __init__(self, **kw):
                pass
        clash = object.__new__.func_code.co_varnames[0]

        X(**{clash: 33})
        object.__new__(X, **{clash: 33})

    def test_dict_new(self):
        clash = dict.__new__.func_code.co_varnames[0]

        dict(**{clash: 33})
        dict.__new__(dict, **{clash: 33})

    def test_dict_init(self):
        d = {}
        clash = dict.__init__.func_code.co_varnames[0]

        d.__init__(**{clash: 33})
        dict.__init__(d, **{clash: 33})

    def test_dict_update(self):
        d = {}
        clash = dict.update.func_code.co_varnames[0]

        d.update(**{clash: 33})
        dict.update(d, **{clash: 33})<|MERGE_RESOLUTION|>--- conflicted
+++ resolved
@@ -877,7 +877,6 @@
     def test_pass_trough_arguments_method(self):
         space = self.space
 
-<<<<<<< HEAD
         called = []
 
         class W_Something(W_Root):
@@ -898,8 +897,6 @@
         assert called[0] is args
 
 
-=======
->>>>>>> 95884c47
 class AppTestKeywordsToBuiltinSanity(object):
     def test_type(self):
         class X(object):
