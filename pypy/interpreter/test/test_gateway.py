--- conflicted
+++ resolved
@@ -569,15 +569,9 @@
             space.call_function(w_app_g3_u, w(u"gęść")),
             w(encoded))
         assert self.space.eq_w(
-<<<<<<< HEAD
-            space.call_function(w_app_g3_u, w("baz")),
-            w(3))
-        space.raises_w(space.w_TypeError, space.call_function, w_app_g3_u,
-=======
             space.call_function(w_app_g3_u, w("foo")),
             w("foo"))
-        raises(gateway.OperationError, space.call_function, w_app_g3_u,
->>>>>>> 572becf8
+        space.raises_w(space.w_TypeError, space.call_function, w_app_g3_u,
                w(None))
         space.raises_w(space.w_TypeError, space.call_function, w_app_g3_u,
                w(42))
