--- conflicted
+++ resolved
@@ -970,8 +970,6 @@
         w_res = space.call_function(w_g)
         assert space.eq_w(w_res, space.wrap(50))
 
-<<<<<<< HEAD
-=======
     def test_unwrap_spec_kwonly_with_starargs_bug(self):
         space = self.space
         @gateway.unwrap_spec(w_name=WrappedDefault(None), w_obj=WrappedDefault(None))
@@ -981,7 +979,6 @@
         w_res = space.call_function(w_g, space.newint(1), space.newint(2))
         assert space.eq_w(w_res, space.newtuple([space.newint(1), space.newtuple([space.newint(2)]), space.w_None, space.w_None]))
 
->>>>>>> e2ea8e9f
     def test_posonly_args(self):
         space = self.space
         @gateway.unwrap_spec(w_x2=WrappedDefault(50))
