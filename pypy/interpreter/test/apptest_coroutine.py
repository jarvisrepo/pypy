import pytest
from pytest import raises

import sys


class suspend:
    """
    A simple awaitable that returns control to the "event loop" with `msg`
    as value.
    """
    def __init__(self, msg=None):
        self.msg = msg

    def __await__(self):
        yield self.msg


def test_cannot_iterate():
    async def f(x):
        pass
    pytest.raises(TypeError, "for i in f(5): pass")
    pytest.raises(TypeError, iter, f(5))
    pytest.raises(TypeError, next, f(5))


def test_async_for():
    class X:
        def __aiter__(self):
            return MyAIter()

    class MyAIter:
        async def __anext__(self):
            return 42
    async def f(x):
        sum = 0
        async for a in x:
            sum += a
            if sum > 100:
                break
        return sum
    cr = f(X())
    try:
        cr.send(None)
    except StopIteration as e:
        assert e.value == 42 * 3
    else:
        assert False, "should have raised"


def test_StopAsyncIteration():
    class X:
        def __aiter__(self):
            return MyAIter()
    class MyAIter:
        count = 0
        async def __anext__(self):
            if self.count == 3:
                raise StopAsyncIteration
            self.count += 1
            return 42
    async def f(x):
        sum = 0
        async for a in x:
            sum += a
        return sum
    cr = f(X())
    try:
        cr.send(None)
    except StopIteration as e:
        assert e.value == 42 * 3
    else:
        assert False, "should have raised"

def test_for_error_cause():
    class F:
        def __aiter__(self):
            return self
        def __anext__(self):
            return self
        def __await__(self):
            1 / 0

    async def main():
        async for _ in F():
            pass

    c = pytest.raises(TypeError, main().send, None)
    assert 'an invalid object from __anext__' in c.value.args[0], c.value
    assert isinstance(c.value.__cause__, ZeroDivisionError)

def test_async_with():
    seen = []
    class X:
        async def __aenter__(self):
            seen.append('aenter')
        async def __aexit__(self, *args):
            seen.append('aexit')
    async def f(x):
        async with x:
            return 42
    c = f(X())
    try:
        c.send(None)
    except StopIteration as e:
        assert e.value == 42
    else:
        assert False, "should have raised"
    assert seen == ['aenter', 'aexit']

def test_async_with_exit_True():
    seen = []
    class X:
        async def __aenter__(self):
            seen.append('aenter')
        async def __aexit__(self, *args):
            seen.append('aexit')
            return True
    async def f(x):
        async with x:
            return 42
    c = f(X())
    try:
        c.send(None)
    except StopIteration as e:
        assert e.value == 42
    else:
        assert False, "should have raised"
    assert seen == ['aenter', 'aexit']

def test_await():
    class X:
        def __await__(self):
            i1 = yield 40
            assert i1 == 82
            i2 = yield 41
            assert i2 == 93
    async def f():
        await X()
        await X()
    c = f()
    assert c.send(None) == 40
    assert c.send(82) == 41
    assert c.send(93) == 40
    assert c.send(82) == 41
    pytest.raises(StopIteration, c.send, 93)


def test_await_error():
    async def f():
        await [42]
    c = f()
    try:
        c.send(None)
    except TypeError as e:
        assert str(e) == "object list can't be used in 'await' expression"
    else:
        assert False, "should have raised"


def test_async_with_exception_context():
    class CM:
        async def __aenter__(self):
            pass
        async def __aexit__(self, *e):
            1/0
    async def f():
        async with CM():
            raise ValueError
    c = f()
    try:
        c.send(None)
    except ZeroDivisionError as e:
        assert e.__context__ is not None
        assert isinstance(e.__context__, ValueError)
    else:
        assert False, "should have raised"


def test_runtime_warning():
    import gc, warnings  # XXX: importing warnings is expensive untranslated
    async def foobaz():
        pass
    gc.collect()   # emit warnings from unrelated older tests
    with warnings.catch_warnings(record=True) as l:
        foobaz()
        gc.collect()
        gc.collect()
        gc.collect()

    assert len(l) == 1, repr(l)
    w = l[0].message
    assert isinstance(w, RuntimeWarning)
    assert str(w).startswith("coroutine ")
    assert str(w).endswith("foobaz' was never awaited")


def test_async_for_with_tuple_subclass():
    class Done(Exception): pass

    class AIter(tuple):
        i = 0
        def __aiter__(self):
            return self
        async def __anext__(self):
            if self.i >= len(self):
                raise StopAsyncIteration
            self.i += 1
            return self[self.i - 1]

    result = []
    async def foo():
        async for i in AIter([42]):
            result.append(i)
        raise Done

    try:
        foo().send(None)
    except Done:
        pass
    assert result == [42]

def test_async_yield():
    class Done(Exception): pass

    async def mygen():
        yield 5

    result = []
    async def foo():
        async for i in mygen():
            result.append(i)
        raise Done

    try:
        foo().send(None)
    except Done:
        pass
    assert result == [5]

def test_async_yield_already_finished():
    class Done(Exception): pass

    async def mygen():
        yield 5

    result = []
    async def foo():
        g = mygen()
        async for i in g:
            result.append(i)
        async for i in g:
            assert False   # should not be reached
        raise Done

    try:
        foo().send(None)
    except Done:
        pass
    assert result == [5]

def test_async_yield_with_await():
    class Done(Exception): pass

    class X:
        def __await__(self):
            i1 = yield 40
            assert i1 == 82
            i2 = yield 41
            assert i2 == 93

    async def mygen():
        yield 5
        await X()
        yield 6

    result = []
    async def foo():
        async for i in mygen():
            result.append(i)
        raise Done

    co = foo()
    x = co.send(None)
    assert x == 40
    assert result == [5]
    x = co.send(82)
    assert x == 41
    assert result == [5]
    raises(Done, co.send, 93)
    assert result == [5, 6]

def test_async_yield_with_explicit_send():
    class X:
        def __await__(self):
            i1 = yield 40
            assert i1 == 82
            i2 = yield 41
            assert i2 == 93

    async def mygen():
        x = yield 5
        assert x == 2189
        await X()
        y = yield 6
        assert y == 319

    result = []
    async def foo():
        gen = mygen()
        result.append(await gen.asend(None))
        result.append(await gen.asend(2189))
        try:
            await gen.asend(319)
        except StopAsyncIteration:
            return 42
        else:
            raise AssertionError

    co = foo()
    x = co.send(None)
    assert x == 40
    assert result == [5]
    x = co.send(82)
    assert x == 41
    assert result == [5]
    e = raises(StopIteration, co.send, 93)
    assert e.value.args == (42,)
    assert result == [5, 6]

def test_async_yield_explicit_asend_and_next():
    async def mygen(y):
        assert y == 4983
        x = yield 5
        assert x == 2189
        yield "ok"

    g = mygen(4983)
    raises(TypeError, g.asend(42).__next__)
    e = raises(StopIteration, g.asend(None).__next__)
    assert e.value.args == (5,)
    e = raises(StopIteration, g.asend(2189).__next__)
    assert e.value.args == ("ok",)

def test_async_yield_explicit_asend_and_send():
    async def mygen(y):
        assert y == 4983
        x = yield 5
        assert x == 2189
        yield "ok"

    g = mygen(4983)
    e = raises(TypeError, g.asend(None).send, 42)
    assert str(e.value) == ("can't send non-None value to a just-started "
                            "async generator")
    e = raises(StopIteration, g.asend(None).send, None)
    assert e.value.args == (5,)
    e = raises(StopIteration, g.asend("IGNORED").send, 2189)  # xxx
    assert e.value.args == ("ok",)

def test_async_yield_explicit_asend_used_several_times():
    class X:
        def __await__(self):
            r = yield -2
            assert r == "cont1"
            r = yield -3
            assert r == "cont2"
            return -4
    async def mygen(y):
        x = await X()
        assert x == -4
        r = yield -5
        assert r == "foo"
        r = yield -6
        assert r == "bar"

    g = mygen(4983)
    gs = g.asend(None)
    r = gs.send(None)
    assert r == -2
    r = gs.send("cont1")
    assert r == -3
    e = raises(StopIteration, gs.send, "cont2")
    assert e.value.args == (-5,)
    e = raises(RuntimeError, gs.send, None)
    e = raises(RuntimeError, gs.send, None)
    #
    gs = g.asend("foo")
    e = raises(StopIteration, gs.send, None)
    assert e.value.args == (-6,)
    e = raises(RuntimeError, gs.send, "bar")

def test_async_yield_asend_notnone_throw():
    async def f():
        yield 123

    raises(ValueError, f().asend(42).throw, ValueError)

def test_async_yield_asend_none_throw():
    async def f():
        yield 123

    raises(ValueError, f().asend(None).throw, ValueError)

def test_async_yield_athrow_send_none():
    async def ag():
        yield 42

    raises(ValueError, ag().athrow(ValueError).send, None)

def test_async_yield_athrow_send_notnone():
    async def ag():
        yield 42

    ex = raises(RuntimeError, ag().athrow(ValueError).send, 42)
    expected = ("can't send non-None value to a just-started coroutine", )
    assert ex.value.args == expected

def test_async_yield_athrow_send_after_exception():
    async def ag():
        yield 42

    athrow_coro = ag().athrow(ValueError)
    raises(ValueError, athrow_coro.send, None)
    raises(RuntimeError, athrow_coro.send, None)

def test_async_yield_athrow_throw():
    async def ag():
        yield 42

    raises(RuntimeError, ag().athrow(ValueError).throw, LookupError)
    # CPython's message makes little sense; PyPy's message is different

def test_async_yield_athrow_while_running():
    values = []
    async def ag():
        try:
            received = yield 1
        except ValueError:
            values.append(42)
            return
        yield 2


    async def run():
        running = ag()
        x = await running.asend(None)
        assert x == 1
        try:
            await running.athrow(ValueError)
        except StopAsyncIteration:
            pass


    try:
        run().send(None)
    except StopIteration:
        assert values == [42]

def test_async_aclose():
    raises_generator_exit = False
    async def ag():
        nonlocal raises_generator_exit
        try:
            yield
        except GeneratorExit:
            raises_generator_exit = True
            raise

    async def run():
        a = ag()
        async for i in a:
            break
        await a.aclose()
    try:
        run().send(None)
    except StopIteration:
        pass
    assert raises_generator_exit

def test_async_aclose_ignore_generator_exit():
    async def ag():
        try:
            yield
        except GeneratorExit:
            yield

    async def run():
        a = ag()
        async for i in a:
            break
        await a.aclose()
    raises(RuntimeError, run().send, None)

def test_async_aclose_await_in_finally():
    state = 0
    async def ag():
        nonlocal state
        try:
            yield
        finally:
            state = 1
            await suspend('coro')
            state = 2

    async def run():
        a = ag()
        async for i in a:
            break
        await a.aclose()
    a = run()
    assert state == 0
    assert a.send(None) == 'coro'
    assert state == 1
    try:
        a.send(None)
    except StopIteration:
        pass
    assert state == 2

def test_async_aclose_await_in_finally_with_exception():
    state = 0
    async def ag():
        nonlocal state
        try:
            yield
        finally:
            state = 1
            try:
                await suspend('coro')
            except Exception as exc:
                state = exc

    async def run():
        a = ag()
        async for i in a:
            break
        await a.aclose()
    a = run()
    assert state == 0
    assert a.send(None) == 'coro'
    assert state == 1
    exc = RuntimeError()
    try:
        a.throw(exc)
    except StopIteration:
        pass
    assert state == exc

def test_agen_aclose_await_and_yield_in_finally():
    async def foo():
        try:
            yield 1
            1 / 0
        finally:
            await suspend(42)
            yield 12

    async def run():
        gen = foo()
        it = gen.__aiter__()
        await it.__anext__()
        await gen.aclose()

    coro = run()
    assert coro.send(None) == 42
    with pytest.raises(RuntimeError):
        coro.send(None)

def test_async_aclose_in_finalize_hook_await_in_finally():
    import gc
    state = 0
    async def ag():
        nonlocal state
        try:
            yield
        finally:
            state = 1
            await suspend('coro')
            state = 2

    async def run():
        a = ag()
        async for i in a:
            break
        del a
        gc.collect()
        gc.collect()
        gc.collect()
    a = run()

    a2 = None
    assert sys.get_asyncgen_hooks() == (None, None)
    def _finalize(g):
        nonlocal a2
        a2 = g.aclose()
    sys.set_asyncgen_hooks(finalizer=_finalize)
    assert state == 0
    with pytest.raises(StopIteration):
        a.send(None)
    assert a2.send(None) == 'coro'
    assert state == 1
    with pytest.raises(StopIteration):
        a2.send(None)
    assert state == 2
    sys.set_asyncgen_hooks(None, None)

def test_async_anext_close():
    async def ag():
        yield 42

    an = ag().__anext__()
    an.close()
    try:
        next(an)
    except RuntimeError:
        pass
    else:
        assert False, "didn't raise"

def run_async(coro):
    buffer = []
    result = None
    while True:
        try:
            buffer.append(coro.send(None))
        except StopIteration as ex:
            result = ex.args[0] if ex.args else None
            break
    return buffer, result

def test_async_generator():
    async def f(i):
        return i

    async def run_list():
        return [await c for c in [f(1), f(41)]]

    assert run_async(run_list()) == ([], [1, 41])

def test_async_genexpr():
    async def f(it):
        for i in it:
            yield i

    async def run_gen():
        gen = (i + 1 async for i in f([10, 20]))
        return [g + 100 async for g in gen]

    assert run_async(run_gen()) == ([], [111, 121])

def test_anext_tuple():
    async def foo():
        try:
            yield (1,)
        except ZeroDivisionError:
            yield (2,)

    async def run():
        it = foo().__aiter__()
        return await it.__anext__()

    assert run_async(run()) == ([], (1,))

def test_async_genexpr_in_regular_function():
    async def arange(n):
        for i in range(n):
            yield i

    def make_arange(n):
        # This syntax is legal starting with Python 3.7
        return (i * 2 async for i in arange(n))

    async def run():
        return [i async for i in make_arange(10)]
    res = run_async(run())
    assert res[1] == [i * 2 for i in range(10)]

# Helpers for test_async_gen_exception_11() below
def sync_iterate(g):
    res = []
    while True:
        try:
            res.append(g.__next__())
        except StopIteration:
            res.append('STOP')
            break
        except Exception as ex:
            res.append(str(type(ex)))
    return res

def async_iterate(g):
    res = []
    while True:
        try:
            g.__anext__().__next__()
        except StopAsyncIteration:
            res.append('STOP')
            break
        except StopIteration as ex:
            if ex.args:
                res.append(ex.args[0])
            else:
                res.append('EMPTY StopIteration')
                break
        except Exception as ex:
            res.append(str(type(ex)))
    return res


def test_async_gen_exception_11():
    # bpo-33786
    def sync_gen():
        yield 10
        yield 20

    def sync_gen_wrapper():
        yield 1
        sg = sync_gen()
        sg.send(None)
        try:
            sg.throw(GeneratorExit())
        except GeneratorExit:
            yield 2
        yield 3

    async def async_gen():
        yield 10
        yield 20

    async def async_gen_wrapper():
        yield 1
        asg = async_gen()
        await asg.asend(None)
        try:
            await asg.athrow(GeneratorExit())
        except GeneratorExit:
            yield 2
        yield 3

    sync_gen_result = sync_iterate(sync_gen_wrapper())
    async_gen_result = async_iterate(async_gen_wrapper())
    assert sync_gen_result == async_gen_result

def test_asyncgen_yield_stopiteration():
    async def foo():
        yield 1
        yield StopIteration(2)

    async def run():
        it = foo().__aiter__()
        val1 = await it.__anext__()
        assert val1 == 1
        val2 = await it.__anext__()
        assert isinstance(val2, StopIteration)
        assert val2.value == 2

    run_async(run())

def test_asyncgen_hooks_shutdown():
    finalized = 0
    asyncgens = []

    def register_agen(agen):
        asyncgens.append(agen)

    async def waiter(timeout):
        nonlocal finalized
        try:
            await suspend('running waiter')
            yield 1
        finally:
            await suspend('closing waiter')
            finalized += 1

    async def wait():
        async for _ in waiter(1):
            pass

    task1 = wait()
    task2 = wait()
    old_hooks = sys.get_asyncgen_hooks()
    try:
        sys.set_asyncgen_hooks(firstiter=register_agen)
        assert task1.send(None) == 'running waiter'
        assert task2.send(None) == 'running waiter'
        assert len(asyncgens) == 2

        assert run_async(asyncgens[0].aclose()) == (['closing waiter'], None)
        assert run_async(asyncgens[1].aclose()) == (['closing waiter'], None)
        assert finalized == 2
    finally:
        sys.set_asyncgen_hooks(*old_hooks)

def test_coroutine_capture_origin():
    import contextlib

    def here():
        f = sys._getframe().f_back
        return (f.f_code.co_filename, f.f_lineno)

    try:
        async def corofn():
            pass

        with contextlib.closing(corofn()) as coro:
            assert coro.cr_origin is None

        sys.set_coroutine_origin_tracking_depth(1)

        fname, lineno = here()
        with contextlib.closing(corofn()) as coro:
            print(coro.cr_origin)
            assert coro.cr_origin == (
                (fname, lineno + 1, "test_coroutine_capture_origin"),)


        sys.set_coroutine_origin_tracking_depth(2)

        def nested():
            return (here(), corofn())
        fname, lineno = here()
        ((nested_fname, nested_lineno), coro) = nested()
        with contextlib.closing(coro):
            print(coro.cr_origin)
            assert coro.cr_origin == (
                (nested_fname, nested_lineno, "nested"),
                (fname, lineno + 1, "test_coroutine_capture_origin"))

        # Check we handle running out of frames correctly
        sys.set_coroutine_origin_tracking_depth(1000)
        with contextlib.closing(corofn()) as coro:
            print(coro.cr_origin)
            assert 1 <= len(coro.cr_origin) < 1000
    finally:
        sys.set_coroutine_origin_tracking_depth(0)

def test_runtime_warning_origin_tracking():
    import gc, warnings  # XXX: importing warnings is expensive untranslated
    async def foobaz():
        pass
    gc.collect()   # emit warnings from unrelated older tests
    with warnings.catch_warnings(record=True) as l:
        foobaz()
        gc.collect()
        gc.collect()
        gc.collect()

    assert len(l) == 1, repr(l)
    w = l[0].message
    assert isinstance(w, RuntimeWarning)
    assert str(w).startswith("coroutine ")
    assert str(w).endswith("foobaz' was never awaited")
    assert "test_runtime_warning_origin_tracking" in str(w)

<<<<<<< HEAD
def test_await_multiple_times_same_gen():
    async def async_iterate():
        yield 1
        yield 2

    async def run():
        it = async_iterate()
        nxt = it.__anext__()
        await nxt
        with pytest.raises(RuntimeError):
            await nxt

        coro = it.aclose()
        await coro
        with pytest.raises(RuntimeError):
            await coro

    run_async(run())
=======
def test_async_generator_wrapped_value_is_real_type():
    def tracer(frame, evt, *args):
        str(args) # used to crash when seeing the AsyncGenValueWrapper
        return tracer

    async def async_gen():
        yield -2

    async def async_test():
        a = 2
        async for i in async_gen():
            a = 4
        else:
            a = 6

    def run():
        x = async_test()
        try:
            sys.settrace(tracer)
            x.send(None)
        finally:
            sys.settrace(None)
    raises(StopIteration, run)
>>>>>>> 8957169b
<|MERGE_RESOLUTION|>--- conflicted
+++ resolved
@@ -853,7 +853,6 @@
     assert str(w).endswith("foobaz' was never awaited")
     assert "test_runtime_warning_origin_tracking" in str(w)
 
-<<<<<<< HEAD
 def test_await_multiple_times_same_gen():
     async def async_iterate():
         yield 1
@@ -872,7 +871,7 @@
             await coro
 
     run_async(run())
-=======
+
 def test_async_generator_wrapped_value_is_real_type():
     def tracer(frame, evt, *args):
         str(args) # used to crash when seeing the AsyncGenValueWrapper
@@ -895,5 +894,4 @@
             x.send(None)
         finally:
             sys.settrace(None)
-    raises(StopIteration, run)
->>>>>>> 8957169b
+    raises(StopIteration, run)