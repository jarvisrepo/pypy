--- conflicted
+++ resolved
@@ -13,12 +13,8 @@
     import sys
     f = sys._getframe()
     assert f.f_globals is globals()
-<<<<<<< HEAD
-    pytest.raises(AttributeError, "f.f_globals = globals()")
-=======
-    with pytest.raises(TypeError):
+    with pytest.raises(AttributeError):
         f.f_globals = globals()
->>>>>>> ffb34b73
 
 def test_f_builtins():
     import sys, builtins
