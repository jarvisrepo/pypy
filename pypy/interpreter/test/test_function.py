# encoding: utf-8
import pytest, sys
from pypy.interpreter import eval
from pypy.interpreter.function import Function, Method, descr_function_get
from pypy.interpreter.pycode import PyCode
from pypy.interpreter.argument import Arguments


class AppTestFunctionIntrospection:
    def test_attributes(self):
        globals()['__name__'] = 'mymodulename'
        def f(): pass
        assert hasattr(f, '__code__')
        assert f.__defaults__ == None
        f.__defaults__ = None
        assert f.__defaults__ == None
        assert f.__dict__ == {}
        assert type(f.__globals__) == dict
        assert f.__closure__ is None
        assert f.__doc__ == None
        assert f.__name__ == 'f'
        assert f.__module__ == 'mymodulename'

    def test_qualname(self):
        def f():
            def g():
                pass
            return g
        assert f.__qualname__ == 'test_qualname.<locals>.f'
        assert f().__qualname__ == 'test_qualname.<locals>.f.<locals>.g'
        f.__qualname__ = 'qualname'
        assert f.__qualname__ == 'qualname'
        raises(TypeError, "f.__qualname__ = b'name'")

    def test_qualname_method(self):
        class A:
            def f(self):
                pass
        assert A.f.__qualname__ == 'test_qualname_method.<locals>.A.f'

    def test_qualname_global(self):
        def f():
            global inner_global
            def inner_global():
                def inner_function2():
                    pass
                return inner_function2
            return inner_global
        assert f().__qualname__ == 'inner_global'
        assert f()().__qualname__ == 'inner_global.<locals>.inner_function2'

    def test_classmethod_reduce(self):
        class X(object):
            @classmethod
            def y(cls):
                pass

        f, args = X.y.__reduce__()
        assert f(*args) == X.y
        # This is perhaps overly specific.  It's an attempt to be certain that
        # pickle will actually work with this implementation.
        assert f == getattr
        assert args == (X, "y")

    def test_annotations(self):
        def f(): pass
        ann = f.__annotations__
        assert ann == {}
        assert f.__annotations__ is ann
        raises(TypeError, setattr, f, "__annotations__", 42)
        del f.__annotations__
        assert f.__annotations__ is not ann
        f.__annotations__ = ann
        assert f.__annotations__ is ann

    def test_annotations_mangle(self): """
        class X:
            def foo(self, __a:5, b:6):
                pass
        assert X.foo.__annotations__ == {'_X__a': 5, 'b': 6}
        """

    def test_kwdefaults(self):
        """
        def f(*, kw=3): return kw
        assert f.__kwdefaults__ == {"kw" : 3}
        f.__kwdefaults__["kw"] = 4
        assert f() == 4
        f.__kwdefaults__ = {"kw" : 5}
        assert f() == 5
        del f.__kwdefaults__
        assert f.__kwdefaults__ is None
        raises(TypeError, f)
        assert f(kw=42) == 42
        def f(*, 日本=3): return kw
        assert f.__kwdefaults__ == {"日本" : 3}
        """

    def test_kw_nonascii(self):
        """
        def f(日本: str=1):
            return 日本
        assert f.__annotations__ == {'日本': str}
        assert f() == 1
        assert f(日本='bar') == 'bar'
        """

    def test_code_is_ok(self):
        def f(): pass
        assert not hasattr(f.__code__, '__dict__')

    def test_underunder_attributes(self):
        def f(): pass
        assert f.__name__ == 'f'
        assert f.__doc__ == None
        assert f.__dict__ == {}
        assert f.__code__.co_name == 'f'
        assert f.__defaults__ is None
        assert f.__globals__ is globals()
        assert hasattr(f, '__class__')

    def test_classmethod(self):
        def f():
            pass
        assert classmethod(f).__func__ is f
        assert staticmethod(f).__func__ is f

    def test_write___doc__(self):
        def f(): "hello"
        assert f.__doc__ == 'hello'
        f.__doc__ = 'good bye'
        assert f.__doc__ == 'good bye'
        del f.__doc__
        assert f.__doc__ == None

    def test_write_module(self):
        def f(): "hello"
        f.__module__ = 'ab.c'
        assert f.__module__ == 'ab.c'
        del f.__module__
        assert f.__module__ is None

    def test_new(self):
        def f(): return 42
        FuncType = type(f)
        f2 = FuncType(f.__code__, f.__globals__, 'f2', None, None)
        assert f2() == 42

        def g(x):
            def f():
                return x
            return f
        f = g(42)
        raises(TypeError, FuncType, f.__code__, f.__globals__, 'f2', None, None)

    def test_write_code(self):
        def f():
            return 42
        def g():
            return 41
        assert f() == 42
        assert g() == 41
        raises(TypeError, "f.__code__ = 1")
        f.__code__ = g.__code__
        assert f() == 41
        def get_h(f=f):
            def h():
                return f() # a closure
            return h
        h = get_h()
        raises(ValueError, "f.__code__ = h.__code__")

    def test_write_code_builtin_forbidden(self):
        def f(*args):
            return 42
        raises(TypeError, "dir.__code__ = f.__code__")
        raises(TypeError, "list.append.__code__ = f.__code__")

    def test_set_module_to_name_eagerly(self):
        skip("fails on PyPy but works on CPython.  Unsure we want to care")
        exec('''if 1:
            __name__ = "foo"
            def f(): pass
            __name__ = "bar"
            assert f.__module__ == "foo"''')

    def test_func_nonascii(self):
        """
        def 日本():
            pass
        assert repr(日本).startswith(
            '<function test_func_nonascii.<locals>.日本 at ')
        assert 日本.__name__ == '日本'
        """


class AppTestFunction:
    def test_simple_call(self):
        def func(arg1, arg2):
            return arg1, arg2
        res = func(23,42)
        assert res[0] == 23
        assert res[1] == 42

    def test_simple_call_default(self):
        def func(arg1, arg2=11, arg3=111):
            return arg1, arg2, arg3
        res = func(1)
        assert res[0] == 1
        assert res[1] == 11
        assert res[2] == 111
        res = func(1, 22)
        assert res[0] == 1
        assert res[1] == 22
        assert res[2] == 111
        res = func(1, 22, 333)
        assert res[0] == 1
        assert res[1] == 22
        assert res[2] == 333

        raises(TypeError, func)
        raises(TypeError, func, 1, 2, 3, 4)

    def test_simple_varargs(self):
        def func(arg1, *args):
            return arg1, args
        res = func(23,42)
        assert res[0] == 23
        assert res[1] == (42,)

        res = func(23, *(42,))
        assert res[0] == 23
        assert res[1] == (42,)

    def test_simple_kwargs(self):
        def func(arg1, **kwargs):
            return arg1, kwargs
        res = func(23, value=42)
        assert res[0] == 23
        assert res[1] == {'value': 42}

        res = func(23, **{'value': 42})
        assert res[0] == 23
        assert res[1] == {'value': 42}

    def test_kwargs_sets_wrong_positional_raises(self):
        def func(arg1):
            pass
        raises(TypeError, func, arg2=23)

    def test_kwargs_sets_positional(self):
        def func(arg1):
            return arg1
        res = func(arg1=42)
        assert res == 42

    def test_kwargs_sets_positional_mixed(self):
        def func(arg1, **kw):
            return arg1, kw
        res = func(arg1=42, something=23)
        assert res[0] == 42
        assert res[1] == {'something': 23}

    def test_kwargs_sets_positional_twice(self):
        def func(arg1, **kw):
            return arg1, kw
        raises(
            TypeError, func, 42, {'arg1': 23})

    @pytest.mark.skipif("config.option.runappdirect")
    def test_kwargs_nondict_mapping(self):
        class Mapping:
            def keys(self):
                return ('a', 'b')
            def __getitem__(self, key):
                return key
        def func(arg1, **kw):
            return arg1, kw
        res = func(23, **Mapping())
        assert res[0] == 23
        assert res[1] == {'a': 'a', 'b': 'b'}
        error = raises(TypeError, lambda: func(42, **[]))
        assert ('argument after ** must be a mapping, not list' in
                str(error.value))

    def test_default_arg(self):
        def func(arg1,arg2=42):
            return arg1, arg2
        res = func(arg1=23)
        assert res[0] == 23
        assert res[1] == 42

    def test_defaults_keyword_overrides(self):
        def func(arg1=42, arg2=23):
            return arg1, arg2
        res = func(arg1=23)
        assert res[0] == 23
        assert res[1] == 23

    def test_defaults_keyword_override_but_leaves_empty_positional(self):
        def func(arg1,arg2=42):
            return arg1, arg2
        raises(TypeError, func, arg2=23)

    def test_kwargs_disallows_same_name_twice(self):
        def func(arg1, **kw):
            return arg1, kw
        raises(TypeError, func, 42, **{'arg1': 23})

    def test_kwargs_bound_blind(self):
        class A(object):
            def func(self, **kw):
                return self, kw
        func = A().func

        # don't want the extra argument passing of raises
        try:
            func(self=23)
            assert False
        except TypeError:
            pass

        try:
            func(**{'self': 23})
            assert False
        except TypeError:
            pass

    def test_kwargs_confusing_name(self):
        def func(self):    # 'self' conflicts with the interp-level
            return self*7  # argument to call_function()
        res = func(self=6)
        assert res == 42

    def test_get(self):
        def func(self): return self
        obj = object()
        meth = func.__get__(obj, object)
        assert meth() == obj

    def test_none_get_interaction(self):
        skip("XXX issue #2083")
        assert type(None).__repr__(None) == 'None'

    def test_none_get_interaction_2(self):
        f = None.__repr__
        assert f() == 'None'

    def test_no_get_builtin(self):
        assert not hasattr(dir, '__get__')
        class A(object):
            ord = ord
        a = A()
        assert a.ord('a') == 97

    def test_builtin_as_special_method_is_not_bound(self):
        class A(object):
            __getattr__ = len
        a = A()
        assert a.a == 1
        assert a.ab == 2
        assert a.abcdefghij == 10

    def test_call_builtin(self):
        s = 'hello'
        raises(TypeError, len)
        assert len(s) == 5
        raises(TypeError, len, s, s)
        raises(TypeError, len, s, s, s)
        assert len(*[s]) == 5
        assert len(s, *[]) == 5
        raises(TypeError, len, some_unknown_keyword=s)
        raises(TypeError, len, s, some_unknown_keyword=s)
        raises(TypeError, len, s, s, some_unknown_keyword=s)

    @pytest.mark.skipif("config.option.runappdirect")
    def test_call_error_message(self):
        try:
            len()
        except TypeError as e:
            msg = str(e)
            msg = msg.replace('one', '1') # CPython puts 'one', PyPy '1'
            assert "len() missing 1 required positional argument: 'obj'" in msg
        else:
            assert 0, "did not raise"

        try:
            len(1, 2)
        except TypeError as e:
            msg = str(e)
            msg = msg.replace('one', '1') # CPython puts 'one', PyPy '1'
            assert "len() takes 1 positional argument but 2 were given" in msg
        else:
            assert 0, "did not raise"

    def test_unicode_docstring(self):
        def f():
            "hi"
        assert f.__doc__ == "hi"
        assert type(f.__doc__) is str

    def test_issue1293(self):
        def f1(): "doc f1"
        def f2(): "doc f2"
        f1.__code__ = f2.__code__
        assert f1.__doc__ == "doc f1"

    def test_subclassing(self):
        # cannot subclass 'function' or 'builtin_function'
        def f():
            pass
        raises(TypeError, type, 'Foo', (type(f),), {})
        raises(TypeError, type, 'Foo', (type(len),), {})

    def test_lambda_docstring(self):
        # Like CPython, (lambda:"foo") has a docstring of "foo".
        # But let's not test that.  Just test that (lambda:42) does not
        # have 42 as docstring.
        f = lambda: 42
        assert f.__doc__ is None

    @pytest.mark.skipif("config.option.runappdirect")
    def test_setstate_called_with_wrong_args(self):
        f = lambda: 42
        # not sure what it should raise, since CPython doesn't have setstate
        # on function types
        FunctionType=  type(f)
        if hasattr(FunctionType, '__setstate__'):
            raises(ValueError, FunctionType.__setstate__, f, (1, 2, 3))

class AppTestMethod:
    def setup_class(cls):
        cls.w_runappdirect_on_cpython = cls.space.wrap(
            cls.runappdirect and
            '__pypy__' not in sys.builtin_module_names)

    def test_simple_call(self):
        class A(object):
            def func(self, arg2):
                return self, arg2
        a = A()
        res = a.func(42)
        assert res[0] is a
        assert res[1] == 42

    def test_simple_varargs(self):
        class A(object):
            def func(self, *args):
                return self, args
        a = A()
        res = a.func(42)
        assert res[0] is a
        assert res[1] == (42,)

        res = a.func(*(42,))
        assert res[0] is a
        assert res[1] == (42,)

    def test_obscure_varargs(self):
        class A(object):
            def func(*args):
                return args
        a = A()
        res = a.func(42)
        assert res[0] is a
        assert res[1] == 42

        res = a.func(*(42,))
        assert res[0] is a
        assert res[1] == 42

    def test_simple_kwargs(self):
        class A(object):
            def func(self, **kwargs):
                return self, kwargs
        a = A()

        res = a.func(value=42)
        assert res[0] is a
        assert res[1] == {'value': 42}

        res = a.func(**{'value': 42})
        assert res[0] is a
        assert res[1] == {'value': 42}

    def test_get(self):
        def func(self): return self
        class Object(object): pass
        obj = Object()
        # Create bound method from function
        obj.meth = func.__get__(obj, Object)
        assert obj.meth() == obj
        # Create bound method from method
        meth2 = obj.meth.__get__(obj, Object)
        assert meth2() == obj

    def test_get_get(self):
        # sanxiyn's test from email
        def m(self): return self
        class C(object): pass
        class D(C): pass
        C.m = m
        D.m = C.m
        c = C()
        assert c.m() == c
        d = D()
        assert d.m() == d

    def test_method_eq(self):
        class C(object):
            def m(): pass
        c = C()
        assert C.m == C.m
        assert c.m == c.m
        assert not (C.m == c.m)
        assert not (c.m == C.m)
        c2 = C()
        assert (c.m == c2.m) is False
        assert (c.m != c2.m) is True
        assert (c.m != c.m) is False

    def test_method_hash(self):
        class C(object):
            def m(): pass
        class D(C):
            pass
        c = C()
        assert hash(C.m) == hash(D.m)
        assert hash(c.m) == hash(c.m)

    def test_method_repr(self):
        class A(object):
            def f(self):
                pass
        assert repr(A().f).startswith("<bound method %s.f of <" %
                                      A.__qualname__)
        assert repr(A().f).endswith(">>")

    def test_method_repr_2(self):
        class ClsA(object):
            def f(self):
                pass
<<<<<<< HEAD
        class ClsB(ClsA):
            pass
        r = repr(ClsB().f)
        assert "ClsA.f of <" in r
        assert "ClsB object at " in r
=======
        assert repr(B.f) == "<unbound method B.f>"
        assert repr(B().f).startswith("<bound method B.f of <")
        assert repr(A().f).endswith(">>")

        assert repr(type(A.f)) == repr(type(A().f)) == "<type 'instancemethod'>"

>>>>>>> 2bb07844

    def test_method_call(self):
        class C(object):
            def __init__(self, **kw):
                pass
        c = C(type='test')

    def test_method_w_callable(self):
        class A(object):
            def __call__(self, x):
                return x
        import types
        im = types.MethodType(A(), 3)
        assert im() == 3

    def test_method_w_callable_call_function(self):
        class A(object):
            def __call__(self, x, y):
                return x+y
        import types
        im = types.MethodType(A(), 3)
        assert list(map(im, [4])) == [7]

    def test_invalid_creation(self):
        import types
        def f(): pass
        raises(TypeError, types.MethodType, f, None)

    def test_empty_arg_kwarg_call(self):
        def f():
            pass

        raises(TypeError, lambda: f(*0))
        raises(TypeError, lambda: f(**0))

    def test_method_equal(self):
        class A(object):
            def m(self):
                pass

        class X(object):
            def __eq__(self, other):
                return True

        assert A().m == X()
        assert X() == A().m

    def test_method_equals_with_identity(self):
        from types import MethodType
        class CallableBadEq(object):
            def __call__(self):
                pass
            def __eq__(self, other):
                raise ZeroDivisionError
        func = CallableBadEq()
        meth = MethodType(func, object)
        assert meth == meth
        assert meth == MethodType(func, object)

    def test_method_identity(self):
        class A(object):
            def m(self):
                pass
            def n(self):
                pass

        class B(A):
            pass

        class X(object):
            def __eq__(self, other):
                return True

        a = A()
        a2 = A()
        x = a.m; y = a.m
        assert x is not y
        assert id(x) != id(y)
        assert x == y
        assert x is not a.n
        assert id(x) != id(a.n)
        assert x is not a2.m
        assert id(x) != id(a2.m)

        if not self.runappdirect_on_cpython:
            assert A.m is A.m
            assert id(A.m) == id(A.m)
        assert A.m == A.m
        x = A.m
        assert x is not A.n
        assert id(x) != id(A.n)
        assert x is B.m
        assert id(x) == id(B.m)


class TestMethod:
    def setup_method(self, method):
        def c(self, bar):
            return bar
        code = PyCode._from_code(self.space, c.__code__)
        self.fn = Function(self.space, code, self.space.newdict())

    def test_get(self):
        space = self.space
        w_meth = descr_function_get(space, self.fn, space.wrap(5), space.type(space.wrap(5)))
        meth = space.unwrap(w_meth)
        assert isinstance(meth, Method)

    def test_call(self):
        space = self.space
        w_meth = descr_function_get(space, self.fn, space.wrap(5), space.type(space.wrap(5)))
        meth = space.unwrap(w_meth)
        w_result = meth.call_args(Arguments(space, [space.wrap(42)]))
        assert space.unwrap(w_result) == 42

    def test_fail_call(self):
        space = self.space
        w_meth = descr_function_get(space, self.fn, space.wrap(5), space.type(space.wrap(5)))
        meth = space.unwrap(w_meth)
        args = Arguments(space, [space.wrap("spam"), space.wrap("egg")])
        self.space.raises_w(self.space.w_TypeError, meth.call_args, args)

    def test_method_get(self):
        space = self.space
        # Create some function for this test only
        def m(self): return self
        func = Function(space, PyCode._from_code(self.space, m.__code__),
                        space.newdict())
        # Some shorthands
        obj1 = space.wrap(23)
        obj2 = space.wrap(42)
        args = Arguments(space, [])
        # Check method returned from func.__get__()
        w_meth1 = descr_function_get(space, func, obj1, space.type(obj1))
        meth1 = space.unwrap(w_meth1)
        assert isinstance(meth1, Method)
        assert meth1.call_args(args) == obj1
        # Check method returned from method.__get__()
        # --- meth1 is already bound so meth1.__get__(*) is meth1.
        w_meth2 = meth1.descr_method_get(obj2, space.type(obj2))
        meth2 = space.unwrap(w_meth2)
        assert isinstance(meth2, Method)
        assert meth2.call_args(args) == obj1
        # Check method returned from unbound_method.__get__()
        w_meth3 = descr_function_get(space, func, space.w_None, space.type(obj2))
        meth3 = space.unwrap(w_meth3)
        assert meth3 is func

class TestShortcuts(object):

    def test_call_function(self):
        space = self.space

        d = {}
        for i in range(10):
            args = "(" + ''.join(["a%d," % a for a in range(i)]) + ")"
            exec """
def f%s:
    return %s
""" % (args, args) in d
            f = d['f']
            res = f(*range(i))
            code = PyCode._from_code(self.space, f.__code__)
            fn = Function(self.space, code, self.space.newdict())

            assert fn.code.fast_natural_arity == i|PyCode.FLATPYCALL
            if i < 5:

                def bomb(*args):
                    assert False, "shortcutting should have avoided this"

                code.funcrun = bomb
                code.funcrun_obj = bomb

            args_w = map(space.wrap, range(i))
            w_res = space.call_function(fn, *args_w)
            check = space.is_true(space.eq(w_res, space.wrap(res)))
            assert check

    def test_flatcall(self):
        space = self.space

        def f(a):
            return a
        code = PyCode._from_code(self.space, f.__code__)
        fn = Function(self.space, code, self.space.newdict())

        assert fn.code.fast_natural_arity == 1|PyCode.FLATPYCALL

        def bomb(*args):
            assert False, "shortcutting should have avoided this"

        code.funcrun = bomb
        code.funcrun_obj = bomb

        w_3 = space.newint(3)
        w_res = space.call_function(fn, w_3)

        assert w_res is w_3

        w_res = space.appexec([fn, w_3], """(f, x):
        return f(x)
        """)

        assert w_res is w_3

    def test_flatcall_method(self):
        space = self.space

        def f(self, a):
            return a
        code = PyCode._from_code(self.space, f.__code__)
        fn = Function(self.space, code, self.space.newdict())

        assert fn.code.fast_natural_arity == 2|PyCode.FLATPYCALL

        def bomb(*args):
            assert False, "shortcutting should have avoided this"

        code.funcrun = bomb
        code.funcrun_obj = bomb

        w_3 = space.newint(3)
        w_res = space.appexec([fn, w_3], """(f, x):
        class A(object):
           m = f
        y = A().m(x)
        b = A().m
        z = b(x)
        return y is x and z is x
        """)

        assert space.is_true(w_res)

    def test_flatcall_default_arg(self):
        space = self.space

        def f(a, b):
            return a+b
        code = PyCode._from_code(self.space, f.__code__)
        fn = Function(self.space, code, self.space.newdict(),
                      defs_w=[space.newint(1)])

        assert fn.code.fast_natural_arity == 2|eval.Code.FLATPYCALL

        def bomb(*args):
            assert False, "shortcutting should have avoided this"

        code.funcrun = bomb
        code.funcrun_obj = bomb

        w_3 = space.newint(3)
        w_4 = space.newint(4)
        # ignore this for now
        #w_res = space.call_function(fn, w_3)
        # assert space.eq_w(w_res, w_4)

        w_res = space.appexec([fn, w_3], """(f, x):
        return f(x)
        """)

        assert space.eq_w(w_res, w_4)

    def test_flatcall_default_arg_method(self):
        space = self.space

        def f(self, a, b):
            return a+b
        code = PyCode._from_code(self.space, f.__code__)
        fn = Function(self.space, code, self.space.newdict(),
                      defs_w=[space.newint(1)])

        assert fn.code.fast_natural_arity == 3|eval.Code.FLATPYCALL

        def bomb(*args):
            assert False, "shortcutting should have avoided this"

        code.funcrun = bomb
        code.funcrun_obj = bomb

        w_3 = space.newint(3)

        w_res = space.appexec([fn, w_3], """(f, x):
        class A(object):
           m = f
        y = A().m(x)
        b = A().m
        z = b(x)
        return y+10*z
        """)

        assert space.eq_w(w_res, space.wrap(44))


class TestFunction:

    def test_func_defaults(self):
        from pypy.interpreter import gateway
        def g(w_a=None):
            pass
        app_g = gateway.interp2app_temp(g)
        space = self.space
        w_g = space.wrap(app_g)
        w_defs = space.getattr(w_g, space.wrap("__defaults__"))
        assert space.is_w(w_defs, space.w_None)
        w_count = space.getattr(w_g, space.wrap("__defaults_count__"))
        assert space.unwrap(w_count) == 1<|MERGE_RESOLUTION|>--- conflicted
+++ resolved
@@ -170,6 +170,7 @@
         h = get_h()
         raises(ValueError, "f.__code__ = h.__code__")
 
+    @pytest.mark.skipif("config.option.runappdirect")
     def test_write_code_builtin_forbidden(self):
         def f(*args):
             return 42
@@ -339,7 +340,6 @@
         assert meth() == obj
 
     def test_none_get_interaction(self):
-        skip("XXX issue #2083")
         assert type(None).__repr__(None) == 'None'
 
     def test_none_get_interaction_2(self):
@@ -540,20 +540,13 @@
         class ClsA(object):
             def f(self):
                 pass
-<<<<<<< HEAD
         class ClsB(ClsA):
             pass
         r = repr(ClsB().f)
         assert "ClsA.f of <" in r
-        assert "ClsB object at " in r
-=======
-        assert repr(B.f) == "<unbound method B.f>"
-        assert repr(B().f).startswith("<bound method B.f of <")
-        assert repr(A().f).endswith(">>")
-
-        assert repr(type(A.f)) == repr(type(A().f)) == "<type 'instancemethod'>"
-
->>>>>>> 2bb07844
+        assert repr(type(ClsA.f)) == "<class 'function'>"
+        assert repr(type(ClsA().f)) == "<class 'method'>"
+
 
     def test_method_call(self):
         class C(object):
