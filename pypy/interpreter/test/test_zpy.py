
from rpython.tool.udir import udir
import py
import sys
import pypy
import subprocess

pypypath = py.path.local(pypy.__file__).dirpath("bin", "pyinteractive.py")

def run(*args, **kwds):
    stdin = kwds.pop('stdin', '')
    assert not kwds
    argslist = map(str, args)
<<<<<<< HEAD
    popen = subprocess.Popen(argslist, stdout=subprocess.PIPE)
    stdout, stderr = popen.communicate()
    print '--- stdout ---'
    print stdout
    print
    print '--- stderr ---'
    print stderr
    print
=======
    popen = subprocess.Popen(argslist, stdin=subprocess.PIPE,
                                       stdout=subprocess.PIPE)
    stdout, stderr = popen.communicate(stdin)
>>>>>>> b6cfddcc
    return stdout


def test_executable():
    """Ensures sys.executable points to the py.py script"""
    # TODO : watch out for spaces/special chars in pypypath
    output = run(sys.executable, pypypath, '-S',
                 "-c", "import sys;print(sys.executable)")
    assert output.splitlines()[-1] == pypypath

def test_special_names():
    """Test the __name__ and __file__ special global names"""
    cmd = "print(__name__); print('__file__' in globals())"
    output = run(sys.executable, pypypath, '-S', '-c', cmd)
    assert output.splitlines()[-2] == '__main__'
    assert output.splitlines()[-1] == 'False'

    tmpfilepath = str(udir.join("test_py_script_1.py"))
    tmpfile = file( tmpfilepath, "w" )
    tmpfile.write("print(__name__); print(__file__)\n")
    tmpfile.close()

    output = run(sys.executable, pypypath, '-S', tmpfilepath)
    assert output.splitlines()[-2] == '__main__'
    assert output.splitlines()[-1] == str(tmpfilepath)

def test_argv_command():
    """Some tests on argv"""
    # test 1 : no arguments
    output = run(sys.executable, pypypath, '-S',
                 "-c", "import sys;print(sys.argv)")
    assert output.splitlines()[-1] == str(['-c'])

    # test 2 : some arguments after
    output = run(sys.executable, pypypath, '-S',
                 "-c", "import sys;print(sys.argv)", "hello")
    assert output.splitlines()[-1] == str(['-c','hello'])
    
    # test 3 : additionnal pypy parameters
    output = run(sys.executable, pypypath, '-S',
                 "-O", "-c", "import sys;print(sys.argv)", "hello")
    assert output.splitlines()[-1] == str(['-c','hello'])

SCRIPT_1 = """
import sys
print(sys.argv)
"""
def test_scripts():
    tmpfilepath = str(udir.join("test_py_script.py"))
    tmpfile = file( tmpfilepath, "w" )
    tmpfile.write(SCRIPT_1)
    tmpfile.close()

    # test 1 : no arguments
    output = run(sys.executable, pypypath, '-S', tmpfilepath)
    assert output.splitlines()[-1] == str([tmpfilepath])
    
    # test 2 : some arguments after
    output = run(sys.executable, pypypath, '-S', tmpfilepath, "hello")
    assert output.splitlines()[-1] == str([tmpfilepath,'hello'])
    
    # test 3 : additionnal pypy parameters
    output = run(sys.executable, pypypath, '-S', "-O", tmpfilepath, "hello")
    assert output.splitlines()[-1] == str([tmpfilepath,'hello'])
    

TB_NORMALIZATION_CHK= """
class K(object):
  def __repr__(self):
     return "<normalized>"
  def __str__(self):
     return "-not normalized-"

{}[K()]
"""

def test_tb_normalization():
    if sys.platform == "win32":
        py.test.skip("cannot detect process exit code for now")
    tmpfilepath = str(udir.join("test_py_script.py"))
    tmpfile = file( tmpfilepath, "w" )
    tmpfile.write(TB_NORMALIZATION_CHK)
    tmpfile.close()

    popen = subprocess.Popen([sys.executable, str(pypypath), '-S', tmpfilepath],
                             stderr=subprocess.PIPE)
    _, stderr = popen.communicate()
<<<<<<< HEAD
    assert 'KeyError: <normalized>\n' in stderr
=======
    assert stderr.endswith('KeyError: <normalized>\n')


def test_pytrace():
    output = run(sys.executable, pypypath, '-S',
                 stdin="__pytrace__ = 1\nx = 5\nx")
    assert ('\t<module>:           LOAD_CONST    0 (5)\n'
            '\t<module>:           STORE_NAME    0 (x)\n'
            '\t<module>:           LOAD_CONST    1 (None)\n'
            '\t<module>:           RETURN_VALUE    0 \n'
            '>>>> ') in output
    assert ('\t<module>:           LOAD_NAME    0 (x)\n'
            '\t<module>:           PRINT_EXPR    0 \n'
            # '5\n' --- this line sent to stderr
            '\t<module>:           LOAD_CONST    0 (None)\n'
            '\t<module>:           RETURN_VALUE    0 \n'
            '>>>> ') in output
>>>>>>> b6cfddcc
<|MERGE_RESOLUTION|>--- conflicted
+++ resolved
@@ -11,20 +11,15 @@
     stdin = kwds.pop('stdin', '')
     assert not kwds
     argslist = map(str, args)
-<<<<<<< HEAD
-    popen = subprocess.Popen(argslist, stdout=subprocess.PIPE)
-    stdout, stderr = popen.communicate()
-    print '--- stdout ---'
-    print stdout
-    print
-    print '--- stderr ---'
-    print stderr
-    print
-=======
     popen = subprocess.Popen(argslist, stdin=subprocess.PIPE,
                                        stdout=subprocess.PIPE)
     stdout, stderr = popen.communicate(stdin)
->>>>>>> b6cfddcc
+    print('--- stdout ---')
+    print(stdout)
+    print()
+    print('--- stderr ---')
+    print(stderr)
+    print()
     return stdout
 
 
@@ -112,10 +107,7 @@
     popen = subprocess.Popen([sys.executable, str(pypypath), '-S', tmpfilepath],
                              stderr=subprocess.PIPE)
     _, stderr = popen.communicate()
-<<<<<<< HEAD
     assert 'KeyError: <normalized>\n' in stderr
-=======
-    assert stderr.endswith('KeyError: <normalized>\n')
 
 
 def test_pytrace():
@@ -131,5 +123,4 @@
             # '5\n' --- this line sent to stderr
             '\t<module>:           LOAD_CONST    0 (None)\n'
             '\t<module>:           RETURN_VALUE    0 \n'
-            '>>>> ') in output
->>>>>>> b6cfddcc
+            '>>>> ') in output