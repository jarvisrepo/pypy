from pypy.interpreter import gateway
from pypy.interpreter.astcompiler import consts
import py

class AppTestCodeIntrospection:
    def setup_class(cls):
        filename = __file__
        if filename[-3:] != '.py':
            filename = filename[:-1]

        cls.w_file = cls.space.wrap(filename)
<<<<<<< HEAD
        cls.w_CO_CONTAINSGLOBALS = cls.space.wrap(consts.CO_CONTAINSGLOBALS)
        cls.w_CO_NOFREE = cls.space.wrap(consts.CO_NOFREE)
=======
>>>>>>> 5379fcb7

    def test_attributes(self):
        def f(): pass
        def g(x, *y, **z): "docstring"
        assert hasattr(f.__code__, 'co_code')
        assert hasattr(g.__code__, 'co_code')

        testcases = [
            (f.__code__, {'co_name': 'f',
                           'co_names': (),
                           'co_varnames': (),
                           'co_argcount': 0,
                           'co_kwonlyargcount': 0,
                           'co_consts': (None,)
                           }),
            (g.__code__, {'co_name': 'g',
                           'co_names': (),
                           'co_varnames': ('x', 'y', 'z'),
                           'co_argcount': 1,
                           'co_kwonlyargcount': 0,
                           'co_consts': ("docstring", None),
                           }),
            ]

        import sys
        if hasattr(sys, 'pypy_objspaceclass'): 
            testcases += [
                (abs.__code__, {'co_name': 'abs',
                                 'co_varnames': ('val',),
                                 'co_argcount': 1,
                                 'co_flags': 0,
                                 'co_consts': ("abs(number) -> number\n\nReturn the absolute value of the argument.",),
                                 }),
                (object.__init__.__code__,
                                {#'co_name': '__init__',   XXX getting descr__init__
                                 'co_varnames': ('obj', 'args', 'keywords'),
                                 'co_argcount': 1,
                                 'co_flags': 0x000C,  # VARARGS|VARKEYWORDS
                                 }),
                ]

        # in PyPy, built-in functions have code objects
        # that emulate some attributes
        for code, expected in testcases:
            assert hasattr(code, '__class__')
            assert not hasattr(code,'__dict__')
            for key, value in expected.items():
                assert getattr(code, key) == value

    def test_kwonlyargcount(self):
        """
        def f(*args, a, b, **kw): pass
        assert f.__code__.co_kwonlyargcount == 2
        """

    def test_co_names(self):
        src = '''if 1:
        def foo():
            pass

        g = 3

        def f(x, y):
            z = x + y
            foo(g)
'''
        d = {}
        exec(src, d)

        assert list(sorted(d['f'].__code__.co_names)) == ['foo', 'g']

    def test_code(self):
        import sys
        try: 
            import new
        except ImportError: 
            skip("could not import new module")
        codestr = "global c\na = 1\nb = 2\nc = a + b\n"
        ccode = compile(codestr, '<string>', 'exec')
        co = new.code(ccode.co_argcount,
                      ccode.co_nlocals,
                      ccode.co_stacksize,
                      ccode.co_flags,
                      ccode.co_code,
                      ccode.co_consts,
                      ccode.co_names,
                      ccode.co_varnames,
                      ccode.co_filename,
                      ccode.co_name,
                      ccode.co_firstlineno,
                      ccode.co_lnotab,
                      ccode.co_freevars,
                      ccode.co_cellvars)
        d = {}
        exec(co, d)
        assert d['c'] == 3
        # test backwards-compatibility version with no freevars or cellvars
        co = new.code(ccode.co_argcount,
                      ccode.co_nlocals,
                      ccode.co_stacksize,
                      ccode.co_flags,
                      ccode.co_code,
                      ccode.co_consts,
                      ccode.co_names,
                      ccode.co_varnames,
                      ccode.co_filename,
                      ccode.co_name,
                      ccode.co_firstlineno,
                      ccode.co_lnotab)
        d = {}
        exec(co, d)
        assert d['c'] == 3
        def f(x):
            y = 1
        ccode = f.__code__
        raises(ValueError, new.code,
              -ccode.co_argcount,
              ccode.co_nlocals,
              ccode.co_stacksize,
              ccode.co_flags,
              ccode.co_code,
              ccode.co_consts,
              ccode.co_names,
              ccode.co_varnames,
              ccode.co_filename,
              ccode.co_name,
              ccode.co_firstlineno,
              ccode.co_lnotab)
        raises(ValueError, new.code,
              ccode.co_argcount,
              -ccode.co_nlocals,
              ccode.co_stacksize,
              ccode.co_flags,
              ccode.co_code,
              ccode.co_consts,
              ccode.co_names,
              ccode.co_varnames,
              ccode.co_filename,
              ccode.co_name,
              ccode.co_firstlineno,
              ccode.co_lnotab)

    def test_hash(self):
        d1 = {}
        exec("def f(): pass", d1)
        d2 = {}
        exec("def f(): pass", d2)
        assert d1['f'].__code__ == d2['f'].__code__
        assert hash(d1['f'].__code__) == hash(d2['f'].__code__)

    def test_repr(self):
        def f():
            xxx
        res = repr(f.__code__)
        assert res.startswith("<code object f at 0x")
        assert ', file "%s", line ' % f.__code__.co_filename in res
        assert res.endswith('>')

    def test_code_extra(self):
        assert compile("x = x + 1", 'baz', 'exec').co_flags & self.CO_NOFREE

        d = {}
        exec("""if 1:
        def f():
            "docstring"
            'stuff'
            56
""", d)

        # check for new flag, CO_NOFREE
        assert d['f'].__code__.co_flags & self.CO_NOFREE

        exec("""if 1:
        def f(x):
            def g(y):
                return x+y
            return g
""", d)

        # CO_NESTED
<<<<<<< HEAD
        assert d['f'](4).__code__.co_flags & 0x10
        assert d['f'].__code__.co_flags & 0x10 == 0
        # check for CO_CONTAINSGLOBALS
        assert not d['f'].__code__.co_flags & self.CO_CONTAINSGLOBALS


        exec("""if 1:
        r = range
        def f():
            return [l for l in r(100)]
        def g():
            return [l for l in [1, 2, 3, 4]]
""", d)

        # check for CO_CONTAINSGLOBALS
        assert d['f'].__code__.co_flags & self.CO_CONTAINSGLOBALS
        assert not d['g'].__code__.co_flags & self.CO_CONTAINSGLOBALS

        exec("""if 1:
        b = 2
        def f(x):
            exec("a = 1")
            return a + b + x
""", d)
        # check for CO_CONTAINSGLOBALS
        assert d['f'].__code__.co_flags & self.CO_CONTAINSGLOBALS
=======
        assert f(4).func_code.co_flags & 0x10
        assert f.func_code.co_flags & 0x10 == 0
>>>>>>> 5379fcb7
<|MERGE_RESOLUTION|>--- conflicted
+++ resolved
@@ -9,11 +9,7 @@
             filename = filename[:-1]
 
         cls.w_file = cls.space.wrap(filename)
-<<<<<<< HEAD
-        cls.w_CO_CONTAINSGLOBALS = cls.space.wrap(consts.CO_CONTAINSGLOBALS)
         cls.w_CO_NOFREE = cls.space.wrap(consts.CO_NOFREE)
-=======
->>>>>>> 5379fcb7
 
     def test_attributes(self):
         def f(): pass
@@ -194,34 +190,5 @@
 """, d)
 
         # CO_NESTED
-<<<<<<< HEAD
         assert d['f'](4).__code__.co_flags & 0x10
-        assert d['f'].__code__.co_flags & 0x10 == 0
-        # check for CO_CONTAINSGLOBALS
-        assert not d['f'].__code__.co_flags & self.CO_CONTAINSGLOBALS
-
-
-        exec("""if 1:
-        r = range
-        def f():
-            return [l for l in r(100)]
-        def g():
-            return [l for l in [1, 2, 3, 4]]
-""", d)
-
-        # check for CO_CONTAINSGLOBALS
-        assert d['f'].__code__.co_flags & self.CO_CONTAINSGLOBALS
-        assert not d['g'].__code__.co_flags & self.CO_CONTAINSGLOBALS
-
-        exec("""if 1:
-        b = 2
-        def f(x):
-            exec("a = 1")
-            return a + b + x
-""", d)
-        # check for CO_CONTAINSGLOBALS
-        assert d['f'].__code__.co_flags & self.CO_CONTAINSGLOBALS
-=======
-        assert f(4).func_code.co_flags & 0x10
-        assert f.func_code.co_flags & 0x10 == 0
->>>>>>> 5379fcb7
+        assert d['f'].__code__.co_flags & 0x10 == 0