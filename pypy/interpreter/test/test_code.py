--- conflicted
+++ resolved
@@ -196,11 +196,7 @@
         assert d['f'](4).__code__.co_flags & 0x10
         assert d['f'].__code__.co_flags & 0x10 == 0
         # check for CO_CONTAINSGLOBALS
-<<<<<<< HEAD
-        assert not d['f'].__code__.co_flags & 0x0800
-=======
-        assert not f.func_code.co_flags & self.CO_CONTAINSGLOBALS
->>>>>>> 8894593c
+        assert not d['f'].__code__.co_flags & self.CO_CONTAINSGLOBALS
 
 
         exec("""if 1:
@@ -212,13 +208,8 @@
 """, d)
 
         # check for CO_CONTAINSGLOBALS
-<<<<<<< HEAD
-        assert d['f'].__code__.co_flags & 0x0800
-        assert not d['g'].__code__.co_flags & 0x0800
-=======
-        assert f.func_code.co_flags & self.CO_CONTAINSGLOBALS
-        assert not g.func_code.co_flags & self.CO_CONTAINSGLOBALS
->>>>>>> 8894593c
+        assert d['f'].__code__.co_flags & self.CO_CONTAINSGLOBALS
+        assert not d['g'].__code__.co_flags & self.CO_CONTAINSGLOBALS
 
         exec("""if 1:
         b = 2
@@ -227,8 +218,4 @@
             return a + b + x
 """, d)
         # check for CO_CONTAINSGLOBALS
-<<<<<<< HEAD
-        assert d['f'].__code__.co_flags & 0x0800
-=======
-        assert f.func_code.co_flags & self.CO_CONTAINSGLOBALS
->>>>>>> 8894593c
+        assert d['f'].__code__.co_flags & self.CO_CONTAINSGLOBALS