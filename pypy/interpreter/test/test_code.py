--- conflicted
+++ resolved
@@ -260,29 +260,8 @@
 """, d)
 
         # CO_NESTED
-<<<<<<< HEAD
         assert d['f'](4).__code__.co_flags & 0x10
         assert d['f'].__code__.co_flags & 0x10 == 0
-
-    def test_issue1844(self):
-        import types
-        args = (1, 0, 0, 1, 0, 0, b'', (), (), (), '', 'operator', 0, b'')
-        # previously raised a MemoryError when translated
-        types.CodeType(*args)
-
-    def test_replace(self):
-        co = compile("x = x + 1", 'baz', 'exec')
-        co2 = co.replace(co_flags=co.co_flags | 0x100)
-        assert co2.co_name == co.co_name # in theory need to check them all
-        assert co2.co_flags == co.co_flags | 0x100
-
-        with raises(TypeError):
-            co.replace(1)
-        with raises(TypeError):
-            co.replace(abc=123)
-=======
-        assert f(4).func_code.co_flags & 0x10
-        assert f.func_code.co_flags & 0x10 == 0
 
     def test_code_eq_non_code(self):
         class A(object):
@@ -293,4 +272,20 @@
         def f(): pass
         assert (f.__code__ == A()) == 23
         assert (f.__code__ != A()) == 41
->>>>>>> 8afa1570
+
+    def test_issue1844(self):
+        import types
+        args = (1, 0, 0, 1, 0, 0, b'', (), (), (), '', 'operator', 0, b'')
+        # previously raised a MemoryError when translated
+        types.CodeType(*args)
+
+    def test_replace(self):
+        co = compile("x = x + 1", 'baz', 'exec')
+        co2 = co.replace(co_flags=co.co_flags | 0x100)
+        assert co2.co_name == co.co_name # in theory need to check them all
+        assert co2.co_flags == co.co_flags | 0x100
+
+        with raises(TypeError):
+            co.replace(1)
+        with raises(TypeError):
+            co.replace(abc=123)