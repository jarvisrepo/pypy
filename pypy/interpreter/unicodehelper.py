--- conflicted
+++ resolved
@@ -1,13 +1,12 @@
 import sys
-<<<<<<< HEAD
+
 from pypy.interpreter.error import OperationError, oefmt
 from rpython.rlib.objectmodel import specialize
-from rpython.rlib.rarithmetic import intmask
-from rpython.rlib.rstring import StringBuilder, UnicodeBuilder
-from rpython.rlib import runicode
-from rpython.rlib.runicode import (
-    default_unicode_error_encode, default_unicode_error_decode,
-    MAXUNICODE, BYTEORDER, BYTEORDER2, UNICHR)
+from rpython.rlib.rstring import StringBuilder
+from rpython.rlib import rutf8
+from rpython.rlib.rarithmetic import r_uint, intmask
+from rpython.rtyper.lltypesystem import rffi
+from pypy.module.unicodedata import unicodedb
 
 _WIN32 = sys.platform == 'win32'
 _MACOSX = sys.platform == 'darwin'
@@ -16,16 +15,6 @@
 else:
     # Workaround translator's confusion
     str_decode_mbcs = unicode_encode_mbcs = lambda *args, **kwargs: None
-=======
-
-from pypy.interpreter.error import OperationError, oefmt
-from rpython.rlib.objectmodel import specialize
-from rpython.rlib.rstring import StringBuilder
-from rpython.rlib import rutf8
-from rpython.rlib.rarithmetic import r_uint, intmask
-from rpython.rtyper.lltypesystem import rffi
-from pypy.module.unicodedata import unicodedb
->>>>>>> 572becf8
 
 @specialize.memo()
 def decode_error_handler(space):
@@ -171,11 +160,8 @@
                                     e.pos, e.pos + 1)
         assert False, "unreachable"
 
-<<<<<<< HEAD
-def decode_utf8(space, string, allow_surrogates=False):
-    # Note that Python3 tends to forbid *all* surrogates in utf-8.
-    # If allow_surrogates=True, then revert to the Python 2 behavior,
-    # i.e. surrogates are accepted and not treated specially at all.
+def check_utf8_or_raise(space, string, start=0, end=-1):
+    # Surrogates are accepted and not treated specially at all.
     # If there happen to be two 3-bytes encoding a pair of surrogates,
     # you still get two surrogate unicode characters in the result.
     assert isinstance(string, str)
@@ -184,46 +170,6 @@
         final=True, errorhandler=decode_error_handler(space),
         allow_surrogates=allow_surrogates)
     return result
-
-def encode_utf8(space, uni, allow_surrogates=False):
-    # Note that Python3 tends to forbid *all* surrogates in utf-8.
-    # If allow_surrogates=True, then revert to the Python 2 behavior
-    # which never raises UnicodeEncodeError.  Surrogate pairs are then
-    # allowed, either paired or lone.  A paired surrogate is considered
-    # like the non-BMP character it stands for.  See also *_utf8sp().
-    assert isinstance(uni, unicode)
-    return runicode.unicode_encode_utf_8(
-        uni, len(uni), "strict",
-        errorhandler=encode_error_handler(space),
-        allow_surrogates=allow_surrogates)
-
-def encode_utf8sp(space, uni):
-    # Surrogate-preserving utf-8 encoding.  Any surrogate character
-    # turns into its 3-bytes encoding, whether it is paired or not.
-    # This should always be reversible, and the reverse is
-    # decode_utf8sp().
-    return runicode.unicode_encode_utf8sp(uni, len(uni))
-
-def decode_utf8sp(space, string):
-    # Surrogate-preserving utf-8 decoding.  Assuming there is no
-    # encoding error, it should always be reversible, and the reverse is
-    # encode_utf8sp().
-    return decode_utf8(space, string, allow_surrogates=True)
-=======
-def check_utf8_or_raise(space, string, start=0, end=-1):
-    # Surrogates are accepted and not treated specially at all.
-    # If there happen to be two 3-bytes encoding a pair of surrogates,
-    # you still get two surrogate unicode characters in the result.
-    # These are the Python2 rules; Python3 differs.
-    try:
-        length = rutf8.check_utf8(string, True, start, end)
-    except rutf8.CheckError as e:
-        # convert position into unicode position
-        lgt = rutf8.check_utf8(string, True, start, stop=e.pos)
-        decode_error_handler(space)('strict', 'utf8', 'invalid utf-8', string,
-                                    start + lgt, start + lgt + 1)
-        assert False, "unreachable"
-    return length
 
 def str_decode_ascii(s, errors, final, errorhandler):
     try:
@@ -1020,33 +966,10 @@
         result.append('-')
 
     return result.build()
->>>>>>> 572becf8
 
 # ____________________________________________________________
 # utf-16
 
-<<<<<<< HEAD
-def str_decode_utf_16(s, size, errors, final=True,
-                           errorhandler=None):
-    result, length, byteorder = str_decode_utf_16_helper(s, size, errors, final,
-                                                         errorhandler, "native",
-                                                         'utf-16-' + BYTEORDER2)
-    return result, length
-
-def str_decode_utf_16_be(s, size, errors, final=True,
-                              errorhandler=None):
-    result, length, byteorder = str_decode_utf_16_helper(s, size, errors, final,
-                                                         errorhandler, "big",
-                                                         'utf-16-be')
-    return result, length
-
-def str_decode_utf_16_le(s, size, errors, final=True,
-                              errorhandler=None):
-    result, length, byteorder = str_decode_utf_16_helper(s, size, errors, final,
-                                                         errorhandler, "little",
-                                                         'utf-16-le')
-    return result, length
-=======
 BYTEORDER = sys.byteorder
 BYTEORDER2 = BYTEORDER[0] + 'e'      # either "le" or "be"
 assert BYTEORDER2 in ('le', 'be')
@@ -1068,7 +991,6 @@
     result, c, lgt, _ = str_decode_utf_16_helper(s, errors, final,
                                                          errorhandler, "little")
     return result, c, lgt
->>>>>>> 572becf8
 
 def str_decode_utf_16_helper(s, errors, final=True,
                              errorhandler=None,
@@ -1237,82 +1159,48 @@
 def utf8_encode_utf_16(s, errors,
                           errorhandler=None,
                           allow_surrogates=True):
-<<<<<<< HEAD
-    return unicode_encode_utf_16_helper(s, size, errors, errorhandler,
+    return unicode_encode_utf_16_helper(s, errors, errorhandler,
                                         allow_surrogates, "native",
                                         'utf-16-' + BYTEORDER2)
-=======
-    return unicode_encode_utf_16_helper(s, errors, errorhandler,
-                                        allow_surrogates, "native")
->>>>>>> 572becf8
 
 def utf8_encode_utf_16_be(s, errors,
                              errorhandler=None,
                              allow_surrogates=True):
-<<<<<<< HEAD
-    return unicode_encode_utf_16_helper(s, size, errors, errorhandler,
+    return unicode_encode_utf_16_helper(s, errors, errorhandler,
                                         allow_surrogates, "big",
                                         'utf-16-be')
-=======
-    return unicode_encode_utf_16_helper(s, errors, errorhandler,
-                                        allow_surrogates, "big")
->>>>>>> 572becf8
 
 def utf8_encode_utf_16_le(s, errors,
                              errorhandler=None,
                              allow_surrogates=True):
-<<<<<<< HEAD
-    return unicode_encode_utf_16_helper(s, size, errors, errorhandler,
+    return unicode_encode_utf_16_helper(s, errors, errorhandler,
                                         allow_surrogates, "little",
                                         'utf-16-le')
-=======
-    return unicode_encode_utf_16_helper(s, errors, errorhandler,
-                                        allow_surrogates, "little")
->>>>>>> 572becf8
+
 
 # ____________________________________________________________
 # utf-32
 
-<<<<<<< HEAD
-def str_decode_utf_32(s, size, errors, final=True,
-                           errorhandler=None):
-    result, length, byteorder = str_decode_utf_32_helper(
-        s, size, errors, final, errorhandler, "native", 'utf-32-' + BYTEORDER2,
-        allow_surrogates=False)
-    return result, length
-
-def str_decode_utf_32_be(s, size, errors, final=True,
-                              errorhandler=None):
-    result, length, byteorder = str_decode_utf_32_helper(
-        s, size, errors, final, errorhandler, "big", 'utf-32-be',
-        allow_surrogates=False)
-    return result, length
-
-def str_decode_utf_32_le(s, size, errors, final=True,
-                              errorhandler=None):
-    result, length, byteorder = str_decode_utf_32_helper(
-        s, size, errors, final, errorhandler, "little", 'utf-32-le',
-        allow_surrogates=False)
-    return result, length
-=======
 def str_decode_utf_32(s, errors, final=True,
                       errorhandler=None):
     result, c, lgt, _ = str_decode_utf_32_helper(s, errors, final,
-                                                         errorhandler, "native")
+        s, size, errors, final, errorhandler, "native", 'utf-32-' + BYTEORDER2,
+        allow_surrogates=False)
     return result, c, lgt
 
 def str_decode_utf_32_be(s, errors, final=True,
                          errorhandler=None):
-    result, c, lgt, _ = str_decode_utf_32_helper(s, errors, final,
-                                                         errorhandler, "big")
+    result, c, lgt, _ = str_decode_utf_32_helper(
+        s, errors, final, errorhandler, "big", 'utf-32-be',
+        allow_surrogates=False)
     return result, c, lgt
 
 def str_decode_utf_32_le(s, errors, final=True,
                          errorhandler=None):
-    result, c, lgt, _ = str_decode_utf_32_helper(s, errors, final,
-                                                         errorhandler, "little")
+    result, c, lgt, _ = str_decode_utf_32_helper(
+        s, errors, final, errorhandler, "little", 'utf-32-le',
+        allow_surrogates=False)
     return result, c, lgt
->>>>>>> 572becf8
 
 BOM32_DIRECT  = intmask(0x0000FEFF)
 BOM32_REVERSE = intmask(0xFFFE0000)
@@ -1322,12 +1210,7 @@
                              byteorder="native",
                              public_encoding_name='utf32',
                              allow_surrogates=True):
-<<<<<<< HEAD
-    if errorhandler is None:
-        errorhandler = default_unicode_error_decode
-=======
     assert errorhandler is not None
->>>>>>> 572becf8
     bo = 0
     size = len(s)
 
@@ -1388,11 +1271,7 @@
                 break
             continue
         ch = ((ord(s[pos + iorder[3]]) << 24) | (ord(s[pos + iorder[2]]) << 16) |
-<<<<<<< HEAD
-            (ord(s[pos + iorder[1]]) << 8) | ord(s[pos + iorder[0]]))
-=======
               (ord(s[pos + iorder[1]]) << 8)  | ord(s[pos + iorder[0]]))
->>>>>>> 572becf8
         if not allow_surrogates and 0xD800 <= ch <= 0xDFFF:
             r, pos = errorhandler(errors, public_encoding_name,
                                   "code point in surrogate code point "
@@ -1403,7 +1282,7 @@
         elif ch >= 0x110000:
             r, pos = errorhandler(errors, public_encoding_name,
                                   "codepoint not in range(0x110000)",
-                                  s, pos, pos + 4)
+                                  s, pos, len(s))
             result.append(r)
             continue
 
@@ -1472,39 +1351,23 @@
 
     return result.build()
 
-<<<<<<< HEAD
-def unicode_encode_utf_32(s, size, errors,
-                               errorhandler=None, allow_surrogates=True):
-    return unicode_encode_utf_32_helper(s, size, errors, errorhandler,
-                                        allow_surrogates, "native",
-                                        'utf-32-' + BYTEORDER2)
-
-def unicode_encode_utf_32_be(s, size, errors,
-                                  errorhandler=None, allow_surrogates=True):
-    return unicode_encode_utf_32_helper(s, size, errors, errorhandler,
-                                        allow_surrogates, "big",
-                                        'utf-32-be')
-
-def unicode_encode_utf_32_le(s, size, errors,
-                                  errorhandler=None, allow_surrogates=True):
-    return unicode_encode_utf_32_helper(s, size, errors, errorhandler,
-                                        allow_surrogates, "little",
-                                        'utf-32-le')
-=======
 def utf8_encode_utf_32(s, errors,
                           errorhandler=None, allow_surrogates=True):
     return unicode_encode_utf_32_helper(s, errors, errorhandler,
-                                        allow_surrogates, "native")
+                                        allow_surrogates, "native",
+                                        'utf-32-' + BYTEORDER2)
 
 def utf8_encode_utf_32_be(s, errors,
-                             errorhandler=None, allow_surrogates=True):
+                                  errorhandler=None, allow_surrogates=True):
     return unicode_encode_utf_32_helper(s, errors, errorhandler,
-                                        allow_surrogates, "big")
+                                        allow_surrogates, "big",
+                                        'utf-32-be')
 
 def utf8_encode_utf_32_le(s, errors,
-                             errorhandler=None, allow_surrogates=True):
+                                  errorhandler=None, allow_surrogates=True):
     return unicode_encode_utf_32_helper(s, errors, errorhandler,
-                                        allow_surrogates, "little")
+                                        allow_surrogates, "little",
+                                        'utf-32-le')
 # ____________________________________________________________
 # unicode-internal
 
@@ -1718,5 +1581,4 @@
                 result.append(chr(ch))
                 continue
             errorhandler('strict', 'decimal', msg, s, start_index, end_index)
-    return result.build()
->>>>>>> 572becf8
+    return result.build()