--- conflicted
+++ resolved
@@ -1400,13 +1400,8 @@
                                   s, pos, pos + 4)
             result.append(r)
             continue
-<<<<<<< HEAD
-        elif ch >= 0x110000:
+        elif r_uint(ch) >= 0x110000:
             r, pos, rettype = errorhandler(errors, public_encoding_name,
-=======
-        elif r_uint(ch) >= 0x110000:
-            r, pos = errorhandler(errors, public_encoding_name,
->>>>>>> 243565ae
                                   "codepoint not in range(0x110000)",
                                   s, pos, len(s))
             result.append(r)
