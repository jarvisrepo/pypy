import sys
from pypy.interpreter.error import OperationError, oefmt
from rpython.rlib.objectmodel import specialize
from rpython.rlib import runicode
from pypy.module._codecs import interp_codecs
_WIN32 = sys.platform == 'win32'
_MACOSX = sys.platform == 'darwin'
if _WIN32:
    from rpython.rlib.runicode import str_decode_mbcs, unicode_encode_mbcs
else:
    # Workaround translator's confusion
    str_decode_mbcs = unicode_encode_mbcs = lambda *args, **kwargs: None

@specialize.memo()
def decode_error_handler(space):
    # Fast version of the "strict" errors handler.
    def raise_unicode_exception_decode(errors, encoding, msg, s,
                                       startingpos, endingpos):
        raise OperationError(space.w_UnicodeDecodeError,
<<<<<<< HEAD
                             space.newtuple([space.wrap(encoding),
                                             space.newbytes(s),
                                             space.wrap(startingpos),
                                             space.wrap(endingpos),
                                             space.wrap(msg)]))
=======
                             space.newtuple([space.newtext(encoding),
                                             space.newbytes(s),
                                             space.newint(startingpos),
                                             space.newint(endingpos),
                                             space.newtext(msg)]))
>>>>>>> a299ace7
    return raise_unicode_exception_decode

@specialize.memo()
def encode_error_handler(space):
    # Fast version of the "strict" errors handler.
    def raise_unicode_exception_encode(errors, encoding, msg, u,
                                       startingpos, endingpos):
        raise OperationError(space.w_UnicodeEncodeError,
                             space.newtuple([space.wrap(encoding),
                                             space.wrap(u),
                                             space.wrap(startingpos),
                                             space.wrap(endingpos),
                                             space.wrap(msg)]))
    return raise_unicode_exception_encode

class RUnicodeEncodeError(Exception):
    def __init__(self, encoding, object, start, end, reason):
        self.encoding = encoding
        self.object = object
        self.start = start
        self.end = end
        self.reason = reason

@specialize.memo()
def rpy_encode_error_handler():
    # A RPython version of the "strict" error handler.
    def raise_unicode_exception_encode(errors, encoding, msg, u,
                                       startingpos, endingpos):
        raise RUnicodeEncodeError(encoding, u, startingpos, endingpos, msg)
    return raise_unicode_exception_encode

# ____________________________________________________________

def fsdecode(space, w_string):
    state = space.fromcache(interp_codecs.CodecState)
    if _WIN32:
        bytes = space.bytes_w(w_string)
        uni = str_decode_mbcs(bytes, len(bytes), 'strict',
                              errorhandler=decode_error_handler(space),
                              force_ignore=False)[0]
    elif _MACOSX:
        bytes = space.bytes_w(w_string)
        uni = runicode.str_decode_utf_8(
            bytes, len(bytes), 'surrogateescape',
            errorhandler=state.decode_error_handler)[0]
    elif space.sys.filesystemencoding is None or state.codec_need_encodings:
        # bootstrap check: if the filesystemencoding isn't initialized
        # or the filesystem codec is implemented in Python we cannot
        # use it before the codecs are ready. use the locale codec
        # instead
        from pypy.module._codecs.locale import (
            str_decode_locale_surrogateescape)
        bytes = space.bytes_w(w_string)
        uni = str_decode_locale_surrogateescape(
            bytes, errorhandler=decode_error_handler(space))
    else:
        from pypy.module.sys.interp_encoding import getfilesystemencoding
        return space.call_method(w_string, 'decode',
                                 getfilesystemencoding(space),
                                 space.wrap('surrogateescape'))
    return space.wrap(uni)

def fsencode(space, w_uni):
    state = space.fromcache(interp_codecs.CodecState)
    if _WIN32:
        uni = space.unicode_w(w_uni)
        bytes = unicode_encode_mbcs(uni, len(uni), 'strict',
                                    errorhandler=encode_error_handler(space),
                                    force_replace=False)
    elif _MACOSX:
        uni = space.unicode_w(w_uni)
        bytes = runicode.unicode_encode_utf_8(
            uni, len(uni), 'surrogateescape',
            errorhandler=state.encode_error_handler)
    elif space.sys.filesystemencoding is None or state.codec_need_encodings:
        # bootstrap check: if the filesystemencoding isn't initialized
        # or the filesystem codec is implemented in Python we cannot
        # use it before the codecs are ready. use the locale codec
        # instead
        from pypy.module._codecs.locale import (
            unicode_encode_locale_surrogateescape)
        uni = space.unicode_w(w_uni)
        if u'\x00' in uni:
            raise oefmt(space.w_ValueError, "embedded null character")
        bytes = unicode_encode_locale_surrogateescape(
            uni, errorhandler=encode_error_handler(space))
    else:
        from pypy.module.sys.interp_encoding import getfilesystemencoding
        return space.call_method(w_uni, 'encode',
                                 getfilesystemencoding(space),
                                 space.wrap('surrogateescape'))
    return space.newbytes(bytes)

def encode(space, w_data, encoding=None, errors='strict'):
    from pypy.objspace.std.unicodeobject import encode_object
    return encode_object(space, w_data, encoding, errors)

# These functions take and return unwrapped rpython strings and unicodes
def decode_unicode_escape(space, string):
    state = space.fromcache(interp_codecs.CodecState)
    unicodedata_handler = state.get_unicodedata_handler(space)
    result, consumed = runicode.str_decode_unicode_escape(
        string, len(string), "strict",
        final=True, errorhandler=decode_error_handler(space),
        unicodedata_handler=unicodedata_handler)
    return result

def decode_raw_unicode_escape(space, string):
    result, consumed = runicode.str_decode_raw_unicode_escape(
        string, len(string), "strict",
        final=True, errorhandler=decode_error_handler(space))
    return result

def decode_utf8(space, string, allow_surrogates=False):
    # Note that Python3 tends to forbid *all* surrogates in utf-8.
    # If allow_surrogates=True, then revert to the Python 2 behavior,
    # i.e. surrogates are accepted and not treated specially at all.
    # If there happen to be two 3-bytes encoding a pair of surrogates,
    # you still get two surrogate unicode characters in the result.
    assert isinstance(string, str)
    result, consumed = runicode.str_decode_utf_8(
        string, len(string), "strict",
        final=True, errorhandler=decode_error_handler(space),
        allow_surrogates=allow_surrogates)
    return result

def encode_utf8(space, uni, allow_surrogates=False):
    # Note that Python3 tends to forbid *all* surrogates in utf-8.
    # If allow_surrogates=True, then revert to the Python 2 behavior
    # which never raises UnicodeEncodeError.  Surrogate pairs are then
    # allowed, either paired or lone.  A paired surrogate is considered
    # like the non-BMP character it stands for.  See also unicode_utf8sp().
    return runicode.unicode_encode_utf_8(
        uni, len(uni), "strict",
        errorhandler=encode_error_handler(space),
        allow_surrogates=allow_surrogates)

def encode_utf8sp(space, uni):
    # Surrogate-preserving utf-8 encoding.  Any surrogate character
    # turns into its 3-bytes encoding, whether it is paired or not.
    # This should always be reversible, and the reverse is
    # decode_utf8sp().
    return runicode.unicode_encode_utf8sp(uni, len(uni))

def decode_utf8sp(space, string):
    # Surrogate-preserving utf-8 decoding.  Assuming there is no
    # encoding error, it should always be reversible, and the reverse is
    # encode_utf8sp().
    return decode_utf8(space, string, allow_surrogates=True)<|MERGE_RESOLUTION|>--- conflicted
+++ resolved
@@ -17,19 +17,11 @@
     def raise_unicode_exception_decode(errors, encoding, msg, s,
                                        startingpos, endingpos):
         raise OperationError(space.w_UnicodeDecodeError,
-<<<<<<< HEAD
-                             space.newtuple([space.wrap(encoding),
-                                             space.newbytes(s),
-                                             space.wrap(startingpos),
-                                             space.wrap(endingpos),
-                                             space.wrap(msg)]))
-=======
                              space.newtuple([space.newtext(encoding),
                                              space.newbytes(s),
                                              space.newint(startingpos),
                                              space.newint(endingpos),
                                              space.newtext(msg)]))
->>>>>>> a299ace7
     return raise_unicode_exception_decode
 
 @specialize.memo()
