--- conflicted
+++ resolved
@@ -37,7 +37,6 @@
 
 # ____________________________________________________________
 
-<<<<<<< HEAD
 def PyUnicode_DecodeFSDefault(space, w_string):
     state = space.fromcache(interp_codecs.CodecState)
     if _WIN32:
@@ -92,13 +91,9 @@
                                  space.wrap('surrogateescape'))
     return space.wrapbytes(bytes)
 
-def PyUnicode_AsEncodedString(space, w_data, w_encoding):
-    return interp_codecs.encode(space, w_data, w_encoding)
-=======
 def encode(space, w_data, encoding=None, errors='strict'):
     from pypy.objspace.std.unicodetype import encode_object
     return encode_object(space, w_data, encoding, errors)
->>>>>>> 0330750e
 
 # These functions take and return unwrapped rpython strings and unicodes
 def decode_unicode_escape(space, string):
@@ -116,22 +111,14 @@
         final=True, errorhandler=decode_error_handler(space))
     return result
 
-<<<<<<< HEAD
-def PyUnicode_DecodeUTF8(space, string, allow_surrogates=False):
-=======
-def decode_utf8(space, string):
->>>>>>> 0330750e
+def decode_utf8(space, string, allow_surrogates=False):
     result, consumed = runicode.str_decode_utf_8(
         string, len(string), "strict",
         final=True, errorhandler=decode_error_handler(space),
         allow_surrogates=allow_surrogates)
     return result
 
-<<<<<<< HEAD
-def PyUnicode_EncodeUTF8(space, uni, allow_surrogates=False):
-=======
-def encode_utf8(space, uni):
->>>>>>> 0330750e
+def encode_utf8(space, uni, allow_surrogates=False):
     return runicode.unicode_encode_utf_8(
         uni, len(uni), "strict",
         errorhandler=encode_error_handler(space),
