import sys

from pypy.interpreter.error import OperationError, oefmt
from rpython.rlib.objectmodel import specialize
from rpython.rlib.rstring import StringBuilder
from rpython.rlib import rutf8
from rpython.rlib.rarithmetic import r_uint, intmask
from rpython.rtyper.lltypesystem import rffi
from pypy.module.unicodedata.interp_ucd import unicodedb
from rpython.rlib import runicode

@specialize.memo()
def decode_error_handler(space):
    # Fast version of the "strict" errors handler.
    def raise_unicode_exception_decode(errors, encoding, msg, s,
                                       startingpos, endingpos):
        raise OperationError(space.w_UnicodeDecodeError,
                             space.newtuple([space.newtext(encoding),
                                             space.newbytes(s),
                                             space.newint(startingpos),
                                             space.newint(endingpos),
                                             space.newtext(msg)]))
    return raise_unicode_exception_decode

def decode_never_raise(errors, encoding, msg, s, startingpos, endingpos):
    assert startingpos >= 0
    assert endingpos >= 0
    ux = ['\ux' + hex(ord(x))[2:].upper() for x in s[startingpos:endingpos]]
    return ''.join(ux), endingpos, 'b', ''

@specialize.memo()
def encode_error_handler(space):
    # Fast version of the "strict" errors handler.
    def raise_unicode_exception_encode(errors, encoding, msg, utf8,
                                       startingpos, endingpos):
        u_len = rutf8.codepoints_in_utf8(utf8)
        raise OperationError(space.w_UnicodeEncodeError,
                             space.newtuple([space.newtext(encoding),
                                             space.newutf8(utf8, u_len),
                                             space.newint(startingpos),
                                             space.newint(endingpos),
                                             space.newtext(msg)]))
    return raise_unicode_exception_encode

def default_error_encode(
        errors, encoding, msg, u, startingpos, endingpos):
    """A default handler, for tests"""
    assert endingpos >= 0
    if errors == 'replace':
        return '?', endingpos
    if errors == 'ignore':
        return '', endingpos
    raise ValueError

# ____________________________________________________________
_WIN32 = sys.platform == 'win32'
_MACOSX = sys.platform == 'darwin'

def fsdecode(space, w_string):
    from pypy.module._codecs import interp_codecs
    state = space.fromcache(interp_codecs.CodecState)
    errorhandler=state.decode_error_handler
    utf8 = space.bytes_w(w_string)
    # fast path for ascii
    if rutf8.first_non_ascii_char(utf8) < 0:
        return space.newtext(utf8, len(utf8))
    if _WIN32:
        import pypy.interpreter.unicodehelper_win32 as win32
        slen = len(utf8)
        utf8, _, lgt = str_decode_utf8(utf8, 'surrogateescape', True, errorhandler)
    elif 0 and  _MACOSX:
        utf8, lgt, pos  = str_decode_utf8(utf8, 'surrogateescape', True,
                                    errorhandler, allow_surrogates=False)
    elif space.sys.filesystemencoding is None or state.codec_need_encodings:
        # bootstrap check: if the filesystemencoding isn't initialized
        # or the filesystem codec is implemented in Python we cannot
        # use it before the codecs are ready. use the locale codec
        # instead
        from pypy.module._codecs.locale import (
            str_decode_locale_surrogateescape)
        utf8, lgt = str_decode_locale_surrogateescape(utf8)
    else:
        from pypy.module.sys.interp_encoding import getfilesystemencoding
        return space.call_method(w_string, 'decode',
                                 getfilesystemencoding(space),
                                 space.newtext('surrogateescape'))
    return space.newtext(utf8, lgt)

def fsencode(space, w_uni):
    from pypy.module._codecs import interp_codecs
    state = space.fromcache(interp_codecs.CodecState)
    if _WIN32:
        errorhandler=state.encode_error_handler
        utf8 = space.utf8_w(w_uni)
        bytes = utf8_encode_utf_8(utf8, 'surrogateescape', errorhandler)
    elif 0 and _MACOSX:
        utf8 = space.utf8_w(w_uni)
        errorhandler=state.encode_error_handler,
        bytes = utf8_encode_utf_8(utf8, 'surrogateescape', errorhandler,
                                  allow_surrogates=False)
    elif space.sys.filesystemencoding is None or state.codec_need_encodings:
        # bootstrap check: if the filesystemencoding isn't initialized
        # or the filesystem codec is implemented in Python we cannot
        # use it before the codecs are ready. use the locale codec
        # instead
        from pypy.module._codecs.locale import (
            utf8_encode_locale_surrogateescape)
        utf8 = space.utf8_w(w_uni)
        ulen = space.len_w(w_uni)
        if '\x00' in utf8:
            raise oefmt(space.w_ValueError, "embedded null character")
        bytes = utf8_encode_locale_surrogateescape(utf8, ulen)
    else:
        from pypy.module.sys.interp_encoding import getfilesystemencoding
        return space.call_method(w_uni, 'encode',
                                 getfilesystemencoding(space),
                                 space.newtext('surrogateescape'))
    return space.newbytes(bytes)

def encode(space, w_data, encoding=None, errors='strict'):
    from pypy.objspace.std.unicodeobject import encode_object
    return encode_object(space, w_data, encoding, errors)


# These functions take and return unwrapped rpython strings

def decode_raw_unicode_escape(space, string):
    return str_decode_raw_unicode_escape(
        string, "strict",
        final=True, errorhandler=decode_error_handler(space))

def check_ascii_or_raise(space, string):
    try:
        rutf8.check_ascii(string)
    except rutf8.CheckError as e:
        decode_error_handler(space)('strict', 'ascii',
                                    'ordinal not in range(128)', string,
                                    e.pos, e.pos + 1)
        assert False, "unreachable"

def check_utf8_or_raise(space, string, start=0, end=-1):
    # Surrogates are accepted and not treated specially at all.
    # If there happen to be two 3-bytes encoding a pair of surrogates,
    # you still get two surrogate unicode characters in the result.
    # These are the Python3 rules, Python2 differs
    assert isinstance(string, str)
    try:
        return rutf8.check_utf8(string, True, start, end)
    except rutf8.CheckError as e:
        decode_error_handler(space)('strict', 'utf-8',
                                    'unexpected end of data', string,
                                    e.pos, e.pos + 1)

def str_decode_ascii(s, errors, final, errorhandler):
    try:
        rutf8.check_ascii(s)
        return s, len(s), len(s)
    except rutf8.CheckError:
        return _str_decode_ascii_slowpath(s, errors, final, errorhandler)

def _str_decode_ascii_slowpath(s, errors, final, errorhandler):
    i = 0
    res = StringBuilder()
    while i < len(s):
        ch = s[i]
        if ord(ch) > 0x7F:
            r, i, rettype, s = errorhandler(errors, 'ascii', 'ordinal not in range(128)',
                s, i, i + 1)
            res.append(r)
        else:
            res.append(ch)
            i += 1
    ress = res.build()
    lgt = rutf8.check_utf8(ress, True)
    return ress, lgt, lgt

def str_decode_latin_1(s, errors, final, errorhandler):
    try:
        rutf8.check_ascii(s)
        return s, len(s), len(s)
    except rutf8.CheckError:
        return _str_decode_latin_1_slowpath(s, errors, final, errorhandler)

def _str_decode_latin_1_slowpath(s, errors, final, errorhandler):
    res = StringBuilder(len(s))
    i = 0
    while i < len(s):
        if ord(s[i]) > 0x7F:
            while i < len(s) and ord(s[i]) > 0x7F:
                rutf8.unichr_as_utf8_append(res, ord(s[i]))
                i += 1
        else:
            start = i
            end = i + 1
            while end < len(s) and ord(s[end]) <= 0x7F:
                end += 1
            res.append_slice(s, start, end)
            i = end
    return res.build(), len(s), len(s)

class ErrorHandlerError(Exception):
    def __init__(self, new, old):
        self.new = new
        self.old = old

def utf8_encode_utf_8(s, errors, errorhandler, allow_surrogates=False):
    if len(s) == 0:
        return ''

    # two fast paths
    if allow_surrogates:
        # already valid utf-8 with surrogates, surrogates are allowed, so just
        # return
        return s
    if not rutf8.has_surrogates(s):
        # already valid utf-8 and doesn't contain surrogates, so we don't need
        # to do anything
        return s
    # annoying slow path
    return _utf8_encode_utf_8_deal_with_surrogates(s, errors, errorhandler)

def _utf8_encode_utf_8_deal_with_surrogates(s, errors, errorhandler):
    pos = 0
    upos = 0
    result = StringBuilder(len(s))
    while pos < len(s):
        try:
            rutf8.check_utf8(s, allow_surrogates=False, start=pos)
            # otherwise the fast path above would have triggered
            assert pos != 0
            result.append_slice(s, pos, len(s))
            break
        except rutf8.CheckError as e:
            end = e.pos
            assert end >= 0
            result.append_slice(s, pos, end)
            upos += rutf8.codepoints_in_utf8(s, start=pos, end=end)
            pos = end
            # Try to get collect surrogates in one pass
            # XXX do we care about performance in this case?
            # XXX should this loop for more than one pair?
            delta = 1
            uchr = rutf8.codepoint_at_pos(s, pos)
            if 0xD800 <= uchr <= 0xDBFF:
                pos = rutf8.next_codepoint_pos(s, pos)
                if pos < len(s):
                    uchr = rutf8.codepoint_at_pos(s, pos)
                    if 0xDC00 <= uchr <= 0xDFFF:
                        delta += 1
            res, newindex, rettype, obj = errorhandler(errors, 'utf-8',
                        'surrogates not allowed', s, upos, upos + delta)
            if rettype == 'u':
                try:
                    rutf8.check_ascii(res)
                except rutf8.CheckError:
                    # this is a weird behaviour of CPython, but it's what happens
                    errorhandler("strict", 'utf-8', 'surrogates not allowed', s, upos, upos + delta)
                    assert 0, "unreachable"
            s = obj
            result.append(res)
            if newindex <= upos:
                raise ErrorHandlerError(newindex, upos)
            upos = newindex
            pos = rutf8._pos_at_index(s, upos)
    return result.build()

def utf8_encode_latin_1(s, errors, errorhandler, allow_surrogates=False):
    try:
        rutf8.check_ascii(s)
        return s
    except rutf8.CheckError, e:
        return _utf8_encode_latin_1_slowpath(s, e.pos, errors, errorhandler)

def _utf8_encode_latin_1_slowpath(s, first_non_ascii_char, errors, errorhandler):
    result = StringBuilder(len(s))
    result.append_slice(s, 0, first_non_ascii_char)
    pos = index = first_non_ascii_char
    while pos < len(s):
        ch = rutf8.codepoint_at_pos(s, pos)
        if ch <= 0xFF:
            result.append(chr(ch))
            index += 1
            pos = rutf8.next_codepoint_pos(s, pos)
        else:
            startindex = index
            pos = rutf8.next_codepoint_pos(s, pos)
            index += 1
            while pos < len(s) and rutf8.codepoint_at_pos(s, pos) > 0xFF:
                pos = rutf8.next_codepoint_pos(s, pos)
                index += 1
            msg = "ordinal not in range(256)"
            res, newindex, rettype, obj = errorhandler(
                errors, 'latin1', msg, s, startindex, index)
            if rettype == 'u':
                for cp in rutf8.Utf8StringIterator(res):
                    if cp > 0xFF:
                        errorhandler("strict", 'latin1', msg, s, startindex, index)
                        raise RuntimeError('error handler should not have returned')
                    result.append(chr(cp))
            else:
                for ch in res:
                    result.append(ch)
            s = obj
            if index != newindex:  # Should be uncommon
                index = newindex
                pos = rutf8._pos_at_index(s, newindex)
    return result.build()

def utf8_encode_ascii(s, errors, errorhandler, allow_surrogates=False):
    """ Don't be confused - this is a slowpath for errors e.g. "ignore"
    or an obscure errorhandler
    """
    result = StringBuilder(len(s))
    index = 0
    pos = 0
    while pos < len(s):
        ch = rutf8.codepoint_at_pos(s, pos)
        if ch <= 0x7F:
            result.append(chr(ch))
            index += 1
            pos = rutf8.next_codepoint_pos(s, pos)
        else:
            startindex = index
            pos = rutf8.next_codepoint_pos(s, pos)
            index += 1
            while pos < len(s) and rutf8.codepoint_at_pos(s, pos) > 0x7F:
                pos = rutf8.next_codepoint_pos(s, pos)
                index += 1
            msg = "ordinal not in range(128)"
            res, newindex, rettype, obj = errorhandler(
                errors, 'ascii', msg, s, startindex, index)
            if rettype == 'u':
                for cp in rutf8.Utf8StringIterator(res):
                    if cp > 0x80:
                        errorhandler("strict", 'ascii', msg, s, startindex, index)
                        raise RuntimeError('error handler should not have returned')
                    result.append(chr(cp))
            else:
                for ch in res:
                    result.append(ch)
            obj = s
            pos = rutf8._pos_at_index(s, newindex)
    return result.build()

if _WIN32:
    import pypy.interpreter.unicodehelper_win32 as win32
    def utf8_encode_mbcs(s, errors, errorhandler, allow_surrogates=False):
        return win32.utf8_encode_mbcs(s, errors, errorhandler)

    def utf8_encode_utf8(s, errors, errorhandler, allow_surrogates=False):
        return win32.utf8_encode_utf8(s, errors, errorhandler)

    def str_decode_mbcs(s, errors, final, errorhandler):
        res, size = win32.str_decode_mbcs(s, errors, errorhandler, final=final)
        return res, size, size

    def utf8_encode_oem(s, errors, errorhandler, allow_surrogates=False):
        res = win32.utf8_encode_oem(s, errors, errorhandler)
        return res

    def str_decode_oem(s, errors, final, errorhandler):
        res, size = win32.str_decode_oem(s, errors, errorhandler, final)
        return res, size, size

    def utf8_encode_code_page(cp, s, errors, errorhandler, allow_surrogates=False):
        res = win32.utf8_encode_code_page(cp, s, errors, errorhandler)
        return res

    def str_decode_code_page(cp, s, errors, final, errorhandler):
        res, size = win32.str_decode_code_page(cp, s, errors, errorhandler, final)
        return res, size, size


def str_decode_utf8(s, errors, final, errorhandler, allow_surrogates=False):
    try:
        # fast version first
        return s, rutf8.check_utf8(s, allow_surrogates=allow_surrogates), len(s)
    except rutf8.CheckError:
        return _str_decode_utf8_slowpath(
            s, errors, final, errorhandler, allow_surrogates=allow_surrogates)

def _str_decode_utf8_slowpath(s, errors, final, errorhandler, allow_surrogates):
    """ Same as checking for the valid utf8, but we know the utf8 is not
    valid so we're trying to either raise or pack stuff with error handler.
    The key difference is that this is call_may_force.

    In CPython this is done in unicode_decode_utf8, which has no
    allow_surrogates. That argument is used in at least decode_utf8sp, in
    interpreter.error._compute_value.
    """
    if errors is None:
        errors = 'strict'
    result = StringBuilder(len(s))
    pos = 0
    while pos < len(s):
        ordch1 = ord(s[pos])
        # fast path for ASCII
        # XXX maybe use a while loop here
        if ordch1 <= 0x7F:
            pos += 1
            result.append(chr(ordch1))
            continue

        n = ord(runicode._utf8_code_length[ordch1 - 0x80])
        if pos + n > len(s):
            # argh, this obscure block of code is mostly a copy of
            # what follows :-(
            charsleft = len(s) - pos - 1 # either 0, 1, 2
            # note: when we get the 'unexpected end of data' we need
            # to care about the pos returned; it can be lower than len(s),
            # in case we need to continue running this loop
            if not charsleft:
                # there's only the start byte and nothing else
                if not final:
                    break
                r, pos, rettype, s = errorhandler(errors, 'utf-8',
                                      'unexpected end of data',
                                      s, pos, pos+1)
                result.append(r)
                continue
            ordch2 = ord(s[pos+1])
            if n == 3:
                # 3-bytes seq with only a continuation byte
                if rutf8._invalid_byte_2_of_3(ordch1, ordch2, allow_surrogates):
                    # second byte invalid, take the first and continue
                    r, pos, rettype, s = errorhandler(errors, 'utf-8',
                                          'invalid continuation byte',
                                          s, pos, pos+1)
                    result.append(r)
                    continue
                else:
                    # second byte valid, but third byte missing
                    if not final:
                        break
                    r, pos, rettype, s = errorhandler(errors, 'utf-8',
                                      'unexpected end of data',
                                      s, pos, pos+2)
                    result.append(r)
                    continue
            elif n == 4:
                # 4-bytes seq with 1 or 2 continuation bytes
                if rutf8._invalid_byte_2_of_4(ordch1, ordch2):
                    # second byte invalid, take the first and continue
                    r, pos, rettype, s = errorhandler(errors, 'utf-8',
                                          'invalid continuation byte',
                                          s, pos, pos+1)
                    result.append(r)
                    continue
                elif charsleft == 2 and rutf8._invalid_byte_3_of_4(ord(s[pos+2])):
                    # third byte invalid, take the first two and continue
                    r, pos, rettype, s = errorhandler(errors, 'utf-8',
                                          'invalid continuation byte',
                                          s, pos, pos+2)
                    result.append(r)
                    continue
                else:
                    # there's only 1 or 2 valid cb, but the others are missing
                    if not final:
                        break
                    r, pos, rettype, s = errorhandler(errors, 'utf-8',
                                      'unexpected end of data',
                                      s, pos, pos+charsleft+1)
                    result.append(r)
                    continue
            raise AssertionError("unreachable")

        if n == 0:
            r, pos, rettype, s = errorhandler(errors, 'utf-8',
                                  'invalid start byte',
                                  s, pos, pos+1)
            result.append(r)

        elif n == 1:
            assert 0, "ascii should have gone through the fast path"

        elif n == 2:
            ordch2 = ord(s[pos+1])
            if rutf8._invalid_byte_2_of_2(ordch2):
                r, pos, rettype, s = errorhandler(errors, 'utf-8',
                                      'invalid continuation byte',
                                      s, pos, pos+1)
                result.append(r)
                continue
            # 110yyyyy 10zzzzzz -> 00000000 00000yyy yyzzzzzz
            result.append(chr(ordch1))
            result.append(chr(ordch2))
            pos += 2

        elif n == 3:
            ordch2 = ord(s[pos+1])
            ordch3 = ord(s[pos+2])
            if rutf8._invalid_byte_2_of_3(ordch1, ordch2, allow_surrogates):
                r, pos, rettype, s = errorhandler(errors, 'utf-8',
                                      'invalid continuation byte',
                                      s, pos, pos+1)
                result.append(r)
                continue
            elif rutf8._invalid_byte_3_of_3(ordch3):
                r, pos, rettype, s = errorhandler(errors, 'utf-8',
                                      'invalid continuation byte',
                                      s, pos, pos+2)
                result.append(r)
                continue
            # 1110xxxx 10yyyyyy 10zzzzzz -> 00000000 xxxxyyyy yyzzzzzz
            result.append(chr(ordch1))
            result.append(chr(ordch2))
            result.append(chr(ordch3))
            pos += 3

        elif n == 4:
            ordch2 = ord(s[pos+1])
            ordch3 = ord(s[pos+2])
            ordch4 = ord(s[pos+3])
            if rutf8._invalid_byte_2_of_4(ordch1, ordch2):
                r, pos, rettype, s = errorhandler(errors, 'utf-8',
                                      'invalid continuation byte',
                                      s, pos, pos+1)
                result.append(r)
                continue
            elif rutf8._invalid_byte_3_of_4(ordch3):
                r, pos, rettype, s = errorhandler(errors, 'utf-8',
                                      'invalid continuation byte',
                                      s, pos, pos+2)
                result.append(r)
                continue
            elif rutf8._invalid_byte_4_of_4(ordch4):
                r, pos, rettype, s = errorhandler(errors, 'utf-8',
                                      'invalid continuation byte',
                                      s, pos, pos+3)
                result.append(r)
                continue
            # 11110www 10xxxxxx 10yyyyyy 10zzzzzz -> 000wwwxx xxxxyyyy yyzzzzzz
            result.append(chr(ordch1))
            result.append(chr(ordch2))
            result.append(chr(ordch3))
            result.append(chr(ordch4))
            pos += 4

    r = result.build()
    # XXX can keep track of the resulting length without calling check_utf8
    # here
    return r, rutf8.check_utf8(r, True), pos

hexdigits = "0123456789ABCDEFabcdef"

def hexescape(builder, s, pos, digits,
              encoding, errorhandler, message, errors):
    chr = 0
    if pos + digits > len(s):
        endinpos = pos
        while endinpos < len(s) and s[endinpos] in hexdigits:
            endinpos += 1
        r, pos, rettype, s = errorhandler(
            errors, encoding, message, s, pos - 2, endinpos)
        builder.append(r)
    else:
        try:
            chr = int(s[pos:pos + digits], 16)
        except ValueError:
            endinpos = pos
            while s[endinpos] in hexdigits:
                endinpos += 1
            r, pos, rettype, s = errorhandler(
                errors, encoding, message, s, pos - 2, endinpos)
            builder.append(r)
        else:
            # when we get here, chr is a 32-bit unicode character
            try:
                builder.append_code(chr)
                pos += digits
            except rutf8.OutOfRange:
                message = "illegal Unicode character"
                r, pos, rettype, s = errorhandler(
                    errors, encoding, message, s, pos - 2, pos + digits)
                builder.append(r)
    return pos, s

def str_decode_unicode_escape(s, errors, final, errorhandler, ud_handler):
    if len(s) == 0:
        return '', 0, 0, None

    builder = rutf8.Utf8StringBuilder(len(s))
    pos = 0
    first_escape_error_char = None
    while pos < len(s):
        ch = s[pos]

        # Non-escape characters are interpreted as Unicode ordinals
        if ch != '\\':
            if ord(ch) > 0x7F:
                builder.append_code(ord(ch))
            else:
                builder.append(ch)
            pos += 1
            continue

        # - Escapes
<<<<<<< HEAD
        pos += 1
        if pos >= len(s):
            message = "\\ at end of string"
            r, pos, rettype, s = errorhandler(errors, "unicodeescape",
                                    message, s, pos - 1, len(s))
            builder.append(r)
=======
        if pos + 1 >= size:
            if not final:
                break
            message = "\\ at end of string"
            res, pos = errorhandler(errors, "unicodeescape",
                                    message, s, pos, size)
            builder.append(res)
>>>>>>> 1df8bf8d
            continue
        pos += 1

        ch = s[pos]
        pos += 1
        # \x escapes
        if ch == '\n':
            pass
        elif ch == '\\':
            builder.append_char('\\')
        elif ch == '\'':
            builder.append_char('\'')
        elif ch == '\"':
            builder.append_char('\"')
        elif ch == 'b':
            builder.append_char('\b')
        elif ch == 'f':
            builder.append_char('\f')
        elif ch == 't':
            builder.append_char('\t')
        elif ch == 'n':
            builder.append_char('\n')
        elif ch == 'r':
            builder.append_char('\r')
        elif ch == 'v':
            builder.append_char('\v')
        elif ch == 'a':
            builder.append_char('\a')
        elif '0' <= ch <= '7':
            x = ord(ch) - ord('0')
            if pos < len(s):
                ch = s[pos]
                if '0' <= ch <= '7':
                    pos += 1
                    x = (x << 3) + ord(ch) - ord('0')
                    if pos < len(s):
                        ch = s[pos]
                        if '0' <= ch <= '7':
                            pos += 1
                            x = (x << 3) + ord(ch) - ord('0')
            if x > 0x7F:
                builder.append_code(x)
            else:
                builder.append_char(chr(x))
        # hex escapes
        # \xXX
        elif ch == 'x':
            digits = 2
            if pos + digits > len(s) and not final:
                pos -= 2
                break
            message = "truncated \\xXX escape"
            pos, s = hexescape(builder, s, pos, digits,
                            "unicodeescape", errorhandler, message, errors)
        # \uXXXX
        elif ch == 'u':
            digits = 4
            if pos + digits > len(s) and not final:
                pos -= 2
                break
            message = "truncated \\uXXXX escape"
            pos, s = hexescape(builder, s, pos, digits,
                            "unicodeescape", errorhandler, message, errors)
        #  \UXXXXXXXX
        elif ch == 'U':
            digits = 8
            if pos + digits > len(s) and not final:
                pos -= 2
                break
            message = "truncated \\UXXXXXXXX escape"
            pos, s = hexescape(builder, s, pos, digits,
                            "unicodeescape", errorhandler, message, errors)
        # \N{name}
        elif ch == 'N' and ud_handler is not None:
            message = "malformed \\N character escape"
            look = pos

            if look < len(s) and s[look] == '{':
                # look for the closing brace
                while look < len(s) and s[look] != '}':
                    look += 1
                if look < len(s) and s[look] == '}':
                    # found a name.  look it up in the unicode database
                    message = "unknown Unicode character name"
                    name = s[pos + 1:look]
                    code = ud_handler.call(name)
                    if code < 0:
                        r, pos, rettype, s = errorhandler(
                            errors, "unicodeescape", message,
                            s, pos - 1, look + 1)
                        builder.append(r)
                        continue
                    pos = look + 1
                    builder.append_code(code)
                else:
<<<<<<< HEAD
                    r, pos, rettype, s = errorhandler(errors, "unicodeescape",
=======
                    if not final:
                        pos -= 2
                        break
                    res, pos = errorhandler(errors, "unicodeescape",
>>>>>>> 1df8bf8d
                                            message, s, pos - 1, look + 1)
                    builder.append(r)
            else:
<<<<<<< HEAD
                r, pos, rettype, s = errorhandler(errors, "unicodeescape",
=======
                if not final:
                    pos -= 2
                    break
                res, pos = errorhandler(errors, "unicodeescape",
>>>>>>> 1df8bf8d
                                        message, s, pos - 1, look + 1)
                builder.append(r)
        else:
            builder.append_char('\\')
            builder.append_code(ord(ch))
            first_escape_error_char = ch

    return builder.build(), builder.getlength(), pos, first_escape_error_char

def wcharpsize2utf8(space, wcharp, size):
    """Safe version of rffi.wcharpsize2utf8.

    Raises app-level ValueError if any wchar value is outside the valid
    codepoint range.
    """
    if _WIN32:
        import pypy.interpreter.unicodehelper_win32 as win32
        # wcharp is actually utf16
        return win32._unibuf_to_utf8(wcharp, size)
    else:
        try:
            return rffi.wcharpsize2utf8(wcharp, size)
        except rutf8.OutOfRange as e:
            raise wrap_unicode_out_of_range_error(space, e)

def wrap_unicode_out_of_range_error(space, e):
    raise oefmt(space.w_ValueError,
        "character %s is not in range [U+0000; U+10ffff]", 'U+%x' % e.code)


# ____________________________________________________________
# Raw unicode escape

def str_decode_raw_unicode_escape(s, errors, final=False,
                                  errorhandler=None):
    if len(s) == 0:
        return '', 0, 0

    builder = rutf8.Utf8StringBuilder(len(s))
    pos = 0
    while pos < len(s):
        ch = s[pos]

        # Non-escape characters are interpreted as Unicode ordinals
        if ch != '\\':
            builder.append_code(ord(ch))
            pos += 1
            continue

        # \u-escapes are only interpreted iff the number of leading
        # backslashes is odd
        bs = pos
        while pos < len(s):
            pos += 1
            if pos == len(s) or s[pos] != '\\':
                break
            builder.append_char('\\')

        # we have a backslash at the end of the string, stop here
        if pos >= len(s):
            builder.append_char('\\')
            break

        if ((pos - bs) & 1 == 0 or pos >= len(s) or
                (s[pos] != 'u' and s[pos] != 'U')):
            builder.append_char('\\')
            builder.append_code(ord(s[pos]))
            pos += 1
            continue

        if s[pos] == 'u':
            digits = 4
            message = "truncated \\uXXXX escape"
        else:
            digits = 8
            message = "truncated \\UXXXXXXXX escape"
        pos += 1
        pos, s = hexescape(builder, s, pos, digits,
                           "rawunicodeescape", errorhandler, message, errors)

    return builder.build(), builder.getlength(), pos

_utf8_encode_unicode_escape = rutf8.make_utf8_escape_function()


TABLE = '0123456789abcdef'

def raw_unicode_escape_helper(result, char):
    if char >= 0x10000 or char < 0:
        result.append("\\U")
        zeros = 8
    elif char >= 0x100:
        result.append("\\u")
        zeros = 4
    else:
        result.append("\\x")
        zeros = 2
    for i in range(zeros-1, -1, -1):
        result.append(TABLE[(char >> (4 * i)) & 0x0f])

def utf8_encode_raw_unicode_escape(s, errors, errorhandler, allow_surrogates=False):
    # errorhandler is not used: this function cannot cause Unicode errors
    size = len(s)
    if size == 0:
        return ''
    result = StringBuilder(size)
    pos = 0
    while pos < size:
        oc = rutf8.codepoint_at_pos(s, pos)

        if oc < 0x100:
            result.append(chr(oc))
        else:
            raw_unicode_escape_helper(result, oc)
        pos = rutf8.next_codepoint_pos(s, pos)

    return result.build()


def utf8_encode_unicode_escape(s, errors, errorhandler, allow_surrogates=False):
    return _utf8_encode_unicode_escape(s)

# ____________________________________________________________
# utf-7

# Three simple macros defining base-64

def _utf7_IS_BASE64(oc):
    "Is c a base-64 character?"
    c = chr(oc)
    return c.isalnum() or c == '+' or c == '/'
def _utf7_TO_BASE64(n):
    "Returns the base-64 character of the bottom 6 bits of n"
    return "ABCDEFGHIJKLMNOPQRSTUVWXYZabcdefghijklmnopqrstuvwxyz0123456789+/"[n & 0x3f]
def _utf7_FROM_BASE64(c):
    "given that c is a base-64 character, what is its base-64 value?"
    if c >= 'a':
        return ord(c) - 71
    elif c >= 'A':
        return ord(c) - 65
    elif c >= '0':
        return ord(c) + 4
    elif c == '+':
        return 62
    else: # c == '/'
        return 63

def _utf7_DECODE_DIRECT(oc):
    return oc <= 127 and oc != ord('+')

# The UTF-7 encoder treats ASCII characters differently according to
# whether they are Set D, Set O, Whitespace, or special (i.e. none of
# the above).  See RFC2152.  This array identifies these different
# sets:
# 0 : "Set D"
#      alphanumeric and '(),-./:?
# 1 : "Set O"
#     !"#$%&*;<=>@[]^_`{|}
# 2 : "whitespace"
#     ht nl cr sp
# 3 : special (must be base64 encoded)
#     everything else (i.e. +\~ and non-printing codes 0-8 11-12 14-31 127)

utf7_category = [
#  nul soh stx etx eot enq ack bel bs  ht  nl  vt  np  cr  so  si
    3,  3,  3,  3,  3,  3,  3,  3,  3,  2,  2,  3,  3,  2,  3,  3,
#  dle dc1 dc2 dc3 dc4 nak syn etb can em  sub esc fs  gs  rs  us
    3,  3,  3,  3,  3,  3,  3,  3,  3,  3,  3,  3,  3,  3,  3,  3,
#  sp   !   "   #   $   %   &   '   (   )   *   +   ,   -   .   /
    2,  1,  1,  1,  1,  1,  1,  0,  0,  0,  1,  3,  0,  0,  0,  0,
#   0   1   2   3   4   5   6   7   8   9   :   ;   <   =   >   ?
    0,  0,  0,  0,  0,  0,  0,  0,  0,  0,  0,  1,  1,  1,  1,  0,
#   @   A   B   C   D   E   F   G   H   I   J   K   L   M   N   O
    1,  0,  0,  0,  0,  0,  0,  0,  0,  0,  0,  0,  0,  0,  0,  0,
#   P   Q   R   S   T   U   V   W   X   Y   Z   [   \   ]   ^   _
    0,  0,  0,  0,  0,  0,  0,  0,  0,  0,  0,  1,  3,  1,  1,  1,
#   `   a   b   c   d   e   f   g   h   i   j   k   l   m   n   o
    1,  0,  0,  0,  0,  0,  0,  0,  0,  0,  0,  0,  0,  0,  0,  0,
#   p   q   r   s   t   u   v   w   x   y   z   {   |   }   ~  del
    0,  0,  0,  0,  0,  0,  0,  0,  0,  0,  0,  1,  1,  1,  3,  3,
]

# ENCODE_DIRECT: this character should be encoded as itself.  The
# answer depends on whether we are encoding set O as itself, and also
# on whether we are encoding whitespace as itself.  RFC2152 makes it
# clear that the answers to these questions vary between
# applications, so this code needs to be flexible.

def _utf7_ENCODE_DIRECT(oc, directO, directWS):
    return(oc < 128 and oc > 0 and
           (utf7_category[oc] == 0 or
            (directWS and utf7_category[oc] == 2) or
            (directO and utf7_category[oc] == 1)))

def _utf7_ENCODE_CHAR(result, oc, base64bits, base64buffer):
    if oc >= 0x10000:
        # code first surrogate
        base64bits += 16
        base64buffer = (base64buffer << 16) | 0xd800 | ((oc-0x10000) >> 10)
        while base64bits >= 6:
            result.append(_utf7_TO_BASE64(base64buffer >> (base64bits-6)))
            base64bits -= 6
        # prepare second surrogate
        oc = 0xDC00 | ((oc-0x10000) & 0x3FF)
    base64bits += 16
    base64buffer = (base64buffer << 16) | oc
    while base64bits >= 6:
        result.append(_utf7_TO_BASE64(base64buffer >> (base64bits-6)))
        base64bits -= 6
    return base64bits, base64buffer

def str_decode_utf_7(s, errors, final=False,
                     errorhandler=None):
    if len(s) == 0:
        return '', 0, 0

    inShift = False
    base64bits = 0
    base64buffer = 0
    surrogate = 0
    outsize = 0

    result = StringBuilder(len(s))
    pos = 0
    shiftOutStartPos = 0
    startinpos = 0
    while pos < len(s):
        ch = s[pos]

        if inShift: # in a base-64 section
            if _utf7_IS_BASE64(ord(ch)): #consume a base-64 character
                base64buffer = (base64buffer << 6) | _utf7_FROM_BASE64(ch)
                assert base64buffer >= 0
                base64bits += 6
                pos += 1

                if base64bits >= 16:
                    # enough bits for a UTF-16 value
                    outCh = base64buffer >> (base64bits - 16)
                    assert outCh >= 0
                    base64bits -= 16
                    base64buffer &= (1 << base64bits) - 1 # clear high bits
                    assert outCh <= 0xffff
                    if surrogate:
                        # expecting a second surrogate
                        if outCh >= 0xDC00 and outCh <= 0xDFFF:
                            code = (((surrogate & 0x3FF)<<10) |
                                        (outCh & 0x3FF)) + 0x10000
                            rutf8.unichr_as_utf8_append(result, code)
                            outsize += 1
                            surrogate = 0
                            continue
                        else:
                            rutf8.unichr_as_utf8_append(result, surrogate,
                                                        allow_surrogates=True)
                            outsize += 1
                            surrogate = 0
                            # Not done with outCh: falls back to next line
                    if outCh >= 0xD800 and outCh <= 0xDBFF:
                        # first surrogate
                        surrogate = outCh
                    else:
                        outsize += 1
                        assert outCh >= 0
                        rutf8.unichr_as_utf8_append(result, outCh, True)

            else:
                # now leaving a base-64 section
                inShift = False

                if base64bits > 0: # left-over bits
                    if base64bits >= 6:
                        # We've seen at least one base-64 character
                        pos += 1
                        msg = "partial character in shift sequence"
                        r, pos, rettype, s = errorhandler(errors, 'utf7',
                                                msg, s, pos-1, pos)
                        reslen = rutf8.check_utf8(r, True)
                        outsize += reslen
                        result.append(r)
                        continue
                    else:
                        # Some bits remain; they should be zero
                        if base64buffer != 0:
                            pos += 1
                            msg = "non-zero padding bits in shift sequence"
                            r, pos, rettype, s = errorhandler(errors, 'utf7',
                                                    msg, s, pos-1, pos)
                            reslen = rutf8.check_utf8(r, True)
                            outsize += reslen
                            result.append(r)
                            continue

                if surrogate and _utf7_DECODE_DIRECT(ord(ch)):
                    outsize += 1
                    rutf8.unichr_as_utf8_append(result, surrogate, True)
                surrogate = 0

                if ch == '-':
                    # '-' is absorbed; other terminating characters are
                    # preserved
                    pos += 1

        elif ch == '+':
            startinpos = pos
            pos += 1 # consume '+'
            if pos < len(s) and s[pos] == '-': # '+-' encodes '+'
                pos += 1
                result.append('+')
                outsize += 1
            else: # begin base64-encoded section
                inShift = 1
                surrogate = 0
                shiftOutStartPos = result.getlength()
                base64bits = 0
                base64buffer = 0

        elif _utf7_DECODE_DIRECT(ord(ch)): # character decodes at itself
            result.append(ch)
            outsize += 1
            pos += 1
        else:
            startinpos = pos
            pos += 1
            msg = "unexpected special character"
            r, pos, rettype, s = errorhandler(errors, 'utf7', msg, s, pos-1, pos)
            reslen = rutf8.check_utf8(r, True)
            outsize += reslen
            result.append(r)

    # end of string
    final_length = result.getlength()
    final_size = len(s)
    if inShift and final: # in shift sequence, no more to follow
        inShift = 0
        if (surrogate or
            base64bits >= 6 or
            (base64bits > 0 and base64buffer != 0)):
            # if we're in an inconsistent state, that's an error
            msg = "unterminated shift sequence"
            r, pos, rettype, s = errorhandler(errors, 'utf7', msg, s, shiftOutStartPos, pos)
            reslen = rutf8.check_utf8(r, True)
            outsize += reslen
            result.append(r)
            final_length = result.getlength()
    elif inShift:
        final_size = startinpos
        final_length = shiftOutStartPos # back off output

    assert final_length >= 0
    return result.build()[:final_length], outsize, final_size

def utf8_encode_utf_7(s, errors, errorhandler, allow_surrogates=False):
    # only uses s, other arguments are ignored
    size = len(s)
    if size == 0:
        return ''
    result = StringBuilder(size)

    encodeSetO = encodeWhiteSpace = False

    inShift = False
    base64bits = 0
    base64buffer = 0

    pos = 0
    while pos < size:
        oc = rutf8.codepoint_at_pos(s, pos)
        if not inShift:
            if oc == ord('+'):
                result.append('+-')
            elif _utf7_ENCODE_DIRECT(oc, not encodeSetO, not encodeWhiteSpace):
                result.append(chr(oc))
            else:
                result.append('+')
                inShift = True
                base64bits, base64buffer = _utf7_ENCODE_CHAR(
                    result, oc, base64bits, base64buffer)
        else:
            if _utf7_ENCODE_DIRECT(oc, not encodeSetO, not encodeWhiteSpace):
                # shifting out
                if base64bits: # output remaining bits
                    result.append(_utf7_TO_BASE64(base64buffer << (6-base64bits)))
                    base64buffer = 0
                    base64bits = 0

                inShift = False
                ## Characters not in the BASE64 set implicitly unshift the
                ## sequence so no '-' is required, except if the character is
                ## itself a '-'
                if _utf7_IS_BASE64(oc) or oc == ord('-'):
                    result.append('-')
                result.append(chr(oc))
            else:
                base64bits, base64buffer = _utf7_ENCODE_CHAR(
                    result, oc, base64bits, base64buffer)
        pos = rutf8.next_codepoint_pos(s, pos)

    if base64bits:
        result.append(_utf7_TO_BASE64(base64buffer << (6 - base64bits)))
    if inShift:
        result.append('-')

    return result.build()

def decode_utf8sp(space, string):
    # Surrogate-preserving utf-8 decoding.  Assuming there is no
    # encoding error, it should always be reversible, and the reverse is
    # unused encode_utf8sp().
    return str_decode_utf8(string, "string", True, decode_never_raise,
                           allow_surrogates=True)

# ____________________________________________________________
# utf-16

BYTEORDER = sys.byteorder
BYTEORDER2 = BYTEORDER[0] + 'e'      # either "le" or "be"
assert BYTEORDER2 in ('le', 'be')

def str_decode_utf_16(s, errors, final=True,
                      errorhandler=None):
    return str_decode_utf_16_helper(s, errors, final, errorhandler,
                                    "native")[:3]

def str_decode_utf_16_be(s, errors, final=True,
                        errorhandler=None):
    return str_decode_utf_16_helper(s, errors, final, errorhandler, "big",
                                   'utf16-be')[:3]

def str_decode_utf_16_le(s, errors, final=True,
                         errorhandler=None):
    return str_decode_utf_16_helper(s, errors, final, errorhandler, "little",
                                    'utf16-le')[:3]

def str_decode_utf_16_helper(s, errors, final=True,
                             errorhandler=None,
                             byteorder="native",
                             public_encoding_name='utf16'):
    bo = 0

    if BYTEORDER == 'little':
        ihi = 1
        ilo = 0
    else:
        ihi = 0
        ilo = 1

    #  Check for BOM marks (U+FEFF) in the input and adjust current
    #  byte order setting accordingly. In native mode, the leading BOM
    #  mark is skipped, in all other modes, it is copied to the output
    #  stream as-is (giving a ZWNBSP character).
    pos = 0
    if byteorder == 'native':
        if len(s) >= 2:
            bom = (ord(s[ihi]) << 8) | ord(s[ilo])
            if BYTEORDER == 'little':
                if bom == 0xFEFF:
                    pos += 2
                    bo = -1
                elif bom == 0xFFFE:
                    pos += 2
                    bo = 1
            else:
                if bom == 0xFEFF:
                    pos += 2
                    bo = 1
                elif bom == 0xFFFE:
                    pos += 2
                    bo = -1
    elif byteorder == 'little':
        bo = -1
    else:
        bo = 1
    if len(s) == 0:
        return '', 0, 0, bo
    if bo == -1:
        # force little endian
        ihi = 1
        ilo = 0

    elif bo == 1:
        # force big endian
        ihi = 0
        ilo = 1

    result = StringBuilder(len(s) // 2)

    while pos < len(s):
        # remaining bytes at the end? (len(s) should be even)
        if len(s) - pos < 2:
            if not final:
                break
            r, pos, rettype, s = errorhandler(errors, public_encoding_name,
                                  "truncated data",
                                  s, pos, len(s))
            result.append(r)
            if len(s) - pos < 2:
                break
        ch = (ord(s[pos + ihi]) << 8) | ord(s[pos + ilo])
        pos += 2
        if ch < 0xD800 or ch > 0xDFFF:
            rutf8.unichr_as_utf8_append(result, ch)
            continue
        # unexpected low surrogate
        elif ch >= 0xDC00:
            r, pos, rettype, s = errorhandler(errors, public_encoding_name,
                                  "illegal encoding",
                                  s, pos - 2, pos)
            result.append(r)
            continue
        # UTF-16 code pair:
        if len(s) - pos < 2:
            pos -= 2
            if not final:
                break
            errmsg = "unexpected end of data"
            r, pos, rettype, s = errorhandler(errors, public_encoding_name,
                                  errmsg, s, pos, len(s))
            result.append(r)
        else:
            ch2 = (ord(s[pos+ihi]) << 8) | ord(s[pos+ilo])
            pos += 2
            if 0xDC00 <= ch2 <= 0xDFFF:
                ch = (((ch & 0x3FF)<<10) | (ch2 & 0x3FF)) + 0x10000
                rutf8.unichr_as_utf8_append(result, ch)
                continue
            else:
                r, pos, rettype, s = errorhandler(errors, public_encoding_name,
                                      "illegal UTF-16 surrogate",
                                      s, pos - 4, pos - 2)
                result.append(r)
    r = result.build()
    lgt = rutf8.check_utf8(r, True)
    return r, lgt, pos, bo

def _STORECHAR(result, CH, byteorder):
    hi = chr(((CH) >> 8) & 0xff)
    lo = chr((CH) & 0xff)
    if byteorder == 'little':
        result.append(lo)
        result.append(hi)
    else:
        result.append(hi)
        result.append(lo)

def utf8_encode_utf_16_helper(s, errors,
                                 errorhandler=None,
                                 allow_surrogates=True,
                                 byteorder='little',
                                 public_encoding_name='utf16'):
    if len(s) == 0:
        if byteorder == 'native':
            result = StringBuilder(2)
            _STORECHAR(result, 0xFEFF, BYTEORDER)
            return result.build()
        return ""

    result = StringBuilder(len(s) * 2 + 2)
    if byteorder == 'native':
        _STORECHAR(result, 0xFEFF, BYTEORDER)
        byteorder = BYTEORDER

    pos = 0
    index = 0
    while pos < len(s):
        cp = rutf8.codepoint_at_pos(s, pos)
        if cp < 0xD800:
            _STORECHAR(result, cp, byteorder)
        elif cp >= 0x10000:
            _STORECHAR(result, 0xD800 | ((cp-0x10000) >> 10), byteorder)
            _STORECHAR(result, 0xDC00 | ((cp-0x10000) & 0x3FF), byteorder)
        elif cp >= 0xE000 or allow_surrogates:
            _STORECHAR(result, cp, byteorder)
        else:
            r, newindex, rettype, s = errorhandler(
                errors, public_encoding_name, 'surrogates not allowed',
                s, index, index+1)
            if rettype == 'u':
                for cp in rutf8.Utf8StringIterator(r):
                    if cp < 0xD800 or allow_surrogates:
                        _STORECHAR(result, cp, byteorder)
                    else:
                        errorhandler('strict', public_encoding_name,
                                     'surrogates not allowed',
                                     s, index, index+1)
            else:
                for ch in r:
                    cp = ord(ch)
                    if cp < 0xD800 or allow_surrogates:
                        _STORECHAR(result, cp, byteorder)
                    else:
                        errorhandler('strict', public_encoding_name,
                                     'surrogates not allowed',
                                 s, index, index+1)
            if index != newindex:  # Should be uncommon
                index = newindex
                pos = rutf8._pos_at_index(s, newindex)
            continue
        pos = rutf8.next_codepoint_pos(s, pos)
        index += 1

    return result.build()

def utf8_encode_utf_16(s, errors,
                          errorhandler=None,
                          allow_surrogates=False):
    return utf8_encode_utf_16_helper(s, errors, errorhandler,
                                        allow_surrogates, "native",
                                        'utf-16-' + BYTEORDER2)

def utf8_encode_utf_16_be(s, errors,
                             errorhandler=None,
                             allow_surrogates=False):
    return utf8_encode_utf_16_helper(s, errors, errorhandler,
                                        allow_surrogates, "big",
                                        'utf-16-be')

def utf8_encode_utf_16_le(s, errors,
                             errorhandler=None,
                             allow_surrogates=False):
    return utf8_encode_utf_16_helper(s, errors, errorhandler,
                                        allow_surrogates, "little",
                                        'utf-16-le')

# ____________________________________________________________
# utf-32

def str_decode_utf_32(s, errors, final=True,
                      errorhandler=None):
    return str_decode_utf_32_helper(
        s, errors, final, errorhandler, "native", 'utf-32-' + BYTEORDER2,
        allow_surrogates=False)[:3]

def str_decode_utf_32_be(s, errors, final=True,
                         errorhandler=None):
    return str_decode_utf_32_helper(
        s, errors, final, errorhandler, "big", 'utf-32-be',
        allow_surrogates=False)[:3]

def str_decode_utf_32_le(s, errors, final=True,
                         errorhandler=None):
    return str_decode_utf_32_helper(
        s, errors, final, errorhandler, "little", 'utf-32-le',
        allow_surrogates=False)[:3]

BOM32_DIRECT  = intmask(0x0000FEFF)
BOM32_REVERSE = intmask(0xFFFE0000)

def str_decode_utf_32_helper(s, errors, final,
                             errorhandler,
                             byteorder="native",
                             public_encoding_name='utf32',
                             allow_surrogates=True):
    assert errorhandler is not None
    bo = 0

    if BYTEORDER == 'little':
        iorder0, iorder1, iorder2, iorder3 = 0, 1, 2, 3
    else:
        iorder0, iorder1, iorder2, iorder3 = 3, 2, 1, 0

    #  Check for BOM marks (U+FEFF) in the input and adjust current
    #  byte order setting accordingly. In native mode, the leading BOM
    #  mark is skipped, in all other modes, it is copied to the output
    #  stream as-is (giving a ZWNBSP character).
    pos = 0
    if byteorder == 'native':
        if len(s) >= 4:
            bom = intmask(
                (ord(s[iorder3]) << 24) | (ord(s[iorder2]) << 16) |
                (ord(s[iorder1]) << 8) | ord(s[iorder0]))
            if BYTEORDER == 'little':
                if bom == BOM32_DIRECT:
                    pos += 4
                    bo = -1
                elif bom == BOM32_REVERSE:
                    pos += 4
                    bo = 1
            else:
                if bom == BOM32_DIRECT:
                    pos += 4
                    bo = 1
                elif bom == BOM32_REVERSE:
                    pos += 4
                    bo = -1
    elif byteorder == 'little':
        bo = -1
    else:
        bo = 1
    if len(s) == 0:
        return '', 0, 0, bo
    if bo == -1:
        # force little endian
        iorder0, iorder1, iorder2, iorder3 = 0, 1, 2, 3
    elif bo == 1:
        # force big endian
        iorder0, iorder1, iorder2, iorder3 = 3, 2, 1, 0

    result = StringBuilder(len(s) // 4)

    while pos < len(s):
        # remaining bytes at the end? (len(s) should be divisible by 4)
        if len(s) - pos < 4:
            if not final:
                break
            r, pos, rettype, s = errorhandler(errors, public_encoding_name,
                                  "truncated data",
                                  s, pos, len(s))
            result.append(r)
            if len(s) - pos < 4:
                break
            continue
        ch = ((ord(s[pos + iorder3]) << 24) | (ord(s[pos + iorder2]) << 16) |
              (ord(s[pos + iorder1]) << 8)  | ord(s[pos + iorder0]))
        if not allow_surrogates and 0xD800 <= ch <= 0xDFFF:
            r, pos, rettype, obj = errorhandler(errors, public_encoding_name,
                                  "code point in surrogate code point "
                                  "range(0xd800, 0xe000)",
                                  s, pos, pos + 4)
            result.append(r)
            continue
        elif r_uint(ch) >= 0x110000:
            r, pos, rettype, s = errorhandler(errors, public_encoding_name,
                                  "codepoint not in range(0x110000)",
                                  s, pos, len(s))
            result.append(r)
            continue

        rutf8.unichr_as_utf8_append(result, ch, allow_surrogates=allow_surrogates)
        pos += 4
    r = result.build()
    lgt = rutf8.check_utf8(r, True)
    return r, lgt, pos, bo

def _STORECHAR32(result, CH, byteorder):
    c0 = chr(((CH) >> 24) & 0xff)
    c1 = chr(((CH) >> 16) & 0xff)
    c2 = chr(((CH) >> 8) & 0xff)
    c3 = chr((CH) & 0xff)
    if byteorder == 'little':
        result.append(c3)
        result.append(c2)
        result.append(c1)
        result.append(c0)
    else:
        result.append(c0)
        result.append(c1)
        result.append(c2)
        result.append(c3)

def utf8_encode_utf_32_helper(s, errors,
                                 errorhandler=None,
                                 allow_surrogates=True,
                                 byteorder='little',
                                 public_encoding_name='utf32'):
    # s is utf8
    if len(s) == 0:
        if byteorder == 'native':
            result = StringBuilder(4)
            _STORECHAR32(result, 0xFEFF, BYTEORDER)
            return result.build()
        return ""

    result = StringBuilder(len(s) * 4 + 4)
    if byteorder == 'native':
        _STORECHAR32(result, 0xFEFF, BYTEORDER)
        byteorder = BYTEORDER

    pos = 0
    index = 0
    while pos < len(s):
        ch = rutf8.codepoint_at_pos(s, pos)
        if not allow_surrogates and 0xD800 <= ch < 0xE000:
            r, newindex, rettype, obj = errorhandler(
                errors, public_encoding_name, 'surrogates not allowed',
                s, index, index+1)
            if rettype == 'u':
                for ch in rutf8.Utf8StringIterator(r):
                    if ch < 0xD800:
                        _STORECHAR32(result, ch, byteorder)
                    else:
                        errorhandler(
                            'strict', public_encoding_name, 'surrogates not allowed',
                            s, index, index+1)
            else:
                for ch in r:
                    cp = ord(ch)
                    if cp < 0xD800:
                        _STORECHAR32(result, cp, byteorder)
                    else:
                        errorhandler(
                            'strict', public_encoding_name, 'surrogates not allowed',
                            s, index, index+1)
            s = obj
            if index != newindex:  # Should be uncommon
                index = newindex
                pos = rutf8._pos_at_index(s, newindex)
            continue
        pos = rutf8.next_codepoint_pos(s, pos)
        _STORECHAR32(result, ch, byteorder)
        index += 1

    return result.build()

def utf8_encode_utf_32(s, errors,
                       errorhandler=None, allow_surrogates=True):
    return utf8_encode_utf_32_helper(s, errors, errorhandler,
                                        allow_surrogates, "native",
                                        'utf-32-' + BYTEORDER2)

def utf8_encode_utf_32_be(s, errors,
                          errorhandler=None, allow_surrogates=True):
    return utf8_encode_utf_32_helper(s, errors, errorhandler,
                                        allow_surrogates, "big",
                                        'utf-32-be')

def utf8_encode_utf_32_le(s, errors,
                          errorhandler=None, allow_surrogates=True):
    return utf8_encode_utf_32_helper(s, errors, errorhandler,
                                        allow_surrogates, "little",
                                        'utf-32-le')
# ____________________________________________________________
# unicode-internal

def str_decode_unicode_internal(s, errors, final=False,
                                errorhandler=None):
    if len(s) == 0:
        return '', 0

    if rutf8.MAXUNICODE < 65536:
        unicode_bytes = 2
    else:
        unicode_bytes = 4
    if BYTEORDER == "little":
        start = 0
        stop = unicode_bytes
        step = 1
    else:
        start = unicode_bytes - 1
        stop = -1
        step = -1

    result = StringBuilder(len(s))
    pos = 0
    while pos < len(s):
        if pos > len(s) - unicode_bytes:
            r, pos, rettype, s = errorhandler(errors, "unicode_internal",
                                    "truncated input",
                                    s, pos, len(s))
            result.append(r)
            continue
        t = r_uint(0)
        h = 0
        for j in range(start, stop, step):
            t += r_uint(ord(s[pos + j])) << (h*8)
            h += 1
        if t > rutf8.MAXUNICODE:
            r, pos, rettype, s = errorhandler(errors, "unicode_internal",
                                    "unichr(%d) not in range" % (t,),
                                    s, pos, pos + unicode_bytes)
            result.append(r)
            continue
        rutf8.unichr_as_utf8_append(result, intmask(t), allow_surrogates=True)
        pos += unicode_bytes
    r = result.build()
    lgt = rutf8.check_utf8(r, True)
    return r, lgt

def utf8_encode_unicode_internal(s, errors, errorhandler, allow_surrogates=False):
    # uses only s, ignores the other arguments
    size = len(s)
    if size == 0:
        return ''

    if rutf8.MAXUNICODE < 65536:
        unicode_bytes = 2
    else:
        unicode_bytes = 4
    result = StringBuilder(size * unicode_bytes)
    pos = 0
    while pos < size:
        oc = rutf8.codepoint_at_pos(s, pos)
        if BYTEORDER == "little":
            result.append(chr(oc       & 0xFF))
            result.append(chr(oc >>  8 & 0xFF))
            if unicode_bytes > 2:
                result.append(chr(oc >> 16 & 0xFF))
                result.append(chr(oc >> 24 & 0xFF))
        else:
            if unicode_bytes > 2:
                result.append(chr(oc >> 24 & 0xFF))
                result.append(chr(oc >> 16 & 0xFF))
            result.append(chr(oc >>  8 & 0xFF))
            result.append(chr(oc       & 0xFF))
        pos = rutf8.next_codepoint_pos(s, pos)

    return result.build()

# ____________________________________________________________
# Charmap

ERROR_CHAR = u'\ufffe'.encode('utf8')

@specialize.argtype(4)
def str_decode_charmap(s, errors, final=False,
                       errorhandler=None, mapping=None):
    "mapping can be a rpython dictionary, or a dict-like object."

    # Default to Latin-1
    if mapping is None:
        return str_decode_latin_1(s, errors, final=final,
                                  errorhandler=errorhandler)
    if len(s) == 0:
        return '', 0, 0

    pos = 0
    result = StringBuilder(len(s))
    while pos < len(s):
        ch = s[pos]

        c = mapping.get(ord(ch), ERROR_CHAR)
        if c == ERROR_CHAR:
            r, pos, rettype, s = errorhandler(errors, "charmap",
                                  "character maps to <undefined>",
                                  s,  pos, pos + 1)
            result.append(r)
            continue
        result.append(c)
        pos += 1
    r = result.build()
    lgt = rutf8.codepoints_in_utf8(r)
    return r, lgt, pos

def utf8_encode_charmap(s, errors, errorhandler=None, mapping=None, allow_surrogates=False):
    if mapping is None:
        return utf8_encode_latin_1(s, errors, errorhandler=errorhandler)
    if len(s) == 0:
        return ''
    result = StringBuilder(len(s))
    pos = 0
    index = 0
    while pos < len(s):
        ch = rutf8.codepoint_at_pos(s, pos)
        c = mapping.get(ch, '')
        if len(c) == 0:
            # collect all unencodable chars.
            startindex = index
            pos = rutf8.next_codepoint_pos(s, pos)
            index += 1
            while (pos < len(s) and
                   mapping.get(rutf8.codepoint_at_pos(s, pos), '') == ''):
                pos = rutf8.next_codepoint_pos(s, pos)
                index += 1
            r, newindex, rettype, obj = errorhandler(errors, "charmap",
                                   "character maps to <undefined>",
                                   s, startindex, index)
            if rettype == 'u':
                for cp2 in rutf8.Utf8StringIterator(r):
                    ch2 = mapping.get(cp2, '')
                    if not ch2:
                        errorhandler(
                            "strict", "charmap", "character maps to <undefined>",
                            s,  startindex, index)
                    result.append(ch2)
            else:
                for ch in r:
                    result.append(ch)
            s = obj
            if index != newindex:  # Should be uncommon
                index = newindex
                pos = rutf8._pos_at_index(s, newindex)
            continue
        result.append(c)
        index += 1
        pos = rutf8.next_codepoint_pos(s, pos)
    return result.build()

# ____________________________________________________________
# Decimal Encoder
def unicode_encode_decimal(s, errors, errorhandler=None, allow_surrogates=False):
    """Converts whitespace to ' ', decimal characters to their
    corresponding ASCII digit and all other Latin-1 characters except
    \0 as-is. Characters outside this range (Unicode ordinals 1-256)
    are treated as errors. This includes embedded NULL bytes.
    """
    if errorhandler is None:
        errorhandler = default_error_encode
    result = StringBuilder(len(s))
    pos = 0
    i = 0
    it = rutf8.Utf8StringIterator(s)
    for ch in it:
        if unicodedb.isspace(ch):
            result.append(' ')
            i += 1
            continue
        try:
            decimal = unicodedb.decimal(ch)
        except KeyError:
            pass
        else:
            result.append(chr(48 + decimal))
            i += 1
            continue
        if 0 < ch < 256:
            result.append(chr(ch))
            i += 1
            continue
        # All other characters are considered unencodable
        start_index = i
        i += 1
        while not it.done():
            ch = rutf8.codepoint_at_pos(s, it.get_pos())
            try:
                if (0 < ch < 256 or unicodedb.isspace(ch) or
                        unicodedb.decimal(ch) >= 0):
                    break
            except KeyError:
                # not a decimal
                pass
            if it.done():
                break
            ch = next(it)
            i += 1
        end_index = i
        msg = "invalid decimal Unicode string"
        r, pos, retype, obj = errorhandler(
            errors, 'decimal', msg, s, start_index, end_index)
        for ch in rutf8.Utf8StringIterator(r):
            if unicodedb.isspace(ch):
                result.append(' ')
                continue
            try:
                decimal = unicodedb.decimal(ch)
            except KeyError:
                pass
            else:
                result.append(chr(48 + decimal))
                continue
            if 0 < ch < 256:
                result.append(chr(ch))
                continue
            errorhandler('strict', 'decimal', msg, s, start_index, end_index)
    return result.build()<|MERGE_RESOLUTION|>--- conflicted
+++ resolved
@@ -595,22 +595,13 @@
             continue
 
         # - Escapes
-<<<<<<< HEAD
-        pos += 1
-        if pos >= len(s):
+        if pos + 1 >= len(s):
+            if not final:
+                break
             message = "\\ at end of string"
             r, pos, rettype, s = errorhandler(errors, "unicodeescape",
                                     message, s, pos - 1, len(s))
             builder.append(r)
-=======
-        if pos + 1 >= size:
-            if not final:
-                break
-            message = "\\ at end of string"
-            res, pos = errorhandler(errors, "unicodeescape",
-                                    message, s, pos, size)
-            builder.append(res)
->>>>>>> 1df8bf8d
             continue
         pos += 1
 
@@ -706,25 +697,18 @@
                     pos = look + 1
                     builder.append_code(code)
                 else:
-<<<<<<< HEAD
-                    r, pos, rettype, s = errorhandler(errors, "unicodeescape",
-=======
                     if not final:
                         pos -= 2
                         break
-                    res, pos = errorhandler(errors, "unicodeescape",
->>>>>>> 1df8bf8d
+                    r, pos, rettype, s = errorhandler(errors, "unicodeescape",
                                             message, s, pos - 1, look + 1)
                     builder.append(r)
             else:
-<<<<<<< HEAD
-                r, pos, rettype, s = errorhandler(errors, "unicodeescape",
-=======
                 if not final:
                     pos -= 2
                     break
-                res, pos = errorhandler(errors, "unicodeescape",
->>>>>>> 1df8bf8d
+                r, pos, rettype, s = errorhandler(errors, "unicodeescape",
+
                                         message, s, pos - 1, look + 1)
                 builder.append(r)
         else:
