--- conflicted
+++ resolved
@@ -529,221 +529,7 @@
 
 
 # ____________________________________________________________
-<<<<<<< HEAD
 # Raw unicode escape
-=======
-# utf-16
-
-def str_decode_utf_16(s, size, errors, final=True,
-                      errorhandler=None):
-    result, length, byteorder = str_decode_utf_16_helper(s, size, errors, final,
-                                                         errorhandler, "native")
-    return result, length
-
-def str_decode_utf_16_be(s, size, errors, final=True,
-                         errorhandler=None):
-    result, length, byteorder = str_decode_utf_16_helper(s, size, errors, final,
-                                                         errorhandler, "big")
-    return result, length
-
-def str_decode_utf_16_le(s, size, errors, final=True,
-                         errorhandler=None):
-    result, length, byteorder = str_decode_utf_16_helper(s, size, errors, final,
-                                                         errorhandler, "little")
-    return result, length
-
-def str_decode_utf_16_helper(s, size, errors, final=True,
-                             errorhandler=None,
-                             byteorder="native",
-                             public_encoding_name='utf16'):
-    if errorhandler is None:
-        errorhandler = default_unicode_error_decode
-    bo = 0
-
-    if BYTEORDER == 'little':
-        ihi = 1
-        ilo = 0
-    else:
-        ihi = 0
-        ilo = 1
-
-    #  Check for BOM marks (U+FEFF) in the input and adjust current
-    #  byte order setting accordingly. In native mode, the leading BOM
-    #  mark is skipped, in all other modes, it is copied to the output
-    #  stream as-is (giving a ZWNBSP character).
-    pos = 0
-    if byteorder == 'native':
-        if size >= 2:
-            bom = (ord(s[ihi]) << 8) | ord(s[ilo])
-            if BYTEORDER == 'little':
-                if bom == 0xFEFF:
-                    pos += 2
-                    bo = -1
-                elif bom == 0xFFFE:
-                    pos += 2
-                    bo = 1
-            else:
-                if bom == 0xFEFF:
-                    pos += 2
-                    bo = 1
-                elif bom == 0xFFFE:
-                    pos += 2
-                    bo = -1
-    elif byteorder == 'little':
-        bo = -1
-    else:
-        bo = 1
-    if size == 0:
-        return u'', 0, bo
-    if bo == -1:
-        # force little endian
-        ihi = 1
-        ilo = 0
-
-    elif bo == 1:
-        # force big endian
-        ihi = 0
-        ilo = 1
-
-    result = UnicodeBuilder(size // 2)
-
-    #XXX I think the errors are not correctly handled here
-    while pos < size:
-        # remaining bytes at the end? (size should be even)
-        if len(s) - pos < 2:
-            if not final:
-                break
-            r, pos = errorhandler(errors, public_encoding_name,
-                                  "truncated data",
-                                  s, pos, len(s))
-            result.append(r)
-            if len(s) - pos < 2:
-                break
-        ch = (ord(s[pos + ihi]) << 8) | ord(s[pos + ilo])
-        pos += 2
-        if ch < 0xD800 or ch > 0xDFFF:
-            result.append(unichr(ch))
-            continue
-        # UTF-16 code pair:
-        if len(s) - pos < 2:
-            pos -= 2
-            if not final:
-                break
-            errmsg = "unexpected end of data"
-            r, pos = errorhandler(errors, public_encoding_name,
-                                  errmsg, s, pos, len(s))
-            result.append(r)
-            if len(s) - pos < 2:
-                break
-        elif 0xD800 <= ch <= 0xDBFF:
-            ch2 = (ord(s[pos+ihi]) << 8) | ord(s[pos+ilo])
-            pos += 2
-            if 0xDC00 <= ch2 <= 0xDFFF:
-                if MAXUNICODE < 65536:
-                    result.append(unichr(ch))
-                    result.append(unichr(ch2))
-                else:
-                    result.append(UNICHR((((ch & 0x3FF)<<10) |
-                                           (ch2 & 0x3FF)) + 0x10000))
-                continue
-            else:
-                r, pos = errorhandler(errors, public_encoding_name,
-                                      "illegal UTF-16 surrogate",
-                                      s, pos - 4, pos - 2)
-                result.append(r)
-        else:
-            r, pos = errorhandler(errors, public_encoding_name,
-                                  "illegal encoding",
-                                  s, pos - 2, pos)
-            result.append(r)
-    return result.build(), pos, bo
-
-def _STORECHAR(result, CH, byteorder):
-    hi = chr(((CH) >> 8) & 0xff)
-    lo = chr((CH) & 0xff)
-    if byteorder == 'little':
-        result.append(lo)
-        result.append(hi)
-    else:
-        result.append(hi)
-        result.append(lo)
-
-def unicode_encode_utf_16_helper(s, size, errors,
-                                 errorhandler=None,
-                                 allow_surrogates=True,
-                                 byteorder='little',
-                                 public_encoding_name='utf16'):
-    if errorhandler is None:
-        errorhandler = default_unicode_error_encode
-    if size == 0:
-        if byteorder == 'native':
-            result = StringBuilder(2)
-            _STORECHAR(result, 0xFEFF, BYTEORDER)
-            return result.build()
-        return ""
-
-    result = StringBuilder(size * 2 + 2)
-    if byteorder == 'native':
-        _STORECHAR(result, 0xFEFF, BYTEORDER)
-        byteorder = BYTEORDER
-
-    pos = 0
-    while pos < size:
-        ch = ord(s[pos])
-        pos += 1
-
-        if ch < 0xD800:
-            _STORECHAR(result, ch, byteorder)
-        elif ch >= 0x10000:
-            _STORECHAR(result, 0xD800 | ((ch-0x10000) >> 10), byteorder)
-            _STORECHAR(result, 0xDC00 | ((ch-0x10000) & 0x3FF), byteorder)
-        elif ch >= 0xE000 or allow_surrogates:
-            _STORECHAR(result, ch, byteorder)
-        else:
-            ru, rs, pos = errorhandler(errors, public_encoding_name,
-                                       'surrogates not allowed',
-                                       s, pos-1, pos)
-            if rs is not None:
-                # py3k only
-                if len(rs) % 2 != 0:
-                    errorhandler('strict', public_encoding_name,
-                                 'surrogates not allowed',
-                                 s, pos-1, pos)
-                result.append(rs)
-                continue
-            for ch in ru:
-                if ord(ch) < 0xD800:
-                    _STORECHAR(result, ord(ch), byteorder)
-                else:
-                    errorhandler('strict', public_encoding_name,
-                                 'surrogates not allowed',
-                                 s, pos-1, pos)
-            continue
-
-    return result.build()
-
-def unicode_encode_utf_16(s, size, errors,
-                          errorhandler=None,
-                          allow_surrogates=True):
-    return unicode_encode_utf_16_helper(s, size, errors, errorhandler,
-                                        allow_surrogates, "native")
-
-def unicode_encode_utf_16_be(s, size, errors,
-                             errorhandler=None,
-                             allow_surrogates=True):
-    return unicode_encode_utf_16_helper(s, size, errors, errorhandler,
-                                        allow_surrogates, "big")
-
-def unicode_encode_utf_16_le(s, size, errors,
-                             errorhandler=None,
-                             allow_surrogates=True):
-    return unicode_encode_utf_16_helper(s, size, errors, errorhandler,
-                                        allow_surrogates, "little")
-
-
-# ____________________________________________________________
-# utf-32
->>>>>>> 8493672f
 
 def str_decode_raw_unicode_escape(s, errors, final=False,
                                   errorhandler=None):
@@ -1329,44 +1115,19 @@
                                                          errorhandler, "native")
     return result, c, lgt
 
-<<<<<<< HEAD
-def py3k_str_decode_utf_32(s, size, errors, final=True,
-                           errorhandler=None):
-    result, c, lgt, _ = str_decode_utf_32_helper(s, errors, final,
-                                 errorhandler, "native", 'utf-32-' + BYTEORDER2,
-        allow_surrogates=False)
-    return result, c, lgt
-
 def str_decode_utf_32_be(s, errors, final=True,
                          errorhandler=None):
     result, c, lgt, _ = str_decode_utf_32_helper(s, errors, final,
                                                          errorhandler, "big")
     return result, c, lgt
 
-def py3k_str_decode_utf_32_be(s, size, errors, final=True,
-                              errorhandler=None):
-    result, c, lgt, _ = str_decode_utf_32_helper(
-        s, errors, final, errorhandler, "big", 'utf-32-be',
-        allow_surrogates=False)
-    return result, c, lgt
-
 def str_decode_utf_32_le(s, errors, final=True,
                          errorhandler=None):
     result, c, lgt, _ = str_decode_utf_32_helper(s, errors, final,
                                                          errorhandler, "little")
     return result, c, lgt
 
-def py3k_str_decode_utf_32_le(s, size, errors, final=True,
-                              errorhandler=None):
-    result, c, lgt, _ = str_decode_utf_32_helper(
-        s, errors, final, errorhandler, "little", 'utf-32-le',
-        allow_surrogates=False)
-    return result, c, lgt
-
 BOM32_DIRECT  = intmask(0x0000FEFF)
-=======
-BOM32_DIRECT = intmask(0x0000FEFF)
->>>>>>> 8493672f
 BOM32_REVERSE = intmask(0xFFFE0000)
 
 def str_decode_utf_32_helper(s, errors, final,
@@ -1392,7 +1153,7 @@
         if size >= 4:
             bom = intmask(
                 (ord(s[iorder[3]]) << 24) | (ord(s[iorder[2]]) << 16) |
-                (ord(s[iorder[1]]) << 8)  | ord(s[iorder[0]]))
+                (ord(s[iorder[1]]) << 8) | ord(s[iorder[0]]))
             if BYTEORDER == 'little':
                 if bom == BOM32_DIRECT:
                     pos += 4
@@ -1416,7 +1177,6 @@
     if bo == -1:
         # force little endian
         iorder = [0, 1, 2, 3]
-
     elif bo == 1:
         # force big endian
         iorder = [3, 2, 1, 0]
@@ -1528,27 +1288,8 @@
 
 def utf8_encode_utf_32_le(s, errors,
                              errorhandler=None, allow_surrogates=True):
-<<<<<<< HEAD
     return unicode_encode_utf_32_helper(s, errors, errorhandler,
                                         allow_surrogates, "little")
-
-def py3k_unicode_encode_utf_32(s, size, errors,
-                               errorhandler=None, allow_surrogates=True):
-    return unicode_encode_utf_32_helper(s, size, errors, errorhandler,
-                                        allow_surrogates, "native",
-                                        'utf-32-' + BYTEORDER2)
-
-def py3k_unicode_encode_utf_32_be(s, size, errors,
-                                  errorhandler=None, allow_surrogates=True):
-    return unicode_encode_utf_32_helper(s, size, errors, errorhandler,
-                                        allow_surrogates, "big",
-                                        'utf-32-be')
-
-def py3k_unicode_encode_utf_32_le(s, size, errors,
-                                  errorhandler=None, allow_surrogates=True):
-    return unicode_encode_utf_32_helper(s, size, errors, errorhandler,
-                                        allow_surrogates, "little",
-                                        'utf-32-le')
 # ____________________________________________________________
 # unicode-internal
 
@@ -1762,8 +1503,4 @@
                 result.append(chr(ch))
                 continue
             errorhandler('strict', 'decimal', msg, s, start_index, end_index)
-    return result.build()
-=======
-    return unicode_encode_utf_32_helper(s, size, errors, errorhandler,
-                                        allow_surrogates, "little")
->>>>>>> 8493672f
+    return result.build()