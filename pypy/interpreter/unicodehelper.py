<<<<<<< HEAD
import sys

from pypy.interpreter.error import OperationError, oefmt
from rpython.rlib.objectmodel import specialize
from rpython.rlib import rutf8
from rpython.rlib.rarithmetic import r_uint, intmask
from rpython.rlib.rstring import StringBuilder
from rpython.rtyper.lltypesystem import rffi
from pypy.module._codecs import interp_codecs
from pypy.module.unicodedata import unicodedb
=======
from rpython.rlib.objectmodel import specialize
from rpython.rlib.rarithmetic import intmask
from rpython.rlib.rstring import StringBuilder, UnicodeBuilder
from rpython.rlib import runicode
from rpython.rlib.runicode import (
    default_unicode_error_encode, default_unicode_error_decode,
    MAXUNICODE, BYTEORDER, BYTEORDER2, UNICHR)
from pypy.interpreter.error import OperationError
>>>>>>> d383d739

@specialize.memo()
def decode_error_handler(space):
    # Fast version of the "strict" errors handler.
    def raise_unicode_exception_decode(errors, encoding, msg, s,
                                       startingpos, endingpos):
        raise OperationError(space.w_UnicodeDecodeError,
                             space.newtuple([space.newtext(encoding),
                                             space.newbytes(s),
                                             space.newint(startingpos),
                                             space.newint(endingpos),
                                             space.newtext(msg)]))
    return raise_unicode_exception_decode

@specialize.memo()
def encode_error_handler(space):
    # Fast version of the "strict" errors handler.
    def raise_unicode_exception_encode(errors, encoding, msg, utf8,
                                       startingpos, endingpos):
        u_len = rutf8.get_utf8_length(utf8)
        raise OperationError(space.w_UnicodeEncodeError,
                             space.newtuple([space.newtext(encoding),
                                             space.newutf8(utf8, u_len),
                                             space.newint(startingpos),
                                             space.newint(endingpos),
                                             space.newtext(msg)]))
    return raise_unicode_exception_encode

def default_error_encode(
        errors, encoding, msg, u, startingpos, endingpos):
    """A default handler, for tests"""
    assert endingpos >= 0
    if errors == 'replace':
        return '?', endingpos
    if errors == 'ignore':
        return '', endingpos
    raise ValueError

def convert_arg_to_w_unicode(space, w_arg, strict=None):
    return space.convert_arg_to_w_unicode(w_arg)

# ____________________________________________________________

def encode(space, w_data, encoding=None, errors='strict'):
    from pypy.objspace.std.unicodeobject import encode_object
    return encode_object(space, w_data, encoding, errors)


def _has_surrogate(u):
    for c in u:
        if 0xD800 <= ord(c) <= 0xDFFF:
            return True
    return False

# These functions take and return unwrapped rpython strings
def decode_unicode_escape(space, string):
    from pypy.module._codecs import interp_codecs
    state = space.fromcache(interp_codecs.CodecState)
    unicodedata_handler = state.get_unicodedata_handler(space)
    result_utf8, consumed, length = str_decode_unicode_escape(
        string, "strict",
        final=True,
        errorhandler=decode_error_handler(space),
        ud_handler=unicodedata_handler)
    return result_utf8, length

def decode_raw_unicode_escape(space, string):
    result_utf8, consumed, lgt = str_decode_raw_unicode_escape(
        string, "strict",
        final=True, errorhandler=decode_error_handler(space))
    return result_utf8, lgt

def check_ascii_or_raise(space, string):
    try:
        rutf8.check_ascii(string)
    except rutf8.CheckError as e:
        decode_error_handler(space)('strict', 'ascii',
                                    'ordinal not in range(128)', string,
                                    e.pos, e.pos + 1)
        assert False, "unreachable"

def check_utf8_or_raise(space, string, start=0, end=-1):
    # Surrogates are accepted and not treated specially at all.
    # If there happen to be two 3-bytes encoding a pair of surrogates,
    # you still get two surrogate unicode characters in the result.
    # These are the Python2 rules; Python3 differs.
<<<<<<< HEAD
    try:
        length = rutf8.check_utf8(string, True, start, end)
    except rutf8.CheckError as e:
        # convert position into unicode position
        lgt = rutf8.check_utf8(string, True, start, stop=e.pos)
        decode_error_handler(space)('strict', 'utf8', 'invalid utf-8', string,
                                    start + lgt, start + lgt + 1)
        assert False, "unreachable"
    return length

def str_decode_ascii(s, errors, final, errorhandler):
    try:
        rutf8.check_ascii(s)
        return s, len(s), len(s)
    except rutf8.CheckError:
        return _str_decode_ascii_slowpath(s, errors, final, errorhandler)

def _str_decode_ascii_slowpath(s, errors, final, errorhandler):
    i = 0
    res = StringBuilder()
    while i < len(s):
        ch = s[i]
        if ord(ch) > 0x7F:
            r, i = errorhandler(errors, 'ascii', 'ordinal not in range(128)',
                s, i, i + 1)
            res.append(r)
        else:
            res.append(ch)
            i += 1
    ress = res.build()
    lgt = rutf8.check_utf8(ress, True)
    return ress, len(s), lgt

def str_decode_latin_1(s, errors, final, errorhandler):
    try:
        rutf8.check_ascii(s)
        return s, len(s), len(s)
    except rutf8.CheckError:
        return _str_decode_latin_1_slowpath(s, errors, final, errorhandler)

def _str_decode_latin_1_slowpath(s, errors, final, errorhandler):
    res = StringBuilder(len(s))
    i = 0
    while i < len(s):
        if ord(s[i]) > 0x7F:
            while i < len(s) and ord(s[i]) > 0x7F:
                rutf8.unichr_as_utf8_append(res, ord(s[i]))
                i += 1
        else:
            start = i
            end = i + 1
            while end < len(s) and ord(s[end]) <= 0x7F:
                end += 1
            res.append_slice(s, start, end)
            i = end
    # cannot be ASCII, cannot have surrogates, I believe
    return res.build(), len(s), len(s)

def utf8_encode_latin_1(s, errors, errorhandler):
    try:
        rutf8.check_ascii(s)
        return s
    except rutf8.CheckError:
        return _utf8_encode_latin_1_slowpath(s, errors, errorhandler)

def _utf8_encode_latin_1_slowpath(s, errors, errorhandler):
    size = len(s)
    result = StringBuilder(size)
    index = 0
    pos = 0
    while pos < size:
        ch = rutf8.codepoint_at_pos(s, pos)
        if ch <= 0xFF:
            result.append(chr(ch))
            index += 1
            pos = rutf8.next_codepoint_pos(s, pos)
        else:
            startindex = index
            pos = rutf8.next_codepoint_pos(s, pos)
            index += 1
            while pos < size and rutf8.codepoint_at_pos(s, pos) > 0xFF:
                pos = rutf8.next_codepoint_pos(s, pos)
                index += 1
            msg = "ordinal not in range(256)"
            res_8, newindex = errorhandler(
                errors, 'latin1', msg, s, startindex, index)
            for cp in rutf8.Utf8StringIterator(res_8):
                if cp > 0xFF:
                    errorhandler("strict", 'latin1', msg, s, startindex, index)
                result.append(chr(cp))
            if index != newindex:  # Should be uncommon
                index = newindex
                pos = rutf8._pos_at_index(s, newindex)
    return result.build()

def utf8_encode_ascii(s, errors, errorhandler):
    """ Don't be confused - this is a slowpath for errors e.g. "ignore"
    or an obscure errorhandler
    """
    size = len(s)
    result = StringBuilder(size)
    index = 0
    pos = 0
    while pos < size:
        ch = rutf8.codepoint_at_pos(s, pos)
        if ch <= 0x7F:
            result.append(chr(ch))
            index += 1
            pos = rutf8.next_codepoint_pos(s, pos)
        else:
            startindex = index
            pos = rutf8.next_codepoint_pos(s, pos)
            index += 1
            while pos < size and rutf8.codepoint_at_pos(s, pos) > 0x7F:
                pos = rutf8.next_codepoint_pos(s, pos)
                index += 1
            msg = "ordinal not in range(128)"
            res_8, newindex = errorhandler(
                errors, 'ascii', msg, s, startindex, index)
            for cp in rutf8.Utf8StringIterator(res_8):
                if cp > 0x7F:
                    errorhandler("strict", 'ascii', msg, s, startindex, index)
                result.append(chr(cp))
            if index != newindex:  # Should be uncommon
                index = newindex
                pos = rutf8._pos_at_index(s, newindex)
    return result.build()

def str_decode_utf8(s, errors, final, errorhandler):
    """ Same as checking for the valid utf8, but we know the utf8 is not
    valid so we're trying to either raise or pack stuff with error handler.
    The key difference is that this is call_may_force
    """
    slen = len(s)
    res = StringBuilder(slen)
    pos = 0
    end = len(s)
    while pos < end:
        ordch1 = ord(s[pos])
        # fast path for ASCII
        if ordch1 <= 0x7F:
            pos += 1
            res.append(chr(ordch1))
            continue

        if ordch1 <= 0xC1:
            r, pos = errorhandler(errors, "utf8", "invalid start byte",
                    s, pos, pos + 1)
            res.append(r)
            continue

        pos += 1

        if ordch1 <= 0xDF:
            if pos >= end:
                if not final:
                    pos -= 1
                    break
                r, pos = errorhandler(errors, "utf8", "unexpected end of data",
                    s, pos - 1, pos)
                res.append(r)
                continue
            ordch2 = ord(s[pos])

            if rutf8._invalid_byte_2_of_2(ordch2):
                r, pos = errorhandler(errors, "utf8", "invalid continuation byte",
                    s, pos - 1, pos)
                res.append(r)
                continue
            # 110yyyyy 10zzzzzz -> 00000000 00000yyy yyzzzzzz
            pos += 1
            res.append(chr(ordch1))
            res.append(chr(ordch2))
            continue

        if ordch1 <= 0xEF:
            if (pos + 2) > end:
                if not final:
                    pos -= 1
                    break
                r, pos = errorhandler(errors, "utf8", "unexpected end of data",
                    s, pos - 1, pos + 1)
                res.append(r)
                continue
            ordch2 = ord(s[pos])
            ordch3 = ord(s[pos + 1])

            if rutf8._invalid_byte_2_of_3(ordch1, ordch2, True):
                r, pos = errorhandler(errors, "utf8", "invalid continuation byte",
                    s, pos - 1, pos)
                res.append(r)
                continue
            elif rutf8._invalid_byte_3_of_3(ordch3):
                r, pos = errorhandler(errors, "utf8", "invalid continuation byte",
                    s, pos - 1, pos + 1)
                res.append(r)
                continue
            pos += 2

            # 1110xxxx 10yyyyyy 10zzzzzz -> 00000000 xxxxyyyy yyzzzzzz
            res.append(chr(ordch1))
            res.append(chr(ordch2))
            res.append(chr(ordch3))
            continue

        if ordch1 <= 0xF4:
            if (pos + 3) > end:
                if not final:
                    pos -= 1
                    break
                r, pos = errorhandler(errors, "utf8", "unexpected end of data",
                    s, pos - 1, pos)
                res.append(r)
                continue
            ordch2 = ord(s[pos])
            ordch3 = ord(s[pos + 1])
            ordch4 = ord(s[pos + 2])

            if rutf8._invalid_byte_2_of_4(ordch1, ordch2):
                r, pos = errorhandler(errors, "utf8", "invalid continuation byte",
                    s, pos - 1, pos)
                res.append(r)
                continue
            elif rutf8._invalid_byte_3_of_4(ordch3):
                r, pos = errorhandler(errors, "utf8", "invalid continuation byte",
                    s, pos - 1, pos + 1)
                res.append(r)
                continue
            elif rutf8._invalid_byte_4_of_4(ordch4):
                r, pos = errorhandler(errors, "utf8", "invalid continuation byte",
                    s, pos - 1, pos + 2)
                res.append(r)
                continue

            pos += 3
            # 11110www 10xxxxxx 10yyyyyy 10zzzzzz -> 000wwwxx xxxxyyyy yyzzzzzz
            res.append(chr(ordch1))
            res.append(chr(ordch2))
            res.append(chr(ordch3))
            res.append(chr(ordch4))
            continue

        r, pos = errorhandler(errors, "utf8", "invalid start byte",
                s, pos - 1, pos)
        res.append(r)

    r = res.build()
    return r, pos, rutf8.check_utf8(r, True)

hexdigits = "0123456789ABCDEFabcdef"

def hexescape(builder, s, pos, digits,
              encoding, errorhandler, message, errors):
    chr = 0
    if pos + digits > len(s):
        endinpos = pos
        while endinpos < len(s) and s[endinpos] in hexdigits:
            endinpos += 1
        res, pos = errorhandler(
            errors, encoding, message, s, pos - 2, endinpos)
        builder.append(res)
    else:
        try:
            chr = int(s[pos:pos + digits], 16)
        except ValueError:
            endinpos = pos
            while s[endinpos] in hexdigits:
                endinpos += 1
            res, pos = errorhandler(
                errors, encoding, message, s, pos - 2, endinpos)
            builder.append(res)
        else:
            # when we get here, chr is a 32-bit unicode character
            try:
                builder.append_code(chr)
                pos += digits
            except ValueError:
                message = "illegal Unicode character"
                res, pos = errorhandler(
                    errors, encoding, message, s, pos - 2, pos + digits)
                builder.append(res)
    return pos

def str_decode_unicode_escape(s, errors, final, errorhandler, ud_handler):
    size = len(s)
    if size == 0:
        return '', 0, 0

    builder = rutf8.Utf8StringBuilder(size)
    pos = 0
    while pos < size:
        ch = s[pos]

        # Non-escape characters are interpreted as Unicode ordinals
        if ch != '\\':
            if ord(ch) > 0x7F:
                builder.append_code(ord(ch))
            else:
                builder.append(ch)
            pos += 1
            continue

        # - Escapes
        pos += 1
        if pos >= size:
            message = "\\ at end of string"
            res, pos = errorhandler(errors, "unicodeescape",
                                    message, s, pos - 1, size)
            builder.append(res)
            continue

        ch = s[pos]
        pos += 1
        # \x escapes
        if ch == '\n':
            pass
        elif ch == '\\':
            builder.append_char('\\')
        elif ch == '\'':
            builder.append_char('\'')
        elif ch == '\"':
            builder.append_char('\"')
        elif ch == 'b':
            builder.append_char('\b')
        elif ch == 'f':
            builder.append_char('\f')
        elif ch == 't':
            builder.append_char('\t')
        elif ch == 'n':
            builder.append_char('\n')
        elif ch == 'r':
            builder.append_char('\r')
        elif ch == 'v':
            builder.append_char('\v')
        elif ch == 'a':
            builder.append_char('\a')
        elif '0' <= ch <= '7':
            x = ord(ch) - ord('0')
            if pos < size:
                ch = s[pos]
                if '0' <= ch <= '7':
                    pos += 1
                    x = (x << 3) + ord(ch) - ord('0')
                    if pos < size:
                        ch = s[pos]
                        if '0' <= ch <= '7':
                            pos += 1
                            x = (x << 3) + ord(ch) - ord('0')
            if x > 0x7F:
                builder.append_code(x)
            else:
                builder.append_char(chr(x))
        # hex escapes
        # \xXX
        elif ch == 'x':
            digits = 2
            message = "truncated \\xXX escape"
            pos = hexescape(builder, s, pos, digits,
                            "unicodeescape", errorhandler, message, errors)
        # \uXXXX
        elif ch == 'u':
            digits = 4
            message = "truncated \\uXXXX escape"
            pos = hexescape(builder, s, pos, digits,
                            "unicodeescape", errorhandler, message, errors)
        #  \UXXXXXXXX
        elif ch == 'U':
            digits = 8
            message = "truncated \\UXXXXXXXX escape"
            pos = hexescape(builder, s, pos, digits,
                            "unicodeescape", errorhandler, message, errors)
        # \N{name}
        elif ch == 'N' and ud_handler is not None:
            message = "malformed \\N character escape"
            look = pos

            if look < size and s[look] == '{':
                # look for the closing brace
                while look < size and s[look] != '}':
                    look += 1
                if look < size and s[look] == '}':
                    # found a name.  look it up in the unicode database
                    message = "unknown Unicode character name"
                    name = s[pos + 1:look]
                    code = ud_handler.call(name)
                    if code < 0:
                        res, pos = errorhandler(
                            errors, "unicodeescape", message,
                            s, pos - 1, look + 1)
                        builder.append(res)
                        continue
                    pos = look + 1
                    builder.append_code(code)
                else:
                    res, pos = errorhandler(errors, "unicodeescape",
                                            message, s, pos - 1, look + 1)
                    builder.append(res)
            else:
                res, pos = errorhandler(errors, "unicodeescape",
                                        message, s, pos - 1, look + 1)
                builder.append(res)
        else:
            builder.append_char('\\')
            builder.append_code(ord(ch))

    return builder.build(), pos, builder.get_length()

def wcharpsize2utf8(space, wcharp, size):
    """Safe version of rffi.wcharpsize2utf8.

    Raises app-level ValueError if any wchar value is outside the valid
    codepoint range.
    """
    try:
        return rffi.wcharpsize2utf8(wcharp, size)
    except ValueError:
        raise oefmt(space.w_ValueError,
            "character is not in range [U+0000; U+10ffff]")


# ____________________________________________________________
# Raw unicode escape

def str_decode_raw_unicode_escape(s, errors, final=False,
                                  errorhandler=None):
    size = len(s)
    if size == 0:
        return '', 0, 0

    builder = rutf8.Utf8StringBuilder(size)
    pos = 0
    while pos < size:
        ch = s[pos]

        # Non-escape characters are interpreted as Unicode ordinals
        if ch != '\\':
            builder.append_code(ord(ch))
            pos += 1
            continue

        # \u-escapes are only interpreted iff the number of leading
        # backslashes is odd
        bs = pos
        while pos < size:
            pos += 1
            if pos == size or s[pos] != '\\':
                break
            builder.append_char('\\')

        # we have a backslash at the end of the string, stop here
        if pos >= size:
            builder.append_char('\\')
            break

        if ((pos - bs) & 1 == 0 or pos >= size or
                (s[pos] != 'u' and s[pos] != 'U')):
            builder.append_char('\\')
            builder.append_code(ord(s[pos]))
            pos += 1
            continue

        digits = 4 if s[pos] == 'u' else 8
        message = "truncated \\uXXXX"
        pos += 1
        pos = hexescape(builder, s, pos, digits,
                           "rawunicodeescape", errorhandler, message, errors)

    return builder.build(), pos, builder.get_length()

_utf8_encode_unicode_escape = rutf8.make_utf8_escape_function()


TABLE = '0123456789abcdef'

def raw_unicode_escape_helper(result, char):
    if char >= 0x10000 or char < 0:
        result.append("\\U")
        zeros = 8
    elif char >= 0x100:
        result.append("\\u")
        zeros = 4
    else:
        result.append("\\x")
        zeros = 2
    for i in range(zeros-1, -1, -1):
        result.append(TABLE[(char >> (4 * i)) & 0x0f])

def utf8_encode_raw_unicode_escape(s, errors, errorhandler):
    # errorhandler is not used: this function cannot cause Unicode errors
    size = len(s)
    if size == 0:
        return ''
    result = StringBuilder(size)
    pos = 0
    while pos < size:
        oc = rutf8.codepoint_at_pos(s, pos)

        if oc < 0x100:
            result.append(chr(oc))
        else:
            raw_unicode_escape_helper(result, oc)
        pos = rutf8.next_codepoint_pos(s, pos)

    return result.build()


def utf8_encode_unicode_escape(s, errors, errorhandler):
    return _utf8_encode_unicode_escape(s)

# ____________________________________________________________
# utf-7

# Three simple macros defining base-64

def _utf7_IS_BASE64(oc):
    "Is c a base-64 character?"
    c = chr(oc)
    return c.isalnum() or c == '+' or c == '/'
def _utf7_TO_BASE64(n):
    "Returns the base-64 character of the bottom 6 bits of n"
    return "ABCDEFGHIJKLMNOPQRSTUVWXYZabcdefghijklmnopqrstuvwxyz0123456789+/"[n & 0x3f]
def _utf7_FROM_BASE64(c):
    "given that c is a base-64 character, what is its base-64 value?"
    if c >= 'a':
        return ord(c) - 71
    elif c >= 'A':
        return ord(c) - 65
    elif c >= '0':
        return ord(c) + 4
    elif c == '+':
        return 62
    else: # c == '/'
        return 63

def _utf7_DECODE_DIRECT(oc):
    return oc <= 127 and oc != ord('+')

# The UTF-7 encoder treats ASCII characters differently according to
# whether they are Set D, Set O, Whitespace, or special (i.e. none of
# the above).  See RFC2152.  This array identifies these different
# sets:
# 0 : "Set D"
#      alphanumeric and '(),-./:?
# 1 : "Set O"
#     !"#$%&*;<=>@[]^_`{|}
# 2 : "whitespace"
#     ht nl cr sp
# 3 : special (must be base64 encoded)
#     everything else (i.e. +\~ and non-printing codes 0-8 11-12 14-31 127)

utf7_category = [
#  nul soh stx etx eot enq ack bel bs  ht  nl  vt  np  cr  so  si
    3,  3,  3,  3,  3,  3,  3,  3,  3,  2,  2,  3,  3,  2,  3,  3,
#  dle dc1 dc2 dc3 dc4 nak syn etb can em  sub esc fs  gs  rs  us
    3,  3,  3,  3,  3,  3,  3,  3,  3,  3,  3,  3,  3,  3,  3,  3,
#  sp   !   "   #   $   %   &   '   (   )   *   +   ,   -   .   /
    2,  1,  1,  1,  1,  1,  1,  0,  0,  0,  1,  3,  0,  0,  0,  0,
#   0   1   2   3   4   5   6   7   8   9   :   ;   <   =   >   ?
    0,  0,  0,  0,  0,  0,  0,  0,  0,  0,  0,  1,  1,  1,  1,  0,
#   @   A   B   C   D   E   F   G   H   I   J   K   L   M   N   O
    1,  0,  0,  0,  0,  0,  0,  0,  0,  0,  0,  0,  0,  0,  0,  0,
#   P   Q   R   S   T   U   V   W   X   Y   Z   [   \   ]   ^   _
    0,  0,  0,  0,  0,  0,  0,  0,  0,  0,  0,  1,  3,  1,  1,  1,
#   `   a   b   c   d   e   f   g   h   i   j   k   l   m   n   o
    1,  0,  0,  0,  0,  0,  0,  0,  0,  0,  0,  0,  0,  0,  0,  0,
#   p   q   r   s   t   u   v   w   x   y   z   {   |   }   ~  del
    0,  0,  0,  0,  0,  0,  0,  0,  0,  0,  0,  1,  1,  1,  3,  3,
]

# ENCODE_DIRECT: this character should be encoded as itself.  The
# answer depends on whether we are encoding set O as itself, and also
# on whether we are encoding whitespace as itself.  RFC2152 makes it
# clear that the answers to these questions vary between
# applications, so this code needs to be flexible.

def _utf7_ENCODE_DIRECT(oc, directO, directWS):
    return(oc < 128 and oc > 0 and
           (utf7_category[oc] == 0 or
            (directWS and utf7_category[oc] == 2) or
            (directO and utf7_category[oc] == 1)))

def _utf7_ENCODE_CHAR(result, oc, base64bits, base64buffer):
    if oc >= 0x10000:
        # code first surrogate
        base64bits += 16
        base64buffer = (base64buffer << 16) | 0xd800 | ((oc-0x10000) >> 10)
        while base64bits >= 6:
            result.append(_utf7_TO_BASE64(base64buffer >> (base64bits-6)))
            base64bits -= 6
        # prepare second surrogate
        oc = 0xDC00 | ((oc-0x10000) & 0x3FF)
    base64bits += 16
    base64buffer = (base64buffer << 16) | oc
    while base64bits >= 6:
        result.append(_utf7_TO_BASE64(base64buffer >> (base64bits-6)))
        base64bits -= 6
    return base64bits, base64buffer

def str_decode_utf_7(s, errors, final=False,
                     errorhandler=None):
    size = len(s)
    if size == 0:
        return '', 0, 0

    inShift = False
    base64bits = 0
    base64buffer = 0
    surrogate = 0
    outsize = 0

    result = StringBuilder(size)
    pos = 0
    shiftOutStartPos = 0
    startinpos = 0
    while pos < size:
        ch = s[pos]

        if inShift: # in a base-64 section
            if _utf7_IS_BASE64(ord(ch)): #consume a base-64 character
                base64buffer = (base64buffer << 6) | _utf7_FROM_BASE64(ch)
                assert base64buffer >= 0
                base64bits += 6
                pos += 1

                if base64bits >= 16:
                    # enough bits for a UTF-16 value
                    outCh = base64buffer >> (base64bits - 16)
                    assert outCh >= 0
                    base64bits -= 16
                    base64buffer &= (1 << base64bits) - 1 # clear high bits
                    assert outCh <= 0xffff
                    if surrogate:
                        # expecting a second surrogate
                        if outCh >= 0xDC00 and outCh <= 0xDFFF:
                            code = (((surrogate & 0x3FF)<<10) |
                                        (outCh & 0x3FF)) + 0x10000
                            rutf8.unichr_as_utf8_append(result, code)
                            outsize += 1
                            surrogate = 0
                            continue
                        else:
                            rutf8.unichr_as_utf8_append(result, surrogate,
                                                        allow_surrogates=True)
                            outsize += 1
                            surrogate = 0
                            # Not done with outCh: falls back to next line
                    if outCh >= 0xD800 and outCh <= 0xDBFF:
                        # first surrogate
                        surrogate = outCh
                    else:
                        outsize += 1
                        assert outCh >= 0
                        rutf8.unichr_as_utf8_append(result, outCh, True)

            else:
                # now leaving a base-64 section
                inShift = False

                if base64bits > 0: # left-over bits
                    if base64bits >= 6:
                        # We've seen at least one base-64 character
                        pos += 1
                        msg = "partial character in shift sequence"
                        res, pos = errorhandler(errors, 'utf7',
                                                msg, s, pos-1, pos)
                        reslen = rutf8.check_utf8(res, True)
                        outsize += reslen
                        result.append(res)
                        continue
                    else:
                        # Some bits remain; they should be zero
                        if base64buffer != 0:
                            pos += 1
                            msg = "non-zero padding bits in shift sequence"
                            res, pos = errorhandler(errors, 'utf7',
                                                    msg, s, pos-1, pos)
                            reslen = rutf8.check_utf8(res, True)
                            outsize += reslen
                            result.append(res)
                            continue

                if surrogate and _utf7_DECODE_DIRECT(ord(ch)):
                    outsize += 1
                    rutf8.unichr_as_utf8_append(result, surrogate, True)
                surrogate = 0

                if ch == '-':
                    # '-' is absorbed; other terminating characters are
                    # preserved
                    pos += 1

        elif ch == '+':
            startinpos = pos
            pos += 1 # consume '+'
            if pos < size and s[pos] == '-': # '+-' encodes '+'
                pos += 1
                result.append('+')
                outsize += 1
            else: # begin base64-encoded section
                inShift = 1
                surrogate = 0
                shiftOutStartPos = result.getlength()
                base64bits = 0
                base64buffer = 0

        elif _utf7_DECODE_DIRECT(ord(ch)): # character decodes at itself
            result.append(ch)
            outsize += 1
            pos += 1
        else:
            startinpos = pos
            pos += 1
            msg = "unexpected special character"
            res, pos = errorhandler(errors, 'utf7', msg, s, pos-1, pos)
            reslen = rutf8.check_utf8(res, True)
            outsize += reslen
            result.append(res)

    # end of string
    final_length = result.getlength()
    if inShift and final: # in shift sequence, no more to follow
        # if we're in an inconsistent state, that's an error
        inShift = 0
        if (surrogate or
            base64bits >= 6 or
            (base64bits > 0 and base64buffer != 0)):
            msg = "unterminated shift sequence"
            res, pos = errorhandler(errors, 'utf7', msg, s, shiftOutStartPos, pos)
            reslen = rutf8.check_utf8(res, True)
            outsize += reslen
            result.append(res)
            final_length = result.getlength()
    elif inShift:
        pos = startinpos
        final_length = shiftOutStartPos # back off output

    assert final_length >= 0
    return result.build()[:final_length], pos, outsize

def utf8_encode_utf_7(s, errors, errorhandler):
    size = len(s)
    if size == 0:
        return ''
    result = StringBuilder(size)

    encodeSetO = encodeWhiteSpace = False

    inShift = False
    base64bits = 0
    base64buffer = 0

    pos = 0
    while pos < size:
        oc = rutf8.codepoint_at_pos(s, pos)
        if not inShift:
            if oc == ord('+'):
                result.append('+-')
            elif _utf7_ENCODE_DIRECT(oc, not encodeSetO, not encodeWhiteSpace):
                result.append(chr(oc))
            else:
                result.append('+')
                inShift = True
                base64bits, base64buffer = _utf7_ENCODE_CHAR(
                    result, oc, base64bits, base64buffer)
        else:
            if _utf7_ENCODE_DIRECT(oc, not encodeSetO, not encodeWhiteSpace):
                # shifting out
                if base64bits: # output remaining bits
                    result.append(_utf7_TO_BASE64(base64buffer << (6-base64bits)))
                    base64buffer = 0
                    base64bits = 0

                inShift = False
                ## Characters not in the BASE64 set implicitly unshift the
                ## sequence so no '-' is required, except if the character is
                ## itself a '-'
                if _utf7_IS_BASE64(oc) or oc == ord('-'):
                    result.append('-')
                result.append(chr(oc))
            else:
                base64bits, base64buffer = _utf7_ENCODE_CHAR(
                    result, oc, base64bits, base64buffer)
        pos = rutf8.next_codepoint_pos(s, pos)

    if base64bits:
        result.append(_utf7_TO_BASE64(base64buffer << (6 - base64bits)))
    if inShift:
        result.append('-')

    return result.build()

# ____________________________________________________________
# utf-16

BYTEORDER = sys.byteorder
BYTEORDER2 = BYTEORDER[0] + 'e'      # either "le" or "be"
assert BYTEORDER2 in ('le', 'be')

def str_decode_utf_16(s, errors, final=True,
                      errorhandler=None):
    result, c, lgt, _ = str_decode_utf_16_helper(s, errors, final,
                                                         errorhandler, "native")
    return result, c, lgt

def str_decode_utf_16_be(s, errors, final=True,
                        errorhandler=None):
    result, c, lgt, _ = str_decode_utf_16_helper(s, errors, final,
                                                         errorhandler, "big")
    return result, c, lgt

def str_decode_utf_16_le(s, errors, final=True,
                         errorhandler=None):
    result, c, lgt, _ = str_decode_utf_16_helper(s, errors, final,
                                                         errorhandler, "little")
    return result, c, lgt

def str_decode_utf_16_helper(s, errors, final=True,
                             errorhandler=None,
                             byteorder="native",
                             public_encoding_name='utf16'):
    size = len(s)
    bo = 0

    if BYTEORDER == 'little':
        ihi = 1
        ilo = 0
    else:
        ihi = 0
        ilo = 1

    #  Check for BOM marks (U+FEFF) in the input and adjust current
    #  byte order setting accordingly. In native mode, the leading BOM
    #  mark is skipped, in all other modes, it is copied to the output
    #  stream as-is (giving a ZWNBSP character).
    pos = 0
    if byteorder == 'native':
        if size >= 2:
            bom = (ord(s[ihi]) << 8) | ord(s[ilo])
            if BYTEORDER == 'little':
                if bom == 0xFEFF:
                    pos += 2
                    bo = -1
                elif bom == 0xFFFE:
                    pos += 2
                    bo = 1
            else:
                if bom == 0xFEFF:
                    pos += 2
                    bo = 1
                elif bom == 0xFFFE:
                    pos += 2
                    bo = -1
    elif byteorder == 'little':
        bo = -1
    else:
        bo = 1
    if size == 0:
        return '', 0, 0, bo
    if bo == -1:
        # force little endian
        ihi = 1
        ilo = 0

    elif bo == 1:
        # force big endian
        ihi = 0
        ilo = 1

    result = StringBuilder(size // 2)

    #XXX I think the errors are not correctly handled here
    while pos < size:
        # remaining bytes at the end? (size should be even)
        if len(s) - pos < 2:
            if not final:
                break
            r, pos = errorhandler(errors, public_encoding_name,
                                  "truncated data",
                                  s, pos, len(s))
            result.append(r)
            if len(s) - pos < 2:
                break
        ch = (ord(s[pos + ihi]) << 8) | ord(s[pos + ilo])
        pos += 2
        if ch < 0xD800 or ch > 0xDFFF:
            rutf8.unichr_as_utf8_append(result, ch)
            continue
        # UTF-16 code pair:
        if len(s) - pos < 2:
            pos -= 2
            if not final:
                break
            errmsg = "unexpected end of data"
            r, pos = errorhandler(errors, public_encoding_name,
                                  errmsg, s, pos, len(s))
            result.append(r)
            if len(s) - pos < 2:
                break
        elif 0xD800 <= ch <= 0xDBFF:
            ch2 = (ord(s[pos+ihi]) << 8) | ord(s[pos+ilo])
            pos += 2
            if 0xDC00 <= ch2 <= 0xDFFF:
                ch = (((ch & 0x3FF)<<10) | (ch2 & 0x3FF)) + 0x10000
                rutf8.unichr_as_utf8_append(result, ch)
                continue
            else:
                r, pos = errorhandler(errors, public_encoding_name,
                                      "illegal UTF-16 surrogate",
                                      s, pos - 4, pos - 2)
                result.append(r)
        else:
            r, pos = errorhandler(errors, public_encoding_name,
                                  "illegal encoding",
                                  s, pos - 2, pos)
            result.append(r)
    r = result.build()
    lgt = rutf8.check_utf8(r, True)
    return result.build(), pos, lgt, bo

def _STORECHAR(result, CH, byteorder):
    hi = chr(((CH) >> 8) & 0xff)
    lo = chr((CH) & 0xff)
    if byteorder == 'little':
        result.append(lo)
        result.append(hi)
    else:
        result.append(hi)
        result.append(lo)

def unicode_encode_utf_16_helper(s, errors,
                                 errorhandler=None,
                                 allow_surrogates=True,
                                 byteorder='little',
                                 public_encoding_name='utf16'):
    size = len(s)
    if size == 0:
        if byteorder == 'native':
            result = StringBuilder(2)
            _STORECHAR(result, 0xFEFF, BYTEORDER)
            return result.build()
        return ""

    result = StringBuilder(size * 2 + 2)
    if byteorder == 'native':
        _STORECHAR(result, 0xFEFF, BYTEORDER)
        byteorder = BYTEORDER

    pos = 0
    index = 0
    while pos < size:
        ch = rutf8.codepoint_at_pos(s, pos)

        if ch < 0xD800:
            _STORECHAR(result, ch, byteorder)
        elif ch >= 0x10000:
            _STORECHAR(result, 0xD800 | ((ch-0x10000) >> 10), byteorder)
            _STORECHAR(result, 0xDC00 | ((ch-0x10000) & 0x3FF), byteorder)
        elif ch >= 0xE000 or allow_surrogates:
            _STORECHAR(result, ch, byteorder)
        else:
            res_8, newindex = errorhandler(
                errors, public_encoding_name, 'surrogates not allowed',
                s, pos - 1, pos)
            for cp in rutf8.Utf8StringIterator(res_8):
                if cp < 0xD800:
                    _STORECHAR(result, cp, byteorder)
                else:
                    errorhandler('strict', public_encoding_name,
                                 'surrogates not allowed',
                                 s, pos-1, pos)
            if index != newindex:  # Should be uncommon
                index = newindex
                pos = rutf8._pos_at_index(s, newindex)
            continue

        pos = rutf8.next_codepoint_pos(s, pos)
        index += 1

    return result.build()

def utf8_encode_utf_16(s, errors,
                          errorhandler=None,
                          allow_surrogates=True):
    return unicode_encode_utf_16_helper(s, errors, errorhandler,
                                        allow_surrogates, "native")

def utf8_encode_utf_16_be(s, errors,
                             errorhandler=None,
                             allow_surrogates=True):
    return unicode_encode_utf_16_helper(s, errors, errorhandler,
                                        allow_surrogates, "big")

def utf8_encode_utf_16_le(s, errors,
                             errorhandler=None,
                             allow_surrogates=True):
    return unicode_encode_utf_16_helper(s, errors, errorhandler,
                                        allow_surrogates, "little")
=======
    result, consumed = runicode.str_decode_utf_8(
        string, len(string), "strict",
        final=True, errorhandler=decode_error_handler(space),
        allow_surrogates=True)
    return result

def encode_utf8(space, uni):
    # Note that this function never raises UnicodeEncodeError,
    # since surrogates are allowed, either paired or lone.
    # A paired surrogate is considered like the non-BMP character
    # it stands for.  These are the Python2 rules; Python3 differs.
    return runicode.unicode_encode_utf_8(
        uni, len(uni), "strict",
        errorhandler=None,
        allow_surrogates=True)
>>>>>>> d383d739

# ____________________________________________________________
# utf-32

<<<<<<< HEAD
def str_decode_utf_32(s, errors, final=True,
                      errorhandler=None):
    result, c, lgt, _ = str_decode_utf_32_helper(s, errors, final,
                                                         errorhandler, "native")
    return result, c, lgt

def str_decode_utf_32_be(s, errors, final=True,
                         errorhandler=None):
    result, c, lgt, _ = str_decode_utf_32_helper(s, errors, final,
                                                         errorhandler, "big")
    return result, c, lgt

def str_decode_utf_32_le(s, errors, final=True,
                         errorhandler=None):
    result, c, lgt, _ = str_decode_utf_32_helper(s, errors, final,
                                                         errorhandler, "little")
    return result, c, lgt

BOM32_DIRECT  = intmask(0x0000FEFF)
BOM32_REVERSE = intmask(0xFFFE0000)

def str_decode_utf_32_helper(s, errors, final=True,
                             errorhandler=None,
                             byteorder="native",
                             public_encoding_name='utf32'):
    bo = 0
    size = len(s)
=======
def str_decode_utf_32(s, size, errors, final=True,
                      errorhandler=None):
    result, length, byteorder = str_decode_utf_32_helper(
        s, size, errors, final, errorhandler, "native")
    return result, length

def str_decode_utf_32_be(s, size, errors, final=True,
                         errorhandler=None):
    result, length, byteorder = str_decode_utf_32_helper(
        s, size, errors, final, errorhandler, "big")
    return result, length

def str_decode_utf_32_le(s, size, errors, final=True,
                         errorhandler=None):
    result, length, byteorder = str_decode_utf_32_helper(
        s, size, errors, final, errorhandler, "little")
    return result, length

def py3k_str_decode_utf_32(s, size, errors, final=True,
                           errorhandler=None):
    result, length, byteorder = str_decode_utf_32_helper(
        s, size, errors, final, errorhandler, "native", 'utf-32-' + BYTEORDER2)
    return result, length

def py3k_str_decode_utf_32_be(s, size, errors, final=True,
                              errorhandler=None):
    result, length, byteorder = str_decode_utf_32_helper(
        s, size, errors, final, errorhandler, "big", 'utf-32-be')
    return result, length

def py3k_str_decode_utf_32_le(s, size, errors, final=True,
                              errorhandler=None):
    result, length, byteorder = str_decode_utf_32_helper(
        s, size, errors, final, errorhandler, "little", 'utf-32-le')
    return result, length

BOM32_DIRECT = intmask(0x0000FEFF)
BOM32_REVERSE = intmask(0xFFFE0000)

def str_decode_utf_32_helper(s, size, errors, final=True,
                             errorhandler=None,
                             byteorder="native",
                             public_encoding_name='utf32'):
    if errorhandler is None:
        errorhandler = default_unicode_error_decode
    bo = 0
>>>>>>> d383d739

    if BYTEORDER == 'little':
        iorder = [0, 1, 2, 3]
    else:
        iorder = [3, 2, 1, 0]

    #  Check for BOM marks (U+FEFF) in the input and adjust current
    #  byte order setting accordingly. In native mode, the leading BOM
    #  mark is skipped, in all other modes, it is copied to the output
    #  stream as-is (giving a ZWNBSP character).
    pos = 0
    if byteorder == 'native':
        if size >= 4:
            bom = intmask(
                (ord(s[iorder[3]]) << 24) | (ord(s[iorder[2]]) << 16) |
<<<<<<< HEAD
                (ord(s[iorder[1]]) << 8)  | ord(s[iorder[0]]))
=======
                (ord(s[iorder[1]]) << 8) | ord(s[iorder[0]]))
>>>>>>> d383d739
            if BYTEORDER == 'little':
                if bom == BOM32_DIRECT:
                    pos += 4
                    bo = -1
                elif bom == BOM32_REVERSE:
                    pos += 4
                    bo = 1
            else:
                if bom == BOM32_DIRECT:
                    pos += 4
                    bo = 1
                elif bom == BOM32_REVERSE:
                    pos += 4
                    bo = -1
    elif byteorder == 'little':
        bo = -1
    else:
        bo = 1
    if size == 0:
<<<<<<< HEAD
        return '', 0, 0, bo
    if bo == -1:
        # force little endian
        iorder = [0, 1, 2, 3]

=======
        return u'', 0, bo
    if bo == -1:
        # force little endian
        iorder = [0, 1, 2, 3]
>>>>>>> d383d739
    elif bo == 1:
        # force big endian
        iorder = [3, 2, 1, 0]

<<<<<<< HEAD
    result = StringBuilder(size // 4)
=======
    result = UnicodeBuilder(size // 4)
>>>>>>> d383d739

    while pos < size:
        # remaining bytes at the end? (size should be divisible by 4)
        if len(s) - pos < 4:
            if not final:
                break
            r, pos = errorhandler(errors, public_encoding_name,
                                  "truncated data",
                                  s, pos, len(s))
            result.append(r)
            if len(s) - pos < 4:
                break
            continue
        ch = ((ord(s[pos + iorder[3]]) << 24) | (ord(s[pos + iorder[2]]) << 16) |
<<<<<<< HEAD
              (ord(s[pos + iorder[1]]) << 8)  | ord(s[pos + iorder[0]]))
=======
            (ord(s[pos + iorder[1]]) << 8) | ord(s[pos + iorder[0]]))
>>>>>>> d383d739
        if ch >= 0x110000:
            r, pos = errorhandler(errors, public_encoding_name,
                                  "codepoint not in range(0x110000)",
                                  s, pos, len(s))
            result.append(r)
            continue

<<<<<<< HEAD
        rutf8.unichr_as_utf8_append(result, ch, allow_surrogates=True)
        pos += 4
    r = result.build()
    lgt = rutf8.check_utf8(r, True)
    return r, pos, lgt, bo
=======
        if MAXUNICODE < 65536 and ch >= 0x10000:
            ch -= 0x10000L
            result.append(unichr(0xD800 + (ch >> 10)))
            result.append(unichr(0xDC00 + (ch & 0x03FF)))
        else:
            result.append(UNICHR(ch))
        pos += 4
    return result.build(), pos, bo
>>>>>>> d383d739

def _STORECHAR32(result, CH, byteorder):
    c0 = chr(((CH) >> 24) & 0xff)
    c1 = chr(((CH) >> 16) & 0xff)
    c2 = chr(((CH) >> 8) & 0xff)
    c3 = chr((CH) & 0xff)
    if byteorder == 'little':
        result.append(c3)
        result.append(c2)
        result.append(c1)
        result.append(c0)
    else:
        result.append(c0)
        result.append(c1)
        result.append(c2)
        result.append(c3)

<<<<<<< HEAD
def unicode_encode_utf_32_helper(s, errors,
=======
def unicode_encode_utf_32_helper(s, size, errors,
>>>>>>> d383d739
                                 errorhandler=None,
                                 allow_surrogates=True,
                                 byteorder='little',
                                 public_encoding_name='utf32'):
<<<<<<< HEAD
    size = len(s)
=======
    if errorhandler is None:
        errorhandler = default_unicode_error_encode
>>>>>>> d383d739
    if size == 0:
        if byteorder == 'native':
            result = StringBuilder(4)
            _STORECHAR32(result, 0xFEFF, BYTEORDER)
            return result.build()
        return ""

    result = StringBuilder(size * 4 + 4)
    if byteorder == 'native':
        _STORECHAR32(result, 0xFEFF, BYTEORDER)
        byteorder = BYTEORDER

    pos = 0
<<<<<<< HEAD
    index = 0
    while pos < size:
        ch = rutf8.codepoint_at_pos(s, pos)
        pos = rutf8.next_codepoint_pos(s, pos)
        if not allow_surrogates and 0xD800 <= ch < 0xE000:
            res_8, newindex = errorhandler(
                errors, public_encoding_name, 'surrogates not allowed',
                s, pos - 1, pos)
            for ch in rutf8.Utf8StringIterator(res_8):
                if ch < 0xD800:
                    _STORECHAR32(result, ch, byteorder)
                else:
                    errorhandler(
                        'strict', public_encoding_name, 'surrogates not allowed',
                        s, pos - 1, pos)
            if index != newindex:  # Should be uncommon
                index = newindex
                pos = rutf8._pos_at_index(s, newindex)
            continue
        _STORECHAR32(result, ch, byteorder)
        index += 1

    return result.build()

def utf8_encode_utf_32(s, errors,
                          errorhandler=None, allow_surrogates=True):
    return unicode_encode_utf_32_helper(s, errors, errorhandler,
                                        allow_surrogates, "native")

def utf8_encode_utf_32_be(s, errors,
                             errorhandler=None, allow_surrogates=True):
    return unicode_encode_utf_32_helper(s, errors, errorhandler,
                                        allow_surrogates, "big")

def utf8_encode_utf_32_le(s, errors,
                             errorhandler=None, allow_surrogates=True):
    return unicode_encode_utf_32_helper(s, errors, errorhandler,
                                        allow_surrogates, "little")

# ____________________________________________________________
# unicode-internal

def str_decode_unicode_internal(s, errors, final=False,
                                errorhandler=None):
    size = len(s)
    if size == 0:
        return '', 0, 0

    unicode_bytes = 4
    if BYTEORDER == "little":
        start = 0
        stop = unicode_bytes
        step = 1
    else:
        start = unicode_bytes - 1
        stop = -1
        step = -1

    result = StringBuilder(size)
    pos = 0
    while pos < size:
        if pos > size - unicode_bytes:
            res, pos = errorhandler(errors, "unicode_internal",
                                    "truncated input",
                                    s, pos, size)
            result.append(res)
            if pos > size - unicode_bytes:
                break
            continue
        t = r_uint(0)
        h = 0
        for j in range(start, stop, step):
            t += r_uint(ord(s[pos + j])) << (h*8)
            h += 1
        if t > 0x10ffff:
            res, pos = errorhandler(errors, "unicode_internal",
                                    "unichr(%d) not in range" % (t,),
                                    s, pos, pos + unicode_bytes)
            result.append(res)
            continue
        rutf8.unichr_as_utf8_append(result, intmask(t), allow_surrogates=True)
        pos += unicode_bytes
    r = result.build()
    lgt = rutf8.check_utf8(r, True)
    return r, pos, lgt

def utf8_encode_unicode_internal(s, errors, errorhandler):
    size = len(s)
    if size == 0:
        return ''

    result = StringBuilder(size * 4)
    pos = 0
    while pos < size:
        oc = rutf8.codepoint_at_pos(s, pos)
        if BYTEORDER == "little":
            result.append(chr(oc       & 0xFF))
            result.append(chr(oc >>  8 & 0xFF))
            result.append(chr(oc >> 16 & 0xFF))
            result.append(chr(oc >> 24 & 0xFF))
        else:
            result.append(chr(oc >> 24 & 0xFF))
            result.append(chr(oc >> 16 & 0xFF))
            result.append(chr(oc >>  8 & 0xFF))
            result.append(chr(oc       & 0xFF))
        pos = rutf8.next_codepoint_pos(s, pos)

    return result.build()

# ____________________________________________________________
# Charmap

ERROR_CHAR = u'\ufffe'.encode('utf8')

@specialize.argtype(4)
def str_decode_charmap(s, errors, final=False,
                       errorhandler=None, mapping=None):
    "mapping can be a rpython dictionary, or a dict-like object."

    # Default to Latin-1
    if mapping is None:
        return str_decode_latin_1(s, errors, final=final,
                                  errorhandler=errorhandler)
    size = len(s)
    if size == 0:
        return '', 0, 0

    pos = 0
    result = StringBuilder(size)
    while pos < size:
        ch = s[pos]

        c = mapping.get(ord(ch), ERROR_CHAR)
        if c == ERROR_CHAR:
            r, pos = errorhandler(errors, "charmap",
                                  "character maps to <undefined>",
                                  s,  pos, pos + 1)
            result.append(r)
            continue
        result.append(c)
        pos += 1
    r = result.build()
    lgt = rutf8.check_utf8(r, True)
    return r, pos, lgt

def utf8_encode_charmap(s, errors, errorhandler=None, mapping=None):
    size = len(s)
    if mapping is None:
        return utf8_encode_latin_1(s, errors, errorhandler=errorhandler)

    if size == 0:
        return ''
    result = StringBuilder(size)
    pos = 0
    index = 0
    while pos < size:
        ch = rutf8.codepoint_at_pos(s, pos)
        c = mapping.get(ch, '')
        if len(c) == 0:
            # collect all unencodable chars.
            startindex = index
            pos = rutf8.next_codepoint_pos(s, pos)
            index += 1
            while (pos < size and
                   mapping.get(rutf8.codepoint_at_pos(s, pos), '') == ''):
                pos = rutf8.next_codepoint_pos(s, pos)
                index += 1
            res_8, newindex = errorhandler(errors, "charmap",
                                   "character maps to <undefined>",
                                   s, startindex, index)
            for cp2 in rutf8.Utf8StringIterator(res_8):
                ch2 = mapping.get(cp2, '')
                if not ch2:
                    errorhandler(
                        "strict", "charmap", "character maps to <undefined>",
                        s,  startindex, index)
                result.append(ch2)
            if index != newindex:  # Should be uncommon
                index = newindex
                pos = rutf8._pos_at_index(s, newindex)
            continue
        result.append(c)
        index += 1
        pos = rutf8.next_codepoint_pos(s, pos)
    return result.build()

# ____________________________________________________________
# Decimal Encoder
def unicode_encode_decimal(s, errors, errorhandler=None):
    """Converts whitespace to ' ', decimal characters to their
    corresponding ASCII digit and all other Latin-1 characters except
    \0 as-is. Characters outside this range (Unicode ordinals 1-256)
    are treated as errors. This includes embedded NULL bytes.
    """
    if errorhandler is None:
        errorhandler = default_error_encode
    result = StringBuilder(len(s))
    pos = 0
    i = 0
    it = rutf8.Utf8StringIterator(s)
    for ch in it:
        if unicodedb.isspace(ch):
            result.append(' ')
            i += 1
            continue
        try:
            decimal = unicodedb.decimal(ch)
        except KeyError:
            pass
        else:
            result.append(chr(48 + decimal))
            i += 1
            continue
        if 0 < ch < 256:
            result.append(chr(ch))
            i += 1
            continue
        # All other characters are considered unencodable
        start_index = i
        i += 1
        while not it.done():
            ch = rutf8.codepoint_at_pos(s, it.get_pos())
            try:
                if (0 < ch < 256 or unicodedb.isspace(ch) or
                        unicodedb.decimal(ch) >= 0):
                    break
            except KeyError:
                # not a decimal
                pass
            if it.done():
                break
            ch = next(it)
            i += 1
        end_index = i
        msg = "invalid decimal Unicode string"
        r, pos = errorhandler(
            errors, 'decimal', msg, s, start_index, end_index)
        for ch in rutf8.Utf8StringIterator(r):
            if unicodedb.isspace(ch):
                result.append(' ')
                continue
            try:
                decimal = unicodedb.decimal(ch)
            except KeyError:
                pass
            else:
                result.append(chr(48 + decimal))
                continue
            if 0 < ch < 256:
                result.append(chr(ch))
                continue
            errorhandler('strict', 'decimal', msg, s, start_index, end_index)
    return result.build()
=======
    while pos < size:
        ch = ord(s[pos])
        pos += 1
        ch2 = 0
        if not allow_surrogates and 0xD800 <= ch < 0xE000:
            ru, rs, pos = errorhandler(
                errors, public_encoding_name, 'surrogates not allowed',
                s, pos - 1, pos)
            if rs is not None:
                # py3k only
                if len(rs) % 4 != 0:
                    errorhandler(
                        'strict', public_encoding_name, 'surrogates not allowed',
                        s, pos - 1, pos)
                result.append(rs)
                continue
            for ch in ru:
                if ord(ch) < 0xD800:
                    _STORECHAR32(result, ord(ch), byteorder)
                else:
                    errorhandler(
                        'strict', public_encoding_name,
                        'surrogates not allowed', s, pos - 1, pos)
            continue
        if 0xD800 <= ch < 0xDC00 and MAXUNICODE < 65536 and pos < size:
            ch2 = ord(s[pos])
            if 0xDC00 <= ch2 < 0xE000:
                ch = (((ch & 0x3FF) << 10) | (ch2 & 0x3FF)) + 0x10000
                pos += 1
        _STORECHAR32(result, ch, byteorder)

    return result.build()

def unicode_encode_utf_32(s, size, errors,
                          errorhandler=None, allow_surrogates=True):
    return unicode_encode_utf_32_helper(s, size, errors, errorhandler,
                                        allow_surrogates, "native")

def unicode_encode_utf_32_be(s, size, errors,
                             errorhandler=None, allow_surrogates=True):
    return unicode_encode_utf_32_helper(s, size, errors, errorhandler,
                                        allow_surrogates, "big")

def unicode_encode_utf_32_le(s, size, errors,
                             errorhandler=None, allow_surrogates=True):
    return unicode_encode_utf_32_helper(s, size, errors, errorhandler,
                                        allow_surrogates, "little")

def py3k_unicode_encode_utf_32(s, size, errors,
                               errorhandler=None, allow_surrogates=True):
    return unicode_encode_utf_32_helper(s, size, errors, errorhandler,
                                        allow_surrogates, "native",
                                        'utf-32-' + BYTEORDER2)

def py3k_unicode_encode_utf_32_be(s, size, errors,
                                  errorhandler=None, allow_surrogates=True):
    return unicode_encode_utf_32_helper(s, size, errors, errorhandler,
                                        allow_surrogates, "big",
                                        'utf-32-be')

def py3k_unicode_encode_utf_32_le(s, size, errors,
                                  errorhandler=None, allow_surrogates=True):
    return unicode_encode_utf_32_helper(s, size, errors, errorhandler,
                                        allow_surrogates, "little",
                                        'utf-32-le')
>>>>>>> d383d739
<|MERGE_RESOLUTION|>--- conflicted
+++ resolved
@@ -1,24 +1,12 @@
-<<<<<<< HEAD
 import sys
 
 from pypy.interpreter.error import OperationError, oefmt
 from rpython.rlib.objectmodel import specialize
+from rpython.rlib.rstring import StringBuilder
 from rpython.rlib import rutf8
 from rpython.rlib.rarithmetic import r_uint, intmask
-from rpython.rlib.rstring import StringBuilder
 from rpython.rtyper.lltypesystem import rffi
-from pypy.module._codecs import interp_codecs
 from pypy.module.unicodedata import unicodedb
-=======
-from rpython.rlib.objectmodel import specialize
-from rpython.rlib.rarithmetic import intmask
-from rpython.rlib.rstring import StringBuilder, UnicodeBuilder
-from rpython.rlib import runicode
-from rpython.rlib.runicode import (
-    default_unicode_error_encode, default_unicode_error_decode,
-    MAXUNICODE, BYTEORDER, BYTEORDER2, UNICHR)
-from pypy.interpreter.error import OperationError
->>>>>>> d383d739
 
 @specialize.memo()
 def decode_error_handler(space):
@@ -105,7 +93,6 @@
     # If there happen to be two 3-bytes encoding a pair of surrogates,
     # you still get two surrogate unicode characters in the result.
     # These are the Python2 rules; Python3 differs.
-<<<<<<< HEAD
     try:
         length = rutf8.check_utf8(string, True, start, end)
     except rutf8.CheckError as e:
@@ -1103,28 +1090,10 @@
                              allow_surrogates=True):
     return unicode_encode_utf_16_helper(s, errors, errorhandler,
                                         allow_surrogates, "little")
-=======
-    result, consumed = runicode.str_decode_utf_8(
-        string, len(string), "strict",
-        final=True, errorhandler=decode_error_handler(space),
-        allow_surrogates=True)
-    return result
-
-def encode_utf8(space, uni):
-    # Note that this function never raises UnicodeEncodeError,
-    # since surrogates are allowed, either paired or lone.
-    # A paired surrogate is considered like the non-BMP character
-    # it stands for.  These are the Python2 rules; Python3 differs.
-    return runicode.unicode_encode_utf_8(
-        uni, len(uni), "strict",
-        errorhandler=None,
-        allow_surrogates=True)
->>>>>>> d383d739
 
 # ____________________________________________________________
 # utf-32
 
-<<<<<<< HEAD
 def str_decode_utf_32(s, errors, final=True,
                       errorhandler=None):
     result, c, lgt, _ = str_decode_utf_32_helper(s, errors, final,
@@ -1152,54 +1121,6 @@
                              public_encoding_name='utf32'):
     bo = 0
     size = len(s)
-=======
-def str_decode_utf_32(s, size, errors, final=True,
-                      errorhandler=None):
-    result, length, byteorder = str_decode_utf_32_helper(
-        s, size, errors, final, errorhandler, "native")
-    return result, length
-
-def str_decode_utf_32_be(s, size, errors, final=True,
-                         errorhandler=None):
-    result, length, byteorder = str_decode_utf_32_helper(
-        s, size, errors, final, errorhandler, "big")
-    return result, length
-
-def str_decode_utf_32_le(s, size, errors, final=True,
-                         errorhandler=None):
-    result, length, byteorder = str_decode_utf_32_helper(
-        s, size, errors, final, errorhandler, "little")
-    return result, length
-
-def py3k_str_decode_utf_32(s, size, errors, final=True,
-                           errorhandler=None):
-    result, length, byteorder = str_decode_utf_32_helper(
-        s, size, errors, final, errorhandler, "native", 'utf-32-' + BYTEORDER2)
-    return result, length
-
-def py3k_str_decode_utf_32_be(s, size, errors, final=True,
-                              errorhandler=None):
-    result, length, byteorder = str_decode_utf_32_helper(
-        s, size, errors, final, errorhandler, "big", 'utf-32-be')
-    return result, length
-
-def py3k_str_decode_utf_32_le(s, size, errors, final=True,
-                              errorhandler=None):
-    result, length, byteorder = str_decode_utf_32_helper(
-        s, size, errors, final, errorhandler, "little", 'utf-32-le')
-    return result, length
-
-BOM32_DIRECT = intmask(0x0000FEFF)
-BOM32_REVERSE = intmask(0xFFFE0000)
-
-def str_decode_utf_32_helper(s, size, errors, final=True,
-                             errorhandler=None,
-                             byteorder="native",
-                             public_encoding_name='utf32'):
-    if errorhandler is None:
-        errorhandler = default_unicode_error_decode
-    bo = 0
->>>>>>> d383d739
 
     if BYTEORDER == 'little':
         iorder = [0, 1, 2, 3]
@@ -1215,11 +1136,7 @@
         if size >= 4:
             bom = intmask(
                 (ord(s[iorder[3]]) << 24) | (ord(s[iorder[2]]) << 16) |
-<<<<<<< HEAD
                 (ord(s[iorder[1]]) << 8)  | ord(s[iorder[0]]))
-=======
-                (ord(s[iorder[1]]) << 8) | ord(s[iorder[0]]))
->>>>>>> d383d739
             if BYTEORDER == 'little':
                 if bom == BOM32_DIRECT:
                     pos += 4
@@ -1239,27 +1156,16 @@
     else:
         bo = 1
     if size == 0:
-<<<<<<< HEAD
         return '', 0, 0, bo
     if bo == -1:
         # force little endian
         iorder = [0, 1, 2, 3]
 
-=======
-        return u'', 0, bo
-    if bo == -1:
-        # force little endian
-        iorder = [0, 1, 2, 3]
->>>>>>> d383d739
     elif bo == 1:
         # force big endian
         iorder = [3, 2, 1, 0]
 
-<<<<<<< HEAD
     result = StringBuilder(size // 4)
-=======
-    result = UnicodeBuilder(size // 4)
->>>>>>> d383d739
 
     while pos < size:
         # remaining bytes at the end? (size should be divisible by 4)
@@ -1274,11 +1180,7 @@
                 break
             continue
         ch = ((ord(s[pos + iorder[3]]) << 24) | (ord(s[pos + iorder[2]]) << 16) |
-<<<<<<< HEAD
               (ord(s[pos + iorder[1]]) << 8)  | ord(s[pos + iorder[0]]))
-=======
-            (ord(s[pos + iorder[1]]) << 8) | ord(s[pos + iorder[0]]))
->>>>>>> d383d739
         if ch >= 0x110000:
             r, pos = errorhandler(errors, public_encoding_name,
                                   "codepoint not in range(0x110000)",
@@ -1286,22 +1188,11 @@
             result.append(r)
             continue
 
-<<<<<<< HEAD
         rutf8.unichr_as_utf8_append(result, ch, allow_surrogates=True)
         pos += 4
     r = result.build()
     lgt = rutf8.check_utf8(r, True)
     return r, pos, lgt, bo
-=======
-        if MAXUNICODE < 65536 and ch >= 0x10000:
-            ch -= 0x10000L
-            result.append(unichr(0xD800 + (ch >> 10)))
-            result.append(unichr(0xDC00 + (ch & 0x03FF)))
-        else:
-            result.append(UNICHR(ch))
-        pos += 4
-    return result.build(), pos, bo
->>>>>>> d383d739
 
 def _STORECHAR32(result, CH, byteorder):
     c0 = chr(((CH) >> 24) & 0xff)
@@ -1319,21 +1210,12 @@
         result.append(c2)
         result.append(c3)
 
-<<<<<<< HEAD
 def unicode_encode_utf_32_helper(s, errors,
-=======
-def unicode_encode_utf_32_helper(s, size, errors,
->>>>>>> d383d739
                                  errorhandler=None,
                                  allow_surrogates=True,
                                  byteorder='little',
                                  public_encoding_name='utf32'):
-<<<<<<< HEAD
     size = len(s)
-=======
-    if errorhandler is None:
-        errorhandler = default_unicode_error_encode
->>>>>>> d383d739
     if size == 0:
         if byteorder == 'native':
             result = StringBuilder(4)
@@ -1347,7 +1229,6 @@
         byteorder = BYTEORDER
 
     pos = 0
-<<<<<<< HEAD
     index = 0
     while pos < size:
         ch = rutf8.codepoint_at_pos(s, pos)
@@ -1387,6 +1268,41 @@
     return unicode_encode_utf_32_helper(s, errors, errorhandler,
                                         allow_surrogates, "little")
 
+def py3k_str_decode_utf_32(s, size, errors, final=True,
+                           errorhandler=None):
+    result, length, byteorder = str_decode_utf_32_helper(
+        s, size, errors, final, errorhandler, "native", 'utf-32-' + BYTEORDER2)
+    return result, length
+
+def py3k_str_decode_utf_32_be(s, size, errors, final=True,
+                              errorhandler=None):
+    result, length, byteorder = str_decode_utf_32_helper(
+        s, size, errors, final, errorhandler, "big", 'utf-32-be')
+    return result, length
+
+def py3k_str_decode_utf_32_le(s, size, errors, final=True,
+                              errorhandler=None):
+    result, length, byteorder = str_decode_utf_32_helper(
+        s, size, errors, final, errorhandler, "little", 'utf-32-le')
+    return result, length
+
+def py3k_unicode_encode_utf_32(s, size, errors,
+                               errorhandler=None, allow_surrogates=True):
+    return unicode_encode_utf_32_helper(s, size, errors, errorhandler,
+                                        allow_surrogates, "native",
+                                        'utf-32-' + BYTEORDER2)
+
+def py3k_unicode_encode_utf_32_be(s, size, errors,
+                                  errorhandler=None, allow_surrogates=True):
+    return unicode_encode_utf_32_helper(s, size, errors, errorhandler,
+                                        allow_surrogates, "big",
+                                        'utf-32-be')
+
+def py3k_unicode_encode_utf_32_le(s, size, errors,
+                                  errorhandler=None, allow_surrogates=True):
+    return unicode_encode_utf_32_helper(s, size, errors, errorhandler,
+                                        allow_surrogates, "little",
+                                        'utf-32-le')
 # ____________________________________________________________
 # unicode-internal
 
@@ -1600,71 +1516,4 @@
                 result.append(chr(ch))
                 continue
             errorhandler('strict', 'decimal', msg, s, start_index, end_index)
-    return result.build()
-=======
-    while pos < size:
-        ch = ord(s[pos])
-        pos += 1
-        ch2 = 0
-        if not allow_surrogates and 0xD800 <= ch < 0xE000:
-            ru, rs, pos = errorhandler(
-                errors, public_encoding_name, 'surrogates not allowed',
-                s, pos - 1, pos)
-            if rs is not None:
-                # py3k only
-                if len(rs) % 4 != 0:
-                    errorhandler(
-                        'strict', public_encoding_name, 'surrogates not allowed',
-                        s, pos - 1, pos)
-                result.append(rs)
-                continue
-            for ch in ru:
-                if ord(ch) < 0xD800:
-                    _STORECHAR32(result, ord(ch), byteorder)
-                else:
-                    errorhandler(
-                        'strict', public_encoding_name,
-                        'surrogates not allowed', s, pos - 1, pos)
-            continue
-        if 0xD800 <= ch < 0xDC00 and MAXUNICODE < 65536 and pos < size:
-            ch2 = ord(s[pos])
-            if 0xDC00 <= ch2 < 0xE000:
-                ch = (((ch & 0x3FF) << 10) | (ch2 & 0x3FF)) + 0x10000
-                pos += 1
-        _STORECHAR32(result, ch, byteorder)
-
-    return result.build()
-
-def unicode_encode_utf_32(s, size, errors,
-                          errorhandler=None, allow_surrogates=True):
-    return unicode_encode_utf_32_helper(s, size, errors, errorhandler,
-                                        allow_surrogates, "native")
-
-def unicode_encode_utf_32_be(s, size, errors,
-                             errorhandler=None, allow_surrogates=True):
-    return unicode_encode_utf_32_helper(s, size, errors, errorhandler,
-                                        allow_surrogates, "big")
-
-def unicode_encode_utf_32_le(s, size, errors,
-                             errorhandler=None, allow_surrogates=True):
-    return unicode_encode_utf_32_helper(s, size, errors, errorhandler,
-                                        allow_surrogates, "little")
-
-def py3k_unicode_encode_utf_32(s, size, errors,
-                               errorhandler=None, allow_surrogates=True):
-    return unicode_encode_utf_32_helper(s, size, errors, errorhandler,
-                                        allow_surrogates, "native",
-                                        'utf-32-' + BYTEORDER2)
-
-def py3k_unicode_encode_utf_32_be(s, size, errors,
-                                  errorhandler=None, allow_surrogates=True):
-    return unicode_encode_utf_32_helper(s, size, errors, errorhandler,
-                                        allow_surrogates, "big",
-                                        'utf-32-be')
-
-def py3k_unicode_encode_utf_32_le(s, size, errors,
-                                  errorhandler=None, allow_surrogates=True):
-    return unicode_encode_utf_32_helper(s, size, errors, errorhandler,
-                                        allow_surrogates, "little",
-                                        'utf-32-le')
->>>>>>> d383d739
+    return result.build()