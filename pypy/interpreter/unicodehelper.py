import sys
from pypy.interpreter.error import OperationError
from rpython.rlib.objectmodel import specialize
from rpython.rlib import runicode
from pypy.module._codecs import interp_codecs
_WIN32 = sys.platform == 'win32'
_MACOSX = sys.platform == 'darwin'
if _WIN32:
    from rpython.rlib.runicode import str_decode_mbcs, unicode_encode_mbcs
else:
    # Workaround translator's confusion
    str_decode_mbcs = unicode_encode_mbcs = lambda *args, **kwargs: None

@specialize.memo()
def decode_error_handler(space):
    # Fast version of the "strict" errors handler.
    def raise_unicode_exception_decode(errors, encoding, msg, s,
                                       startingpos, endingpos):
        raise OperationError(space.w_UnicodeDecodeError,
                             space.newtuple([space.wrap(encoding),
                                             space.newbytes(s),
                                             space.wrap(startingpos),
                                             space.wrap(endingpos),
                                             space.wrap(msg)]))
    return raise_unicode_exception_decode

@specialize.memo()
def encode_error_handler(space):
    # Fast version of the "strict" errors handler.
    def raise_unicode_exception_encode(errors, encoding, msg, u,
                                       startingpos, endingpos):
        raise OperationError(space.w_UnicodeEncodeError,
                             space.newtuple([space.wrap(encoding),
                                             space.wrap(u),
                                             space.wrap(startingpos),
                                             space.wrap(endingpos),
                                             space.wrap(msg)]))
    return raise_unicode_exception_encode

class RUnicodeEncodeError(Exception):
    def __init__(self, encoding, object, start, end, reason):
        self.encoding = encoding
        self.object = object
        self.start = start
        self.end = end
        self.reason = reason

@specialize.memo()
def rpy_encode_error_handler():
    # A RPython version of the "strict" error handler.
    def raise_unicode_exception_encode(errors, encoding, msg, u,
                                       startingpos, endingpos):
        raise RUnicodeEncodeError(encoding, u, startingpos, endingpos, msg)
    return raise_unicode_exception_encode

# ____________________________________________________________

def fsdecode(space, w_string):
    state = space.fromcache(interp_codecs.CodecState)
    if _WIN32:
        bytes = space.bytes_w(w_string)
        uni = str_decode_mbcs(bytes, len(bytes), 'strict',
                              errorhandler=decode_error_handler(space),
                              force_ignore=False)[0]
    elif _MACOSX:
        bytes = space.bytes_w(w_string)
        uni = runicode.str_decode_utf_8(
            bytes, len(bytes), 'surrogateescape',
            errorhandler=state.decode_error_handler)[0]
    elif space.sys.filesystemencoding is None or state.codec_need_encodings:
        # bootstrap check: if the filesystemencoding isn't initialized
        # or the filesystem codec is implemented in Python we cannot
        # use it before the codecs are ready. use the locale codec
        # instead
        from pypy.module._codecs.locale import (
            str_decode_locale_surrogateescape)
        bytes = space.bytes_w(w_string)
        uni = str_decode_locale_surrogateescape(
            bytes, errorhandler=decode_error_handler(space))
    else:
        from pypy.module.sys.interp_encoding import getfilesystemencoding
        return space.call_method(w_string, 'decode',
                                 getfilesystemencoding(space),
                                 space.wrap('surrogateescape'))
    return space.wrap(uni)

def fsencode(space, w_uni):
    state = space.fromcache(interp_codecs.CodecState)
    if _WIN32:
        uni = space.unicode_w(w_uni)
        bytes = unicode_encode_mbcs(uni, len(uni), 'strict',
                                    errorhandler=encode_error_handler(space),
                                    force_replace=False)
    elif _MACOSX:
        uni = space.unicode_w(w_uni)
        bytes = runicode.unicode_encode_utf_8(
            uni, len(uni), 'surrogateescape',
            errorhandler=state.encode_error_handler)
    elif space.sys.filesystemencoding is None or state.codec_need_encodings:
        # bootstrap check: if the filesystemencoding isn't initialized
        # or the filesystem codec is implemented in Python we cannot
        # use it before the codecs are ready. use the locale codec
        # instead
        from pypy.module._codecs.locale import (
            unicode_encode_locale_surrogateescape)
        uni = space.unicode_w(w_uni)
        bytes = unicode_encode_locale_surrogateescape(
            uni, errorhandler=encode_error_handler(space))
    else:
        from pypy.module.sys.interp_encoding import getfilesystemencoding
        return space.call_method(w_uni, 'encode',
                                 getfilesystemencoding(space),
                                 space.wrap('surrogateescape'))
    return space.newbytes(bytes)

def encode(space, w_data, encoding=None, errors='strict'):
    from pypy.objspace.std.unicodeobject import encode_object
    return encode_object(space, w_data, encoding, errors)

# These functions take and return unwrapped rpython strings and unicodes
def decode_unicode_escape(space, string):
    state = space.fromcache(interp_codecs.CodecState)
    unicodedata_handler = state.get_unicodedata_handler(space)
    result, consumed = runicode.str_decode_unicode_escape(
        string, len(string), "strict",
        final=True, errorhandler=decode_error_handler(space),
        unicodedata_handler=unicodedata_handler)
    return result

def decode_raw_unicode_escape(space, string):
    result, consumed = runicode.str_decode_raw_unicode_escape(
        string, len(string), "strict",
        final=True, errorhandler=decode_error_handler(space))
    return result

def decode_utf8(space, string, allow_surrogates=False):
    result, consumed = runicode.str_decode_utf_8(
        string, len(string), "strict",
        final=True, errorhandler=decode_error_handler(space),
        allow_surrogates=allow_surrogates)
    return result

<<<<<<< HEAD
def encode_utf8(space, uni, allow_surrogates=False):
    # Note that Python3 tends to forbid lone surrogates
=======
def encode_utf8(space, uni):
    # Note that this function never raises UnicodeEncodeError,
    # since surrogate pairs are allowed.
    # This is not the case with Python3.
    # Also, note that the two characters \d800\dc00 are considered as
    # a paired surrogate, and turn into a single 4-byte utf8 char.
>>>>>>> 7ba861e6
    return runicode.unicode_encode_utf_8(
        uni, len(uni), "strict",
        errorhandler=encode_error_handler(space),
        allow_surrogates=allow_surrogates)<|MERGE_RESOLUTION|>--- conflicted
+++ resolved
@@ -140,17 +140,10 @@
         allow_surrogates=allow_surrogates)
     return result
 
-<<<<<<< HEAD
 def encode_utf8(space, uni, allow_surrogates=False):
     # Note that Python3 tends to forbid lone surrogates
-=======
-def encode_utf8(space, uni):
-    # Note that this function never raises UnicodeEncodeError,
-    # since surrogate pairs are allowed.
-    # This is not the case with Python3.
     # Also, note that the two characters \d800\dc00 are considered as
     # a paired surrogate, and turn into a single 4-byte utf8 char.
->>>>>>> 7ba861e6
     return runicode.unicode_encode_utf_8(
         uni, len(uni), "strict",
         errorhandler=encode_error_handler(space),
