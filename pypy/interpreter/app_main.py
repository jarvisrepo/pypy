#! /usr/bin/env python
# This is pure Python code that handles the main entry point into "pypy3".
# See test/test_app_main.

# Missing vs CPython: -x
USAGE1 = __doc__ = """\
Options and arguments (and corresponding environment variables):
-b     : issue warnings about str(bytes_instance), str(bytearray_instance)
         and comparing bytes/bytearray with str. (-bb: issue errors)
-B     : don't write .py[co] files on import; also PYTHONDONTWRITEBYTECODE=x
-c cmd : program passed in as string (terminates option list)
-d     : debug output from parser; also PYTHONDEBUG=x\n\
-E     : ignore PYTHON* environment variables (such as PYTHONPATH)
-h     : print this help message and exit (also --help)
-i     : inspect interactively after running script; forces a prompt even
         if stdin does not appear to be a terminal; also PYTHONINSPECT=x
-I     : isolate Python from the user's environment (implies -E and -s)
-m mod : run library module as a script (terminates option list)
-O     : remove assert and __debug__-dependent statements; add .opt-1 before
         .pyc extension; also PYTHONOPTIMIZE=x
-OO    : do -O changes and also discard docstrings; add .opt-2 before
         .pyc extension
-q     : don't print version and copyright messages on interactive startup
-s     : don't add user site directory to sys.path; also PYTHONNOUSERSITE
-S     : don't imply 'import site' on initialization
-u     : force the binary I/O layers of stdout and stderr to be unbuffered.
         stdin is always buffered. the text I/O layer will still be
         line-buffered. see also PYTHONUNBUFFERED=x
-v     : verbose (trace import statements); also PYTHONVERBOSE=x
         can be supplied multiple times to increase verbosity
-V     : print the Python version number and exit (also --version)
-W arg : warning control; arg is action:message:category:module:lineno
         also PYTHONWARNINGS=arg
-X opt : set implementation-specific option
--check-hash-based-pycs always|default|never:
    control how Python invalidates hash-based .pyc files
file   : program read from script file
-      : program read from stdin (default; interactive mode if a tty)
arg ...: arguments passed to program in sys.argv[1:]
PyPy options and arguments:
--info : print translation information about this PyPy executable
<<<<<<< HEAD
-X faulthandler: attempt to display tracebacks when PyPy crashes
-X dev: enable PyPy's "development mode"
=======
-X track-resources : track the creation of files and sockets and display
                     a warning if they are not closed explicitly
-X faulthandler    : attempt to display tracebacks when PyPy crashes
-X jit-off         : turn the JIT off, equivalent to --jit off
>>>>>>> 56762415
"""
# Missing vs CPython: PYTHONHOME
USAGE2 = """
Other environment variables:
PYTHONSTARTUP: file executed on interactive startup (no default)
PYTHONPATH   : %r-separated list of directories prefixed to the
               default module search path.  The result is sys.path.
PYTHONCASEOK : ignore case in 'import' statements (Windows).
PYTHONIOENCODING: Encoding[:errors] used for stdin/stdout/stderr.
PYTHONFAULTHANDLER: dump the Python traceback on fatal errors.
PYTHONDEVMODE: enable the development mode.
PYPY_IRC_TOPIC: if set to a non-empty value, print a random #pypy IRC
               topic at startup of interactive mode.
PYPYLOG: If set to a non-empty value, enable logging.
"""

try:
    from __pypy__ import hidden_applevel, StdErrPrinter
except ImportError:
    hidden_applevel = lambda f: f
    StdErrPrinter = None
try:
    from _ast import PyCF_ACCEPT_NULL_BYTES
except ImportError:
    PyCF_ACCEPT_NULL_BYTES = 0
import errno
import sys

_MACOSX = sys.platform == 'darwin'

DEBUG = False       # dump exceptions before calling the except hook

originalexcepthook = sys.__excepthook__

def handle_sys_exit(e):
    # exit if we catch a w_SystemExit
    exitcode = e.code
    if exitcode is None:
        exitcode = 0
    else:
        try:
            exitcode = int(exitcode)
        except:
            # not an integer: print it to stderr
            try:
                print(exitcode, file=sys.stderr)
            except:
                pass   # too bad
            exitcode = 1
    raise SystemExit(exitcode)

WE_ARE_TRANSLATED = True   # patch to False if we're not really translated
IS_WINDOWS = 'nt' in sys.builtin_module_names
def get_getenv():
    try:
        # we need a version of getenv before we import os
        from __pypy__.os import real_getenv
    except ImportError:
        # dont fail on CPython tests here
        import os
        real_getenv = os.getenv
    return real_getenv


@hidden_applevel
def run_toplevel(f, *fargs, **fkwds):
    """Calls f() and handles all OperationErrors.
    Intended use is to run the main program or one interactive statement.
    run_protected() handles details like forwarding exceptions to
    sys.excepthook(), catching SystemExit, etc.
    """
    # don't use try:except: here, otherwise the exception remains
    # visible in user code.  Make sure revdb_stop is a callable, so
    # that we can call it immediately after finally: below.  Doing
    # so minimizes the number of "blind" lines that we need to go
    # back from, with "bstep", after we do "continue" in revdb.
    if '__pypy__' in sys.builtin_module_names:
        from __pypy__ import revdb_stop
    else:
        revdb_stop = None
    if revdb_stop is None:
        revdb_stop = lambda: None

    try:
        # run it
        try:
            f(*fargs, **fkwds)
        finally:
            revdb_stop()
            sys.settrace(None)
            sys.setprofile(None)
    except SystemExit as e:
        handle_sys_exit(e)
    except BaseException as e:
        display_exception(e)
        return False
    return True   # success

def display_exception(e):
    etype, evalue, etraceback = type(e), e, e.__traceback__
    try:
        # extra debugging info in case the code below goes very wrong
        if DEBUG and hasattr(sys, 'stderr'):
            s = getattr(etype, '__name__', repr(etype))
            print("debug: exception-type: ", s, file=sys.stderr)
            print("debug: exception-value:", str(evalue), file=sys.stderr)
            tbentry = etraceback
            if tbentry:
                while tbentry.tb_next:
                    tbentry = tbentry.tb_next
                lineno = tbentry.tb_lineno
                filename = tbentry.tb_frame.f_code.co_filename
                print("debug: exception-tb:    %s:%d" % (filename, lineno),
                      file=sys.stderr)

        # set the sys.last_xxx attributes
        sys.last_type = etype
        sys.last_value = evalue
        sys.last_traceback = etraceback

        # call sys.excepthook
        hook = getattr(sys, 'excepthook', originalexcepthook)
        hook(etype, evalue, etraceback)
        return # done

    except BaseException as e:
        try:
            initstdio()
            stderr = sys.stderr
            print('Error calling sys.excepthook:', file=stderr)
            originalexcepthook(type(e), e, e.__traceback__)
            print(file=stderr)
            print('Original exception was:', file=stderr)
        except:
            pass   # too bad

    # we only get here if sys.excepthook didn't do its job
    originalexcepthook(etype, evalue, etraceback)


# ____________________________________________________________
# Option parsing

def print_info(*args):
    initstdio()
    try:
        options = sys.pypy_translation_info
    except AttributeError:
        print('no translation information found', file=sys.stderr)
    else:
        optitems = sorted(options.items())
        current = []
        for key, value in optitems:
            group = key.split('.')
            name = group.pop()
            n = 0
            while n < min(len(current), len(group)) and current[n] == group[n]:
                n += 1
            while n < len(group):
                print('%s[%s]' % ('    ' * n, group[n]))
                n += 1
            print('%s%s = %r' % ('    ' * n, name, value))
            current = group
    raise SystemExit

def get_sys_executable():
    return getattr(sys, 'executable', 'pypy3')

def print_help(*args):
    if IS_WINDOWS:
        pathsep = ';' 
    else:
        pathsep = ':'
    initstdio()
    print('usage: %s [option] ... [-c cmd | -m mod | file | -] [arg] ...' % (
        get_sys_executable(),))
    print(USAGE1, end='')
    if 'pypyjit' in sys.builtin_module_names:
        print("--jit options: advanced JIT options: try 'off' or 'help'")
    print(USAGE2 % (pathsep,), end='')
    raise SystemExit

def _print_jit_help():
    initstdio()
    try:
        import pypyjit
    except ImportError:
        print("No jit support in %s" % (get_sys_executable(),), file=sys.stderr)
        return
    items = sorted(pypyjit.defaults.items())
    print('Advanced JIT options: a comma-separated list of OPTION=VALUE:')
    for key, value in items:
        print()
        print(' %s=N' % (key,))
        doc = '%s (default %s)' % (pypyjit.PARAMETER_DOCS[key], value)
        while len(doc) > 72:
            i = doc[:74].rfind(' ')
            if i < 0:
                i = doc.find(' ')
                if i < 0:
                    i = len(doc)
            print('    ' + doc[:i])
            doc = doc[i+1:]
        print('    ' + doc)
    print()
    print(' off')
    print('    turn off the JIT')
    print(' help')
    print('    print this page')
    print()
    print('The "pypyjit" module can be used to control the JIT from inside python')

def print_version(*args):
    initstdio()
    print("Python", sys.version)
    raise SystemExit


def funroll_loops(*args):
    print("Vroom vroom, I'm a racecar!")


def set_jit_option(options, jitparam, *args):
    if jitparam == 'help':
        _print_jit_help()
        raise SystemExit
    if 'pypyjit' not in sys.builtin_module_names:
        initstdio()
        print("Warning: No jit support in %s" % (get_sys_executable(),),
              file=sys.stderr)
    else:
        import pypyjit
        pypyjit.set_param(jitparam)

<<<<<<< HEAD
=======
def run_faulthandler():
    if 'faulthandler' in sys.builtin_module_names:
        import faulthandler
        try:
            faulthandler.enable(2)   # manually set to stderr
        except ValueError:
            pass      # ignore "2 is not a valid file descriptor"

def set_runtime_options(options, Xparam, *args):
    if Xparam == 'track-resources':
        sys.pypy_set_track_resources(True)
    elif Xparam == 'faulthandler':
        run_faulthandler()
    elif Xparam == 'jit-off':
        set_jit_option(options, 'off')
    else:
        print >> sys.stderr, 'usage: %s -X [options]' % (get_sys_executable(),)
        print >> sys.stderr, '[options] can be: track-resources, faulthandler, jit-off'
        raise SystemExit

>>>>>>> 56762415
class CommandLineError(Exception):
    pass

def print_error(msg):
    print(msg, file=sys.stderr)
    print('usage: %s [options]' % (get_sys_executable(),), file=sys.stderr)
    print('Try `%s -h` for more information.' % (get_sys_executable(),), file=sys.stderr)

def fdopen(fd, mode, bufsize=-1):
    try:
        fdopen = file.fdopen
    except AttributeError:     # only on top of CPython, running tests
        from os import fdopen
    return fdopen(fd, mode, bufsize)

# ____________________________________________________________
# Main entry point

def setup_and_fix_paths(ignore_environment=False, **extra):
    if IS_WINDOWS:
        pathsep = ';' 
    else:
        pathsep = ':'
    getenv = get_getenv()
    newpath = sys.path[:]
    del sys.path[:]
    # first prepend PYTHONPATH
    readenv = not ignore_environment
    path = readenv and getenv('PYTHONPATH')
    if path:
        sys.path.extend(path.split(pathsep))
    # then add again the original entries, ignoring duplicates
    _seen = set()
    for dir in newpath:
        if dir not in _seen:
            sys.path.append(dir)
            _seen.add(dir)

def initstdio(encoding=None, unbuffered=False):
    if hasattr(sys, 'stdin'):
        return # already initialized
    if IS_WINDOWS:
        pathsep = ';' 
    else:
        pathsep = ':'
    getenv = get_getenv()

    if StdErrPrinter is not None:
        sys.stderr = sys.__stderr__ = StdErrPrinter(2)

    # Hack to avoid recursion issues during bootstrapping: pre-import
    # the utf-8 and latin-1 codecs
    encerr = None
    try:
        import encodings.utf_8
        import encodings.latin_1
    except ImportError as e:
        encerr = e

    try:
        if encoding and ':' in encoding:
            encoding, errors = encoding.split(':', 1)
            errors = errors or None
        else:
            errors = None
        encoding = encoding or None
        if not (encoding or errors):
            # stdin/out default to surrogateescape in C locale
            import _locale
            if _locale.setlocale(_locale.LC_CTYPE, None) == 'C':
                errors = 'surrogateescape'

        sys.stderr = sys.__stderr__ = create_stdio(
            2, True, "<stderr>", encoding, 'backslashreplace', unbuffered)
        sys.stdout = sys.__stdout__ = create_stdio(
            1, True, "<stdout>", encoding, errors, unbuffered)

        try:
            sys.stdin = sys.__stdin__ = create_stdio(
                0, False, "<stdin>", encoding, errors, unbuffered)
        except IsADirectoryError:
            import os
            print("Python error: <stdin> is a directory, cannot continue",
                  file=sys.stderr)
            os._exit(1)
    finally:
        if encerr:
            display_exception(encerr)
            del encerr

def create_stdio(fd, writing, name, encoding, errors, unbuffered):
    import _io
    # stdin is always opened in buffered mode, first because it
    # shouldn't make a difference in common use cases, second because
    # TextIOWrapper depends on the presence of a read1() method which
    # only exists on buffered streams.
    buffering = 0 if unbuffered and writing else -1
    mode = 'w' if writing else 'r'
    try:
        buf = _io.open(fd, mode + 'b', buffering, closefd=False)
    except OSError as e:
        if e.errno != errno.EBADF:
            raise
        return None

    raw = buf.raw if buffering else buf
    raw.name = name
    # We normally use newline='\n' below, which turns off any translation.
    # However, on Windows (independently of -u), then we must enable
    # the Universal Newline mode (set by newline = None): on input, \r\n
    # is translated into \n; on output, \n is translated into \r\n.
    # We must never enable the Universal Newline mode on POSIX: CPython
    # never interprets '\r\n' in stdin as meaning just '\n', unlike what
    # it does if you explicitly open a file in text mode.
    newline = None if sys.platform == 'win32' else '\n'
    stream = _io.TextIOWrapper(buf, encoding, errors, newline=newline,
                              line_buffering=unbuffered or raw.isatty())
    stream.mode = mode
    return stream


# Keep synchronized with pypy.module.sys.app.sysflags and
# pypy.module.cpyext._flags
sys_flags = (
    "debug",
    "inspect",
    "interactive",
    "optimize",
    "dont_write_bytecode",
    "no_user_site",
    "no_site",
    "ignore_environment",
    "verbose",
    "bytes_warning",
    "quiet",
    "hash_randomization",
    "isolated",
    "dev_mode",
    "utf8_mode",
)
# ^^^ Order is significant!  Keep in sync with module.sys.app.sysflags

default_options = dict.fromkeys(
    sys_flags +
    ("run_command",
    "run_module",
    "run_stdin",
    "warnoptions",
    "unbuffered"), 0)
default_options["check_hash_based_pycs"] = "default"
default_options["dev_mode"] = False # needs to be bool

def simple_option(options, name, iterargv):
    options[name] += 1

def isolated_option(options, name, iterargv):
    options[name] += 1
    options["no_user_site"] += 1
    options["ignore_environment"] += 1

def c_option(options, runcmd, iterargv):
    options["run_command"] = runcmd
    return ['-c'] + list(iterargv)

def m_option(options, runmodule, iterargv):
    options["run_module"] = runmodule
    return ['-m'] + list(iterargv)

def X_option(options, xoption, iterargv):
    options["_xoptions"].append(xoption)
    if xoption == "dev":
        options["dev_mode"] = True

def W_option(options, warnoption, iterargv):
    options["warnoptions"].append(warnoption)

def end_options(options, _, iterargv):
    return list(iterargv)

def ignore_option(*args):
    pass

def check_hash_based_pycs(options, value, iterargv):
    if value not in ("default", "always", "never"):
        initstdio()
        print_error("--check-hash-based-pycs must be one of 'default', 'always', or 'never'")
        raise SystemExit
    import _imp
    _imp.check_hash_based_pycs = value
    options["check_hash_based_pycs"] = value


cmdline_options = {
    # simple options just increment the counter of the options listed above
    'b': (simple_option, 'bytes_warning'),
    'B': (simple_option, 'dont_write_bytecode'),
    'd': (simple_option, 'debug'),
    'E': (simple_option, 'ignore_environment'),
    'I': (isolated_option, 'isolated'),
    'i': (simple_option, 'interactive'),
    'O': (simple_option, 'optimize'),
    's': (simple_option, 'no_user_site'),
    'S': (simple_option, 'no_site'),
    'u': (simple_option, 'unbuffered'),
    'v': (simple_option, 'verbose'),
    'q': (simple_option, 'quiet'),
    # more complex options
    'c':         (c_option,        Ellipsis),
    '?':         (print_help,      None),
    'h':         (print_help,      None),
    '--help':    (print_help,      None),
    'm':         (m_option,        Ellipsis),
    'W':         (W_option,        Ellipsis),
    'X':         (X_option,        Ellipsis),
    'V':         (print_version,   None),
    '--version': (print_version,   None),
    '--info':    (print_info,      None),
    '--jit':     (set_jit_option,  Ellipsis),
    '-funroll-loops': (funroll_loops, None),
    '--check-hash-based-pycs': (check_hash_based_pycs, Ellipsis),
    '--':        (end_options,     None),
    'R':         (ignore_option,   None),      # previously hash_randomization
    }

def handle_argument(c, options, iterargv, iterarg=iter(())):
    function, funcarg = cmdline_options[c]

    # If needed, fill in the real argument by taking it from the command line
    if funcarg is Ellipsis:
        remaining = list(iterarg)
        if remaining:
            funcarg = ''.join(remaining)
        else:
            try:
                funcarg = next(iterargv)
            except StopIteration:
                if len(c) == 1:
                    c = '-' + c
                raise CommandLineError('Argument expected for the %r option' % c)

    return function(options, funcarg, iterargv)

def parse_env(name, key, options):
    ''' Modify options inplace if name exists in os.environ
    '''
    getenv = get_getenv()
    v = getenv(name)
    if v:
        options[key] = max(1, options[key])
        try:
            newval = int(v)
        except ValueError:
            pass
        else:
            newval = max(1, newval)
            options[key] = max(options[key], newval)

def parse_command_line(argv):
    getenv = get_getenv()
    options = default_options.copy()
    options['warnoptions'] = []
    options['_xoptions'] = []

    iterargv = iter(argv)
    argv = None
    for arg in iterargv:
        #
        # If the next argument isn't at least two characters long or
        # doesn't start with '-', stop processing
        if len(arg) < 2 or arg[0] != '-':
            if IS_WINDOWS and arg == '/?':      # special case
                print_help()
            argv = [arg] + list(iterargv)    # finishes processing
        #
        # If the next argument is directly in cmdline_options, handle
        # it as a single argument
        elif arg in cmdline_options:
            argv = handle_argument(arg, options, iterargv)
        #
        # Else interpret the rest of the argument character by character
        else:
            iterarg = iter(arg)
            next(iterarg)      # skip the '-'
            for c in iterarg:
                if c not in cmdline_options:
                    raise CommandLineError('Unknown option: -%s' % (c,))
                argv = handle_argument(c, options, iterargv, iterarg)

    if not argv:
        argv = ['']
        options["run_stdin"] = True
    elif argv[0] == '-':
        options["run_stdin"] = True

    # don't change the list that sys.argv is bound to
    # (relevant in case of "reload(sys)")
    sys.argv[:] = argv

    if not options["ignore_environment"]:
        parse_env('PYTHONDEBUG', "debug", options)
        parse_env('PYTHONDONTWRITEBYTECODE', "dont_write_bytecode", options)
        if getenv('PYTHONNOUSERSITE'):
            options["no_user_site"] = 1
        if getenv('PYTHONUNBUFFERED'):
            options["unbuffered"] = 1
        parse_env('PYTHONVERBOSE', "verbose", options)
        parse_env('PYTHONOPTIMIZE', "optimize", options)
        if getenv('PYTHONDEVMODE'):
            options["dev_mode"] = True
    if (options["interactive"] or
        (not options["ignore_environment"] and getenv('PYTHONINSPECT'))):
        options["inspect"] = 1

    if WE_ARE_TRANSLATED:
        flags = [options[flag] for flag in sys_flags]
        sys.flags = type(sys.flags)(flags)
        sys.dont_write_bytecode = bool(sys.flags.dont_write_bytecode)

    sys._xoptions = dict(x.split('=', 1) if '=' in x else (x, True)
                         for x in options['_xoptions'])

##    if not WE_ARE_TRANSLATED:
##        for key in sorted(options):
##            print '%40s: %s' % (key, options[key])
##        print '%40s: %s' % ("sys.argv", sys.argv)

    return options

@hidden_applevel
def run_command_line(interactive,
                     inspect,
                     run_command,
                     no_site,
                     run_module,
                     run_stdin,
                     warnoptions,
                     unbuffered,
                     ignore_environment,
                     verbose,
                     bytes_warning,
                     quiet,
                     isolated,
                     dev_mode,
                     **ignored):
    # with PyPy in top of CPython we can only have around 100
    # but we need more in the PyPy level for the compiler package
    if not WE_ARE_TRANSLATED:
        sys.setrecursionlimit(5000)
    getenv = get_getenv()


    readenv = not ignore_environment
    io_encoding = getenv("PYTHONIOENCODING") if readenv else None
    initstdio(io_encoding, unbuffered)

    if 'faulthandler' in sys.builtin_module_names:
        if dev_mode or 'faulthandler' in sys._xoptions or (readenv and getenv('PYTHONFAULTHANDLER')):
            import faulthandler
            try:
                faulthandler.enable(2)   # manually set to stderr
            except ValueError:
                pass      # ignore "2 is not a valid file descriptor"

    mainmodule = type(sys)('__main__')
    mainmodule.__loader__ = sys.__loader__
    mainmodule.__builtins__ = __builtins__
    mainmodule.__annotations__ = {}
    sys.modules['__main__'] = mainmodule

    if not no_site:
        # __PYVENV_LAUNCHER__, used here by CPython on macOS, is be ignored
        # since it (possibly) results in a wrong sys.prefix and
        # sys.exec_prefix (and consequently sys.path) set by site.py.
        try:
            import site
        except:
            print("'import site' failed", file=sys.stderr)

    # The priority order for warnings configuration is (highest precedence
    # first):
    #
    # - the BytesWarning filter, if needed ('-b', '-bb')
    # - any '-W' command line options; then
    # - the 'PYTHONWARNINGS' environment variable; then
    # - the dev mode filter ('-X dev', 'PYTHONDEVMODE'); then
    # - any implicit filters added by _warnings.c/warnings.py
    #
    # All settings except the last are passed to the warnings module via
    # the `sys.warnoptions` list. Since the warnings module works on the basis
    # of "the most recently added filter will be checked first", we add
    # the lowest precedence entries first so that later entries override them.
    sys_warnoptions = []
    if dev_mode:
        sys_warnoptions.append("default")
    pythonwarnings = readenv and getenv('PYTHONWARNINGS')
    if pythonwarnings:
        sys_warnoptions.extend(pythonwarnings.split(','))
    if warnoptions:
        sys_warnoptions.extend(warnoptions)
    if bytes_warning:
        sys_warnoptions.append("error::BytesWarning" if bytes_warning > 1 else "default::BytesWarning")

    if sys_warnoptions:
        sys.warnoptions[:] = sys_warnoptions
        try:
            if 'warnings' in sys.modules:
                from warnings import _processoptions
                _processoptions(sys.warnoptions)
            else:
                import warnings
        except ImportError as e:
            pass   # CPython just eats any exception here

    # set up the Ctrl-C => KeyboardInterrupt signal handler, if the
    # signal module is available
    try:
        import _signal as signal
    except ImportError:
        pass
    else:
        signal.signal(signal.SIGINT, signal.default_int_handler)
        if hasattr(signal, "SIGPIPE"):
            signal.signal(signal.SIGPIPE, signal.SIG_IGN)
        if hasattr(signal, 'SIGXFZ'):
            signal.signal(signal.SIGXFZ, signal.SIG_IGN)
        if hasattr(signal, 'SIGXFSZ'):
            signal.signal(signal.SIGXFSZ, signal.SIG_IGN)

    def inspect_requested():
        # We get an interactive prompt in one of the following three cases:
        #
        #     * interactive=True, from the "-i" option
        # or
        #     * inspect=True and stdin is a tty
        # or
        #     * PYTHONINSPECT is set and stdin is a tty.
        #
        return (interactive or
                ((inspect or (readenv and getenv('PYTHONINSPECT')))
                 and sys.stdin.isatty()))

    success = True

    try:
        from os.path import abspath
        if run_command != 0:
            # handle the "-c" command
            # Put '' on sys.path
            try:
                bytes = run_command.encode()
            except BaseException as e:
                print("Unable to decode the command from the command line:",
                      file=sys.stderr)
                display_exception(e)
                success = False
            else:
                if not isolated:
                    sys.path.insert(0, '')
                success = run_toplevel(exec, bytes, mainmodule.__dict__)
        elif run_module != 0:
            # handle the "-m" command
            # Put abspath('') on sys.path
            if not isolated:
                fullpath = abspath('.')
                sys.path.insert(0, fullpath)
            import runpy
            success = run_toplevel(runpy._run_module_as_main, run_module)
        elif run_stdin:
            # handle the case where no command/filename/module is specified
            # on the command-line.

            # update sys.path *after* loading site.py, in case there is a
            # "site.py" file in the script's directory. Only run this if we're
            # executing the interactive prompt, if we're running a script we
            # put it's directory on sys.path
            if not isolated:
                fullpath = abspath('.')
                sys.path.insert(0, fullpath)

            if interactive or sys.stdin.isatty():
                # If stdin is a tty or if "-i" is specified, we print a
                # banner (unless "-q" was specified) and run
                # $PYTHONSTARTUP.
                if not quiet:
                    print_banner(not no_site)
                python_startup = readenv and getenv('PYTHONSTARTUP')
                if python_startup:
                    try:
                        with open(python_startup, 'rb') as f:
                            startup = f.read()
                    except IOError as e:
                        print("Could not open PYTHONSTARTUP", file=sys.stderr)
                        print("IOError:", e, file=sys.stderr)
                    else:
                        @hidden_applevel
                        def run_it():
                            co_python_startup = compile(startup,
                                                        python_startup,
                                                        'exec',
                                                        PyCF_ACCEPT_NULL_BYTES)
                            exec(co_python_startup, mainmodule.__dict__)
                        mainmodule.__file__ = python_startup
                        mainmodule.__cached__ = None
                        run_toplevel(run_it)
                        try:
                            del mainmodule.__file__
                        except (AttributeError, TypeError):
                            pass
                # Then we need a prompt.
                inspect = True
            else:
                # If not interactive, just read and execute stdin normally.
                if verbose:
                    print_banner(not no_site)
                @hidden_applevel
                def run_it():
                    co_stdin = compile(sys.stdin.read(), '<stdin>', 'exec',
                                       PyCF_ACCEPT_NULL_BYTES)
                    exec(co_stdin, mainmodule.__dict__)
                mainmodule.__file__ = '<stdin>'
                mainmodule.__cached__ = None
                success = run_toplevel(run_it)
        else:
            # handle the common case where a filename is specified
            # on the command-line.
            filename = sys.argv[0]
            mainmodule.__file__ = filename
            mainmodule.__cached__ = None
            for hook in sys.path_hooks:
                try:
                    importer = hook(filename)
                    break
                except ImportError:
                    continue
            else:
                importer = None
            if importer is None and not isolated:
                sys.path.insert(0, sys.pypy_resolvedirof(filename))
            # assume it's a pyc file only if its name says so.
            # CPython goes to great lengths to detect other cases
            # of pyc file format, but I think it's ok not to care.
            try:
                from _frozen_importlib import (
                    SourceFileLoader, SourcelessFileLoader)
            except ImportError:
                from _frozen_importlib_external import (
                    SourceFileLoader, SourcelessFileLoader)
            if IS_WINDOWS:
                filename = filename.lower()
            if filename.endswith('.pyc'):
                # We don't actually load via SourcelessFileLoader
                # because '__main__' must not be listed inside
                # 'importlib._bootstrap._module_locks' (it deadlocks
                # test_multiprocessing_main_handling.test_script_compiled)
                from importlib._bootstrap_external import MAGIC_NUMBER
                import marshal
                loader = SourcelessFileLoader('__main__', filename)
                mainmodule.__loader__ = loader
                @hidden_applevel
                def execfile(filename, namespace):
                    with open(filename, 'rb') as f:
                        if f.read(4) != MAGIC_NUMBER:
                            raise RuntimeError("Bad magic number in .pyc file")
                        if len(f.read(12)) != 12:
                            raise RuntimeError("Truncated .pyc file")
                        co = marshal.load(f)
                    if type(co) is not type((lambda:0).__code__):
                        raise RuntimeError("Bad code object in .pyc file")
                    exec(co, namespace)
                args = (execfile, filename, mainmodule.__dict__)
            else:
                filename = sys.argv[0]
                if importer is not None:
                    # It's the name of a directory or a zip file.
                    # put the filename in sys.path[0] and import
                    # the module __main__
                    import runpy
                    sys.path.insert(0, filename)
                    args = (runpy._run_module_as_main, '__main__', False)
                else:
                    # That's the normal path, "pypy3 stuff.py".
                    # We don't actually load via SourceFileLoader
                    # because we require PyCF_ACCEPT_NULL_BYTES
                    loader = SourceFileLoader('__main__', filename)
                    mainmodule.__loader__ = loader
                    @hidden_applevel
                    def execfile(filename, namespace):
                        try:
                            with open(filename, 'rb') as f:
                                code = f.read()
                        except IOError as e:
                            sys.stderr.write(
                                "%s: can't open file %s: [Errno %d] %s\n" %
                                (sys.executable, filename, e.errno, e.strerror))
                            raise SystemExit(e.errno)
                        co = compile(code, filename, 'exec',
                                     PyCF_ACCEPT_NULL_BYTES)
                        exec(co, namespace)
                    args = (execfile, filename, mainmodule.__dict__)
            success = run_toplevel(*args)

    except SystemExit as e:
        status = e.code
        if inspect_requested():
            display_exception(e)
    else:
        status = not success

    # start a prompt if requested
    if inspect_requested():
        try:
            from _pypy_interact import interactive_console
            if hasattr(sys, '__interactivehook__'):
                run_toplevel(sys.__interactivehook__)
            pypy_version_info = getattr(sys, 'pypy_version_info', sys.version_info)
            irc_topic = pypy_version_info[3] != 'final' or (
                            readenv and getenv('PYPY_IRC_TOPIC'))
            success = run_toplevel(interactive_console, mainmodule,
                                   quiet=quiet or not irc_topic)
        except SystemExit as e:
            status = e.code
        else:
            status = not success

    return status

def print_banner(copyright):
    print('Python %s on %s' % (sys.version, sys.platform), file=sys.stderr)
    if copyright:
        print('Type "help", "copyright", "credits" or '
              '"license" for more information.', file=sys.stderr)

STDLIB_WARNING = """\
debug: WARNING: Library path not found, using compiled-in sys.path, with
debug: WARNING: sys.prefix = %r
debug: WARNING: Make sure the pypy3 binary is kept inside its tree of files.
debug: WARNING: It is ok to create a symlink to it from somewhere else."""

def setup_bootstrap_path(executable):
    """
    Try to do as little as possible and to have the stdlib in sys.path. In
    particular, we cannot use any unicode at this point, because lots of
    unicode operations require to be able to import encodings.
    """
    # at this point, sys.path is set to the compiled-in one, based on the
    # location where pypy was compiled. This is set during the objspace
    # initialization by module.sys.state.State.setinitialpath.
    #
    # Now, we try to find the absolute path of the executable and the stdlib
    # path
    executable = sys.pypy_find_executable(executable)
    stdlib_path = sys.pypy_find_stdlib(executable)
    if stdlib_path is None:
        initstdio()
        print(STDLIB_WARNING % (getattr(sys, 'prefix', '<missing>'),),
            file=sys.stderr)
    else:
        sys.path[:] = stdlib_path
    # from this point on, we are free to use all the unicode stuff we want,
    # This is important for py3k
    sys.executable = executable

@hidden_applevel
def entry_point(executable, argv):
    # note that before calling 'import site', we are limited because we
    # cannot import stdlib modules. In particular, we cannot use unicode
    # stuffs (because we need to be able to import encodings). The full stdlib
    # can only be used in a virtualenv after 'import site' in run_command_line
    setup_bootstrap_path(executable)
    sys.pypy_initfsencoding()
    try:
        cmdline = parse_command_line(argv)
    except CommandLineError as e:
        initstdio()
        print_error(str(e))
        return 2
    except SystemExit as e:
        return e.code or 0
    setup_and_fix_paths(**cmdline)
    return run_command_line(**cmdline)


if __name__ == '__main__':
    # obscure! try removing the following line, see how it crashes, and
    # guess why...
    ImStillAroundDontForgetMe = sys.modules['__main__']

    if len(sys.argv) > 1 and sys.argv[1] == '--argparse-only':
        import io
        del sys.argv[:2]
        sys.stdout = sys.stderr = io.StringIO()
        try:
            options = parse_command_line(sys.argv)
        except SystemExit:
            print('SystemExit', file=sys.__stdout__)
            print(sys.stdout.getvalue(), file=sys.__stdout__)
            raise
        except BaseException as e:
            print('Error', file=sys.__stdout__)
            raise
        else:
            print('Return', file=sys.__stdout__)
        print(options, file=sys.__stdout__)
        print(sys.argv, file=sys.__stdout__)

    # Testing python on python is hard:
    # Some code above (run_command_line) will create a new module
    # named __main__ and store it into sys.modules.  There it will
    # replace the __main__ module that CPython created to execute the
    # lines you are currently reading. This will free the module, and
    # all globals (os, sys...) will be set to None.
    # To avoid this we make a copy of our __main__ module.
    sys.modules['__cpython_main__'] = sys.modules['__main__']

    # debugging only
    def pypy_find_executable(s):
        import os
        return os.path.abspath(s)

    def pypy_find_stdlib(s):
        from os.path import abspath, join, dirname as dn
        thisfile = abspath(__file__)
        root = dn(dn(dn(thisfile)))
        return [join(root, 'lib-python', '3'),
                join(root, 'lib_pypy')]

    def pypy_resolvedirof(s):
        # we ignore the issue of symlinks; for tests, the executable is always
        # interpreter/app_main.py anyway
        import os
        return os.path.abspath(os.path.join(s, '..'))

    WE_ARE_TRANSLATED = False
    import os
    reset = []
    if 'PYTHONINSPECT_' in os.environ:
        reset.append(('PYTHONINSPECT', os.environ.get('PYTHONINSPECT', '')))
        os.environ['PYTHONINSPECT'] = os.environ['PYTHONINSPECT_']
    if 'PYTHONWARNINGS_' in os.environ:
        reset.append(('PYTHONWARNINGS', os.environ.get('PYTHONWARNINGS', '')))
        os.environ['PYTHONWARNINGS'] = os.environ['PYTHONWARNINGS_']
    del os # make sure that os is not available globally, because this is what
           # happens in "real life" outside the tests

    # when run as __main__, this module is often executed by a Python
    # interpreter that have a different list of builtin modules.
    # Make some tests happy by loading them before we clobber sys.path
    import runpy
    if 'time' not in sys.builtin_module_names:
        import time; del time
    if '_operator' not in sys.builtin_module_names:
        import _operator; del _operator

    # no one should change to which lists sys.argv and sys.path are bound
    old_argv = sys.argv
    old_path = sys.path

    old_streams = sys.stdin, sys.stdout, sys.stderr
    del sys.stdin, sys.stdout, sys.stderr

    sys.pypy_find_executable = pypy_find_executable
    sys.pypy_find_stdlib = pypy_find_stdlib
    sys.pypy_resolvedirof = pypy_resolvedirof
    sys.pypy_initfsencoding = lambda: None
    sys.cpython_path = sys.path[:]

    try:
        sys.exit(int(entry_point(sys.argv[0], sys.argv[1:])))
    finally:
        # restore the normal prompt (which was changed by _pypy_interact), in
        # case we are dropping to CPython's prompt
        sys.stdin, sys.stdout, sys.stderr = old_streams
        sys.ps1 = '>>> '
        sys.ps2 = '... '
        import os; os.environ.update(reset)
        assert old_argv is sys.argv
        assert old_path is sys.path
<|MERGE_RESOLUTION|>--- conflicted
+++ resolved
@@ -39,15 +39,8 @@
 arg ...: arguments passed to program in sys.argv[1:]
 PyPy options and arguments:
 --info : print translation information about this PyPy executable
-<<<<<<< HEAD
 -X faulthandler: attempt to display tracebacks when PyPy crashes
 -X dev: enable PyPy's "development mode"
-=======
--X track-resources : track the creation of files and sockets and display
-                     a warning if they are not closed explicitly
--X faulthandler    : attempt to display tracebacks when PyPy crashes
--X jit-off         : turn the JIT off, equivalent to --jit off
->>>>>>> 56762415
 """
 # Missing vs CPython: PYTHONHOME
 USAGE2 = """
@@ -282,29 +275,6 @@
         import pypyjit
         pypyjit.set_param(jitparam)
 
-<<<<<<< HEAD
-=======
-def run_faulthandler():
-    if 'faulthandler' in sys.builtin_module_names:
-        import faulthandler
-        try:
-            faulthandler.enable(2)   # manually set to stderr
-        except ValueError:
-            pass      # ignore "2 is not a valid file descriptor"
-
-def set_runtime_options(options, Xparam, *args):
-    if Xparam == 'track-resources':
-        sys.pypy_set_track_resources(True)
-    elif Xparam == 'faulthandler':
-        run_faulthandler()
-    elif Xparam == 'jit-off':
-        set_jit_option(options, 'off')
-    else:
-        print >> sys.stderr, 'usage: %s -X [options]' % (get_sys_executable(),)
-        print >> sys.stderr, '[options] can be: track-resources, faulthandler, jit-off'
-        raise SystemExit
-
->>>>>>> 56762415
 class CommandLineError(Exception):
     pass
 
@@ -667,6 +637,9 @@
                 faulthandler.enable(2)   # manually set to stderr
             except ValueError:
                 pass      # ignore "2 is not a valid file descriptor"
+    if 'pypyjit' in sys.builtin_module_names:
+        if 'jit-off' in sys._xoptions:
+            set_jit_option(None, "off")
 
     mainmodule = type(sys)('__main__')
     mainmodule.__loader__ = sys.__loader__
