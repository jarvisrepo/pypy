--- conflicted
+++ resolved
@@ -80,21 +80,6 @@
     try:
         # run it
         f(*fargs, **fkwds)
-<<<<<<< HEAD
-=======
-
-        # we arrive here if no exception is raised.  stdout cosmetics...
-        try:
-            stdout = sys.stdout
-            softspace = stdout.softspace
-        except AttributeError:
-            pass
-            # Don't crash if user defined stdout doesn't have softspace
-        else:
-            if softspace:
-                stdout.write('\n')
-
->>>>>>> 565949fd
     except SystemExit as e:
         handle_sys_exit(e)
     except BaseException as e:
@@ -625,32 +610,19 @@
                 python_startup = readenv and os.getenv('PYTHONSTARTUP')
                 if python_startup:
                     try:
-<<<<<<< HEAD
                         with open(python_startup, 'rb') as f:
                             startup = f.read()
                     except IOError as e:
                         print("Could not open PYTHONSTARTUP", file=sys.stderr)
                         print("IOError:", e, file=sys.stderr)
-=======
-                        with open(python_startup) as f:
-                            startup = f.read()
-                    except IOError as e:
-                        print >> sys.stderr, "Could not open PYTHONSTARTUP"
-                        print >> sys.stderr, "IOError:", e
->>>>>>> 565949fd
                     else:
                         @hidden_applevel
                         def run_it():
                             co_python_startup = compile(startup,
                                                         python_startup,
-<<<<<<< HEAD
-                                                        'exec')
-                            exec_(co_python_startup, mainmodule.__dict__)
-=======
                                                         'exec',
                                                         PyCF_ACCEPT_NULL_BYTES)
-                            exec co_python_startup in mainmodule.__dict__
->>>>>>> 565949fd
+                            exec_(co_python_startup, mainmodule.__dict__)
                         mainmodule.__file__ = python_startup
                         mainmodule.__cached__ = None
                         run_toplevel(run_it)
@@ -664,14 +636,9 @@
                 # If not interactive, just read and execute stdin normally.
                 @hidden_applevel
                 def run_it():
-<<<<<<< HEAD
-                    co_stdin = compile(sys.stdin.read(), '<stdin>', 'exec')
-                    exec_(co_stdin, mainmodule.__dict__)
-=======
                     co_stdin = compile(sys.stdin.read(), '<stdin>', 'exec',
                                        PyCF_ACCEPT_NULL_BYTES)
-                    exec co_stdin in mainmodule.__dict__
->>>>>>> 565949fd
+                    exec_(co_stdin, mainmodule.__dict__)
                 mainmodule.__file__ = '<stdin>'
                 mainmodule.__cached__ = None
                 success = run_toplevel(run_it)
@@ -726,11 +693,7 @@
             irc_topic = pypy_version_info[3] != 'final' or (
                             readenv and os.getenv('PYPY_IRC_TOPIC'))
             success = run_toplevel(interactive_console, mainmodule,
-<<<<<<< HEAD
                                    quiet=quiet or not irc_topic)
-=======
-                                   quiet=not irc_topic)
->>>>>>> 565949fd
         except SystemExit as e:
             status = e.code
         else:
@@ -783,10 +746,7 @@
     try:
         cmdline = parse_command_line(argv)
     except CommandLineError as e:
-<<<<<<< HEAD
         initstdio()
-=======
->>>>>>> 565949fd
         print_error(str(e))
         return 2
     except SystemExit as e:
