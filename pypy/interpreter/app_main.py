#! /usr/bin/env python
# This is pure Python code that handles the main entry point into "pypy3".
# See test/test_app_main.

# Missing vs CPython: -b, -d, -x
USAGE1 = __doc__ = """\
Options and arguments (and corresponding environment variables):
-B     : don't write .py[co] files on import; also PYTHONDONTWRITEBYTECODE=x
-c cmd : program passed in as string (terminates option list)
-E     : ignore PYTHON* environment variables (such as PYTHONPATH)
-h     : print this help message and exit (also --help)
-i     : inspect interactively after running script; forces a prompt even
         if stdin does not appear to be a terminal; also PYTHONINSPECT=x
-I     : isolate Python from the user's environment (implies -E and -s)
-m mod : run library module as a script (terminates option list)
-O     : skip assert statements; also PYTHONOPTIMIZE=x
-OO    : remove docstrings when importing modules in addition to -O
-q     : don't print version and copyright messages on interactive startup
-s     : don't add user site directory to sys.path; also PYTHONNOUSERSITE
-S     : don't imply 'import site' on initialization
-u     : force the binary I/O layers of stdout and stderr to be unbuffered.
         stdin is always buffered. the text I/O layer will still be
         line-buffered. see also PYTHONUNBUFFERED=x
-v     : verbose (trace import statements); also PYTHONVERBOSE=x
         can be supplied multiple times to increase verbosity
-V     : print the Python version number and exit (also --version)
-W arg : warning control; arg is action:message:category:module:lineno
         also PYTHONWARNINGS=arg
-X opt : set implementation-specific option
file   : program read from script file
-      : program read from stdin (default; interactive mode if a tty)
arg ...: arguments passed to program in sys.argv[1:]
PyPy options and arguments:
--info : print translation information about this PyPy executable
-X faulthandler: attempt to display tracebacks when PyPy crashes
"""
# Missing vs CPython: PYTHONHOME
USAGE2 = """
Other environment variables:
PYTHONSTARTUP: file executed on interactive startup (no default)
PYTHONPATH   : %r-separated list of directories prefixed to the
               default module search path.  The result is sys.path.
PYTHONCASEOK : ignore case in 'import' statements (Windows).
PYTHONIOENCODING: Encoding[:errors] used for stdin/stdout/stderr.
PYPY_IRC_TOPIC: if set to a non-empty value, print a random #pypy IRC
               topic at startup of interactive mode.
PYPYLOG: If set to a non-empty value, enable logging.
"""

try:
    from __pypy__ import hidden_applevel, StdErrPrinter
except ImportError:
    hidden_applevel = lambda f: f
    StdErrPrinter = None
try:
    from _ast import PyCF_ACCEPT_NULL_BYTES
except ImportError:
    PyCF_ACCEPT_NULL_BYTES = 0
import errno
import sys

DEBUG = False       # dump exceptions before calling the except hook

originalexcepthook = sys.__excepthook__

def handle_sys_exit(e):
    # exit if we catch a w_SystemExit
    exitcode = e.code
    if exitcode is None:
        exitcode = 0
    else:
        try:
            exitcode = int(exitcode)
        except:
            # not an integer: print it to stderr
            try:
                print(exitcode, file=sys.stderr)
            except:
                pass   # too bad
            exitcode = 1
    raise SystemExit(exitcode)

@hidden_applevel
def run_toplevel(f, *fargs, **fkwds):
    """Calls f() and handles all OperationErrors.
    Intended use is to run the main program or one interactive statement.
    run_protected() handles details like forwarding exceptions to
    sys.excepthook(), catching SystemExit, etc.
    """
    # don't use try:except: here, otherwise the exception remains
    # visible in user code.  Make sure revdb_stop is a callable, so
    # that we can call it immediately after finally: below.  Doing
    # so minimizes the number of "blind" lines that we need to go
    # back from, with "bstep", after we do "continue" in revdb.
    if '__pypy__' in sys.builtin_module_names:
        from __pypy__ import revdb_stop
    else:
        revdb_stop = None
    if revdb_stop is None:
        revdb_stop = lambda: None

    try:
        # run it
        try:
            f(*fargs, **fkwds)
        finally:
            revdb_stop()
            sys.settrace(None)
            sys.setprofile(None)
    except SystemExit as e:
        handle_sys_exit(e)
    except BaseException as e:
        display_exception(e)
        return False
    return True   # success

def display_exception(e):
    etype, evalue, etraceback = type(e), e, e.__traceback__
    try:
        # extra debugging info in case the code below goes very wrong
        if DEBUG and hasattr(sys, 'stderr'):
            s = getattr(etype, '__name__', repr(etype))
            print("debug: exception-type: ", s, file=sys.stderr)
            print("debug: exception-value:", str(evalue), file=sys.stderr)
            tbentry = etraceback
            if tbentry:
                while tbentry.tb_next:
                    tbentry = tbentry.tb_next
                lineno = tbentry.tb_lineno
                filename = tbentry.tb_frame.f_code.co_filename
                print("debug: exception-tb:    %s:%d" % (filename, lineno),
                      file=sys.stderr)

        # set the sys.last_xxx attributes
        sys.last_type = etype
        sys.last_value = evalue
        sys.last_traceback = etraceback

        # call sys.excepthook
        hook = getattr(sys, 'excepthook', originalexcepthook)
        hook(etype, evalue, etraceback)
        return # done

    except BaseException as e:
        try:
            initstdio()
            stderr = sys.stderr
            print('Error calling sys.excepthook:', file=stderr)
            originalexcepthook(type(e), e, e.__traceback__)
            print(file=stderr)
            print('Original exception was:', file=stderr)
        except:
            pass   # too bad

    # we only get here if sys.excepthook didn't do its job
    originalexcepthook(etype, evalue, etraceback)


# ____________________________________________________________
# Option parsing

def print_info(*args):
    initstdio()
    try:
        options = sys.pypy_translation_info
    except AttributeError:
        print('no translation information found', file=sys.stderr)
    else:
        optitems = sorted(options.items())
        current = []
        for key, value in optitems:
            group = key.split('.')
            name = group.pop()
            n = 0
            while n < min(len(current), len(group)) and current[n] == group[n]:
                n += 1
            while n < len(group):
                print('%s[%s]' % ('    ' * n, group[n]))
                n += 1
            print('%s%s = %r' % ('    ' * n, name, value))
            current = group
    raise SystemExit

def get_sys_executable():
    return getattr(sys, 'executable', 'pypy3')

def print_help(*args):
    import os
    initstdio()
    print('usage: %s [option] ... [-c cmd | -m mod | file | -] [arg] ...' % (
        get_sys_executable(),))
    print(USAGE1, end='')
    if 'pypyjit' in sys.builtin_module_names:
        print("--jit options: advanced JIT options: try 'off' or 'help'")
    print(USAGE2 % (os.pathsep,), end='')
    raise SystemExit

def _print_jit_help():
    initstdio()
    try:
        import pypyjit
    except ImportError:
        print("No jit support in %s" % (get_sys_executable(),), file=sys.stderr)
        return
    items = sorted(pypyjit.defaults.items())
    print('Advanced JIT options: a comma-separated list of OPTION=VALUE:')
    for key, value in items:
        print()
        print(' %s=N' % (key,))
        doc = '%s (default %s)' % (pypyjit.PARAMETER_DOCS[key], value)
        while len(doc) > 72:
            i = doc[:74].rfind(' ')
            if i < 0:
                i = doc.find(' ')
                if i < 0:
                    i = len(doc)
            print('    ' + doc[:i])
            doc = doc[i+1:]
<<<<<<< HEAD
        print('    ' + doc)
    print()
    print(' off')
    print('    turn off the JIT')
    print(' help')
    print('    print this page')
=======
        print '    ' + doc
    print
    print ' off'
    print '    turn off the JIT'
    print ' help'
    print '    print this page'
    print
    print 'The "pypyjit" module can be used to control the JIT from inside python'
>>>>>>> 347f6f58

def print_version(*args):
    initstdio()
    print("Python", sys.version)
    raise SystemExit


def funroll_loops(*args):
    print("Vroom vroom, I'm a racecar!")


def set_jit_option(options, jitparam, *args):
    if jitparam == 'help':
        _print_jit_help()
        raise SystemExit
    if 'pypyjit' not in sys.builtin_module_names:
        initstdio()
        print("Warning: No jit support in %s" % (get_sys_executable(),),
              file=sys.stderr)
    else:
        import pypyjit
        pypyjit.set_param(jitparam)

class CommandLineError(Exception):
    pass

def print_error(msg):
    print(msg, file=sys.stderr)
    print('usage: %s [options]' % (get_sys_executable(),), file=sys.stderr)
    print('Try `%s -h` for more information.' % (get_sys_executable(),), file=sys.stderr)

def fdopen(fd, mode, bufsize=-1):
    try:
        fdopen = file.fdopen
    except AttributeError:     # only on top of CPython, running tests
        from os import fdopen
    return fdopen(fd, mode, bufsize)

# ____________________________________________________________
# Main entry point

def we_are_translated():
    # app-level, very different from rpython.rlib.objectmodel.we_are_translated
    return hasattr(sys, 'pypy_translation_info')

IS_WINDOWS = 'nt' in sys.builtin_module_names

def setup_and_fix_paths(ignore_environment=False, **extra):
    import os
    newpath = sys.path[:]
    del sys.path[:]
    # first prepend PYTHONPATH
    readenv = not ignore_environment
    path = readenv and os.getenv('PYTHONPATH')
    if path:
        sys.path.extend(path.split(os.pathsep))
    # then add again the original entries, ignoring duplicates
    _seen = set()
    for dir in newpath:
        if dir not in _seen:
            sys.path.append(dir)
            _seen.add(dir)

def initstdio(encoding=None, unbuffered=False):
    if hasattr(sys, 'stdin'):
        return # already initialized

    if StdErrPrinter is not None:
        sys.stderr = sys.__stderr__ = StdErrPrinter(2)

    # Hack to avoid recursion issues during bootstrapping: pre-import
    # the utf-8 and latin-1 codecs
    encerr = None
    try:
        import encodings.utf_8
        import encodings.latin_1
    except ImportError as e:
        encerr = e

    try:
        if encoding and ':' in encoding:
            encoding, errors = encoding.split(':', 1)
            errors = errors or None
        else:
            errors = None
        encoding = encoding or None
        if not (encoding or errors):
            # stdin/out default to surrogateescape in C locale
            import _locale
            if _locale.setlocale(_locale.LC_CTYPE, None) == 'C':
                errors = 'surrogateescape'

        sys.stderr = sys.__stderr__ = create_stdio(
            2, True, "<stderr>", encoding, 'backslashreplace', unbuffered)
        sys.stdout = sys.__stdout__ = create_stdio(
            1, True, "<stdout>", encoding, errors, unbuffered)

        try:
            sys.stdin = sys.__stdin__ = create_stdio(
                0, False, "<stdin>", encoding, errors, unbuffered)
        except IsADirectoryError:
            import os
            print("Python error: <stdin> is a directory, cannot continue",
                  file=sys.stderr)
            os._exit(1)
    finally:
        if encerr:
            display_exception(encerr)
            del encerr

def create_stdio(fd, writing, name, encoding, errors, unbuffered):
    import _io
    # stdin is always opened in buffered mode, first because it
    # shouldn't make a difference in common use cases, second because
    # TextIOWrapper depends on the presence of a read1() method which
    # only exists on buffered streams.
    buffering = 0 if unbuffered and writing else -1
    mode = 'w' if writing else 'r'
    try:
        buf = _io.open(fd, mode + 'b', buffering, closefd=False)
    except OSError as e:
        if e.errno != errno.EBADF:
            raise
        return None

    raw = buf.raw if buffering else buf
    raw.name = name
    # We normally use newline='\n' below, which turns off any translation.
    # However, on Windows (independently of -u), then we must enable
    # the Universal Newline mode (set by newline = None): on input, \r\n
    # is translated into \n; on output, \n is translated into \r\n.
    # We must never enable the Universal Newline mode on POSIX: CPython
    # never interprets '\r\n' in stdin as meaning just '\n', unlike what
    # it does if you explicitly open a file in text mode.
    newline = None if sys.platform == 'win32' else '\n'
    stream = _io.TextIOWrapper(buf, encoding, errors, newline=newline,
                              line_buffering=unbuffered or raw.isatty())
    stream.mode = mode
    return stream


sys_flags = (
    "debug",
    "inspect",
    "interactive",
    "optimize",
    "dont_write_bytecode",
    "no_user_site",
    "no_site",
    "ignore_environment",
    "verbose",
    "bytes_warning",
    "quiet",
    "hash_randomization",
    "isolated",
)
# ^^^ Order is significant!  Keep in sync with module.sys.app.sysflags

default_options = dict.fromkeys(
    sys_flags +
    ("run_command",
    "run_module",
    "run_stdin",
    "warnoptions",
    "unbuffered"), 0)

def simple_option(options, name, iterargv):
    options[name] += 1

def isolated_option(options, name, iterargv):
    options[name] += 1
    options["no_user_site"] += 1
    options["ignore_environment"] += 1

def c_option(options, runcmd, iterargv):
    options["run_command"] = runcmd
    return ['-c'] + list(iterargv)

def m_option(options, runmodule, iterargv):
    options["run_module"] = runmodule
    return ['-m'] + list(iterargv)

def X_option(options, xoption, iterargv):
    options["_xoptions"].append(xoption)

def W_option(options, warnoption, iterargv):
    options["warnoptions"].append(warnoption)

def end_options(options, _, iterargv):
    return list(iterargv)

def ignore_option(*args):
    pass

cmdline_options = {
    # simple options just increment the counter of the options listed above
    'b': (simple_option, 'bytes_warning'),
    'B': (simple_option, 'dont_write_bytecode'),
    'd': (simple_option, 'debug'),
    'E': (simple_option, 'ignore_environment'),
    'I': (isolated_option, 'isolated'),
    'i': (simple_option, 'interactive'),
    'O': (simple_option, 'optimize'),
    's': (simple_option, 'no_user_site'),
    'S': (simple_option, 'no_site'),
    'u': (simple_option, 'unbuffered'),
    'v': (simple_option, 'verbose'),
    'q': (simple_option, 'quiet'),
    # more complex options
    'c':         (c_option,        Ellipsis),
    '?':         (print_help,      None),
    'h':         (print_help,      None),
    '--help':    (print_help,      None),
    'm':         (m_option,        Ellipsis),
    'W':         (W_option,        Ellipsis),
    'X':         (X_option,        Ellipsis),
    'V':         (print_version,   None),
    '--version': (print_version,   None),
    '--info':    (print_info,      None),
    '--jit':     (set_jit_option,  Ellipsis),
    '-funroll-loops': (funroll_loops, None),
    '--':        (end_options,     None),
    'R':         (ignore_option,   None),      # previously hash_randomization
    }

def handle_argument(c, options, iterargv, iterarg=iter(())):
    function, funcarg = cmdline_options[c]

    # If needed, fill in the real argument by taking it from the command line
    if funcarg is Ellipsis:
        remaining = list(iterarg)
        if remaining:
            funcarg = ''.join(remaining)
        else:
            try:
                funcarg = next(iterargv)
            except StopIteration:
                if len(c) == 1:
                    c = '-' + c
                raise CommandLineError('Argument expected for the %r option' % c)

    return function(options, funcarg, iterargv)

def parse_env(name, key, options):
    ''' Modify options inplace if name exists in os.environ
    '''
    import os
    v = os.getenv(name)
    if v:
        options[key] = max(1, options[key])
        try:
            newval = int(v)
        except ValueError:
            pass
        else:
            newval = max(1, newval)
            options[key] = max(options[key], newval)

def parse_command_line(argv):
    import os
    options = default_options.copy()
    options['warnoptions'] = []
    options['_xoptions'] = []

    iterargv = iter(argv)
    argv = None
    for arg in iterargv:
        #
        # If the next argument isn't at least two characters long or
        # doesn't start with '-', stop processing
        if len(arg) < 2 or arg[0] != '-':
            if IS_WINDOWS and arg == '/?':      # special case
                print_help()
            argv = [arg] + list(iterargv)    # finishes processing
        #
        # If the next argument is directly in cmdline_options, handle
        # it as a single argument
        elif arg in cmdline_options:
            argv = handle_argument(arg, options, iterargv)
        #
        # Else interpret the rest of the argument character by character
        else:
            iterarg = iter(arg)
            next(iterarg)      # skip the '-'
            for c in iterarg:
                if c not in cmdline_options:
                    raise CommandLineError('Unknown option: -%s' % (c,))
                argv = handle_argument(c, options, iterargv, iterarg)

    if not argv:
        argv = ['']
        options["run_stdin"] = True
    elif argv[0] == '-':
        options["run_stdin"] = True

    # don't change the list that sys.argv is bound to
    # (relevant in case of "reload(sys)")
    sys.argv[:] = argv

    if not options["ignore_environment"]:
        parse_env('PYTHONDEBUG', "debug", options)
        if os.getenv('PYTHONDONTWRITEBYTECODE'):
            options["dont_write_bytecode"] = 1
        if os.getenv('PYTHONNOUSERSITE'):
            options["no_user_site"] = 1
        if os.getenv('PYTHONUNBUFFERED'):
            options["unbuffered"] = 1
        parse_env('PYTHONVERBOSE', "verbose", options)
        parse_env('PYTHONOPTIMIZE', "optimize", options)
    if (options["interactive"] or
        (not options["ignore_environment"] and os.getenv('PYTHONINSPECT'))):
        options["inspect"] = 1

    if we_are_translated():
        flags = [options[flag] for flag in sys_flags]
        sys.flags = type(sys.flags)(flags)
        sys.dont_write_bytecode = bool(sys.flags.dont_write_bytecode)

    sys._xoptions = dict(x.split('=', 1) if '=' in x else (x, True)
                         for x in options['_xoptions'])

##    if not we_are_translated():
##        for key in sorted(options):
##            print '%40s: %s' % (key, options[key])
##        print '%40s: %s' % ("sys.argv", sys.argv)

    return options

@hidden_applevel
def run_command_line(interactive,
                     inspect,
                     run_command,
                     no_site,
                     run_module,
                     run_stdin,
                     warnoptions,
                     unbuffered,
                     ignore_environment,
                     quiet,
                     verbose,
                     isolated,
                     **ignored):
    # with PyPy in top of CPython we can only have around 100
    # but we need more in the translated PyPy for the compiler package
    if '__pypy__' not in sys.builtin_module_names:
        sys.setrecursionlimit(5000)
    import os

    readenv = not ignore_environment
    io_encoding = os.getenv("PYTHONIOENCODING") if readenv else None
    initstdio(io_encoding, unbuffered)

    if 'faulthandler' in sys.builtin_module_names:
        if 'faulthandler' in sys._xoptions or os.getenv('PYTHONFAULTHANDLER'):
            import faulthandler
            try:
                faulthandler.enable(2)   # manually set to stderr
            except ValueError:
                pass      # ignore "2 is not a valid file descriptor"

    mainmodule = type(sys)('__main__')
    mainmodule.__loader__ = sys.__loader__
    mainmodule.__builtins__ = os.__builtins__
    mainmodule.__annotations__ = {}
    sys.modules['__main__'] = mainmodule

    if not no_site:
        try:
            import site
        except:
            print("'import site' failed", file=sys.stderr)

    pythonwarnings = readenv and os.getenv('PYTHONWARNINGS')
    if pythonwarnings:
        warnoptions = pythonwarnings.split(',') + warnoptions
    if warnoptions:
        sys.warnoptions[:] = warnoptions
        try:
            if 'warnings' in sys.modules:
                from warnings import _processoptions
                _processoptions(sys.warnoptions)
            else:
                import warnings
        except ImportError as e:
            pass   # CPython just eats any exception here

    # set up the Ctrl-C => KeyboardInterrupt signal handler, if the
    # signal module is available
    try:
        import _signal as signal
    except ImportError:
        pass
    else:
        signal.signal(signal.SIGINT, signal.default_int_handler)
        if hasattr(signal, "SIGPIPE"):
            signal.signal(signal.SIGPIPE, signal.SIG_IGN)
        if hasattr(signal, 'SIGXFZ'):
            signal.signal(signal.SIGXFZ, signal.SIG_IGN)
        if hasattr(signal, 'SIGXFSZ'):
            signal.signal(signal.SIGXFSZ, signal.SIG_IGN)

    def inspect_requested():
        # We get an interactive prompt in one of the following three cases:
        #
        #     * interactive=True, from the "-i" option
        # or
        #     * inspect=True and stdin is a tty
        # or
        #     * PYTHONINSPECT is set and stdin is a tty.
        #
        try:
            # we need a version of getenv that bypasses Python caching
            from __pypy__.os import real_getenv
        except ImportError:
            # dont fail on CPython here
            real_getenv = os.getenv

        return (interactive or
                ((inspect or (readenv and real_getenv('PYTHONINSPECT')))
                 and sys.stdin.isatty()))

    success = True

    try:
        if run_command != 0:
            # handle the "-c" command
            # Put '' on sys.path
            try:
                bytes = run_command.encode()
            except BaseException as e:
                print("Unable to decode the command from the command line:",
                      file=sys.stderr)
                display_exception(e)
                success = False
            else:
                if not isolated:
                    sys.path.insert(0, '')
                success = run_toplevel(exec, bytes, mainmodule.__dict__)
        elif run_module != 0:
            # handle the "-m" command
            # '' on sys.path is required also here
            if not isolated:
                sys.path.insert(0, '')
            import runpy
            success = run_toplevel(runpy._run_module_as_main, run_module)
        elif run_stdin:
            # handle the case where no command/filename/module is specified
            # on the command-line.

            # update sys.path *after* loading site.py, in case there is a
            # "site.py" file in the script's directory. Only run this if we're
            # executing the interactive prompt, if we're running a script we
            # put it's directory on sys.path
            if not isolated:
                sys.path.insert(0, '')

            if interactive or sys.stdin.isatty():
                # If stdin is a tty or if "-i" is specified, we print a
                # banner (unless "-q" was specified) and run
                # $PYTHONSTARTUP.
                if not quiet:
                    print_banner(not no_site)
                python_startup = readenv and os.getenv('PYTHONSTARTUP')
                if python_startup:
                    try:
                        with open(python_startup, 'rb') as f:
                            startup = f.read()
                    except IOError as e:
                        print("Could not open PYTHONSTARTUP", file=sys.stderr)
                        print("IOError:", e, file=sys.stderr)
                    else:
                        @hidden_applevel
                        def run_it():
                            co_python_startup = compile(startup,
                                                        python_startup,
                                                        'exec',
                                                        PyCF_ACCEPT_NULL_BYTES)
                            exec(co_python_startup, mainmodule.__dict__)
                        mainmodule.__file__ = python_startup
                        mainmodule.__cached__ = None
                        run_toplevel(run_it)
                        try:
                            del mainmodule.__file__
                        except (AttributeError, TypeError):
                            pass
                # Then we need a prompt.
                inspect = True
            else:
                # If not interactive, just read and execute stdin normally.
                if verbose:
                    print_banner(not no_site)
                @hidden_applevel
                def run_it():
                    co_stdin = compile(sys.stdin.read(), '<stdin>', 'exec',
                                       PyCF_ACCEPT_NULL_BYTES)
                    exec(co_stdin, mainmodule.__dict__)
                mainmodule.__file__ = '<stdin>'
                mainmodule.__cached__ = None
                success = run_toplevel(run_it)
        else:
            # handle the common case where a filename is specified
            # on the command-line.
            filename = sys.argv[0]
            mainmodule.__file__ = filename
            mainmodule.__cached__ = None
            if not isolated:
                sys.path.insert(0, sys.pypy_resolvedirof(filename))
            # assume it's a pyc file only if its name says so.
            # CPython goes to great lengths to detect other cases
            # of pyc file format, but I think it's ok not to care.
            try:
                from _frozen_importlib import (
                    SourceFileLoader, SourcelessFileLoader)
            except ImportError:
                from _frozen_importlib_external import (
                    SourceFileLoader, SourcelessFileLoader)
            if IS_WINDOWS:
                filename = filename.lower()
            if filename.endswith('.pyc'):
                # We don't actually load via SourcelessFileLoader
                # because '__main__' must not be listed inside
                # 'importlib._bootstrap._module_locks' (it deadlocks
                # test_multiprocessing_main_handling.test_script_compiled)
                from importlib._bootstrap_external import MAGIC_NUMBER
                import marshal
                loader = SourcelessFileLoader('__main__', filename)
                mainmodule.__loader__ = loader
                @hidden_applevel
                def execfile(filename, namespace):
                    with open(filename, 'rb') as f:
                        if f.read(4) != MAGIC_NUMBER:
                            raise RuntimeError("Bad magic number in .pyc file")
                        if len(f.read(8)) != 8:
                            raise RuntimeError("Truncated .pyc file")
                        co = marshal.load(f)
                    if type(co) is not type((lambda:0).__code__):
                        raise RuntimeError("Bad code object in .pyc file")
                    exec(co, namespace)
                args = (execfile, filename, mainmodule.__dict__)
            else:
                filename = sys.argv[0]
                for hook in sys.path_hooks:
                    try:
                        importer = hook(filename)
                    except ImportError:
                        continue
                    # It's the name of a directory or a zip file.
                    # put the filename in sys.path[0] and import
                    # the module __main__
                    import runpy
                    sys.path.insert(0, filename)
                    args = (runpy._run_module_as_main, '__main__', False)
                    break
                else:
                    # That's the normal path, "pypy3 stuff.py".
                    # We don't actually load via SourceFileLoader
                    # because we require PyCF_ACCEPT_NULL_BYTES
                    loader = SourceFileLoader('__main__', filename)
                    mainmodule.__loader__ = loader
                    @hidden_applevel
                    def execfile(filename, namespace):
                        with open(filename, 'rb') as f:
                            code = f.read()
                        co = compile(code, filename, 'exec',
                                     PyCF_ACCEPT_NULL_BYTES)
                        exec(co, namespace)
                    args = (execfile, filename, mainmodule.__dict__)
            success = run_toplevel(*args)

    except SystemExit as e:
        status = e.code
        if inspect_requested():
            display_exception(e)
    else:
        status = not success

    # start a prompt if requested
    if inspect_requested():
        try:
            from _pypy_interact import interactive_console
            if hasattr(sys, '__interactivehook__'):
                run_toplevel(sys.__interactivehook__)
            pypy_version_info = getattr(sys, 'pypy_version_info', sys.version_info)
            irc_topic = pypy_version_info[3] != 'final' or (
                            readenv and os.getenv('PYPY_IRC_TOPIC'))
            success = run_toplevel(interactive_console, mainmodule,
                                   quiet=quiet or not irc_topic)
        except SystemExit as e:
            status = e.code
        else:
            status = not success

    return status

def print_banner(copyright):
    print('Python %s on %s' % (sys.version, sys.platform), file=sys.stderr)
    if copyright:
        print('Type "help", "copyright", "credits" or '
              '"license" for more information.', file=sys.stderr)

STDLIB_WARNING = """\
debug: WARNING: Library path not found, using compiled-in sys.path, with
debug: WARNING: sys.prefix = %r
debug: WARNING: Make sure the pypy3 binary is kept inside its tree of files.
debug: WARNING: It is ok to create a symlink to it from somewhere else."""

def setup_bootstrap_path(executable):
    """
    Try to do as little as possible and to have the stdlib in sys.path. In
    particular, we cannot use any unicode at this point, because lots of
    unicode operations require to be able to import encodings.
    """
    # at this point, sys.path is set to the compiled-in one, based on the
    # location where pypy was compiled. This is set during the objspace
    # initialization by module.sys.state.State.setinitialpath.
    #
    # Now, we try to find the absolute path of the executable and the stdlib
    # path
    executable = sys.pypy_find_executable(executable)
    stdlib_path = sys.pypy_find_stdlib(executable)
    if stdlib_path is None:
        initstdio()
        print(STDLIB_WARNING % (getattr(sys, 'prefix', '<missing>'),),
            file=sys.stderr)
    else:
        sys.path[:] = stdlib_path
    # from this point on, we are free to use all the unicode stuff we want,
    # This is important for py3k
    sys.executable = executable

@hidden_applevel
def entry_point(executable, argv):
    # note that before calling setup_bootstrap_path, we are limited because we
    # cannot import stdlib modules. In particular, we cannot use unicode
    # stuffs (because we need to be able to import encodings) and we cannot
    # import os, which is used a bit everywhere in app_main, but only imported
    # *after* setup_bootstrap_path
    setup_bootstrap_path(executable)
    sys.pypy_initfsencoding()
    try:
        cmdline = parse_command_line(argv)
    except CommandLineError as e:
        initstdio()
        print_error(str(e))
        return 2
    except SystemExit as e:
        return e.code or 0
    setup_and_fix_paths(**cmdline)
    return run_command_line(**cmdline)


if __name__ == '__main__':
    # obscure! try removing the following line, see how it crashes, and
    # guess why...
    ImStillAroundDontForgetMe = sys.modules['__main__']

    if len(sys.argv) > 1 and sys.argv[1] == '--argparse-only':
        import io
        del sys.argv[:2]
        sys.stdout = sys.stderr = io.StringIO()
        try:
            options = parse_command_line(sys.argv)
        except SystemExit:
            print('SystemExit', file=sys.__stdout__)
            print(sys.stdout.getvalue(), file=sys.__stdout__)
            raise
        except BaseException as e:
            print('Error', file=sys.__stdout__)
            raise
        else:
            print('Return', file=sys.__stdout__)
        print(options, file=sys.__stdout__)
        print(sys.argv, file=sys.__stdout__)

    # Testing python on python is hard:
    # Some code above (run_command_line) will create a new module
    # named __main__ and store it into sys.modules.  There it will
    # replace the __main__ module that CPython created to execute the
    # lines you are currently reading. This will free the module, and
    # all globals (os, sys...) will be set to None.
    # To avoid this we make a copy of our __main__ module.
    sys.modules['__cpython_main__'] = sys.modules['__main__']

    # debugging only
    def pypy_find_executable(s):
        import os
        return os.path.abspath(s)

    def pypy_find_stdlib(s):
        from os.path import abspath, join, dirname as dn
        thisfile = abspath(__file__)
        root = dn(dn(dn(thisfile)))
        return [join(root, 'lib-python', '3'),
                join(root, 'lib_pypy')]

    def pypy_resolvedirof(s):
        # we ignore the issue of symlinks; for tests, the executable is always
        # interpreter/app_main.py anyway
        import os
        return os.path.abspath(os.path.join(s, '..'))

    import os
    reset = []
    if 'PYTHONINSPECT_' in os.environ:
        reset.append(('PYTHONINSPECT', os.environ.get('PYTHONINSPECT', '')))
        os.environ['PYTHONINSPECT'] = os.environ['PYTHONINSPECT_']
    if 'PYTHONWARNINGS_' in os.environ:
        reset.append(('PYTHONWARNINGS', os.environ.get('PYTHONWARNINGS', '')))
        os.environ['PYTHONWARNINGS'] = os.environ['PYTHONWARNINGS_']
    del os # make sure that os is not available globally, because this is what
           # happens in "real life" outside the tests

    # when run as __main__, this module is often executed by a Python
    # interpreter that have a different list of builtin modules.
    # Make some tests happy by loading them before we clobber sys.path
    import runpy
    if 'time' not in sys.builtin_module_names:
        import time; del time
    if '_operator' not in sys.builtin_module_names:
        import _operator; del _operator

    # no one should change to which lists sys.argv and sys.path are bound
    old_argv = sys.argv
    old_path = sys.path

    old_streams = sys.stdin, sys.stdout, sys.stderr
    del sys.stdin, sys.stdout, sys.stderr

    sys.pypy_find_executable = pypy_find_executable
    sys.pypy_find_stdlib = pypy_find_stdlib
    sys.pypy_resolvedirof = pypy_resolvedirof
    sys.pypy_initfsencoding = lambda: None
    sys.cpython_path = sys.path[:]

    try:
        sys.exit(int(entry_point(sys.argv[0], sys.argv[1:])))
    finally:
        # restore the normal prompt (which was changed by _pypy_interact), in
        # case we are dropping to CPython's prompt
        sys.stdin, sys.stdout, sys.stderr = old_streams
        sys.ps1 = '>>> '
        sys.ps2 = '... '
        import os; os.environ.update(reset)
        assert old_argv is sys.argv
        assert old_path is sys.path
<|MERGE_RESOLUTION|>--- conflicted
+++ resolved
@@ -216,23 +216,14 @@
                     i = len(doc)
             print('    ' + doc[:i])
             doc = doc[i+1:]
-<<<<<<< HEAD
         print('    ' + doc)
     print()
     print(' off')
     print('    turn off the JIT')
     print(' help')
     print('    print this page')
-=======
-        print '    ' + doc
-    print
-    print ' off'
-    print '    turn off the JIT'
-    print ' help'
-    print '    print this page'
-    print
-    print 'The "pypyjit" module can be used to control the JIT from inside python'
->>>>>>> 347f6f58
+    print()
+    print('The "pypyjit" module can be used to control the JIT from inside python')
 
 def print_version(*args):
     initstdio()
