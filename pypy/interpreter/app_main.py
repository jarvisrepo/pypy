--- conflicted
+++ resolved
@@ -810,15 +810,9 @@
               '"license" for more information.', file=sys.stderr)
 
 STDLIB_WARNING = """\
-<<<<<<< HEAD
-debug: WARNING: Library path not found, using compiled-in sys.path.
-debug: WARNING: 'sys.prefix' will not be set.
-debug: WARNING: Make sure the pypy3 binary is kept inside its tree of files.
-=======
 debug: WARNING: Library path not found, using compiled-in sys.path, with
 debug: WARNING: sys.prefix = %r
-debug: WARNING: Make sure the pypy binary is kept inside its tree of files.
->>>>>>> 47692f87
+debug: WARNING: Make sure the pypy3 binary is kept inside its tree of files.
 debug: WARNING: It is ok to create a symlink to it from somewhere else."""
 
 def setup_bootstrap_path(executable):
@@ -836,18 +830,9 @@
     executable = sys.pypy_find_executable(executable)
     stdlib_path = sys.pypy_find_stdlib(executable)
     if stdlib_path is None:
-<<<<<<< HEAD
-        for lib_path in sys.path:
-            stdlib_path = sys.pypy_find_stdlib(lib_path)
-            if stdlib_path is not None:
-                break
-    if stdlib_path is None:
         initstdio()
-        print(STDLIB_WARNING, file=sys.stderr)
-=======
-        print >> sys.stderr, STDLIB_WARNING % (
-            getattr(sys, 'prefix', '<missing>'),)
->>>>>>> 47692f87
+        print(STDLIB_WARNING % (getattr(sys, 'prefix', '<missing>'), 
+            file=sys.stderr)
     else:
         sys.path[:] = stdlib_path
     # from this point on, we are free to use all the unicode stuff we want,
