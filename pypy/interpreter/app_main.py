#! /usr/bin/env python
# App-level version of py.py.
# See test/test_app_main.

# Missing vs CPython: -b, -d, -v, -x, -3
from __future__ import print_function, unicode_literals
USAGE1 = __doc__ = """\
Options and arguments (and corresponding environment variables):
-B     : don't write .py[co] files on import; also PYTHONDONTWRITEBYTECODE=x
-c cmd : program passed in as string (terminates option list)
-E     : ignore PYTHON* environment variables (such as PYTHONPATH)
-h     : print this help message and exit (also --help)
-i     : inspect interactively after running script; forces a prompt even
         if stdin does not appear to be a terminal; also PYTHONINSPECT=x
-m mod : run library module as a script (terminates option list)
-O     : skip assert statements
-OO    : remove docstrings when importing modules in addition to -O
-q     : don't print version and copyright messages on interactive startup
-R     : ignored (see http://bugs.python.org/issue14621)
-s     : don't add user site directory to sys.path; also PYTHONNOUSERSITE
-S     : don't imply 'import site' on initialization
-u     : unbuffered binary stdout and stderr; also PYTHONUNBUFFERED=x
-V     : print the Python version number and exit (also --version)
-W arg : warning control; arg is action:message:category:module:lineno
         also PYTHONWARNINGS=arg
-X opt : set implementation-specific option
file   : program read from script file
-      : program read from stdin (default; interactive mode if a tty)
arg ...: arguments passed to program in sys.argv[1:]
PyPy options and arguments:
--info : print translation information about this PyPy executable
"""
# Missing vs CPython: PYTHONHOME, PYTHONCASEOK
USAGE2 = """
Other environment variables:
PYTHONSTARTUP: file executed on interactive startup (no default)
PYTHONPATH   : %r-separated list of directories prefixed to the
               default module search path.  The result is sys.path.
PYTHONIOENCODING: Encoding[:errors] used for stdin/stdout/stderr.
PYPY_IRC_TOPIC: if set to a non-empty value, print a random #pypy IRC
               topic at startup of interactive mode.
PYPYLOG: If set to a non-empty value, enable logging.
"""

try:
    from __pypy__ import hidden_applevel
except ImportError:
    hidden_applevel = lambda f: f
import errno
import sys

DEBUG = False       # dump exceptions before calling the except hook

originalexcepthook = sys.__excepthook__

def handle_sys_exit(e):
    # exit if we catch a w_SystemExit
    exitcode = e.code
    if exitcode is None:
        exitcode = 0
    else:
        try:
            exitcode = int(exitcode)
        except:
            # not an integer: print it to stderr
            try:
                print(exitcode, file=sys.stderr)
            except:
                pass   # too bad
            exitcode = 1
    raise SystemExit(exitcode)

@hidden_applevel
def run_toplevel(f, *fargs, **fkwds):
    """Calls f() and handles all OperationErrors.
    Intended use is to run the main program or one interactive statement.
    run_protected() handles details like forwarding exceptions to
    sys.excepthook(), catching SystemExit, etc.
    """
    try:
        # run it
        f(*fargs, **fkwds)
    except SystemExit as e:
        handle_sys_exit(e)
    except BaseException as e:
        display_exception(e)
        return False
    return True   # success

def display_exception(e):
    etype, evalue, etraceback = type(e), e, e.__traceback__
    try:
        # extra debugging info in case the code below goes very wrong
        if DEBUG and hasattr(sys, 'stderr'):
            s = getattr(etype, '__name__', repr(etype))
            print("debug: exception-type: ", s, file=sys.stderr)
            print("debug: exception-value:", str(evalue), file=sys.stderr)
            tbentry = etraceback
            if tbentry:
                while tbentry.tb_next:
                    tbentry = tbentry.tb_next
                lineno = tbentry.tb_lineno
                filename = tbentry.tb_frame.f_code.co_filename
                print("debug: exception-tb:    %s:%d" % (filename, lineno),
                      file=sys.stderr)

        # set the sys.last_xxx attributes
        sys.last_type = etype
        sys.last_value = evalue
        sys.last_traceback = etraceback

        # call sys.excepthook
        hook = getattr(sys, 'excepthook', originalexcepthook)
        hook(etype, evalue, etraceback)
        return # done

    except BaseException as e:
        try:
            stderr = sys.stderr
            print('Error calling sys.excepthook:', file=stderr)
            originalexcepthook(type(e), e, e.__traceback__)
            print(file=stderr)
            print('Original exception was:', file=stderr)
        except:
            pass   # too bad

    # we only get here if sys.excepthook didn't do its job
    originalexcepthook(etype, evalue, etraceback)


# ____________________________________________________________
# Option parsing

def print_info(*args):
    initstdio()
    try:
        options = sys.pypy_translation_info
    except AttributeError:
        print('no translation information found', file=sys.stderr)
    else:
        optitems = sorted(options.items())
        current = []
        for key, value in optitems:
            group = key.split('.')
            name = group.pop()
            n = 0
            while n < min(len(current), len(group)) and current[n] == group[n]:
                n += 1
            while n < len(group):
                print('%s[%s]' % ('    ' * n, group[n]))
                n += 1
            print('%s%s = %r' % ('    ' * n, name, value))
            current = group
    raise SystemExit

def print_help(*args):
    import os
    initstdio()
    print('usage: %s [option] ... [-c cmd | -m mod | file | -] [arg] ...' % (
        sys.executable,))
    print(USAGE1, end='')
    if 'pypyjit' in sys.builtin_module_names:
        print("--jit options: advanced JIT options: try 'off' or 'help'")
    print(USAGE2 % (os.pathsep,), end='')
    raise SystemExit

def _print_jit_help():
    initstdio()
    try:
        import pypyjit
    except ImportError:
        print("No jit support in %s" % (sys.executable,), file=sys.stderr)
        return
    items = sorted(pypyjit.defaults.items())
    print('Advanced JIT options: a comma-separated list of OPTION=VALUE:')
    for key, value in items:
        print()
        print(' %s=N' % (key,))
        doc = '%s (default %s)' % (pypyjit.PARAMETER_DOCS[key], value)
        while len(doc) > 72:
            i = doc[:74].rfind(' ')
            if i < 0:
                i = doc.find(' ')
                if i < 0:
                    i = len(doc)
            print('    ' + doc[:i])
            doc = doc[i+1:]
        print('    ' + doc)
    print()
    print(' off')
    print('    turn off the JIT')
    print(' help')
    print('    print this page')

def print_version(*args):
    initstdio()
    print ("Python", sys.version, file=sys.stderr)
    raise SystemExit


def funroll_loops(*args):
    print("Vroom vroom, I'm a racecar!")


def set_jit_option(options, jitparam, *args):
    if jitparam == 'help':
        _print_jit_help()
        raise SystemExit
    if 'pypyjit' not in sys.builtin_module_names:
        initstdio()
        print("Warning: No jit support in %s" % (sys.executable,),
              file=sys.stderr)
    else:
        import pypyjit
        pypyjit.set_param(jitparam)

class CommandLineError(Exception):
    pass

def print_error(msg):
    print(msg, file=sys.stderr)
    print('usage: %s [options]' % (sys.executable,), file=sys.stderr)
    print('Try `%s -h` for more information.' % (sys.executable,), file=sys.stderr)

def fdopen(fd, mode, bufsize=-1):
    try:
        fdopen = file.fdopen
    except AttributeError:     # only on top of CPython, running tests
        from os import fdopen
    return fdopen(fd, mode, bufsize)

# ____________________________________________________________
# Main entry point

def we_are_translated():
    # app-level, very different from rpython.rlib.objectmodel.we_are_translated
    return hasattr(sys, 'pypy_translation_info')

IS_WINDOWS = 'nt' in sys.builtin_module_names

def setup_and_fix_paths(ignore_environment=False, **extra):
    import os
    newpath = sys.path[:]
    del sys.path[:]
    # first prepend PYTHONPATH
    readenv = not ignore_environment
    path = readenv and os.getenv('PYTHONPATH')
    if path:
        sys.path.extend(path.split(os.pathsep))
    # then add again the original entries, ignoring duplicates
    _seen = set()
    for dir in newpath:
        if dir not in _seen:
            sys.path.append(dir)
            _seen.add(dir)

def initstdio(encoding=None, unbuffered=False):
    if hasattr(sys, 'stdin'):
        return # already initialized

    # Hack to avoid recursion issues during bootstrapping: pre-import
    # the utf-8 and latin-1 codecs
    encerr = None
    try:
        import encodings.utf_8
        import encodings.latin_1
    except ImportError as e:
        encerr = e

    try:
        if encoding and ':' in encoding:
            encoding, errors = encoding.split(':', 1)
        else:
            errors = None

        sys.stdin = sys.__stdin__ = create_stdio(
            0, False, "<stdin>", encoding, errors, unbuffered)
        sys.stdout = sys.__stdout__ = create_stdio(
            1, True, "<stdout>", encoding, errors, unbuffered)
        sys.stderr = sys.__stderr__ = create_stdio(
            2, True, "<stderr>", encoding, 'backslashreplace', unbuffered)
    finally:
        if encerr:
            display_exception(encerr)
            del encerr

def create_stdio(fd, writing, name, encoding, errors, unbuffered):
    import io
    # stdin is always opened in buffered mode, first because it
    # shouldn't make a difference in common use cases, second because
    # TextIOWrapper depends on the presence of a read1() method which
    # only exists on buffered streams.
    buffering = 0 if unbuffered and writing else -1
    mode = 'w' if writing else 'r'
    try:
        buf = io.open(fd, mode + 'b', buffering, closefd=False)
    except OSError as e:
        if e.errno != errno.EBADF:
            raise
        return None

    raw = buf.raw if buffering else buf
    raw.name = name
    # translate \r\n to \n for sys.stdin on Windows
    newline = None if sys.platform == 'win32' and not writing else '\n'
    stream = io.TextIOWrapper(buf, encoding, errors, newline=newline,
                              line_buffering=unbuffered or raw.isatty())
    stream.mode = mode
    return stream


# Order is significant!
sys_flags = (
    "debug",
    "division_warning",
    "inspect",
    "interactive",
    "optimize",
    "dont_write_bytecode",
    "no_user_site",
    "no_site",
    "ignore_environment",
    "verbose",
    "bytes_warning",
    "quiet",
    "hash_randomization",
)

default_options = dict.fromkeys(
    sys_flags +
    ("run_command",
    "run_module",
    "run_stdin",
    "warnoptions",
    "unbuffered"), 0)

def simple_option(options, name, iterargv):
    options[name] += 1

def c_option(options, runcmd, iterargv):
    options["run_command"] = runcmd
    return ['-c'] + list(iterargv)

def m_option(options, runmodule, iterargv):
    options["run_module"] = runmodule
    return ['-m'] + list(iterargv)

def X_option(options, xoption, iterargv):
    options["_xoptions"].append(xoption)

def W_option(options, warnoption, iterargv):
    options["warnoptions"].append(warnoption)

def end_options(options, _, iterargv):
    return list(iterargv)

cmdline_options = {
    # simple options just increment the counter of the options listed above
    'b': (simple_option, 'bytes_warning'),
    'B': (simple_option, 'dont_write_bytecode'),
    'd': (simple_option, 'debug'),
    'E': (simple_option, 'ignore_environment'),
    'i': (simple_option, 'interactive'),
    'O': (simple_option, 'optimize'),
    'R': (simple_option, 'hash_randomization'),
    's': (simple_option, 'no_user_site'),
    'S': (simple_option, 'no_site'),
    'u': (simple_option, 'unbuffered'),
    'v': (simple_option, 'verbose'),
    'q': (simple_option, 'quiet'),
    # more complex options
    'c':         (c_option,        Ellipsis),
    '?':         (print_help,      None),
    'h':         (print_help,      None),
    '--help':    (print_help,      None),
    'm':         (m_option,        Ellipsis),
    'W':         (W_option,        Ellipsis),
    'X':         (X_option,        Ellipsis),
    'V':         (print_version,   None),
    '--version': (print_version,   None),
    '--info':    (print_info,      None),
    '--jit':     (set_jit_option,  Ellipsis),
    '-funroll-loops': (funroll_loops, None),
    '--':        (end_options,     None),
    }

def handle_argument(c, options, iterargv, iterarg=iter(())):
    function, funcarg = cmdline_options[c]

    # If needed, fill in the real argument by taking it from the command line
    if funcarg is Ellipsis:
        remaining = list(iterarg)
        if remaining:
            funcarg = ''.join(remaining)
        else:
            try:
                funcarg = next(iterargv)
            except StopIteration:
                if len(c) == 1:
                    c = '-' + c
                raise CommandLineError('Argument expected for the %r option' % c)

    return function(options, funcarg, iterargv)

def parse_command_line(argv):
    import os
    options = default_options.copy()
    options['warnoptions'] = []
    options['_xoptions'] = []

    iterargv = iter(argv)
    argv = None
    for arg in iterargv:
        #
        # If the next argument isn't at least two characters long or
        # doesn't start with '-', stop processing
        if len(arg) < 2 or arg[0] != '-':
            if IS_WINDOWS and arg == '/?':      # special case
                print_help()
            argv = [arg] + list(iterargv)    # finishes processing
        #
        # If the next argument is directly in cmdline_options, handle
        # it as a single argument
        elif arg in cmdline_options:
            argv = handle_argument(arg, options, iterargv)
        #
        # Else interpret the rest of the argument character by character
        else:
            iterarg = iter(arg)
            next(iterarg)      # skip the '-'
            for c in iterarg:
                if c not in cmdline_options:
                    raise CommandLineError('Unknown option: -%s' % (c,))
                argv = handle_argument(c, options, iterargv, iterarg)

    if not argv:
        argv = ['']
        options["run_stdin"] = True
    elif argv[0] == '-':
        options["run_stdin"] = True

    # don't change the list that sys.argv is bound to
    # (relevant in case of "reload(sys)")
    sys.argv[:] = argv

    if not options["ignore_environment"]:
        if os.getenv('PYTHONDEBUG'):
            options["debug"] = 1
        if os.getenv('PYTHONDONTWRITEBYTECODE'):
            options["dont_write_bytecode"] = 1
        if os.getenv('PYTHONNOUSERSITE'):
            options["no_user_site"] = 1
        if os.getenv('PYTHONUNBUFFERED'):
            options["unbuffered"] = 1
        if os.getenv('PYTHONVERBOSE'):
            options["verbose"] = 1

    if (options["interactive"] or
        (not options["ignore_environment"] and os.getenv('PYTHONINSPECT'))):
        options["inspect"] = 1

##    We don't print the warning, because it offers no additional security
##    in CPython either (http://bugs.python.org/issue14621)
##    if (options["hash_randomization"] or os.getenv('PYTHONHASHSEED')):
##        print >> sys.stderr, (
##            "Warning: pypy does not implement hash randomization")

    if we_are_translated():
        flags = [options[flag] for flag in sys_flags]
        sys.flags = type(sys.flags)(flags)
        sys.dont_write_bytecode = bool(sys.flags.dont_write_bytecode)

        if sys.flags.optimize >= 1:
            import __pypy__
            __pypy__.set_debug(False)

    sys._xoptions = dict(x.split('=', 1) if '=' in x else (x, True)
                         for x in options['_xoptions'])

##    if not we_are_translated():
##        for key in sorted(options):
##            print '%40s: %s' % (key, options[key])
##        print '%40s: %s' % ("sys.argv", sys.argv)

    return options

# this indirection is needed to be able to import this module on python2, else
# we have a SyntaxError: unqualified exec in a nested function
@hidden_applevel
def exec_(src, dic):
    exec(src, dic)

def run_command_line(interactive,
                     inspect,
                     run_command,
                     no_site,
                     run_module,
                     run_stdin,
                     warnoptions,
                     unbuffered,
                     ignore_environment,
                     quiet,
                     **ignored):
    # with PyPy in top of CPython we can only have around 100
    # but we need more in the translated PyPy for the compiler package
    if '__pypy__' not in sys.builtin_module_names:
        sys.setrecursionlimit(5000)
    import os

    readenv = not ignore_environment
    io_encoding = os.getenv("PYTHONIOENCODING") if readenv else None
    initstdio(io_encoding, unbuffered)

    mainmodule = type(sys)('__main__')
    sys.modules['__main__'] = mainmodule

    if not no_site:
        try:
            import site
        except:
            print("'import site' failed", file=sys.stderr)

    pythonwarnings = readenv and os.getenv('PYTHONWARNINGS')
    if pythonwarnings:
        warnoptions.extend(pythonwarnings.split(','))
    if warnoptions:
        sys.warnoptions[:] = warnoptions
        from warnings import _processoptions
        _processoptions(sys.warnoptions)

    # set up the Ctrl-C => KeyboardInterrupt signal handler, if the
    # signal module is available
    try:
        import signal
    except ImportError:
        pass
    else:
        signal.signal(signal.SIGINT, signal.default_int_handler)
        if hasattr(signal, "SIGPIPE"):
            signal.signal(signal.SIGPIPE, signal.SIG_IGN)
        if hasattr(signal, 'SIGXFZ'):
            signal.signal(signal.SIGXFZ, signal.SIG_IGN)
        if hasattr(signal, 'SIGXFSZ'):
            signal.signal(signal.SIGXFSZ, signal.SIG_IGN)

    def inspect_requested():
        # We get an interactive prompt in one of the following three cases:
        #
        #     * interactive=True, from the "-i" option
        # or
        #     * inspect=True and stdin is a tty
        # or
        #     * PYTHONINSPECT is set and stdin is a tty.
        #
        try:
            # we need a version of getenv that bypasses Python caching
            from __pypy__.os import real_getenv
        except ImportError:
            # dont fail on CPython here
            real_getenv = os.getenv

        return (interactive or
                ((inspect or (readenv and real_getenv('PYTHONINSPECT')))
                 and sys.stdin.isatty()))

    success = True

    try:
        if run_command != 0:
            # handle the "-c" command
            # Put '' on sys.path
            try:
                bytes = run_command.encode()
            except BaseException as e:
                print("Unable to decode the command from the command line:",
                      file=sys.stderr)
                display_exception(e)
                success = False
            else:
                sys.path.insert(0, '')
                success = run_toplevel(exec_, bytes, mainmodule.__dict__)
        elif run_module != 0:
            # handle the "-m" command
            # '' on sys.path is required also here
            sys.path.insert(0, '')
            import runpy
            success = run_toplevel(runpy._run_module_as_main, run_module)
        elif run_stdin:
            # handle the case where no command/filename/module is specified
            # on the command-line.

            # update sys.path *after* loading site.py, in case there is a
            # "site.py" file in the script's directory. Only run this if we're
            # executing the interactive prompt, if we're running a script we
            # put it's directory on sys.path
            sys.path.insert(0, '')

            if interactive or sys.stdin.isatty():
                # If stdin is a tty or if "-i" is specified, we print a
                # banner (unless "-q" was specified) and run
                # $PYTHONSTARTUP.
                if not quiet:
                    print_banner(not no_site)
                python_startup = readenv and os.getenv('PYTHONSTARTUP')
                if python_startup:
                    try:
                        with open(python_startup, 'rb') as f:
                            startup = f.read()
                    except IOError as e:
                        print("Could not open PYTHONSTARTUP", file=sys.stderr)
                        print("IOError:", e, file=sys.stderr)
                    else:
                        @hidden_applevel
                        def run_it():
                            co_python_startup = compile(startup,
                                                        python_startup,
                                                        'exec')
                            exec_(co_python_startup, mainmodule.__dict__)
                        mainmodule.__file__ = python_startup
                        mainmodule.__cached__ = None
                        run_toplevel(run_it)
                        try:
                            del mainmodule.__file__
                        except (AttributeError, TypeError):
                            pass
                # Then we need a prompt.
                inspect = True
            else:
                # If not interactive, just read and execute stdin normally.
                @hidden_applevel
                def run_it():
                    co_stdin = compile(sys.stdin.read(), '<stdin>', 'exec')
                    exec_(co_stdin, mainmodule.__dict__)
                mainmodule.__file__ = '<stdin>'
                mainmodule.__cached__ = None
                success = run_toplevel(run_it)
        else:
            # handle the common case where a filename is specified
            # on the command-line.
            filename = sys.argv[0]
            mainmodule.__file__ = filename
            mainmodule.__cached__ = None
            sys.path.insert(0, sys.pypy_resolvedirof(filename))
            # assume it's a pyc file only if its name says so.
            # CPython goes to great lengths to detect other cases
            # of pyc file format, but I think it's ok not to care.
            import imp
            if IS_WINDOWS:
                filename = filename.lower()
            if filename.endswith('.pyc') or filename.endswith('.pyo'):
                args = (imp._run_compiled_module, '__main__',
                        sys.argv[0], None, mainmodule, False)
            else:
                # maybe it's the name of a directory or a zip file
                filename = sys.argv[0]
                importer = imp._getimporter(filename)
                if not isinstance(importer, imp.NullImporter):
                    # yes.  put the filename in sys.path[0] and import
                    # the module __main__
                    import runpy
                    sys.path.insert(0, filename)
                    args = (runpy._run_module_as_main, '__main__', False)
                else:
                    # no.  That's the normal path, "pypy stuff.py".
                    @hidden_applevel
                    def execfile(filename, namespace):
                        with open(filename, 'rb') as f:
                            code = f.read()
                        exec_(compile(code, filename, 'exec'), namespace)
                    args = (execfile, filename, mainmodule.__dict__)
            success = run_toplevel(*args)

    except SystemExit as e:
        status = e.code
        if inspect_requested():
            display_exception(e)
    else:
        status = not success

    # start a prompt if requested
    if inspect_requested():
        try:
            from _pypy_interact import interactive_console
<<<<<<< HEAD
            success = run_toplevel(interactive_console, mainmodule, quiet)
        except SystemExit as e:
=======
            pypy_version_info = getattr(sys, 'pypy_version_info', sys.version_info)
            irc_topic = pypy_version_info[3] != 'final' or (
                            readenv and os.getenv('PYPY_IRC_TOPIC'))
            success = run_toplevel(interactive_console, mainmodule,
                                   quiet=not irc_topic)
        except SystemExit, e:
>>>>>>> bfcae68b
            status = e.code
        else:
            status = not success

    return status

def print_banner(copyright):
    print('Python %s on %s' % (sys.version, sys.platform))
    if copyright:
        print('Type "help", "copyright", "credits" or '
              '"license" for more information.')

STDLIB_WARNING = """\
debug: WARNING: Library path not found, using compiled-in sys.path.
debug: WARNING: 'sys.prefix' will not be set.
debug: WARNING: Make sure the pypy binary is kept inside its tree of files.
debug: WARNING: It is ok to create a symlink to it from somewhere else."""

def setup_bootstrap_path(executable):
    """
    Try to do as little as possible and to have the stdlib in sys.path. In
    particular, we cannot use any unicode at this point, because lots of
    unicode operations require to be able to import encodings.
    """
    # at this point, sys.path is set to the compiled-in one, based on the
    # location where pypy was compiled. This is set during the objspace
    # initialization by module.sys.state.State.setinitialpath.
    #
    # Now, we try to find the absolute path of the executable and the stdlib
    # path
    executable = sys.pypy_find_executable(executable)
    stdlib_path = sys.pypy_find_stdlib(executable)
    if stdlib_path is None:
        initstdio()
        print(STDLIB_WARNING, file=sys.stderr)
    else:
        sys.path[:] = stdlib_path
    # from this point on, we are free to use all the unicode stuff we want,
    # This is important for py3k
    sys.executable = executable

def entry_point(executable, argv):
    # note that before calling setup_bootstrap_path, we are limited because we
    # cannot import stdlib modules. In particular, we cannot use unicode
    # stuffs (because we need to be able to import encodings) and we cannot
    # import os, which is used a bit everywhere in app_main, but only imported
    # *after* setup_bootstrap_path
    setup_bootstrap_path(executable)
    try:
        cmdline = parse_command_line(argv)
    except CommandLineError as e:
        initstdio()
        print_error(str(e))
        return 2
    except SystemExit as e:
        return e.code or 0
    setup_and_fix_paths(**cmdline)
    return run_command_line(**cmdline)


if __name__ == '__main__':
    # obscure! try removing the following line, see how it crashes, and
    # guess why...
    ImStillAroundDontForgetMe = sys.modules['__main__']

    if len(sys.argv) > 1 and sys.argv[1] == '--argparse-only':
        import io
        del sys.argv[:2]
        sys.stdout = sys.stderr = io.StringIO()
        try:
            options = parse_command_line(sys.argv)
        except SystemExit:
            print('SystemExit', file=sys.__stdout__)
            print(sys.stdout.getvalue(), file=sys.__stdout__)
            raise
        except BaseException as e:
            print('Error', file=sys.__stdout__)
            raise
        else:
            print('Return', file=sys.__stdout__)
        print(options, file=sys.__stdout__)
        print(sys.argv, file=sys.__stdout__)

    # Testing python on python is hard:
    # Some code above (run_command_line) will create a new module
    # named __main__ and store it into sys.modules.  There it will
    # replace the __main__ module that CPython created to execute the
    # lines you are currently reading. This will free the module, and
    # all globals (os, sys...) will be set to None.
    # To avoid this we make a copy of our __main__ module.
    sys.modules['__cpython_main__'] = sys.modules['__main__']

    # debugging only
    def pypy_find_executable(s):
        import os
        return os.path.abspath(s)

    def pypy_find_stdlib(s):
        from os.path import abspath, join, dirname as dn
        thisfile = abspath(__file__)
        root = dn(dn(dn(thisfile)))
        return [join(root, 'lib-python', '3'),
                join(root, 'lib_pypy')]

    def pypy_resolvedirof(s):
        # we ignore the issue of symlinks; for tests, the executable is always
        # interpreter/app_main.py anyway
        import os
        return os.path.abspath(os.path.join(s, '..'))


    # add an emulator for these pypy-only or 2.7-only functions
    # (for test_pyc_commandline_argument)
    import imp, runpy
    def _run_compiled_module(modulename, filename, file, module, write_paths):
        import os
        assert modulename == '__main__'
        assert os.path.isfile(filename)
        assert filename.endswith('.pyc')
        assert file is None
        assert module.__name__ == '__main__'
        print('in _run_compiled_module')
    def _getimporter(path):
        import os, imp
        if os.path.isdir(path):
            return None
        else:
            return imp.NullImporter(path)

    imp._run_compiled_module = _run_compiled_module
    imp._getimporter = _getimporter

    import os
    reset = []
    if 'PYTHONINSPECT_' in os.environ:
        reset.append(('PYTHONINSPECT', os.environ.get('PYTHONINSPECT', '')))
        os.environ['PYTHONINSPECT'] = os.environ['PYTHONINSPECT_']
    if 'PYTHONWARNINGS_' in os.environ:
        reset.append(('PYTHONWARNINGS', os.environ.get('PYTHONWARNINGS', '')))
        os.environ['PYTHONWARNINGS'] = os.environ['PYTHONWARNINGS_']
    del os # make sure that os is not available globally, because this is what
           # happens in "real life" outside the tests

    if 'time' not in sys.builtin_module_names:
        # make some tests happy by loading this before we clobber sys.path
        import time; del time

    # no one should change to which lists sys.argv and sys.path are bound
    old_argv = sys.argv
    old_path = sys.path

    old_streams = sys.stdin, sys.stdout, sys.stderr
    del sys.stdin, sys.stdout, sys.stderr

    sys.pypy_find_executable = pypy_find_executable
    sys.pypy_find_stdlib = pypy_find_stdlib
    sys.pypy_resolvedirof = pypy_resolvedirof
    sys.cpython_path = sys.path[:]
    
    try:
        sys.exit(int(entry_point(sys.argv[0], sys.argv[1:])))
    finally:
        # restore the normal prompt (which was changed by _pypy_interact), in
        # case we are dropping to CPython's prompt
        sys.stdin, sys.stdout, sys.stderr = old_streams
        sys.ps1 = '>>> '
        sys.ps2 = '... '
        import os; os.environ.update(reset)
        assert old_argv is sys.argv
        assert old_path is sys.path<|MERGE_RESOLUTION|>--- conflicted
+++ resolved
@@ -681,17 +681,12 @@
     if inspect_requested():
         try:
             from _pypy_interact import interactive_console
-<<<<<<< HEAD
-            success = run_toplevel(interactive_console, mainmodule, quiet)
-        except SystemExit as e:
-=======
             pypy_version_info = getattr(sys, 'pypy_version_info', sys.version_info)
             irc_topic = pypy_version_info[3] != 'final' or (
                             readenv and os.getenv('PYPY_IRC_TOPIC'))
             success = run_toplevel(interactive_console, mainmodule,
-                                   quiet=not irc_topic)
-        except SystemExit, e:
->>>>>>> bfcae68b
+                                   quiet=quiet or not irc_topic)
+        except SystemExit as e:
             status = e.code
         else:
             status = not success
