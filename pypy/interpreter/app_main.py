--- conflicted
+++ resolved
@@ -830,17 +830,13 @@
     executable = sys.pypy_find_executable(executable)
     stdlib_path = sys.pypy_find_stdlib(executable)
     if stdlib_path is None:
-<<<<<<< HEAD
-        initstdio()
-        print(STDLIB_WARNING, file=sys.stderr)
-=======
         for lib_path in sys.path:
             stdlib_path = sys.pypy_find_stdlib(lib_path)
             if stdlib_path is not None:
                 break
     if stdlib_path is None:
-        print >> sys.stderr, STDLIB_WARNING
->>>>>>> dc25087e
+        initstdio()
+        print(STDLIB_WARNING, file=sys.stderr)
     else:
         sys.path[:] = stdlib_path
     # from this point on, we are free to use all the unicode stuff we want,
