#! /usr/bin/env python
# App-level version of py.py.
# See test/test_app_main.

<<<<<<< HEAD
# Missing vs CPython: -b, -d, -OO, -v, -x, -3
"""\
=======
# Missing vs CPython: -d, -t, -v, -x, -3
USAGE1 = __doc__ = """\
>>>>>>> 467e9e1e
Options and arguments (and corresponding environment variables):
-B     : don't write .py[co] files on import; also PYTHONDONTWRITEBYTECODE=x
-c cmd : program passed in as string (terminates option list)
-E     : ignore PYTHON* environment variables (such as PYTHONPATH)
-h     : print this help message and exit (also --help)
-i     : inspect interactively after running script; forces a prompt even
         if stdin does not appear to be a terminal; also PYTHONINSPECT=x
-m mod : run library module as a script (terminates option list)
<<<<<<< HEAD
-O     : dummy optimization flag for compatibility with CPython
-q     : don't print version and copyright messages on interactive startup
=======
-O     : skip assert statements
-OO    : remove docstrings when importing modules in addition to -O
>>>>>>> 467e9e1e
-R     : ignored (see http://bugs.python.org/issue14621)
-s     : don't add user site directory to sys.path; also PYTHONNOUSERSITE
-S     : don't imply 'import site' on initialization
-u     : unbuffered binary stdout and stderr; also PYTHONUNBUFFERED=x
-V     : print the Python version number and exit (also --version)
-W arg : warning control; arg is action:message:category:module:lineno
         also PYTHONWARNINGS=arg
-X opt : set implementation-specific option
file   : program read from script file
-      : program read from stdin (default; interactive mode if a tty)
arg ...: arguments passed to program in sys.argv[1:]
PyPy options and arguments:
--info : print translation information about this PyPy executable
"""
<<<<<<< HEAD
from __future__ import print_function, unicode_literals
USAGE1 = __doc__
=======
>>>>>>> 467e9e1e
# Missing vs CPython: PYTHONHOME, PYTHONCASEOK
USAGE2 = """
Other environment variables:
PYTHONSTARTUP: file executed on interactive startup (no default)
PYTHONPATH   : %r-separated list of directories prefixed to the
               default module search path.  The result is sys.path.
PYTHONIOENCODING: Encoding[:errors] used for stdin/stdout/stderr.
"""

try:
    from __pypy__ import hidden_applevel
except ImportError:
    hidden_applevel = lambda f: f
import errno
import sys

DEBUG = False       # dump exceptions before calling the except hook

originalexcepthook = sys.__excepthook__

def handle_sys_exit(e):
    # exit if we catch a w_SystemExit
    exitcode = e.code
    if exitcode is None:
        exitcode = 0
    else:
        try:
            exitcode = int(exitcode)
        except:
            # not an integer: print it to stderr
            try:
                print(exitcode, file=sys.stderr)
            except:
                pass   # too bad
            exitcode = 1
    raise SystemExit(exitcode)

@hidden_applevel
def run_toplevel(f, *fargs, **fkwds):
    """Calls f() and handles all OperationErrors.
    Intended use is to run the main program or one interactive statement.
    run_protected() handles details like forwarding exceptions to
    sys.excepthook(), catching SystemExit, etc.
    """
    try:
        # run it
        f(*fargs, **fkwds)
    except SystemExit as e:
        handle_sys_exit(e)
    except BaseException as e:
        display_exception(e)
        return False
    return True   # success

def display_exception(e):
    etype, evalue, etraceback = type(e), e, e.__traceback__
    try:
        # extra debugging info in case the code below goes very wrong
        if DEBUG and hasattr(sys, 'stderr'):
            s = getattr(etype, '__name__', repr(etype))
            print("debug: exception-type: ", s, file=sys.stderr)
            print("debug: exception-value:", str(evalue), file=sys.stderr)
            tbentry = etraceback
            if tbentry:
                while tbentry.tb_next:
                    tbentry = tbentry.tb_next
                lineno = tbentry.tb_lineno
                filename = tbentry.tb_frame.f_code.co_filename
                print("debug: exception-tb:    %s:%d" % (filename, lineno),
                      file=sys.stderr)

        # set the sys.last_xxx attributes
        sys.last_type = etype
        sys.last_value = evalue
        sys.last_traceback = etraceback

        # call sys.excepthook
        hook = getattr(sys, 'excepthook', originalexcepthook)
        hook(etype, evalue, etraceback)
        return # done

    except BaseException as e:
        try:
            stderr = sys.stderr
        except AttributeError:
            pass   # too bad
        else:
            print('Error calling sys.excepthook:', file=stderr)
            originalexcepthook(type(e), e, e.__traceback__)
            print(file=stderr)
            print('Original exception was:', file=stderr)

    # we only get here if sys.excepthook didn't do its job
    originalexcepthook(etype, evalue, etraceback)


# ____________________________________________________________
# Option parsing

def print_info(*args):
    initstdio()
    try:
        options = sys.pypy_translation_info
    except AttributeError:
        print('no translation information found', file=sys.stderr)
    else:
        optitems = sorted(options.items())
        current = []
        for key, value in optitems:
            group = key.split('.')
            name = group.pop()
            n = 0
            while n < min(len(current), len(group)) and current[n] == group[n]:
                n += 1
            while n < len(group):
                print('%s[%s]' % ('    ' * n, group[n]))
                n += 1
            print('%s%s = %r' % ('    ' * n, name, value))
            current = group
    raise SystemExit

def print_help(*args):
    import os
    initstdio()
    print('usage: %s [option] ... [-c cmd | -m mod | file | -] [arg] ...' % (
        sys.executable,))
    print(USAGE1, end='')
    if 'pypyjit' in sys.builtin_module_names:
        print("--jit options: advanced JIT options: try 'off' or 'help'")
    print(USAGE2 % (os.pathsep,), end='')
    raise SystemExit

def _print_jit_help():
    initstdio()
    try:
        import pypyjit
    except ImportError:
        print("No jit support in %s" % (sys.executable,), file=sys.stderr)
        return
    items = sorted(pypyjit.defaults.items())
    print('Advanced JIT options: a comma-separated list of OPTION=VALUE:')
    for key, value in items:
        print()
        print(' %s=N' % (key,))
        doc = '%s (default %s)' % (pypyjit.PARAMETER_DOCS[key], value)
        while len(doc) > 72:
            i = doc[:74].rfind(' ')
            if i < 0:
                i = doc.find(' ')
                if i < 0:
                    i = len(doc)
            print('    ' + doc[:i])
            doc = doc[i+1:]
        print('    ' + doc)
    print()
    print(' off')
    print('    turn off the JIT')
    print(' help')
    print('    print this page')

def print_version(*args):
    initstdio()
    print ("Python", sys.version, file=sys.stderr)
    raise SystemExit

def set_jit_option(options, jitparam, *args):
    if jitparam == 'help':
        _print_jit_help()
        raise SystemExit
    if 'pypyjit' not in sys.builtin_module_names:
        initstdio()
        print("Warning: No jit support in %s" % (sys.executable,),
              file=sys.stderr)
    else:
        import pypyjit
        pypyjit.set_param(jitparam)

class CommandLineError(Exception):
    pass

def print_error(msg):
    print(msg, file=sys.stderr)
    print('usage: %s [options]' % (sys.executable,), file=sys.stderr)
    print('Try `%s -h` for more information.' % (sys.executable,), file=sys.stderr)

def fdopen(fd, mode, bufsize=-1):
    try:
        fdopen = file.fdopen
    except AttributeError:     # only on top of CPython, running tests
        from os import fdopen
    return fdopen(fd, mode, bufsize)

# ____________________________________________________________
# Main entry point

def we_are_translated():
    # app-level, very different from rpython.rlib.objectmodel.we_are_translated
    return hasattr(sys, 'pypy_translation_info')

IS_WINDOWS = 'nt' in sys.builtin_module_names

def setup_and_fix_paths(ignore_environment=False, **extra):
    import os
    newpath = sys.path[:]
    del sys.path[:]
    # first prepend PYTHONPATH
    readenv = not ignore_environment
    path = readenv and os.getenv('PYTHONPATH')
    if path:
        sys.path.extend(path.split(os.pathsep))
    # then add again the original entries, ignoring duplicates
    _seen = set()
    for dir in newpath:
        if dir not in _seen:
            sys.path.append(dir)
            _seen.add(dir)

def initstdio(encoding=None, unbuffered=False):
    if hasattr(sys, 'stdin'):
        return # already initialized

    # Hack to avoid recursion issues during bootstrapping: pre-import
    # the utf-8 and latin-1 codecs
    encerr = None
    try:
        import encodings.utf_8
        import encodings.latin_1
    except ImportError as e:
        encerr = e

    try:
        if encoding and ':' in encoding:
            encoding, errors = encoding.split(':', 1)
        else:
            errors = None

        sys.stdin = sys.__stdin__ = create_stdio(
            0, False, "<stdin>", encoding, errors, unbuffered)
        sys.stdout = sys.__stdout__ = create_stdio(
            1, True, "<stdout>", encoding, errors, unbuffered)
        sys.stderr = sys.__stderr__ = create_stdio(
            2, True, "<stderr>", encoding, 'backslashreplace', unbuffered)
    finally:
        if encerr:
            display_exception(encerr)
            del encerr

def create_stdio(fd, writing, name, encoding, errors, unbuffered):
    import io
    # stdin is always opened in buffered mode, first because it
    # shouldn't make a difference in common use cases, second because
    # TextIOWrapper depends on the presence of a read1() method which
    # only exists on buffered streams.
    buffering = 0 if unbuffered and writing else -1
    mode = 'w' if writing else 'r'
    try:
        buf = io.open(fd, mode + 'b', buffering, closefd=False)
    except OSError as e:
        if e.errno != errno.EBADF:
            raise
        return None

    raw = buf.raw if buffering else buf
    raw.name = name
    # translate \r\n to \n for sys.stdin on Windows
    newline = None if sys.platform == 'win32' and not writing else '\n'
    stream = io.TextIOWrapper(buf, encoding, errors, newline=newline,
                              line_buffering=unbuffered or raw.isatty())
    stream.mode = mode
    return stream


# Order is significant!
sys_flags = (
    "debug",
    "division_warning",
    "inspect",
    "interactive",
    "optimize",
    "dont_write_bytecode",
    "no_user_site",
    "no_site",
    "ignore_environment",
    "verbose",
    "bytes_warning",
    "quiet",
    "hash_randomization",
)

default_options = dict.fromkeys(
    sys_flags +
    ("run_command",
    "run_module",
    "run_stdin",
    "warnoptions",
    "unbuffered"), 0)

def simple_option(options, name, iterargv):
    options[name] += 1

def c_option(options, runcmd, iterargv):
    options["run_command"] = runcmd
    return ['-c'] + list(iterargv)

def m_option(options, runmodule, iterargv):
    options["run_module"] = runmodule
    return ['-m'] + list(iterargv)

def X_option(options, xoption, iterargv):
    options["_xoptions"].append(xoption)

def W_option(options, warnoption, iterargv):
    options["warnoptions"].append(warnoption)

def end_options(options, _, iterargv):
    return list(iterargv)

cmdline_options = {
    # simple options just increment the counter of the options listed above
    'b': (simple_option, 'bytes_warning'),
    'B': (simple_option, 'dont_write_bytecode'),
    'd': (simple_option, 'debug'),
    'E': (simple_option, 'ignore_environment'),
    'i': (simple_option, 'interactive'),
    'O': (simple_option, 'optimize'),
    'R': (simple_option, 'hash_randomization'),
    's': (simple_option, 'no_user_site'),
    'S': (simple_option, 'no_site'),
    'u': (simple_option, 'unbuffered'),
    'v': (simple_option, 'verbose'),
    'q': (simple_option, 'quiet'),
    # more complex options
    'c':         (c_option,        Ellipsis),
    '?':         (print_help,      None),
    'h':         (print_help,      None),
    '--help':    (print_help,      None),
    'm':         (m_option,        Ellipsis),
    'W':         (W_option,        Ellipsis),
    'X':         (X_option,        Ellipsis),
    'V':         (print_version,   None),
    '--version': (print_version,   None),
    '--info':    (print_info,      None),
    '--jit':     (set_jit_option,  Ellipsis),
    '--':        (end_options,     None),
    }

def handle_argument(c, options, iterargv, iterarg=iter(())):
    function, funcarg = cmdline_options[c]

    # If needed, fill in the real argument by taking it from the command line
    if funcarg is Ellipsis:
        remaining = list(iterarg)
        if remaining:
            funcarg = ''.join(remaining)
        else:
            try:
                funcarg = next(iterargv)
            except StopIteration:
                if len(c) == 1:
                    c = '-' + c
                raise CommandLineError('Argument expected for the %r option' % c)

    return function(options, funcarg, iterargv)

def parse_command_line(argv):
    import os
    options = default_options.copy()
    options['warnoptions'] = []
    options['_xoptions'] = []

    iterargv = iter(argv)
    argv = None
    for arg in iterargv:
        #
        # If the next argument isn't at least two characters long or
        # doesn't start with '-', stop processing
        if len(arg) < 2 or arg[0] != '-':
            if IS_WINDOWS and arg == '/?':      # special case
                print_help()
            argv = [arg] + list(iterargv)    # finishes processing
        #
        # If the next argument is directly in cmdline_options, handle
        # it as a single argument
        elif arg in cmdline_options:
            argv = handle_argument(arg, options, iterargv)
        #
        # Else interpret the rest of the argument character by character
        else:
            iterarg = iter(arg)
            next(iterarg)      # skip the '-'
            for c in iterarg:
                if c not in cmdline_options:
                    raise CommandLineError('Unknown option: -%s' % (c,))
                argv = handle_argument(c, options, iterargv, iterarg)

    if not argv:
        argv = ['']
        options["run_stdin"] = True
    elif argv[0] == '-':
        options["run_stdin"] = True

    # don't change the list that sys.argv is bound to
    # (relevant in case of "reload(sys)")
    sys.argv[:] = argv

    if not options["ignore_environment"]:
        if os.getenv('PYTHONDEBUG'):
            options["debug"] = 1
        if os.getenv('PYTHONDONTWRITEBYTECODE'):
            options["dont_write_bytecode"] = 1
        if os.getenv('PYTHONNOUSERSITE'):
            options["no_user_site"] = 1
        if os.getenv('PYTHONUNBUFFERED'):
            options["unbuffered"] = 1
        if os.getenv('PYTHONVERBOSE'):
            options["verbose"] = 1

    if (options["interactive"] or
        (not options["ignore_environment"] and os.getenv('PYTHONINSPECT'))):
        options["inspect"] = 1

##    We don't print the warning, because it offers no additional security
##    in CPython either (http://bugs.python.org/issue14621)
##    if (options["hash_randomization"] or os.getenv('PYTHONHASHSEED')):
##        print >> sys.stderr, (
##            "Warning: pypy does not implement hash randomization")

    if we_are_translated():
        flags = [options[flag] for flag in sys_flags]
        sys.flags = type(sys.flags)(flags)
        sys.dont_write_bytecode = bool(sys.flags.dont_write_bytecode)

<<<<<<< HEAD
    sys._xoptions = dict(x.split('=', 1) if '=' in x else (x, True)
                         for x in options['_xoptions'])
=======
        if sys.flags.optimize >= 1:
            import __pypy__
            __pypy__.set_debug(False)

        if sys.py3kwarning:
            print >> sys.stderr, (
                "Warning: pypy does not implement py3k warnings")
>>>>>>> 467e9e1e

##    if not we_are_translated():
##        for key in sorted(options):
##            print '%40s: %s' % (key, options[key])
##        print '%40s: %s' % ("sys.argv", sys.argv)

    return options

# this indirection is needed to be able to import this module on python2, else
# we have a SyntaxError: unqualified exec in a nested function
@hidden_applevel
def exec_(src, dic):
    exec(src, dic)

def run_command_line(interactive,
                     inspect,
                     run_command,
                     no_site,
                     run_module,
                     run_stdin,
                     warnoptions,
                     unbuffered,
                     ignore_environment,
                     quiet,
                     **ignored):
    # with PyPy in top of CPython we can only have around 100
    # but we need more in the translated PyPy for the compiler package
    if '__pypy__' not in sys.builtin_module_names:
        sys.setrecursionlimit(5000)
    import os

    readenv = not ignore_environment
    io_encoding = os.getenv("PYTHONIOENCODING") if readenv else None
    initstdio(io_encoding, unbuffered)

    mainmodule = type(sys)('__main__')
    sys.modules['__main__'] = mainmodule

    if not no_site:
        try:
            import site
        except:
            print("'import site' failed", file=sys.stderr)

    pythonwarnings = readenv and os.getenv('PYTHONWARNINGS')
    if pythonwarnings:
        warnoptions.extend(pythonwarnings.split(','))
    if warnoptions:
        sys.warnoptions[:] = warnoptions
        from warnings import _processoptions
        _processoptions(sys.warnoptions)

    # set up the Ctrl-C => KeyboardInterrupt signal handler, if the
    # signal module is available
    try:
        import signal
    except ImportError:
        pass
    else:
        signal.signal(signal.SIGINT, signal.default_int_handler)
        if hasattr(signal, "SIGPIPE"):
            signal.signal(signal.SIGPIPE, signal.SIG_IGN)
        if hasattr(signal, 'SIGXFZ'):
            signal.signal(signal.SIGXFZ, signal.SIG_IGN)
        if hasattr(signal, 'SIGXFSZ'):
            signal.signal(signal.SIGXFSZ, signal.SIG_IGN)

    def inspect_requested():
        # We get an interactive prompt in one of the following three cases:
        #
        #     * interactive=True, from the "-i" option
        # or
        #     * inspect=True and stdin is a tty
        # or
        #     * PYTHONINSPECT is set and stdin is a tty.
        #
        return (interactive or
                ((inspect or (readenv and os.getenv('PYTHONINSPECT')))
                 and sys.stdin.isatty()))

    success = True

    try:
        if run_command != 0:
            # handle the "-c" command
            # Put '' on sys.path
            try:
                bytes = run_command.encode()
            except BaseException as e:
                print("Unable to decode the command from the command line:",
                      file=sys.stderr)
                display_exception(e)
                success = False
            else:
                sys.path.insert(0, '')
                success = run_toplevel(exec_, bytes, mainmodule.__dict__)
        elif run_module != 0:
            # handle the "-m" command
            # '' on sys.path is required also here
            sys.path.insert(0, '')
            import runpy
            success = run_toplevel(runpy._run_module_as_main, run_module)
        elif run_stdin:
            # handle the case where no command/filename/module is specified
            # on the command-line.

            # update sys.path *after* loading site.py, in case there is a
            # "site.py" file in the script's directory. Only run this if we're
            # executing the interactive prompt, if we're running a script we
            # put it's directory on sys.path
            sys.path.insert(0, '')

            if interactive or sys.stdin.isatty():
                # If stdin is a tty or if "-i" is specified, we print a
                # banner (unless "-q" was specified) and run
                # $PYTHONSTARTUP.
                if not quiet:
                    print_banner(not no_site)
                python_startup = readenv and os.getenv('PYTHONSTARTUP')
                if python_startup:
                    try:
                        with open(python_startup, 'rb') as f:
                            startup = f.read()
                    except IOError as e:
                        print("Could not open PYTHONSTARTUP", file=sys.stderr)
                        print("IOError:", e, file=sys.stderr)
                    else:
                        @hidden_applevel
                        def run_it():
                            co_python_startup = compile(startup,
                                                        python_startup,
                                                        'exec')
                            exec_(co_python_startup, mainmodule.__dict__)
                        mainmodule.__file__ = python_startup
                        mainmodule.__cached__ = None
                        run_toplevel(run_it)
                        try:
                            del mainmodule.__file__
                        except (AttributeError, TypeError):
                            pass
                # Then we need a prompt.
                inspect = True
            else:
                # If not interactive, just read and execute stdin normally.
                @hidden_applevel
                def run_it():
                    co_stdin = compile(sys.stdin.read(), '<stdin>', 'exec')
                    exec_(co_stdin, mainmodule.__dict__)
                mainmodule.__file__ = '<stdin>'
                mainmodule.__cached__ = None
                success = run_toplevel(run_it)
        else:
            # handle the common case where a filename is specified
            # on the command-line.
            filename = sys.argv[0]
            mainmodule.__file__ = filename
            mainmodule.__cached__ = None
            sys.path.insert(0, sys.pypy_resolvedirof(filename))
            # assume it's a pyc file only if its name says so.
            # CPython goes to great lengths to detect other cases
            # of pyc file format, but I think it's ok not to care.
            import imp
            if IS_WINDOWS:
                filename = filename.lower()
            if filename.endswith('.pyc') or filename.endswith('.pyo'):
                args = (imp._run_compiled_module, '__main__',
                        sys.argv[0], None, mainmodule, False)
            else:
                # maybe it's the name of a directory or a zip file
                filename = sys.argv[0]
                importer = imp._getimporter(filename)
                if not isinstance(importer, imp.NullImporter):
                    # yes.  put the filename in sys.path[0] and import
                    # the module __main__
                    import runpy
                    sys.path.insert(0, filename)
                    args = (runpy._run_module_as_main, '__main__', False)
                else:
                    # no.  That's the normal path, "pypy stuff.py".
                    @hidden_applevel
                    def execfile(filename, namespace):
                        with open(filename, 'rb') as f:
                            code = f.read()
                        exec_(compile(code, filename, 'exec'), namespace)
                    args = (execfile, filename, mainmodule.__dict__)
            success = run_toplevel(*args)

    except SystemExit as e:
        status = e.code
        if inspect_requested():
            display_exception(e)
    else:
        status = not success

    # start a prompt if requested
    if inspect_requested():
        try:
            from _pypy_interact import interactive_console
            success = run_toplevel(interactive_console, mainmodule, quiet)
        except SystemExit as e:
            status = e.code
        else:
            status = not success

    return status

def print_banner(copyright):
    print('Python %s on %s' % (sys.version, sys.platform))
    if copyright:
        print('Type "help", "copyright", "credits" or '
              '"license" for more information.')

STDLIB_WARNING = """\
debug: WARNING: Library path not found, using compiled-in sys.path.
debug: WARNING: 'sys.prefix' will not be set.
debug: WARNING: Make sure the pypy binary is kept inside its tree of files.
debug: WARNING: It is ok to create a symlink to it from somewhere else."""

def setup_bootstrap_path(executable):
    """
    Try to to as little as possible and to have the stdlib in sys.path. In
    particular, we cannot use any unicode at this point, because lots of
    unicode operations require to be able to import encodings.
    """
    # at this point, sys.path is set to the compiled-in one, based on the
    # location where pypy was compiled. This is set during the objspace
    # initialization by module.sys.state.State.setinitialpath.
    #
    # Now, we try to find the absolute path of the executable and the stdlib
    # path
    executable = sys.pypy_find_executable(executable)
    stdlib_path = sys.pypy_find_stdlib(executable)
    if stdlib_path is None:
        initstdio()
        print(STDLIB_WARNING, file=sys.stderr)
    else:
        sys.path[:] = stdlib_path
    # from this point on, we are free to use all the unicode stuff we want,
    # This is important for py3k
    sys.executable = executable

def entry_point(executable, argv):
    # note that before calling setup_bootstrap_path, we are limited because we
    # cannot import stdlib modules. In particular, we cannot use unicode
    # stuffs (because we need to be able to import encodings) and we cannot
    # import os, which is used a bit everywhere in app_main, but only imported
    # *after* setup_bootstrap_path
    setup_bootstrap_path(executable)
    try:
        cmdline = parse_command_line(argv)
    except CommandLineError as e:
        initstdio()
        print_error(str(e))
        return 2
    except SystemExit as e:
        return e.code or 0
    setup_and_fix_paths(**cmdline)
    return run_command_line(**cmdline)


if __name__ == '__main__':
    # obscure! try removing the following line, see how it crashes, and
    # guess why...
    ImStillAroundDontForgetMe = sys.modules['__main__']

    if len(sys.argv) > 1 and sys.argv[1] == '--argparse-only':
        import io
        del sys.argv[:2]
        sys.stdout = sys.stderr = io.StringIO()
        try:
            options = parse_command_line(sys.argv)
        except SystemExit:
            print('SystemExit', file=sys.__stdout__)
            print(sys.stdout.getvalue(), file=sys.__stdout__)
            raise
        except BaseException as e:
            print('Error', file=sys.__stdout__)
            raise
        else:
            print('Return', file=sys.__stdout__)
        print(options, file=sys.__stdout__)
        print(sys.argv, file=sys.__stdout__)

    # Testing python on python is hard:
    # Some code above (run_command_line) will create a new module
    # named __main__ and store it into sys.modules.  There it will
    # replace the __main__ module that CPython created to execute the
    # lines you are currently reading. This will free the module, and
    # all globals (os, sys...) will be set to None.
    # To avoid this we make a copy of our __main__ module.
    sys.modules['__cpython_main__'] = sys.modules['__main__']

    # debugging only
    def pypy_find_executable(s):
        import os
        return os.path.abspath(s)

    def pypy_find_stdlib(s):
        from os.path import abspath, join, dirname as dn
        thisfile = abspath(__file__)
        root = dn(dn(dn(thisfile)))
        return [join(root, 'lib-python', '3'),
                join(root, 'lib_pypy')]

    def pypy_resolvedirof(s):
        # we ignore the issue of symlinks; for tests, the executable is always
        # interpreter/app_main.py anyway
        import os
        return os.path.abspath(os.path.join(s, '..'))


    # add an emulator for these pypy-only or 2.7-only functions
    # (for test_pyc_commandline_argument)
    import imp, runpy
    def _run_compiled_module(modulename, filename, file, module, write_paths):
        import os
        assert modulename == '__main__'
        assert os.path.isfile(filename)
        assert filename.endswith('.pyc')
        assert file is None
        assert module.__name__ == '__main__'
        print('in _run_compiled_module')
    def _getimporter(path):
        import os, imp
        if os.path.isdir(path):
            return None
        else:
            return imp.NullImporter(path)

    imp._run_compiled_module = _run_compiled_module
    imp._getimporter = _getimporter

    import os
    reset = []
    if 'PYTHONINSPECT_' in os.environ:
        reset.append(('PYTHONINSPECT', os.environ.get('PYTHONINSPECT', '')))
        os.environ['PYTHONINSPECT'] = os.environ['PYTHONINSPECT_']
    if 'PYTHONWARNINGS_' in os.environ:
        reset.append(('PYTHONWARNINGS', os.environ.get('PYTHONWARNINGS', '')))
        os.environ['PYTHONWARNINGS'] = os.environ['PYTHONWARNINGS_']
    del os # make sure that os is not available globally, because this is what
           # happens in "real life" outside the tests

    if 'time' not in sys.builtin_module_names:
        # make some tests happy by loading this before we clobber sys.path
        import time; del time

    # no one should change to which lists sys.argv and sys.path are bound
    old_argv = sys.argv
    old_path = sys.path

    old_streams = sys.stdin, sys.stdout, sys.stderr
    del sys.stdin, sys.stdout, sys.stderr

    sys.pypy_find_executable = pypy_find_executable
    sys.pypy_find_stdlib = pypy_find_stdlib
    sys.pypy_resolvedirof = pypy_resolvedirof
    sys.cpython_path = sys.path[:]
    
    try:
        sys.exit(int(entry_point(sys.argv[0], sys.argv[1:])))
    finally:
        # restore the normal prompt (which was changed by _pypy_interact), in
        # case we are dropping to CPython's prompt
        sys.stdin, sys.stdout, sys.stderr = old_streams
        sys.ps1 = '>>> '
        sys.ps2 = '... '
        import os; os.environ.update(reset)
        assert old_argv is sys.argv
        assert old_path is sys.path<|MERGE_RESOLUTION|>--- conflicted
+++ resolved
@@ -2,13 +2,9 @@
 # App-level version of py.py.
 # See test/test_app_main.
 
-<<<<<<< HEAD
-# Missing vs CPython: -b, -d, -OO, -v, -x, -3
-"""\
-=======
-# Missing vs CPython: -d, -t, -v, -x, -3
+# Missing vs CPython: -b, -d, -v, -x, -3
+from __future__ import print_function, unicode_literals
 USAGE1 = __doc__ = """\
->>>>>>> 467e9e1e
 Options and arguments (and corresponding environment variables):
 -B     : don't write .py[co] files on import; also PYTHONDONTWRITEBYTECODE=x
 -c cmd : program passed in as string (terminates option list)
@@ -17,13 +13,9 @@
 -i     : inspect interactively after running script; forces a prompt even
          if stdin does not appear to be a terminal; also PYTHONINSPECT=x
 -m mod : run library module as a script (terminates option list)
-<<<<<<< HEAD
--O     : dummy optimization flag for compatibility with CPython
--q     : don't print version and copyright messages on interactive startup
-=======
 -O     : skip assert statements
 -OO    : remove docstrings when importing modules in addition to -O
->>>>>>> 467e9e1e
+-q     : don't print version and copyright messages on interactive startup
 -R     : ignored (see http://bugs.python.org/issue14621)
 -s     : don't add user site directory to sys.path; also PYTHONNOUSERSITE
 -S     : don't imply 'import site' on initialization
@@ -38,11 +30,6 @@
 PyPy options and arguments:
 --info : print translation information about this PyPy executable
 """
-<<<<<<< HEAD
-from __future__ import print_function, unicode_literals
-USAGE1 = __doc__
-=======
->>>>>>> 467e9e1e
 # Missing vs CPython: PYTHONHOME, PYTHONCASEOK
 USAGE2 = """
 Other environment variables:
@@ -475,18 +462,12 @@
         sys.flags = type(sys.flags)(flags)
         sys.dont_write_bytecode = bool(sys.flags.dont_write_bytecode)
 
-<<<<<<< HEAD
     sys._xoptions = dict(x.split('=', 1) if '=' in x else (x, True)
                          for x in options['_xoptions'])
-=======
+
         if sys.flags.optimize >= 1:
             import __pypy__
             __pypy__.set_debug(False)
-
-        if sys.py3kwarning:
-            print >> sys.stderr, (
-                "Warning: pypy does not implement py3k warnings")
->>>>>>> 467e9e1e
 
 ##    if not we_are_translated():
 ##        for key in sorted(options):
