--- conflicted
+++ resolved
@@ -43,7 +43,6 @@
 """
 
 try:
-<<<<<<< HEAD
     from __pypy__ import hidden_applevel
 except ImportError:
     hidden_applevel = lambda f: f
@@ -52,12 +51,6 @@
 except ImportError:
     PyCF_ACCEPT_NULL_BYTES = 0
 import errno
-=======
-    from __pypy__ import get_hidden_tb, hidden_applevel
-except ImportError:
-    get_hidden_tb = lambda: sys.exc_info()[2]
-    hidden_applevel = lambda f: f
->>>>>>> 57b2b544
 import sys
 
 DEBUG = False       # dump exceptions before calling the except hook
@@ -99,11 +92,7 @@
     return True   # success
 
 def display_exception(e):
-<<<<<<< HEAD
     etype, evalue, etraceback = type(e), e, e.__traceback__
-=======
-    etype, evalue, etraceback = type(e), e, get_hidden_tb()
->>>>>>> 57b2b544
     try:
         # extra debugging info in case the code below goes very wrong
         if DEBUG and hasattr(sys, 'stderr'):
@@ -133,17 +122,10 @@
         try:
             initstdio()
             stderr = sys.stderr
-<<<<<<< HEAD
             print('Error calling sys.excepthook:', file=stderr)
             originalexcepthook(type(e), e, e.__traceback__)
             print(file=stderr)
             print('Original exception was:', file=stderr)
-=======
-            print >> stderr, 'Error calling sys.excepthook:'
-            originalexcepthook(type(e), e, e.__traceback__)
-            print >> stderr
-            print >> stderr, 'Original exception was:'
->>>>>>> 57b2b544
         except:
             pass   # too bad
 
@@ -532,16 +514,12 @@
 
     return options
 
-<<<<<<< HEAD
 # this indirection is needed to be able to import this module on python2, else
 # we have a SyntaxError: unqualified exec in a nested function
 @hidden_applevel
 def exec_(src, dic):
     exec(src, dic)
 
-=======
-@hidden_applevel
->>>>>>> 57b2b544
 def run_command_line(interactive,
                      inspect,
                      run_command,
@@ -625,7 +603,6 @@
         if run_command != 0:
             # handle the "-c" command
             # Put '' on sys.path
-<<<<<<< HEAD
             try:
                 bytes = run_command.encode()
             except BaseException as e:
@@ -637,15 +614,6 @@
                 sys.path.insert(0, '')
                 success = run_toplevel(exec_, bytes, mainmodule.__dict__)
         elif run_module != 0:
-=======
-            sys.path.insert(0, '')
-
-            @hidden_applevel
-            def run_it():
-                exec run_command in mainmodule.__dict__
-            success = run_toplevel(run_it)
-        elif run_module:
->>>>>>> 57b2b544
             # handle the "-m" command
             # '' on sys.path is required also here
             sys.path.insert(0, '')
