--- conflicted
+++ resolved
@@ -2,12 +2,8 @@
 # This is pure Python code that handles the main entry point into "pypy".
 # See test/test_app_main.
 
-<<<<<<< HEAD
 # Missing vs CPython: -b, -d, -x, -3
 from __future__ import print_function, unicode_literals
-=======
-# Missing vs CPython: -d, -t, -x, -3
->>>>>>> d0060131
 USAGE1 = __doc__ = """\
 Options and arguments (and corresponding environment variables):
 -B     : don't write .py[co] files on import; also PYTHONDONTWRITEBYTECODE=x
@@ -529,11 +525,8 @@
                      warnoptions,
                      unbuffered,
                      ignore_environment,
-<<<<<<< HEAD
                      quiet,
-=======
                      verbose,
->>>>>>> d0060131
                      **ignored):
     # with PyPy in top of CPython we can only have around 100
     # but we need more in the translated PyPy for the compiler package
@@ -751,17 +744,10 @@
     return status
 
 def print_banner(copyright):
-<<<<<<< HEAD
-    print('Python %s on %s' % (sys.version, sys.platform))
+    print('Python %s on %s' % (sys.version, sys.platform), file=sys.stderr)
     if copyright:
         print('Type "help", "copyright", "credits" or '
-              '"license" for more information.')
-=======
-    print >> sys.stderr, 'Python %s on %s' % (sys.version, sys.platform)
-    if copyright:
-        print >> sys.stderr, ('Type "help", "copyright", "credits" or '
-                              '"license" for more information.')
->>>>>>> d0060131
+              '"license" for more information.', file=sys.stderr)
 
 STDLIB_WARNING = """\
 debug: WARNING: Library path not found, using compiled-in sys.path.
