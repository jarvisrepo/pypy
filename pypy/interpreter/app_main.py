--- conflicted
+++ resolved
@@ -12,7 +12,8 @@
 -i     : inspect interactively after running script; forces a prompt even
          if stdin does not appear to be a terminal; also PYTHONINSPECT=x
 -m mod : run library module as a script (terminates option list)
--O     : dummy optimization flag for compatibility with CPython
+-O     : skip assert statements
+-OO    : remove docstrings when importing modules in addition to -O
 -R     : ignored (see http://bugs.python.org/issue14621)
 -Q arg : division options: -Qold (default), -Qwarn, -Qwarnall, -Qnew
 -s     : don't add user site directory to sys.path; also PYTHONNOUSERSITE
@@ -27,22 +28,6 @@
 PyPy options and arguments:
 --info : print translation information about this PyPy executable
 """
-<<<<<<< HEAD
-options:
-  -i             inspect interactively after running script
-  -O             skip assert statements
-  -OO            remove docstrings when importing modules in addition to -O
-  -c cmd         program passed in as CMD (terminates option list)
-  -S             do not 'import site' on initialization
-  -u             unbuffered binary stdout and stderr
-  -h, --help     show this help message and exit
-  -m mod         library module to be run as a script (terminates option list)
-  -W arg         warning control (arg is action:message:category:module:lineno)
-  -E             ignore environment variables (such as PYTHONPATH)
-  -R             ignored (see http://bugs.python.org/issue14621)
-  --version      print the PyPy version
-  --info         print translation information about this PyPy executable
-=======
 USAGE1 = __doc__
 # Missing vs CPython: PYTHONHOME, PYTHONCASEOK
 USAGE2 = """
@@ -51,7 +36,6 @@
 PYTHONPATH   : %r-separated list of directories prefixed to the
                default module search path.  The result is sys.path.
 PYTHONIOENCODING: Encoding[:errors] used for stdin/stdout/stderr.
->>>>>>> 780d0249
 """
 
 import sys
@@ -173,13 +157,12 @@
     raise SystemExit
 
 def print_help(*args):
-    import os
-    print 'usage: %s [option] ... [-c cmd | -m mod | file | -] [arg] ...' % (
+    print 'usage: %s [options] [-c cmd|-m mod|file.py|-] [arg...]' % (
         sys.executable,)
-    print USAGE1,
+    print __doc__.rstrip()
     if 'pypyjit' in sys.builtin_module_names:
-        print "--jit options: advanced JIT options: try 'off' or 'help'"
-    print (USAGE2 % (os.pathsep,)),
+        print "  --jit OPTIONS  advanced JIT options: try 'off' or 'help'"
+    print
     raise SystemExit
 
 def _print_jit_help():
