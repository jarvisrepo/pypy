--- conflicted
+++ resolved
@@ -623,7 +623,8 @@
             options["unbuffered"] = 1
         parse_env('PYTHONVERBOSE', "verbose", options)
         parse_env('PYTHONOPTIMIZE', "optimize", options)
-<<<<<<< HEAD
+        if getenv('PYPY_DISABLE_JIT'):
+            set_jit_option(options, 'off')
         if getenv('PYTHONDEVMODE'):
             options["dev_mode"] = True
         val = getenv('PYTHONUTF8')
@@ -648,10 +649,6 @@
         else:
             options["utf8_mode"] = 0
 
-=======
-        if getenv('PYPY_DISABLE_JIT'):
-            set_jit_option(options, 'off')
->>>>>>> 51ace968
     if (options["interactive"] or
         (not options["ignore_environment"] and getenv('PYTHONINSPECT'))):
         options["inspect"] = 1
