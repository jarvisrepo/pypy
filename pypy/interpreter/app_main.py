#! /usr/bin/env python
# App-level version of py.py.
# See test/test_app_main.
"""
options:
  -i             inspect interactively after running script
  -O             dummy optimization flag for compatibility with C Python
  -c cmd         program passed in as CMD (terminates option list)
  -S             do not 'import site' on initialization
  -u             unbuffered binary stdout and stderr
  -h, --help     show this help message and exit
  -m mod         library module to be run as a script (terminates option list)
  -W arg         warning control (arg is action:message:category:module:lineno)
  -X opt         set implementation-specific option
  -E             ignore environment variables (such as PYTHONPATH)
  -R             ignored (see http://bugs.python.org/issue14621)
  --version      print the PyPy version
  --info         print translation information about this PyPy executable
"""

from __future__ import print_function, unicode_literals

try:
    from __pypy__ import hidden_applevel
except ImportError:
    hidden_applevel = lambda f: f
import errno
import sys

DEBUG = False       # dump exceptions before calling the except hook

originalexcepthook = sys.__excepthook__

def handle_sys_exit(e):
    # exit if we catch a w_SystemExit
    exitcode = e.code
    if exitcode is None:
        exitcode = 0
    else:
        try:
            exitcode = int(exitcode)
        except:
            # not an integer: print it to stderr
            try:
                print(exitcode, file=sys.stderr)
            except:
                pass   # too bad
            exitcode = 1
    raise SystemExit(exitcode)

@hidden_applevel
def run_toplevel(f, *fargs, **fkwds):
    """Calls f() and handles all OperationErrors.
    Intended use is to run the main program or one interactive statement.
    run_protected() handles details like forwarding exceptions to
    sys.excepthook(), catching SystemExit, etc.
    """
    try:
        # run it
        f(*fargs, **fkwds)
    except SystemExit as e:
        handle_sys_exit(e)
    except BaseException as e:
        display_exception(e)
        return False
    return True   # success

def display_exception(e):
    etype, evalue, etraceback = type(e), e, e.__traceback__
    try:
        # extra debugging info in case the code below goes very wrong
        if DEBUG and hasattr(sys, 'stderr'):
            s = getattr(etype, '__name__', repr(etype))
            print("debug: exception-type: ", s, file=sys.stderr)
            print("debug: exception-value:", str(evalue), file=sys.stderr)
            tbentry = etraceback
            if tbentry:
                while tbentry.tb_next:
                    tbentry = tbentry.tb_next
                lineno = tbentry.tb_lineno
                filename = tbentry.tb_frame.f_code.co_filename
                print("debug: exception-tb:    %s:%d" % (filename, lineno),
                      file=sys.stderr)

        # set the sys.last_xxx attributes
        sys.last_type = etype
        sys.last_value = evalue
        sys.last_traceback = etraceback

        # call sys.excepthook
        hook = getattr(sys, 'excepthook', originalexcepthook)
        hook(etype, evalue, etraceback)
        return # done

    except BaseException as e:
        try:
            stderr = sys.stderr
        except AttributeError:
            pass   # too bad
        else:
            print('Error calling sys.excepthook:', file=stderr)
            originalexcepthook(type(e), e, e.__traceback__)
            print(file=stderr)
            print('Original exception was:', file=stderr)

    # we only get here if sys.excepthook didn't do its job
    originalexcepthook(etype, evalue, etraceback)


# ____________________________________________________________
# Option parsing

def print_info(*args):
    initstdio()
    try:
        options = sys.pypy_translation_info
    except AttributeError:
        print('no translation information found', file=sys.stderr)
    else:
<<<<<<< HEAD
        optitems = list(options.items())
        optitems.sort()
=======
        optitems = sorted(options.items())
>>>>>>> 99c27de7
        current = []
        for key, value in optitems:
            group = key.split('.')
            name = group.pop()
            n = 0
            while n < min(len(current), len(group)) and current[n] == group[n]:
                n += 1
            while n < len(group):
                print('%s[%s]' % ('    ' * n, group[n]))
                n += 1
            print('%s%s = %r' % ('    ' * n, name, value))
            current = group
    raise SystemExit

def print_help(*args):
    initstdio()
    print('usage: %s [options] [-c cmd|-m mod|file.py|-] [arg...]' % (
        sys.executable,))
    print(__doc__.rstrip())
    if 'pypyjit' in sys.builtin_module_names:
        print("  --jit OPTIONS  advanced JIT options: try 'off' or 'help'")
    print()
    raise SystemExit

def _print_jit_help():
    try:
        import pypyjit
    except ImportError:
        print("No jit support in %s" % (sys.executable,), file=sys.stderr)
        return
    items = sorted(pypyjit.defaults.items())
<<<<<<< HEAD
    print('Advanced JIT options: a comma-separated list of OPTION=VALUE:')
=======
    print 'Advanced JIT options: a comma-separated list of OPTION=VALUE:'
>>>>>>> 99c27de7
    for key, value in items:
        print()
        print(' %s=N' % (key,))
        doc = '%s (default %s)' % (pypyjit.PARAMETER_DOCS[key], value)
        while len(doc) > 72:
            i = doc[:74].rfind(' ')
            if i < 0:
                i = doc.find(' ')
                if i < 0:
                    i = len(doc)
            print('    ' + doc[:i])
            doc = doc[i+1:]
        print('    ' + doc)
    print()
    print(' off')
    print('    turn off the JIT')
    print(' help')
    print('    print this page')

def print_version(*args):
    initstdio()
    print ("Python", sys.version, file=sys.stderr)
    raise SystemExit

def set_jit_option(options, jitparam, *args):
    if jitparam == 'help':
        _print_jit_help()
        raise SystemExit
    if 'pypyjit' not in sys.builtin_module_names:
        initstdio()
        print("Warning: No jit support in %s" % (sys.executable,),
              file=sys.stderr)
    else:
        import pypyjit
        pypyjit.set_param(jitparam)

class CommandLineError(Exception):
    pass

def print_error(msg):
    print(msg, file=sys.stderr)
    print('usage: %s [options]' % (sys.executable,), file=sys.stderr)
    print('Try `%s -h` for more information.' % (sys.executable,), file=sys.stderr)

def fdopen(fd, mode, bufsize=-1):
    try:
        fdopen = file.fdopen
    except AttributeError:     # only on top of CPython, running tests
        from os import fdopen
    return fdopen(fd, mode, bufsize)

# ____________________________________________________________
# Main entry point

def we_are_translated():
    # app-level, very different from rpython.rlib.objectmodel.we_are_translated
    return hasattr(sys, 'pypy_translation_info')

if 'nt' in sys.builtin_module_names:
    IS_WINDOWS = True
else:
    IS_WINDOWS = False

def setup_and_fix_paths(ignore_environment=False, **extra):
    import os
    newpath = sys.path[:]
    del sys.path[:]
    # first prepend PYTHONPATH
    readenv = not ignore_environment
    path = readenv and os.getenv('PYTHONPATH')
    if path:
        sys.path.extend(path.split(os.pathsep))
    # then add again the original entries, ignoring duplicates
    _seen = set()
    for dir in newpath:
        if dir not in _seen:
            sys.path.append(dir)
            _seen.add(dir)

def initstdio(encoding=None, unbuffered=False):
    if hasattr(sys, 'stdin'):
        return # already initialized

    # Hack to avoid recursion issues during bootstrapping: pre-import
    # the utf-8 and latin-1 codecs
    encerr = None
    try:
        import encodings.utf_8
        import encodings.latin_1
    except ImportError as e:
        encerr = e

    try:
        if not encoding:
            encoding = sys.getfilesystemencoding()
        if ':' in encoding:
            encoding, errors = encoding.split(':', 1)
        else:
            errors = None

        sys.stdin = sys.__stdin__ = create_stdio(
            0, False, "<stdin>", encoding, errors, unbuffered)
        sys.stdout = sys.__stdout__ = create_stdio(
            1, True, "<stdout>", encoding, errors, unbuffered)
        sys.stderr = sys.__stderr__ = create_stdio(
            2, True, "<stderr>", encoding, 'backslashreplace', unbuffered)
    finally:
        if encerr:
            display_exception(encerr)
            del encerr

def create_stdio(fd, writing, name, encoding, errors, unbuffered):
    import io

    if writing:
        mode = "wb"
    else:
        mode= "rb"
    # stdin is always opened in buffered mode, first because it
    # shouldn't make a difference in common use cases, second because
    # TextIOWrapper depends on the presence of a read1() method which
    # only exists on buffered streams.
    if writing:
        buffering = 0
    else:
        buffering = -1
    if sys.platform == 'win32' and not writing:
        # translate \r\n to \n for sys.stdin on Windows
        newline = None
    else:
        newline = '\n'
    try:
        buf = io.open(fd, mode, buffering, closefd=False)
    except OSError as e:
        if e.errno != errno.EBADF:
            raise
        return None

    if buffering:
        raw = buf.raw
    else:
        raw = buf
    raw.name = name
    if unbuffered or raw.isatty():
        line_buffering = True
    else:
        line_buffering = False

    stream = io.TextIOWrapper(buf, encoding, errors,
                              newline=newline,
                              line_buffering=line_buffering)
    if writing:
        stream.mode = 'w'
    else:
        stream.mode = 'r'
    return stream


# Order is significant!
sys_flags = (
    "debug",
    "division_warning",
    "inspect",
    "interactive",
    "optimize",
    "dont_write_bytecode",
    "no_user_site",
    "no_site",
    "ignore_environment",
    "verbose",
    "bytes_warning",
    "quiet",
    "hash_randomization",
)

default_options = dict.fromkeys(
    sys_flags +
    ("run_command",
    "run_module",
    "run_stdin",
    "warnoptions",
    "unbuffered"), 0)

def simple_option(options, name, iterargv):
    options[name] += 1

def c_option(options, runcmd, iterargv):
    options["run_command"] = runcmd
    return ['-c'] + list(iterargv)

def m_option(options, runmodule, iterargv):
    options["run_module"] = runmodule
    return ['-m'] + list(iterargv)

def X_option(options, xoption, iterargv):
    options["_xoptions"].append(xoption)

def W_option(options, warnoption, iterargv):
    options["warnoptions"].append(warnoption)

def end_options(options, _, iterargv):
    return list(iterargv)

cmdline_options = {
    # simple options just increment the counter of the options listed above
    'b': (simple_option, 'bytes_warning'),
    'B': (simple_option, 'dont_write_bytecode'),
    'd': (simple_option, 'debug'),
    'E': (simple_option, 'ignore_environment'),
    'i': (simple_option, 'interactive'),
    'O': (simple_option, 'optimize'),
    'R': (simple_option, 'hash_randomization'),
    's': (simple_option, 'no_user_site'),
    'S': (simple_option, 'no_site'),
    'u': (simple_option, 'unbuffered'),
    'b': (simple_option, 'bytes_warning'),
    'v': (simple_option, 'verbose'),
    'q': (simple_option, 'quiet'),
    # more complex options
    'c':         (c_option,        Ellipsis),
    '?':         (print_help,      None),
    'h':         (print_help,      None),
    '--help':    (print_help,      None),
    'm':         (m_option,        Ellipsis),
    'W':         (W_option,        Ellipsis),
    'X':         (X_option,        Ellipsis),
    'V':         (print_version,   None),
    '--version': (print_version,   None),
    '--info':    (print_info,      None),
    '--jit':     (set_jit_option,  Ellipsis),
    '--':        (end_options,     None),
    }

def handle_argument(c, options, iterargv, iterarg=iter(())):
    function, funcarg = cmdline_options[c]

    # If needed, fill in the real argument by taking it from the command line
    if funcarg is Ellipsis:
        remaining = list(iterarg)
        if remaining:
            funcarg = ''.join(remaining)
        else:
            try:
                funcarg = next(iterargv)
            except StopIteration:
                if len(c) == 1:
                    c = '-' + c
                raise CommandLineError('Argument expected for the %r option' % c)

    return function(options, funcarg, iterargv)

def parse_command_line(argv):
    import os
    options = default_options.copy()
    options['warnoptions'] = []
    options['_xoptions'] = []

    iterargv = iter(argv)
    argv = None
    for arg in iterargv:
        #
        # If the next argument isn't at least two characters long or
        # doesn't start with '-', stop processing
        if len(arg) < 2 or arg[0] != '-':
            if IS_WINDOWS and arg == '/?':      # special case
                print_help()
            argv = [arg] + list(iterargv)    # finishes processing
        #
        # If the next argument is directly in cmdline_options, handle
        # it as a single argument
        elif arg in cmdline_options:
            argv = handle_argument(arg, options, iterargv)
        #
        # Else interpret the rest of the argument character by character
        else:
            iterarg = iter(arg)
            next(iterarg)      # skip the '-'
            for c in iterarg:
                if c not in cmdline_options:
                    raise CommandLineError('Unknown option: -%s' % (c,))
                argv = handle_argument(c, options, iterargv, iterarg)

    if not argv:
        argv = ['']
        options["run_stdin"] = True
    elif argv[0] == '-':
        options["run_stdin"] = True

    # don't change the list that sys.argv is bound to
    # (relevant in case of "reload(sys)")
    sys.argv[:] = argv

    if not options["ignore_environment"]:
        if os.getenv('PYTHONDEBUG'):
            options["debug"] = 1
        if os.getenv('PYTHONDONTWRITEBYTECODE'):
            options["dont_write_bytecode"] = 1
        if os.getenv('PYTHONNOUSERSITE'):
            options["no_user_site"] = 1
        if os.getenv('PYTHONUNBUFFERED'):
            options["unbuffered"] = 1
        if os.getenv('PYTHONVERBOSE'):
            options["verbose"] = 1

    if (options["interactive"] or
        (not options["ignore_environment"] and os.getenv('PYTHONINSPECT'))):
        options["inspect"] = 1

##    We don't print the warning, because it offers no additional security
##    in CPython either (http://bugs.python.org/issue14621)
##    if (options["hash_randomization"] or os.getenv('PYTHONHASHSEED')):
##        print >> sys.stderr, (
##            "Warning: pypy does not implement hash randomization")

    if we_are_translated():
        flags = [options[flag] for flag in sys_flags]
        sys.flags = type(sys.flags)(flags)
        sys.dont_write_bytecode = bool(sys.flags.dont_write_bytecode)

    sys._xoptions = dict(x.split('=', 1) if '=' in x else (x, True)
                         for x in options['_xoptions'])

##    if not we_are_translated():
##        for key in sorted(options):
##            print '%40s: %s' % (key, options[key])
##        print '%40s: %s' % ("sys.argv", sys.argv)

    return options

# this indirection is needed to be able to import this module on python2, else
# we have a SyntaxError: unqualified exec in a nested function
@hidden_applevel
def exec_(src, dic):
    exec(src, dic)

def run_command_line(interactive,
                     inspect,
                     run_command,
                     no_site,
                     run_module,
                     run_stdin,
                     warnoptions,
                     unbuffered,
                     ignore_environment,
                     quiet,
                     **ignored):
    # with PyPy in top of CPython we can only have around 100
    # but we need more in the translated PyPy for the compiler package
    if '__pypy__' not in sys.builtin_module_names:
        sys.setrecursionlimit(5000)
    import os

    readenv = not ignore_environment
    io_encoding = readenv and os.getenv("PYTHONIOENCODING")
    initstdio(io_encoding, unbuffered)

    mainmodule = type(sys)('__main__')
    sys.modules['__main__'] = mainmodule

    if not no_site:
        try:
            import site
        except:
            print("'import site' failed", file=sys.stderr)

    pythonwarnings = readenv and os.getenv('PYTHONWARNINGS')
    if pythonwarnings:
        warnoptions.extend(pythonwarnings.split(','))
    if warnoptions:
        sys.warnoptions[:] = warnoptions
        from warnings import _processoptions
        _processoptions(sys.warnoptions)

    # set up the Ctrl-C => KeyboardInterrupt signal handler, if the
    # signal module is available
    try:
        import signal
    except ImportError:
        pass
    else:
        signal.signal(signal.SIGINT, signal.default_int_handler)
        if hasattr(signal, "SIGPIPE"):
            signal.signal(signal.SIGPIPE, signal.SIG_IGN)
        if hasattr(signal, 'SIGXFZ'):
            signal.signal(signal.SIGXFZ, signal.SIG_IGN)
        if hasattr(signal, 'SIGXFSZ'):
            signal.signal(signal.SIGXFSZ, signal.SIG_IGN)

    def inspect_requested():
        # We get an interactive prompt in one of the following three cases:
        #
        #     * interactive=True, from the "-i" option
        # or
        #     * inspect=True and stdin is a tty
        # or
        #     * PYTHONINSPECT is set and stdin is a tty.
        #
        return (interactive or
                ((inspect or (readenv and os.getenv('PYTHONINSPECT')))
                 and sys.stdin.isatty()))

    success = True

    try:
        if run_command != 0:
            # handle the "-c" command
            # Put '' on sys.path
            try:
                bytes = run_command.encode()
            except BaseException as e:
                print("Unable to decode the command from the command line:",
                      file=sys.stderr)
                display_exception(e)
                success = False
            else:
                sys.path.insert(0, '')
                success = run_toplevel(exec_, bytes, mainmodule.__dict__)
        elif run_module != 0:
            # handle the "-m" command
            # '' on sys.path is required also here
            sys.path.insert(0, '')
            import runpy
            success = run_toplevel(runpy._run_module_as_main, run_module)
        elif run_stdin:
            # handle the case where no command/filename/module is specified
            # on the command-line.

            # update sys.path *after* loading site.py, in case there is a
            # "site.py" file in the script's directory. Only run this if we're
            # executing the interactive prompt, if we're running a script we
            # put it's directory on sys.path
            sys.path.insert(0, '')

            if interactive or sys.stdin.isatty():
                # If stdin is a tty or if "-i" is specified, we print a
                # banner (unless "-q" was specified) and run
                # $PYTHONSTARTUP.
                if not quiet:
                    print_banner(not no_site)
                python_startup = readenv and os.getenv('PYTHONSTARTUP')
                if python_startup:
                    try:
                        with open(python_startup, 'rb') as f:
                            startup = f.read()
                    except IOError as e:
                        print("Could not open PYTHONSTARTUP", file=sys.stderr)
                        print("IOError:", e, file=sys.stderr)
                    else:
                        @hidden_applevel
                        def run_it():
                            co_python_startup = compile(startup,
                                                        python_startup,
                                                        'exec')
                            exec_(co_python_startup, mainmodule.__dict__)
                        mainmodule.__file__ = python_startup
                        mainmodule.__cached__ = None
                        run_toplevel(run_it)
                        try:
                            del mainmodule.__file__
                        except (AttributeError, TypeError):
                            pass
                # Then we need a prompt.
                inspect = True
            else:
                # If not interactive, just read and execute stdin normally.
                @hidden_applevel
                def run_it():
                    co_stdin = compile(sys.stdin.read(), '<stdin>', 'exec')
                    exec_(co_stdin, mainmodule.__dict__)
                mainmodule.__file__ = '<stdin>'
                mainmodule.__cached__ = None
                success = run_toplevel(run_it)
        else:
            # handle the common case where a filename is specified
            # on the command-line.
            filename = sys.argv[0]
            mainmodule.__file__ = filename
            mainmodule.__cached__ = None
            sys.path.insert(0, sys.pypy_resolvedirof(filename))
            # assume it's a pyc file only if its name says so.
            # CPython goes to great lengths to detect other cases
            # of pyc file format, but I think it's ok not to care.
            import imp
            if IS_WINDOWS:
                filename = filename.lower()
            if filename.endswith('.pyc') or filename.endswith('.pyo'):
                args = (imp._run_compiled_module, '__main__',
                        sys.argv[0], None, mainmodule, False)
            else:
                # maybe it's the name of a directory or a zip file
                filename = sys.argv[0]
                importer = imp._getimporter(filename)
                if not isinstance(importer, imp.NullImporter):
                    # yes.  put the filename in sys.path[0] and import
                    # the module __main__
                    import runpy
                    sys.path.insert(0, filename)
                    args = (runpy._run_module_as_main, '__main__', False)
                else:
                    # no.  That's the normal path, "pypy stuff.py".
                    @hidden_applevel
                    def execfile(filename, namespace):
                        with open(filename, 'rb') as f:
                            code = f.read()
                        exec_(compile(code, filename, 'exec'), namespace)
                    args = (execfile, filename, mainmodule.__dict__)
            success = run_toplevel(*args)

    except SystemExit as e:
        status = e.code
        if inspect_requested():
            display_exception(e)
    else:
        status = not success

    # start a prompt if requested
    if inspect_requested():
        inteactive = False
        try:
            from _pypy_interact import interactive_console
            success = run_toplevel(interactive_console, mainmodule, quiet)
        except SystemExit as e:
            status = e.code
        else:
            status = not success

    return status

def print_banner(copyright):
    print('Python %s on %s' % (sys.version, sys.platform))
    if copyright:
        print('Type "help", "copyright", "credits" or '
              '"license" for more information.')

STDLIB_WARNING = """\
debug: WARNING: Library path not found, using compiled-in sys.path.
debug: WARNING: 'sys.prefix' will not be set.
debug: WARNING: Make sure the pypy binary is kept inside its tree of files.
debug: WARNING: It is ok to create a symlink to it from somewhere else."""

def setup_bootstrap_path(executable):
    """
    Try to to as little as possible and to have the stdlib in sys.path. In
    particular, we cannot use any unicode at this point, because lots of
    unicode operations require to be able to import encodings.
    """
    # at this point, sys.path is set to the compiled-in one, based on the
    # location where pypy was compiled. This is set during the objspace
    # initialization by module.sys.state.State.setinitialpath.
    #
    # Now, we try to find the absolute path of the executable and the stdlib
    # path
    executable = sys.pypy_find_executable(executable)
    stdlib_path = sys.pypy_find_stdlib(executable)
    if stdlib_path is None:
        initstdio()
        print(STDLIB_WARNING, file=sys.stderr)
    else:
        sys.path[:] = stdlib_path
    # from this point on, we are free to use all the unicode stuff we want,
    # This is important for py3k
    sys.executable = executable

def entry_point(executable, argv):
    # note that before calling setup_bootstrap_path, we are limited because we
    # cannot import stdlib modules. In particular, we cannot use unicode
    # stuffs (because we need to be able to import encodings) and we cannot
    # import os, which is used a bit everywhere in app_main, but only imported
    # *after* setup_bootstrap_path
    setup_bootstrap_path(executable)
    try:
        cmdline = parse_command_line(argv)
    except CommandLineError as e:
        initstdio()
        print_error(str(e))
        return 2
    except SystemExit as e:
        return e.code or 0
    setup_and_fix_paths(**cmdline)
    return run_command_line(**cmdline)


if __name__ == '__main__':
    # obscure! try removing the following line, see how it crashes, and
    # guess why...
    ImStillAroundDontForgetMe = sys.modules['__main__']

    if len(sys.argv) > 1 and sys.argv[1] == '--argparse-only':
        import io
        del sys.argv[:2]
        sys.stdout = sys.stderr = io.StringIO()
        try:
            options = parse_command_line(sys.argv)
        except SystemExit:
            print('SystemExit', file=sys.__stdout__)
            print(sys.stdout.getvalue(), file=sys.__stdout__)
            raise
        except BaseException as e:
            print('Error', file=sys.__stdout__)
            raise
        else:
            print('Return', file=sys.__stdout__)
        print(options, file=sys.__stdout__)
        print(sys.argv, file=sys.__stdout__)

    # Testing python on python is hard:
    # Some code above (run_command_line) will create a new module
    # named __main__ and store it into sys.modules.  There it will
    # replace the __main__ module that CPython created to execute the
    # lines you are currently reading. This will free the module, and
    # all globals (os, sys...) will be set to None.
    # To avoid this we make a copy of our __main__ module.
    sys.modules['__cpython_main__'] = sys.modules['__main__']

    # debugging only
    def pypy_find_executable(s):
        import os
        return os.path.abspath(s)

    def pypy_find_stdlib(s):
        from os.path import abspath, join, dirname as dn
        thisfile = abspath(__file__)
        root = dn(dn(dn(thisfile)))
        return [join(root, 'lib-python', '3'),
                join(root, 'lib_pypy')]

    def pypy_resolvedirof(s):
        # we ignore the issue of symlinks; for tests, the executable is always
        # interpreter/app_main.py anyway
        import os
        return os.path.abspath(os.path.join(s, '..'))


    # add an emulator for these pypy-only or 2.7-only functions
    # (for test_pyc_commandline_argument)
    import imp, runpy
    def _run_compiled_module(modulename, filename, file, module, write_paths):
        import os
        assert modulename == '__main__'
        assert os.path.isfile(filename)
        assert filename.endswith('.pyc')
        assert file is None
        assert module.__name__ == '__main__'
        print('in _run_compiled_module')
    def _getimporter(path):
        import os, imp
        if os.path.isdir(path):
            return None
        else:
            return imp.NullImporter(path)

    imp._run_compiled_module = _run_compiled_module
    imp._getimporter = _getimporter

    import os
    reset = []
    if 'PYTHONINSPECT_' in os.environ:
        reset.append(('PYTHONINSPECT', os.environ.get('PYTHONINSPECT', '')))
        os.environ['PYTHONINSPECT'] = os.environ['PYTHONINSPECT_']
    if 'PYTHONWARNINGS_' in os.environ:
        reset.append(('PYTHONWARNINGS', os.environ.get('PYTHONWARNINGS', '')))
        os.environ['PYTHONWARNINGS'] = os.environ['PYTHONWARNINGS_']
    del os # make sure that os is not available globally, because this is what
           # happens in "real life" outside the tests

    if 'time' not in sys.builtin_module_names:
        # make some tests happy by loading this before we clobber sys.path
        import time; del time

    # no one should change to which lists sys.argv and sys.path are bound
    old_argv = sys.argv
    old_path = sys.path

    old_streams = sys.stdin, sys.stdout, sys.stderr
    del sys.stdin, sys.stdout, sys.stderr

    sys.pypy_find_executable = pypy_find_executable
    sys.pypy_find_stdlib = pypy_find_stdlib
    sys.pypy_resolvedirof = pypy_resolvedirof
    sys.cpython_path = sys.path[:]
    
    try:
        sys.exit(int(entry_point(sys.argv[0], sys.argv[1:])))
    finally:
        # restore the normal prompt (which was changed by _pypy_interact), in
        # case we are dropping to CPython's prompt
        sys.stdin, sys.stdout, sys.stderr = old_streams
        sys.ps1 = '>>> '
        sys.ps2 = '... '
        import os; os.environ.update(reset)
        assert old_argv is sys.argv
        assert old_path is sys.path<|MERGE_RESOLUTION|>--- conflicted
+++ resolved
@@ -117,12 +117,7 @@
     except AttributeError:
         print('no translation information found', file=sys.stderr)
     else:
-<<<<<<< HEAD
-        optitems = list(options.items())
-        optitems.sort()
-=======
         optitems = sorted(options.items())
->>>>>>> 99c27de7
         current = []
         for key, value in optitems:
             group = key.split('.')
@@ -154,11 +149,7 @@
         print("No jit support in %s" % (sys.executable,), file=sys.stderr)
         return
     items = sorted(pypyjit.defaults.items())
-<<<<<<< HEAD
     print('Advanced JIT options: a comma-separated list of OPTION=VALUE:')
-=======
-    print 'Advanced JIT options: a comma-separated list of OPTION=VALUE:'
->>>>>>> 99c27de7
     for key, value in items:
         print()
         print(' %s=N' % (key,))
