--- conflicted
+++ resolved
@@ -41,10 +41,7 @@
 --info : print translation information about this PyPy executable
 -X faulthandler: attempt to display tracebacks when PyPy crashes
 -X dev: enable PyPy's "development mode"
-<<<<<<< HEAD
-=======
 -X jit-off: turn the JIT off, equivalent to --jit off
->>>>>>> e2ea8e9f
 """
 # Missing vs CPython: PYTHONHOME
 USAGE2 = """
@@ -644,12 +641,9 @@
                 faulthandler.enable(2)   # manually set to stderr
             except ValueError:
                 pass      # ignore "2 is not a valid file descriptor"
-<<<<<<< HEAD
-=======
     if 'pypyjit' in sys.builtin_module_names:
         if 'jit-off' in sys._xoptions:
             set_jit_option(None, "off")
->>>>>>> e2ea8e9f
 
     mainmodule = type(sys)('__main__')
     mainmodule.__loader__ = sys.__loader__
@@ -851,11 +845,7 @@
                     with open(filename, 'rb') as f:
                         if f.read(4) != MAGIC_NUMBER:
                             raise RuntimeError("Bad magic number in .pyc file")
-<<<<<<< HEAD
-                        if len(f.read(8)) != 8:
-=======
                         if len(f.read(12)) != 12:
->>>>>>> e2ea8e9f
                             raise RuntimeError("Truncated .pyc file")
                         co = marshal.load(f)
                     if type(co) is not type((lambda:0).__code__):
