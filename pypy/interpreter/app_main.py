--- conflicted
+++ resolved
@@ -630,11 +630,7 @@
     initstdio(io_encoding, unbuffered)
 
     if 'faulthandler' in sys.builtin_module_names:
-<<<<<<< HEAD
-        if dev_mode or 'faulthandler' in sys._xoptions or (readenv and os.getenv('PYTHONFAULTHANDLER')):
-=======
-        if 'faulthandler' in sys._xoptions or getenv('PYTHONFAULTHANDLER'):
->>>>>>> 46b1affc
+        if dev_mode or 'faulthandler' in sys._xoptions or (readenv and getenv('PYTHONFAULTHANDLER')):
             import faulthandler
             try:
                 faulthandler.enable(2)   # manually set to stderr
@@ -656,7 +652,6 @@
         except:
             print("'import site' failed", file=sys.stderr)
 
-<<<<<<< HEAD
     # The priority order for warnings configuration is (highest precedence
     # first):
     #
@@ -673,10 +668,7 @@
     sys_warnoptions = []
     if dev_mode:
         sys_warnoptions.append("default")
-    pythonwarnings = readenv and os.getenv('PYTHONWARNINGS')
-=======
     pythonwarnings = readenv and getenv('PYTHONWARNINGS')
->>>>>>> 46b1affc
     if pythonwarnings:
         sys_warnoptions.extend(pythonwarnings.split(','))
     if warnoptions:
