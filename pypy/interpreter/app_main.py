#! /usr/bin/env python
# App-level version of py.py.
# See test/test_app_main.
"""
options:
  -i             inspect interactively after running script
  -O             dummy optimization flag for compatibility with C Python
  -c cmd         program passed in as CMD (terminates option list)
  -S             do not 'import site' on initialization
  -u             unbuffered binary stdout and stderr
  -h, --help     show this help message and exit
  -m mod         library module to be run as a script (terminates option list)
  -W arg         warning control (arg is action:message:category:module:lineno)
  -X opt         set implementation-specific option
  -E             ignore environment variables (such as PYTHONPATH)
  -R             ignored (see http://bugs.python.org/issue14621)
  --version      print the PyPy version
  --info         print translation information about this PyPy executable
"""

from __future__ import print_function, unicode_literals

try:
    from __pypy__ import hidden_applevel
except ImportError:
    hidden_applevel = lambda f: f
import errno
import sys

DEBUG = False       # dump exceptions before calling the except hook

originalexcepthook = sys.__excepthook__

def handle_sys_exit(e):
    # exit if we catch a w_SystemExit
    exitcode = e.code
    if exitcode is None:
        exitcode = 0
    else:
        try:
            exitcode = int(exitcode)
        except:
            # not an integer: print it to stderr
            try:
                print(exitcode, file=sys.stderr)
            except:
                pass   # too bad
            exitcode = 1
    raise SystemExit(exitcode)

@hidden_applevel
def run_toplevel(f, *fargs, **fkwds):
    """Calls f() and handles all OperationErrors.
    Intended use is to run the main program or one interactive statement.
    run_protected() handles details like forwarding exceptions to
    sys.excepthook(), catching SystemExit, etc.
    """
    try:
        # run it
        f(*fargs, **fkwds)
    except SystemExit as e:
        handle_sys_exit(e)
    except BaseException as e:
        display_exception(e)
        return False
    return True   # success

def display_exception(e):
    etype, evalue, etraceback = type(e), e, e.__traceback__
    try:
        # extra debugging info in case the code below goes very wrong
        if DEBUG and hasattr(sys, 'stderr'):
            s = getattr(etype, '__name__', repr(etype))
            print("debug: exception-type: ", s, file=sys.stderr)
            print("debug: exception-value:", str(evalue), file=sys.stderr)
            tbentry = etraceback
            if tbentry:
                while tbentry.tb_next:
                    tbentry = tbentry.tb_next
                lineno = tbentry.tb_lineno
                filename = tbentry.tb_frame.f_code.co_filename
                print("debug: exception-tb:    %s:%d" % (filename, lineno),
                      file=sys.stderr)

        # set the sys.last_xxx attributes
        sys.last_type = etype
        sys.last_value = evalue
        sys.last_traceback = etraceback

        # call sys.excepthook
        hook = getattr(sys, 'excepthook', originalexcepthook)
        hook(etype, evalue, etraceback)
        return # done

    except BaseException as e:
        try:
            stderr = sys.stderr
        except AttributeError:
            pass   # too bad
        else:
            print('Error calling sys.excepthook:', file=stderr)
            originalexcepthook(type(e), e, e.__traceback__)
            print(file=stderr)
            print('Original exception was:', file=stderr)

    # we only get here if sys.excepthook didn't do its job
    originalexcepthook(etype, evalue, etraceback)


# ____________________________________________________________
# Option parsing

def print_info(*args):
    initstdio()
    try:
        options = sys.pypy_translation_info
    except AttributeError:
        print('no translation information found', file=sys.stderr)
    else:
        optitems = list(options.items())
        optitems.sort()
        current = []
        for key, value in optitems:
            group = key.split('.')
            name = group.pop()
            n = 0
            while n < min(len(current), len(group)) and current[n] == group[n]:
                n += 1
            while n < len(group):
                print('%s[%s]' % ('    ' * n, group[n]))
                n += 1
            print('%s%s = %r' % ('    ' * n, name, value))
            current = group
    raise SystemExit

def print_help(*args):
    initstdio()
    print('usage: %s [options] [-c cmd|-m mod|file.py|-] [arg...]' % (
        sys.executable,))
    print(__doc__.rstrip())
    if 'pypyjit' in sys.builtin_module_names:
        print("  --jit OPTIONS  advanced JIT options: try 'off' or 'help'")
    print()
    raise SystemExit

def _print_jit_help():
    try:
        import pypyjit
    except ImportError:
        print("No jit support in %s" % (sys.executable,), file=sys.stderr)
        return
    items = sorted(pypyjit.defaults.items())
    print('Advanced JIT options: a comma-separated list of OPTION=VALUE:')
    for key, value in items:
        print()
        print(' %s=N' % (key,))
        doc = '%s (default %s)' % (pypyjit.PARAMETER_DOCS[key], value)
        while len(doc) > 72:
            i = doc[:74].rfind(' ')
            if i < 0:
                i = doc.find(' ')
                if i < 0:
                    i = len(doc)
            print('    ' + doc[:i])
            doc = doc[i+1:]
        print('    ' + doc)
    print()
    print(' off')
    print('    turn off the JIT')
    print(' help')
    print('    print this page')

def print_version(*args):
    initstdio()
    print ("Python", sys.version, file=sys.stderr)
    raise SystemExit

def set_jit_option(options, jitparam, *args):
    if jitparam == 'help':
        _print_jit_help()
        raise SystemExit
    if 'pypyjit' not in sys.builtin_module_names:
        initstdio()
        print("Warning: No jit support in %s" % (sys.executable,),
              file=sys.stderr)
    else:
        import pypyjit
        pypyjit.set_param(jitparam)

class CommandLineError(Exception):
    pass

def print_error(msg):
    print(msg, file=sys.stderr)
    print('usage: %s [options]' % (sys.executable,), file=sys.stderr)
    print('Try `%s -h` for more information.' % (sys.executable,), file=sys.stderr)

def fdopen(fd, mode, bufsize=-1):
    try:
        fdopen = file.fdopen
    except AttributeError:     # only on top of CPython, running tests
        from os import fdopen
    return fdopen(fd, mode, bufsize)

# ____________________________________________________________
# Main entry point

def we_are_translated():
    # app-level, very different from rpython.rlib.objectmodel.we_are_translated
    return hasattr(sys, 'pypy_translation_info')

if 'nt' in sys.builtin_module_names:
    IS_WINDOWS = True
else:
    IS_WINDOWS = False

def setup_and_fix_paths(ignore_environment=False, **extra):
    import os
    newpath = sys.path[:]
    del sys.path[:]
    # first prepend PYTHONPATH
    readenv = not ignore_environment
    path = readenv and os.getenv('PYTHONPATH')
    if path:
        sys.path.extend(path.split(os.pathsep))
    # then add again the original entries, ignoring duplicates
    _seen = set()
    for dir in newpath:
        if dir not in _seen:
            sys.path.append(dir)
            _seen.add(dir)

def initstdio(encoding=None, unbuffered=False):
    if hasattr(sys, 'stdin'):
        return # already initialized

    # Hack to avoid recursion issues during bootstrapping: pre-import
    # the utf-8 and latin-1 codecs
    encerr = None
    try:
        import encodings.utf_8
        import encodings.latin_1
    except ImportError as e:
        encerr = e

    try:
        if not encoding:
            encoding = sys.getfilesystemencoding()
        if ':' in encoding:
            encoding, errors = encoding.split(':', 1)
        else:
            errors = None

        sys.stdin = sys.__stdin__ = create_stdio(
            0, False, "<stdin>", encoding, errors, unbuffered)
        sys.stdout = sys.__stdout__ = create_stdio(
            1, True, "<stdout>", encoding, errors, unbuffered)
        sys.stderr = sys.__stderr__ = create_stdio(
            2, True, "<stderr>", encoding, 'backslashreplace', unbuffered)
    finally:
        if encerr:
            display_exception(encerr)
            del encerr

def create_stdio(fd, writing, name, encoding, errors, unbuffered):
    import io

    if writing:
        mode = "wb"
    else:
        mode= "rb"
    # stdin is always opened in buffered mode, first because it
    # shouldn't make a difference in common use cases, second because
    # TextIOWrapper depends on the presence of a read1() method which
    # only exists on buffered streams.
    if writing:
        buffering = 0
    else:
        buffering = -1
    if sys.platform == 'win32' and not writing:
        # translate \r\n to \n for sys.stdin on Windows
        newline = None
    else:
        newline = '\n'
    try:
        buf = io.open(fd, mode, buffering, closefd=False)
    except OSError as e:
        if e.errno != errno.EBADF:
            raise
        return None

    if buffering:
        raw = buf.raw
    else:
        raw = buf
    raw.name = name
    if unbuffered or raw.isatty():
        line_buffering = True
    else:
        line_buffering = False

    stream = io.TextIOWrapper(buf, encoding, errors,
                              newline=newline,
                              line_buffering=line_buffering)
    if writing:
        stream.mode = 'w'
    else:
        stream.mode = 'r'
    return stream


# Order is significant!
sys_flags = (
    "debug",
    "division_warning",
    "inspect",
    "interactive",
    "optimize",
    "dont_write_bytecode",
    "no_user_site",
    "no_site",
    "ignore_environment",
    "verbose",
    "bytes_warning",
    "quiet",
    "hash_randomization",
)

default_options = dict.fromkeys(
    sys_flags +
    ("run_command",
    "run_module",
    "run_stdin",
    "warnoptions",
    "unbuffered"), 0)

def simple_option(options, name, iterargv):
    options[name] += 1

def c_option(options, runcmd, iterargv):
    options["run_command"] = runcmd
    return ['-c'] + list(iterargv)

def m_option(options, runmodule, iterargv):
    options["run_module"] = runmodule
    return ['-m'] + list(iterargv)

def X_option(options, xoption, iterargv):
    options["_xoptions"].append(xoption)

def W_option(options, warnoption, iterargv):
    options["warnoptions"].append(warnoption)

def end_options(options, _, iterargv):
    return list(iterargv)

cmdline_options = {
    # simple options just increment the counter of the options listed above
    'b': (simple_option, 'bytes_warning'),
    'B': (simple_option, 'dont_write_bytecode'),
    'd': (simple_option, 'debug'),
    'E': (simple_option, 'ignore_environment'),
    'i': (simple_option, 'interactive'),
    'O': (simple_option, 'optimize'),
    'R': (simple_option, 'hash_randomization'),
    's': (simple_option, 'no_user_site'),
    'S': (simple_option, 'no_site'),
    'u': (simple_option, 'unbuffered'),
    'b': (simple_option, 'bytes_warning'),
    'v': (simple_option, 'verbose'),
    'q': (simple_option, 'quiet'),
    # more complex options
    'c':         (c_option,        Ellipsis),
    '?':         (print_help,      None),
    'h':         (print_help,      None),
    '--help':    (print_help,      None),
    'm':         (m_option,        Ellipsis),
    'W':         (W_option,        Ellipsis),
    'X':         (X_option,        Ellipsis),
    'V':         (print_version,   None),
    '--version': (print_version,   None),
    '--info':    (print_info,      None),
    '--jit':     (set_jit_option,  Ellipsis),
    '--':        (end_options,     None),
    }

def handle_argument(c, options, iterargv, iterarg=iter(())):
    function, funcarg = cmdline_options[c]

    # If needed, fill in the real argument by taking it from the command line
    if funcarg is Ellipsis:
        remaining = list(iterarg)
        if remaining:
            funcarg = ''.join(remaining)
        else:
            try:
                funcarg = next(iterargv)
            except StopIteration:
                if len(c) == 1:
                    c = '-' + c
                raise CommandLineError('Argument expected for the %r option' % c)

    return function(options, funcarg, iterargv)

def parse_command_line(argv):
    import os
    options = default_options.copy()
    options['warnoptions'] = []
    options['_xoptions'] = []

    iterargv = iter(argv)
    argv = None
    for arg in iterargv:
        #
        # If the next argument isn't at least two characters long or
        # doesn't start with '-', stop processing
        if len(arg) < 2 or arg[0] != '-':
            if IS_WINDOWS and arg == '/?':      # special case
                print_help()
            argv = [arg] + list(iterargv)    # finishes processing
        #
        # If the next argument is directly in cmdline_options, handle
        # it as a single argument
        elif arg in cmdline_options:
            argv = handle_argument(arg, options, iterargv)
        #
        # Else interpret the rest of the argument character by character
        else:
            iterarg = iter(arg)
            next(iterarg)      # skip the '-'
            for c in iterarg:
                if c not in cmdline_options:
                    raise CommandLineError('Unknown option: -%s' % (c,))
                argv = handle_argument(c, options, iterargv, iterarg)

    if not argv:
        argv = ['']
        options["run_stdin"] = True
    elif argv[0] == '-':
        options["run_stdin"] = True

    # don't change the list that sys.argv is bound to
    # (relevant in case of "reload(sys)")
    sys.argv[:] = argv

    if not options["ignore_environment"]:
        if os.getenv('PYTHONDEBUG'):
            options["debug"] = 1
        if os.getenv('PYTHONDONTWRITEBYTECODE'):
            options["dont_write_bytecode"] = 1
        if os.getenv('PYTHONNOUSERSITE'):
            options["no_user_site"] = 1
        if os.getenv('PYTHONUNBUFFERED'):
            options["unbuffered"] = 1
        if os.getenv('PYTHONVERBOSE'):
            options["verbose"] = 1

    if (options["interactive"] or
        (not options["ignore_environment"] and os.getenv('PYTHONINSPECT'))):
        options["inspect"] = 1

##    We don't print the warning, because it offers no additional security
##    in CPython either (http://bugs.python.org/issue14621)
##    if (options["hash_randomization"] or os.getenv('PYTHONHASHSEED')):
##        print >> sys.stderr, (
##            "Warning: pypy does not implement hash randomization")

    if we_are_translated():
        flags = [options[flag] for flag in sys_flags]
        sys.flags = type(sys.flags)(flags)
        sys.dont_write_bytecode = bool(sys.flags.dont_write_bytecode)

    sys._xoptions = dict(x.split('=', 1) if '=' in x else (x, True)
                         for x in options['_xoptions'])

##    if not we_are_translated():
##        for key in sorted(options):
##            print '%40s: %s' % (key, options[key])
##        print '%40s: %s' % ("sys.argv", sys.argv)

    return options

# this indirection is needed to be able to import this module on python2, else
# we have a SyntaxError: unqualified exec in a nested function
@hidden_applevel
def exec_(src, dic):
    exec(src, dic)

def run_command_line(interactive,
                     inspect,
                     run_command,
                     no_site,
                     run_module,
                     run_stdin,
                     warnoptions,
                     unbuffered,
                     ignore_environment,
                     quiet,
                     **ignored):
    # with PyPy in top of CPython we can only have around 100
    # but we need more in the translated PyPy for the compiler package
    if '__pypy__' not in sys.builtin_module_names:
        sys.setrecursionlimit(5000)
    import os

    readenv = not ignore_environment
    io_encoding = readenv and os.getenv("PYTHONIOENCODING")
    initstdio(io_encoding, unbuffered)

    mainmodule = type(sys)('__main__')
    sys.modules['__main__'] = mainmodule

    if not no_site:
        try:
            import site
        except:
            print("'import site' failed", file=sys.stderr)

    pythonwarnings = readenv and os.getenv('PYTHONWARNINGS')
    if pythonwarnings:
        warnoptions.extend(pythonwarnings.split(','))
    if warnoptions:
        sys.warnoptions[:] = warnoptions
        from warnings import _processoptions
        _processoptions(sys.warnoptions)

    # set up the Ctrl-C => KeyboardInterrupt signal handler, if the
    # signal module is available
    try:
        import signal
    except ImportError:
        pass
    else:
        signal.signal(signal.SIGINT, signal.default_int_handler)
        if hasattr(signal, "SIGPIPE"):
            signal.signal(signal.SIGPIPE, signal.SIG_IGN)
        if hasattr(signal, 'SIGXFZ'):
            signal.signal(signal.SIGXFZ, signal.SIG_IGN)
        if hasattr(signal, 'SIGXFSZ'):
            signal.signal(signal.SIGXFSZ, signal.SIG_IGN)

    def inspect_requested():
        # We get an interactive prompt in one of the following three cases:
        #
        #     * interactive=True, from the "-i" option
        # or
        #     * inspect=True and stdin is a tty
        # or
        #     * PYTHONINSPECT is set and stdin is a tty.
        #
        return (interactive or
                ((inspect or (readenv and os.getenv('PYTHONINSPECT')))
                 and sys.stdin.isatty()))

    success = True

    try:
        if run_command != 0:
            # handle the "-c" command
            # Put '' on sys.path
            try:
                bytes = run_command.encode()
            except BaseException as e:
                print("Unable to decode the command from the command line:",
                      file=sys.stderr)
                display_exception(e)
                success = False
            else:
                sys.path.insert(0, '')
                success = run_toplevel(exec_, bytes, mainmodule.__dict__)
        elif run_module != 0:
            # handle the "-m" command
            # '' on sys.path is required also here
            sys.path.insert(0, '')
            import runpy
            success = run_toplevel(runpy._run_module_as_main, run_module)
        elif run_stdin:
            # handle the case where no command/filename/module is specified
            # on the command-line.

            # update sys.path *after* loading site.py, in case there is a
            # "site.py" file in the script's directory. Only run this if we're
            # executing the interactive prompt, if we're running a script we
            # put it's directory on sys.path
            sys.path.insert(0, '')

            if interactive or sys.stdin.isatty():
                # If stdin is a tty or if "-i" is specified, we print a
                # banner (unless "-q" was specified) and run
                # $PYTHONSTARTUP.
                if not quiet:
                    print_banner(not no_site)
                python_startup = readenv and os.getenv('PYTHONSTARTUP')
                if python_startup:
                    try:
                        with open(python_startup, 'rb') as f:
                            startup = f.read()
                    except IOError as e:
                        print("Could not open PYTHONSTARTUP", file=sys.stderr)
                        print("IOError:", e, file=sys.stderr)
                    else:
                        @hidden_applevel
                        def run_it():
                            co_python_startup = compile(startup,
                                                        python_startup,
                                                        'exec')
                            exec_(co_python_startup, mainmodule.__dict__)
                        mainmodule.__file__ = python_startup
                        mainmodule.__cached__ = None
                        run_toplevel(run_it)
                        try:
                            del mainmodule.__file__
                        except (AttributeError, TypeError):
                            pass
                # Then we need a prompt.
                inspect = True
            else:
                # If not interactive, just read and execute stdin normally.
                @hidden_applevel
                def run_it():
                    co_stdin = compile(sys.stdin.read(), '<stdin>', 'exec')
                    exec_(co_stdin, mainmodule.__dict__)
                mainmodule.__file__ = '<stdin>'
                mainmodule.__cached__ = None
                success = run_toplevel(run_it)
        else:
            # handle the common case where a filename is specified
            # on the command-line.
            filename = sys.argv[0]
            mainmodule.__file__ = filename
            mainmodule.__cached__ = None
            sys.path.insert(0, sys.pypy_resolvedirof(filename))
            # assume it's a pyc file only if its name says so.
            # CPython goes to great lengths to detect other cases
            # of pyc file format, but I think it's ok not to care.
            import imp
            if IS_WINDOWS:
                filename = filename.lower()
            if filename.endswith('.pyc') or filename.endswith('.pyo'):
                args = (imp._run_compiled_module, '__main__',
                        sys.argv[0], None, mainmodule, False)
            else:
                # maybe it's the name of a directory or a zip file
                filename = sys.argv[0]
                importer = imp._getimporter(filename)
                if not isinstance(importer, imp.NullImporter):
                    # yes.  put the filename in sys.path[0] and import
                    # the module __main__
                    import runpy
                    sys.path.insert(0, filename)
                    args = (runpy._run_module_as_main, '__main__', False)
                else:
                    # no.  That's the normal path, "pypy stuff.py".
                    @hidden_applevel
                    def execfile(filename, namespace):
                        with open(filename, 'rb') as f:
                            code = f.read()
                        exec_(compile(code, filename, 'exec'), namespace)
                    args = (execfile, filename, mainmodule.__dict__)
            success = run_toplevel(*args)

    except SystemExit as e:
        status = e.code
        if inspect_requested():
            display_exception(e)
    else:
        status = not success

    # start a prompt if requested
    if inspect_requested():
        inteactive = False
        try:
            from _pypy_interact import interactive_console
            success = run_toplevel(interactive_console, mainmodule, quiet)
        except SystemExit as e:
            status = e.code
        else:
            status = not success

    return status

def print_banner(copyright):
    print('Python %s on %s' % (sys.version, sys.platform))
    if copyright:
        print('Type "help", "copyright", "credits" or '
              '"license" for more information.')

STDLIB_WARNING = """\
debug: WARNING: Library path not found, using compiled-in sys.path.
debug: WARNING: 'sys.prefix' will not be set.
debug: WARNING: Make sure the pypy binary is kept inside its tree of files.
debug: WARNING: It is ok to create a symlink to it from somewhere else."""

def setup_bootstrap_path(executable):
    """
    Try to to as little as possible and to have the stdlib in sys.path. In
    particular, we cannot use any unicode at this point, because lots of
    unicode operations require to be able to import encodings.
    """
    # at this point, sys.path is set to the compiled-in one, based on the
    # location where pypy was compiled. This is set during the objspace
    # initialization by module.sys.state.State.setinitialpath.
    #
    # Now, we try to find the absolute path of the executable and the stdlib
    # path
    executable = sys.pypy_find_executable(executable)
    stdlib_path = sys.pypy_find_stdlib(executable)
    if stdlib_path is None:
        initstdio()
        print(STDLIB_WARNING, file=sys.stderr)
    else:
        sys.path[:] = stdlib_path
    # from this point on, we are free to use all the unicode stuff we want,
    # This is important for py3k
    sys.executable = executable

def entry_point(executable, argv):
    # note that before calling setup_bootstrap_path, we are limited because we
    # cannot import stdlib modules. In particular, we cannot use unicode
    # stuffs (because we need to be able to import encodings) and we cannot
    # import os, which is used a bit everywhere in app_main, but only imported
    # *after* setup_bootstrap_path
    setup_bootstrap_path(executable)
    try:
        cmdline = parse_command_line(argv)
    except CommandLineError as e:
        initstdio()
        print_error(str(e))
        return 2
    except SystemExit as e:
        return e.code or 0
    setup_and_fix_paths(**cmdline)
    return run_command_line(**cmdline)


if __name__ == '__main__':
    # obscure! try removing the following line, see how it crashes, and
    # guess why...
    ImStillAroundDontForgetMe = sys.modules['__main__']

    if len(sys.argv) > 1 and sys.argv[1] == '--argparse-only':
        import io
        del sys.argv[:2]
        sys.stdout = sys.stderr = io.StringIO()
        try:
            options = parse_command_line(sys.argv)
        except SystemExit:
            print('SystemExit', file=sys.__stdout__)
            print(sys.stdout.getvalue(), file=sys.__stdout__)
            raise
        except BaseException as e:
            print('Error', file=sys.__stdout__)
            raise
        else:
            print('Return', file=sys.__stdout__)
        print(options, file=sys.__stdout__)
        print(sys.argv, file=sys.__stdout__)

    # Testing python on python is hard:
    # Some code above (run_command_line) will create a new module
    # named __main__ and store it into sys.modules.  There it will
    # replace the __main__ module that CPython created to execute the
    # lines you are currently reading. This will free the module, and
    # all globals (os, sys...) will be set to None.
    # To avoid this we make a copy of our __main__ module.
    sys.modules['__cpython_main__'] = sys.modules['__main__']

    # debugging only
    def pypy_find_executable(s):
        import os
        return os.path.abspath(s)

    def pypy_find_stdlib(s):
        from os.path import abspath, join, dirname as dn
        thisfile = abspath(__file__)
        root = dn(dn(dn(thisfile)))
<<<<<<< HEAD
        return [join(root, 'lib-python', '3.2'),
=======
        return [join(root, 'lib-python', '2'),
>>>>>>> 692687fe
                join(root, 'lib_pypy')]

    def pypy_resolvedirof(s):
        # we ignore the issue of symlinks; for tests, the executable is always
        # interpreter/app_main.py anyway
        import os
        return os.path.abspath(os.path.join(s, '..'))


    # add an emulator for these pypy-only or 2.7-only functions
    # (for test_pyc_commandline_argument)
    import imp, runpy
    def _run_compiled_module(modulename, filename, file, module, write_paths):
        import os
        assert modulename == '__main__'
        assert os.path.isfile(filename)
        assert filename.endswith('.pyc')
        assert file is None
        assert module.__name__ == '__main__'
        print('in _run_compiled_module')
    def _getimporter(path):
        import os, imp
        if os.path.isdir(path):
            return None
        else:
            return imp.NullImporter(path)

    imp._run_compiled_module = _run_compiled_module
    imp._getimporter = _getimporter

    import os
    reset = []
    if 'PYTHONINSPECT_' in os.environ:
        reset.append(('PYTHONINSPECT', os.environ.get('PYTHONINSPECT', '')))
        os.environ['PYTHONINSPECT'] = os.environ['PYTHONINSPECT_']
    if 'PYTHONWARNINGS_' in os.environ:
        reset.append(('PYTHONWARNINGS', os.environ.get('PYTHONWARNINGS', '')))
        os.environ['PYTHONWARNINGS'] = os.environ['PYTHONWARNINGS_']
    del os # make sure that os is not available globally, because this is what
           # happens in "real life" outside the tests

    if 'time' not in sys.builtin_module_names:
        # make some tests happy by loading this before we clobber sys.path
        import time; del time

    # no one should change to which lists sys.argv and sys.path are bound
    old_argv = sys.argv
    old_path = sys.path

    old_streams = sys.stdin, sys.stdout, sys.stderr
    del sys.stdin, sys.stdout, sys.stderr

    sys.pypy_find_executable = pypy_find_executable
    sys.pypy_find_stdlib = pypy_find_stdlib
    sys.pypy_resolvedirof = pypy_resolvedirof
    sys.cpython_path = sys.path[:]
    
    try:
        sys.exit(int(entry_point(sys.argv[0], sys.argv[1:])))
    finally:
        # restore the normal prompt (which was changed by _pypy_interact), in
        # case we are dropping to CPython's prompt
        sys.stdin, sys.stdout, sys.stderr = old_streams
        sys.ps1 = '>>> '
        sys.ps2 = '... '
        import os; os.environ.update(reset)
        assert old_argv is sys.argv
        assert old_path is sys.path<|MERGE_RESOLUTION|>--- conflicted
+++ resolved
@@ -774,11 +774,7 @@
         from os.path import abspath, join, dirname as dn
         thisfile = abspath(__file__)
         root = dn(dn(dn(thisfile)))
-<<<<<<< HEAD
-        return [join(root, 'lib-python', '3.2'),
-=======
-        return [join(root, 'lib-python', '2'),
->>>>>>> 692687fe
+        return [join(root, 'lib-python', '3'),
                 join(root, 'lib_pypy')]
 
     def pypy_resolvedirof(s):
