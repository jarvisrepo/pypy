--- conflicted
+++ resolved
@@ -163,16 +163,10 @@
 
 def print_help(*args):
     import os
-<<<<<<< HEAD
     initstdio()
     print('usage: %s [option] ... [-c cmd | -m mod | file | -] [arg] ...' % (
-        sys.executable,))
+        get_sys_executable(),))
     print(USAGE1, end='')
-=======
-    print 'usage: %s [option] ... [-c cmd | -m mod | file | -] [arg] ...' % (
-        get_sys_executable(),)
-    print USAGE1,
->>>>>>> e33875b0
     if 'pypyjit' in sys.builtin_module_names:
         print("--jit options: advanced JIT options: try 'off' or 'help'")
     print(USAGE2 % (os.pathsep,), end='')
@@ -183,11 +177,7 @@
     try:
         import pypyjit
     except ImportError:
-<<<<<<< HEAD
-        print("No jit support in %s" % (sys.executable,), file=sys.stderr)
-=======
-        print >> sys.stderr, "No jit support in %s" % (get_sys_executable(),)
->>>>>>> e33875b0
+        print("No jit support in %s" % (get_sys_executable(),), file=sys.stderr)
         return
     items = sorted(pypyjit.defaults.items())
     print('Advanced JIT options: a comma-separated list of OPTION=VALUE:')
@@ -225,14 +215,9 @@
         _print_jit_help()
         raise SystemExit
     if 'pypyjit' not in sys.builtin_module_names:
-<<<<<<< HEAD
         initstdio()
-        print("Warning: No jit support in %s" % (sys.executable,),
+        print("Warning: No jit support in %s" % (get_sys_executable(),),
               file=sys.stderr)
-=======
-        print >> sys.stderr, ("Warning: No jit support in %s" %
-                              (get_sys_executable(),))
->>>>>>> e33875b0
     else:
         import pypyjit
         pypyjit.set_param(jitparam)
@@ -241,15 +226,9 @@
     pass
 
 def print_error(msg):
-<<<<<<< HEAD
     print(msg, file=sys.stderr)
-    print('usage: %s [options]' % (sys.executable,), file=sys.stderr)
-    print('Try `%s -h` for more information.' % (sys.executable,), file=sys.stderr)
-=======
-    print >> sys.stderr, msg
-    print >> sys.stderr, 'usage: %s [options]' % (get_sys_executable(),)
-    print >> sys.stderr, 'Try `%s -h` for more information.' % (get_sys_executable(),)
->>>>>>> e33875b0
+    print('usage: %s [options]' % (get_sys_executable(),), file=sys.stderr)
+    print('Try `%s -h` for more information.' % (get_sys_executable(),), file=sys.stderr)
 
 def fdopen(fd, mode, bufsize=-1):
     try:
