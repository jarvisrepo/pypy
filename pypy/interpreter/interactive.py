from pypy.interpreter import main, error
import sys
import code
import time


class Completer:
    """ Stolen mostly from CPython's rlcompleter.py """
    def __init__(self, space, w_globals):
        self.space = space
        self.w_globals = w_globals

    def complete(self, text, state):
        if state == 0:
            if "." in text:
                self.matches = self.attr_matches(text)
            else:
                self.matches = self.global_matches(text)
        try:
            return self.matches[state]

        except IndexError:
            return None

    def global_matches(self, text):
        import keyword
        w_res = self.space.call_method(self.w_globals, "keys")
        namespace_keys = self.space.unwrap(w_res)
        w_res = self.space.call_method(self.space.builtin.getdict(self.space),
                                       "keys")
        builtin_keys = self.space.unwrap(w_res)

        matches = []
        n = len(text)

        for l in [namespace_keys, builtin_keys, keyword.kwlist]:
            for word in l:
                if word[:n] == text and word != "__builtins__":
                    matches.append(word)

        return matches

    def attr_matches(self, text):
        import re
        m = re.match(r"(\w+(\.\w+)*)\.(\w*)", text)
        if not m:
            return

        expr, attr = m.group(1, 3)
        s = self.space
        w_obj = s.eval(expr, self.w_globals, self.w_globals)
        words = self.get_words(w_obj)

        w_clz = s.getattr(w_obj, s.wrap("__class__"))
        words += self.get_class_members(w_clz)

        matches = []
        n = len(attr)
        for word in words:
            if word[:n] == attr and word != "__builtins__":
                matches.append("%s.%s" % (expr, word))

        return matches

    def get_words(self, w_clz):
        s = self.space
        w_dir_func = s.builtin.get("dir")
        w_res = s.call_function(w_dir_func, w_clz)
        return s.unwrap(w_res)

    def get_class_members(self, w_clz):
        s = self.space
        words = self.get_words(w_clz)
        try:
            w_bases = s.getattr(w_clz, s.wrap("__bases__"))
            bases_w = s.fixedview(w_bases)

        except error.OperationError:
            return words

        for w_clz in bases_w:
            words += self.get_class_members(w_clz)

        return words

class PyPyConsole(code.InteractiveConsole):
    def __init__(self, objspace, verbose=0, completer=False):
        code.InteractiveConsole.__init__(self)
        self.space = objspace
        self.verbose = verbose
        space = self.space
        self.console_compiler_flags = 0

        mainmodule = main.ensure__main__(space)
        self.w_globals = mainmodule.w_dict
        space.setitem(self.w_globals, space.newtext('__builtins__'), space.builtin)
        if completer:
            self.enable_command_line_completer()

        # forbidden:
        #space.exec_("__pytrace__ = 0", self.w_globals, self.w_globals)
        space.setitem(self.w_globals, space.newtext('__pytrace__'),space.newint(0))
        self.tracelevel = 0
        self.console_locals = {}

    def enable_command_line_completer(self):
        try:
            import readline
            # Keep here to save windoze tears
            readline.set_completer(Completer(self.space, self.w_globals).complete)
            readline.parse_and_bind("tab: complete")
            readline.set_history_length(25000)

            try:
                readline.read_history_file()
            except IOError:
                pass # guess it doesn't exit

            import atexit
            atexit.register(readline.write_history_file)
        except:
            pass

    def interact(self, banner=None):
        #banner = "Python %s in pypy\n%s / %s" % (
        #    sys.version, self.__class__.__name__,
        #    self.space.__class__.__name__)
        major, minor, micro, tag, rev = self.space.unwrap(self.space.sys.get('pypy_version_info'))
        elapsed = time.time() - self.space._starttime
        version = "%d.%d.%d" % (major, minor, micro)
        if tag != "final":
            version += "-%s%d" %(tag, rev)
        banner = "PyPy %s in %r on top of Python %s (startuptime: %.2f secs)" % (
            version, self.space, sys.version.split()[0], elapsed)
        code.InteractiveConsole.interact(self, banner)

    def raw_input(self, prompt=""):
        # add a character to the PyPy prompt so that you know where you
        # are when you debug it with "python -i py.py"
        try:
            return code.InteractiveConsole.raw_input(self, prompt[0] + prompt)
        except KeyboardInterrupt:
            # fires into an interpreter-level console
            print
            banner = ("Python %s on %s\n" % (sys.version, sys.platform) +
                      "*** Entering interpreter-level console ***")
            local = self.console_locals
            # don't copy attributes that look like names that came
            # from self.w_globals (itself the main offender) as they
            # would then get copied back into the applevel namespace.
            local.update(dict([(k,v) for (k, v) in self.__dict__.iteritems()
                               if not k.startswith('w_')]))
            del local['locals']
            for w_name in self.space.unpackiterable(self.w_globals):
                local['w_' + self.space.text_w(w_name)] = (
                    self.space.getitem(self.w_globals, w_name))
            code.interact(banner=banner, local=local)
            # copy back 'w_' names
            for name in local:
                if name.startswith('w_'):
                    self.space.setitem(self.w_globals,
                                       self.space.newtext(name[2:]),
                                       local[name])
            print '*** Leaving interpreter-level console ***'
            raise

    def runcode(self, code):
        raise NotImplementedError

    def runsource(self, source, ignored_filename="<input>", symbol="single"):
        # the following hacked file name is recognized specially by error.py
<<<<<<< HEAD
        hacked_filename = '<inline>\n' + source.encode(
                                            'ascii', 'backslashreplace')
=======
>>>>>>> ca3243bc
        compiler = self.space.getexecutioncontext().compiler

        # CPython 2.6 turns console input into unicode
        if isinstance(source, unicode):
            source = source.encode(sys.stdin.encoding)
        hacked_filename = '<inline>\n' + source

        def doit():
            # compile the provided input
            code = compiler.compile_command(source, hacked_filename, symbol,
                                            self.console_compiler_flags)
            if code is None:
                raise IncompleteInput
            self.console_compiler_flags |= compiler.getcodeflags(code)

            # execute it
            self.settrace()
            try:
                code.exec_code(self.space, self.w_globals, self.w_globals)
            finally:
                self.unsettrace()
            self.checktrace()

        # run doit() in an exception-catching box
        try:
            main.run_toplevel(self.space, doit, verbose=self.verbose)
        except IncompleteInput:
            return 1
        else:
            return 0

    def settrace(self):
        if self.tracelevel:
            ec = self.space.getexecutioncontext()
            if not hasattr(self, '_orig_bytecode_only_trace'):
                self._orig_bytecode_only_trace = ec.bytecode_only_trace
            ec.bytecode_only_trace = self._do_bytecode_only_trace

    def unsettrace(self):
        if self.tracelevel:
            ec = self.space.getexecutioncontext()
            ec.bytecode_only_trace = self._orig_bytecode_only_trace

    def _do_bytecode_only_trace(self, frame):
        from pypy.tool.pydis import Bytecode, HAVE_ARGUMENT

        if frame.hide():
            return

        self.unsettrace()
        next_instr = frame.last_instr
        opcode = ord(frame.pycode.co_code[next_instr])

        oparg = 0
        if opcode >= HAVE_ARGUMENT:
            lo = ord(frame.pycode.co_code[next_instr+1])
            hi = ord(frame.pycode.co_code[next_instr+2])
            oparg = (hi * 256) | lo

        class fake:
            code = frame.pycode
        bytecode = Bytecode(fake, next_instr, oparg, 0)
        print '\t%-19s %s' % (str(frame.pycode.co_name) + ':',
                              bytecode.repr_with_space(self.space))
        self.settrace()

    def checktrace(self):
        s = self.space

        # Did we modify __pytrace__
        tracelevel = s.int_w(s.getitem(self.w_globals,
                                       s.wrap("__pytrace__")))

        if self.tracelevel > 0 and tracelevel == 0:
            self.unsettrace()
            print "Tracing disabled"

        if self.tracelevel == 0 and tracelevel > 0:
            self.unsettrace()
            print "Tracing enabled"

        self.tracelevel = tracelevel


class IncompleteInput(Exception):
    pass<|MERGE_RESOLUTION|>--- conflicted
+++ resolved
@@ -169,11 +169,6 @@
 
     def runsource(self, source, ignored_filename="<input>", symbol="single"):
         # the following hacked file name is recognized specially by error.py
-<<<<<<< HEAD
-        hacked_filename = '<inline>\n' + source.encode(
-                                            'ascii', 'backslashreplace')
-=======
->>>>>>> ca3243bc
         compiler = self.space.getexecutioncontext().compiler
 
         # CPython 2.6 turns console input into unicode
