--- conflicted
+++ resolved
@@ -18,13 +18,8 @@
 
 def compilecode(space, source, filename, cmd='exec'):
     w_code = space.builtin.call(
-<<<<<<< HEAD
-        'compile', space.newbytes(source), space.wrap_fsdecoded(filename),
-        space.wrap(cmd), space.newint(0), space.newint(0))
-=======
-        'compile', space.newtext(source), space.newtext(filename),
+        'compile', space.newbytes(source), space.newfilename(filename),
         space.newtext(cmd), space.newint(0), space.newint(0))
->>>>>>> bb0cd2e1
     pycode = space.interp_w(eval.Code, w_code)
     return pycode
 
