--- conflicted
+++ resolved
@@ -40,14 +40,11 @@
     return func_with_new_name(opimpl, "opcode_impl_for_%s" % operationname)
 
 
-<<<<<<< HEAD
 stmonly_jitdriver = jit.JitDriver(greens=[], reds=['next_instr', 'ec',
                                                    'self', 'co_code'])
 
-=======
 opcodedesc = bytecode_spec.opcodedesc
 HAVE_ARGUMENT = bytecode_spec.HAVE_ARGUMENT
->>>>>>> 41a9dc13
 
 class __extend__(pyframe.PyFrame):
     """A PyFrame that knows about interpretation of standard Python opcodes
@@ -189,14 +186,8 @@
                 else:
                     unroller = SReturnValue(w_returnvalue)
                     next_instr = block.handle(self, unroller)
-<<<<<<< HEAD
                     # now inside a 'finally' block
-
-            elif opcode == self.opcodedesc.END_FINALLY.index:
-=======
-                    return next_instr    # now inside a 'finally' block
             elif opcode == opcodedesc.END_FINALLY.index:
->>>>>>> 41a9dc13
                 unroller = self.end_finally()
                 if isinstance(unroller, SuspendedUnroller):
                     # go on unrolling the stack
@@ -207,54 +198,8 @@
                         raise Return
                     else:
                         next_instr = block.handle(self, unroller)
-<<<<<<< HEAD
-
-            elif opcode == self.opcodedesc.JUMP_ABSOLUTE.index:
+            elif opcode == opcodedesc.JUMP_ABSOLUTE.index:
                 next_instr = self.jump_absolute(oparg, ec)
-
-            elif we_are_translated():
-                for opdesc in unrolling_all_opcode_descs:
-                    # static checks to skip this whole case if necessary
-                    if opdesc.bytecode_spec is not self.bytecode_spec:
-                        continue
-                    if not opdesc.is_enabled(space):
-                        continue
-                    if opdesc.methodname in (
-                        'EXTENDED_ARG', 'RETURN_VALUE',
-                        'END_FINALLY', 'JUMP_ABSOLUTE'):
-                        continue   # opcodes implemented above
-
-                    # the following "if" is part of the big switch described
-                    # above.
-                    if opcode == opdesc.index:
-                        # dispatch to the opcode method
-                        meth = getattr(self, opdesc.methodname)
-                        res = meth(oparg, next_instr)
-                        # !! warning, for the annotator the next line is not
-                        # comparing an int and None - you can't do that.
-                        # Instead, it's constant-folded to either True or False
-                        if res is not None:
-                            next_instr = res
-                        break
-                else:
-                    self.MISSING_OPCODE(oparg, next_instr)
-
-            else:  # when we are not translated, a list lookup is much faster
-                methodname = self.opcode_method_names[opcode]
-                try:
-                    meth = getattr(self, methodname)
-                except AttributeError:
-                    raise BytecodeCorruption("unimplemented opcode, ofs=%d, "
-                                             "code=%d, name=%s" %
-                                             (self.last_instr, opcode,
-                                              methodname))
-                res = meth(oparg, next_instr)
-                if res is not None:
-                    next_instr = res
-=======
-                return next_instr
-            elif opcode == opcodedesc.JUMP_ABSOLUTE.index:
-                return self.jump_absolute(oparg, ec)
             elif opcode == opcodedesc.BREAK_LOOP.index:
                 next_instr = self.BREAK_LOOP(oparg, next_instr)
             elif opcode == opcodedesc.CONTINUE_LOOP.index:
@@ -495,7 +440,6 @@
                 self.YIELD_VALUE(oparg, next_instr)
             else:
                 self.MISSING_OPCODE(oparg, next_instr)
->>>>>>> 41a9dc13
 
             if jit.we_are_jitted():
                 return next_instr
