--- conflicted
+++ resolved
@@ -196,13 +196,9 @@
             elif opcode == opcodedesc.POP_JUMP_IF_FALSE.index:
                 return self.POP_JUMP_IF_FALSE(oparg, next_instr, ec)
             elif opcode == opcodedesc.POP_JUMP_IF_TRUE.index:
-<<<<<<< HEAD
-                next_instr = self.POP_JUMP_IF_TRUE(oparg, next_instr)
+                return self.POP_JUMP_IF_TRUE(oparg, next_instr, ec)
             elif opcode == opcodedesc.JUMP_IF_NOT_EXC_MATCH.index:
                 next_instr = self.JUMP_IF_NOT_EXC_MATCH(oparg, next_instr)
-=======
-                return self.POP_JUMP_IF_TRUE(oparg, next_instr, ec)
->>>>>>> bd2c8b0c
             elif opcode == opcodedesc.BINARY_ADD.index:
                 self.BINARY_ADD(oparg, next_instr)
             elif opcode == opcodedesc.BINARY_AND.index:
