--- conflicted
+++ resolved
@@ -132,7 +132,7 @@
                 self.space, operr, self, self.last_instr)
             ec.exception_trace(self, operr)
 
-        block = self.unrollstack()
+        block = self.unrollstack(SApplicationException.kind)
         if block is None:
             # no handler found for the OperationError
             if we_are_translated():
@@ -1209,32 +1209,6 @@
                 operr.has_any_traceback()):
             self.space.getexecutioncontext().exception_trace(self, operr)
 
-<<<<<<< HEAD
-=======
-    def _report_stopiteration_sometimes(self, w_iterator, operr):
-        # CPython 3.5 calls the exception trace in an ill-defined subset
-        # of cases: only if tp_iternext returned NULL and set a
-        # StopIteration exception, but not if tp_iternext returned NULL
-        # *without* setting an exception.  We can't easily emulate that
-        # behavior at this point.  For example, the generator's
-        # tp_iternext uses one or other case depending on whether the
-        # generator is already exhausted or just exhausted now.  We'll
-        # classify that as a CPython incompatibility and use an
-        # approximative rule: if w_iterator is a generator-iterator,
-        # we always report it; if operr has already a stack trace
-        # attached (likely from a custom __iter__() method), we also
-        # report it; in other cases, we don't.
-        from pypy.interpreter.generator import GeneratorOrCoroutine
-        if (isinstance(w_iterator, GeneratorOrCoroutine) or
-                operr.has_any_traceback()):
-            self.space.getexecutioncontext().exception_trace(self, operr)
-
-    def SETUP_LOOP(self, offsettoend, next_instr):
-        block = LoopBlock(self.valuestackdepth,
-                          next_instr + offsettoend, self.lastblock)
-        self.lastblock = block
-
->>>>>>> 1405476f
     def SETUP_EXCEPT(self, offsettoend, next_instr):
         block = ExceptBlock(self.valuestackdepth,
                             next_instr + offsettoend, self.lastblock)
