--- conflicted
+++ resolved
@@ -1358,15 +1358,10 @@
         frame.pushvalue(frame.space.wrap(unroller))
         frame.pushvalue(frame.space.w_None)
         frame.pushvalue(frame.space.w_None)
-<<<<<<< HEAD
         if operationerr and self.restore_last_exception:
             frame.last_exception = operationerr
-        return self.handlerposition   # jump to the handler
-=======
         return r_uint(self.handlerposition)   # jump to the handler
->>>>>>> b5427a8f
-
-        
+
 
 
 class WithBlock(FinallyBlock):
