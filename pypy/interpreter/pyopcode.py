"""
Implementation of a part of the standard Python opcodes.

The rest, dealing with variables in optimized ways, is in nestedscope.py.
"""

from rpython.rlib import jit, rstackovf, rstring
from rpython.rlib.debug import check_nonneg
from rpython.rlib.objectmodel import (
    we_are_translated, always_inline, dont_inline)
from rpython.rlib.rarithmetic import r_uint, intmask
from rpython.tool.sourcetools import func_with_new_name

from pypy.interpreter import (
    gateway, function, eval, pyframe, pytraceback, pycode
)
from pypy.interpreter.baseobjspace import W_Root
from pypy.interpreter.error import OperationError, oefmt
from pypy.interpreter.nestedscope import Cell
from pypy.interpreter.pycode import PyCode, BytecodeCorruption
from pypy.tool.stdlib_opcode import bytecode_spec

CANNOT_CATCH_MSG = ("catching classes that don't inherit from BaseException "
                    "is not allowed in 3.x")

def unaryoperation(operationname):
    """NOT_RPYTHON"""
    def opimpl(self, *ignored):
        operation = getattr(self.space, operationname)
        w_1 = self.popvalue()
        w_result = operation(w_1)
        self.pushvalue(w_result)
    opimpl.unaryop = operationname

    return func_with_new_name(opimpl, "opcode_impl_for_%s" % operationname)

def binaryoperation(operationname):
    """NOT_RPYTHON"""
    def opimpl(self, *ignored):
        operation = getattr(self.space, operationname)
        w_2 = self.popvalue()
        w_1 = self.popvalue()
        w_result = operation(w_1, w_2)
        self.pushvalue(w_result)
    opimpl.binop = operationname

    return func_with_new_name(opimpl, "opcode_impl_for_%s" % operationname)


opcodedesc = bytecode_spec.opcodedesc
HAVE_ARGUMENT = bytecode_spec.HAVE_ARGUMENT

class __extend__(pyframe.PyFrame):
    """A PyFrame that knows about interpretation of standard Python opcodes
    minus the ones related to nested scopes."""

    ### opcode dispatch ###

    def dispatch(self, pycode, next_instr, ec):
        # For the sequel, force 'next_instr' to be unsigned for performance
        next_instr = r_uint(next_instr)
        co_code = pycode.co_code
        try:
            while True:
                next_instr = self.handle_bytecode(co_code, next_instr, ec)
        except ExitFrame:
            return self.popvalue()

    def handle_bytecode(self, co_code, next_instr, ec):
        try:
            next_instr = self.dispatch_bytecode(co_code, next_instr, ec)
        except OperationError as operr:
            operr.record_context(self.space, ec)
            next_instr = self.handle_operation_error(ec, operr)
        except RaiseWithExplicitTraceback as e:
            next_instr = self.handle_operation_error(ec, e.operr,
                                                     attach_tb=False)
        except KeyboardInterrupt:
            next_instr = self.handle_asynchronous_error(ec,
                self.space.w_KeyboardInterrupt)
        except MemoryError:
            next_instr = self.handle_asynchronous_error(ec,
                self.space.w_MemoryError)
        except rstackovf.StackOverflow as e:
            # Note that this case catches AttributeError!
            rstackovf.check_stack_overflow()
            next_instr = self.handle_asynchronous_error(ec,
                self.space.w_RecursionError,
                self.space.newtext("maximum recursion depth exceeded"))
        return next_instr

    def handle_asynchronous_error(self, ec, w_type, w_value=None):
        # catch asynchronous exceptions and turn them
        # into OperationErrors
        if w_value is None:
            w_value = self.space.w_None
        operr = OperationError(w_type, w_value)
        return self.handle_operation_error(ec, operr)

    def handle_generator_error(self, operr):
        # for generator.py
        ec = self.space.getexecutioncontext()
        return self.handle_operation_error(ec, operr)

    def handle_operation_error(self, ec, operr, attach_tb=True):
        if attach_tb:
            if 1:
                # xxx this is a hack.  It allows bytecode_trace() to
                # call a signal handler which raises, and catch the
                # raised exception immediately.  See test_alarm_raise in
                # pypy/module/signal/test/test_signal.py.  Without the
                # next four lines, if an external call (like
                # socket.accept()) is interrupted by a signal, it raises
                # an exception carrying EINTR which arrives here,
                # entering the next "except" block -- but the signal
                # handler is then called on the next call to
                # dispatch_bytecode(), causing the real exception to be
                # raised after the exception handler block was popped.
                try:
                    trace = self.get_w_f_trace()
                    if trace is not None:
                        self.getorcreatedebug().w_f_trace = None
                    try:
                        ec.bytecode_trace_after_exception(self)
                    finally:
                        if trace is not None:
                            self.getorcreatedebug().w_f_trace = trace
                except OperationError as e:
                    operr = e
            pytraceback.record_application_traceback(
                self.space, operr, self, self.last_instr)
            ec.exception_trace(self, operr)

        block = self.unrollstack(SApplicationException.kind)
        if block is None:
            # no handler found for the OperationError
            if we_are_translated():
                raise operr
            else:
                # try to preserve the CPython-level traceback
                import sys
                tb = sys.exc_info()[2]
                raise OperationError, operr, tb
        else:
            unroller = SApplicationException(operr)
            next_instr = block.handle(self, unroller)
            return next_instr

    def call_contextmanager_exit_function(self, w_func, w_typ, w_val, w_tb):
        return self.space.call_function(w_func, w_typ, w_val, w_tb)

    @jit.unroll_safe
    def dispatch_bytecode(self, co_code, next_instr, ec):
        while True:
            self.last_instr = intmask(next_instr)
            if jit.we_are_jitted():
                ec.bytecode_only_trace(self)
            else:
                ec.bytecode_trace(self)
            next_instr = r_uint(self.last_instr)
            opcode = ord(co_code[next_instr])
            next_instr += 1

            if opcode >= HAVE_ARGUMENT:
                lo = ord(co_code[next_instr])
                hi = ord(co_code[next_instr+1])
                next_instr += 2
                oparg = (hi * 256) | lo
            else:
                oparg = 0

            # note: the structure of the code here is such that it makes
            # (after translation) a big "if/elif" chain, which is then
            # turned into a switch().

            while opcode == opcodedesc.EXTENDED_ARG.index:
                opcode = ord(co_code[next_instr])
                if opcode < HAVE_ARGUMENT:
                    raise BytecodeCorruption
                lo = ord(co_code[next_instr+1])
                hi = ord(co_code[next_instr+2])
                next_instr += 3
                oparg = (oparg * 65536) | (hi * 256) | lo

            if opcode == opcodedesc.RETURN_VALUE.index:
                w_returnvalue = self.popvalue()
                block = self.unrollstack(SReturnValue.kind)
                if block is None:
                    self.pushvalue(w_returnvalue)   # XXX ping pong
                    raise Return
                else:
                    unroller = SReturnValue(w_returnvalue)
                    next_instr = block.handle(self, unroller)
                    return next_instr    # now inside a 'finally' block
            elif opcode == opcodedesc.END_FINALLY.index:
                unroller = self.end_finally()
                if isinstance(unroller, SuspendedUnroller):
                    # go on unrolling the stack
                    block = self.unrollstack(unroller.kind)
                    if block is None:
                        w_result = unroller.nomoreblocks()
                        self.pushvalue(w_result)
                        raise Return
                    else:
                        next_instr = block.handle(self, unroller)
                return next_instr
            elif opcode == opcodedesc.JUMP_ABSOLUTE.index:
                return self.jump_absolute(oparg, ec)
            elif opcode == opcodedesc.BREAK_LOOP.index:
                next_instr = self.BREAK_LOOP(oparg, next_instr)
            elif opcode == opcodedesc.CONTINUE_LOOP.index:
                return self.CONTINUE_LOOP(oparg, next_instr)
            elif opcode == opcodedesc.FOR_ITER.index:
                next_instr = self.FOR_ITER(oparg, next_instr)
            elif opcode == opcodedesc.JUMP_FORWARD.index:
                next_instr = self.JUMP_FORWARD(oparg, next_instr)
            elif opcode == opcodedesc.JUMP_IF_FALSE_OR_POP.index:
                next_instr = self.JUMP_IF_FALSE_OR_POP(oparg, next_instr)
            elif opcode == opcodedesc.JUMP_IF_NOT_DEBUG.index:
                next_instr = self.JUMP_IF_NOT_DEBUG(oparg, next_instr)
            elif opcode == opcodedesc.JUMP_IF_TRUE_OR_POP.index:
                next_instr = self.JUMP_IF_TRUE_OR_POP(oparg, next_instr)
            elif opcode == opcodedesc.POP_JUMP_IF_FALSE.index:
                next_instr = self.POP_JUMP_IF_FALSE(oparg, next_instr)
            elif opcode == opcodedesc.POP_JUMP_IF_TRUE.index:
                next_instr = self.POP_JUMP_IF_TRUE(oparg, next_instr)
            elif opcode == opcodedesc.BINARY_ADD.index:
                self.BINARY_ADD(oparg, next_instr)
            elif opcode == opcodedesc.BINARY_AND.index:
                self.BINARY_AND(oparg, next_instr)
            elif opcode == opcodedesc.BINARY_FLOOR_DIVIDE.index:
                self.BINARY_FLOOR_DIVIDE(oparg, next_instr)
            elif opcode == opcodedesc.BINARY_MATRIX_MULTIPLY.index:
                self.BINARY_MATRIX_MULTIPLY(oparg, next_instr)
            elif opcode == opcodedesc.BINARY_LSHIFT.index:
                self.BINARY_LSHIFT(oparg, next_instr)
            elif opcode == opcodedesc.BINARY_MODULO.index:
                self.BINARY_MODULO(oparg, next_instr)
            elif opcode == opcodedesc.BINARY_MULTIPLY.index:
                self.BINARY_MULTIPLY(oparg, next_instr)
            elif opcode == opcodedesc.BINARY_OR.index:
                self.BINARY_OR(oparg, next_instr)
            elif opcode == opcodedesc.BINARY_POWER.index:
                self.BINARY_POWER(oparg, next_instr)
            elif opcode == opcodedesc.BINARY_RSHIFT.index:
                self.BINARY_RSHIFT(oparg, next_instr)
            elif opcode == opcodedesc.BINARY_SUBSCR.index:
                self.BINARY_SUBSCR(oparg, next_instr)
            elif opcode == opcodedesc.BINARY_SUBTRACT.index:
                self.BINARY_SUBTRACT(oparg, next_instr)
            elif opcode == opcodedesc.BINARY_TRUE_DIVIDE.index:
                self.BINARY_TRUE_DIVIDE(oparg, next_instr)
            elif opcode == opcodedesc.BINARY_XOR.index:
                self.BINARY_XOR(oparg, next_instr)
            elif opcode == opcodedesc.BUILD_LIST.index:
                self.BUILD_LIST(oparg, next_instr)
            elif opcode == opcodedesc.BUILD_LIST_FROM_ARG.index:
                self.BUILD_LIST_FROM_ARG(oparg, next_instr)
            elif opcode == opcodedesc.BUILD_LIST_UNPACK.index:
                self.BUILD_LIST_UNPACK(oparg, next_instr)
            elif opcode == opcodedesc.BUILD_MAP.index:
                self.BUILD_MAP(oparg, next_instr)
            elif opcode == opcodedesc.BUILD_MAP_UNPACK.index:
                self.BUILD_MAP_UNPACK(oparg, next_instr)
            elif opcode == opcodedesc.BUILD_MAP_UNPACK_WITH_CALL.index:
                self.BUILD_MAP_UNPACK_WITH_CALL(oparg, next_instr)
            elif opcode == opcodedesc.BUILD_SET.index:
                self.BUILD_SET(oparg, next_instr)
            elif opcode == opcodedesc.BUILD_SET_UNPACK.index:
                self.BUILD_SET_UNPACK(oparg, next_instr)
            elif opcode == opcodedesc.BUILD_SLICE.index:
                self.BUILD_SLICE(oparg, next_instr)
            elif opcode == opcodedesc.BUILD_TUPLE.index:
                self.BUILD_TUPLE(oparg, next_instr)
            elif opcode == opcodedesc.BUILD_TUPLE_UNPACK.index:
                self.BUILD_TUPLE_UNPACK(oparg, next_instr)
            elif opcode == opcodedesc.CALL_FUNCTION.index:
                self.CALL_FUNCTION(oparg, next_instr)
            elif opcode == opcodedesc.CALL_FUNCTION_KW.index:
                self.CALL_FUNCTION_KW(oparg, next_instr)
            elif opcode == opcodedesc.CALL_FUNCTION_VAR.index:
                self.CALL_FUNCTION_VAR(oparg, next_instr)
            elif opcode == opcodedesc.CALL_FUNCTION_VAR_KW.index:
                self.CALL_FUNCTION_VAR_KW(oparg, next_instr)
            elif opcode == opcodedesc.CALL_METHOD.index:
                self.CALL_METHOD(oparg, next_instr)
            elif opcode == opcodedesc.COMPARE_OP.index:
                self.COMPARE_OP(oparg, next_instr)
            elif opcode == opcodedesc.DELETE_ATTR.index:
                self.DELETE_ATTR(oparg, next_instr)
            elif opcode == opcodedesc.DELETE_DEREF.index:
                self.DELETE_DEREF(oparg, next_instr)
            elif opcode == opcodedesc.DELETE_FAST.index:
                self.DELETE_FAST(oparg, next_instr)
            elif opcode == opcodedesc.DELETE_GLOBAL.index:
                self.DELETE_GLOBAL(oparg, next_instr)
            elif opcode == opcodedesc.DELETE_NAME.index:
                self.DELETE_NAME(oparg, next_instr)
            elif opcode == opcodedesc.DELETE_SUBSCR.index:
                self.DELETE_SUBSCR(oparg, next_instr)
            elif opcode == opcodedesc.DUP_TOP.index:
                self.DUP_TOP(oparg, next_instr)
            elif opcode == opcodedesc.DUP_TOP_TWO.index:
                self.DUP_TOP_TWO(oparg, next_instr)
            elif opcode == opcodedesc.GET_ITER.index:
                self.GET_ITER(oparg, next_instr)
            elif opcode == opcodedesc.IMPORT_FROM.index:
                self.IMPORT_FROM(oparg, next_instr)
            elif opcode == opcodedesc.IMPORT_NAME.index:
                self.IMPORT_NAME(oparg, next_instr)
            elif opcode == opcodedesc.IMPORT_STAR.index:
                self.IMPORT_STAR(oparg, next_instr)
            elif opcode == opcodedesc.INPLACE_ADD.index:
                self.INPLACE_ADD(oparg, next_instr)
            elif opcode == opcodedesc.INPLACE_AND.index:
                self.INPLACE_AND(oparg, next_instr)
            elif opcode == opcodedesc.INPLACE_FLOOR_DIVIDE.index:
                self.INPLACE_FLOOR_DIVIDE(oparg, next_instr)
            elif opcode == opcodedesc.INPLACE_LSHIFT.index:
                self.INPLACE_LSHIFT(oparg, next_instr)
            elif opcode == opcodedesc.INPLACE_MATRIX_MULTIPLY.index:
                self.INPLACE_MATRIX_MULTIPLY(oparg, next_instr)
            elif opcode == opcodedesc.INPLACE_MODULO.index:
                self.INPLACE_MODULO(oparg, next_instr)
            elif opcode == opcodedesc.INPLACE_MULTIPLY.index:
                self.INPLACE_MULTIPLY(oparg, next_instr)
            elif opcode == opcodedesc.INPLACE_OR.index:
                self.INPLACE_OR(oparg, next_instr)
            elif opcode == opcodedesc.INPLACE_POWER.index:
                self.INPLACE_POWER(oparg, next_instr)
            elif opcode == opcodedesc.INPLACE_RSHIFT.index:
                self.INPLACE_RSHIFT(oparg, next_instr)
            elif opcode == opcodedesc.INPLACE_SUBTRACT.index:
                self.INPLACE_SUBTRACT(oparg, next_instr)
            elif opcode == opcodedesc.INPLACE_TRUE_DIVIDE.index:
                self.INPLACE_TRUE_DIVIDE(oparg, next_instr)
            elif opcode == opcodedesc.INPLACE_XOR.index:
                self.INPLACE_XOR(oparg, next_instr)
            elif opcode == opcodedesc.LIST_APPEND.index:
                self.LIST_APPEND(oparg, next_instr)
            elif opcode == opcodedesc.LOAD_ATTR.index:
                self.LOAD_ATTR(oparg, next_instr)
            elif opcode == opcodedesc.LOAD_BUILD_CLASS.index:
                self.LOAD_BUILD_CLASS(oparg, next_instr)
            elif opcode == opcodedesc.LOAD_CLOSURE.index:
                self.LOAD_CLOSURE(oparg, next_instr)
            elif opcode == opcodedesc.LOAD_CONST.index:
                self.LOAD_CONST(oparg, next_instr)
            elif opcode == opcodedesc.LOAD_DEREF.index:
                self.LOAD_DEREF(oparg, next_instr)
            elif opcode == opcodedesc.LOAD_CLASSDEREF.index:
                self.LOAD_CLASSDEREF(oparg, next_instr)
            elif opcode == opcodedesc.LOAD_FAST.index:
                self.LOAD_FAST(oparg, next_instr)
            elif opcode == opcodedesc.LOAD_GLOBAL.index:
                self.LOAD_GLOBAL(oparg, next_instr)
            elif opcode == opcodedesc.LOAD_NAME.index:
                self.LOAD_NAME(oparg, next_instr)
            elif opcode == opcodedesc.LOOKUP_METHOD.index:
                self.LOOKUP_METHOD(oparg, next_instr)
            elif opcode == opcodedesc.MAKE_CLOSURE.index:
                self.MAKE_CLOSURE(oparg, next_instr)
            elif opcode == opcodedesc.MAKE_FUNCTION.index:
                self.MAKE_FUNCTION(oparg, next_instr)
            elif opcode == opcodedesc.MAP_ADD.index:
                self.MAP_ADD(oparg, next_instr)
            elif opcode == opcodedesc.NOP.index:
                self.NOP(oparg, next_instr)
            elif opcode == opcodedesc.POP_BLOCK.index:
                self.POP_BLOCK(oparg, next_instr)
            elif opcode == opcodedesc.POP_EXCEPT.index:
                self.POP_EXCEPT(oparg, next_instr)
            elif opcode == opcodedesc.POP_TOP.index:
                self.POP_TOP(oparg, next_instr)
            elif opcode == opcodedesc.PRINT_EXPR.index:
                self.PRINT_EXPR(oparg, next_instr)
            elif opcode == opcodedesc.RAISE_VARARGS.index:
                self.RAISE_VARARGS(oparg, next_instr)
            elif opcode == opcodedesc.ROT_THREE.index:
                self.ROT_THREE(oparg, next_instr)
            elif opcode == opcodedesc.ROT_TWO.index:
                self.ROT_TWO(oparg, next_instr)
            elif opcode == opcodedesc.SETUP_EXCEPT.index:
                self.SETUP_EXCEPT(oparg, next_instr)
            elif opcode == opcodedesc.SETUP_FINALLY.index:
                self.SETUP_FINALLY(oparg, next_instr)
            elif opcode == opcodedesc.SETUP_LOOP.index:
                self.SETUP_LOOP(oparg, next_instr)
            elif opcode == opcodedesc.SETUP_WITH.index:
                self.SETUP_WITH(oparg, next_instr)
            elif opcode == opcodedesc.SET_ADD.index:
                self.SET_ADD(oparg, next_instr)
            elif opcode == opcodedesc.STORE_ATTR.index:
                self.STORE_ATTR(oparg, next_instr)
            elif opcode == opcodedesc.STORE_DEREF.index:
                self.STORE_DEREF(oparg, next_instr)
            elif opcode == opcodedesc.STORE_FAST.index:
                self.STORE_FAST(oparg, next_instr)
            elif opcode == opcodedesc.STORE_GLOBAL.index:
                self.STORE_GLOBAL(oparg, next_instr)
            elif opcode == opcodedesc.STORE_NAME.index:
                self.STORE_NAME(oparg, next_instr)
            elif opcode == opcodedesc.STORE_SUBSCR.index:
                self.STORE_SUBSCR(oparg, next_instr)
            elif opcode == opcodedesc.UNARY_INVERT.index:
                self.UNARY_INVERT(oparg, next_instr)
            elif opcode == opcodedesc.UNARY_NEGATIVE.index:
                self.UNARY_NEGATIVE(oparg, next_instr)
            elif opcode == opcodedesc.UNARY_NOT.index:
                self.UNARY_NOT(oparg, next_instr)
            elif opcode == opcodedesc.UNARY_POSITIVE.index:
                self.UNARY_POSITIVE(oparg, next_instr)
            elif opcode == opcodedesc.UNPACK_EX.index:
                self.UNPACK_EX(oparg, next_instr)
            elif opcode == opcodedesc.UNPACK_SEQUENCE.index:
                self.UNPACK_SEQUENCE(oparg, next_instr)
            elif opcode == opcodedesc.WITH_CLEANUP_START.index:
                self.WITH_CLEANUP_START(oparg, next_instr)
            elif opcode == opcodedesc.WITH_CLEANUP_FINISH.index:
                self.WITH_CLEANUP_FINISH(oparg, next_instr)
            elif opcode == opcodedesc.YIELD_VALUE.index:
                self.YIELD_VALUE(oparg, next_instr)
            elif opcode == opcodedesc.YIELD_FROM.index:
                self.YIELD_FROM(oparg, next_instr)
            elif opcode == opcodedesc.GET_YIELD_FROM_ITER.index:
                self.GET_YIELD_FROM_ITER(oparg, next_instr)
            elif opcode == opcodedesc.GET_AWAITABLE.index:
                self.GET_AWAITABLE(oparg, next_instr)
            elif opcode == opcodedesc.SETUP_ASYNC_WITH.index:
                self.SETUP_ASYNC_WITH(oparg, next_instr)
            elif opcode == opcodedesc.BEFORE_ASYNC_WITH.index:
                self.BEFORE_ASYNC_WITH(oparg, next_instr)
            elif opcode == opcodedesc.GET_AITER.index:
                self.GET_AITER(oparg, next_instr)
            elif opcode == opcodedesc.GET_ANEXT.index:
                self.GET_ANEXT(oparg, next_instr)
            elif opcode == opcodedesc.FORMAT_VALUE.index:
                self.FORMAT_VALUE(oparg, next_instr)
            elif opcode == opcodedesc.BUILD_STRING.index:
                self.BUILD_STRING(oparg, next_instr)
            else:
                self.MISSING_OPCODE(oparg, next_instr)

            if jit.we_are_jitted():
                return next_instr

    @jit.unroll_safe
    def unrollstack(self, unroller_kind):
        while self.blockstack_non_empty():
            block = self.pop_block()
            if (block.handling_mask & unroller_kind) != 0:
                return block
            block.cleanupstack(self)
        self.frame_finished_execution = True  # for generators
        return None

    def unrollstack_and_jump(self, unroller):
        block = self.unrollstack(unroller.kind)
        if block is None:
            raise BytecodeCorruption("misplaced bytecode - should not return")
        return block.handle(self, unroller)

    ### accessor functions ###

    def getlocalvarname(self, index):
        return self.getcode().co_varnames[index]

    def getconstant_w(self, index):
        return self.getcode().co_consts_w[index]

    def getname_u(self, index):
        return self.space.text_w(self.getname_w(index))

    def getname_w(self, index):
        return self.getcode().co_names_w[index]


    ################################################################
    ##  Implementation of the "operational" opcodes
    ##  See also nestedscope.py for the rest.
    ##

    def NOP(self, oparg, next_instr):
        # annotation-time check: if it fails, it means that the decoding
        # of oparg failed to produce an integer which is annotated as non-neg
        check_nonneg(oparg)

    @always_inline
    def LOAD_FAST(self, varindex, next_instr):
        # access a local variable directly
        w_value = self.locals_cells_stack_w[varindex]
        if w_value is None:
            self._load_fast_failed(varindex)
        self.pushvalue(w_value)

    @dont_inline
    def _load_fast_failed(self, varindex):
        varname = self.getlocalvarname(varindex)
        raise oefmt(self.space.w_UnboundLocalError,
                    "local variable '%s' referenced before assignment",
                    varname)

    def LOAD_CONST(self, constindex, next_instr):
        w_const = self.getconstant_w(constindex)
        self.pushvalue(w_const)

    def STORE_FAST(self, varindex, next_instr):
        w_newvalue = self.popvalue()
        assert w_newvalue is not None
        self.locals_cells_stack_w[varindex] = w_newvalue

    def getfreevarname(self, index):
        freevarnames = self.pycode.co_cellvars + self.pycode.co_freevars
        return freevarnames[index]

    def iscellvar(self, index):
        # is the variable given by index a cell or a free var?
        return index < len(self.pycode.co_cellvars)

    def LOAD_DEREF(self, varindex, next_instr):
        # nested scopes: access a variable through its cell object
        cell = self._getcell(varindex)
        try:
            w_value = cell.get()
        except ValueError:
            self.raise_exc_unbound(varindex)
        else:
            self.pushvalue(w_value)

    def LOAD_CLASSDEREF(self, varindex, next_instr):
        # like LOAD_DEREF but used in class bodies
        space = self.space
        i = varindex - len(self.pycode.co_cellvars)
        assert i >= 0
        name = self.pycode.co_freevars[i]
        w_value = space.finditem(self.debugdata.w_locals, space.wrap(name))
        if w_value is None:
            self.LOAD_DEREF(varindex, next_instr)
        else:
            self.pushvalue(w_value)

    def STORE_DEREF(self, varindex, next_instr):
        # nested scopes: access a variable through its cell object
        w_newvalue = self.popvalue()
        cell = self._getcell(varindex)
        cell.set(w_newvalue)

    def DELETE_DEREF(self, varindex, next_instr):
        cell = self._getcell(varindex)
        try:
            cell.get()
        except ValueError:
            self.raise_exc_unbound(varindex)
        else:
            cell.set(None)

    def raise_exc_unbound(self, varindex):
        varname = self.getfreevarname(varindex)
        if self.iscellvar(varindex):
            raise oefmt(self.space.w_UnboundLocalError,
                        "local variable '%s' referenced before assignment",
                        varname)
        else:
            raise oefmt(self.space.w_NameError,
                        "free variable '%s' referenced before assignment"
                        " in enclosing scope", varname)

    def LOAD_CLOSURE(self, varindex, next_instr):
        # nested scopes: access the cell object
        w_value = self._getcell(varindex)
        self.pushvalue(w_value)

    def POP_TOP(self, oparg, next_instr):
        self.popvalue()

    def ROT_TWO(self, oparg, next_instr):
        w_1 = self.popvalue()
        w_2 = self.popvalue()
        self.pushvalue(w_1)
        self.pushvalue(w_2)

    def ROT_THREE(self, oparg, next_instr):
        w_1 = self.popvalue()
        w_2 = self.popvalue()
        w_3 = self.popvalue()
        self.pushvalue(w_1)
        self.pushvalue(w_3)
        self.pushvalue(w_2)

    def DUP_TOP(self, oparg, next_instr):
        w_1 = self.peekvalue()
        self.pushvalue(w_1)

    def DUP_TOP_TWO(self, oparg, next_instr):
        self.dupvalues(2)

    def DUP_TOPX(self, itemcount, next_instr):
        assert 1 <= itemcount <= 5, "limitation of the current interpreter"
        self.dupvalues(itemcount)

    UNARY_POSITIVE = unaryoperation("pos")
    UNARY_NEGATIVE = unaryoperation("neg")
    UNARY_NOT      = unaryoperation("not_")
    UNARY_CONVERT  = unaryoperation("repr")
    UNARY_INVERT   = unaryoperation("invert")

    def BINARY_POWER(self, oparg, next_instr):
        w_2 = self.popvalue()
        w_1 = self.popvalue()
        w_result = self.space.pow(w_1, w_2, self.space.w_None)
        self.pushvalue(w_result)

    BINARY_MULTIPLY = binaryoperation("mul")
    BINARY_TRUE_DIVIDE  = binaryoperation("truediv")
    BINARY_FLOOR_DIVIDE = binaryoperation("floordiv")
    BINARY_DIVIDE       = binaryoperation("div")
    # XXX BINARY_DIVIDE must fall back to BINARY_TRUE_DIVIDE with -Qnew
    BINARY_MODULO       = binaryoperation("mod")
    BINARY_MATRIX_MULTIPLY = binaryoperation("matmul")
    BINARY_ADD      = binaryoperation("add")
    BINARY_SUBTRACT = binaryoperation("sub")
    BINARY_SUBSCR   = binaryoperation("getitem")
    BINARY_LSHIFT   = binaryoperation("lshift")
    BINARY_RSHIFT   = binaryoperation("rshift")
    BINARY_AND = binaryoperation("and_")
    BINARY_XOR = binaryoperation("xor")
    BINARY_OR  = binaryoperation("or_")

    def INPLACE_POWER(self, oparg, next_instr):
        w_2 = self.popvalue()
        w_1 = self.popvalue()
        w_result = self.space.inplace_pow(w_1, w_2)
        self.pushvalue(w_result)

    INPLACE_MULTIPLY = binaryoperation("inplace_mul")
    INPLACE_TRUE_DIVIDE  = binaryoperation("inplace_truediv")
    INPLACE_FLOOR_DIVIDE = binaryoperation("inplace_floordiv")
    INPLACE_DIVIDE       = binaryoperation("inplace_div")
    # XXX INPLACE_DIVIDE must fall back to INPLACE_TRUE_DIVIDE with -Qnew
    INPLACE_MODULO       = binaryoperation("inplace_mod")
    INPLACE_MATRIX_MULTIPLY = binaryoperation("inplace_matmul")
    INPLACE_ADD      = binaryoperation("inplace_add")
    INPLACE_SUBTRACT = binaryoperation("inplace_sub")
    INPLACE_LSHIFT   = binaryoperation("inplace_lshift")
    INPLACE_RSHIFT   = binaryoperation("inplace_rshift")
    INPLACE_AND = binaryoperation("inplace_and")
    INPLACE_XOR = binaryoperation("inplace_xor")
    INPLACE_OR  = binaryoperation("inplace_or")

    def STORE_SUBSCR(self, oparg, next_instr):
        "obj[subscr] = newvalue"
        w_subscr = self.popvalue()
        w_obj = self.popvalue()
        w_newvalue = self.popvalue()
        self.space.setitem(w_obj, w_subscr, w_newvalue)

    def DELETE_SUBSCR(self, oparg, next_instr):
        "del obj[subscr]"
        w_subscr = self.popvalue()
        w_obj = self.popvalue()
        self.space.delitem(w_obj, w_subscr)

    def PRINT_EXPR(self, oparg, next_instr):
        w_expr = self.popvalue()
        print_expr(self.space, w_expr)

    def PRINT_ITEM_TO(self, oparg, next_instr):
        w_stream = self.popvalue()
        w_item = self.popvalue()
        if self.space.is_w(w_stream, self.space.w_None):
            w_stream = sys_stdout(self.space)   # grumble grumble special cases
        print_item_to(self.space, self._printable_object(w_item), w_stream)

    def PRINT_ITEM(self, oparg, next_instr):
        w_item = self.popvalue()
        print_item(self.space, self._printable_object(w_item))

    def _printable_object(self, w_obj):
        space = self.space
        if not space.isinstance_w(w_obj, space.w_unicode):
            w_obj = space.str(w_obj)
        return w_obj

    def PRINT_NEWLINE_TO(self, oparg, next_instr):
        w_stream = self.popvalue()
        if self.space.is_w(w_stream, self.space.w_None):
            w_stream = sys_stdout(self.space)   # grumble grumble special cases
        print_newline_to(self.space, w_stream)

    def PRINT_NEWLINE(self, oparg, next_instr):
        print_newline(self.space)

    def BREAK_LOOP(self, oparg, next_instr):
        return self.unrollstack_and_jump(SBreakLoop.singleton)

    def CONTINUE_LOOP(self, startofloop, next_instr):
        unroller = SContinueLoop(startofloop)
        return self.unrollstack_and_jump(unroller)

    def RAISE_VARARGS(self, nbargs, next_instr):
        space = self.space
        if nbargs > 2:
            raise BytecodeCorruption("bad RAISE_VARARGS oparg")
        if nbargs == 0:
            if not self.hide():
                last_operr = self.space.getexecutioncontext().sys_exc_info()
            else:
                last_operr = self.getorcreatedebug().hidden_operationerr
            if last_operr is None:
                raise oefmt(space.w_RuntimeError,
                            "No active exception to reraise")
            # re-raise, no new traceback obj will be attached
            raise RaiseWithExplicitTraceback(last_operr)
        if nbargs == 2:
            w_cause = self.popvalue()
            if space.exception_is_valid_obj_as_class_w(w_cause):
                w_cause = space.call_function(w_cause)
        else:
            w_cause = None
        w_value = self.popvalue()
        if space.exception_is_valid_obj_as_class_w(w_value):
            w_type = w_value
            w_value = space.call_function(w_type)
        else:
            w_type = space.type(w_value)
        operror = OperationError(w_type, w_value)
        operror.normalize_exception(space)
        operror.set_cause(space, w_cause)
        tb = space.getattr(w_value, space.wrap('__traceback__'))
        if not space.is_w(tb, space.w_None):
            operror.set_traceback(tb)
        raise operror

    def LOAD_LOCALS(self, oparg, next_instr):
        self.pushvalue(self.getorcreatedebug().w_locals)

    def exec_(self, w_prog, w_globals, w_locals):
        """The builtins.exec function."""
        space = self.space
        ec = space.getexecutioncontext()
        flags = ec.compiler.getcodeflags(self.pycode)
<<<<<<< HEAD

        if space.isinstance_w(w_prog, space.gettypeobject(PyCode.typedef)):
            code = space.interp_w(PyCode, w_prog)
        else:
            from pypy.interpreter.astcompiler import consts
            flags |= consts.PyCF_SOURCE_IS_UTF8
            source, flags = source_as_str(space, w_prog, 'exec',
                                          "string, bytes or code", flags)
            code = ec.compiler.compile(source, "<string>", 'exec', flags)

        w_globals, w_locals = ensure_ns(space, w_globals, w_locals, 'exec',
                                        self)
        space.call_method(w_globals, 'setdefault', space.wrap('__builtins__'),
                          space.wrap(self.get_builtin()))
=======
        w_compile_flags = self.space.newint(flags)
        w_resulttuple = prepare_exec(self.space, self, w_prog,
                                     w_globals, w_locals,
                                     w_compile_flags,
                                     self.get_builtin(),
                                     self.space.gettypeobject(PyCode.typedef))
        w_prog, w_globals, w_locals = self.space.fixedview(w_resulttuple, 3)
>>>>>>> a299ace7

        plain = (self.get_w_locals() is not None and
                 space.is_w(w_locals, self.get_w_locals()))
        if plain:
            w_locals = self.getdictscope()
        code.exec_code(space, w_globals, w_locals)
        if plain:
            self.setdictscope(w_locals)

    def POP_EXCEPT(self, oparg, next_instr):
        block = self.pop_block()
        assert isinstance(block, SysExcInfoRestorer)
        block.cleanupstack(self)   # restores ec.sys_exc_operror

    def POP_BLOCK(self, oparg, next_instr):
        block = self.pop_block()
        block.pop_block(self)  # the block knows how to clean up the value stack

    def save_and_change_sys_exc_info(self, operationerr):
        ec = self.space.getexecutioncontext()
        last_exception = ec.sys_exc_info()
        block = SysExcInfoRestorer(last_exception, self.lastblock)
        self.lastblock = block
        if operationerr is not None:   # otherwise, don't change sys_exc_info
            if not self.hide():
                ec.set_sys_exc_info(operationerr)
            else:
                # for hidden frames, a more limited solution should be
                # enough: store away the exception on the frame
                self.getorcreatedebug().hidden_operationerr = operationerr

    def end_finally(self):
        # unlike CPython, there are two statically distinct cases: the
        # END_FINALLY might be closing an 'except' block or a 'finally'
        # block.  In the first case, the stack contains three items:
        #   [exception type we are now handling]
        #   [exception value we are now handling]
        #   [wrapped SApplicationException]
        # In the case of a finally: block, the stack contains only one
        # item (unlike CPython which can have 1, 2, 3 or 5 items, and
        # even in one case a non-fixed number of items):
        #   [wrapped subclass of SuspendedUnroller]

        block = self.pop_block()
        assert isinstance(block, SysExcInfoRestorer)
        block.cleanupstack(self)   # restores ec.sys_exc_operror

        w_top = self.popvalue()
        if self.space.is_w(w_top, self.space.w_None):
            # case of a finally: block with no exception
            return None
        if isinstance(w_top, SuspendedUnroller):
            # case of a finally: block with a suspended unroller
            return w_top
        else:
            # case of an except: block.  We popped the exception type
            self.popvalue()        #     Now we pop the exception value
            w_unroller = self.popvalue()
            assert w_unroller is not None
            return w_unroller

<<<<<<< HEAD
    @jit.unroll_safe
    def _any_except_or_finally_handler(self):
        block = self.lastblock
        while block is not None:
            if isinstance(block, SysExcInfoRestorer):
                return True
            block = block.previous
        return False

    def LOAD_BUILD_CLASS(self, oparg, next_instr):
        w_build_class = self.get_builtin().getdictvalue(
            self.space, '__build_class__')
        if w_build_class is None:
            raise oefmt(self.space.w_ImportError, "__build_class__ not found")
        self.pushvalue(w_build_class)
=======
    def BUILD_CLASS(self, oparg, next_instr):
        w_methodsdict = self.popvalue()
        w_bases = self.popvalue()
        w_name = self.popvalue()
        w_metaclass = find_metaclass(self.space, w_bases,
                                     w_methodsdict, self.get_w_globals(),
                                     self.get_builtin())
        w_newclass = self.space.call_function(w_metaclass, w_name,
                                              w_bases, w_methodsdict)
        self.pushvalue(w_newclass)
>>>>>>> a299ace7

    def STORE_NAME(self, varindex, next_instr):
        varname = self.getname_u(varindex)
        w_newvalue = self.popvalue()
        self.space.setitem_str(self.getorcreatedebug().w_locals, varname,
                               w_newvalue)

    def DELETE_NAME(self, varindex, next_instr):
        w_varname = self.getname_w(varindex)
        try:
            self.space.delitem(self.getorcreatedebug().w_locals, w_varname)
        except OperationError as e:
            # catch KeyErrors and turn them into NameErrors
            if not e.match(self.space, self.space.w_KeyError):
                raise
            raise oefmt(self.space.w_NameError,
                        "name %R is not defined", w_varname)

    def UNPACK_SEQUENCE(self, itemcount, next_instr):
        w_iterable = self.popvalue()
        items = self.space.fixedview_unroll(w_iterable, itemcount)
        self.pushrevvalues(itemcount, items)

    @jit.unroll_safe
    def UNPACK_EX(self, oparg, next_instr):
        "a, *b, c = range(10)"
        left = oparg & 0xFF
        right = (oparg & 0xFF00) >> 8
        w_iterable = self.popvalue()
        items = self.space.fixedview(w_iterable)
        itemcount = len(items)
        count = left + right
        if count > itemcount:
            raise oefmt(self.space.w_ValueError,
                        "not enough values to unpack (expected at least %d, got %d)",
                        count, itemcount)
        right = itemcount - right
        assert right >= 0
        # push values in reverse order
        i = itemcount - 1
        while i >= right:
            self.pushvalue(items[i])
            i -= 1
        self.pushvalue(self.space.newlist(items[left:right]))
        i = left - 1
        while i >= 0:
            self.pushvalue(items[i])
            i -= 1

    def STORE_ATTR(self, nameindex, next_instr):
        "obj.attributename = newvalue"
        w_attributename = self.getname_w(nameindex)
        w_obj = self.popvalue()
        w_newvalue = self.popvalue()
        self.space.setattr(w_obj, w_attributename, w_newvalue)

    def DELETE_ATTR(self, nameindex, next_instr):
        "del obj.attributename"
        w_attributename = self.getname_w(nameindex)
        w_obj = self.popvalue()
        self.space.delattr(w_obj, w_attributename)

    def STORE_GLOBAL(self, nameindex, next_instr):
        varname = self.getname_u(nameindex)
        w_newvalue = self.popvalue()
        self.space.setitem_str(self.get_w_globals(), varname, w_newvalue)

    def DELETE_GLOBAL(self, nameindex, next_instr):
        w_varname = self.getname_w(nameindex)
        self.space.delitem(self.get_w_globals(), w_varname)

    def LOAD_NAME(self, nameindex, next_instr):
        w_varname = self.getname_w(nameindex)
        varname = self.space.text_w(w_varname)
        if self.getorcreatedebug().w_locals is not self.get_w_globals():
            w_value = self.space.finditem_str(self.getorcreatedebug().w_locals,
                                              varname)
            if w_value is not None:
                self.pushvalue(w_value)
                return
        # fall-back
        w_value = self._load_global(varname)
        if w_value is None:
            raise oefmt(self.space.w_NameError,
                        "name %R is not defined", w_varname)
        self.pushvalue(w_value)

    @always_inline
    def _load_global(self, varname):
        w_value = self.space.finditem_str(self.get_w_globals(), varname)
        if w_value is None:
            # not in the globals, now look in the built-ins
            w_value = self.get_builtin().getdictvalue(self.space, varname)
        return w_value

    @dont_inline
    def _load_global_failed(self, w_varname):
        # CPython Issue #17032: The "global" in the "NameError: global
        # name 'x' is not defined" error message has been removed.
        raise oefmt(self.space.w_NameError,
                    "name %R is not defined", w_varname)

    @always_inline
    def LOAD_GLOBAL(self, nameindex, next_instr):
        w_varname = self.getname_w(nameindex)
        w_value = self._load_global(self.space.text_w(w_varname))
        if w_value is None:
            self._load_global_failed(w_varname)
        self.pushvalue(w_value)

    def DELETE_FAST(self, varindex, next_instr):
        if self.locals_cells_stack_w[varindex] is None:
            varname = self.getlocalvarname(varindex)
            raise oefmt(self.space.w_UnboundLocalError,
                        "local variable '%s' referenced before assignment",
                        varname)
        self.locals_cells_stack_w[varindex] = None

    def BUILD_TUPLE(self, itemcount, next_instr):
        items = self.popvalues(itemcount)
        w_tuple = self.space.newtuple(items)
        self.pushvalue(w_tuple)

    def BUILD_LIST(self, itemcount, next_instr):
        items = self.popvalues_mutable(itemcount)
        w_list = self.space.newlist(items)
        self.pushvalue(w_list)

    def BUILD_LIST_FROM_ARG(self, _, next_instr):
        space = self.space
        # this is a little dance, because list has to be before the
        # value
        last_val = self.popvalue()
        length_hint = 0
        try:
            length_hint = space.length_hint(last_val, length_hint)
        except OperationError as e:
            if e.async(space):
                raise
        self.pushvalue(space.newlist([], sizehint=length_hint))
        self.pushvalue(last_val)

    @always_inline
    def LOAD_ATTR(self, nameindex, next_instr):
        "obj.attributename"
        w_obj = self.popvalue()
        if not jit.we_are_jitted():
            from pypy.objspace.std.mapdict import LOAD_ATTR_caching
            w_value = LOAD_ATTR_caching(self.getcode(), w_obj, nameindex)
        else:
            w_attributename = self.getname_w(nameindex)
            w_value = self.space.getattr(w_obj, w_attributename)
        self.pushvalue(w_value)

    @jit.unroll_safe
    def cmp_exc_match(self, w_1, w_2):
        space = self.space
        if space.isinstance_w(w_2, space.w_tuple):
            for w_type in space.fixedview(w_2):
                if not space.exception_is_valid_class_w(w_type):
                    raise oefmt(space.w_TypeError, CANNOT_CATCH_MSG)
        elif not space.exception_is_valid_class_w(w_2):
            raise oefmt(space.w_TypeError, CANNOT_CATCH_MSG)
        return space.newbool(space.exception_match(w_1, w_2))

    def COMPARE_OP(self, testnum, next_instr):
        w_2 = self.popvalue()
        w_1 = self.popvalue()
        if testnum == 0:
            w_result = self.space.lt(w_1, w_2)
        elif testnum == 1:
            w_result = self.space.le(w_1, w_2)
        elif testnum == 2:
            w_result = self.space.eq(w_1, w_2)
        elif testnum == 3:
            w_result = self.space.ne(w_1, w_2)
        elif testnum == 4:
            w_result = self.space.gt(w_1, w_2)
        elif testnum == 5:
            w_result = self.space.ge(w_1, w_2)
        elif testnum == 6:
            w_result = self.space.contains(w_2, w_1)
        elif testnum == 7:
            w_result = self.space.not_(self.space.contains(w_2, w_1))
        elif testnum == 8:
            w_result = self.space.is_(w_1, w_2)
        elif testnum == 9:
            w_result = self.space.not_(self.space.is_(w_1, w_2))
        elif testnum == 10:
            w_result = self.cmp_exc_match(w_1, w_2)
        else:
            raise BytecodeCorruption("bad COMPARE_OP oparg")
        self.pushvalue(w_result)

    def IMPORT_NAME(self, nameindex, next_instr):
        space = self.space
        w_modulename = self.getname_w(nameindex)
        w_fromlist = self.popvalue()

        w_flag = self.popvalue()
        try:
            if space.int_w(w_flag) == -1:
                w_flag = None
        except OperationError as e:
            if e.async(space):
                raise

        w_import = self.get_builtin().getdictvalue(space, '__import__')
        if w_import is None:
            raise oefmt(space.w_ImportError, "__import__ not found")
        d = self.getdebug()
        if d is None:
            w_locals = None
        else:
            w_locals = d.w_locals
        if w_locals is None:            # CPython does this
            w_locals = space.w_None
        w_globals = self.get_w_globals()
        if w_flag is None:
            w_obj = space.call_function(w_import, w_modulename, w_globals,
                                        w_locals, w_fromlist)
        else:
            w_obj = space.call_function(w_import, w_modulename, w_globals,
                                        w_locals, w_fromlist, w_flag)

        self.pushvalue(w_obj)

    def IMPORT_STAR(self, oparg, next_instr):
        w_module = self.popvalue()
        w_locals = self.getdictscope()
        import_all_from(self.space, w_module, w_locals)
        self.setdictscope(w_locals)

    def IMPORT_FROM(self, nameindex, next_instr):
        w_name = self.getname_w(nameindex)
        w_module = self.peekvalue()
        self.pushvalue(self.import_from(w_module, w_name))

    def import_from(self, w_module, w_name):
        space = self.space
        try:
            return space.getattr(w_module, w_name)
        except OperationError as e:
            if not e.match(space, space.w_AttributeError):
                raise
            try:
                w_pkgname = space.getattr(
                    w_module, space.newunicode(u'__name__'))
                w_fullname = space.newunicode(u'%s.%s' %
                    (space.unicode_w(w_pkgname), space.unicode_w(w_name)))
                return space.getitem(space.sys.get('modules'), w_fullname)
            except OperationError:
                raise oefmt(
                    space.w_ImportError, "cannot import name %R", w_name)


    def YIELD_VALUE(self, oparg, next_instr):
        raise Yield

    def YIELD_FROM(self, oparg, next_instr):
        # Unlike CPython, we handle this not by repeating the same
        # bytecode over and over until the inner iterator is exhausted.
        # Instead, we directly set the generator's w_yielded_from.
        # This asks generator.resume_execute_frame() to exhaust that
        # sub-iterable first before continuing on the next bytecode.
        from pypy.interpreter.generator import Coroutine
        in_generator = self.get_generator()
        assert in_generator is not None
        w_inputvalue = self.popvalue()    # that's always w_None, actually
        w_gen = self.popvalue()
        #
        in_generator.next_yield_from(self, w_gen, w_inputvalue)
        # Common case: the call above raises Yield.
        # If instead the iterable is empty, next_yield_from() pushed the
        # final result and returns.  In that case, we can just continue
        # with the next bytecode.

    def jump_absolute(self, jumpto, ec):
        # this function is overridden by pypy.module.pypyjit.interp_jit
        check_nonneg(jumpto)
        return jumpto

    def JUMP_FORWARD(self, jumpby, next_instr):
        next_instr += jumpby
        return next_instr

    def POP_JUMP_IF_FALSE(self, target, next_instr):
        w_value = self.popvalue()
        if not self.space.is_true(w_value):
            return target
        return next_instr

    def POP_JUMP_IF_TRUE(self, target, next_instr):
        w_value = self.popvalue()
        if self.space.is_true(w_value):
            return target
        return next_instr

    def JUMP_IF_FALSE_OR_POP(self, target, next_instr):
        w_value = self.peekvalue()
        if not self.space.is_true(w_value):
            return target
        self.popvalue()
        return next_instr

    def JUMP_IF_TRUE_OR_POP(self, target, next_instr):
        w_value = self.peekvalue()
        if self.space.is_true(w_value):
            return target
        self.popvalue()
        return next_instr

    def JUMP_IF_NOT_DEBUG(self, jumpby, next_instr):
        if not self.space.sys.debug:
            next_instr += jumpby
        return next_instr

    def GET_ITER(self, oparg, next_instr):
        w_iterable = self.popvalue()
        w_iterator = self.space.iter(w_iterable)
        self.pushvalue(w_iterator)

    def FOR_ITER(self, jumpby, next_instr):
        w_iterator = self.peekvalue()
        try:
            w_nextitem = self.space.next(w_iterator)
        except OperationError as e:
            if not e.match(self.space, self.space.w_StopIteration):
                raise
            # iterator exhausted
            self._report_stopiteration_sometimes(w_iterator, e)
            self.popvalue()
            next_instr += jumpby
        else:
            self.pushvalue(w_nextitem)
        return next_instr

    def _report_stopiteration_sometimes(self, w_iterator, operr):
        # CPython 3.5 calls the exception trace in an ill-defined subset
        # of cases: only if tp_iternext returned NULL and set a
        # StopIteration exception, but not if tp_iternext returned NULL
        # *without* setting an exception.  We can't easily emulate that
        # behavior at this point.  For example, the generator's
        # tp_iternext uses one or other case depending on whether the
        # generator is already exhausted or just exhausted now.  We'll
        # classify that as a CPython incompatibility and use an
        # approximative rule: if w_iterator is a generator-iterator,
        # we always report it; if operr has already a stack trace
        # attached (likely from a custom __iter__() method), we also
        # report it; in other cases, we don't.
        from pypy.interpreter.generator import GeneratorOrCoroutine
        if (isinstance(w_iterator, GeneratorOrCoroutine) or
                operr.has_any_traceback()):
            self.space.getexecutioncontext().exception_trace(self, operr)

    def FOR_LOOP(self, oparg, next_instr):
        raise BytecodeCorruption("old opcode, no longer in use")

    def SETUP_LOOP(self, offsettoend, next_instr):
        block = LoopBlock(self.valuestackdepth,
                          next_instr + offsettoend, self.lastblock)
        self.lastblock = block

    def SETUP_EXCEPT(self, offsettoend, next_instr):
        block = ExceptBlock(self.valuestackdepth,
                            next_instr + offsettoend, self.lastblock)
        self.lastblock = block

    def SETUP_FINALLY(self, offsettoend, next_instr):
        block = FinallyBlock(self.valuestackdepth,
                             next_instr + offsettoend, self.lastblock)
        self.lastblock = block

    def SETUP_WITH(self, offsettoend, next_instr):
        w_manager = self.peekvalue()
        w_enter = self.space.lookup(w_manager, "__enter__")
        w_descr = self.space.lookup(w_manager, "__exit__")
        if w_enter is None or w_descr is None:
            raise oefmt(self.space.w_AttributeError,
                        "'%T' object is not a context manager (no __enter__/"
                        "__exit__ method)", w_manager)
        w_exit = self.space.get(w_descr, w_manager)
        self.settopvalue(w_exit)
        w_result = self.space.get_and_call_function(w_enter, w_manager)
        block = FinallyBlock(self.valuestackdepth,
                             next_instr + offsettoend, self.lastblock)
        self.lastblock = block
        self.pushvalue(w_result)

    def WITH_CLEANUP_START(self, oparg, next_instr):
        # see comment in END_FINALLY for stack state
        w_unroller = self.popvalue()
        w_exitfunc = self.popvalue()
        self.pushvalue(w_unroller)
        if isinstance(w_unroller, SApplicationException):
            # app-level exception
            operr = w_unroller.operr
            w_traceback = operr.get_traceback()
            w_res = self.call_contextmanager_exit_function(
                w_exitfunc,
                operr.w_type,
                operr.get_w_value(self.space),
                w_traceback)
        else:
            w_res = self.call_contextmanager_exit_function(
                w_exitfunc,
                self.space.w_None,
                self.space.w_None,
                self.space.w_None)
        self.pushvalue(w_res)
        # in the stack now:  [w_res, w_unroller-or-w_None..]

    def WITH_CLEANUP_FINISH(self, oparg, next_instr):
        w_suppress = self.popvalue()
        if self.space.is_true(w_suppress):
            # __exit__() returned True -> Swallow the exception.
            self.settopvalue(self.space.w_None)
        # this is always followed by END_FINALLY
        # in the stack now: [w_unroller-or-w_None..]

    @jit.unroll_safe
    def call_function(self, oparg, w_starstar=None, has_vararg=False):
        n_arguments = oparg & 0xff
        n_keywords = (oparg>>8) & 0xff
        if n_keywords:
            keywords = [None] * n_keywords
            keywords_w = [None] * n_keywords
            while True:
                n_keywords -= 1
                if n_keywords < 0:
                    break
                w_value = self.popvalue()
                w_key = self.popvalue()
                key = self.space.text_w(w_key)
                keywords[n_keywords] = key
                keywords_w[n_keywords] = w_value
        else:
            keywords = None
            keywords_w = None
        if has_vararg:
            w_star = self.popvalue()
        else:
            w_star = None
        arguments = self.popvalues(n_arguments)
        args = self.argument_factory(arguments, keywords, keywords_w, w_star,
                                     w_starstar)
        w_function  = self.popvalue()
        if self.get_is_being_profiled() and function.is_builtin_code(w_function):
            w_result = self.space.call_args_and_c_profile(self, w_function,
                                                          args)
        else:
            w_result = self.space.call_args(w_function, args)
        self.pushvalue(w_result)

    def CALL_FUNCTION(self, oparg, next_instr):
        # XXX start of hack for performance
        if (oparg >> 8) & 0xff == 0:
            # Only positional arguments
            nargs = oparg & 0xff
            w_function = self.peekvalue(nargs)
            try:
                w_result = self.space.call_valuestack(w_function, nargs, self)
            finally:
                self.dropvalues(nargs + 1)
            self.pushvalue(w_result)
        # XXX end of hack for performance
        else:
            # general case
            self.call_function(oparg)

    def CALL_FUNCTION_VAR(self, oparg, next_instr):
        self.call_function(oparg, has_vararg=True)

    def CALL_FUNCTION_KW(self, oparg, next_instr):
        w_varkw = self.popvalue()
        self.call_function(oparg, w_varkw)

    def CALL_FUNCTION_VAR_KW(self, oparg, next_instr):
        w_varkw = self.popvalue()
        self.call_function(oparg, w_varkw, has_vararg=True)

    @jit.unroll_safe
    def _make_function(self, oparg, freevars=None):
        space = self.space
        w_qualname = self.popvalue()
        qualname = self.space.unicode_w(w_qualname)
        w_codeobj = self.popvalue()
        codeobj = self.space.interp_w(PyCode, w_codeobj)
        if freevars is not None:
            # Pop freevars
            self.popvalue()
        posdefaults = oparg & 0xFF
        kwdefaults = (oparg >> 8) & 0xFF
        num_annotations = (oparg >> 16) & 0xFF
        w_ann = None
        if num_annotations:
            names_w = space.fixedview(self.popvalue())
            w_ann = space.newdict(strdict=True)
            for i in range(len(names_w) - 1, -1, -1):
                space.setitem(w_ann, names_w[i], self.popvalue())
        kw_defs_w = None
        if kwdefaults:
            kw_defs_w = []
            for i in range(kwdefaults):
                w_defvalue = self.popvalue()
                w_defname = self.popvalue()
                kw_defs_w.append((w_defname, w_defvalue))
        defaultarguments = self.popvalues(posdefaults)
        fn = function.Function(space, codeobj, self.get_w_globals(),
                               defaultarguments,
                               kw_defs_w, freevars, w_ann, qualname=qualname)
        self.pushvalue(fn)

    def MAKE_FUNCTION(self, oparg, next_instr):
        return self._make_function(oparg)

    @jit.unroll_safe
    def MAKE_CLOSURE(self, oparg, next_instr):
        w_freevarstuple = self.peekvalue(2)
        freevars = [self.space.interp_w(Cell, cell)
                    for cell in self.space.fixedview(w_freevarstuple)]
        self._make_function(oparg, freevars)

    def BUILD_SLICE(self, numargs, next_instr):
        if numargs == 3:
            w_step = self.popvalue()
        elif numargs == 2:
            w_step = self.space.w_None
        else:
            raise BytecodeCorruption
        w_end = self.popvalue()
        w_start = self.popvalue()
        w_slice = self.space.newslice(w_start, w_end, w_step)
        self.pushvalue(w_slice)

    def LIST_APPEND(self, oparg, next_instr):
        w = self.popvalue()
        v = self.peekvalue(oparg - 1)
        self.space.call_method(v, 'append', w)

    def SET_ADD(self, oparg, next_instr):
        w_value = self.popvalue()
        w_set = self.peekvalue(oparg - 1)
        self.space.call_method(w_set, 'add', w_value)

    def MAP_ADD(self, oparg, next_instr):
        w_key = self.popvalue()
        w_value = self.popvalue()
        w_dict = self.peekvalue(oparg - 1)
        self.space.setitem(w_dict, w_key, w_value)

    def SET_LINENO(self, lineno, next_instr):
        pass

    # overridden by faster version in the standard object space.
    LOOKUP_METHOD = LOAD_ATTR
    CALL_METHOD = CALL_FUNCTION

    def MISSING_OPCODE(self, oparg, next_instr):
        ofs = self.last_instr
        c = self.pycode.co_code[ofs]
        name = self.pycode.co_name
        raise BytecodeCorruption("unknown opcode, ofs=%d, code=%d, name=%s" %
                                 (ofs, ord(c), name) )

    @jit.unroll_safe
    def BUILD_MAP(self, itemcount, next_instr):
        w_dict = self.space.newdict()
        for i in range(itemcount-1, -1, -1):
            w_value = self.peekvalue(2 * i)
            w_key = self.peekvalue(2 * i + 1)
            self.space.setitem(w_dict, w_key, w_value)
        self.popvalues(2 * itemcount)
        self.pushvalue(w_dict)

    @jit.unroll_safe
    def BUILD_SET(self, itemcount, next_instr):
        w_set = self.space.newset()
        for i in range(itemcount-1, -1, -1):
            w_item = self.peekvalue(i)
            self.space.call_method(w_set, 'add', w_item)
        self.popvalues(itemcount)
        self.pushvalue(w_set)

    @jit.unroll_safe
    def BUILD_SET_UNPACK(self, itemcount, next_instr):
        space = self.space
        w_sum = space.newset()
        for i in range(itemcount, 0, -1):
            w_item = self.peekvalue(i-1)
            # cannot use w_sum.update, w_item might not be a set
            iterator = space.iter(w_item)
            while True:
                try:
                    w_value = space.next(iterator)
                except OperationError:
                    break
                w_sum.add(w_value)
        while itemcount != 0:
            self.popvalue()
            itemcount -= 1
        self.pushvalue(w_sum)

    @jit.unroll_safe
    def list_unpack_helper(frame, itemcount):
        space = frame.space
        w_sum = space.newlist([], sizehint=itemcount)
        for i in range(itemcount, 0, -1):
            w_item = frame.peekvalue(i-1)
            w_sum.extend(w_item)
        while itemcount != 0:
            frame.popvalue()
            itemcount -= 1
        return w_sum

    @jit.unroll_safe
    def BUILD_TUPLE_UNPACK(self, itemcount, next_instr):
        w_list = self.list_unpack_helper(itemcount)
        items = [w_obj for w_obj in w_list.getitems_unroll()]
        self.pushvalue(self.space.newtuple(items))

    def BUILD_LIST_UNPACK(self, itemcount, next_instr):
        w_sum = self.list_unpack_helper(itemcount)
        self.pushvalue(w_sum)

    def BUILD_MAP_UNPACK(self, itemcount, next_instr):
        self._build_map_unpack(itemcount, with_call=False)

    def BUILD_MAP_UNPACK_WITH_CALL(self, oparg, next_instr):
        num_maps = oparg & 0xff
        self._build_map_unpack(num_maps, with_call=True)

    @jit.unroll_safe
    def _build_map_unpack(self, itemcount, with_call):
        space = self.space
        w_dict = space.newdict()
        expected_length = 0
        for i in range(itemcount-1, -1, -1):
            w_item = self.peekvalue(i)
            if not space.ismapping_w(w_item):
                if not with_call:
                    raise oefmt(space.w_TypeError,
                                "'%T' object is not a mapping", w_item)
                else:
                    raise oefmt(space.w_TypeError,
                                "argument after ** must be a mapping, not %T",
                                w_item)
            if with_call:
                expected_length += space.len_w(w_item)
            space.call_method(w_dict, 'update', w_item)
        if with_call and space.len_w(w_dict) < expected_length:
            self._build_map_unpack_error(itemcount)
        while itemcount > 0:
            self.popvalue()
            itemcount -= 1
        self.pushvalue(w_dict)

    @jit.dont_look_inside
    def _build_map_unpack_error(self, itemcount):
        space = self.space
        w_set = space.newset()
        for i in range(itemcount-1, -1, -1):
            w_item = self.peekvalue(i)
            w_inter = space.call_method(w_set, 'intersection', w_item)
            if space.is_true(w_inter):
                w_key = space.next(space.iter(w_inter))
                if not space.isinstance_w(w_key, space.w_unicode):
                    raise oefmt(space.w_TypeError,
                            "keywords must be strings, not '%T'", w_key)
                raise oefmt(space.w_TypeError,
                    "got multiple values for keyword argument %R",
                    w_key)
            space.call_method(w_set, 'update', w_item)

    def GET_YIELD_FROM_ITER(self, oparg, next_instr):
        from pypy.interpreter.astcompiler import consts
        from pypy.interpreter.generator import GeneratorIterator, Coroutine
        w_iterable = self.peekvalue()
        if isinstance(w_iterable, Coroutine):
            if not self.pycode.co_flags & (consts.CO_COROUTINE |
                                       consts.CO_ITERABLE_COROUTINE):
                #'iterable' coroutine is used in a 'yield from' expression
                #of a regular generator
                raise oefmt(self.space.w_TypeError,
                            "cannot 'yield from' a coroutine object "
                            "in a non-coroutine generator")
        elif not isinstance(w_iterable, GeneratorIterator):
            w_iterator = self.space.iter(w_iterable)
            self.settopvalue(w_iterator)

    def GET_AWAITABLE(self, oparg, next_instr):
        from pypy.interpreter.generator import get_awaitable_iter
        from pypy.interpreter.generator import Coroutine
        w_iterable = self.popvalue()
        w_iter = get_awaitable_iter(self.space, w_iterable)
        if isinstance(w_iter, Coroutine):
            if w_iter.w_yielded_from is not None:
                # 'w_iter' is a coroutine object that is being awaited,
                # '.w_yielded_from' is the current awaitable being awaited on.
                raise oefmt(self.space.w_RuntimeError,
                            "coroutine is being awaited already")
        self.pushvalue(w_iter)

    def SETUP_ASYNC_WITH(self, offsettoend, next_instr):
        res = self.popvalue()
        block = FinallyBlock(self.valuestackdepth,
                             next_instr + offsettoend, self.lastblock)
        self.lastblock = block
        self.pushvalue(res)

    def BEFORE_ASYNC_WITH(self, oparg, next_instr):
        space = self.space
        w_manager = self.peekvalue()
        w_enter = space.lookup(w_manager, "__aenter__")
        w_descr = space.lookup(w_manager, "__aexit__")
        if w_enter is None or w_descr is None:
            raise oefmt(space.w_AttributeError,
                        "'%T' object is not a context manager (no __aenter__/"
                        "__aexit__ method)", w_manager)
        w_exit = space.get(w_descr, w_manager)
        self.settopvalue(w_exit)
        w_result = space.get_and_call_function(w_enter, w_manager)
        self.pushvalue(w_result)

    def GET_AITER(self, oparg, next_instr):
        from pypy.interpreter.generator import AIterWrapper, get_awaitable_iter

        space = self.space
        w_obj = self.popvalue()
        w_func = space.lookup(w_obj, "__aiter__")
        if w_func is None:
            raise oefmt(space.w_TypeError,
                        "'async for' requires an object with "
                        "__aiter__ method, got %T",
                        w_obj)
        w_iter = space.get_and_call_function(w_func, w_obj)

        # If __aiter__() returns an object with a __anext__() method,
        # wrap it in a awaitable that resolves to 'w_iter'.
        if space.lookup(w_iter, "__anext__") is not None:
            w_awaitable = AIterWrapper(w_iter)
        else:
            try:
                w_awaitable = get_awaitable_iter(space, w_iter)
            except OperationError as e:
                # yay! get_awaitable_iter() carefully builds a useful
                # error message, but here we're eating *all errors*
                # to replace it with a generic one.
                if e.async(space):
                    raise
                raise oefmt(space.w_TypeError,
                            "'async for' received an invalid object "
                            "from __aiter__: %T", w_iter)
            space.warn(space.wrap(
                u"'%s' implements legacy __aiter__ protocol; "
                u"__aiter__ should return an asynchronous "
                u"iterator, not awaitable" %
                    space.type(w_obj).name.decode('utf-8')),
                space.w_PendingDeprecationWarning)
        self.pushvalue(w_awaitable)

    def GET_ANEXT(self, oparg, next_instr):
        from pypy.interpreter.generator import get_awaitable_iter

        space = self.space
        w_aiter = self.peekvalue()
        w_func = space.lookup(w_aiter, "__anext__")
        if w_func is None:
            raise oefmt(space.w_TypeError,
                        "'async for' requires an iterator with "
                        "__anext__ method, got %T",
                        w_aiter)
        w_next_iter = space.get_and_call_function(w_func, w_aiter)
        try:
            w_awaitable = get_awaitable_iter(space, w_next_iter)
        except OperationError as e:
            # yay! get_awaitable_iter() carefully builds a useful
            # error message, but here we're eating *all errors*
            # to replace it with a generic one.
            if e.async(space):
                raise
            raise oefmt(space.w_TypeError,
                        "'async for' received an invalid object "
                        "from __anext__: %T", w_next_iter)
        self.pushvalue(w_awaitable)

    def FORMAT_VALUE(self, oparg, next_instr):
        from pypy.interpreter.astcompiler import consts
        space = self.space
        #
        if (oparg & consts.FVS_MASK) == consts.FVS_HAVE_SPEC:
            w_spec = self.popvalue()
        else:
            w_spec = space.newunicode(u'')
        w_value = self.popvalue()
        #
        conversion = oparg & consts.FVC_MASK
        if conversion == consts.FVC_STR:
            w_value = space.str(w_value)
        elif conversion == consts.FVC_REPR:
            w_value = space.repr(w_value)
        elif conversion == consts.FVC_ASCII:
            from pypy.objspace.std.unicodeobject import ascii_from_object
            w_value = ascii_from_object(space, w_value)
        #
        w_res = space.format(w_value, w_spec)
        self.pushvalue(w_res)

    @jit.unroll_safe
    def BUILD_STRING(self, itemcount, next_instr):
        space = self.space
        lst = []
        for i in range(itemcount-1, -1, -1):
            w_item = self.peekvalue(i)
            lst.append(space.unicode_w(w_item))
        self.dropvalues(itemcount)
        w_res = space.newunicode(u''.join(lst))
        self.pushvalue(w_res)

### ____________________________________________________________ ###

class ExitFrame(Exception):
    pass


class Return(ExitFrame):
    """Raised when exiting a frame via a 'return' statement."""


class Yield(ExitFrame):
    """Raised when exiting a frame via a 'yield' statement."""


class RaiseWithExplicitTraceback(Exception):
    """Raised at interp-level by a 0-argument 'raise' statement."""
    def __init__(self, operr):
        self.operr = operr


### Frame Blocks ###

class SuspendedUnroller(W_Root):
    """Abstract base class for interpreter-level objects that
    instruct the interpreter to change the control flow and the
    block stack.

    The concrete subclasses correspond to the various values WHY_XXX
    values of the why_code enumeration in ceval.c:

                WHY_NOT,        OK, not this one :-)
                WHY_EXCEPTION,  SApplicationException
                WHY_RERAISE,    implemented differently, see Reraise
                WHY_RETURN,     SReturnValue
                WHY_BREAK,      SBreakLoop
                WHY_CONTINUE,   SContinueLoop
                WHY_YIELD       not needed
    """
    _immutable_ = True
    def nomoreblocks(self):
        raise BytecodeCorruption("misplaced bytecode - should not return")

class SReturnValue(SuspendedUnroller):
    """Signals a 'return' statement.
    Argument is the wrapped object to return."""
    _immutable_ = True
    kind = 0x01
    def __init__(self, w_returnvalue):
        self.w_returnvalue = w_returnvalue
    def nomoreblocks(self):
        return self.w_returnvalue

class SApplicationException(SuspendedUnroller):
    """Signals an application-level exception
    (i.e. an OperationException)."""
    _immutable_ = True
    kind = 0x02
    def __init__(self, operr):
        self.operr = operr
    def nomoreblocks(self):
        raise RaiseWithExplicitTraceback(self.operr)

class SBreakLoop(SuspendedUnroller):
    """Signals a 'break' statement."""
    _immutable_ = True
    kind = 0x04
SBreakLoop.singleton = SBreakLoop()

class SContinueLoop(SuspendedUnroller):
    """Signals a 'continue' statement.
    Argument is the bytecode position of the beginning of the loop."""
    _immutable_ = True
    kind = 0x08
    def __init__(self, jump_to):
        self.jump_to = jump_to


class FrameBlock(object):
    """Abstract base class for frame blocks from the blockstack,
    used by the SETUP_XXX and POP_BLOCK opcodes."""

    _immutable_ = True

    def __init__(self, valuestackdepth, handlerposition, previous):
        self.handlerposition = handlerposition
        self.valuestackdepth = valuestackdepth
        self.previous = previous   # this makes a linked list of blocks

    def __eq__(self, other):
        return (self.__class__ is other.__class__ and
                self.handlerposition == other.handlerposition and
                self.valuestackdepth == other.valuestackdepth)

    def __ne__(self, other):
        return not (self == other)

    def __hash__(self):
        return hash((self.handlerposition, self.valuestackdepth))

    def cleanupstack(self, frame):
        frame.dropvaluesuntil(self.valuestackdepth)

    def pop_block(self, frame):
        "Clean up a frame when we normally exit the block."
        self.cleanupstack(frame)

    # internal pickling interface, not using the standard protocol
    def _get_state_(self, space):
        return space.newtuple([space.newtext(self._opname), space.newint(self.handlerposition),
                               space.newint(self.valuestackdepth)])

    def handle(self, frame, unroller):
        """ Purely abstract method
        """
        raise NotImplementedError

class LoopBlock(FrameBlock):
    """A loop block.  Stores the end-of-loop pointer in case of 'break'."""

    _immutable_ = True
    _opname = 'SETUP_LOOP'
    handling_mask = SBreakLoop.kind | SContinueLoop.kind

    def handle(self, frame, unroller):
        if isinstance(unroller, SContinueLoop):
            # re-push the loop block without cleaning up the value stack,
            # and jump to the beginning of the loop, stored in the
            # exception's argument
            frame.append_block(self)
            jumpto = unroller.jump_to
            ec = frame.space.getexecutioncontext()
            return r_uint(frame.jump_absolute(jumpto, ec))
        else:
            # jump to the end of the loop
            self.cleanupstack(frame)
            return r_uint(self.handlerposition)


class SysExcInfoRestorer(FrameBlock):
    """
    This is a special, implicit block type which is created when entering a
    finally or except handler. It does not belong to any opcode
    """

    _immutable_ = True
    _opname = 'SYS_EXC_INFO_RESTORER' # it's not associated to any opcode
    handling_mask = 0 # this block is never handled, only popped by POP_EXCEPT

    def __init__(self, operr, previous):
        self.operr = operr
        self.previous = previous

    def pop_block(self, frame):
        assert False # never called

    def handle(self, frame, unroller):
        assert False # never called

    def cleanupstack(self, frame):
        ec = frame.space.getexecutioncontext()
        ec.set_sys_exc_info(self.operr)


class ExceptBlock(FrameBlock):
    """An try:except: block.  Stores the position of the exception handler."""

    _immutable_ = True
    _opname = 'SETUP_EXCEPT'
    handling_mask = SApplicationException.kind

    def handle(self, frame, unroller):
        # push the exception to the value stack for inspection by the
        # exception handler (the code after the except:)
        self.cleanupstack(frame)
        # the stack setup is slightly different than in CPython:
        # instead of the traceback, we store the unroller object,
        # wrapped.
        assert isinstance(unroller, SApplicationException)
        operationerr = unroller.operr
        operationerr.normalize_exception(frame.space)
        frame.pushvalue(unroller)
        frame.pushvalue(operationerr.get_w_value(frame.space))
        frame.pushvalue(operationerr.w_type)
        # set the current value of sys_exc_info to operationerr,
        # saving the old value in a custom type of FrameBlock
        frame.save_and_change_sys_exc_info(operationerr)
        return r_uint(self.handlerposition)   # jump to the handler


class FinallyBlock(FrameBlock):
    """A try:finally: block.  Stores the position of the exception handler."""

    _immutable_ = True
    _opname = 'SETUP_FINALLY'
    handling_mask = -1     # handles every kind of SuspendedUnroller

    def handle(self, frame, unroller):
        # any abnormal reason for unrolling a finally: triggers the end of
        # the block unrolling and the entering the finally: handler.
        # see comments in cleanup().
        self.cleanupstack(frame)
        operationerr = None
        if isinstance(unroller, SApplicationException):
            operationerr = unroller.operr
            operationerr.normalize_exception(frame.space)
        frame.pushvalue(unroller)
        # set the current value of sys_exc_info to operationerr,
        # saving the old value in a custom type of FrameBlock
        frame.save_and_change_sys_exc_info(operationerr)
        return r_uint(self.handlerposition)   # jump to the handler

    def pop_block(self, frame):
        self.cleanupstack(frame)
        frame.save_and_change_sys_exc_info(None)


block_classes = {'SYS_EXC_INFO_RESTORER': SysExcInfoRestorer,
                 'SETUP_LOOP': LoopBlock,
                 'SETUP_EXCEPT': ExceptBlock,
                 'SETUP_FINALLY': FinallyBlock,
                 'SETUP_WITH': FinallyBlock,
                 }


##class W_OperationError(W_Root):
##    """
##    Tiny applevel wrapper around an OperationError.
##    """
##
##    def __init__(self, operr):
##        self.operr = operr
##
##    def descr_reduce(self, space):
##        from pypy.interpreter.mixedmodule import MixedModule
##        w_mod = space.getbuiltinmodule('_pickle_support')
##        mod = space.interp_w(MixedModule, w_mod)
##        w_new_inst = mod.get('operationerror_new')
##        w_args = space.newtuple([])
##        operr = self.operr
##        if operr is None:
##            return space.newtuple([w_new_inst, w_args])
##        w_state = space.newtuple([operr.w_type, operr.get_w_value(space),
##                                  operr.get_traceback()])
##        return space.newtuple([w_new_inst, w_args, w_state])
##
##    def descr_setstate(self, space, w_state):
##        w_type, w_value, w_tb = space.fixedview(w_state, 3)
##        self.operr = OperationError(w_type, w_value, w_tb)

def source_as_str(space, w_source, funcname, what, flags):
    """Return source code as str0 with adjusted compiler flags

    w_source must be a str or support the buffer interface
    """
    from pypy.interpreter.astcompiler import consts

    if space.isinstance_w(w_source, space.w_unicode):
        from pypy.interpreter.unicodehelper import encode
        w_source = encode(space, w_source)
        source = space.bytes_w(w_source)
        flags |= consts.PyCF_IGNORE_COOKIE
    elif space.isinstance_w(w_source, space.w_bytes):
        source = space.bytes_w(w_source)
    else:
        try:
            buf = space.buffer_w(w_source, space.BUF_SIMPLE)
        except OperationError as e:
            if not e.match(space, space.w_TypeError):
                raise
            raise oefmt(space.w_TypeError,
                        "%s() arg 1 must be a %s object", funcname, what)
        source = buf.as_str()

    if not (flags & consts.PyCF_ACCEPT_NULL_BYTES):
        if '\x00' in source:
            raise oefmt(space.w_ValueError,
                        "source code string cannot contain null bytes")
        source = rstring.assert_str0(source)
    return source, flags


def ensure_ns(space, w_globals, w_locals, funcname, caller=None):
    """Ensure globals/locals exist and are of the correct type"""
    if (not space.is_none(w_globals) and
        not space.isinstance_w(w_globals, space.w_dict)):
        raise oefmt(space.w_TypeError,
                    '%s() arg 2 must be a dict, not %T', funcname, w_globals)
    if (not space.is_none(w_locals) and
        space.lookup(w_locals, '__getitem__') is None):
        raise oefmt(space.w_TypeError,
                    '%s() arg 3 must be a mapping or None, not %T',
                    funcname, w_locals)

    if space.is_none(w_globals):
        if caller is None:
            caller = space.getexecutioncontext().gettopframe_nohidden()
        if caller is None:
            w_globals = space.newdict(module=True)
            if space.is_none(w_locals):
                w_locals = w_globals
        else:
            w_globals = caller.get_w_globals()
            if space.is_none(w_locals):
                w_locals = caller.getdictscope()
    elif space.is_none(w_locals):
        w_locals = w_globals

    return w_globals, w_locals


### helpers written at the application-level ###
# Some of these functions are expected to be generally useful if other
# parts of the code need to do the same thing as a non-trivial opcode,
# like finding out which metaclass a new class should have.
# This is why they are not methods of PyFrame.
# There are also a couple of helpers that are methods, defined in the
# class above.

app = gateway.applevel(r'''
    """ applevel implementation of certain system properties, imports
    and other helpers"""
    import sys

    def sys_stdout():
        try:
            return sys.stdout
        except AttributeError:
            raise RuntimeError("lost sys.stdout")

    def print_expr(obj):
        try:
            displayhook = sys.displayhook
        except AttributeError:
            raise RuntimeError("lost sys.displayhook")
        displayhook(obj)

    def print_item_to(x, stream):
        # give to write() an argument which is either a string or a unicode
        # (and let it deals itself with unicode handling).  The check "is
        # unicode" should not use isinstance() at app-level, because that
        # could be fooled by strange objects, so it is done at interp-level.
        try:
            stream.write(x)
        except UnicodeEncodeError:
            print_unencodable_to(x, stream)

    def print_unencodable_to(x, stream):
        encoding = stream.encoding
        encoded = x.encode(encoding, 'backslashreplace')
        buffer = getattr(stream, 'buffer', None)
        if buffer is not None:
             buffer.write(encoded)
        else:
            escaped = encoded.decode(encoding, 'strict')
            stream.write(escaped)

    def print_item(x):
        print_item_to(x, sys_stdout())

    def print_newline_to(stream):
        stream.write("\n")

    def print_newline():
        print_newline_to(sys_stdout())
''', filename=__file__)

sys_stdout      = app.interphook('sys_stdout')
print_expr      = app.interphook('print_expr')
print_item      = app.interphook('print_item')
print_item_to   = app.interphook('print_item_to')
print_newline   = app.interphook('print_newline')
print_newline_to= app.interphook('print_newline_to')

app = gateway.applevel(r'''
    def find_metaclass(bases, namespace, globals, builtin):
        if '__metaclass__' in namespace:
            return namespace['__metaclass__']
        elif len(bases) > 0:
            base = bases[0]
            if hasattr(base, '__class__'):
                return base.__class__
            else:
                return type(base)
        elif '__metaclass__' in globals:
            return globals['__metaclass__']
        else:
            try:
                return builtin.__metaclass__
            except AttributeError:
                return type
''', filename=__file__)

find_metaclass  = app.interphook('find_metaclass')

app = gateway.applevel(r'''
    def import_all_from(module, into_locals):
        try:
            all = module.__all__
        except AttributeError:
            try:
                dict = module.__dict__
            except AttributeError:
                raise ImportError("from-import-* object has no __dict__ "
                                  "and no __all__")
            all = dict.keys()
            skip_leading_underscores = True
        else:
            skip_leading_underscores = False
        for name in all:
            if skip_leading_underscores and name[0]=='_':
                continue
            into_locals[name] = getattr(module, name)
''', filename=__file__)

import_all_from = app.interphook('import_all_from')<|MERGE_RESOLUTION|>--- conflicted
+++ resolved
@@ -739,7 +739,6 @@
         space = self.space
         ec = space.getexecutioncontext()
         flags = ec.compiler.getcodeflags(self.pycode)
-<<<<<<< HEAD
 
         if space.isinstance_w(w_prog, space.gettypeobject(PyCode.typedef)):
             code = space.interp_w(PyCode, w_prog)
@@ -752,17 +751,8 @@
 
         w_globals, w_locals = ensure_ns(space, w_globals, w_locals, 'exec',
                                         self)
-        space.call_method(w_globals, 'setdefault', space.wrap('__builtins__'),
-                          space.wrap(self.get_builtin()))
-=======
-        w_compile_flags = self.space.newint(flags)
-        w_resulttuple = prepare_exec(self.space, self, w_prog,
-                                     w_globals, w_locals,
-                                     w_compile_flags,
-                                     self.get_builtin(),
-                                     self.space.gettypeobject(PyCode.typedef))
-        w_prog, w_globals, w_locals = self.space.fixedview(w_resulttuple, 3)
->>>>>>> a299ace7
+        space.call_method(w_globals, 'setdefault', space.newtext('__builtins__'),
+                          self.get_builtin())
 
         plain = (self.get_w_locals() is not None and
                  space.is_w(w_locals, self.get_w_locals()))
@@ -824,7 +814,6 @@
             assert w_unroller is not None
             return w_unroller
 
-<<<<<<< HEAD
     @jit.unroll_safe
     def _any_except_or_finally_handler(self):
         block = self.lastblock
@@ -840,18 +829,6 @@
         if w_build_class is None:
             raise oefmt(self.space.w_ImportError, "__build_class__ not found")
         self.pushvalue(w_build_class)
-=======
-    def BUILD_CLASS(self, oparg, next_instr):
-        w_methodsdict = self.popvalue()
-        w_bases = self.popvalue()
-        w_name = self.popvalue()
-        w_metaclass = find_metaclass(self.space, w_bases,
-                                     w_methodsdict, self.get_w_globals(),
-                                     self.get_builtin())
-        w_newclass = self.space.call_function(w_metaclass, w_name,
-                                              w_bases, w_methodsdict)
-        self.pushvalue(w_newclass)
->>>>>>> a299ace7
 
     def STORE_NAME(self, varindex, next_instr):
         varname = self.getname_u(varindex)
