--- conflicted
+++ resolved
@@ -856,30 +856,18 @@
             w_value = self.get_builtin().getdictvalue(self.space, varname)
         return w_value
 
-<<<<<<< HEAD
+    @dont_inline
     def _load_global_failed(self, w_varname):
         raise oefmt(self.space.w_NameError,
                     "global name %R is not defined", w_varname)
-    _load_global_failed._dont_inline_ = True
-=======
-    @dont_inline
-    def _load_global_failed(self, varname):
-        raise oefmt(self.space.w_NameError,
-                    "global name '%s' is not defined", varname)
->>>>>>> c473f40d
 
     @always_inline
     def LOAD_GLOBAL(self, nameindex, next_instr):
-<<<<<<< HEAD
         w_varname = self.getname_w(nameindex)
         w_value = self._load_global(self.space.identifier_w(w_varname))
         if w_value is None:
             self._load_global_failed(w_varname)
         self.pushvalue(w_value)
-    LOAD_GLOBAL._always_inline_ = True
-=======
-        self.pushvalue(self._load_global(self.getname_u(nameindex)))
->>>>>>> c473f40d
 
     def DELETE_FAST(self, varindex, next_instr):
         if self.locals_cells_stack_w[varindex] is None:
