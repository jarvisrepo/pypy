"""
Implementation of a part of the standard Python opcodes.

The rest, dealing with variables in optimized ways, is in nestedscope.py.
"""

import sys
from pypy.interpreter.error import OperationError, operationerrfmt
from pypy.interpreter.baseobjspace import Wrappable
from pypy.interpreter import gateway, function, eval, pyframe, pytraceback
from pypy.interpreter.pycode import PyCode
from pypy.tool.sourcetools import func_with_new_name
from pypy.rlib.objectmodel import we_are_translated
from pypy.rlib import jit, rstackovf
from pypy.rlib.rarithmetic import r_uint, intmask
from pypy.rlib.unroll import unrolling_iterable
from pypy.rlib.debug import check_nonneg
from pypy.tool.stdlib_opcode import (bytecode_spec,
                                     unrolling_all_opcode_descs)

def unaryoperation(operationname):
    """NOT_RPYTHON"""
    def opimpl(self, *ignored):
        operation = getattr(self.space, operationname)
        w_1 = self.popvalue()
        w_result = operation(w_1)
        self.pushvalue(w_result)
    opimpl.unaryop = operationname

    return func_with_new_name(opimpl, "opcode_impl_for_%s" % operationname)

def binaryoperation(operationname):
    """NOT_RPYTHON"""
    def opimpl(self, *ignored):
        operation = getattr(self.space, operationname)
        w_2 = self.popvalue()
        w_1 = self.popvalue()
        w_result = operation(w_1, w_2)
        self.pushvalue(w_result)
    opimpl.binop = operationname

    return func_with_new_name(opimpl, "opcode_impl_for_%s" % operationname)

compare_dispatch_table = [
    "cmp_lt",   # "<"
    "cmp_le",   # "<="
    "cmp_eq",   # "=="
    "cmp_ne",   # "!="
    "cmp_gt",   # ">"
    "cmp_ge",   # ">="
    "cmp_in",
    "cmp_not_in",
    "cmp_is",
    "cmp_is_not",
    "cmp_exc_match",
    ]

unrolling_compare_dispatch_table = unrolling_iterable(
    enumerate(compare_dispatch_table))


class __extend__(pyframe.PyFrame):
    """A PyFrame that knows about interpretation of standard Python opcodes
    minus the ones related to nested scopes."""

    # for logbytecode:
    last_opcode = -1

    bytecode_spec = bytecode_spec
    opcode_method_names = bytecode_spec.method_names
    opcodedesc = bytecode_spec.opcodedesc
    opdescmap = bytecode_spec.opdescmap
    HAVE_ARGUMENT = bytecode_spec.HAVE_ARGUMENT

    ### opcode dispatch ###

    def dispatch(self, pycode, next_instr, ec):
        # For the sequel, force 'next_instr' to be unsigned for performance
        next_instr = r_uint(next_instr)
        co_code = pycode.co_code

        try:
            while True:
                next_instr = self.handle_bytecode(co_code, next_instr, ec)
        except ExitFrame:
            return self.popvalue()

    def handle_bytecode(self, co_code, next_instr, ec):
        try:
            next_instr = self.dispatch_bytecode(co_code, next_instr, ec)
        except OperationError, operr:
            next_instr = self.handle_operation_error(ec, operr)
        except Reraise:
            operr = self.last_exception
            next_instr = self.handle_operation_error(ec, operr,
                                                     attach_tb=False)
        except RaiseWithExplicitTraceback, e:
            next_instr = self.handle_operation_error(ec, e.operr,
                                                     attach_tb=False)
        except KeyboardInterrupt:
            next_instr = self.handle_asynchronous_error(ec,
                self.space.w_KeyboardInterrupt)
        except MemoryError:
            next_instr = self.handle_asynchronous_error(ec,
                self.space.w_MemoryError)
        except rstackovf.StackOverflow, e:
            rstackovf.check_stack_overflow()
            w_err = self.space.prebuilt_recursion_error
            next_instr = self.handle_operation_error(ec, w_err)
        return next_instr

    def handle_asynchronous_error(self, ec, w_type, w_value=None):
        # catch asynchronous exceptions and turn them
        # into OperationErrors
        if w_value is None:
            w_value = self.space.w_None
        operr = OperationError(w_type, w_value)
        return self.handle_operation_error(ec, operr)

    def handle_operation_error(self, ec, operr, attach_tb=True):
        if attach_tb:
            if 1:
                # xxx this is a hack.  It allows bytecode_trace() to
                # call a signal handler which raises, and catch the
                # raised exception immediately.  See test_alarm_raise in
                # pypy/module/signal/test/test_signal.py.  Without the
                # next four lines, if an external call (like
                # socket.accept()) is interrupted by a signal, it raises
                # an exception carrying EINTR which arrives here,
                # entering the next "except" block -- but the signal
                # handler is then called on the next call to
                # dispatch_bytecode(), causing the real exception to be
                # raised after the exception handler block was popped.
                try:
                    trace = self.w_f_trace
                    if trace is not None:
                        self.w_f_trace = None
                    try:
                        ec.bytecode_trace_after_exception(self)
                    finally:
                        if trace is not None:
                            self.w_f_trace = trace
                except OperationError, e:
                    operr = e
            pytraceback.record_application_traceback(
                self.space, operr, self, self.last_instr)
            ec.exception_trace(self, operr)

        block = self.unrollstack(SApplicationException.kind)
        if block is None:
            # no handler found for the OperationError
            if we_are_translated():
                raise operr
            else:
                # try to preserve the CPython-level traceback
                import sys
                tb = sys.exc_info()[2]
                raise OperationError, operr, tb
        else:
            unroller = SApplicationException(operr)
            next_instr = block.handle(self, unroller)
            return next_instr

    def call_contextmanager_exit_function(self, w_func, w_typ, w_val, w_tb):
        return self.space.call_function(w_func, w_typ, w_val, w_tb)

    @jit.unroll_safe
    def dispatch_bytecode(self, co_code, next_instr, ec):
        space = self.space
        while True:
            self.last_instr = intmask(next_instr)
            if not jit.we_are_jitted():
                ec.bytecode_trace(self)
                next_instr = r_uint(self.last_instr)
            opcode = ord(co_code[next_instr])
            #print 'executing', self.last_instr, bytecode_spec.method_names[opcode]
            next_instr += 1
            if space.config.objspace.logbytecodes:
                space.bytecodecounts[opcode] += 1
                try:
                    probs = space.bytecodetransitioncount[self.last_opcode]
                except KeyError:
                    probs = space.bytecodetransitioncount[self.last_opcode] = {}
                probs[opcode] = probs.get(opcode, 0) + 1
                self.last_opcode = opcode

            if opcode >= self.HAVE_ARGUMENT:
                lo = ord(co_code[next_instr])
                hi = ord(co_code[next_instr+1])
                next_instr += 2
                oparg = (hi * 256) | lo
            else:
                oparg = 0

            while opcode == self.opcodedesc.EXTENDED_ARG.index:
                opcode = ord(co_code[next_instr])
                if opcode < self.HAVE_ARGUMENT:
                    raise BytecodeCorruption
                lo = ord(co_code[next_instr+1])
                hi = ord(co_code[next_instr+2])
                next_instr += 3
                oparg = (oparg * 65536) | (hi * 256) | lo

            if opcode == self.opcodedesc.RETURN_VALUE.index:
                w_returnvalue = self.popvalue()
                block = self.unrollstack(SReturnValue.kind)
                if block is None:
                    self.pushvalue(w_returnvalue)   # XXX ping pong
                    raise Return
                else:
                    unroller = SReturnValue(w_returnvalue)
                    next_instr = block.handle(self, unroller)
                    return next_instr    # now inside a 'finally' block

            if opcode == self.opcodedesc.END_FINALLY.index:
                unroller = self.end_finally()
                if isinstance(unroller, SuspendedUnroller):
                    # go on unrolling the stack
                    block = self.unrollstack(unroller.kind)
                    if block is None:
                        w_result = unroller.nomoreblocks()
                        self.pushvalue(w_result)
                        raise Return
                    else:
                        next_instr = block.handle(self, unroller)
                return next_instr

            if opcode == self.opcodedesc.JUMP_ABSOLUTE.index:
                return self.jump_absolute(oparg, next_instr, ec)

            if we_are_translated():
                for opdesc in unrolling_all_opcode_descs:
                    # static checks to skip this whole case if necessary
                    if opdesc.bytecode_spec is not self.bytecode_spec:
                        continue
                    if not opdesc.is_enabled(space):
                        continue
                    if opdesc.methodname in (
                        'EXTENDED_ARG', 'RETURN_VALUE',
                        'END_FINALLY', 'JUMP_ABSOLUTE'):
                        continue   # opcodes implemented above

                    if opcode == opdesc.index:
                        # dispatch to the opcode method
                        meth = getattr(self, opdesc.methodname)
                        res = meth(oparg, next_instr)
                        # !! warning, for the annotator the next line is not
                        # comparing an int and None - you can't do that.
                        # Instead, it's constant-folded to either True or False
                        if res is not None:
                            next_instr = res
                        break
                else:
                    self.MISSING_OPCODE(oparg, next_instr)

            else:  # when we are not translated, a list lookup is much faster
                methodname = self.opcode_method_names[opcode]
                try:
                    meth = getattr(self, methodname)
                except AttributeError:
                    raise BytecodeCorruption("unimplemented opcode, ofs=%d, "
                                             "code=%d, name=%s" %
                                             (self.last_instr, opcode,
                                              methodname))
                try:
                    res = meth(oparg, next_instr)
                except Exception:
                    if 0:
                        import dis, sys
                        print "*** %s at offset %d (%s)" % (sys.exc_info()[0],
                                                            self.last_instr,
                                                            methodname)
                        try:
                            dis.dis(co_code)
                        except:
                            pass
                    raise
                if res is not None:
                    next_instr = res

            if jit.we_are_jitted():
                return next_instr

    @jit.unroll_safe
    def unrollstack(self, unroller_kind):
        while self.blockstack_non_empty():
            block = self.pop_block()
            if (block.handling_mask & unroller_kind) != 0:
                return block
            block.cleanupstack(self)
        self.frame_finished_execution = True  # for generators
        return None

    def unrollstack_and_jump(self, unroller):
        block = self.unrollstack(unroller.kind)
        if block is None:
            raise BytecodeCorruption("misplaced bytecode - should not return")
        return block.handle(self, unroller)

    ### accessor functions ###

    def getlocalvarname(self, index):
        return self.getcode().co_varnames[index]

    def getconstant_w(self, index):
        return self.getcode().co_consts_w[index]

    def getname_u(self, index):
        return self.space.str_w(self.getcode().co_names_w[index])

    def getname_w(self, index):
        return self.getcode().co_names_w[index]


    ################################################################
    ##  Implementation of the "operational" opcodes
    ##  See also nestedscope.py for the rest.
    ##

    def NOP(self, oparg, next_instr):
        # annotation-time check: if it fails, it means that the decoding
        # of oparg failed to produce an integer which is annotated as non-neg
        check_nonneg(oparg)

    def LOAD_FAST(self, varindex, next_instr):
        # access a local variable directly
        w_value = self.locals_stack_w[varindex]
        if w_value is None:
            self._load_fast_failed(varindex)
        self.pushvalue(w_value)
    LOAD_FAST._always_inline_ = True

    def _load_fast_failed(self, varindex):
        varname = self.getlocalvarname(varindex)
        message = "local variable '%s' referenced before assignment"
        raise operationerrfmt(self.space.w_UnboundLocalError, message, varname)
    _load_fast_failed._dont_inline_ = True

    def LOAD_CONST(self, constindex, next_instr):
        w_const = self.getconstant_w(constindex)
        self.pushvalue(w_const)

    def STORE_FAST(self, varindex, next_instr):
        w_newvalue = self.popvalue()
        assert w_newvalue is not None
        self.locals_stack_w[varindex] = w_newvalue

    def POP_TOP(self, oparg, next_instr):
        self.popvalue()

    def ROT_TWO(self, oparg, next_instr):
        w_1 = self.popvalue()
        w_2 = self.popvalue()
        self.pushvalue(w_1)
        self.pushvalue(w_2)

    def ROT_THREE(self, oparg, next_instr):
        w_1 = self.popvalue()
        w_2 = self.popvalue()
        w_3 = self.popvalue()
        self.pushvalue(w_1)
        self.pushvalue(w_3)
        self.pushvalue(w_2)

    def DUP_TOP(self, oparg, next_instr):
        w_1 = self.peekvalue()
        self.pushvalue(w_1)

    def DUP_TOP_TWO(self, oparg, next_instr):
        self.dupvalues(2)

    def DUP_TOPX(self, itemcount, next_instr):
        assert 1 <= itemcount <= 5, "limitation of the current interpreter"
        self.dupvalues(itemcount)

    UNARY_POSITIVE = unaryoperation("pos")
    UNARY_NEGATIVE = unaryoperation("neg")
    UNARY_NOT      = unaryoperation("not_")
    UNARY_CONVERT  = unaryoperation("repr")
    UNARY_INVERT   = unaryoperation("invert")

    def BINARY_POWER(self, oparg, next_instr):
        w_2 = self.popvalue()
        w_1 = self.popvalue()
        w_result = self.space.pow(w_1, w_2, self.space.w_None)
        self.pushvalue(w_result)

    BINARY_MULTIPLY = binaryoperation("mul")
    BINARY_TRUE_DIVIDE  = binaryoperation("truediv")
    BINARY_FLOOR_DIVIDE = binaryoperation("floordiv")
    BINARY_DIVIDE       = binaryoperation("div")
    # XXX BINARY_DIVIDE must fall back to BINARY_TRUE_DIVIDE with -Qnew
    BINARY_MODULO       = binaryoperation("mod")
    BINARY_ADD      = binaryoperation("add")
    BINARY_SUBTRACT = binaryoperation("sub")
    BINARY_SUBSCR   = binaryoperation("getitem")
    BINARY_LSHIFT   = binaryoperation("lshift")
    BINARY_RSHIFT   = binaryoperation("rshift")
    BINARY_AND = binaryoperation("and_")
    BINARY_XOR = binaryoperation("xor")
    BINARY_OR  = binaryoperation("or_")

    def INPLACE_POWER(self, oparg, next_instr):
        w_2 = self.popvalue()
        w_1 = self.popvalue()
        w_result = self.space.inplace_pow(w_1, w_2)
        self.pushvalue(w_result)

    INPLACE_MULTIPLY = binaryoperation("inplace_mul")
    INPLACE_TRUE_DIVIDE  = binaryoperation("inplace_truediv")
    INPLACE_FLOOR_DIVIDE = binaryoperation("inplace_floordiv")
    INPLACE_DIVIDE       = binaryoperation("inplace_div")
    # XXX INPLACE_DIVIDE must fall back to INPLACE_TRUE_DIVIDE with -Qnew
    INPLACE_MODULO       = binaryoperation("inplace_mod")
    INPLACE_ADD      = binaryoperation("inplace_add")
    INPLACE_SUBTRACT = binaryoperation("inplace_sub")
    INPLACE_LSHIFT   = binaryoperation("inplace_lshift")
    INPLACE_RSHIFT   = binaryoperation("inplace_rshift")
    INPLACE_AND = binaryoperation("inplace_and")
    INPLACE_XOR = binaryoperation("inplace_xor")
    INPLACE_OR  = binaryoperation("inplace_or")

    def STORE_SUBSCR(self, oparg, next_instr):
        "obj[subscr] = newvalue"
        w_subscr = self.popvalue()
        w_obj = self.popvalue()
        w_newvalue = self.popvalue()
        self.space.setitem(w_obj, w_subscr, w_newvalue)

    def DELETE_SUBSCR(self, oparg, next_instr):
        "del obj[subscr]"
        w_subscr = self.popvalue()
        w_obj = self.popvalue()
        self.space.delitem(w_obj, w_subscr)

    def PRINT_EXPR(self, oparg, next_instr):
        w_expr = self.popvalue()
        print_expr(self.space, w_expr)

    def PRINT_ITEM_TO(self, oparg, next_instr):
        w_stream = self.popvalue()
        w_item = self.popvalue()
        if self.space.is_w(w_stream, self.space.w_None):
            w_stream = sys_stdout(self.space)   # grumble grumble special cases
        print_item_to(self.space, w_item, w_stream)

    def PRINT_ITEM(self, oparg, next_instr):
        w_item = self.popvalue()
        print_item(self.space, w_item)

    def PRINT_NEWLINE_TO(self, oparg, next_instr):
        w_stream = self.popvalue()
        if self.space.is_w(w_stream, self.space.w_None):
            w_stream = sys_stdout(self.space)   # grumble grumble special cases
        print_newline_to(self.space, w_stream)

    def PRINT_NEWLINE(self, oparg, next_instr):
        print_newline(self.space)

    def BREAK_LOOP(self, oparg, next_instr):
        return self.unrollstack_and_jump(SBreakLoop.singleton)

    def CONTINUE_LOOP(self, startofloop, next_instr):
        unroller = SContinueLoop(startofloop)
        return self.unrollstack_and_jump(unroller)

    @jit.unroll_safe
    def RAISE_VARARGS(self, nbargs, next_instr):
        space = self.space
        if nbargs > 2:
            raise BytecodeCorruption("bad RAISE_VARARGS oparg")
        if nbargs == 0:
            frame = self
            ec = self.space.getexecutioncontext()
            while frame:
                if frame.last_exception is not None:
                    operror = ec._convert_exc(frame.last_exception)
                    break
                frame = frame.f_backref()
            else:
                raise OperationError(space.w_TypeError,
                    space.wrap("raise: no active exception to re-raise"))
            # re-raise, no new traceback obj will be attached
            self.last_exception = operror
            raise Reraise
        w_value = w_cause = space.w_None
        if nbargs == 2:
            w_cause = self.popvalue()
        w_value = self.popvalue()
        if space.exception_is_valid_obj_as_class_w(w_value):
            w_type = w_value
            w_value = space.call_function(w_type)
        else:
            w_type = space.type(w_value)
        operror = OperationError(w_type, w_value, w_cause=w_cause)
        operror.normalize_exception(space)
        tb = space.getattr(w_value, space.wrap('__traceback__'))
        if not space.is_w(tb, space.w_None):
            operror.set_traceback(tb)
        raise operror


    def LOAD_LOCALS(self, oparg, next_instr):
        self.pushvalue(self.w_locals)

    def STORE_LOCALS(self, oparg, next_instr):
        self.w_locals = self.popvalue()

    def exec_(self, w_prog, w_globals, w_locals):
        """The ___builtin__.exec function."""
        ec = self.space.getexecutioncontext()
        flags = ec.compiler.getcodeflags(self.pycode)
        w_compile_flags = self.space.wrap(flags)
        w_resulttuple = prepare_exec(self.space, self.space.wrap(self), w_prog,
                                     w_globals, w_locals,
                                     w_compile_flags,
                                     self.space.wrap(self.get_builtin()),
                                     self.space.gettypeobject(PyCode.typedef))
        w_prog, w_globals, w_locals = self.space.fixedview(w_resulttuple, 3)

        plain = (self.w_locals is not None and
                 self.space.is_w(w_locals, self.w_locals))
        if plain:
            w_locals = self.getdictscope()
        co = self.space.interp_w(eval.Code, w_prog)
        co.exec_code(self.space, w_globals, w_locals)
        if plain:
            self.setdictscope(w_locals)

    def POP_EXCEPT(self, oparg, next_instr):
        assert self.space.py3k
        # on CPython, POP_EXCEPT also pops the block. Here, the block is
        # automatically popped by unrollstack()
        w_last_exception = self.popvalue()
        if not isinstance(w_last_exception, W_OperationError):
            msg = "expected an OperationError, got %s" % (
                self.space.str_w(w_last_exception))
            raise BytecodeCorruption(msg)
        self.last_exception = w_last_exception.operr

    def POP_BLOCK(self, oparg, next_instr):
        block = self.pop_block()
        block.cleanup(self)  # the block knows how to clean up the value stack

    def end_finally(self):
        # unlike CPython, there are two statically distinct cases: the
        # END_FINALLY might be closing an 'except' block or a 'finally'
        # block.  In the first case, the stack contains three items:
        #   [exception type we are now handling]
        #   [exception value we are now handling]
        #   [wrapped SApplicationException]
        # In the case of a finally: block, the stack contains only one
        # item (unlike CPython which can have 1, 2 or 3 items):
        #   [wrapped subclass of SuspendedUnroller]
        w_top = self.popvalue()
        # the following logic is a mess for the flow objspace,
        # so we hide it specially in the space :-/
        if self.space._check_constant_interp_w_or_w_None(SuspendedUnroller, w_top):
            # case of a finally: block
            unroller = self.space.interpclass_w(w_top)
            return unroller
        else:
            # case of an except: block.  We popped the exception type
            self.popvalue()        #     Now we pop the exception value
            unroller = self.space.interpclass_w(self.popvalue())
            assert unroller is not None
            return unroller

    def LOAD_BUILD_CLASS(self, oparg, next_instr):
        w_build_class = self.get_builtin().getdictvalue(
            self.space, '__build_class__')
        if w_build_class is None:
            raise OperationError(self.space.w_ImportError,
                                 self.space.wrap("__build_class__ not found"))
        self.pushvalue(w_build_class)

    def STORE_NAME(self, varindex, next_instr):
        varname = self.getname_u(varindex)
        w_newvalue = self.popvalue()
        self.space.setitem_str(self.w_locals, varname, w_newvalue)

    def DELETE_NAME(self, varindex, next_instr):
        w_varname = self.getname_w(varindex)
        try:
            self.space.delitem(self.w_locals, w_varname)
        except OperationError, e:
            # catch KeyErrors and turn them into NameErrors
            if not e.match(self.space, self.space.w_KeyError):
                raise
            message = "name '%s' is not defined"
            raise operationerrfmt(self.space.w_NameError, message,
                                  self.space.str_w(w_varname))

    def UNPACK_SEQUENCE(self, itemcount, next_instr):
        w_iterable = self.popvalue()
        items = self.space.fixedview_unroll(w_iterable, itemcount)
        self.pushrevvalues(itemcount, items)

    @jit.unroll_safe
    def UNPACK_EX(self, oparg, next_instr):
        "a, *b, c = range(10)"
        left = oparg & 0xFF
        right = (oparg & 0xFF00) >> 8
        w_iterable = self.popvalue()
        items = self.space.fixedview(w_iterable)
        itemcount = len(items)
        if right > itemcount:
            count = left + right
            if count == 1:
                plural = ''
            else:
                plural = 's'
            raise operationerrfmt(self.space.w_ValueError,
                                  "need more than %d value%s to unpack",
                                  left + right, plural)
        right = itemcount - right
        assert right >= 0
        # push values in reverse order
        i = itemcount - 1
        while i >= right:
            self.pushvalue(items[i])
            i -= 1
        self.pushvalue(self.space.newlist(items[left:right]))
        i = left - 1
        while i >= 0:
            self.pushvalue(items[i])
            i -= 1

    def STORE_ATTR(self, nameindex, next_instr):
        "obj.attributename = newvalue"
        w_attributename = self.getname_w(nameindex)
        w_obj = self.popvalue()
        w_newvalue = self.popvalue()
        self.space.setattr(w_obj, w_attributename, w_newvalue)

    def DELETE_ATTR(self, nameindex, next_instr):
        "del obj.attributename"
        w_attributename = self.getname_w(nameindex)
        w_obj = self.popvalue()
        self.space.delattr(w_obj, w_attributename)

    def STORE_GLOBAL(self, nameindex, next_instr):
        varname = self.getname_u(nameindex)
        w_newvalue = self.popvalue()
        self.space.setitem_str(self.w_globals, varname, w_newvalue)

    def DELETE_GLOBAL(self, nameindex, next_instr):
        w_varname = self.getname_w(nameindex)
        self.space.delitem(self.w_globals, w_varname)

    def LOAD_NAME(self, nameindex, next_instr):
        if self.w_locals is not self.w_globals:
            w_varname = self.getname_w(nameindex)
            w_value = self.space.finditem(self.w_locals, w_varname)
            if w_value is not None:
                self.pushvalue(w_value)
                return
        self.LOAD_GLOBAL(nameindex, next_instr)    # fall-back

    def _load_global(self, varname):
        w_value = self.space.finditem_str(self.w_globals, varname)
        if w_value is None:
            # not in the globals, now look in the built-ins
            w_value = self.get_builtin().getdictvalue(self.space, varname)
            if w_value is None:
                self._load_global_failed(varname)
        return w_value
    _load_global._always_inline_ = True

    def _load_global_failed(self, varname):
        message = "global name '%s' is not defined"
        raise operationerrfmt(self.space.w_NameError, message, varname)
    _load_global_failed._dont_inline_ = True

    def LOAD_GLOBAL(self, nameindex, next_instr):
        self.pushvalue(self._load_global(self.getname_u(nameindex)))
    LOAD_GLOBAL._always_inline_ = True

    def DELETE_FAST(self, varindex, next_instr):
        if self.locals_stack_w[varindex] is None:
            varname = self.getlocalvarname(varindex)
            message = "local variable '%s' referenced before assignment"
            raise operationerrfmt(self.space.w_UnboundLocalError, message,
                                  varname)
        self.locals_stack_w[varindex] = None

    def BUILD_TUPLE(self, itemcount, next_instr):
        items = self.popvalues(itemcount)
        w_tuple = self.space.newtuple(items)
        self.pushvalue(w_tuple)

    def BUILD_LIST(self, itemcount, next_instr):
        items = self.popvalues_mutable(itemcount)
        w_list = self.space.newlist(items)
        self.pushvalue(w_list)

    def BUILD_LIST_FROM_ARG(self, _, next_instr):
        # this is a little dance, because list has to be before the
        # value
        last_val = self.popvalue()
        try:
            lgt = self.space.len_w(last_val)
        except OperationError, e:
            if e.async(self.space):
                raise
            lgt = 0 # oh well
        self.pushvalue(self.space.newlist([], sizehint=lgt))
        self.pushvalue(last_val)

    def LOAD_ATTR(self, nameindex, next_instr):
        "obj.attributename"
        w_obj = self.popvalue()
        if (self.space.config.objspace.std.withmapdict
            and not jit.we_are_jitted()):
            from pypy.objspace.std.mapdict import LOAD_ATTR_caching
            w_value = LOAD_ATTR_caching(self.getcode(), w_obj, nameindex)
        else:
            w_attributename = self.getname_w(nameindex)
            w_value = self.space.getattr(w_obj, w_attributename)
        self.pushvalue(w_value)
    LOAD_ATTR._always_inline_ = True

    def cmp_lt(self, w_1, w_2):
        return self.space.lt(w_1, w_2)

    def cmp_le(self, w_1, w_2):
        return self.space.le(w_1, w_2)

    def cmp_eq(self, w_1, w_2):
        return self.space.eq(w_1, w_2)

    def cmp_ne(self, w_1, w_2):
        return self.space.ne(w_1, w_2)

    def cmp_gt(self, w_1, w_2):
        return self.space.gt(w_1, w_2)

    def cmp_ge(self, w_1, w_2):
        return self.space.ge(w_1, w_2)

    def cmp_in(self, w_1, w_2):
        return self.space.contains(w_2, w_1)

    def cmp_not_in(self, w_1, w_2):
        return self.space.not_(self.space.contains(w_2, w_1))

    def cmp_is(self, w_1, w_2):
        return self.space.is_(w_1, w_2)

    def cmp_is_not(self, w_1, w_2):
        return self.space.not_(self.space.is_(w_1, w_2))

    @jit.unroll_safe
    def cmp_exc_match(self, w_1, w_2):
        if self.space.is_true(self.space.isinstance(w_2, self.space.w_tuple)):
            for w_t in self.space.fixedview(w_2):
                if self.space.is_true(self.space.isinstance(w_t,
                                                            self.space.w_str)):
                    self.space.warn("catching of string exceptions is "
                                    "deprecated",
                                    self.space.w_DeprecationWarning)
        elif self.space.is_true(self.space.isinstance(w_2, self.space.w_str)):
            self.space.warn("catching of string exceptions is deprecated",
                            self.space.w_DeprecationWarning)
        return self.space.newbool(self.space.exception_match(w_1, w_2))

    def COMPARE_OP(self, testnum, next_instr):
        w_2 = self.popvalue()
        w_1 = self.popvalue()
        w_result = None
        for i, attr in unrolling_compare_dispatch_table:
            if i == testnum:
                w_result = getattr(self, attr)(w_1, w_2)
                break
        else:
            raise BytecodeCorruption, "bad COMPARE_OP oparg"
        self.pushvalue(w_result)

    def IMPORT_NAME(self, nameindex, next_instr):
        space = self.space
        w_modulename = self.getname_w(nameindex)
        w_fromlist = self.popvalue()

        w_flag = self.popvalue()
        try:
            if space.int_w(w_flag) == -1:
                w_flag = None
        except OperationError, e:
            if e.async(space):
                raise

        w_import = self.get_builtin().getdictvalue(space, '__import__')
        if w_import is None:
            raise OperationError(space.w_ImportError,
                                 space.wrap("__import__ not found"))
        w_locals = self.w_locals
        if w_locals is None:            # CPython does this
            w_locals = space.w_None
        w_globals = self.w_globals
        if w_flag is None:
            w_obj = space.call_function(w_import, w_modulename, w_globals,
                                        w_locals, w_fromlist)
        else:
            w_obj = space.call_function(w_import, w_modulename, w_globals,
                                        w_locals, w_fromlist, w_flag)

        self.pushvalue(w_obj)

    def IMPORT_STAR(self, oparg, next_instr):
        w_module = self.popvalue()
        w_locals = self.getdictscope()
        import_all_from(self.space, w_module, w_locals)
        self.setdictscope(w_locals)

    def IMPORT_FROM(self, nameindex, next_instr):
        w_name = self.getname_w(nameindex)
        w_module = self.peekvalue()
        try:
            w_obj = self.space.getattr(w_module, w_name)
        except OperationError, e:
            if not e.match(self.space, self.space.w_AttributeError):
                raise
            raise operationerrfmt(self.space.w_ImportError,
                                  "cannot import name '%s'",
                                  self.space.str_w(w_name))
        self.pushvalue(w_obj)

    def YIELD_VALUE(self, oparg, next_instr):
        raise Yield

    def jump_absolute(self, jumpto, next_instr, ec):
        check_nonneg(jumpto)
        return jumpto

    def JUMP_FORWARD(self, jumpby, next_instr):
        next_instr += jumpby
        return next_instr

    def POP_JUMP_IF_FALSE(self, target, next_instr):
        w_value = self.popvalue()
        if not self.space.is_true(w_value):
            return target
        return next_instr

    def POP_JUMP_IF_TRUE(self, target, next_instr):
        w_value = self.popvalue()
        if self.space.is_true(w_value):
            return target
        return next_instr

    def JUMP_IF_FALSE_OR_POP(self, target, next_instr):
        w_value = self.peekvalue()
        if not self.space.is_true(w_value):
            return target
        self.popvalue()
        return next_instr

    def JUMP_IF_TRUE_OR_POP(self, target, next_instr):
        w_value = self.peekvalue()
        if self.space.is_true(w_value):
            return target
        self.popvalue()
        return next_instr

    def GET_ITER(self, oparg, next_instr):
        w_iterable = self.popvalue()
        w_iterator = self.space.iter(w_iterable)
        self.pushvalue(w_iterator)

    def FOR_ITER(self, jumpby, next_instr):
        w_iterator = self.peekvalue()
        try:
            w_nextitem = self.space.next(w_iterator)
        except OperationError, e:
            if not e.match(self.space, self.space.w_StopIteration):
                raise
            # iterator exhausted
            self.popvalue()
            next_instr += jumpby
        else:
            self.pushvalue(w_nextitem)
        return next_instr

    def FOR_LOOP(self, oparg, next_instr):
        raise BytecodeCorruption, "old opcode, no longer in use"

    def SETUP_LOOP(self, offsettoend, next_instr):
        block = LoopBlock(self, next_instr + offsettoend, self.lastblock)
        self.lastblock = block

    def SETUP_EXCEPT(self, offsettoend, next_instr):
        block = ExceptBlock(self, next_instr + offsettoend, self.lastblock)
        self.lastblock = block

    def SETUP_FINALLY(self, offsettoend, next_instr):
        block = FinallyBlock(self, next_instr + offsettoend, self.lastblock)
        self.lastblock = block

    def SETUP_WITH(self, offsettoend, next_instr):
        w_manager = self.peekvalue()
        w_enter = self.space.lookup(w_manager, "__enter__")
        w_descr = self.space.lookup(w_manager, "__exit__")
        if w_enter is None or w_descr is None:
            typename = self.space.type(w_manager).getname(self.space)
            raise operationerrfmt(self.space.w_AttributeError,
                "'%s' object is not a context manager"
                " (no __enter__/__exit__ method)", typename)
        w_exit = self.space.get(w_descr, w_manager)
        self.settopvalue(w_exit)
        w_result = self.space.get_and_call_function(w_enter, w_manager)
        block = WithBlock(self, next_instr + offsettoend, self.lastblock)
        self.lastblock = block
        self.pushvalue(w_result)

    def WITH_CLEANUP(self, oparg, next_instr):
        # see comment in END_FINALLY for stack state
        # This opcode changed a lot between CPython versions
<<<<<<< HEAD
        self.popvalue()
        self.popvalue()
        w_unroller = self.popvalue()
        w_exitfunc = self.popvalue()
        self.pushvalue(w_unroller)
        self.pushvalue(self.space.w_None)
        self.pushvalue(self.space.w_None)
=======
        if (self.pycode.magic >= 0xa0df2ef
            # Implementation since 2.7a0: 62191 (introduce SETUP_WITH)
            or self.pycode.magic >= 0xa0df2d1):
            # implementation since 2.6a1: 62161 (WITH_CLEANUP optimization)
            #self.popvalue()
            #self.popvalue()
            w_unroller = self.popvalue()
            w_exitfunc = self.popvalue()
            self.pushvalue(w_unroller)
            #self.pushvalue(self.space.w_None)
            #self.pushvalue(self.space.w_None)
        elif self.pycode.magic >= 0xa0df28c:
            # Implementation since 2.5a0: 62092 (changed WITH_CLEANUP opcode)
            w_exitfunc = self.popvalue()
            w_unroller = self.peekvalue(0)
        else:
            raise NotImplementedError("WITH_CLEANUP for CPython <= 2.4")
>>>>>>> 14f895dc

        unroller = self.space.interpclass_w(w_unroller)
        is_app_exc = (unroller is not None and
                      isinstance(unroller, SApplicationException))
        if is_app_exc:
            operr = unroller.operr
            w_traceback = self.space.wrap(operr.get_traceback())
            w_suppress = self.call_contextmanager_exit_function(
                w_exitfunc,
                operr.w_type,
                operr.get_w_value(self.space),
                w_traceback)
            if self.space.is_true(w_suppress):
                # __exit__() returned True -> Swallow the exception.
                self.settopvalue(self.space.w_None)
        else:
            self.call_contextmanager_exit_function(
                w_exitfunc,
                self.space.w_None,
                self.space.w_None,
                self.space.w_None)

    @jit.unroll_safe
    def call_function(self, oparg, w_star=None, w_starstar=None):
        n_arguments = oparg & 0xff
        n_keywords = (oparg>>8) & 0xff
        if n_keywords:
            keywords = [None] * n_keywords
            keywords_w = [None] * n_keywords
            while True:
                n_keywords -= 1
                if n_keywords < 0:
                    break
                w_value = self.popvalue()
                w_key = self.popvalue()
                key = self.space.str_w(w_key)
                keywords[n_keywords] = key
                keywords_w[n_keywords] = w_value
        else:
            keywords = None
            keywords_w = None
        arguments = self.popvalues(n_arguments)
        args = self.argument_factory(arguments, keywords, keywords_w, w_star,
                                     w_starstar)
        w_function  = self.popvalue()
        if self.is_being_profiled and function.is_builtin_code(w_function):
            w_result = self.space.call_args_and_c_profile(self, w_function,
                                                          args)
        else:
            w_result = self.space.call_args(w_function, args)
        self.pushvalue(w_result)

    def CALL_FUNCTION(self, oparg, next_instr):
        # XXX start of hack for performance
        if (oparg >> 8) & 0xff == 0:
            # Only positional arguments
            nargs = oparg & 0xff
            w_function = self.peekvalue(nargs)
            try:
                w_result = self.space.call_valuestack(w_function, nargs, self)
            finally:
                self.dropvalues(nargs + 1)
            self.pushvalue(w_result)
        # XXX end of hack for performance
        else:
            # general case
            self.call_function(oparg)

    def CALL_FUNCTION_VAR(self, oparg, next_instr):
        w_varargs = self.popvalue()
        self.call_function(oparg, w_varargs)

    def CALL_FUNCTION_KW(self, oparg, next_instr):
        w_varkw = self.popvalue()
        self.call_function(oparg, None, w_varkw)

    def CALL_FUNCTION_VAR_KW(self, oparg, next_instr):
        w_varkw = self.popvalue()
        w_varargs = self.popvalue()
        self.call_function(oparg, w_varargs, w_varkw)

    @jit.unroll_safe
    def _make_function(self, oparg, freevars=None):
        space = self.space
        w_codeobj = self.popvalue()
        codeobj = self.space.interp_w(PyCode, w_codeobj)
        if freevars is not None:
            # Pop freevars
            self.popvalue()
        posdefaults = oparg & 0xFF
        kwdefaults = (oparg >> 8) & 0xFF
        num_annotations = (oparg >> 16) & 0xFF
        w_ann = None
        if num_annotations:
            names_w = space.fixedview(self.popvalue())
            w_ann = space.newdict(strdict=True)
            for i in range(len(names_w) - 1, -1, -1):
                space.setitem(w_ann, names_w[i], self.popvalue())
        defaultarguments = self.popvalues(posdefaults)
        w_kw_defs = None
        if kwdefaults:
            w_kw_defs = space.newdict(strdict=True)
            for i in range(kwdefaults - 1, -1, -1):
                w_name = self.popvalue()
                w_def = self.popvalue()
                space.setitem(w_kw_defs, w_def, w_name)
        fn = function.Function(space, codeobj, self.w_globals, defaultarguments,
                               w_kw_defs, freevars, w_ann)
        self.pushvalue(space.wrap(fn))

    def MAKE_FUNCTION(self, oparg, next_instr):
        return self._make_function(oparg)

    def BUILD_SLICE(self, numargs, next_instr):
        if numargs == 3:
            w_step = self.popvalue()
        elif numargs == 2:
            w_step = self.space.w_None
        else:
            raise BytecodeCorruption
        w_end = self.popvalue()
        w_start = self.popvalue()
        w_slice = self.space.newslice(w_start, w_end, w_step)
        self.pushvalue(w_slice)

    def LIST_APPEND(self, oparg, next_instr):
        w = self.popvalue()
        v = self.peekvalue(oparg - 1)
        self.space.call_method(v, 'append', w)

    def SET_ADD(self, oparg, next_instr):
        w_value = self.popvalue()
        w_set = self.peekvalue(oparg - 1)
        self.space.call_method(w_set, 'add', w_value)

    def MAP_ADD(self, oparg, next_instr):
        w_key = self.popvalue()
        w_value = self.popvalue()
        w_dict = self.peekvalue(oparg - 1)
        self.space.setitem(w_dict, w_key, w_value)

    def SET_LINENO(self, lineno, next_instr):
        pass

    # overridden by faster version in the standard object space.
    LOOKUP_METHOD = LOAD_ATTR
    CALL_METHOD = CALL_FUNCTION

    def MISSING_OPCODE(self, oparg, next_instr):
        ofs = self.last_instr
        c = self.pycode.co_code[ofs]
        name = self.pycode.co_name
        raise BytecodeCorruption("unknown opcode, ofs=%d, code=%d, name=%s" %
                                 (ofs, ord(c), name) )

    STOP_CODE = MISSING_OPCODE

    def BUILD_MAP(self, itemcount, next_instr):
        w_dict = self.space.newdict()
        self.pushvalue(w_dict)

    @jit.unroll_safe
    def BUILD_SET(self, itemcount, next_instr):
        w_set = self.space.newset()
        for i in range(itemcount):
            w_item = self.popvalue()
            self.space.call_method(w_set, 'add', w_item)
        self.pushvalue(w_set)

    def STORE_MAP(self, oparg, next_instr):
        w_key = self.popvalue()
        w_value = self.popvalue()
        w_dict = self.peekvalue()
        self.space.setitem(w_dict, w_key, w_value)


class __extend__(pyframe.CPythonFrame):

    def JUMP_IF_FALSE(self, stepby, next_instr):
        w_cond = self.peekvalue()
        if not self.space.is_true(w_cond):
            next_instr += stepby
        return next_instr

    def JUMP_IF_TRUE(self, stepby, next_instr):
        w_cond = self.peekvalue()
        if self.space.is_true(w_cond):
            next_instr += stepby
        return next_instr

    def BUILD_MAP(self, itemcount, next_instr):
        if sys.version_info >= (2, 6):
            # We could pre-allocate a dict here
            # but for the moment this code is not translated.
            pass
        else:
            if itemcount != 0:
                raise BytecodeCorruption
        w_dict = self.space.newdict()
        self.pushvalue(w_dict)

    def STORE_MAP(self, zero, next_instr):
        if sys.version_info >= (2, 6):
            w_key = self.popvalue()
            w_value = self.popvalue()
            w_dict = self.peekvalue()
            self.space.setitem(w_dict, w_key, w_value)
        else:
            raise BytecodeCorruption

    def LIST_APPEND(self, oparg, next_instr):
        w = self.popvalue()
        if sys.version_info < (2, 7):
            v = self.popvalue()
        else:
            v = self.peekvalue(oparg - 1)
        self.space.call_method(v, 'append', w)


### ____________________________________________________________ ###

class ExitFrame(Exception):
    pass

class Return(ExitFrame):
    """Raised when exiting a frame via a 'return' statement."""
class Yield(ExitFrame):
    """Raised when exiting a frame via a 'yield' statement."""

class Reraise(Exception):
    """Raised at interp-level by a bare 'raise' statement."""
class RaiseWithExplicitTraceback(Exception):
    """Raised at interp-level by a 3-arguments 'raise' statement."""
    def __init__(self, operr):
        self.operr = operr

class BytecodeCorruption(Exception):
    """Detected bytecode corruption.  Never caught; it's an error."""


### Frame Blocks ###

class SuspendedUnroller(Wrappable):
    """Abstract base class for interpreter-level objects that
    instruct the interpreter to change the control flow and the
    block stack.

    The concrete subclasses correspond to the various values WHY_XXX
    values of the why_code enumeration in ceval.c:

                WHY_NOT,        OK, not this one :-)
                WHY_EXCEPTION,  SApplicationException
                WHY_RERAISE,    implemented differently, see Reraise
                WHY_RETURN,     SReturnValue
                WHY_BREAK,      SBreakLoop
                WHY_CONTINUE,   SContinueLoop
                WHY_YIELD       not needed
    """
    _immutable_ = True
    def nomoreblocks(self):
        raise BytecodeCorruption("misplaced bytecode - should not return")

    # NB. for the flow object space, the state_(un)pack_variables methods
    # give a way to "pickle" and "unpickle" the SuspendedUnroller by
    # enumerating the Variables it contains.

class SReturnValue(SuspendedUnroller):
    """Signals a 'return' statement.
    Argument is the wrapped object to return."""
    _immutable_ = True
    kind = 0x01
    def __init__(self, w_returnvalue):
        self.w_returnvalue = w_returnvalue
    def nomoreblocks(self):
        return self.w_returnvalue

    def state_unpack_variables(self, space):
        return [self.w_returnvalue]
    def state_pack_variables(space, w_returnvalue):
        return SReturnValue(w_returnvalue)
    state_pack_variables = staticmethod(state_pack_variables)

class SApplicationException(SuspendedUnroller):
    """Signals an application-level exception
    (i.e. an OperationException)."""
    _immutable_ = True
    kind = 0x02
    def __init__(self, operr):
        self.operr = operr
    def nomoreblocks(self):
        raise RaiseWithExplicitTraceback(self.operr)

    def state_unpack_variables(self, space):
        return [self.operr.w_type, self.operr.get_w_value(space)]
    def state_pack_variables(space, w_type, w_value):
        return SApplicationException(OperationError(w_type, w_value))
    state_pack_variables = staticmethod(state_pack_variables)

class SBreakLoop(SuspendedUnroller):
    """Signals a 'break' statement."""
    _immutable_ = True
    kind = 0x04

    def state_unpack_variables(self, space):
        return []
    def state_pack_variables(space):
        return SBreakLoop.singleton
    state_pack_variables = staticmethod(state_pack_variables)

SBreakLoop.singleton = SBreakLoop()

class SContinueLoop(SuspendedUnroller):
    """Signals a 'continue' statement.
    Argument is the bytecode position of the beginning of the loop."""
    _immutable_ = True
    kind = 0x08
    def __init__(self, jump_to):
        self.jump_to = jump_to

    def state_unpack_variables(self, space):
        return [space.wrap(self.jump_to)]
    def state_pack_variables(space, w_jump_to):
        return SContinueLoop(space.int_w(w_jump_to))
    state_pack_variables = staticmethod(state_pack_variables)


class FrameBlock(object):
    """Abstract base class for frame blocks from the blockstack,
    used by the SETUP_XXX and POP_BLOCK opcodes."""

    _immutable_ = True

    def __init__(self, frame, handlerposition, previous):
        self.handlerposition = handlerposition
        self.valuestackdepth = frame.valuestackdepth
        self.previous = previous   # this makes a linked list of blocks

    def __eq__(self, other):
        return (self.__class__ is other.__class__ and
                self.handlerposition == other.handlerposition and
                self.valuestackdepth == other.valuestackdepth)

    def __ne__(self, other):
        return not (self == other)

    def __hash__(self):
        return hash((self.handlerposition, self.valuestackdepth))

    def cleanupstack(self, frame):
        frame.dropvaluesuntil(self.valuestackdepth)

    def cleanup(self, frame):
        "Clean up a frame when we normally exit the block."
        self.cleanupstack(frame)

    # internal pickling interface, not using the standard protocol
    def _get_state_(self, space):
        w = space.wrap
        return space.newtuple([w(self._opname), w(self.handlerposition),
                               w(self.valuestackdepth)])

    def handle(self, frame, unroller):
        """ Purely abstract method
        """
        raise NotImplementedError

class LoopBlock(FrameBlock):
    """A loop block.  Stores the end-of-loop pointer in case of 'break'."""

    _immutable_ = True
    _opname = 'SETUP_LOOP'
    handling_mask = SBreakLoop.kind | SContinueLoop.kind

    def handle(self, frame, unroller):
        if isinstance(unroller, SContinueLoop):
            # re-push the loop block without cleaning up the value stack,
            # and jump to the beginning of the loop, stored in the
            # exception's argument
            frame.append_block(self)
            return r_uint(unroller.jump_to)
        else:
            # jump to the end of the loop
            self.cleanupstack(frame)
            return r_uint(self.handlerposition)


class ExceptBlock(FrameBlock):
    """An try:except: block.  Stores the position of the exception handler."""

    _immutable_ = True
    _opname = 'SETUP_EXCEPT'
    handling_mask = SApplicationException.kind

    def handle(self, frame, unroller):
        # push the exception to the value stack for inspection by the
        # exception handler (the code after the except:)
        self.cleanupstack(frame)
        assert isinstance(unroller, SApplicationException)
        operationerr = unroller.operr
        if frame.space.full_exceptions:
            operationerr.normalize_exception(frame.space)
        # the stack setup is slightly different than in CPython:
        # instead of the traceback, we store the unroller object,
        # wrapped.
        if frame.space.py3k:
            # this is popped by POP_EXCEPT, which is present only in py3k
            w_last_exception = W_OperationError(frame.last_exception)
            w_last_exception = frame.space.wrap(w_last_exception)
            frame.pushvalue(w_last_exception)
        frame.pushvalue(frame.space.wrap(unroller))
        frame.pushvalue(operationerr.get_w_value(frame.space))
        frame.pushvalue(operationerr.w_type)
        frame.last_exception = operationerr
        return r_uint(self.handlerposition)   # jump to the handler


class FinallyBlock(FrameBlock):
    """A try:finally: block.  Stores the position of the exception handler."""

    _immutable_ = True
    _opname = 'SETUP_FINALLY'
    handling_mask = -1     # handles every kind of SuspendedUnroller
    restore_last_exception = True # set to False by WithBlock

    def cleanup(self, frame):
        # upon normal entry into the finally: part, the standard Python
        # bytecode pushes a single None for END_FINALLY.  In our case we
        # always push three values into the stack: the wrapped ctlflowexc,
        # the exception value and the exception type (which are all None
        # here).
        self.cleanupstack(frame)
        # one None already pushed by the bytecode
        #frame.pushvalue(frame.space.w_None)
        #frame.pushvalue(frame.space.w_None)

    def handle(self, frame, unroller):
        # any abnormal reason for unrolling a finally: triggers the end of
        # the block unrolling and the entering the finally: handler.
        # see comments in cleanup().
        self.cleanupstack(frame)
        operationerr = None
        if isinstance(unroller, SApplicationException):
            operationerr = unroller.operr
            if frame.space.full_exceptions:
                operationerr.normalize_exception(frame.space)
        frame.pushvalue(frame.space.wrap(unroller))
<<<<<<< HEAD
        frame.pushvalue(frame.space.w_None)
        frame.pushvalue(frame.space.w_None)
        if operationerr and self.restore_last_exception:
            frame.last_exception = operationerr
=======
        #frame.pushvalue(frame.space.w_None)
        #frame.pushvalue(frame.space.w_None)
>>>>>>> 14f895dc
        return r_uint(self.handlerposition)   # jump to the handler



class WithBlock(FinallyBlock):

    _immutable_ = True
    restore_last_exception = False

    def handle(self, frame, unroller):
        if (frame.space.full_exceptions and
            isinstance(unroller, SApplicationException)):
            unroller.operr.normalize_exception(frame.space)
        return FinallyBlock.handle(self, frame, unroller)

block_classes = {'SETUP_LOOP': LoopBlock,
                 'SETUP_EXCEPT': ExceptBlock,
                 'SETUP_FINALLY': FinallyBlock,
                 'SETUP_WITH': WithBlock,
                 }


class W_OperationError(Wrappable):
    """
    Tiny applevel wrapper around an OperationError.
    """

    def __init__(self, operr):
        self.operr = operr


### helpers written at the application-level ###
# Some of these functions are expected to be generally useful if other
# parts of the code need to do the same thing as a non-trivial opcode,
# like finding out which metaclass a new class should have.
# This is why they are not methods of PyFrame.
# There are also a couple of helpers that are methods, defined in the
# class above.

app = gateway.applevel(r'''
    """ applevel implementation of certain system properties, imports
    and other helpers"""
    import sys

    def sys_stdout():
        try:
            return sys.stdout
        except AttributeError:
            raise RuntimeError("lost sys.stdout")

    def print_expr(obj):
        try:
            displayhook = sys.displayhook
        except AttributeError:
            raise RuntimeError("lost sys.displayhook")
        displayhook(obj)

    def print_item_to(x, stream):
        if file_softspace(stream, False):
           stream.write(" ")

        # give to write() an argument which is either a string or a unicode
        # (and let it deals itself with unicode handling)
        if not isinstance(x, str):
            x = str(x)
        stream.write(x)

        # add a softspace unless we just printed a string which ends in a '\t'
        # or '\n' -- or more generally any whitespace character but ' '
        if x:
            lastchar = x[-1]
            if lastchar.isspace() and lastchar != ' ':
                return
        file_softspace(stream, True)

    def print_item(x):
        print_item_to(x, sys_stdout())

    def print_newline_to(stream):
        stream.write("\n")
        file_softspace(stream, False)

    def print_newline():
        print_newline_to(sys_stdout())

    def file_softspace(file, newflag):
        try:
            softspace = file.softspace
        except AttributeError:
            softspace = 0
        try:
            file.softspace = newflag
        except AttributeError:
            pass
        return softspace
''', filename=__file__)

sys_stdout      = app.interphook('sys_stdout')
print_expr      = app.interphook('print_expr')
print_item      = app.interphook('print_item')
print_item_to   = app.interphook('print_item_to')
print_newline   = app.interphook('print_newline')
print_newline_to= app.interphook('print_newline_to')
file_softspace  = app.interphook('file_softspace')

app = gateway.applevel(r'''
    def find_metaclass(bases, namespace, globals, builtin):
        if '__metaclass__' in namespace:
            return namespace['__metaclass__']
        elif len(bases) > 0:
            base = bases[0]
            if hasattr(base, '__class__'):
                return base.__class__
            else:
                return type(base)
        elif '__metaclass__' in globals:
            return globals['__metaclass__']
        else:
            try:
                return builtin.__metaclass__
            except AttributeError:
                return type
''', filename=__file__)

find_metaclass  = app.interphook('find_metaclass')

app = gateway.applevel(r'''
    def import_all_from(module, into_locals):
        try:
            all = module.__all__
        except AttributeError:
            try:
                dict = module.__dict__
            except AttributeError:
                raise ImportError("from-import-* object has no __dict__ "
                                  "and no __all__")
            all = dict.keys()
            skip_leading_underscores = True
        else:
            skip_leading_underscores = False
        for name in all:
            if skip_leading_underscores and name[0]=='_':
                continue
            into_locals[name] = getattr(module, name)
''', filename=__file__)

import_all_from = app.interphook('import_all_from')

app = gateway.applevel(r'''
    def prepare_exec(f, prog, globals, locals, compile_flags, builtin, codetype):
        """Manipulate parameters to exec statement to (codeobject, dict, dict).
        """
        if (globals is None and locals is None and
            isinstance(prog, tuple) and
            (len(prog) == 2 or len(prog) == 3)):
            globals = prog[1]
            if len(prog) == 3:
                locals = prog[2]
            prog = prog[0]
        if globals is None:
            globals = f.f_globals
            if locals is None:
                locals = f.f_locals
        if locals is None:
            locals = globals

        if not isinstance(globals, dict):
            if not hasattr(globals, '__getitem__'):
                raise TypeError("exec: arg 2 must be a dictionary or None")
        globals.setdefault('__builtins__', builtin)
        if not isinstance(locals, dict):
            if not hasattr(locals, '__getitem__'):
                raise TypeError("exec: arg 3 must be a dictionary or None")

        if not isinstance(prog, codetype):
            filename = '<string>'
            if not isinstance(prog, (str, bytes)):
                raise TypeError("exec: arg 1 must be a string, bytes, "
                                "or code object")
            prog = compile(prog, filename, 'exec', compile_flags, 1)
        return (prog, globals, locals)
''', filename=__file__)

prepare_exec    = app.interphook('prepare_exec')<|MERGE_RESOLUTION|>--- conflicted
+++ resolved
@@ -915,34 +915,9 @@
     def WITH_CLEANUP(self, oparg, next_instr):
         # see comment in END_FINALLY for stack state
         # This opcode changed a lot between CPython versions
-<<<<<<< HEAD
-        self.popvalue()
-        self.popvalue()
         w_unroller = self.popvalue()
         w_exitfunc = self.popvalue()
         self.pushvalue(w_unroller)
-        self.pushvalue(self.space.w_None)
-        self.pushvalue(self.space.w_None)
-=======
-        if (self.pycode.magic >= 0xa0df2ef
-            # Implementation since 2.7a0: 62191 (introduce SETUP_WITH)
-            or self.pycode.magic >= 0xa0df2d1):
-            # implementation since 2.6a1: 62161 (WITH_CLEANUP optimization)
-            #self.popvalue()
-            #self.popvalue()
-            w_unroller = self.popvalue()
-            w_exitfunc = self.popvalue()
-            self.pushvalue(w_unroller)
-            #self.pushvalue(self.space.w_None)
-            #self.pushvalue(self.space.w_None)
-        elif self.pycode.magic >= 0xa0df28c:
-            # Implementation since 2.5a0: 62092 (changed WITH_CLEANUP opcode)
-            w_exitfunc = self.popvalue()
-            w_unroller = self.peekvalue(0)
-        else:
-            raise NotImplementedError("WITH_CLEANUP for CPython <= 2.4")
->>>>>>> 14f895dc
-
         unroller = self.space.interpclass_w(w_unroller)
         is_app_exc = (unroller is not None and
                       isinstance(unroller, SApplicationException))
@@ -1388,15 +1363,8 @@
             if frame.space.full_exceptions:
                 operationerr.normalize_exception(frame.space)
         frame.pushvalue(frame.space.wrap(unroller))
-<<<<<<< HEAD
-        frame.pushvalue(frame.space.w_None)
-        frame.pushvalue(frame.space.w_None)
         if operationerr and self.restore_last_exception:
             frame.last_exception = operationerr
-=======
-        #frame.pushvalue(frame.space.w_None)
-        #frame.pushvalue(frame.space.w_None)
->>>>>>> 14f895dc
         return r_uint(self.handlerposition)   # jump to the handler
 
 
