"""
Implementation of a part of the standard Python opcodes.

The rest, dealing with variables in optimized ways, is in nestedscope.py.
"""

from rpython.rlib import jit, rstackovf, rstring
from rpython.rlib.debug import check_nonneg
from rpython.rlib.objectmodel import we_are_translated
from rpython.rlib.rarithmetic import r_uint, intmask
from rpython.tool.sourcetools import func_with_new_name

from pypy.interpreter import (
    gateway, function, eval, pyframe, pytraceback, pycode
)
from pypy.interpreter.baseobjspace import W_Root
from pypy.interpreter.error import OperationError, oefmt
from pypy.interpreter.nestedscope import Cell
from pypy.interpreter.pycode import PyCode, BytecodeCorruption
from pypy.tool.stdlib_opcode import bytecode_spec

CANNOT_CATCH_MSG = ("catching classes that don't inherit from BaseException "
                    "is not allowed in 3.x")

def unaryoperation(operationname):
    """NOT_RPYTHON"""
    def opimpl(self, *ignored):
        operation = getattr(self.space, operationname)
        w_1 = self.popvalue()
        w_result = operation(w_1)
        self.pushvalue(w_result)
    opimpl.unaryop = operationname

    return func_with_new_name(opimpl, "opcode_impl_for_%s" % operationname)

def binaryoperation(operationname):
    """NOT_RPYTHON"""
    def opimpl(self, *ignored):
        operation = getattr(self.space, operationname)
        w_2 = self.popvalue()
        w_1 = self.popvalue()
        w_result = operation(w_1, w_2)
        self.pushvalue(w_result)
    opimpl.binop = operationname

    return func_with_new_name(opimpl, "opcode_impl_for_%s" % operationname)


opcodedesc = bytecode_spec.opcodedesc
HAVE_ARGUMENT = bytecode_spec.HAVE_ARGUMENT

class __extend__(pyframe.PyFrame):
    """A PyFrame that knows about interpretation of standard Python opcodes
    minus the ones related to nested scopes."""

    ### opcode dispatch ###

    def dispatch(self, pycode, next_instr, ec):
        # For the sequel, force 'next_instr' to be unsigned for performance
        next_instr = r_uint(next_instr)
        co_code = pycode.co_code

        try:
            while True:
                next_instr = self.handle_bytecode(co_code, next_instr, ec)
        except Yield:
            return self.popvalue()
        except ExitFrame:
            self.last_exception = None
            return self.popvalue()

    def handle_bytecode(self, co_code, next_instr, ec):
        try:
            next_instr = self.dispatch_bytecode(co_code, next_instr, ec)
        except OperationError, operr:
            next_instr = self.handle_operation_error(ec, operr)
        except RaiseWithExplicitTraceback, e:
            next_instr = self.handle_operation_error(ec, e.operr,
                                                     attach_tb=False)
        except KeyboardInterrupt:
            next_instr = self.handle_asynchronous_error(ec,
                self.space.w_KeyboardInterrupt)
        except MemoryError:
            next_instr = self.handle_asynchronous_error(ec,
                self.space.w_MemoryError)
        except rstackovf.StackOverflow, e:
            # Note that this case catches AttributeError!
            rstackovf.check_stack_overflow()
            next_instr = self.handle_asynchronous_error(ec,
                self.space.w_RuntimeError,
                self.space.wrap("maximum recursion depth exceeded"))
        return next_instr

    def handle_asynchronous_error(self, ec, w_type, w_value=None):
        # catch asynchronous exceptions and turn them
        # into OperationErrors
        if w_value is None:
            w_value = self.space.w_None
        operr = OperationError(w_type, w_value)
        return self.handle_operation_error(ec, operr)

    def handle_operation_error(self, ec, operr, attach_tb=True):
        if attach_tb:
            if 1:
                # xxx this is a hack.  It allows bytecode_trace() to
                # call a signal handler which raises, and catch the
                # raised exception immediately.  See test_alarm_raise in
                # pypy/module/signal/test/test_signal.py.  Without the
                # next four lines, if an external call (like
                # socket.accept()) is interrupted by a signal, it raises
                # an exception carrying EINTR which arrives here,
                # entering the next "except" block -- but the signal
                # handler is then called on the next call to
                # dispatch_bytecode(), causing the real exception to be
                # raised after the exception handler block was popped.
                try:
                    trace = self.get_w_f_trace()
                    if trace is not None:
                        self.getorcreatedebug().w_f_trace = None
                    try:
                        ec.bytecode_trace_after_exception(self)
                    finally:
                        if trace is not None:
                            self.getorcreatedebug().w_f_trace = trace
                except OperationError, e:
                    operr = e
            pytraceback.record_application_traceback(
                self.space, operr, self, self.last_instr)
            ec.exception_trace(self, operr)

        block = self.unrollstack(SApplicationException.kind)
        if block is None:
            # no handler found for the OperationError
            if we_are_translated():
                raise operr
            else:
                # try to preserve the CPython-level traceback
                import sys
                tb = sys.exc_info()[2]
                raise OperationError, operr, tb
        else:
            unroller = SApplicationException(operr)
            next_instr = block.handle(self, unroller)
            return next_instr

    def call_contextmanager_exit_function(self, w_func, w_typ, w_val, w_tb):
        return self.space.call_function(w_func, w_typ, w_val, w_tb)

    @jit.unroll_safe
    def dispatch_bytecode(self, co_code, next_instr, ec):
        while True:
            self.last_instr = intmask(next_instr)
            if jit.we_are_jitted():
                ec.bytecode_only_trace(self)
            else:
                ec.bytecode_trace(self)
            next_instr = r_uint(self.last_instr)
            opcode = ord(co_code[next_instr])
            #print 'executing', self.last_instr, bytecode_spec.method_names[opcode]
            next_instr += 1

            if opcode >= HAVE_ARGUMENT:
                lo = ord(co_code[next_instr])
                hi = ord(co_code[next_instr+1])
                next_instr += 2
                oparg = (hi * 256) | lo
            else:
                oparg = 0

            # note: the structure of the code here is such that it makes
            # (after translation) a big "if/elif" chain, which is then
            # turned into a switch().

            while opcode == opcodedesc.EXTENDED_ARG.index:
                opcode = ord(co_code[next_instr])
                if opcode < HAVE_ARGUMENT:
                    raise BytecodeCorruption
                lo = ord(co_code[next_instr+1])
                hi = ord(co_code[next_instr+2])
                next_instr += 3
                oparg = (oparg * 65536) | (hi * 256) | lo

            if opcode == opcodedesc.RETURN_VALUE.index:
                w_returnvalue = self.popvalue()
                block = self.unrollstack(SReturnValue.kind)
                if block is None:
                    self.pushvalue(w_returnvalue)   # XXX ping pong
                    raise Return
                else:
                    unroller = SReturnValue(w_returnvalue)
                    next_instr = block.handle(self, unroller)
                    return next_instr    # now inside a 'finally' block
            elif opcode == opcodedesc.END_FINALLY.index:
                unroller = self.end_finally()
                if isinstance(unroller, SuspendedUnroller):
                    # go on unrolling the stack
                    block = self.unrollstack(unroller.kind)
                    if block is None:
                        w_result = unroller.nomoreblocks()
                        self.pushvalue(w_result)
                        raise Return
                    else:
                        next_instr = block.handle(self, unroller)
                return next_instr
            elif opcode == opcodedesc.JUMP_ABSOLUTE.index:
                return self.jump_absolute(oparg, ec)
            elif opcode == opcodedesc.BREAK_LOOP.index:
                next_instr = self.BREAK_LOOP(oparg, next_instr)
            elif opcode == opcodedesc.CONTINUE_LOOP.index:
                return self.CONTINUE_LOOP(oparg, next_instr)
            elif opcode == opcodedesc.FOR_ITER.index:
                next_instr = self.FOR_ITER(oparg, next_instr)
            elif opcode == opcodedesc.JUMP_FORWARD.index:
                next_instr = self.JUMP_FORWARD(oparg, next_instr)
            elif opcode == opcodedesc.JUMP_IF_FALSE_OR_POP.index:
                next_instr = self.JUMP_IF_FALSE_OR_POP(oparg, next_instr)
            elif opcode == opcodedesc.JUMP_IF_NOT_DEBUG.index:
                next_instr = self.JUMP_IF_NOT_DEBUG(oparg, next_instr)
            elif opcode == opcodedesc.JUMP_IF_TRUE_OR_POP.index:
                next_instr = self.JUMP_IF_TRUE_OR_POP(oparg, next_instr)
            elif opcode == opcodedesc.POP_JUMP_IF_FALSE.index:
                next_instr = self.POP_JUMP_IF_FALSE(oparg, next_instr)
            elif opcode == opcodedesc.POP_JUMP_IF_TRUE.index:
                next_instr = self.POP_JUMP_IF_TRUE(oparg, next_instr)
            elif opcode == opcodedesc.BINARY_ADD.index:
                self.BINARY_ADD(oparg, next_instr)
            elif opcode == opcodedesc.BINARY_AND.index:
                self.BINARY_AND(oparg, next_instr)
            elif opcode == opcodedesc.BINARY_FLOOR_DIVIDE.index:
                self.BINARY_FLOOR_DIVIDE(oparg, next_instr)
            elif opcode == opcodedesc.BINARY_LSHIFT.index:
                self.BINARY_LSHIFT(oparg, next_instr)
            elif opcode == opcodedesc.BINARY_MODULO.index:
                self.BINARY_MODULO(oparg, next_instr)
            elif opcode == opcodedesc.BINARY_MULTIPLY.index:
                self.BINARY_MULTIPLY(oparg, next_instr)
            elif opcode == opcodedesc.BINARY_OR.index:
                self.BINARY_OR(oparg, next_instr)
            elif opcode == opcodedesc.BINARY_POWER.index:
                self.BINARY_POWER(oparg, next_instr)
            elif opcode == opcodedesc.BINARY_RSHIFT.index:
                self.BINARY_RSHIFT(oparg, next_instr)
            elif opcode == opcodedesc.BINARY_SUBSCR.index:
                self.BINARY_SUBSCR(oparg, next_instr)
            elif opcode == opcodedesc.BINARY_SUBTRACT.index:
                self.BINARY_SUBTRACT(oparg, next_instr)
            elif opcode == opcodedesc.BINARY_TRUE_DIVIDE.index:
                self.BINARY_TRUE_DIVIDE(oparg, next_instr)
            elif opcode == opcodedesc.BINARY_XOR.index:
                self.BINARY_XOR(oparg, next_instr)
            elif opcode == opcodedesc.BUILD_LIST.index:
                self.BUILD_LIST(oparg, next_instr)
            elif opcode == opcodedesc.BUILD_LIST_FROM_ARG.index:
                self.BUILD_LIST_FROM_ARG(oparg, next_instr)
            elif opcode == opcodedesc.BUILD_MAP.index:
                self.BUILD_MAP(oparg, next_instr)
            elif opcode == opcodedesc.BUILD_SET.index:
                self.BUILD_SET(oparg, next_instr)
            elif opcode == opcodedesc.BUILD_SLICE.index:
                self.BUILD_SLICE(oparg, next_instr)
            elif opcode == opcodedesc.BUILD_TUPLE.index:
                self.BUILD_TUPLE(oparg, next_instr)
            elif opcode == opcodedesc.CALL_FUNCTION.index:
                self.CALL_FUNCTION(oparg, next_instr)
            elif opcode == opcodedesc.CALL_FUNCTION_KW.index:
                self.CALL_FUNCTION_KW(oparg, next_instr)
            elif opcode == opcodedesc.CALL_FUNCTION_VAR.index:
                self.CALL_FUNCTION_VAR(oparg, next_instr)
            elif opcode == opcodedesc.CALL_FUNCTION_VAR_KW.index:
                self.CALL_FUNCTION_VAR_KW(oparg, next_instr)
            elif opcode == opcodedesc.CALL_METHOD.index:
                self.CALL_METHOD(oparg, next_instr)
            elif opcode == opcodedesc.COMPARE_OP.index:
                self.COMPARE_OP(oparg, next_instr)
            elif opcode == opcodedesc.DELETE_ATTR.index:
                self.DELETE_ATTR(oparg, next_instr)
            elif opcode == opcodedesc.DELETE_DEREF.index:
                self.DELETE_DEREF(oparg, next_instr)
            elif opcode == opcodedesc.DELETE_FAST.index:
                self.DELETE_FAST(oparg, next_instr)
            elif opcode == opcodedesc.DELETE_GLOBAL.index:
                self.DELETE_GLOBAL(oparg, next_instr)
            elif opcode == opcodedesc.DELETE_NAME.index:
                self.DELETE_NAME(oparg, next_instr)
            elif opcode == opcodedesc.DELETE_SUBSCR.index:
                self.DELETE_SUBSCR(oparg, next_instr)
            elif opcode == opcodedesc.DUP_TOP.index:
                self.DUP_TOP(oparg, next_instr)
            elif opcode == opcodedesc.DUP_TOP_TWO.index:
                self.DUP_TOP_TWO(oparg, next_instr)
            elif opcode == opcodedesc.GET_ITER.index:
                self.GET_ITER(oparg, next_instr)
            elif opcode == opcodedesc.IMPORT_FROM.index:
                self.IMPORT_FROM(oparg, next_instr)
            elif opcode == opcodedesc.IMPORT_NAME.index:
                self.IMPORT_NAME(oparg, next_instr)
            elif opcode == opcodedesc.IMPORT_STAR.index:
                self.IMPORT_STAR(oparg, next_instr)
            elif opcode == opcodedesc.INPLACE_ADD.index:
                self.INPLACE_ADD(oparg, next_instr)
            elif opcode == opcodedesc.INPLACE_AND.index:
                self.INPLACE_AND(oparg, next_instr)
            elif opcode == opcodedesc.INPLACE_FLOOR_DIVIDE.index:
                self.INPLACE_FLOOR_DIVIDE(oparg, next_instr)
            elif opcode == opcodedesc.INPLACE_LSHIFT.index:
                self.INPLACE_LSHIFT(oparg, next_instr)
            elif opcode == opcodedesc.INPLACE_MODULO.index:
                self.INPLACE_MODULO(oparg, next_instr)
            elif opcode == opcodedesc.INPLACE_MULTIPLY.index:
                self.INPLACE_MULTIPLY(oparg, next_instr)
            elif opcode == opcodedesc.INPLACE_OR.index:
                self.INPLACE_OR(oparg, next_instr)
            elif opcode == opcodedesc.INPLACE_POWER.index:
                self.INPLACE_POWER(oparg, next_instr)
            elif opcode == opcodedesc.INPLACE_RSHIFT.index:
                self.INPLACE_RSHIFT(oparg, next_instr)
            elif opcode == opcodedesc.INPLACE_SUBTRACT.index:
                self.INPLACE_SUBTRACT(oparg, next_instr)
            elif opcode == opcodedesc.INPLACE_TRUE_DIVIDE.index:
                self.INPLACE_TRUE_DIVIDE(oparg, next_instr)
            elif opcode == opcodedesc.INPLACE_XOR.index:
                self.INPLACE_XOR(oparg, next_instr)
            elif opcode == opcodedesc.LIST_APPEND.index:
                self.LIST_APPEND(oparg, next_instr)
            elif opcode == opcodedesc.LOAD_ATTR.index:
                self.LOAD_ATTR(oparg, next_instr)
            elif opcode == opcodedesc.LOAD_BUILD_CLASS.index:
                self.LOAD_BUILD_CLASS(oparg, next_instr)
            elif opcode == opcodedesc.LOAD_CLOSURE.index:
                self.LOAD_CLOSURE(oparg, next_instr)
            elif opcode == opcodedesc.LOAD_CONST.index:
                self.LOAD_CONST(oparg, next_instr)
            elif opcode == opcodedesc.LOAD_DEREF.index:
                self.LOAD_DEREF(oparg, next_instr)
            elif opcode == opcodedesc.LOAD_FAST.index:
                self.LOAD_FAST(oparg, next_instr)
            elif opcode == opcodedesc.LOAD_GLOBAL.index:
                self.LOAD_GLOBAL(oparg, next_instr)
            elif opcode == opcodedesc.LOAD_NAME.index:
                self.LOAD_NAME(oparg, next_instr)
            elif opcode == opcodedesc.LOOKUP_METHOD.index:
                self.LOOKUP_METHOD(oparg, next_instr)
            elif opcode == opcodedesc.MAKE_CLOSURE.index:
                self.MAKE_CLOSURE(oparg, next_instr)
            elif opcode == opcodedesc.MAKE_FUNCTION.index:
                self.MAKE_FUNCTION(oparg, next_instr)
            elif opcode == opcodedesc.MAP_ADD.index:
                self.MAP_ADD(oparg, next_instr)
            elif opcode == opcodedesc.NOP.index:
                self.NOP(oparg, next_instr)
            elif opcode == opcodedesc.POP_BLOCK.index:
                self.POP_BLOCK(oparg, next_instr)
            elif opcode == opcodedesc.POP_EXCEPT.index:
                self.POP_EXCEPT(oparg, next_instr)
            elif opcode == opcodedesc.POP_TOP.index:
                self.POP_TOP(oparg, next_instr)
            elif opcode == opcodedesc.PRINT_EXPR.index:
                self.PRINT_EXPR(oparg, next_instr)
            elif opcode == opcodedesc.RAISE_VARARGS.index:
                self.RAISE_VARARGS(oparg, next_instr)
            elif opcode == opcodedesc.ROT_THREE.index:
                self.ROT_THREE(oparg, next_instr)
            elif opcode == opcodedesc.ROT_TWO.index:
                self.ROT_TWO(oparg, next_instr)
            elif opcode == opcodedesc.SETUP_EXCEPT.index:
                self.SETUP_EXCEPT(oparg, next_instr)
            elif opcode == opcodedesc.SETUP_FINALLY.index:
                self.SETUP_FINALLY(oparg, next_instr)
            elif opcode == opcodedesc.SETUP_LOOP.index:
                self.SETUP_LOOP(oparg, next_instr)
            elif opcode == opcodedesc.SETUP_WITH.index:
                self.SETUP_WITH(oparg, next_instr)
            elif opcode == opcodedesc.SET_ADD.index:
                self.SET_ADD(oparg, next_instr)
            elif opcode == opcodedesc.STOP_CODE.index:
                self.STOP_CODE(oparg, next_instr)
            elif opcode == opcodedesc.STORE_ATTR.index:
                self.STORE_ATTR(oparg, next_instr)
            elif opcode == opcodedesc.STORE_DEREF.index:
                self.STORE_DEREF(oparg, next_instr)
            elif opcode == opcodedesc.STORE_FAST.index:
                self.STORE_FAST(oparg, next_instr)
            elif opcode == opcodedesc.STORE_GLOBAL.index:
                self.STORE_GLOBAL(oparg, next_instr)
            elif opcode == opcodedesc.STORE_LOCALS.index:
                self.STORE_LOCALS(oparg, next_instr)
            elif opcode == opcodedesc.STORE_MAP.index:
                self.STORE_MAP(oparg, next_instr)
            elif opcode == opcodedesc.STORE_NAME.index:
                self.STORE_NAME(oparg, next_instr)
            elif opcode == opcodedesc.STORE_SUBSCR.index:
                self.STORE_SUBSCR(oparg, next_instr)
            elif opcode == opcodedesc.UNARY_INVERT.index:
                self.UNARY_INVERT(oparg, next_instr)
            elif opcode == opcodedesc.UNARY_NEGATIVE.index:
                self.UNARY_NEGATIVE(oparg, next_instr)
            elif opcode == opcodedesc.UNARY_NOT.index:
                self.UNARY_NOT(oparg, next_instr)
            elif opcode == opcodedesc.UNARY_POSITIVE.index:
                self.UNARY_POSITIVE(oparg, next_instr)
            elif opcode == opcodedesc.UNPACK_EX.index:
                self.UNPACK_EX(oparg, next_instr)
            elif opcode == opcodedesc.UNPACK_SEQUENCE.index:
                self.UNPACK_SEQUENCE(oparg, next_instr)
            elif opcode == opcodedesc.WITH_CLEANUP.index:
                self.WITH_CLEANUP(oparg, next_instr)
            elif opcode == opcodedesc.YIELD_VALUE.index:
                self.YIELD_VALUE(oparg, next_instr)
            else:
                self.MISSING_OPCODE(oparg, next_instr)

            if jit.we_are_jitted():
                return next_instr

    @jit.unroll_safe
    def unrollstack(self, unroller_kind):
        while self.blockstack_non_empty():
            block = self.pop_block()
            if (block.handling_mask & unroller_kind) != 0:
                return block
            block.cleanupstack(self)
        self.frame_finished_execution = True  # for generators
        return None

    def unrollstack_and_jump(self, unroller):
        block = self.unrollstack(unroller.kind)
        if block is None:
            raise BytecodeCorruption("misplaced bytecode - should not return")
        return block.handle(self, unroller)

    ### accessor functions ###

    def getlocalvarname(self, index):
        return self.getcode().co_varnames[index]

    def getconstant_w(self, index):
        return self.getcode().co_consts_w[index]

    def getname_u(self, index):
        return self.space.identifier_w(self.getname_w(index))

    def getname_w(self, index):
        return self.getcode().co_names_w[index]


    ################################################################
    ##  Implementation of the "operational" opcodes
    ##  See also nestedscope.py for the rest.
    ##

    def NOP(self, oparg, next_instr):
        # annotation-time check: if it fails, it means that the decoding
        # of oparg failed to produce an integer which is annotated as non-neg
        check_nonneg(oparg)

    def LOAD_FAST(self, varindex, next_instr):
        # access a local variable directly
        w_value = self.locals_cells_stack_w[varindex]
        if w_value is None:
            self._load_fast_failed(varindex)
        self.pushvalue(w_value)
    LOAD_FAST._always_inline_ = True

    def _load_fast_failed(self, varindex):
        varname = self.getlocalvarname(varindex)
        raise oefmt(self.space.w_UnboundLocalError,
                    "local variable '%s' referenced before assignment",
                    varname)
    _load_fast_failed._dont_inline_ = True

    def LOAD_CONST(self, constindex, next_instr):
        w_const = self.getconstant_w(constindex)
        self.pushvalue(w_const)

    def STORE_FAST(self, varindex, next_instr):
        w_newvalue = self.popvalue()
        assert w_newvalue is not None
        self.locals_cells_stack_w[varindex] = w_newvalue

    def getfreevarname(self, index):
        freevarnames = self.pycode.co_cellvars + self.pycode.co_freevars
        return freevarnames[index]

    def iscellvar(self, index):
        # is the variable given by index a cell or a free var?
        return index < len(self.pycode.co_cellvars)

    def LOAD_DEREF(self, varindex, next_instr):
        # nested scopes: access a variable through its cell object
        cell = self._getcell(varindex)
        try:
            w_value = cell.get()
        except ValueError:
            self.raise_exc_unbound(varindex)
        else:
            self.pushvalue(w_value)

    def STORE_DEREF(self, varindex, next_instr):
        # nested scopes: access a variable through its cell object
        w_newvalue = self.popvalue()
        cell = self._getcell(varindex)
        cell.set(w_newvalue)

    def DELETE_DEREF(self, varindex, next_instr):
        cell = self.cells[varindex]
        try:
            cell.get()
        except ValueError:
            self.raise_exc_unbound(varindex)
        else:
            cell.set(None)

    def raise_exc_unbound(self, varindex):
        varname = self.getfreevarname(varindex)
        if self.iscellvar(varindex):
            message = "local variable '%s' referenced before assignment"%varname
            w_exc_type = self.space.w_UnboundLocalError
        else:
            message = ("free variable '%s' referenced before assignment"
                       " in enclosing scope"%varname)
            w_exc_type = self.space.w_NameError
        raise OperationError(w_exc_type, self.space.wrap(message))

    def LOAD_CLOSURE(self, varindex, next_instr):
        # nested scopes: access the cell object
        cell = self._getcell(varindex)
        w_value = self.space.wrap(cell)
        self.pushvalue(w_value)

    def POP_TOP(self, oparg, next_instr):
        self.popvalue()

    def ROT_TWO(self, oparg, next_instr):
        w_1 = self.popvalue()
        w_2 = self.popvalue()
        self.pushvalue(w_1)
        self.pushvalue(w_2)

    def ROT_THREE(self, oparg, next_instr):
        w_1 = self.popvalue()
        w_2 = self.popvalue()
        w_3 = self.popvalue()
        self.pushvalue(w_1)
        self.pushvalue(w_3)
        self.pushvalue(w_2)

    def DUP_TOP(self, oparg, next_instr):
        w_1 = self.peekvalue()
        self.pushvalue(w_1)

    def DUP_TOP_TWO(self, oparg, next_instr):
        self.dupvalues(2)

    def DUP_TOPX(self, itemcount, next_instr):
        assert 1 <= itemcount <= 5, "limitation of the current interpreter"
        self.dupvalues(itemcount)

    UNARY_POSITIVE = unaryoperation("pos")
    UNARY_NEGATIVE = unaryoperation("neg")
    UNARY_NOT      = unaryoperation("not_")
    UNARY_CONVERT  = unaryoperation("repr")
    UNARY_INVERT   = unaryoperation("invert")

    def BINARY_POWER(self, oparg, next_instr):
        w_2 = self.popvalue()
        w_1 = self.popvalue()
        w_result = self.space.pow(w_1, w_2, self.space.w_None)
        self.pushvalue(w_result)

    BINARY_MULTIPLY = binaryoperation("mul")
    BINARY_TRUE_DIVIDE  = binaryoperation("truediv")
    BINARY_FLOOR_DIVIDE = binaryoperation("floordiv")
    BINARY_DIVIDE       = binaryoperation("div")
    # XXX BINARY_DIVIDE must fall back to BINARY_TRUE_DIVIDE with -Qnew
    BINARY_MODULO       = binaryoperation("mod")
    BINARY_ADD      = binaryoperation("add")
    BINARY_SUBTRACT = binaryoperation("sub")
    BINARY_SUBSCR   = binaryoperation("getitem")
    BINARY_LSHIFT   = binaryoperation("lshift")
    BINARY_RSHIFT   = binaryoperation("rshift")
    BINARY_AND = binaryoperation("and_")
    BINARY_XOR = binaryoperation("xor")
    BINARY_OR  = binaryoperation("or_")

    def INPLACE_POWER(self, oparg, next_instr):
        w_2 = self.popvalue()
        w_1 = self.popvalue()
        w_result = self.space.inplace_pow(w_1, w_2)
        self.pushvalue(w_result)

    INPLACE_MULTIPLY = binaryoperation("inplace_mul")
    INPLACE_TRUE_DIVIDE  = binaryoperation("inplace_truediv")
    INPLACE_FLOOR_DIVIDE = binaryoperation("inplace_floordiv")
    INPLACE_DIVIDE       = binaryoperation("inplace_div")
    # XXX INPLACE_DIVIDE must fall back to INPLACE_TRUE_DIVIDE with -Qnew
    INPLACE_MODULO       = binaryoperation("inplace_mod")
    INPLACE_ADD      = binaryoperation("inplace_add")
    INPLACE_SUBTRACT = binaryoperation("inplace_sub")
    INPLACE_LSHIFT   = binaryoperation("inplace_lshift")
    INPLACE_RSHIFT   = binaryoperation("inplace_rshift")
    INPLACE_AND = binaryoperation("inplace_and")
    INPLACE_XOR = binaryoperation("inplace_xor")
    INPLACE_OR  = binaryoperation("inplace_or")

    def STORE_SUBSCR(self, oparg, next_instr):
        "obj[subscr] = newvalue"
        w_subscr = self.popvalue()
        w_obj = self.popvalue()
        w_newvalue = self.popvalue()
        self.space.setitem(w_obj, w_subscr, w_newvalue)

    def DELETE_SUBSCR(self, oparg, next_instr):
        "del obj[subscr]"
        w_subscr = self.popvalue()
        w_obj = self.popvalue()
        self.space.delitem(w_obj, w_subscr)

    def PRINT_EXPR(self, oparg, next_instr):
        w_expr = self.popvalue()
        print_expr(self.space, w_expr)

    def PRINT_ITEM_TO(self, oparg, next_instr):
        w_stream = self.popvalue()
        w_item = self.popvalue()
        if self.space.is_w(w_stream, self.space.w_None):
            w_stream = sys_stdout(self.space)   # grumble grumble special cases
        print_item_to(self.space, w_item, w_stream)

    def PRINT_ITEM(self, oparg, next_instr):
        w_item = self.popvalue()
        print_item(self.space, w_item)

    def PRINT_NEWLINE_TO(self, oparg, next_instr):
        w_stream = self.popvalue()
        if self.space.is_w(w_stream, self.space.w_None):
            w_stream = sys_stdout(self.space)   # grumble grumble special cases
        print_newline_to(self.space, w_stream)

    def PRINT_NEWLINE(self, oparg, next_instr):
        print_newline(self.space)

    def BREAK_LOOP(self, oparg, next_instr):
        return self.unrollstack_and_jump(SBreakLoop.singleton)

    def CONTINUE_LOOP(self, startofloop, next_instr):
        unroller = SContinueLoop(startofloop)
        return self.unrollstack_and_jump(unroller)

    @jit.unroll_safe
    def RAISE_VARARGS(self, nbargs, next_instr):
        space = self.space
        if nbargs > 2:
            raise BytecodeCorruption("bad RAISE_VARARGS oparg")
        if nbargs == 0:
            frame = self
            while frame:
                if frame.last_exception is not None:
                    operror = frame.last_exception
                    break
                frame = frame.f_backref()
            else:
                raise OperationError(space.w_RuntimeError,
                    space.wrap("No active exception to reraise"))
            # re-raise, no new traceback obj will be attached
            self.last_exception = operror
            raise RaiseWithExplicitTraceback(operror)
        if nbargs == 2:
            w_cause = self.popvalue()
            if space.exception_is_valid_obj_as_class_w(w_cause):
                w_cause = space.call_function(w_cause)
        else:
            w_cause = None
        w_value = self.popvalue()
        if space.exception_is_valid_obj_as_class_w(w_value):
            w_type = w_value
            w_value = space.call_function(w_type)
        else:
            w_type = space.type(w_value)
        operror = OperationError(w_type, w_value, w_cause=w_cause)
        operror.normalize_exception(space)
        tb = space.getattr(w_value, space.wrap('__traceback__'))
        if not space.is_w(tb, space.w_None):
            operror.set_traceback(tb)
        raise operror

    def LOAD_LOCALS(self, oparg, next_instr):
        self.pushvalue(self.getorcreatedebug().w_locals)

    def STORE_LOCALS(self, oparg, next_instr):
        self.w_locals = self.popvalue()

    def exec_(self, w_prog, w_globals, w_locals):
        """The builtins.exec function."""
        space = self.space
        ec = space.getexecutioncontext()
        flags = ec.compiler.getcodeflags(self.pycode)

        if space.isinstance_w(w_prog, space.gettypeobject(PyCode.typedef)):
            code = space.interp_w(PyCode, w_prog)
        else:
            from pypy.interpreter.astcompiler import consts
            flags |= consts.PyCF_SOURCE_IS_UTF8
            source, flags = source_as_str(space, w_prog, 'exec',
                                          "string, bytes or code", flags)
            code = ec.compiler.compile(source, "<string>", 'exec', flags)

        w_globals, w_locals = ensure_ns(space, w_globals, w_locals, 'exec',
                                        self)
        space.call_method(w_globals, 'setdefault', space.wrap('__builtins__'),
                          space.wrap(self.get_builtin()))

<<<<<<< HEAD
        plain = (self.w_locals is not None and
                 space.is_w(w_locals, self.w_locals))
=======
        plain = (self.get_w_locals() is not None and
                 self.space.is_w(w_locals, self.get_w_locals()))
>>>>>>> 28e24fb5
        if plain:
            w_locals = self.getdictscope()
        code.exec_code(space, w_globals, w_locals)
        if plain:
            self.setdictscope(w_locals)

    def POP_EXCEPT(self, oparg, next_instr):
        block = self.pop_block()
        block.cleanup(self)
        return

    def POP_BLOCK(self, oparg, next_instr):
        block = self.pop_block()
        block.cleanup(self)  # the block knows how to clean up the value stack

    def end_finally(self):
        # unlike CPython, there are two statically distinct cases: the
        # END_FINALLY might be closing an 'except' block or a 'finally'
        # block.  In the first case, the stack contains three items:
        #   [exception type we are now handling]
        #   [exception value we are now handling]
        #   [wrapped SApplicationException]
        # In the case of a finally: block, the stack contains only one
        # item (unlike CPython which can have 1, 2 or 3 items):
        #   [wrapped subclass of SuspendedUnroller]
        w_top = self.popvalue()
        if self.space.is_w(w_top, self.space.w_None):
            # case of a finally: block with no exception
            return None
        if isinstance(w_top, SuspendedUnroller):
            # case of a finally: block with a suspended unroller
            return w_top
        else:
            # case of an except: block.  We popped the exception type
            self.popvalue()        #     Now we pop the exception value
            w_unroller = self.popvalue()
            assert w_unroller is not None
            return w_unroller

    def LOAD_BUILD_CLASS(self, oparg, next_instr):
        w_build_class = self.get_builtin().getdictvalue(
            self.space, '__build_class__')
        if w_build_class is None:
            raise OperationError(self.space.w_ImportError,
                                 self.space.wrap("__build_class__ not found"))
        self.pushvalue(w_build_class)

    def STORE_NAME(self, varindex, next_instr):
        varname = self.getname_u(varindex)
        w_newvalue = self.popvalue()
        self.space.setitem_str(self.getorcreatedebug().w_locals, varname,
                               w_newvalue)

    def DELETE_NAME(self, varindex, next_instr):
        w_varname = self.getname_w(varindex)
        try:
            self.space.delitem(self.getorcreatedebug().w_locals, w_varname)
        except OperationError, e:
            # catch KeyErrors and turn them into NameErrors
            if not e.match(self.space, self.space.w_KeyError):
                raise
            raise oefmt(self.space.w_NameError,
                        "name %R is not defined", w_varname)

    def UNPACK_SEQUENCE(self, itemcount, next_instr):
        w_iterable = self.popvalue()
        items = self.space.fixedview_unroll(w_iterable, itemcount)
        self.pushrevvalues(itemcount, items)

    @jit.unroll_safe
    def UNPACK_EX(self, oparg, next_instr):
        "a, *b, c = range(10)"
        left = oparg & 0xFF
        right = (oparg & 0xFF00) >> 8
        w_iterable = self.popvalue()
        items = self.space.fixedview(w_iterable)
        itemcount = len(items)
        count = left + right
        if count > itemcount:
            if count == 1:
                plural = ''
            else:
                plural = 's'
            raise oefmt(self.space.w_ValueError,
                        "need more than %d value%s to unpack",
                        itemcount, plural)
        right = itemcount - right
        assert right >= 0
        # push values in reverse order
        i = itemcount - 1
        while i >= right:
            self.pushvalue(items[i])
            i -= 1
        self.pushvalue(self.space.newlist(items[left:right]))
        i = left - 1
        while i >= 0:
            self.pushvalue(items[i])
            i -= 1

    def STORE_ATTR(self, nameindex, next_instr):
        "obj.attributename = newvalue"
        w_attributename = self.getname_w(nameindex)
        w_obj = self.popvalue()
        w_newvalue = self.popvalue()
        self.space.setattr(w_obj, w_attributename, w_newvalue)

    def DELETE_ATTR(self, nameindex, next_instr):
        "del obj.attributename"
        w_attributename = self.getname_w(nameindex)
        w_obj = self.popvalue()
        self.space.delattr(w_obj, w_attributename)

    def STORE_GLOBAL(self, nameindex, next_instr):
        varname = self.getname_u(nameindex)
        w_newvalue = self.popvalue()
        self.space.setitem_str(self.w_globals, varname, w_newvalue)

    def DELETE_GLOBAL(self, nameindex, next_instr):
        w_varname = self.getname_w(nameindex)
        self.space.delitem(self.w_globals, w_varname)

    def LOAD_NAME(self, nameindex, next_instr):
<<<<<<< HEAD
        w_varname = self.getname_w(nameindex)
        varname = self.space.identifier_w(w_varname)
        if self.w_locals is not self.w_globals:
            w_value = self.space.finditem_str(self.w_locals, varname)
=======
        if self.getorcreatedebug().w_locals is not self.w_globals:
            varname = self.getname_u(nameindex)
            w_value = self.space.finditem_str(self.getorcreatedebug().w_locals,
                                              varname)
>>>>>>> 28e24fb5
            if w_value is not None:
                self.pushvalue(w_value)
                return
        # fall-back
        w_value = self._load_global(varname)
        if w_value is None:
            raise oefmt(self.space.w_NameError,
                        "name %R is not defined", w_varname)
        self.pushvalue(w_value)

    def _load_global(self, varname):
        w_value = self.space.finditem_str(self.w_globals, varname)
        if w_value is None:
            # not in the globals, now look in the built-ins
            w_value = self.get_builtin().getdictvalue(self.space, varname)
        return w_value
    _load_global._always_inline_ = True

    def _load_global_failed(self, w_varname):
        raise oefmt(self.space.w_NameError,
                    "global name %R is not defined", w_varname)
    _load_global_failed._dont_inline_ = True

    def LOAD_GLOBAL(self, nameindex, next_instr):
        w_varname = self.getname_w(nameindex)
        w_value = self._load_global(self.space.identifier_w(w_varname))
        if w_value is None:
            self._load_global_failed(w_varname)
        self.pushvalue(w_value)
    LOAD_GLOBAL._always_inline_ = True

    def DELETE_FAST(self, varindex, next_instr):
        if self.locals_cells_stack_w[varindex] is None:
            varname = self.getlocalvarname(varindex)
            raise oefmt(self.space.w_UnboundLocalError,
                        "local variable '%s' referenced before assignment",
                        varname)
        self.locals_cells_stack_w[varindex] = None

    def BUILD_TUPLE(self, itemcount, next_instr):
        items = self.popvalues(itemcount)
        w_tuple = self.space.newtuple(items)
        self.pushvalue(w_tuple)

    def BUILD_LIST(self, itemcount, next_instr):
        items = self.popvalues_mutable(itemcount)
        w_list = self.space.newlist(items)
        self.pushvalue(w_list)

    def BUILD_LIST_FROM_ARG(self, _, next_instr):
        space = self.space
        # this is a little dance, because list has to be before the
        # value
        last_val = self.popvalue()
        length_hint = 0
        try:
            length_hint = space.length_hint(last_val, length_hint)
        except OperationError as e:
            if e.async(space):
                raise
        self.pushvalue(space.newlist([], sizehint=length_hint))
        self.pushvalue(last_val)

    def LOAD_ATTR(self, nameindex, next_instr):
        "obj.attributename"
        w_obj = self.popvalue()
        if (self.space.config.objspace.std.withmapdict
            and not jit.we_are_jitted()):
            from pypy.objspace.std.mapdict import LOAD_ATTR_caching
            w_value = LOAD_ATTR_caching(self.getcode(), w_obj, nameindex)
        else:
            w_attributename = self.getname_w(nameindex)
            w_value = self.space.getattr(w_obj, w_attributename)
        self.pushvalue(w_value)
    LOAD_ATTR._always_inline_ = True

    @jit.unroll_safe
    def cmp_exc_match(self, w_1, w_2):
        space = self.space
        if space.isinstance_w(w_2, space.w_tuple):
            for w_type in space.fixedview(w_2):
                if not space.exception_is_valid_class_w(w_type):
                    raise OperationError(space.w_TypeError,
                                         space.wrap(CANNOT_CATCH_MSG))
        elif not space.exception_is_valid_class_w(w_2):
            raise OperationError(space.w_TypeError,
                                 space.wrap(CANNOT_CATCH_MSG))
        return space.newbool(space.exception_match(w_1, w_2))

    def COMPARE_OP(self, testnum, next_instr):
        w_2 = self.popvalue()
        w_1 = self.popvalue()
        if testnum == 0:
            w_result = self.space.lt(w_1, w_2)
        elif testnum == 1:
            w_result = self.space.le(w_1, w_2)
        elif testnum == 2:
            w_result = self.space.eq(w_1, w_2)
        elif testnum == 3:
            w_result = self.space.ne(w_1, w_2)
        elif testnum == 4:
            w_result = self.space.gt(w_1, w_2)
        elif testnum == 5:
            w_result = self.space.ge(w_1, w_2)
        elif testnum == 6:
            w_result = self.space.contains(w_2, w_1)
        elif testnum == 7:
            w_result = self.space.not_(self.space.contains(w_2, w_1))
        elif testnum == 8:
            w_result = self.space.is_(w_1, w_2)
        elif testnum == 9:
            w_result = self.space.not_(self.space.is_(w_1, w_2))
        elif testnum == 10:
            w_result = self.cmp_exc_match(w_1, w_2)
        else:
            raise BytecodeCorruption("bad COMPARE_OP oparg")
        self.pushvalue(w_result)

    def IMPORT_NAME(self, nameindex, next_instr):
        space = self.space
        w_modulename = self.getname_w(nameindex)
        w_fromlist = self.popvalue()

        w_flag = self.popvalue()
        try:
            if space.int_w(w_flag) == -1:
                w_flag = None
        except OperationError, e:
            if e.async(space):
                raise

        w_import = self.get_builtin().getdictvalue(space, '__import__')
        if w_import is None:
            raise OperationError(space.w_ImportError,
                                 space.wrap("__import__ not found"))
        d = self.getdebug()
        if d is None:
            w_locals = None
        else:
            w_locals = d.w_locals
        if w_locals is None:            # CPython does this
            w_locals = space.w_None
        w_globals = self.w_globals
        if w_flag is None:
            w_obj = space.call_function(w_import, w_modulename, w_globals,
                                        w_locals, w_fromlist)
        else:
            w_obj = space.call_function(w_import, w_modulename, w_globals,
                                        w_locals, w_fromlist, w_flag)

        self.pushvalue(w_obj)

    def IMPORT_STAR(self, oparg, next_instr):
        w_module = self.popvalue()
        w_locals = self.getdictscope()
        import_all_from(self.space, w_module, w_locals)
        self.setdictscope(w_locals)

    def IMPORT_FROM(self, nameindex, next_instr):
        w_name = self.getname_w(nameindex)
        w_module = self.peekvalue()
        try:
            w_obj = self.space.getattr(w_module, w_name)
        except OperationError, e:
            if not e.match(self.space, self.space.w_AttributeError):
                raise
            raise oefmt(self.space.w_ImportError,
                        "cannot import name %R", w_name)
        self.pushvalue(w_obj)

    def YIELD_VALUE(self, oparg, next_instr):
        raise Yield

    def jump_absolute(self, jumpto, ec):
        # this function is overridden by pypy.module.pypyjit.interp_jit
        check_nonneg(jumpto)
        return jumpto

    def JUMP_FORWARD(self, jumpby, next_instr):
        next_instr += jumpby
        return next_instr

    def POP_JUMP_IF_FALSE(self, target, next_instr):
        w_value = self.popvalue()
        if not self.space.is_true(w_value):
            return target
        return next_instr

    def POP_JUMP_IF_TRUE(self, target, next_instr):
        w_value = self.popvalue()
        if self.space.is_true(w_value):
            return target
        return next_instr

    def JUMP_IF_FALSE_OR_POP(self, target, next_instr):
        w_value = self.peekvalue()
        if not self.space.is_true(w_value):
            return target
        self.popvalue()
        return next_instr

    def JUMP_IF_TRUE_OR_POP(self, target, next_instr):
        w_value = self.peekvalue()
        if self.space.is_true(w_value):
            return target
        self.popvalue()
        return next_instr

    def JUMP_IF_NOT_DEBUG(self, jumpby, next_instr):
        if not self.space.sys.debug:
            next_instr += jumpby
        return next_instr

    def GET_ITER(self, oparg, next_instr):
        w_iterable = self.popvalue()
        w_iterator = self.space.iter(w_iterable)
        self.pushvalue(w_iterator)

    def FOR_ITER(self, jumpby, next_instr):
        w_iterator = self.peekvalue()
        try:
            w_nextitem = self.space.next(w_iterator)
        except OperationError, e:
            if not e.match(self.space, self.space.w_StopIteration):
                raise
            # iterator exhausted
            self.popvalue()
            next_instr += jumpby
        else:
            self.pushvalue(w_nextitem)
        return next_instr

    def FOR_LOOP(self, oparg, next_instr):
        raise BytecodeCorruption, "old opcode, no longer in use"

    def SETUP_LOOP(self, offsettoend, next_instr):
        block = LoopBlock(self.valuestackdepth,
                          next_instr + offsettoend, self.lastblock)
        self.lastblock = block

    def SETUP_EXCEPT(self, offsettoend, next_instr):
        block = ExceptBlock(self.valuestackdepth,
                            next_instr + offsettoend, self.lastblock)
        self.lastblock = block

    def SETUP_FINALLY(self, offsettoend, next_instr):
        block = FinallyBlock(self.valuestackdepth,
                             next_instr + offsettoend, self.lastblock)
        self.lastblock = block

    def SETUP_WITH(self, offsettoend, next_instr):
        w_manager = self.peekvalue()
        w_enter = self.space.lookup(w_manager, "__enter__")
        w_descr = self.space.lookup(w_manager, "__exit__")
        if w_enter is None or w_descr is None:
            raise oefmt(self.space.w_AttributeError,
                        "'%T' object is not a context manager (no __enter__/"
                        "__exit__ method)", w_manager)
        w_exit = self.space.get(w_descr, w_manager)
        self.settopvalue(w_exit)
        w_result = self.space.get_and_call_function(w_enter, w_manager)
        block = WithBlock(self.valuestackdepth,
                          next_instr + offsettoend, self.lastblock)
        self.lastblock = block
        self.pushvalue(w_result)

    def WITH_CLEANUP(self, oparg, next_instr):
        # see comment in END_FINALLY for stack state
        w_unroller = self.popvalue()
        w_exitfunc = self.popvalue()
        self.pushvalue(w_unroller)
        if isinstance(w_unroller, SApplicationException):
            # app-level exception
            operr = w_unroller.operr
            old_last_exception = self.last_exception
            self.last_exception = operr
            w_traceback = self.space.wrap(operr.get_traceback())
            w_suppress = self.call_contextmanager_exit_function(
                w_exitfunc,
                operr.w_type,
                operr.get_w_value(self.space),
                w_traceback)
            self.last_exception = old_last_exception
            if self.space.is_true(w_suppress):
                # __exit__() returned True -> Swallow the exception.
                self.settopvalue(self.space.w_None)
        else:
            self.call_contextmanager_exit_function(
                w_exitfunc,
                self.space.w_None,
                self.space.w_None,
                self.space.w_None)

    @jit.unroll_safe
    def call_function(self, oparg, w_star=None, w_starstar=None):
        n_arguments = oparg & 0xff
        n_keywords = (oparg>>8) & 0xff
        if n_keywords:
            keywords = [None] * n_keywords
            keywords_w = [None] * n_keywords
            while True:
                n_keywords -= 1
                if n_keywords < 0:
                    break
                w_value = self.popvalue()
                w_key = self.popvalue()
                key = self.space.identifier_w(w_key)
                keywords[n_keywords] = key
                keywords_w[n_keywords] = w_value
        else:
            keywords = None
            keywords_w = None
        arguments = self.popvalues(n_arguments)
        args = self.argument_factory(arguments, keywords, keywords_w, w_star,
                                     w_starstar)
        w_function  = self.popvalue()
        if self.get_is_being_profiled() and function.is_builtin_code(w_function):
            w_result = self.space.call_args_and_c_profile(self, w_function,
                                                          args)
        else:
            w_result = self.space.call_args(w_function, args)
        self.pushvalue(w_result)

    def CALL_FUNCTION(self, oparg, next_instr):
        # XXX start of hack for performance
        if (oparg >> 8) & 0xff == 0:
            # Only positional arguments
            nargs = oparg & 0xff
            w_function = self.peekvalue(nargs)
            try:
                w_result = self.space.call_valuestack(w_function, nargs, self)
            finally:
                self.dropvalues(nargs + 1)
            self.pushvalue(w_result)
        # XXX end of hack for performance
        else:
            # general case
            self.call_function(oparg)

    def CALL_FUNCTION_VAR(self, oparg, next_instr):
        w_varargs = self.popvalue()
        self.call_function(oparg, w_varargs)

    def CALL_FUNCTION_KW(self, oparg, next_instr):
        w_varkw = self.popvalue()
        self.call_function(oparg, None, w_varkw)

    def CALL_FUNCTION_VAR_KW(self, oparg, next_instr):
        w_varkw = self.popvalue()
        w_varargs = self.popvalue()
        self.call_function(oparg, w_varargs, w_varkw)

    @jit.unroll_safe
    def _make_function(self, oparg, freevars=None):
        space = self.space
        w_codeobj = self.popvalue()
        codeobj = self.space.interp_w(PyCode, w_codeobj)
        if freevars is not None:
            # Pop freevars
            self.popvalue()
        posdefaults = oparg & 0xFF
        kwdefaults = (oparg >> 8) & 0xFF
        num_annotations = (oparg >> 16) & 0xFF
        w_ann = None
        if num_annotations:
            names_w = space.fixedview(self.popvalue())
            w_ann = space.newdict(strdict=True)
            for i in range(len(names_w) - 1, -1, -1):
                space.setitem(w_ann, names_w[i], self.popvalue())
        defaultarguments = self.popvalues(posdefaults)
        w_kw_defs = None
        if kwdefaults:
            w_kw_defs = space.newdict(strdict=True)
            for i in range(kwdefaults - 1, -1, -1):
                w_name = self.popvalue()
                w_def = self.popvalue()
                space.setitem(w_kw_defs, w_def, w_name)
        fn = function.Function(space, codeobj, self.w_globals, defaultarguments,
                               w_kw_defs, freevars, w_ann)
        self.pushvalue(space.wrap(fn))

    def MAKE_FUNCTION(self, oparg, next_instr):
        return self._make_function(oparg)

    @jit.unroll_safe
    def MAKE_CLOSURE(self, oparg, next_instr):
        w_freevarstuple = self.peekvalue(1)
        freevars = [self.space.interp_w(Cell, cell)
                    for cell in self.space.fixedview(w_freevarstuple)]
        self._make_function(oparg, freevars)

    def BUILD_SLICE(self, numargs, next_instr):
        if numargs == 3:
            w_step = self.popvalue()
        elif numargs == 2:
            w_step = self.space.w_None
        else:
            raise BytecodeCorruption
        w_end = self.popvalue()
        w_start = self.popvalue()
        w_slice = self.space.newslice(w_start, w_end, w_step)
        self.pushvalue(w_slice)

    def LIST_APPEND(self, oparg, next_instr):
        w = self.popvalue()
        v = self.peekvalue(oparg - 1)
        self.space.call_method(v, 'append', w)

    def SET_ADD(self, oparg, next_instr):
        w_value = self.popvalue()
        w_set = self.peekvalue(oparg - 1)
        self.space.call_method(w_set, 'add', w_value)

    def MAP_ADD(self, oparg, next_instr):
        w_key = self.popvalue()
        w_value = self.popvalue()
        w_dict = self.peekvalue(oparg - 1)
        self.space.setitem(w_dict, w_key, w_value)

    def SET_LINENO(self, lineno, next_instr):
        pass

    # overridden by faster version in the standard object space.
    LOOKUP_METHOD = LOAD_ATTR
    CALL_METHOD = CALL_FUNCTION

    def MISSING_OPCODE(self, oparg, next_instr):
        ofs = self.last_instr
        c = self.pycode.co_code[ofs]
        name = self.pycode.co_name
        raise BytecodeCorruption("unknown opcode, ofs=%d, code=%d, name=%s" %
                                 (ofs, ord(c), name) )

    STOP_CODE = MISSING_OPCODE

    def BUILD_MAP(self, itemcount, next_instr):
        w_dict = self.space.newdict()
        self.pushvalue(w_dict)

    @jit.unroll_safe
    def BUILD_SET(self, itemcount, next_instr):
        w_set = self.space.newset()
        for i in range(itemcount):
            w_item = self.popvalue()
            self.space.call_method(w_set, 'add', w_item)
        self.pushvalue(w_set)

    def STORE_MAP(self, oparg, next_instr):
        w_key = self.popvalue()
        w_value = self.popvalue()
        w_dict = self.peekvalue()
        self.space.setitem(w_dict, w_key, w_value)


### ____________________________________________________________ ###

class ExitFrame(Exception):
    pass


class Return(ExitFrame):
    """Raised when exiting a frame via a 'return' statement."""


class Yield(ExitFrame):
    """Raised when exiting a frame via a 'yield' statement."""


class RaiseWithExplicitTraceback(Exception):
    """Raised at interp-level by a 0-argument 'raise' statement."""
    def __init__(self, operr):
        self.operr = operr


### Frame Blocks ###

class SuspendedUnroller(W_Root):
    """Abstract base class for interpreter-level objects that
    instruct the interpreter to change the control flow and the
    block stack.

    The concrete subclasses correspond to the various values WHY_XXX
    values of the why_code enumeration in ceval.c:

                WHY_NOT,        OK, not this one :-)
                WHY_EXCEPTION,  SApplicationException
                WHY_RERAISE,    implemented differently, see Reraise
                WHY_RETURN,     SReturnValue
                WHY_BREAK,      SBreakLoop
                WHY_CONTINUE,   SContinueLoop
                WHY_YIELD       not needed
    """
    _immutable_ = True
    def nomoreblocks(self):
        raise BytecodeCorruption("misplaced bytecode - should not return")

class SReturnValue(SuspendedUnroller):
    """Signals a 'return' statement.
    Argument is the wrapped object to return."""
    _immutable_ = True
    kind = 0x01
    def __init__(self, w_returnvalue):
        self.w_returnvalue = w_returnvalue
    def nomoreblocks(self):
        return self.w_returnvalue

class SApplicationException(SuspendedUnroller):
    """Signals an application-level exception
    (i.e. an OperationException)."""
    _immutable_ = True
    kind = 0x02
    def __init__(self, operr):
        self.operr = operr
    def nomoreblocks(self):
        raise RaiseWithExplicitTraceback(self.operr)

class SBreakLoop(SuspendedUnroller):
    """Signals a 'break' statement."""
    _immutable_ = True
    kind = 0x04
SBreakLoop.singleton = SBreakLoop()

class SContinueLoop(SuspendedUnroller):
    """Signals a 'continue' statement.
    Argument is the bytecode position of the beginning of the loop."""
    _immutable_ = True
    kind = 0x08
    def __init__(self, jump_to):
        self.jump_to = jump_to


class FrameBlock(object):
    """Abstract base class for frame blocks from the blockstack,
    used by the SETUP_XXX and POP_BLOCK opcodes."""

    _immutable_ = True

    def __init__(self, valuestackdepth, handlerposition, previous):
        self.handlerposition = handlerposition
        self.valuestackdepth = valuestackdepth
        self.previous = previous   # this makes a linked list of blocks

    def __eq__(self, other):
        return (self.__class__ is other.__class__ and
                self.handlerposition == other.handlerposition and
                self.valuestackdepth == other.valuestackdepth)

    def __ne__(self, other):
        return not (self == other)

    def __hash__(self):
        return hash((self.handlerposition, self.valuestackdepth))

    def cleanupstack(self, frame):
        frame.dropvaluesuntil(self.valuestackdepth)

    def cleanup(self, frame):
        "Clean up a frame when we normally exit the block."
        self.cleanupstack(frame)

    # internal pickling interface, not using the standard protocol
    def _get_state_(self, space):
        w = space.wrap
        return space.newtuple([w(self._opname), w(self.handlerposition),
                               w(self.valuestackdepth)])

    def handle(self, frame, unroller):
        """ Purely abstract method
        """
        raise NotImplementedError

class LoopBlock(FrameBlock):
    """A loop block.  Stores the end-of-loop pointer in case of 'break'."""

    _immutable_ = True
    _opname = 'SETUP_LOOP'
    handling_mask = SBreakLoop.kind | SContinueLoop.kind

    def handle(self, frame, unroller):
        if isinstance(unroller, SContinueLoop):
            # re-push the loop block without cleaning up the value stack,
            # and jump to the beginning of the loop, stored in the
            # exception's argument
            frame.append_block(self)
            jumpto = unroller.jump_to
            ec = frame.space.getexecutioncontext()
            return r_uint(frame.jump_absolute(jumpto, ec))
        else:
            # jump to the end of the loop
            self.cleanupstack(frame)
            return r_uint(self.handlerposition)


class ExceptHandlerBlock(FrameBlock):
    """
    This is a special, implicit block type which is created when entering an
    except handler. It does not belong to any opcode
    """

    _immutable_ = True
    _opname = 'EXCEPT_HANDLER_BLOCK' # it's not associated to any opcode
    handling_mask = 0 # this block is never handled, only popped by POP_EXCEPT

    def handle(self, frame, unroller):
        assert False # never called

    def cleanupstack(self, frame):
        frame.dropvaluesuntil(self.valuestackdepth+1)
        w_last_exception = frame.popvalue()
        if not isinstance(w_last_exception, W_OperationError):
            msg = "expected an OperationError, got %s" % (
                frame.space.str_w(w_last_exception))
            raise BytecodeCorruption(msg)
        frame.last_exception = w_last_exception.operr
        FrameBlock.cleanupstack(self, frame)


class ExceptBlock(FrameBlock):
    """An try:except: block.  Stores the position of the exception handler."""

    _immutable_ = True
    _opname = 'SETUP_EXCEPT'
    handling_mask = SApplicationException.kind

    def handle(self, frame, unroller):
        # push the exception to the value stack for inspection by the
        # exception handler (the code after the except:)
        self.cleanupstack(frame)
        assert isinstance(unroller, SApplicationException)
        operationerr = unroller.operr
        operationerr.normalize_exception(frame.space)
        # the stack setup is slightly different than in CPython:
        # instead of the traceback, we store the unroller object,
        # wrapped.
        # this is popped by POP_EXCEPT, which is present only in py3k
        w_last_exception = W_OperationError(frame.last_exception)
        w_last_exception = frame.space.wrap(w_last_exception)
        frame.pushvalue(w_last_exception)
        block = ExceptHandlerBlock(self.valuestackdepth, 0, frame.lastblock)
        frame.lastblock = block
        frame.pushvalue(frame.space.wrap(unroller))
        frame.pushvalue(operationerr.get_w_value(frame.space))
        frame.pushvalue(operationerr.w_type)
        frame.last_exception = operationerr
        return r_uint(self.handlerposition)   # jump to the handler


class FinallyBlock(FrameBlock):
    """A try:finally: block.  Stores the position of the exception handler."""

    _immutable_ = True
    _opname = 'SETUP_FINALLY'
    handling_mask = -1     # handles every kind of SuspendedUnroller
    restore_last_exception = True # set to False by WithBlock

    def handle(self, frame, unroller):
        # any abnormal reason for unrolling a finally: triggers the end of
        # the block unrolling and the entering the finally: handler.
        # see comments in cleanup().
        self.cleanupstack(frame)
        operationerr = None
        if isinstance(unroller, SApplicationException):
            operationerr = unroller.operr
            operationerr.normalize_exception(frame.space)
        frame.pushvalue(frame.space.wrap(unroller))
        if operationerr and self.restore_last_exception:
            frame.last_exception = operationerr
        return r_uint(self.handlerposition)   # jump to the handler



class WithBlock(FinallyBlock):

    _immutable_ = True
    restore_last_exception = False

    def handle(self, frame, unroller):
        if isinstance(unroller, SApplicationException):
            unroller.operr.normalize_exception(frame.space)
        return FinallyBlock.handle(self, frame, unroller)

block_classes = {'EXCEPT_HANDLER_BLOCK': ExceptHandlerBlock,
                 'SETUP_LOOP': LoopBlock,
                 'SETUP_EXCEPT': ExceptBlock,
                 'SETUP_FINALLY': FinallyBlock,
                 'SETUP_WITH': WithBlock,
                 }


class W_OperationError(W_Root):
    """
    Tiny applevel wrapper around an OperationError.
    """

    def __init__(self, operr):
        self.operr = operr

    def descr_reduce(self, space):
        from pypy.interpreter.mixedmodule import MixedModule
        w_mod = space.getbuiltinmodule('_pickle_support')
        mod = space.interp_w(MixedModule, w_mod)
        w_new_inst = mod.get('operationerror_new')
        w_args = space.newtuple([])
        operr = self.operr
        if operr is None:
            return space.newtuple([w_new_inst, w_args])
        w_state = space.newtuple([operr.w_type, operr.get_w_value(space),
                                  operr.get_traceback()])
        return space.newtuple([w_new_inst, w_args, w_state])

    def descr_setstate(self, space, w_state):
        w_type, w_value, w_tb = space.fixedview(w_state, 3)
        self.operr = OperationError(w_type, w_value, w_tb)

def source_as_str(space, w_source, funcname, what, flags):
    """Return source code as str0 with adjusted compiler flags

    w_source must be a str or support the buffer interface
    """
    from pypy.interpreter.astcompiler import consts

    if space.isinstance_w(w_source, space.w_unicode):
        from pypy.interpreter.unicodehelper import encode
        w_source = encode(space, w_source)
        source = space.bytes_w(w_source)
        flags |= consts.PyCF_IGNORE_COOKIE
    elif space.isinstance_w(w_source, space.w_bytes):
        source = space.bytes_w(w_source)
    else:
        try:
            buf = space.buffer_w(w_source, space.BUF_SIMPLE)
        except OperationError as e:
            if not e.match(space, space.w_TypeError):
                raise
            raise oefmt(space.w_TypeError,
                        "%s() arg 1 must be a %s object", funcname, what)
        source = buf.as_str()

    if not (flags & consts.PyCF_ACCEPT_NULL_BYTES):
        if '\x00' in source:
            raise oefmt(space.w_TypeError,
                        "source code string cannot contain null bytes")
        source = rstring.assert_str0(source)
    return source, flags


def ensure_ns(space, w_globals, w_locals, funcname, caller=None):
    """Ensure globals/locals exist and are of the correct type"""
    if (not space.is_none(w_globals) and
        not space.isinstance_w(w_globals, space.w_dict)):
        raise oefmt(space.w_TypeError,
                    '%s() arg 2 must be a dict, not %T', funcname, w_globals)
    if (not space.is_none(w_locals) and
        space.lookup(w_locals, '__getitem__') is None):
        raise oefmt(space.w_TypeError,
                    '%s() arg 3 must be a mapping or None, not %T',
                    funcname, w_locals)

    if space.is_none(w_globals):
        if caller is None:
            caller = space.getexecutioncontext().gettopframe_nohidden()
        if caller is None:
            w_globals = space.newdict()
            if space.is_none(w_locals):
                w_locals = w_globals
        else:
            w_globals = caller.w_globals
            if space.is_none(w_locals):
                w_locals = caller.getdictscope()
    elif space.is_none(w_locals):
        w_locals = w_globals

    return w_globals, w_locals


### helpers written at the application-level ###
# Some of these functions are expected to be generally useful if other
# parts of the code need to do the same thing as a non-trivial opcode,
# like finding out which metaclass a new class should have.
# This is why they are not methods of PyFrame.
# There are also a couple of helpers that are methods, defined in the
# class above.

app = gateway.applevel(r'''
    """ applevel implementation of certain system properties, imports
    and other helpers"""
    import sys

    def sys_stdout():
        try:
            return sys.stdout
        except AttributeError:
            raise RuntimeError("lost sys.stdout")

    def print_expr(obj):
        try:
            displayhook = sys.displayhook
        except AttributeError:
            raise RuntimeError("lost sys.displayhook")
        displayhook(obj)

    def print_item_to(x, stream):
        # give to write() an argument which is either a string or a unicode
        # (and let it deals itself with unicode handling)
        if not isinstance(x, str):
            x = str(x)
        try:
            stream.write(x)
        except UnicodeEncodeError:
            print_unencodable_to(x, stream)

    def print_unencodable_to(x, stream):
        encoding = stream.encoding
        encoded = x.encode(encoding, 'backslashreplace')
        buffer = getattr(stream, 'buffer', None)
        if buffer is not None:
             buffer.write(encoded)
        else:
            escaped = encoded.decode(encoding, 'strict')
            stream.write(escaped)

    def print_item(x):
        print_item_to(x, sys_stdout())

    def print_newline_to(stream):
        stream.write("\n")

    def print_newline():
        print_newline_to(sys_stdout())
''', filename=__file__)

sys_stdout      = app.interphook('sys_stdout')
print_expr      = app.interphook('print_expr')
print_item      = app.interphook('print_item')
print_item_to   = app.interphook('print_item_to')
print_newline   = app.interphook('print_newline')
print_newline_to= app.interphook('print_newline_to')

app = gateway.applevel(r'''
    def find_metaclass(bases, namespace, globals, builtin):
        if '__metaclass__' in namespace:
            return namespace['__metaclass__']
        elif len(bases) > 0:
            base = bases[0]
            if hasattr(base, '__class__'):
                return base.__class__
            else:
                return type(base)
        elif '__metaclass__' in globals:
            return globals['__metaclass__']
        else:
            try:
                return builtin.__metaclass__
            except AttributeError:
                return type
''', filename=__file__)

find_metaclass  = app.interphook('find_metaclass')

app = gateway.applevel(r'''
    def import_all_from(module, into_locals):
        try:
            all = module.__all__
        except AttributeError:
            try:
                dict = module.__dict__
            except AttributeError:
                raise ImportError("from-import-* object has no __dict__ "
                                  "and no __all__")
            all = dict.keys()
            skip_leading_underscores = True
        else:
            skip_leading_underscores = False
        for name in all:
            if skip_leading_underscores and name[0]=='_':
                continue
            into_locals[name] = getattr(module, name)
''', filename=__file__)

import_all_from = app.interphook('import_all_from')<|MERGE_RESOLUTION|>--- conflicted
+++ resolved
@@ -502,7 +502,7 @@
         cell.set(w_newvalue)
 
     def DELETE_DEREF(self, varindex, next_instr):
-        cell = self.cells[varindex]
+        cell = self._getcell(varindex)
         try:
             cell.get()
         except ValueError:
@@ -687,7 +687,7 @@
         self.pushvalue(self.getorcreatedebug().w_locals)
 
     def STORE_LOCALS(self, oparg, next_instr):
-        self.w_locals = self.popvalue()
+        self.getorcreatedebug().w_locals = self.popvalue()
 
     def exec_(self, w_prog, w_globals, w_locals):
         """The builtins.exec function."""
@@ -709,13 +709,8 @@
         space.call_method(w_globals, 'setdefault', space.wrap('__builtins__'),
                           space.wrap(self.get_builtin()))
 
-<<<<<<< HEAD
-        plain = (self.w_locals is not None and
-                 space.is_w(w_locals, self.w_locals))
-=======
         plain = (self.get_w_locals() is not None and
-                 self.space.is_w(w_locals, self.get_w_locals()))
->>>>>>> 28e24fb5
+                 space.is_w(w_locals, self.get_w_locals()))
         if plain:
             w_locals = self.getdictscope()
         code.exec_code(space, w_globals, w_locals)
@@ -838,17 +833,11 @@
         self.space.delitem(self.w_globals, w_varname)
 
     def LOAD_NAME(self, nameindex, next_instr):
-<<<<<<< HEAD
         w_varname = self.getname_w(nameindex)
         varname = self.space.identifier_w(w_varname)
-        if self.w_locals is not self.w_globals:
-            w_value = self.space.finditem_str(self.w_locals, varname)
-=======
         if self.getorcreatedebug().w_locals is not self.w_globals:
-            varname = self.getname_u(nameindex)
             w_value = self.space.finditem_str(self.getorcreatedebug().w_locals,
                                               varname)
->>>>>>> 28e24fb5
             if w_value is not None:
                 self.pushvalue(w_value)
                 return
