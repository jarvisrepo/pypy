--- conflicted
+++ resolved
@@ -480,8 +480,7 @@
                     space.wrap("raise: no active exception to re-raise"))
             # re-raise, no new traceback obj will be attached
             self.last_exception = operror
-<<<<<<< HEAD
-            raise Reraise
+            raise RaiseWithExplicitTraceback(operror)
         w_value = w_cause = space.w_None
         if nbargs == 2:
             w_cause = self.popvalue()
@@ -489,22 +488,6 @@
         if space.exception_is_valid_obj_as_class_w(w_value):
             w_type = w_value
             w_value = space.call_function(w_type)
-=======
-            raise RaiseWithExplicitTraceback(operror)
-
-        w_value = w_traceback = space.w_None
-        if nbargs >= 3:
-            w_traceback = self.popvalue()
-        if nbargs >= 2:
-            w_value = self.popvalue()
-        if 1:
-            w_type = self.popvalue()
-        operror = OperationError(w_type, w_value)
-        operror.normalize_exception(space)
-        if not space.full_exceptions or space.is_w(w_traceback, space.w_None):
-            # common case
-            raise operror
->>>>>>> e1ae53de
         else:
             w_type = space.type(w_value)
         operror = OperationError(w_type, w_value, w_cause=w_cause)
