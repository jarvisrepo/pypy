--- conflicted
+++ resolved
@@ -741,10 +741,7 @@
         flags = ec.compiler.getcodeflags(self.pycode)
 
         if space.isinstance_w(w_prog, space.gettypeobject(PyCode.typedef)):
-<<<<<<< HEAD
             space.audit("exec", [w_prog])
-=======
->>>>>>> e2ea8e9f
             code = space.interp_w(PyCode, w_prog)
         else:
             from pypy.interpreter.astcompiler import consts
@@ -910,13 +907,8 @@
         # fall-back
         w_value = self._load_global(varname)
         if w_value is None:
-<<<<<<< HEAD
-            raise oefmt(self.space.w_NameError,
-                        "name %R is not defined", w_varname)
-=======
             raise oefmt_name_error(self.space, w_varname,
                         "name %R is not defined")
->>>>>>> e2ea8e9f
         self.pushvalue(w_value)
 
     @always_inline
@@ -931,13 +923,8 @@
     def _load_global_failed(self, w_varname):
         # CPython Issue #17032: The "global" in the "NameError: global
         # name 'x' is not defined" error message has been removed.
-<<<<<<< HEAD
-        raise oefmt(self.space.w_NameError,
-                    "name %R is not defined", w_varname)
-=======
         raise oefmt_name_error(self.space, w_varname,
                     "name %R is not defined")
->>>>>>> e2ea8e9f
 
     @always_inline
     def LOAD_GLOBAL(self, nameindex, next_instr):
@@ -1041,7 +1028,6 @@
         from pypy.module.imp.importing import import_name_fast_path
         space = self.space
         w_modulename = self.getname_w(nameindex)
-        modulename = self.space.text_w(w_modulename)
         w_fromlist = self.popvalue()
         w_flag = self.popvalue()
 
@@ -1055,7 +1041,6 @@
             w_locals = d.w_locals
         if w_locals is None:            # CPython does this
             w_locals = space.w_None
-        w_modulename = space.newtext(modulename)
         w_globals = self.get_w_globals()
 
         # the space.w_default_importlib_import attribute is written to in the
@@ -1238,7 +1223,6 @@
                 operr.has_any_traceback()):
             self.space.getexecutioncontext().exception_trace(self, operr)
 
-<<<<<<< HEAD
     def _report_stopiteration_sometimes(self, w_iterator, operr):
         # CPython 3.5 calls the exception trace in an ill-defined subset
         # of cases: only if tp_iternext returned NULL and set a
@@ -1257,8 +1241,6 @@
                 operr.has_any_traceback()):
             self.space.getexecutioncontext().exception_trace(self, operr)
 
-=======
->>>>>>> e2ea8e9f
     def SETUP_LOOP(self, offsettoend, next_instr):
         block = LoopBlock(self.valuestackdepth,
                           next_instr + offsettoend, self.lastblock)
@@ -1366,7 +1348,6 @@
         finally:
             self.dropvalues(nargs + 1)
         self.pushvalue(w_result)
-
     @jit.unroll_safe
     def CALL_FUNCTION_KW(self, n_arguments, next_instr):
         from pypy.objspace.std.tupleobject import W_AbstractTupleObject
@@ -1738,15 +1719,6 @@
 
     @jit.unroll_safe
     def BUILD_STRING(self, itemcount, next_instr):
-<<<<<<< HEAD
-        space = self.space
-        lst = []
-        for i in range(itemcount-1, -1, -1):
-            w_item = self.peekvalue(i)
-            lst.append(space.utf8_w(w_item))
-        self.dropvalues(itemcount)
-        w_res = space.newtext(''.join(lst))
-=======
         from rpython.rlib import rutf8
         space = self.space
         builder = rutf8.Utf8StringBuilder()
@@ -1756,7 +1728,6 @@
             builder.append_utf8(utf8, length)
         self.dropvalues(itemcount)
         w_res = space.newutf8(builder.build(), builder.getlength())
->>>>>>> e2ea8e9f
         self.pushvalue(w_res)
 
     def _revdb_load_var(self, oparg):
