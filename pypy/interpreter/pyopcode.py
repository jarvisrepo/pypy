--- conflicted
+++ resolved
@@ -844,13 +844,8 @@
             # catch KeyErrors and turn them into NameErrors
             if not e.match(self.space, self.space.w_KeyError):
                 raise
-<<<<<<< HEAD
             raise oefmt(self.space.w_NameError,
                         "name %R is not defined", w_varname)
-=======
-            raise oefmt(self.space.w_NameError, "name %R is not defined",
-                        w_varname)
->>>>>>> c9895e52
 
     def UNPACK_SEQUENCE(self, itemcount, next_instr):
         w_iterable = self.popvalue()
@@ -1031,6 +1026,7 @@
     def IMPORT_NAME(self, nameindex, next_instr):
         space = self.space
         w_modulename = self.getname_w(nameindex)
+        modulename = self.space.text_w(w_modulename)
         w_fromlist = self.popvalue()
 
         w_flag = self.popvalue()
@@ -1051,6 +1047,7 @@
             w_locals = d.w_locals
         if w_locals is None:            # CPython does this
             w_locals = space.w_None
+        w_modulename = space.newtext(modulename)
         w_globals = self.get_w_globals()
         if w_flag is None:
             w_obj = space.call_function(w_import, w_modulename, w_globals,
@@ -1079,10 +1076,9 @@
         except OperationError as e:
             if not e.match(space, space.w_AttributeError):
                 raise
-<<<<<<< HEAD
             try:
                 w_pkgname = space.getattr(
-                    w_module, space.newunicode(u'__name__'))
+                    w_module, space.newtext('__name__'))
                 w_fullname = space.newunicode(u'%s.%s' %
                     (space.unicode_w(w_pkgname), space.unicode_w(w_name)))
                 return space.getitem(space.sys.get('modules'), w_fullname)
@@ -1090,11 +1086,6 @@
                 raise oefmt(
                     space.w_ImportError, "cannot import name %R", w_name)
 
-=======
-            raise oefmt(self.space.w_ImportError,
-                        "cannot import name %R", w_name)
-        self.pushvalue(w_obj)
->>>>>>> c9895e52
 
     def YIELD_VALUE(self, oparg, next_instr):
         raise Yield
