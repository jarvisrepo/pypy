"""
Implementation of a part of the standard Python opcodes.

The rest, dealing with variables in optimized ways, is in nestedscope.py.
"""

from rpython.rlib import jit, rstackovf, rstring
from rpython.rlib.debug import check_nonneg
from rpython.rlib.objectmodel import we_are_translated, always_inline
from rpython.rlib.rarithmetic import r_uint, intmask
from rpython.tool.sourcetools import func_with_new_name

from pypy.interpreter import (
    gateway, function, eval, pyframe, pytraceback, pycode
)
from pypy.interpreter.baseobjspace import W_Root
from pypy.interpreter.error import OperationError, oefmt
from pypy.interpreter.nestedscope import Cell
from pypy.interpreter.pycode import PyCode, BytecodeCorruption
from pypy.tool.stdlib_opcode import bytecode_spec
from pypy.objspace.std.dictmultiobject import W_DictMultiObject

CANNOT_CATCH_MSG = ("catching classes that don't inherit from BaseException "
                    "is not allowed in 3.x")

def unaryoperation(operationname):
    """NOT_RPYTHON"""
    def opimpl(self, *ignored):
        operation = getattr(self.space, operationname)
        w_1 = self.popvalue()
        w_result = operation(w_1)
        self.pushvalue(w_result)
    opimpl.unaryop = operationname

    return func_with_new_name(opimpl, "opcode_impl_for_%s" % operationname)

def binaryoperation(operationname):
    """NOT_RPYTHON"""
    def opimpl(self, *ignored):
        operation = getattr(self.space, operationname)
        w_2 = self.popvalue()
        w_1 = self.popvalue()
        w_result = operation(w_1, w_2)
        self.pushvalue(w_result)
    opimpl.binop = operationname

    return func_with_new_name(opimpl, "opcode_impl_for_%s" % operationname)

def get_func_desc(func):
    if self.space.type(func) is function.Function:
        return "()"
    elif self.space.type(func) is function.Method:
        return "()"
    else:
        return " object";

@always_inline
def list_unpack_helper(frame, itemcount):
    space = frame.space
    w_sum = space.newlist([], sizehint=itemcount)
    for i in range(itemcount, 0, -1):
        w_item = frame.peekvalue(i-1)
        #items = frame.space.fixedview(w_item)
        w_sum.extend(w_item)
    while itemcount != 0:
        frame.popvalue()
        itemcount -= 1
    return w_sum


opcodedesc = bytecode_spec.opcodedesc
HAVE_ARGUMENT = bytecode_spec.HAVE_ARGUMENT

class __extend__(pyframe.PyFrame):
    """A PyFrame that knows about interpretation of standard Python opcodes
    minus the ones related to nested scopes."""

    ### opcode dispatch ###

    def dispatch(self, pycode, next_instr, ec):
        # For the sequel, force 'next_instr' to be unsigned for performance
        next_instr = r_uint(next_instr)
        co_code = pycode.co_code

        try:
            while True:
                next_instr = self.handle_bytecode(co_code, next_instr, ec)
        except Yield:
            return self.popvalue()
        except ExitFrame:
            self.last_exception = None
            return self.popvalue()

    def handle_bytecode(self, co_code, next_instr, ec):
        try:
            next_instr = self.dispatch_bytecode(co_code, next_instr, ec)
        except OperationError as operr:
            operr.record_context(self.space, self)
            next_instr = self.handle_operation_error(ec, operr)
        except RaiseWithExplicitTraceback as e:
            next_instr = self.handle_operation_error(ec, e.operr,
                                                     attach_tb=False)
        except KeyboardInterrupt:
            next_instr = self.handle_asynchronous_error(ec,
                self.space.w_KeyboardInterrupt)
        except MemoryError:
            next_instr = self.handle_asynchronous_error(ec,
                self.space.w_MemoryError)
        except rstackovf.StackOverflow as e:
            # Note that this case catches AttributeError!
            rstackovf.check_stack_overflow()
            next_instr = self.handle_asynchronous_error(ec,
                self.space.w_RuntimeError,
                self.space.wrap("maximum recursion depth exceeded"))
        return next_instr

    def handle_asynchronous_error(self, ec, w_type, w_value=None):
        # catch asynchronous exceptions and turn them
        # into OperationErrors
        if w_value is None:
            w_value = self.space.w_None
        operr = OperationError(w_type, w_value)
        return self.handle_operation_error(ec, operr)

    def handle_operation_error(self, ec, operr, attach_tb=True):
        if attach_tb:
            if 1:
                # xxx this is a hack.  It allows bytecode_trace() to
                # call a signal handler which raises, and catch the
                # raised exception immediately.  See test_alarm_raise in
                # pypy/module/signal/test/test_signal.py.  Without the
                # next four lines, if an external call (like
                # socket.accept()) is interrupted by a signal, it raises
                # an exception carrying EINTR which arrives here,
                # entering the next "except" block -- but the signal
                # handler is then called on the next call to
                # dispatch_bytecode(), causing the real exception to be
                # raised after the exception handler block was popped.
                try:
                    trace = self.get_w_f_trace()
                    if trace is not None:
                        self.getorcreatedebug().w_f_trace = None
                    try:
                        ec.bytecode_trace_after_exception(self)
                    finally:
                        if trace is not None:
                            self.getorcreatedebug().w_f_trace = trace
                except OperationError as e:
                    operr = e
            pytraceback.record_application_traceback(
                self.space, operr, self, self.last_instr)
            ec.exception_trace(self, operr)

        block = self.unrollstack(SApplicationException.kind)
        if block is None:
            # no handler found for the OperationError
            if we_are_translated():
                raise operr
            else:
                # try to preserve the CPython-level traceback
                import sys
                tb = sys.exc_info()[2]
                raise OperationError, operr, tb
        else:
            unroller = SApplicationException(operr)
            next_instr = block.handle(self, unroller)
            return next_instr

    def call_contextmanager_exit_function(self, w_func, w_typ, w_val, w_tb):
        return self.space.call_function(w_func, w_typ, w_val, w_tb)

    @jit.unroll_safe
    def dispatch_bytecode(self, co_code, next_instr, ec):
        while True:
            self.last_instr = intmask(next_instr)
            if jit.we_are_jitted():
                ec.bytecode_only_trace(self)
            else:
                ec.bytecode_trace(self)
            next_instr = r_uint(self.last_instr)
            opcode = ord(co_code[next_instr])
            next_instr += 1

            if opcode >= HAVE_ARGUMENT:
                lo = ord(co_code[next_instr])
                hi = ord(co_code[next_instr+1])
                next_instr += 2
                oparg = (hi * 256) | lo
            else:
                oparg = 0

            # note: the structure of the code here is such that it makes
            # (after translation) a big "if/elif" chain, which is then
            # turned into a switch().

            while opcode == opcodedesc.EXTENDED_ARG.index:
                opcode = ord(co_code[next_instr])
                if opcode < HAVE_ARGUMENT:
                    raise BytecodeCorruption
                lo = ord(co_code[next_instr+1])
                hi = ord(co_code[next_instr+2])
                next_instr += 3
                oparg = (oparg * 65536) | (hi * 256) | lo

            if opcode == opcodedesc.RETURN_VALUE.index:
                w_returnvalue = self.popvalue()
                block = self.unrollstack(SReturnValue.kind)
                if block is None:
                    self.pushvalue(w_returnvalue)   # XXX ping pong
                    raise Return
                else:
                    unroller = SReturnValue(w_returnvalue)
                    next_instr = block.handle(self, unroller)
                    return next_instr    # now inside a 'finally' block
            elif opcode == opcodedesc.END_FINALLY.index:
                unroller = self.end_finally()
                if isinstance(unroller, SuspendedUnroller):
                    # go on unrolling the stack
                    block = self.unrollstack(unroller.kind)
                    if block is None:
                        w_result = unroller.nomoreblocks()
                        self.pushvalue(w_result)
                        raise Return
                    else:
                        next_instr = block.handle(self, unroller)
                return next_instr
            elif opcode == opcodedesc.JUMP_ABSOLUTE.index:
                return self.jump_absolute(oparg, ec)
            elif opcode == opcodedesc.BREAK_LOOP.index:
                next_instr = self.BREAK_LOOP(oparg, next_instr)
            elif opcode == opcodedesc.CONTINUE_LOOP.index:
                return self.CONTINUE_LOOP(oparg, next_instr)
            elif opcode == opcodedesc.FOR_ITER.index:
                next_instr = self.FOR_ITER(oparg, next_instr)
            elif opcode == opcodedesc.JUMP_FORWARD.index:
                next_instr = self.JUMP_FORWARD(oparg, next_instr)
            elif opcode == opcodedesc.JUMP_IF_FALSE_OR_POP.index:
                next_instr = self.JUMP_IF_FALSE_OR_POP(oparg, next_instr)
            elif opcode == opcodedesc.JUMP_IF_NOT_DEBUG.index:
                next_instr = self.JUMP_IF_NOT_DEBUG(oparg, next_instr)
            elif opcode == opcodedesc.JUMP_IF_TRUE_OR_POP.index:
                next_instr = self.JUMP_IF_TRUE_OR_POP(oparg, next_instr)
            elif opcode == opcodedesc.POP_JUMP_IF_FALSE.index:
                next_instr = self.POP_JUMP_IF_FALSE(oparg, next_instr)
            elif opcode == opcodedesc.POP_JUMP_IF_TRUE.index:
                next_instr = self.POP_JUMP_IF_TRUE(oparg, next_instr)
            elif opcode == opcodedesc.BINARY_ADD.index:
                self.BINARY_ADD(oparg, next_instr)
            elif opcode == opcodedesc.BINARY_AND.index:
                self.BINARY_AND(oparg, next_instr)
            elif opcode == opcodedesc.BINARY_FLOOR_DIVIDE.index:
                self.BINARY_FLOOR_DIVIDE(oparg, next_instr)
            elif opcode == opcodedesc.BINARY_MATRIX_MULTIPLY.index:
                self.BINARY_MATRIX_MULTIPLY(oparg, next_instr)
            elif opcode == opcodedesc.BINARY_LSHIFT.index:
                self.BINARY_LSHIFT(oparg, next_instr)
            elif opcode == opcodedesc.BINARY_MODULO.index:
                self.BINARY_MODULO(oparg, next_instr)
            elif opcode == opcodedesc.BINARY_MULTIPLY.index:
                self.BINARY_MULTIPLY(oparg, next_instr)
            elif opcode == opcodedesc.BINARY_OR.index:
                self.BINARY_OR(oparg, next_instr)
            elif opcode == opcodedesc.BINARY_POWER.index:
                self.BINARY_POWER(oparg, next_instr)
            elif opcode == opcodedesc.BINARY_RSHIFT.index:
                self.BINARY_RSHIFT(oparg, next_instr)
            elif opcode == opcodedesc.BINARY_SUBSCR.index:
                self.BINARY_SUBSCR(oparg, next_instr)
            elif opcode == opcodedesc.BINARY_SUBTRACT.index:
                self.BINARY_SUBTRACT(oparg, next_instr)
            elif opcode == opcodedesc.BINARY_TRUE_DIVIDE.index:
                self.BINARY_TRUE_DIVIDE(oparg, next_instr)
            elif opcode == opcodedesc.BINARY_XOR.index:
                self.BINARY_XOR(oparg, next_instr)
            elif opcode == opcodedesc.BUILD_LIST.index:
                self.BUILD_LIST(oparg, next_instr)
            elif opcode == opcodedesc.BUILD_LIST_FROM_ARG.index:
                self.BUILD_LIST_FROM_ARG(oparg, next_instr)
            elif opcode == opcodedesc.BUILD_LIST_UNPACK.index:
                self.BUILD_LIST_UNPACK(oparg, next_instr)
            elif opcode == opcodedesc.BUILD_MAP.index:
                self.BUILD_MAP(oparg, next_instr)
            elif opcode == opcodedesc.BUILD_MAP_UNPACK.index:
                self.BUILD_MAP_UNPACK(oparg, next_instr)
            elif opcode == opcodedesc.BUILD_MAP_UNPACK_WITH_CALL.index:
                self.BUILD_MAP_UNPACK_WITH_CALL(oparg, next_instr)
            elif opcode == opcodedesc.BUILD_SET.index:
                self.BUILD_SET(oparg, next_instr)
            elif opcode == opcodedesc.BUILD_SET_UNPACK.index:
                self.BUILD_SET_UNPACK(oparg, next_instr)
            elif opcode == opcodedesc.BUILD_SLICE.index:
                self.BUILD_SLICE(oparg, next_instr)
            elif opcode == opcodedesc.BUILD_TUPLE.index:
                self.BUILD_TUPLE(oparg, next_instr)
            elif opcode == opcodedesc.BUILD_TUPLE_UNPACK.index:
                self.BUILD_TUPLE_UNPACK(oparg, next_instr)
            elif opcode == opcodedesc.CALL_FUNCTION.index:
                self.CALL_FUNCTION(oparg, next_instr)
            elif opcode == opcodedesc.CALL_FUNCTION_KW.index:
                self.CALL_FUNCTION_KW(oparg, next_instr)
            elif opcode == opcodedesc.CALL_FUNCTION_VAR.index:
                self.CALL_FUNCTION_VAR(oparg, next_instr)
            elif opcode == opcodedesc.CALL_FUNCTION_VAR_KW.index:
                self.CALL_FUNCTION_VAR_KW(oparg, next_instr)
            elif opcode == opcodedesc.CALL_METHOD.index:
                self.CALL_METHOD(oparg, next_instr)
            elif opcode == opcodedesc.COMPARE_OP.index:
                self.COMPARE_OP(oparg, next_instr)
            elif opcode == opcodedesc.DELETE_ATTR.index:
                self.DELETE_ATTR(oparg, next_instr)
            elif opcode == opcodedesc.DELETE_DEREF.index:
                self.DELETE_DEREF(oparg, next_instr)
            elif opcode == opcodedesc.DELETE_FAST.index:
                self.DELETE_FAST(oparg, next_instr)
            elif opcode == opcodedesc.DELETE_GLOBAL.index:
                self.DELETE_GLOBAL(oparg, next_instr)
            elif opcode == opcodedesc.DELETE_NAME.index:
                self.DELETE_NAME(oparg, next_instr)
            elif opcode == opcodedesc.DELETE_SUBSCR.index:
                self.DELETE_SUBSCR(oparg, next_instr)
            elif opcode == opcodedesc.DUP_TOP.index:
                self.DUP_TOP(oparg, next_instr)
            elif opcode == opcodedesc.DUP_TOP_TWO.index:
                self.DUP_TOP_TWO(oparg, next_instr)
            elif opcode == opcodedesc.GET_ITER.index:
                self.GET_ITER(oparg, next_instr)
            elif opcode == opcodedesc.IMPORT_FROM.index:
                self.IMPORT_FROM(oparg, next_instr)
            elif opcode == opcodedesc.IMPORT_NAME.index:
                self.IMPORT_NAME(oparg, next_instr)
            elif opcode == opcodedesc.IMPORT_STAR.index:
                self.IMPORT_STAR(oparg, next_instr)
            elif opcode == opcodedesc.INPLACE_ADD.index:
                self.INPLACE_ADD(oparg, next_instr)
            elif opcode == opcodedesc.INPLACE_AND.index:
                self.INPLACE_AND(oparg, next_instr)
            elif opcode == opcodedesc.INPLACE_FLOOR_DIVIDE.index:
                self.INPLACE_FLOOR_DIVIDE(oparg, next_instr)
            elif opcode == opcodedesc.INPLACE_LSHIFT.index:
                self.INPLACE_LSHIFT(oparg, next_instr)
            elif opcode == opcodedesc.INPLACE_MATRIX_MULTIPLY.index:
                self.INPLACE_MATRIX_MULTIPLY(oparg, next_instr)
            elif opcode == opcodedesc.INPLACE_MODULO.index:
                self.INPLACE_MODULO(oparg, next_instr)
            elif opcode == opcodedesc.INPLACE_MULTIPLY.index:
                self.INPLACE_MULTIPLY(oparg, next_instr)
            elif opcode == opcodedesc.INPLACE_OR.index:
                self.INPLACE_OR(oparg, next_instr)
            elif opcode == opcodedesc.INPLACE_POWER.index:
                self.INPLACE_POWER(oparg, next_instr)
            elif opcode == opcodedesc.INPLACE_RSHIFT.index:
                self.INPLACE_RSHIFT(oparg, next_instr)
            elif opcode == opcodedesc.INPLACE_SUBTRACT.index:
                self.INPLACE_SUBTRACT(oparg, next_instr)
            elif opcode == opcodedesc.INPLACE_TRUE_DIVIDE.index:
                self.INPLACE_TRUE_DIVIDE(oparg, next_instr)
            elif opcode == opcodedesc.INPLACE_XOR.index:
                self.INPLACE_XOR(oparg, next_instr)
            elif opcode == opcodedesc.LIST_APPEND.index:
                self.LIST_APPEND(oparg, next_instr)
            elif opcode == opcodedesc.LOAD_ATTR.index:
                self.LOAD_ATTR(oparg, next_instr)
            elif opcode == opcodedesc.LOAD_BUILD_CLASS.index:
                self.LOAD_BUILD_CLASS(oparg, next_instr)
            elif opcode == opcodedesc.LOAD_CLOSURE.index:
                self.LOAD_CLOSURE(oparg, next_instr)
            elif opcode == opcodedesc.LOAD_CONST.index:
                self.LOAD_CONST(oparg, next_instr)
            elif opcode == opcodedesc.LOAD_DEREF.index:
                self.LOAD_DEREF(oparg, next_instr)
            elif opcode == opcodedesc.LOAD_FAST.index:
                self.LOAD_FAST(oparg, next_instr)
            elif opcode == opcodedesc.LOAD_GLOBAL.index:
                self.LOAD_GLOBAL(oparg, next_instr)
            elif opcode == opcodedesc.LOAD_NAME.index:
                self.LOAD_NAME(oparg, next_instr)
            elif opcode == opcodedesc.LOOKUP_METHOD.index:
                self.LOOKUP_METHOD(oparg, next_instr)
            elif opcode == opcodedesc.MAKE_CLOSURE.index:
                self.MAKE_CLOSURE(oparg, next_instr)
            elif opcode == opcodedesc.MAKE_FUNCTION.index:
                self.MAKE_FUNCTION(oparg, next_instr)
            elif opcode == opcodedesc.MAP_ADD.index:
                self.MAP_ADD(oparg, next_instr)
            elif opcode == opcodedesc.NOP.index:
                self.NOP(oparg, next_instr)
            elif opcode == opcodedesc.POP_BLOCK.index:
                self.POP_BLOCK(oparg, next_instr)
            elif opcode == opcodedesc.POP_EXCEPT.index:
                self.POP_EXCEPT(oparg, next_instr)
            elif opcode == opcodedesc.POP_TOP.index:
                self.POP_TOP(oparg, next_instr)
            elif opcode == opcodedesc.PRINT_EXPR.index:
                self.PRINT_EXPR(oparg, next_instr)
            elif opcode == opcodedesc.RAISE_VARARGS.index:
                self.RAISE_VARARGS(oparg, next_instr)
            elif opcode == opcodedesc.ROT_THREE.index:
                self.ROT_THREE(oparg, next_instr)
            elif opcode == opcodedesc.ROT_TWO.index:
                self.ROT_TWO(oparg, next_instr)
            elif opcode == opcodedesc.SETUP_EXCEPT.index:
                self.SETUP_EXCEPT(oparg, next_instr)
            elif opcode == opcodedesc.SETUP_FINALLY.index:
                self.SETUP_FINALLY(oparg, next_instr)
            elif opcode == opcodedesc.SETUP_LOOP.index:
                self.SETUP_LOOP(oparg, next_instr)
            elif opcode == opcodedesc.SETUP_WITH.index:
                self.SETUP_WITH(oparg, next_instr)
            elif opcode == opcodedesc.SET_ADD.index:
                self.SET_ADD(oparg, next_instr)
            elif opcode == opcodedesc.STORE_ATTR.index:
                self.STORE_ATTR(oparg, next_instr)
            elif opcode == opcodedesc.STORE_DEREF.index:
                self.STORE_DEREF(oparg, next_instr)
            elif opcode == opcodedesc.STORE_FAST.index:
                self.STORE_FAST(oparg, next_instr)
            elif opcode == opcodedesc.STORE_GLOBAL.index:
                self.STORE_GLOBAL(oparg, next_instr)
            elif opcode == opcodedesc.STORE_NAME.index:
                self.STORE_NAME(oparg, next_instr)
            elif opcode == opcodedesc.STORE_SUBSCR.index:
                self.STORE_SUBSCR(oparg, next_instr)
            elif opcode == opcodedesc.UNARY_INVERT.index:
                self.UNARY_INVERT(oparg, next_instr)
            elif opcode == opcodedesc.UNARY_NEGATIVE.index:
                self.UNARY_NEGATIVE(oparg, next_instr)
            elif opcode == opcodedesc.UNARY_NOT.index:
                self.UNARY_NOT(oparg, next_instr)
            elif opcode == opcodedesc.UNARY_POSITIVE.index:
                self.UNARY_POSITIVE(oparg, next_instr)
            elif opcode == opcodedesc.UNPACK_EX.index:
                self.UNPACK_EX(oparg, next_instr)
            elif opcode == opcodedesc.UNPACK_SEQUENCE.index:
                self.UNPACK_SEQUENCE(oparg, next_instr)
            elif opcode == opcodedesc.WITH_CLEANUP_START.index:
                self.WITH_CLEANUP_START(oparg, next_instr)
            elif opcode == opcodedesc.WITH_CLEANUP_FINISH.index:
                self.WITH_CLEANUP_FINISH(oparg, next_instr)
            elif opcode == opcodedesc.YIELD_VALUE.index:
                self.YIELD_VALUE(oparg, next_instr)
            elif opcode == opcodedesc.YIELD_FROM.index:
                self.YIELD_FROM(oparg, next_instr)
            elif opcode == opcodedesc.GET_YIELD_FROM_ITER.index:
                self.GET_YIELD_FROM_ITER(oparg, next_instr)
            elif opcode == opcodedesc.GET_AWAITABLE.index:
                self.GET_AWAITABLE(oparg, next_instr)
            elif opcode == opcodedesc.SETUP_ASYNC_WITH.index:
                self.SETUP_ASYNC_WITH(oparg, next_instr)
            elif opcode == opcodedesc.BEFORE_ASYNC_WITH.index:
                self.BEFORE_ASYNC_WITH(oparg, next_instr)
            elif opcode == opcodedesc.GET_AITER.index:
                self.GET_AITER(oparg, next_instr)
            elif opcode == opcodedesc.GET_ANEXT.index:
                self.GET_ANEXT(oparg, next_instr)
            else:
                self.MISSING_OPCODE(oparg, next_instr)

            if jit.we_are_jitted():
                return next_instr

    @jit.unroll_safe
    def unrollstack(self, unroller_kind):
        while self.blockstack_non_empty():
            block = self.pop_block()
            if (block.handling_mask & unroller_kind) != 0:
                return block
            block.cleanupstack(self)
        self.frame_finished_execution = True  # for generators
        return None

    def unrollstack_and_jump(self, unroller):
        block = self.unrollstack(unroller.kind)
        if block is None:
            raise BytecodeCorruption("misplaced bytecode - should not return")
        return block.handle(self, unroller)

    ### accessor functions ###

    def getlocalvarname(self, index):
        return self.getcode().co_varnames[index]

    def getconstant_w(self, index):
        return self.getcode().co_consts_w[index]

    def getname_u(self, index):
        return self.space.identifier_w(self.getname_w(index))

    def getname_w(self, index):
        return self.getcode().co_names_w[index]


    ################################################################
    ##  Implementation of the "operational" opcodes
    ##  See also nestedscope.py for the rest.
    ##

    def NOP(self, oparg, next_instr):
        # annotation-time check: if it fails, it means that the decoding
        # of oparg failed to produce an integer which is annotated as non-neg
        check_nonneg(oparg)

    def LOAD_FAST(self, varindex, next_instr):
        # access a local variable directly
        w_value = self.locals_cells_stack_w[varindex]
        if w_value is None:
            self._load_fast_failed(varindex)
        self.pushvalue(w_value)
    LOAD_FAST._always_inline_ = True

    def _load_fast_failed(self, varindex):
        varname = self.getlocalvarname(varindex)
        raise oefmt(self.space.w_UnboundLocalError,
                    "local variable '%s' referenced before assignment",
                    varname)
    _load_fast_failed._dont_inline_ = True

    def LOAD_CONST(self, constindex, next_instr):
        w_const = self.getconstant_w(constindex)
        self.pushvalue(w_const)

    def STORE_FAST(self, varindex, next_instr):
        w_newvalue = self.popvalue()
        assert w_newvalue is not None
        self.locals_cells_stack_w[varindex] = w_newvalue

    def getfreevarname(self, index):
        freevarnames = self.pycode.co_cellvars + self.pycode.co_freevars
        return freevarnames[index]

    def iscellvar(self, index):
        # is the variable given by index a cell or a free var?
        return index < len(self.pycode.co_cellvars)

    def LOAD_DEREF(self, varindex, next_instr):
        # nested scopes: access a variable through its cell object
        cell = self._getcell(varindex)
        try:
            w_value = cell.get()
        except ValueError:
            self.raise_exc_unbound(varindex)
        else:
            self.pushvalue(w_value)

    def STORE_DEREF(self, varindex, next_instr):
        # nested scopes: access a variable through its cell object
        w_newvalue = self.popvalue()
        cell = self._getcell(varindex)
        cell.set(w_newvalue)

    def DELETE_DEREF(self, varindex, next_instr):
        cell = self._getcell(varindex)
        try:
            cell.get()
        except ValueError:
            self.raise_exc_unbound(varindex)
        else:
            cell.set(None)

    def raise_exc_unbound(self, varindex):
        varname = self.getfreevarname(varindex)
        if self.iscellvar(varindex):
            message = "local variable '%s' referenced before assignment"%varname
            w_exc_type = self.space.w_UnboundLocalError
        else:
            message = ("free variable '%s' referenced before assignment"
                       " in enclosing scope"%varname)
            w_exc_type = self.space.w_NameError
        raise OperationError(w_exc_type, self.space.wrap(message))

    def LOAD_CLOSURE(self, varindex, next_instr):
        # nested scopes: access the cell object
        cell = self._getcell(varindex)
        w_value = self.space.wrap(cell)
        self.pushvalue(w_value)

    def POP_TOP(self, oparg, next_instr):
        self.popvalue()

    def ROT_TWO(self, oparg, next_instr):
        w_1 = self.popvalue()
        w_2 = self.popvalue()
        self.pushvalue(w_1)
        self.pushvalue(w_2)

    def ROT_THREE(self, oparg, next_instr):
        w_1 = self.popvalue()
        w_2 = self.popvalue()
        w_3 = self.popvalue()
        self.pushvalue(w_1)
        self.pushvalue(w_3)
        self.pushvalue(w_2)

    def DUP_TOP(self, oparg, next_instr):
        w_1 = self.peekvalue()
        self.pushvalue(w_1)

    def DUP_TOP_TWO(self, oparg, next_instr):
        self.dupvalues(2)

    def DUP_TOPX(self, itemcount, next_instr):
        assert 1 <= itemcount <= 5, "limitation of the current interpreter"
        self.dupvalues(itemcount)

    UNARY_POSITIVE = unaryoperation("pos")
    UNARY_NEGATIVE = unaryoperation("neg")
    UNARY_NOT      = unaryoperation("not_")
    UNARY_CONVERT  = unaryoperation("repr")
    UNARY_INVERT   = unaryoperation("invert")

    def BINARY_POWER(self, oparg, next_instr):
        w_2 = self.popvalue()
        w_1 = self.popvalue()
        w_result = self.space.pow(w_1, w_2, self.space.w_None)
        self.pushvalue(w_result)

    BINARY_MULTIPLY = binaryoperation("mul")
    BINARY_TRUE_DIVIDE  = binaryoperation("truediv")
    BINARY_FLOOR_DIVIDE = binaryoperation("floordiv")
    BINARY_DIVIDE       = binaryoperation("div")
    # XXX BINARY_DIVIDE must fall back to BINARY_TRUE_DIVIDE with -Qnew
    BINARY_MODULO       = binaryoperation("mod")
    BINARY_MATRIX_MULTIPLY = binaryoperation("matmul")
    BINARY_ADD      = binaryoperation("add")
    BINARY_SUBTRACT = binaryoperation("sub")
    BINARY_SUBSCR   = binaryoperation("getitem")
    BINARY_LSHIFT   = binaryoperation("lshift")
    BINARY_RSHIFT   = binaryoperation("rshift")
    BINARY_AND = binaryoperation("and_")
    BINARY_XOR = binaryoperation("xor")
    BINARY_OR  = binaryoperation("or_")

    def INPLACE_POWER(self, oparg, next_instr):
        w_2 = self.popvalue()
        w_1 = self.popvalue()
        w_result = self.space.inplace_pow(w_1, w_2)
        self.pushvalue(w_result)

    INPLACE_MULTIPLY = binaryoperation("inplace_mul")
    INPLACE_TRUE_DIVIDE  = binaryoperation("inplace_truediv")
    INPLACE_FLOOR_DIVIDE = binaryoperation("inplace_floordiv")
    INPLACE_DIVIDE       = binaryoperation("inplace_div")
    # XXX INPLACE_DIVIDE must fall back to INPLACE_TRUE_DIVIDE with -Qnew
    INPLACE_MODULO       = binaryoperation("inplace_mod")
    INPLACE_MATRIX_MULTIPLY = binaryoperation("inplace_matmul")
    INPLACE_ADD      = binaryoperation("inplace_add")
    INPLACE_SUBTRACT = binaryoperation("inplace_sub")
    INPLACE_LSHIFT   = binaryoperation("inplace_lshift")
    INPLACE_RSHIFT   = binaryoperation("inplace_rshift")
    INPLACE_AND = binaryoperation("inplace_and")
    INPLACE_XOR = binaryoperation("inplace_xor")
    INPLACE_OR  = binaryoperation("inplace_or")

    def STORE_SUBSCR(self, oparg, next_instr):
        "obj[subscr] = newvalue"
        w_subscr = self.popvalue()
        w_obj = self.popvalue()
        w_newvalue = self.popvalue()
        self.space.setitem(w_obj, w_subscr, w_newvalue)

    def DELETE_SUBSCR(self, oparg, next_instr):
        "del obj[subscr]"
        w_subscr = self.popvalue()
        w_obj = self.popvalue()
        self.space.delitem(w_obj, w_subscr)

    def PRINT_EXPR(self, oparg, next_instr):
        w_expr = self.popvalue()
        print_expr(self.space, w_expr)

    def PRINT_ITEM_TO(self, oparg, next_instr):
        w_stream = self.popvalue()
        w_item = self.popvalue()
        if self.space.is_w(w_stream, self.space.w_None):
            w_stream = sys_stdout(self.space)   # grumble grumble special cases
        print_item_to(self.space, self._printable_object(w_item), w_stream)

    def PRINT_ITEM(self, oparg, next_instr):
        w_item = self.popvalue()
        print_item(self.space, self._printable_object(w_item))

    def _printable_object(self, w_obj):
        space = self.space
        if not space.isinstance_w(w_obj, space.w_unicode):
            w_obj = space.str(w_obj)
        return w_obj

    def PRINT_NEWLINE_TO(self, oparg, next_instr):
        w_stream = self.popvalue()
        if self.space.is_w(w_stream, self.space.w_None):
            w_stream = sys_stdout(self.space)   # grumble grumble special cases
        print_newline_to(self.space, w_stream)

    def PRINT_NEWLINE(self, oparg, next_instr):
        print_newline(self.space)

    def BREAK_LOOP(self, oparg, next_instr):
        return self.unrollstack_and_jump(SBreakLoop.singleton)

    def CONTINUE_LOOP(self, startofloop, next_instr):
        unroller = SContinueLoop(startofloop)
        return self.unrollstack_and_jump(unroller)

    def RAISE_VARARGS(self, nbargs, next_instr):
        space = self.space
        if nbargs > 2:
            raise BytecodeCorruption("bad RAISE_VARARGS oparg")
        if nbargs == 0:
            last_operr = self._exc_info_unroll(space, for_hidden=True)
            if last_operr is None:
                raise oefmt(space.w_RuntimeError,
                            "No active exception to reraise")
            # re-raise, no new traceback obj will be attached
            self.last_exception = last_operr
            raise RaiseWithExplicitTraceback(last_operr)
        if nbargs == 2:
            w_cause = self.popvalue()
            if space.exception_is_valid_obj_as_class_w(w_cause):
                w_cause = space.call_function(w_cause)
        else:
            w_cause = None
        w_value = self.popvalue()
        if space.exception_is_valid_obj_as_class_w(w_value):
            w_type = w_value
            w_value = space.call_function(w_type)
        else:
            w_type = space.type(w_value)
        operror = OperationError(w_type, w_value, w_cause=w_cause)
        operror.normalize_exception(space)
        tb = space.getattr(w_value, space.wrap('__traceback__'))
        if not space.is_w(tb, space.w_None):
            operror.set_traceback(tb)
        raise operror

    def LOAD_LOCALS(self, oparg, next_instr):
        self.pushvalue(self.getorcreatedebug().w_locals)

    def exec_(self, w_prog, w_globals, w_locals):
        """The builtins.exec function."""
        space = self.space
        ec = space.getexecutioncontext()
        flags = ec.compiler.getcodeflags(self.pycode)

        if space.isinstance_w(w_prog, space.gettypeobject(PyCode.typedef)):
            code = space.interp_w(PyCode, w_prog)
        else:
            from pypy.interpreter.astcompiler import consts
            flags |= consts.PyCF_SOURCE_IS_UTF8
            source, flags = source_as_str(space, w_prog, 'exec',
                                          "string, bytes or code", flags)
            code = ec.compiler.compile(source, "<string>", 'exec', flags)

        w_globals, w_locals = ensure_ns(space, w_globals, w_locals, 'exec',
                                        self)
        space.call_method(w_globals, 'setdefault', space.wrap('__builtins__'),
                          space.wrap(self.get_builtin()))

        plain = (self.get_w_locals() is not None and
                 space.is_w(w_locals, self.get_w_locals()))
        if plain:
            w_locals = self.getdictscope()
        code.exec_code(space, w_globals, w_locals)
        if plain:
            self.setdictscope(w_locals)

    def POP_EXCEPT(self, oparg, next_instr):
        block = self.pop_block()
        block.cleanup(self)
        return

    def POP_BLOCK(self, oparg, next_instr):
        block = self.pop_block()
        block.cleanup(self)  # the block knows how to clean up the value stack

    def end_finally(self):
        # unlike CPython, there are two statically distinct cases: the
        # END_FINALLY might be closing an 'except' block or a 'finally'
        # block.  In the first case, the stack contains three items:
        #   [exception type we are now handling]
        #   [exception value we are now handling]
        #   [wrapped SApplicationException]
        # In the case of a finally: block, the stack contains only one
        # item (unlike CPython which can have 1, 2 or 3 items):
        #   [wrapped subclass of SuspendedUnroller]
        w_top = self.popvalue()
        if self.space.is_w(w_top, self.space.w_None):
            # case of a finally: block with no exception
            return None
        if isinstance(w_top, SuspendedUnroller):
            # case of a finally: block with a suspended unroller
            return w_top
        else:
            # case of an except: block.  We popped the exception type
            self.popvalue()        #     Now we pop the exception value
            w_unroller = self.popvalue()
            assert w_unroller is not None
            return w_unroller

    def LOAD_BUILD_CLASS(self, oparg, next_instr):
        w_build_class = self.get_builtin().getdictvalue(
            self.space, '__build_class__')
        if w_build_class is None:
            raise oefmt(self.space.w_ImportError, "__build_class__ not found")
        self.pushvalue(w_build_class)

    def STORE_NAME(self, varindex, next_instr):
        varname = self.getname_u(varindex)
        w_newvalue = self.popvalue()
        self.space.setitem_str(self.getorcreatedebug().w_locals, varname,
                               w_newvalue)

    def DELETE_NAME(self, varindex, next_instr):
        w_varname = self.getname_w(varindex)
        try:
            self.space.delitem(self.getorcreatedebug().w_locals, w_varname)
        except OperationError as e:
            # catch KeyErrors and turn them into NameErrors
            if not e.match(self.space, self.space.w_KeyError):
                raise
            raise oefmt(self.space.w_NameError,
                        "name %R is not defined", w_varname)

    def UNPACK_SEQUENCE(self, itemcount, next_instr):
        w_iterable = self.popvalue()
        items = self.space.fixedview_unroll(w_iterable, itemcount)
        self.pushrevvalues(itemcount, items)

    @jit.unroll_safe
    def UNPACK_EX(self, oparg, next_instr):
        "a, *b, c = range(10)"
        left = oparg & 0xFF
        right = (oparg & 0xFF00) >> 8
        w_iterable = self.popvalue()
        items = self.space.fixedview(w_iterable)
        itemcount = len(items)
        count = left + right
        if count > itemcount:
            if count == 1:
                plural = ''
            else:
                plural = 's'
            raise oefmt(self.space.w_ValueError,
                        "need more than %d value%s to unpack",
                        itemcount, plural)
        right = itemcount - right
        assert right >= 0
        # push values in reverse order
        i = itemcount - 1
        while i >= right:
            self.pushvalue(items[i])
            i -= 1
        self.pushvalue(self.space.newlist(items[left:right]))
        i = left - 1
        while i >= 0:
            self.pushvalue(items[i])
            i -= 1

    def STORE_ATTR(self, nameindex, next_instr):
        "obj.attributename = newvalue"
        w_attributename = self.getname_w(nameindex)
        w_obj = self.popvalue()
        w_newvalue = self.popvalue()
        self.space.setattr(w_obj, w_attributename, w_newvalue)

    def DELETE_ATTR(self, nameindex, next_instr):
        "del obj.attributename"
        w_attributename = self.getname_w(nameindex)
        w_obj = self.popvalue()
        self.space.delattr(w_obj, w_attributename)

    def STORE_GLOBAL(self, nameindex, next_instr):
        varname = self.getname_u(nameindex)
        w_newvalue = self.popvalue()
        self.space.setitem_str(self.get_w_globals(), varname, w_newvalue)

    def DELETE_GLOBAL(self, nameindex, next_instr):
        w_varname = self.getname_w(nameindex)
        self.space.delitem(self.get_w_globals(), w_varname)

    def LOAD_NAME(self, nameindex, next_instr):
        w_varname = self.getname_w(nameindex)
        varname = self.space.identifier_w(w_varname)
        if self.getorcreatedebug().w_locals is not self.get_w_globals():
            w_value = self.space.finditem_str(self.getorcreatedebug().w_locals,
                                              varname)
            if w_value is not None:
                self.pushvalue(w_value)
                return
        # fall-back
        w_value = self._load_global(varname)
        if w_value is None:
            raise oefmt(self.space.w_NameError,
                        "name %R is not defined", w_varname)
        self.pushvalue(w_value)

    def _load_global(self, varname):
        w_value = self.space.finditem_str(self.get_w_globals(), varname)
        if w_value is None:
            # not in the globals, now look in the built-ins
            w_value = self.get_builtin().getdictvalue(self.space, varname)
        return w_value
    _load_global._always_inline_ = True

    def _load_global_failed(self, w_varname):
        raise oefmt(self.space.w_NameError,
                    "global name %R is not defined", w_varname)
    _load_global_failed._dont_inline_ = True

    def LOAD_GLOBAL(self, nameindex, next_instr):
        w_varname = self.getname_w(nameindex)
        w_value = self._load_global(self.space.identifier_w(w_varname))
        if w_value is None:
            self._load_global_failed(w_varname)
        self.pushvalue(w_value)
    LOAD_GLOBAL._always_inline_ = True

    def DELETE_FAST(self, varindex, next_instr):
        if self.locals_cells_stack_w[varindex] is None:
            varname = self.getlocalvarname(varindex)
            raise oefmt(self.space.w_UnboundLocalError,
                        "local variable '%s' referenced before assignment",
                        varname)
        self.locals_cells_stack_w[varindex] = None

    def BUILD_TUPLE(self, itemcount, next_instr):
        items = self.popvalues(itemcount)
        w_tuple = self.space.newtuple(items)
        self.pushvalue(w_tuple)

    def BUILD_LIST(self, itemcount, next_instr):
        items = self.popvalues_mutable(itemcount)
        w_list = self.space.newlist(items)
        self.pushvalue(w_list)

    def BUILD_LIST_FROM_ARG(self, _, next_instr):
        space = self.space
        # this is a little dance, because list has to be before the
        # value
        last_val = self.popvalue()
        length_hint = 0
        try:
            length_hint = space.length_hint(last_val, length_hint)
        except OperationError as e:
            if e.async(space):
                raise
        self.pushvalue(space.newlist([], sizehint=length_hint))
        self.pushvalue(last_val)

    def LOAD_ATTR(self, nameindex, next_instr):
        "obj.attributename"
        w_obj = self.popvalue()
        if not jit.we_are_jitted():
            from pypy.objspace.std.mapdict import LOAD_ATTR_caching
            w_value = LOAD_ATTR_caching(self.getcode(), w_obj, nameindex)
        else:
            w_attributename = self.getname_w(nameindex)
            w_value = self.space.getattr(w_obj, w_attributename)
        self.pushvalue(w_value)
    LOAD_ATTR._always_inline_ = True

    @jit.unroll_safe
    def cmp_exc_match(self, w_1, w_2):
        space = self.space
        if space.isinstance_w(w_2, space.w_tuple):
            for w_type in space.fixedview(w_2):
                if not space.exception_is_valid_class_w(w_type):
                    raise oefmt(space.w_TypeError, CANNOT_CATCH_MSG)
        elif not space.exception_is_valid_class_w(w_2):
            raise oefmt(space.w_TypeError, CANNOT_CATCH_MSG)
        return space.newbool(space.exception_match(w_1, w_2))

    def COMPARE_OP(self, testnum, next_instr):
        w_2 = self.popvalue()
        w_1 = self.popvalue()
        if testnum == 0:
            w_result = self.space.lt(w_1, w_2)
        elif testnum == 1:
            w_result = self.space.le(w_1, w_2)
        elif testnum == 2:
            w_result = self.space.eq(w_1, w_2)
        elif testnum == 3:
            w_result = self.space.ne(w_1, w_2)
        elif testnum == 4:
            w_result = self.space.gt(w_1, w_2)
        elif testnum == 5:
            w_result = self.space.ge(w_1, w_2)
        elif testnum == 6:
            w_result = self.space.contains(w_2, w_1)
        elif testnum == 7:
            w_result = self.space.not_(self.space.contains(w_2, w_1))
        elif testnum == 8:
            w_result = self.space.is_(w_1, w_2)
        elif testnum == 9:
            w_result = self.space.not_(self.space.is_(w_1, w_2))
        elif testnum == 10:
            w_result = self.cmp_exc_match(w_1, w_2)
        else:
            raise BytecodeCorruption("bad COMPARE_OP oparg")
        self.pushvalue(w_result)

    def IMPORT_NAME(self, nameindex, next_instr):
        space = self.space
        w_modulename = self.getname_w(nameindex)
        w_fromlist = self.popvalue()

        w_flag = self.popvalue()
        try:
            if space.int_w(w_flag) == -1:
                w_flag = None
        except OperationError as e:
            if e.async(space):
                raise

        w_import = self.get_builtin().getdictvalue(space, '__import__')
        if w_import is None:
            raise oefmt(space.w_ImportError, "__import__ not found")
        d = self.getdebug()
        if d is None:
            w_locals = None
        else:
            w_locals = d.w_locals
        if w_locals is None:            # CPython does this
            w_locals = space.w_None
        w_globals = self.get_w_globals()
        if w_flag is None:
            w_obj = space.call_function(w_import, w_modulename, w_globals,
                                        w_locals, w_fromlist)
        else:
            w_obj = space.call_function(w_import, w_modulename, w_globals,
                                        w_locals, w_fromlist, w_flag)

        self.pushvalue(w_obj)

    def IMPORT_STAR(self, oparg, next_instr):
        w_module = self.popvalue()
        w_locals = self.getdictscope()
        import_all_from(self.space, w_module, w_locals)
        self.setdictscope(w_locals)

    def IMPORT_FROM(self, nameindex, next_instr):
        w_name = self.getname_w(nameindex)
        w_module = self.peekvalue()
        try:
            w_obj = self.space.getattr(w_module, w_name)
        except OperationError as e:
            if not e.match(self.space, self.space.w_AttributeError):
                raise
            raise oefmt(self.space.w_ImportError,
                        "cannot import name %R", w_name)
        self.pushvalue(w_obj)

    def YIELD_VALUE(self, oparg, next_instr):
        raise Yield

    def YIELD_FROM(self, oparg, next_instr):
        from pypy.interpreter.astcompiler import consts
        from pypy.interpreter.generator import Coroutine
        space = self.space
        w_value = self.popvalue()
        w_gen = self.peekvalue()
        if isinstance(w_gen, Coroutine):
            if (w_gen.descr_gi_code(w_gen).co_flags & consts.CO_COROUTINE and
               not self.pycode.co_flags & (consts.CO_COROUTINE |
                                       consts.CO_ITERABLE_COROUTINE)):
                raise oefmt(self.space.w_TypeError,
                            "cannot 'yield from' a coroutine object "
                            "from a generator")
        try:
            if space.is_none(w_value):
                w_retval = space.next(w_gen)
            else:
                w_retval = space.call_method(w_gen, "send", w_value)
        except OperationError as e:
            if not e.match(space, space.w_StopIteration):
                raise
            self.popvalue()  # Remove iter from stack
            e.normalize_exception(space)
            try:
                w_value = space.getattr(e.get_w_value(space), space.wrap("value"))
            except OperationError as e:
                if not e.match(space, space.w_AttributeError):
                    raise
                w_value = space.w_None
            self.pushvalue(w_value)
        else:
            # iter remains on stack, w_retval is value to be yielded.
            self.pushvalue(w_retval)
            # and repeat...
            self.last_instr = self.last_instr - 1
            raise Yield

    def jump_absolute(self, jumpto, ec):
        # this function is overridden by pypy.module.pypyjit.interp_jit
        check_nonneg(jumpto)
        return jumpto

    def JUMP_FORWARD(self, jumpby, next_instr):
        next_instr += jumpby
        return next_instr

    def POP_JUMP_IF_FALSE(self, target, next_instr):
        w_value = self.popvalue()
        if not self.space.is_true(w_value):
            return target
        return next_instr

    def POP_JUMP_IF_TRUE(self, target, next_instr):
        w_value = self.popvalue()
        if self.space.is_true(w_value):
            return target
        return next_instr

    def JUMP_IF_FALSE_OR_POP(self, target, next_instr):
        w_value = self.peekvalue()
        if not self.space.is_true(w_value):
            return target
        self.popvalue()
        return next_instr

    def JUMP_IF_TRUE_OR_POP(self, target, next_instr):
        w_value = self.peekvalue()
        if self.space.is_true(w_value):
            return target
        self.popvalue()
        return next_instr

    def JUMP_IF_NOT_DEBUG(self, jumpby, next_instr):
        if not self.space.sys.debug:
            next_instr += jumpby
        return next_instr

    def GET_ITER(self, oparg, next_instr):
        w_iterable = self.popvalue()
        w_iterator = self.space.iter(w_iterable)
        self.pushvalue(w_iterator)

    def FOR_ITER(self, jumpby, next_instr):
        w_iterator = self.peekvalue()
        try:
            w_nextitem = self.space.next(w_iterator)
        except OperationError as e:
            if not e.match(self.space, self.space.w_StopIteration):
                raise
            # iterator exhausted
            self.popvalue()
            next_instr += jumpby
        else:
            self.pushvalue(w_nextitem)
        return next_instr

    def FOR_LOOP(self, oparg, next_instr):
        raise BytecodeCorruption("old opcode, no longer in use")

    def SETUP_LOOP(self, offsettoend, next_instr):
        block = LoopBlock(self.valuestackdepth,
                          next_instr + offsettoend, self.lastblock)
        self.lastblock = block

    def SETUP_EXCEPT(self, offsettoend, next_instr):
        block = ExceptBlock(self.valuestackdepth,
                            next_instr + offsettoend, self.lastblock)
        self.lastblock = block

    def SETUP_FINALLY(self, offsettoend, next_instr):
        block = FinallyBlock(self.valuestackdepth,
                             next_instr + offsettoend, self.lastblock)
        self.lastblock = block

    def SETUP_WITH(self, offsettoend, next_instr):
        w_manager = self.peekvalue()
        w_enter = self.space.lookup(w_manager, "__enter__")
        w_descr = self.space.lookup(w_manager, "__exit__")
        if w_enter is None or w_descr is None:
            raise oefmt(self.space.w_AttributeError,
                        "'%T' object is not a context manager (no __enter__/"
                        "__exit__ method)", w_manager)
        w_exit = self.space.get(w_descr, w_manager)
        self.settopvalue(w_exit)
        w_result = self.space.get_and_call_function(w_enter, w_manager)
        block = WithBlock(self.valuestackdepth,
                          next_instr + offsettoend, self.lastblock)
        self.lastblock = block
        self.pushvalue(w_result)

    def WITH_CLEANUP_START(self, oparg, next_instr):
        # see comment in END_FINALLY for stack state
        w_unroller = self.popvalue()
        w_exitfunc = self.popvalue()
        self.pushvalue(w_unroller)
        if isinstance(w_unroller, SApplicationException):
            # app-level exception
            operr = w_unroller.operr
            old_last_exception = self.last_exception
            self.last_exception = operr
            w_traceback = self.space.wrap(operr.get_traceback())
            w_res = self.call_contextmanager_exit_function(
                w_exitfunc,
                operr.w_type,
                operr.get_w_value(self.space),
                w_traceback)
            self.last_exception = old_last_exception
        else:
            w_res = self.call_contextmanager_exit_function(
                w_exitfunc,
                self.space.w_None,
                self.space.w_None,
                self.space.w_None)
        self.pushvalue(w_res)
        self.pushvalue(w_unroller)

    def WITH_CLEANUP_FINISH(self, oparg, next_instr):
        w_unroller = self.popvalue()
        w_suppress = self.popvalue()
        if isinstance(w_unroller, SApplicationException):
            if self.space.is_true(w_suppress):
                # __exit__() returned True -> Swallow the exception.
                self.settopvalue(self.space.w_None)

    @jit.unroll_safe
    def call_function(self, oparg, w_star=None, w_starstar=None):
        n_arguments = oparg & 0xff
        n_keywords = (oparg>>8) & 0xff
        if n_keywords:
            keywords = [None] * n_keywords
            keywords_w = [None] * n_keywords
            while True:
                n_keywords -= 1
                if n_keywords < 0:
                    break
                w_value = self.popvalue()
                w_key = self.popvalue()
                key = self.space.identifier_w(w_key)
                keywords[n_keywords] = key
                keywords_w[n_keywords] = w_value
        else:
            keywords = None
            keywords_w = None
        arguments = self.popvalues(n_arguments)
        args = self.argument_factory(arguments, keywords, keywords_w, w_star,
                                     w_starstar)
        w_function  = self.popvalue()
        if self.get_is_being_profiled() and function.is_builtin_code(w_function):
            w_result = self.space.call_args_and_c_profile(self, w_function,
                                                          args)
        else:
            w_result = self.space.call_args(w_function, args)
        self.pushvalue(w_result)

    def CALL_FUNCTION(self, oparg, next_instr):
        # XXX start of hack for performance
        if (oparg >> 8) & 0xff == 0:
            # Only positional arguments
            nargs = oparg & 0xff
            w_function = self.peekvalue(nargs)
            try:
                w_result = self.space.call_valuestack(w_function, nargs, self)
            finally:
                self.dropvalues(nargs + 1)
            self.pushvalue(w_result)
        # XXX end of hack for performance
        else:
            # general case
            self.call_function(oparg)

    def CALL_FUNCTION_VAR(self, oparg, next_instr):
        w_varargs = self.popvalue()
        self.call_function(oparg, w_varargs)

    def CALL_FUNCTION_KW(self, oparg, next_instr):
        w_varkw = self.popvalue()
        self.call_function(oparg, None, w_varkw)

    def CALL_FUNCTION_VAR_KW(self, oparg, next_instr):
        w_varkw = self.popvalue()
        w_varargs = self.popvalue()
        self.call_function(oparg, w_varargs, w_varkw)

    @jit.unroll_safe
    def _make_function(self, oparg, freevars=None):
        space = self.space
        w_qualname = self.popvalue()
        qualname = self.space.unicode_w(w_qualname)
        w_codeobj = self.popvalue()
        codeobj = self.space.interp_w(PyCode, w_codeobj)
        if freevars is not None:
            # Pop freevars
            self.popvalue()
        posdefaults = oparg & 0xFF
        kwdefaults = (oparg >> 8) & 0xFF
        num_annotations = (oparg >> 16) & 0xFF
        w_ann = None
        if num_annotations:
            names_w = space.fixedview(self.popvalue())
            w_ann = space.newdict(strdict=True)
            for i in range(len(names_w) - 1, -1, -1):
                space.setitem(w_ann, names_w[i], self.popvalue())
        defaultarguments = self.popvalues(posdefaults)
        w_kw_defs = None
        if kwdefaults:
            w_kw_defs = space.newdict(strdict=True)
            for i in range(kwdefaults - 1, -1, -1):
                w_name = self.popvalue()
                w_def = self.popvalue()
                space.setitem(w_kw_defs, w_def, w_name)
        fn = function.Function(space, codeobj, self.get_w_globals(), defaultarguments,
                               w_kw_defs, freevars, w_ann, qualname=qualname)
        self.pushvalue(space.wrap(fn))

    def MAKE_FUNCTION(self, oparg, next_instr):
        return self._make_function(oparg)

    @jit.unroll_safe
    def MAKE_CLOSURE(self, oparg, next_instr):
        w_freevarstuple = self.peekvalue(2)
        freevars = [self.space.interp_w(Cell, cell)
                    for cell in self.space.fixedview(w_freevarstuple)]
        self._make_function(oparg, freevars)

    def BUILD_SLICE(self, numargs, next_instr):
        if numargs == 3:
            w_step = self.popvalue()
        elif numargs == 2:
            w_step = self.space.w_None
        else:
            raise BytecodeCorruption
        w_end = self.popvalue()
        w_start = self.popvalue()
        w_slice = self.space.newslice(w_start, w_end, w_step)
        self.pushvalue(w_slice)

    def LIST_APPEND(self, oparg, next_instr):
        w = self.popvalue()
        v = self.peekvalue(oparg - 1)
        self.space.call_method(v, 'append', w)

    def SET_ADD(self, oparg, next_instr):
        w_value = self.popvalue()
        w_set = self.peekvalue(oparg - 1)
        self.space.call_method(w_set, 'add', w_value)

    def MAP_ADD(self, oparg, next_instr):
        w_key = self.popvalue()
        w_value = self.popvalue()
        w_dict = self.peekvalue(oparg - 1)
        self.space.setitem(w_dict, w_key, w_value)

    def SET_LINENO(self, lineno, next_instr):
        pass

    # overridden by faster version in the standard object space.
    LOOKUP_METHOD = LOAD_ATTR
    CALL_METHOD = CALL_FUNCTION

    def MISSING_OPCODE(self, oparg, next_instr):
        ofs = self.last_instr
        c = self.pycode.co_code[ofs]
        name = self.pycode.co_name
        raise BytecodeCorruption("unknown opcode, ofs=%d, code=%d, name=%s" %
                                 (ofs, ord(c), name) )

    def BUILD_MAP(self, itemcount, next_instr):
        w_dict = self.space.newdict()
        for i in range(itemcount):
            w_key = self.popvalue()
            w_value = self.popvalue()
            self.space.setitem(w_dict, w_key, w_value)
        self.pushvalue(w_dict)

    @jit.unroll_safe
    def BUILD_SET(self, itemcount, next_instr):
        w_set = self.space.newset()
        for i in range(itemcount):
            w_item = self.popvalue()
            self.space.call_method(w_set, 'add', w_item)
        self.pushvalue(w_set)

    def BUILD_SET_UNPACK(self, itemcount, next_instr):
        space = self.space
        w_sum = space.newset()
        for i in range(itemcount, 0, -1):
            w_item = self.peekvalue(i-1)
            # cannot use w_sum.update, w_item might not be a set
            iterator = w_item.itervalues()
            while True:
                w_value = iterator.next_value()
                if w_value is None:
                    break
                w_sum.add(w_value)
        while itemcount != 0:
            self.popvalue()
            itemcount -= 1
        self.pushvalue(w_sum)

    def BUILD_TUPLE_UNPACK(self, itemcount, next_instr):
        space = self.space
        w_sum_list = list_unpack_helper(self, itemcount)
        self.pushvalue(space.newtuple(w_sum_list))

    def BUILD_LIST_UNPACK(self, itemcount, next_instr):
<<<<<<< HEAD
        w_sum = list_unpack_helper(self, itemcount)
        self.pushvalue(w_sum)

=======
        w_sum = self.unpack_helper(itemcount, next_instr)
        self.pushvalue(self.space.newlist(w_sum))
        
    def getFuncDesc(self, func):
        if self.space.type(func).name.decode('utf-8') == 'method':
            return "()"
        elif self.space.type(func).name.decode('utf-8') == 'function':
            return "()"
        else:
            return " object";
    
>>>>>>> c7fd3370
    def BUILD_MAP_UNPACK_WITH_CALL(self, itemcount, next_instr):
        space = self.space
        num_maps = itemcount & 0xff
        function_location = (itemcount>>8) & 0xff
        w_dict = space.newdict()
        for i in range(num_maps, 0, -1):
            w_item = self.peekvalue(i-1)
            if space.lookup(w_item, '__getitem__') is None:
                raise oefmt(space.w_TypeError,
                        "'%T' object is not a mapping", w_item)
            iterator = w_item.iterkeys()
            while True:
                w_key = iterator.next_key()
                if w_key is None:
                    break
                if not isinstance(w_key, space.UnicodeObjectCls):
                    err_fun = self.peekvalue(num_maps + function_location-1)
                    raise oefmt(space.w_TypeError,
                        "%N%s keywords must be strings", err_fun,
                                                         get_func_desc(err_fun))
                if space.is_true(space.contains(w_dict,w_key)):
                    err_fun = self.peekvalue(num_maps + function_location-1)
<<<<<<< HEAD
                    err_arg = w_key
                    raise oefmt(space.w_TypeError,
                        "%N%s got multiple values for keyword argument %s",
                          err_fun, get_func_desc(err_fun), err_arg)
            space.call_method(w_dict, 'update', w_item)
=======
                    err_arg = self.space.unicode_w(keys.getitem(j))
                    raise oefmt(self.space.w_TypeError,
                        "%N%s got multiple values for keyword argument '%s'", err_fun, self.getFuncDesc(err_fun), err_arg)
            self.space.call_method(w_dict, 'update', w_item)
>>>>>>> c7fd3370
        while num_maps != 0:
            self.popvalue()
            num_maps -= 1
        self.pushvalue(w_dict)

    def BUILD_MAP_UNPACK(self, itemcount, next_instr):
        space = self.space
        w_dict = space.newdict()
        for i in range(itemcount, 0, -1):
            w_item = self.peekvalue(i-1)
            if space.lookup(w_item, '__getitem__') is None:
                raise oefmt(self.space.w_TypeError,
                        "'%T' object is not a mapping", w_item)
            space.call_method(w_dict, 'update', w_item)
        while itemcount != 0:
            self.popvalue()
            itemcount -= 1
        self.pushvalue(w_dict)
    
    def GET_YIELD_FROM_ITER(self, oparg, next_instr):
        from pypy.interpreter.astcompiler import consts
        from pypy.interpreter.generator import GeneratorIterator, Coroutine
        w_iterable = self.peekvalue()
        if isinstance(w_iterable, Coroutine):
            if not self.pycode.co_flags & (consts.CO_COROUTINE |
                                       consts.CO_ITERABLE_COROUTINE):
                #'iterable' coroutine is used in a 'yield from' expression
                #of a regular generator
                raise oefmt(self.space.w_TypeError,
                            "cannot 'yield from' a coroutine object "
                            "in a non-coroutine generator")
        elif not isinstance(w_iterable, GeneratorIterator):
            w_iterator = self.space.iter(w_iterable)
            self.settopvalue(w_iterator)
    
    def GET_AWAITABLE(self, oparg, next_instr):
        from pypy.objspace.std.noneobject import W_NoneObject
        if isinstance(self.peekvalue(), W_NoneObject):
            #switch NoneObject with iterable on stack (kind of a dirty fix)
            w_firstnone = self.popvalue()
            w_i = self.popvalue()
            self.pushvalue(w_firstnone)
            self.pushvalue(w_i)
        w_iterable = self.peekvalue()
        w_iter = w_iterable._GetAwaitableIter(self.space)
        self.settopvalue(w_iter)
    
    def SETUP_ASYNC_WITH(self, offsettoend, next_instr):
        res = self.popvalue()
        block = WithBlock(self.valuestackdepth,
                          next_instr + offsettoend, self.lastblock)
        self.lastblock = block
        self.pushvalue(res)
    
    def BEFORE_ASYNC_WITH(self, oparg, next_instr):
        w_manager = self.peekvalue()
        w_enter = self.space.lookup(w_manager, "__aenter__")
        w_descr = self.space.lookup(w_manager, "__aexit__")
        if w_enter is None or w_descr is None:
            raise oefmt(self.space.w_AttributeError,
                        "'%T' object is not a context manager (no __aenter__/"
                        "__aexit__ method)", w_manager)
        w_exit = self.space.get(w_descr, w_manager)
        self.settopvalue(w_exit)
        w_result = self.space.get_and_call_function(w_enter, w_manager)
        self.pushvalue(w_result)
    
    def GET_AITER(self, oparg, next_instr):
        w_obj = self.peekvalue()
        w_func = self.space.lookup(w_obj, "__aiter__")
        if w_func is None:
            raise oefmt(space.w_AttributeError,
                        "object %T does not have __aiter__ method",
                        w_obj)
        w_iter = space.get_and_call_function(w_func, w_obj)
        w_awaitable = w_iter._GetAwaitableIter(self.space)
        if w_awaitable is None:
            raise oefmt(space.w_TypeError,
                        "'async for' received an invalid object "
                        "from __aiter__: %T", w_iter)
        self.settopvalue(w_awaitable)
    
    def GET_ANEXT(self, oparg, next_instr):
        w_aiter = self.peekvalue()
        w_func = self.space.lookup(w_aiter, "__anext__")
        if w_func is None:
            raise oefmt(space.w_AttributeError,
                        "object %T does not have __anext__ method",
                        w_aiter)
        w_next_iter = space.get_and_call_function(w_func, w_aiter)
        w_awaitable = w_next_iter._GetAwaitableIter(self.space)
        if w_awaitable is None:
            raise oefmt(space.w_TypeError,
                        "'async for' received an invalid object "
                        "from __anext__: %T", w_next_iter)
        self.pushvalue(w_awaitable)
        
### ____________________________________________________________ ###

class ExitFrame(Exception):
    pass


class Return(ExitFrame):
    """Raised when exiting a frame via a 'return' statement."""


class Yield(ExitFrame):
    """Raised when exiting a frame via a 'yield' statement."""


class RaiseWithExplicitTraceback(Exception):
    """Raised at interp-level by a 0-argument 'raise' statement."""
    def __init__(self, operr):
        self.operr = operr


### Frame Blocks ###

class SuspendedUnroller(W_Root):
    """Abstract base class for interpreter-level objects that
    instruct the interpreter to change the control flow and the
    block stack.

    The concrete subclasses correspond to the various values WHY_XXX
    values of the why_code enumeration in ceval.c:

                WHY_NOT,        OK, not this one :-)
                WHY_EXCEPTION,  SApplicationException
                WHY_RERAISE,    implemented differently, see Reraise
                WHY_RETURN,     SReturnValue
                WHY_BREAK,      SBreakLoop
                WHY_CONTINUE,   SContinueLoop
                WHY_YIELD       not needed
    """
    _immutable_ = True
    def nomoreblocks(self):
        raise BytecodeCorruption("misplaced bytecode - should not return")

class SReturnValue(SuspendedUnroller):
    """Signals a 'return' statement.
    Argument is the wrapped object to return."""
    _immutable_ = True
    kind = 0x01
    def __init__(self, w_returnvalue):
        self.w_returnvalue = w_returnvalue
    def nomoreblocks(self):
        return self.w_returnvalue

class SApplicationException(SuspendedUnroller):
    """Signals an application-level exception
    (i.e. an OperationException)."""
    _immutable_ = True
    kind = 0x02
    def __init__(self, operr):
        self.operr = operr
    def nomoreblocks(self):
        raise RaiseWithExplicitTraceback(self.operr)

class SBreakLoop(SuspendedUnroller):
    """Signals a 'break' statement."""
    _immutable_ = True
    kind = 0x04
SBreakLoop.singleton = SBreakLoop()

class SContinueLoop(SuspendedUnroller):
    """Signals a 'continue' statement.
    Argument is the bytecode position of the beginning of the loop."""
    _immutable_ = True
    kind = 0x08
    def __init__(self, jump_to):
        self.jump_to = jump_to


class FrameBlock(object):
    """Abstract base class for frame blocks from the blockstack,
    used by the SETUP_XXX and POP_BLOCK opcodes."""

    _immutable_ = True

    def __init__(self, valuestackdepth, handlerposition, previous):
        self.handlerposition = handlerposition
        self.valuestackdepth = valuestackdepth
        self.previous = previous   # this makes a linked list of blocks

    def __eq__(self, other):
        return (self.__class__ is other.__class__ and
                self.handlerposition == other.handlerposition and
                self.valuestackdepth == other.valuestackdepth)

    def __ne__(self, other):
        return not (self == other)

    def __hash__(self):
        return hash((self.handlerposition, self.valuestackdepth))

    def cleanupstack(self, frame):
        frame.dropvaluesuntil(self.valuestackdepth)

    def cleanup(self, frame):
        "Clean up a frame when we normally exit the block."
        self.cleanupstack(frame)

    # internal pickling interface, not using the standard protocol
    def _get_state_(self, space):
        w = space.wrap
        return space.newtuple([w(self._opname), w(self.handlerposition),
                               w(self.valuestackdepth)])

    def handle(self, frame, unroller):
        """ Purely abstract method
        """
        raise NotImplementedError

class LoopBlock(FrameBlock):
    """A loop block.  Stores the end-of-loop pointer in case of 'break'."""

    _immutable_ = True
    _opname = 'SETUP_LOOP'
    handling_mask = SBreakLoop.kind | SContinueLoop.kind

    def handle(self, frame, unroller):
        if isinstance(unroller, SContinueLoop):
            # re-push the loop block without cleaning up the value stack,
            # and jump to the beginning of the loop, stored in the
            # exception's argument
            frame.append_block(self)
            jumpto = unroller.jump_to
            ec = frame.space.getexecutioncontext()
            return r_uint(frame.jump_absolute(jumpto, ec))
        else:
            # jump to the end of the loop
            self.cleanupstack(frame)
            return r_uint(self.handlerposition)


class ExceptHandlerBlock(FrameBlock):
    """
    This is a special, implicit block type which is created when entering an
    except handler. It does not belong to any opcode
    """

    _immutable_ = True
    _opname = 'EXCEPT_HANDLER_BLOCK' # it's not associated to any opcode
    handling_mask = 0 # this block is never handled, only popped by POP_EXCEPT

    def handle(self, frame, unroller):
        assert False # never called

    def cleanupstack(self, frame):
        frame.dropvaluesuntil(self.valuestackdepth+1)
        w_last_exception = frame.popvalue()
        if not isinstance(w_last_exception, W_OperationError):
            msg = "expected an OperationError, got %s" % (
                frame.space.str_w(w_last_exception))
            raise BytecodeCorruption(msg)
        frame.last_exception = w_last_exception.operr
        FrameBlock.cleanupstack(self, frame)


class ExceptBlock(FrameBlock):
    """An try:except: block.  Stores the position of the exception handler."""

    _immutable_ = True
    _opname = 'SETUP_EXCEPT'
    handling_mask = SApplicationException.kind

    def handle(self, frame, unroller):
        # push the exception to the value stack for inspection by the
        # exception handler (the code after the except:)
        self.cleanupstack(frame)
        assert isinstance(unroller, SApplicationException)
        operationerr = unroller.operr
        operationerr.normalize_exception(frame.space)
        # the stack setup is slightly different than in CPython:
        # instead of the traceback, we store the unroller object,
        # wrapped.
        # this is popped by POP_EXCEPT, which is present only in py3k
        w_last_exception = W_OperationError(frame.last_exception)
        w_last_exception = frame.space.wrap(w_last_exception)
        frame.pushvalue(w_last_exception)
        block = ExceptHandlerBlock(self.valuestackdepth, 0, frame.lastblock)
        frame.lastblock = block
        frame.pushvalue(frame.space.wrap(unroller))
        frame.pushvalue(operationerr.get_w_value(frame.space))
        frame.pushvalue(operationerr.w_type)
        frame.last_exception = operationerr
        return r_uint(self.handlerposition)   # jump to the handler


class FinallyBlock(FrameBlock):
    """A try:finally: block.  Stores the position of the exception handler."""

    _immutable_ = True
    _opname = 'SETUP_FINALLY'
    handling_mask = -1     # handles every kind of SuspendedUnroller
    restore_last_exception = True # set to False by WithBlock

    def handle(self, frame, unroller):
        # any abnormal reason for unrolling a finally: triggers the end of
        # the block unrolling and the entering the finally: handler.
        # see comments in cleanup().
        self.cleanupstack(frame)
        operationerr = None
        if isinstance(unroller, SApplicationException):
            operationerr = unroller.operr
            operationerr.normalize_exception(frame.space)
        frame.pushvalue(frame.space.wrap(unroller))
        if operationerr and self.restore_last_exception:
            frame.last_exception = operationerr
        return r_uint(self.handlerposition)   # jump to the handler


class WithBlock(FinallyBlock):

    _immutable_ = True
    restore_last_exception = False

    def handle(self, frame, unroller):
        if isinstance(unroller, SApplicationException):
            unroller.operr.normalize_exception(frame.space)
        return FinallyBlock.handle(self, frame, unroller)

block_classes = {'EXCEPT_HANDLER_BLOCK': ExceptHandlerBlock,
                 'SETUP_LOOP': LoopBlock,
                 'SETUP_EXCEPT': ExceptBlock,
                 'SETUP_FINALLY': FinallyBlock,
                 'SETUP_WITH': WithBlock,
                 }


class W_OperationError(W_Root):
    """
    Tiny applevel wrapper around an OperationError.
    """

    def __init__(self, operr):
        self.operr = operr

    def descr_reduce(self, space):
        from pypy.interpreter.mixedmodule import MixedModule
        w_mod = space.getbuiltinmodule('_pickle_support')
        mod = space.interp_w(MixedModule, w_mod)
        w_new_inst = mod.get('operationerror_new')
        w_args = space.newtuple([])
        operr = self.operr
        if operr is None:
            return space.newtuple([w_new_inst, w_args])
        w_state = space.newtuple([operr.w_type, operr.get_w_value(space),
                                  operr.get_traceback()])
        return space.newtuple([w_new_inst, w_args, w_state])

    def descr_setstate(self, space, w_state):
        w_type, w_value, w_tb = space.fixedview(w_state, 3)
        self.operr = OperationError(w_type, w_value, w_tb)

def source_as_str(space, w_source, funcname, what, flags):
    """Return source code as str0 with adjusted compiler flags

    w_source must be a str or support the buffer interface
    """
    from pypy.interpreter.astcompiler import consts

    if space.isinstance_w(w_source, space.w_unicode):
        from pypy.interpreter.unicodehelper import encode
        w_source = encode(space, w_source)
        source = space.bytes_w(w_source)
        flags |= consts.PyCF_IGNORE_COOKIE
    elif space.isinstance_w(w_source, space.w_bytes):
        source = space.bytes_w(w_source)
    else:
        try:
            buf = space.buffer_w(w_source, space.BUF_SIMPLE)
        except OperationError as e:
            if not e.match(space, space.w_TypeError):
                raise
            raise oefmt(space.w_TypeError,
                        "%s() arg 1 must be a %s object", funcname, what)
        source = buf.as_str()

    if not (flags & consts.PyCF_ACCEPT_NULL_BYTES):
        if '\x00' in source:
            raise oefmt(space.w_TypeError,
                        "source code string cannot contain null bytes")
        source = rstring.assert_str0(source)
    return source, flags


def ensure_ns(space, w_globals, w_locals, funcname, caller=None):
    """Ensure globals/locals exist and are of the correct type"""
    if (not space.is_none(w_globals) and
        not space.isinstance_w(w_globals, space.w_dict)):
        raise oefmt(space.w_TypeError,
                    '%s() arg 2 must be a dict, not %T', funcname, w_globals)
    if (not space.is_none(w_locals) and
        space.lookup(w_locals, '__getitem__') is None):
        raise oefmt(space.w_TypeError,
                    '%s() arg 3 must be a mapping or None, not %T',
                    funcname, w_locals)

    if space.is_none(w_globals):
        if caller is None:
            caller = space.getexecutioncontext().gettopframe_nohidden()
        if caller is None:
            w_globals = space.newdict(module=True)
            if space.is_none(w_locals):
                w_locals = w_globals
        else:
            w_globals = caller.get_w_globals()
            if space.is_none(w_locals):
                w_locals = caller.getdictscope()
    elif space.is_none(w_locals):
        w_locals = w_globals

    return w_globals, w_locals


### helpers written at the application-level ###
# Some of these functions are expected to be generally useful if other
# parts of the code need to do the same thing as a non-trivial opcode,
# like finding out which metaclass a new class should have.
# This is why they are not methods of PyFrame.
# There are also a couple of helpers that are methods, defined in the
# class above.

app = gateway.applevel(r'''
    """ applevel implementation of certain system properties, imports
    and other helpers"""
    import sys

    def sys_stdout():
        try:
            return sys.stdout
        except AttributeError:
            raise RuntimeError("lost sys.stdout")

    def print_expr(obj):
        try:
            displayhook = sys.displayhook
        except AttributeError:
            raise RuntimeError("lost sys.displayhook")
        displayhook(obj)

    def print_item_to(x, stream):
        # give to write() an argument which is either a string or a unicode
        # (and let it deals itself with unicode handling).  The check "is
        # unicode" should not use isinstance() at app-level, because that
        # could be fooled by strange objects, so it is done at interp-level.
        try:
            stream.write(x)
        except UnicodeEncodeError:
            print_unencodable_to(x, stream)

    def print_unencodable_to(x, stream):
        encoding = stream.encoding
        encoded = x.encode(encoding, 'backslashreplace')
        buffer = getattr(stream, 'buffer', None)
        if buffer is not None:
             buffer.write(encoded)
        else:
            escaped = encoded.decode(encoding, 'strict')
            stream.write(escaped)

    def print_item(x):
        print_item_to(x, sys_stdout())

    def print_newline_to(stream):
        stream.write("\n")

    def print_newline():
        print_newline_to(sys_stdout())
''', filename=__file__)

sys_stdout      = app.interphook('sys_stdout')
print_expr      = app.interphook('print_expr')
print_item      = app.interphook('print_item')
print_item_to   = app.interphook('print_item_to')
print_newline   = app.interphook('print_newline')
print_newline_to= app.interphook('print_newline_to')

app = gateway.applevel(r'''
    def find_metaclass(bases, namespace, globals, builtin):
        if '__metaclass__' in namespace:
            return namespace['__metaclass__']
        elif len(bases) > 0:
            base = bases[0]
            if hasattr(base, '__class__'):
                return base.__class__
            else:
                return type(base)
        elif '__metaclass__' in globals:
            return globals['__metaclass__']
        else:
            try:
                return builtin.__metaclass__
            except AttributeError:
                return type
''', filename=__file__)

find_metaclass  = app.interphook('find_metaclass')

app = gateway.applevel(r'''
    def import_all_from(module, into_locals):
        try:
            all = module.__all__
        except AttributeError:
            try:
                dict = module.__dict__
            except AttributeError:
                raise ImportError("from-import-* object has no __dict__ "
                                  "and no __all__")
            all = dict.keys()
            skip_leading_underscores = True
        else:
            skip_leading_underscores = False
        for name in all:
            if skip_leading_underscores and name[0]=='_':
                continue
            into_locals[name] = getattr(module, name)
''', filename=__file__)

import_all_from = app.interphook('import_all_from')<|MERGE_RESOLUTION|>--- conflicted
+++ resolved
@@ -18,7 +18,6 @@
 from pypy.interpreter.nestedscope import Cell
 from pypy.interpreter.pycode import PyCode, BytecodeCorruption
 from pypy.tool.stdlib_opcode import bytecode_spec
-from pypy.objspace.std.dictmultiobject import W_DictMultiObject
 
 CANNOT_CATCH_MSG = ("catching classes that don't inherit from BaseException "
                     "is not allowed in 3.x")
@@ -1391,28 +1390,13 @@
         self.pushvalue(w_sum)
 
     def BUILD_TUPLE_UNPACK(self, itemcount, next_instr):
-        space = self.space
         w_sum_list = list_unpack_helper(self, itemcount)
-        self.pushvalue(space.newtuple(w_sum_list))
+        self.pushvalue(self.space.newtuple(w_sum_list))
 
     def BUILD_LIST_UNPACK(self, itemcount, next_instr):
-<<<<<<< HEAD
         w_sum = list_unpack_helper(self, itemcount)
         self.pushvalue(w_sum)
 
-=======
-        w_sum = self.unpack_helper(itemcount, next_instr)
-        self.pushvalue(self.space.newlist(w_sum))
-        
-    def getFuncDesc(self, func):
-        if self.space.type(func).name.decode('utf-8') == 'method':
-            return "()"
-        elif self.space.type(func).name.decode('utf-8') == 'function':
-            return "()"
-        else:
-            return " object";
-    
->>>>>>> c7fd3370
     def BUILD_MAP_UNPACK_WITH_CALL(self, itemcount, next_instr):
         space = self.space
         num_maps = itemcount & 0xff
@@ -1435,18 +1419,11 @@
                                                          get_func_desc(err_fun))
                 if space.is_true(space.contains(w_dict,w_key)):
                     err_fun = self.peekvalue(num_maps + function_location-1)
-<<<<<<< HEAD
                     err_arg = w_key
                     raise oefmt(space.w_TypeError,
                         "%N%s got multiple values for keyword argument %s",
                           err_fun, get_func_desc(err_fun), err_arg)
             space.call_method(w_dict, 'update', w_item)
-=======
-                    err_arg = self.space.unicode_w(keys.getitem(j))
-                    raise oefmt(self.space.w_TypeError,
-                        "%N%s got multiple values for keyword argument '%s'", err_fun, self.getFuncDesc(err_fun), err_arg)
-            self.space.call_method(w_dict, 'update', w_item)
->>>>>>> c7fd3370
         while num_maps != 0:
             self.popvalue()
             num_maps -= 1
