--- conflicted
+++ resolved
@@ -1647,10 +1647,9 @@
 
     def print_item_to(x, stream):
         # give to write() an argument which is either a string or a unicode
-<<<<<<< HEAD
-        # (and let it deals itself with unicode handling)
-        if not isinstance(x, str):
-            x = str(x)
+        # (and let it deals itself with unicode handling).  The check "is
+        # unicode" should not use isinstance() at app-level, because that
+        # could be fooled by strange objects, so it is done at interp-level.
         try:
             stream.write(x)
         except UnicodeEncodeError:
@@ -1665,20 +1664,6 @@
         else:
             escaped = encoded.decode(encoding, 'strict')
             stream.write(escaped)
-=======
-        # (and let it deals itself with unicode handling).  The check "is
-        # unicode" should not use isinstance() at app-level, because that
-        # could be fooled by strange objects, so it is done at interp-level.
-        stream.write(x)
-
-        # add a softspace unless we just printed a string which ends in a '\t'
-        # or '\n' -- or more generally any whitespace character but ' '
-        if x:
-            lastchar = x[-1]
-            if lastchar.isspace() and lastchar != ' ':
-                return
-        file_softspace(stream, True)
->>>>>>> 792973c9
 
     def print_item(x):
         print_item_to(x, sys_stdout())
