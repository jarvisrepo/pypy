"""
Implementation of a part of the standard Python opcodes.

The rest, dealing with variables in optimized ways, is in nestedscope.py.
"""
import sys

from rpython.rlib import jit, rstackovf, rstring
from rpython.rlib.debug import check_nonneg
from rpython.rlib.objectmodel import (
    we_are_translated, always_inline, dont_inline, not_rpython)
from rpython.rlib.rarithmetic import r_uint, intmask
from rpython.tool.sourcetools import func_with_new_name

from pypy.interpreter import (
    gateway, function, eval, pyframe, pytraceback, pycode
)
from pypy.interpreter.baseobjspace import W_Root
from pypy.interpreter.error import OperationError, oefmt, oefmt_name_error, raise_import_error
from pypy.interpreter.nestedscope import Cell
from pypy.interpreter.pycode import PyCode, BytecodeCorruption
from pypy.tool.stdlib_opcode import bytecode_spec

CANNOT_CATCH_MSG = ("catching classes that don't inherit from BaseException "
                    "is not allowed in 3.x")

@not_rpython
def unaryoperation(operationname):
    def opimpl(self, *ignored):
        operation = getattr(self.space, operationname)
        w_1 = self.popvalue()
        w_result = operation(w_1)
        self.pushvalue(w_result)
    opimpl.unaryop = operationname

    return func_with_new_name(opimpl, "opcode_impl_for_%s" % operationname)

@not_rpython
def binaryoperation(operationname):
    def opimpl(self, *ignored):
        operation = getattr(self.space, operationname)
        w_2 = self.popvalue()
        w_1 = self.popvalue()
        w_result = operation(w_1, w_2)
        self.pushvalue(w_result)
    opimpl.binop = operationname

    return func_with_new_name(opimpl, "opcode_impl_for_%s" % operationname)


opcodedesc = bytecode_spec.opcodedesc
HAVE_ARGUMENT = bytecode_spec.HAVE_ARGUMENT

class __extend__(pyframe.PyFrame):
    """A PyFrame that knows about interpretation of standard Python opcodes
    minus the ones related to nested scopes."""

    ### opcode dispatch ###

    def dispatch(self, pycode, next_instr, ec):
        # For the sequel, force 'next_instr' to be unsigned for performance
        next_instr = r_uint(next_instr)
        co_code = pycode.co_code
        try:
            while True:
                assert next_instr & 1 == 0
                next_instr = self.handle_bytecode(co_code, next_instr, ec)
        except ExitFrame:
            return self.popvalue()

    def handle_bytecode(self, co_code, next_instr, ec):
        try:
            next_instr = self.dispatch_bytecode(co_code, next_instr, ec)
        except OperationError as operr:
            try:
                operr.record_context(self.space, ec)
            except OperationError as operr2:
                # this should be unreachable! but we don't want to crash if it
                # still happens
                operr.normalize_exception(self.space)
                operr2.normalize_exception(self.space)
                # NB: don't *raise* it, it's handled by the
                # handle_operation_error call below (otherwise some higher up
                # except block handles it)
                operr = oefmt(
                    self.space.w_TypeError,
                    "couldn't record exception context for exception '%T', got: %R",
                    operr.get_w_value(self.space),
                    operr2.get_w_value(self.space))
            next_instr = self.handle_operation_error(ec, operr)
        except RaiseWithExplicitTraceback as e:
            next_instr = self.handle_operation_error(ec, e.operr,
                                                     attach_tb=False)
        except KeyboardInterrupt:
            next_instr = self.handle_asynchronous_error(ec,
                self.space.w_KeyboardInterrupt)
        except MemoryError:
            next_instr = self.handle_asynchronous_error(ec,
                self.space.w_MemoryError)
        except rstackovf.StackOverflow as e:
            # Note that this case catches AttributeError!
            rstackovf.check_stack_overflow()
            next_instr = self.handle_asynchronous_error(ec,
                self.space.w_RecursionError,
                self.space.newtext("maximum recursion depth exceeded"))
        return next_instr

    def handle_asynchronous_error(self, ec, w_type, w_value=None):
        # catch asynchronous exceptions and turn them
        # into OperationErrors
        if w_value is None:
            w_value = self.space.w_None
        operr = OperationError(w_type, w_value)
        return self.handle_operation_error(ec, operr)

    def handle_generator_error(self, operr):
        # for generator.py
        ec = self.space.getexecutioncontext()
        return self.handle_operation_error(ec, operr)

    def handle_operation_error(self, ec, operr, attach_tb=True):
        if attach_tb:
            if 1:
                # xxx this is a hack.  It allows bytecode_trace() to
                # call a signal handler which raises, and catch the
                # raised exception immediately.  See test_alarm_raise in
                # pypy/module/signal/test/test_signal.py.  Without the
                # next four lines, if an external call (like
                # socket.accept()) is interrupted by a signal, it raises
                # an exception carrying EINTR which arrives here,
                # entering the next "except" block -- but the signal
                # handler is then called on the next call to
                # dispatch_bytecode(), causing the real exception to be
                # raised after the exception handler block was popped.
                try:
                    trace = self.get_w_f_trace()
                    if trace is not None:
                        self.getorcreatedebug().w_f_trace = None
                    try:
                        ec.bytecode_trace_after_exception(self)
                    finally:
                        if trace is not None:
                            self.getorcreatedebug().w_f_trace = trace
                except OperationError as e:
                    operr = e
            pytraceback.record_application_traceback(
                self.space, operr, self, self.last_instr)
            ec.exception_trace(self, operr)

        block = self.unrollstack()
        if block is None:
            # no handler found for the OperationError
            if we_are_translated():
                raise operr
            else:
                # try to preserve the CPython-level traceback
                import sys
                tb = sys.exc_info()[2]
                raise OperationError, operr, tb
        else:
            unroller = SApplicationException(operr)
            next_instr = block.handle(self, unroller)
            return next_instr

    def call_contextmanager_exit_function(self, w_func, w_typ, w_val, w_tb):
        return self.space.call_function(w_func, w_typ, w_val, w_tb)

    @jit.unroll_safe
    def dispatch_bytecode(self, co_code, next_instr, ec):
        while True:
            assert next_instr & 1 == 0
            self.last_instr = intmask(next_instr)
            if jit.we_are_jitted():
                ec.bytecode_only_trace(self)
            else:
                ec.bytecode_trace(self)
            next_instr = r_uint(self.last_instr)
            assert next_instr & 1 == 0
            opcode = ord(co_code[next_instr])
            oparg = ord(co_code[next_instr + 1])
            next_instr += 2

            # note: the structure of the code here is such that it makes
            # (after translation) a big "if/elif" chain, which is then
            # turned into a switch().

            while opcode == opcodedesc.EXTENDED_ARG.index:
                opcode = ord(co_code[next_instr])
                arg = ord(co_code[next_instr + 1])
                if opcode < HAVE_ARGUMENT:
                    raise BytecodeCorruption
                next_instr += 2
                oparg = (oparg * 256) | arg

            if opcode == opcodedesc.RETURN_VALUE.index:
                assert not self.blockstack_non_empty()
                self.frame_finished_execution = True  # for generators
                raise Return
            elif opcode == opcodedesc.JUMP_ABSOLUTE.index:
                return self.jump_absolute(oparg, ec)
            elif opcode == opcodedesc.RERAISE.index:
                return self.RERAISE(oparg, next_instr)
            elif opcode == opcodedesc.FOR_ITER.index:
                next_instr = self.FOR_ITER(oparg, next_instr)
            elif opcode == opcodedesc.JUMP_FORWARD.index:
                next_instr = self.JUMP_FORWARD(oparg, next_instr)
            elif opcode == opcodedesc.JUMP_IF_FALSE_OR_POP.index:
                return self.JUMP_IF_FALSE_OR_POP(oparg, next_instr, ec)
            elif opcode == opcodedesc.JUMP_IF_TRUE_OR_POP.index:
                return self.JUMP_IF_TRUE_OR_POP(oparg, next_instr, ec)
            elif opcode == opcodedesc.POP_JUMP_IF_FALSE.index:
                return self.POP_JUMP_IF_FALSE(oparg, next_instr, ec)
            elif opcode == opcodedesc.POP_JUMP_IF_TRUE.index:
                return self.POP_JUMP_IF_TRUE(oparg, next_instr, ec)
            elif opcode == opcodedesc.JUMP_IF_NOT_EXC_MATCH.index:
                next_instr = self.JUMP_IF_NOT_EXC_MATCH(oparg, next_instr)
            elif opcode == opcodedesc.BINARY_ADD.index:
                self.BINARY_ADD(oparg, next_instr)
            elif opcode == opcodedesc.BINARY_AND.index:
                self.BINARY_AND(oparg, next_instr)
            elif opcode == opcodedesc.BINARY_FLOOR_DIVIDE.index:
                self.BINARY_FLOOR_DIVIDE(oparg, next_instr)
            elif opcode == opcodedesc.BINARY_MATRIX_MULTIPLY.index:
                self.BINARY_MATRIX_MULTIPLY(oparg, next_instr)
            elif opcode == opcodedesc.BINARY_LSHIFT.index:
                self.BINARY_LSHIFT(oparg, next_instr)
            elif opcode == opcodedesc.BINARY_MODULO.index:
                self.BINARY_MODULO(oparg, next_instr)
            elif opcode == opcodedesc.BINARY_MULTIPLY.index:
                self.BINARY_MULTIPLY(oparg, next_instr)
            elif opcode == opcodedesc.BINARY_OR.index:
                self.BINARY_OR(oparg, next_instr)
            elif opcode == opcodedesc.BINARY_POWER.index:
                self.BINARY_POWER(oparg, next_instr)
            elif opcode == opcodedesc.BINARY_RSHIFT.index:
                self.BINARY_RSHIFT(oparg, next_instr)
            elif opcode == opcodedesc.BINARY_SUBSCR.index:
                self.BINARY_SUBSCR(oparg, next_instr)
            elif opcode == opcodedesc.BINARY_SUBTRACT.index:
                self.BINARY_SUBTRACT(oparg, next_instr)
            elif opcode == opcodedesc.BINARY_TRUE_DIVIDE.index:
                self.BINARY_TRUE_DIVIDE(oparg, next_instr)
            elif opcode == opcodedesc.BINARY_XOR.index:
                self.BINARY_XOR(oparg, next_instr)
            elif opcode == opcodedesc.BUILD_CONST_KEY_MAP.index:
                self.BUILD_CONST_KEY_MAP(oparg, next_instr)
            elif opcode == opcodedesc.BUILD_LIST.index:
                self.BUILD_LIST(oparg, next_instr)
            elif opcode == opcodedesc.BUILD_LIST_FROM_ARG.index:
                self.BUILD_LIST_FROM_ARG(oparg, next_instr)
            elif opcode == opcodedesc.BUILD_MAP.index:
                self.BUILD_MAP(oparg, next_instr)
            elif opcode == opcodedesc.BUILD_SET.index:
                self.BUILD_SET(oparg, next_instr)
            elif opcode == opcodedesc.BUILD_SLICE.index:
                self.BUILD_SLICE(oparg, next_instr)
            elif opcode == opcodedesc.BUILD_TUPLE.index:
                self.BUILD_TUPLE(oparg, next_instr)
            elif opcode == opcodedesc.CALL_FUNCTION.index:
                self.CALL_FUNCTION(oparg, next_instr)
            elif opcode == opcodedesc.CALL_FUNCTION_KW.index:
                self.CALL_FUNCTION_KW(oparg, next_instr)
            elif opcode == opcodedesc.CALL_FUNCTION_EX.index:
                self.CALL_FUNCTION_EX(oparg, next_instr)
            elif opcode == opcodedesc.CALL_METHOD.index:
                self.CALL_METHOD(oparg, next_instr)
            elif opcode == opcodedesc.CALL_METHOD_KW.index:
                self.CALL_METHOD_KW(oparg, next_instr)
            elif opcode == opcodedesc.COMPARE_OP.index:
                self.COMPARE_OP(oparg, next_instr)
            elif opcode == opcodedesc.IS_OP.index:
                self.IS_OP(oparg, next_instr)
            elif opcode == opcodedesc.CONTAINS_OP.index:
                self.CONTAINS_OP(oparg, next_instr)
            elif opcode == opcodedesc.DELETE_ATTR.index:
                self.DELETE_ATTR(oparg, next_instr)
            elif opcode == opcodedesc.DELETE_DEREF.index:
                self.DELETE_DEREF(oparg, next_instr)
            elif opcode == opcodedesc.DELETE_FAST.index:
                self.DELETE_FAST(oparg, next_instr)
            elif opcode == opcodedesc.SETUP_ANNOTATIONS.index:
                self.SETUP_ANNOTATIONS(oparg, next_instr)
            elif opcode == opcodedesc.DELETE_GLOBAL.index:
                self.DELETE_GLOBAL(oparg, next_instr)
            elif opcode == opcodedesc.DELETE_NAME.index:
                self.DELETE_NAME(oparg, next_instr)
            elif opcode == opcodedesc.DELETE_SUBSCR.index:
                self.DELETE_SUBSCR(oparg, next_instr)
            elif opcode == opcodedesc.DUP_TOP.index:
                self.DUP_TOP(oparg, next_instr)
            elif opcode == opcodedesc.DUP_TOP_TWO.index:
                self.DUP_TOP_TWO(oparg, next_instr)
            elif opcode == opcodedesc.GET_ITER.index:
                self.GET_ITER(oparg, next_instr)
            elif opcode == opcodedesc.IMPORT_FROM.index:
                self.IMPORT_FROM(oparg, next_instr)
            elif opcode == opcodedesc.IMPORT_NAME.index:
                self.IMPORT_NAME(oparg, next_instr)
            elif opcode == opcodedesc.IMPORT_STAR.index:
                self.IMPORT_STAR(oparg, next_instr)
            elif opcode == opcodedesc.INPLACE_ADD.index:
                self.INPLACE_ADD(oparg, next_instr)
            elif opcode == opcodedesc.INPLACE_AND.index:
                self.INPLACE_AND(oparg, next_instr)
            elif opcode == opcodedesc.INPLACE_FLOOR_DIVIDE.index:
                self.INPLACE_FLOOR_DIVIDE(oparg, next_instr)
            elif opcode == opcodedesc.INPLACE_LSHIFT.index:
                self.INPLACE_LSHIFT(oparg, next_instr)
            elif opcode == opcodedesc.INPLACE_MATRIX_MULTIPLY.index:
                self.INPLACE_MATRIX_MULTIPLY(oparg, next_instr)
            elif opcode == opcodedesc.INPLACE_MODULO.index:
                self.INPLACE_MODULO(oparg, next_instr)
            elif opcode == opcodedesc.INPLACE_MULTIPLY.index:
                self.INPLACE_MULTIPLY(oparg, next_instr)
            elif opcode == opcodedesc.INPLACE_OR.index:
                self.INPLACE_OR(oparg, next_instr)
            elif opcode == opcodedesc.INPLACE_POWER.index:
                self.INPLACE_POWER(oparg, next_instr)
            elif opcode == opcodedesc.INPLACE_RSHIFT.index:
                self.INPLACE_RSHIFT(oparg, next_instr)
            elif opcode == opcodedesc.INPLACE_SUBTRACT.index:
                self.INPLACE_SUBTRACT(oparg, next_instr)
            elif opcode == opcodedesc.INPLACE_TRUE_DIVIDE.index:
                self.INPLACE_TRUE_DIVIDE(oparg, next_instr)
            elif opcode == opcodedesc.INPLACE_XOR.index:
                self.INPLACE_XOR(oparg, next_instr)
            elif opcode == opcodedesc.LIST_APPEND.index:
                self.LIST_APPEND(oparg, next_instr)
            elif opcode == opcodedesc.LIST_EXTEND.index:
                self.LIST_EXTEND(oparg, next_instr)
            elif opcode == opcodedesc.LIST_TO_TUPLE.index:
                self.LIST_TO_TUPLE(oparg, next_instr)
            elif opcode == opcodedesc.LOAD_ATTR.index:
                self.LOAD_ATTR(oparg, next_instr)
            elif opcode == opcodedesc.LOAD_BUILD_CLASS.index:
                self.LOAD_BUILD_CLASS(oparg, next_instr)
            elif opcode == opcodedesc.LOAD_CLOSURE.index:
                self.LOAD_CLOSURE(oparg, next_instr)
            elif opcode == opcodedesc.LOAD_CONST.index:
                self.LOAD_CONST(oparg, next_instr)
            elif opcode == opcodedesc.LOAD_DEREF.index:
                self.LOAD_DEREF(oparg, next_instr)
            elif opcode == opcodedesc.LOAD_CLASSDEREF.index:
                self.LOAD_CLASSDEREF(oparg, next_instr)
            elif opcode == opcodedesc.LOAD_FAST.index:
                self.LOAD_FAST(oparg, next_instr)
            elif opcode == opcodedesc.LOAD_GLOBAL.index:
                self.LOAD_GLOBAL(oparg, next_instr)
            elif opcode == opcodedesc.LOAD_NAME.index:
                self.LOAD_NAME(oparg, next_instr)
            elif opcode == opcodedesc.LOAD_METHOD.index:
                self.LOAD_METHOD(oparg, next_instr)
            elif opcode == opcodedesc.MAKE_FUNCTION.index:
                self.MAKE_FUNCTION(oparg, next_instr)
            elif opcode == opcodedesc.MAP_ADD.index:
                self.MAP_ADD(oparg, next_instr)
            elif opcode == opcodedesc.DICT_MERGE.index:
                self.DICT_MERGE(oparg, next_instr)
            elif opcode == opcodedesc.DICT_UPDATE.index:
                self.DICT_UPDATE(oparg, next_instr)
            elif opcode == opcodedesc.NOP.index:
                self.NOP(oparg, next_instr)
            elif opcode == opcodedesc.POP_BLOCK.index:
                self.POP_BLOCK(oparg, next_instr)
            elif opcode == opcodedesc.POP_EXCEPT.index:
                self.POP_EXCEPT(oparg, next_instr)
            elif opcode == opcodedesc.POP_TOP.index:
                self.POP_TOP(oparg, next_instr)
            elif opcode == opcodedesc.PRINT_EXPR.index:
                self.PRINT_EXPR(oparg, next_instr)
            elif opcode == opcodedesc.RAISE_VARARGS.index:
                self.RAISE_VARARGS(oparg, next_instr)
            elif opcode == opcodedesc.ROT_FOUR.index:
                self.ROT_FOUR(oparg, next_instr)
            elif opcode == opcodedesc.ROT_THREE.index:
                self.ROT_THREE(oparg, next_instr)
            elif opcode == opcodedesc.ROT_TWO.index:
                self.ROT_TWO(oparg, next_instr)
            elif opcode == opcodedesc.SETUP_EXCEPT.index:
                self.SETUP_EXCEPT(oparg, next_instr)
            elif opcode == opcodedesc.SETUP_FINALLY.index:
                self.SETUP_FINALLY(oparg, next_instr)
            elif opcode == opcodedesc.SETUP_WITH.index:
                self.SETUP_WITH(oparg, next_instr)
            elif opcode == opcodedesc.SET_ADD.index:
                self.SET_ADD(oparg, next_instr)
            elif opcode == opcodedesc.SET_UPDATE.index:
                self.SET_UPDATE(oparg, next_instr)
            elif opcode == opcodedesc.STORE_ATTR.index:
                self.STORE_ATTR(oparg, next_instr)
            elif opcode == opcodedesc.STORE_DEREF.index:
                self.STORE_DEREF(oparg, next_instr)
            elif opcode == opcodedesc.STORE_FAST.index:
                self.STORE_FAST(oparg, next_instr)
            elif opcode == opcodedesc.STORE_GLOBAL.index:
                self.STORE_GLOBAL(oparg, next_instr)
            elif opcode == opcodedesc.STORE_NAME.index:
                self.STORE_NAME(oparg, next_instr)
            elif opcode == opcodedesc.STORE_SUBSCR.index:
                self.STORE_SUBSCR(oparg, next_instr)
            elif opcode == opcodedesc.UNARY_INVERT.index:
                self.UNARY_INVERT(oparg, next_instr)
            elif opcode == opcodedesc.UNARY_NEGATIVE.index:
                self.UNARY_NEGATIVE(oparg, next_instr)
            elif opcode == opcodedesc.UNARY_NOT.index:
                self.UNARY_NOT(oparg, next_instr)
            elif opcode == opcodedesc.UNARY_POSITIVE.index:
                self.UNARY_POSITIVE(oparg, next_instr)
            elif opcode == opcodedesc.UNPACK_EX.index:
                self.UNPACK_EX(oparg, next_instr)
            elif opcode == opcodedesc.UNPACK_SEQUENCE.index:
                self.UNPACK_SEQUENCE(oparg, next_instr)
            elif opcode == opcodedesc.WITH_EXCEPT_START.index:
                self.WITH_EXCEPT_START(oparg, next_instr)
            elif opcode == opcodedesc.YIELD_VALUE.index:
                self.YIELD_VALUE(oparg, next_instr)
            elif opcode == opcodedesc.YIELD_FROM.index:
                self.YIELD_FROM(oparg, next_instr)
            elif opcode == opcodedesc.GET_YIELD_FROM_ITER.index:
                self.GET_YIELD_FROM_ITER(oparg, next_instr)
            elif opcode == opcodedesc.LOAD_ASSERTION_ERROR.index:
                self.LOAD_ASSERTION_ERROR(oparg, next_instr)
            elif opcode == opcodedesc.GET_AWAITABLE.index:
                self.GET_AWAITABLE(oparg, next_instr)
            elif opcode == opcodedesc.SETUP_ASYNC_WITH.index:
                self.SETUP_ASYNC_WITH(oparg, next_instr)
            elif opcode == opcodedesc.BEFORE_ASYNC_WITH.index:
                self.BEFORE_ASYNC_WITH(oparg, next_instr)
            elif opcode == opcodedesc.GET_AITER.index:
                self.GET_AITER(oparg, next_instr)
            elif opcode == opcodedesc.GET_ANEXT.index:
                self.GET_ANEXT(oparg, next_instr)
            elif opcode == opcodedesc.END_ASYNC_FOR.index:
                next_instr = self.END_ASYNC_FOR(oparg, next_instr)
            elif opcode == opcodedesc.FORMAT_VALUE.index:
                self.FORMAT_VALUE(oparg, next_instr)
            elif opcode == opcodedesc.BUILD_STRING.index:
                self.BUILD_STRING(oparg, next_instr)
            elif opcode == opcodedesc.LOAD_REVDB_VAR.index:
                self.LOAD_REVDB_VAR(oparg, next_instr)
            else:
                self.MISSING_OPCODE(oparg, next_instr)

            if jit.we_are_jitted():
                return next_instr

    @jit.unroll_safe
    def unrollstack(self):
        while self.blockstack_non_empty():
            block = self.pop_block()
            if not isinstance(block, SysExcInfoRestorer):
                return block
            block.cleanupstack(self)
        self.frame_finished_execution = True  # for generators
        return None


    ### accessor functions ###

    def getlocalvarname(self, index):
        return self.getcode().co_varnames[index]

    def getconstant_w(self, index):
        return self.getcode().co_consts_w[index]

    def getname_u(self, index):
        return self.space.text_w(self.getname_w(index))

    def getname_w(self, index):
        return self.getcode().co_names_w[index]


    ################################################################
    ##  Implementation of the "operational" opcodes
    ##  See also nestedscope.py for the rest.
    ##

    def NOP(self, oparg, next_instr):
        # annotation-time check: if it fails, it means that the decoding
        # of oparg failed to produce an integer which is annotated as non-neg
        check_nonneg(oparg)

    @always_inline
    def LOAD_FAST(self, varindex, next_instr):
        # access a local variable directly
        w_value = self.locals_cells_stack_w[varindex]
        if w_value is None:
            self._load_fast_failed(varindex)
        self.pushvalue(w_value)

    @dont_inline
    def _load_fast_failed(self, varindex):
        varname = self.getlocalvarname(varindex)
        raise oefmt(self.space.w_UnboundLocalError,
                    "local variable '%s' referenced before assignment",
                    varname)

    def LOAD_CONST(self, constindex, next_instr):
        w_const = self.getconstant_w(constindex)
        self.pushvalue(w_const)

    def STORE_FAST(self, varindex, next_instr):
        w_newvalue = self.popvalue()
        assert w_newvalue is not None
        self.locals_cells_stack_w[varindex] = w_newvalue

    def getfreevarname(self, index):
        pycode = self.pycode
        if self.iscellvar(index):
            return pycode.co_cellvars[index]
        return pycode.co_freevars[index - len(pycode.co_cellvars)]

    def iscellvar(self, index):
        # is the variable given by index a cell or a free var?
        return index < len(self.pycode.co_cellvars)

    def LOAD_DEREF(self, varindex, next_instr):
        # nested scopes: access a variable through its cell object
        cell = self._getcell(varindex)
        try:
            w_value = cell.get()
        except ValueError:
            self.raise_exc_unbound(varindex)
        else:
            self.pushvalue(w_value)

    def LOAD_CLASSDEREF(self, varindex, next_instr):
        # like LOAD_DEREF but used in class bodies
        space = self.space
        i = varindex - len(self.pycode.co_cellvars)
        assert i >= 0
        name = self.pycode.co_freevars[i]
        w_value = space.finditem(self.debugdata.w_locals, space.newtext(name))
        if w_value is None:
            self.LOAD_DEREF(varindex, next_instr)
        else:
            self.pushvalue(w_value)

    def STORE_DEREF(self, varindex, next_instr):
        # nested scopes: access a variable through its cell object
        w_newvalue = self.popvalue()
        cell = self._getcell(varindex)
        cell.set(w_newvalue)

    def DELETE_DEREF(self, varindex, next_instr):
        cell = self._getcell(varindex)
        try:
            cell.get()
        except ValueError:
            self.raise_exc_unbound(varindex)
        else:
            cell.set(None)

    def raise_exc_unbound(self, varindex):
        varname = self.getfreevarname(varindex)
        if self.iscellvar(varindex):
            raise oefmt(self.space.w_UnboundLocalError,
                        "local variable '%s' referenced before assignment",
                        varname)
        else:
            raise oefmt(self.space.w_NameError,
                        "free variable '%s' referenced before assignment"
                        " in enclosing scope", varname)

    def LOAD_CLOSURE(self, varindex, next_instr):
        # nested scopes: access the cell object
        w_value = self._getcell(varindex)
        self.pushvalue(w_value)

    def POP_TOP(self, oparg, next_instr):
        self.popvalue()

    def ROT_TWO(self, oparg, next_instr):
        w_1 = self.popvalue()
        w_2 = self.popvalue()
        self.pushvalue(w_1)
        self.pushvalue(w_2)

    def ROT_THREE(self, oparg, next_instr):
        w_1 = self.popvalue()
        w_2 = self.popvalue()
        w_3 = self.popvalue()
        self.pushvalue(w_1)
        self.pushvalue(w_3)
        self.pushvalue(w_2)

    def ROT_FOUR(self, oparg, next_instr):
        w_1 = self.popvalue()
        w_2 = self.popvalue()
        w_3 = self.popvalue()
        w_4 = self.popvalue()
        self.pushvalue(w_1)
        self.pushvalue(w_4)
        self.pushvalue(w_3)
        self.pushvalue(w_2)

    def DUP_TOP(self, oparg, next_instr):
        w_1 = self.peekvalue()
        self.pushvalue(w_1)

    def DUP_TOP_TWO(self, oparg, next_instr):
        self.dupvalues(2)

    def DUP_TOPX(self, itemcount, next_instr):
        assert 1 <= itemcount <= 5, "limitation of the current interpreter"
        self.dupvalues(itemcount)

    UNARY_POSITIVE = unaryoperation("pos")
    UNARY_NEGATIVE = unaryoperation("neg")
    UNARY_NOT      = unaryoperation("not_")
    UNARY_CONVERT  = unaryoperation("repr")
    UNARY_INVERT   = unaryoperation("invert")

    def BINARY_POWER(self, oparg, next_instr):
        w_2 = self.popvalue()
        w_1 = self.popvalue()
        w_result = self.space.pow(w_1, w_2, self.space.w_None)
        self.pushvalue(w_result)

    BINARY_MULTIPLY = binaryoperation("mul")
    BINARY_TRUE_DIVIDE  = binaryoperation("truediv")
    BINARY_FLOOR_DIVIDE = binaryoperation("floordiv")
    BINARY_MODULO       = binaryoperation("mod")
    BINARY_MATRIX_MULTIPLY = binaryoperation("matmul")
    BINARY_ADD      = binaryoperation("add")
    BINARY_SUBTRACT = binaryoperation("sub")
    BINARY_SUBSCR   = binaryoperation("getitem")
    BINARY_LSHIFT   = binaryoperation("lshift")
    BINARY_RSHIFT   = binaryoperation("rshift")
    BINARY_AND = binaryoperation("and_")
    BINARY_XOR = binaryoperation("xor")
    BINARY_OR  = binaryoperation("or_")

    def INPLACE_POWER(self, oparg, next_instr):
        w_2 = self.popvalue()
        w_1 = self.popvalue()
        w_result = self.space.inplace_pow(w_1, w_2)
        self.pushvalue(w_result)

    INPLACE_MULTIPLY = binaryoperation("inplace_mul")
    INPLACE_TRUE_DIVIDE  = binaryoperation("inplace_truediv")
    INPLACE_FLOOR_DIVIDE = binaryoperation("inplace_floordiv")
    INPLACE_DIVIDE       = binaryoperation("inplace_div")
    # XXX INPLACE_DIVIDE must fall back to INPLACE_TRUE_DIVIDE with -Qnew
    INPLACE_MODULO       = binaryoperation("inplace_mod")
    INPLACE_MATRIX_MULTIPLY = binaryoperation("inplace_matmul")
    INPLACE_ADD      = binaryoperation("inplace_add")
    INPLACE_SUBTRACT = binaryoperation("inplace_sub")
    INPLACE_LSHIFT   = binaryoperation("inplace_lshift")
    INPLACE_RSHIFT   = binaryoperation("inplace_rshift")
    INPLACE_AND = binaryoperation("inplace_and")
    INPLACE_XOR = binaryoperation("inplace_xor")
    INPLACE_OR  = binaryoperation("inplace_or")

    def STORE_SUBSCR(self, oparg, next_instr):
        "obj[subscr] = newvalue"
        w_subscr = self.popvalue()
        w_obj = self.popvalue()
        w_newvalue = self.popvalue()
        self.space.setitem(w_obj, w_subscr, w_newvalue)

    def DELETE_SUBSCR(self, oparg, next_instr):
        "del obj[subscr]"
        w_subscr = self.popvalue()
        w_obj = self.popvalue()
        self.space.delitem(w_obj, w_subscr)

    def PRINT_EXPR(self, oparg, next_instr):
        w_expr = self.popvalue()
        print_expr(self.space, w_expr)

    def PRINT_ITEM_TO(self, oparg, next_instr):
        w_stream = self.popvalue()
        w_item = self.popvalue()
        if self.space.is_w(w_stream, self.space.w_None):
            w_stream = sys_stdout(self.space)   # grumble grumble special cases
        print_item_to(self.space, self._printable_object(w_item), w_stream)

    def PRINT_ITEM(self, oparg, next_instr):
        w_item = self.popvalue()
        print_item(self.space, self._printable_object(w_item))

    def _printable_object(self, w_obj):
        space = self.space
        if not space.isinstance_w(w_obj, space.w_unicode):
            w_obj = space.str(w_obj)
        return w_obj

    def PRINT_NEWLINE_TO(self, oparg, next_instr):
        w_stream = self.popvalue()
        if self.space.is_w(w_stream, self.space.w_None):
            w_stream = sys_stdout(self.space)   # grumble grumble special cases
        print_newline_to(self.space, w_stream)

    def PRINT_NEWLINE(self, oparg, next_instr):
        print_newline(self.space)

    def RAISE_VARARGS(self, nbargs, next_instr):
        space = self.space
        if nbargs > 2:
            raise BytecodeCorruption("bad RAISE_VARARGS oparg")
        if nbargs == 0:
            if not self.hide():
                last_operr = self.space.getexecutioncontext().sys_exc_info()
            else:
                last_operr = self.getorcreatedebug().hidden_operationerr
            if last_operr is None:
                raise oefmt(space.w_RuntimeError,
                            "No active exception to reraise")
            # re-raise, no new traceback obj will be attached
            raise RaiseWithExplicitTraceback(last_operr)
        if nbargs == 2:
            w_cause = self.popvalue()
            if space.exception_is_valid_obj_as_class_w(w_cause):
                w_cause = space.call_function(w_cause)
        else:
            w_cause = None
        w_value = self.popvalue()
        if space.exception_is_valid_obj_as_class_w(w_value):
            w_type = w_value
            w_value = space.call_function(w_type)
        else:
            w_type = space.type(w_value)
        operror = OperationError(w_type, w_value)
        operror.normalize_exception(space)
        operror.set_cause(space, w_cause)
        tb = space.getattr(w_value, space.newtext('__traceback__'))
        if not space.is_w(tb, space.w_None):
            operror.set_traceback(tb)
        raise operror

    def LOAD_LOCALS(self, oparg, next_instr):
        self.pushvalue(self.getorcreatedebug().w_locals)

    def exec_(self, w_prog, w_globals, w_locals):
        """The builtins.exec function."""
        space = self.space
        ec = space.getexecutioncontext()
        flags = ec.compiler.getcodeflags(self.pycode)

        if space.isinstance_w(w_prog, space.gettypeobject(PyCode.typedef)):
            space.audit("exec", [w_prog])
            code = space.interp_w(PyCode, w_prog)
        else:
            from pypy.interpreter.astcompiler import consts
            flags |= consts.PyCF_SOURCE_IS_UTF8
            source, flags = source_as_str(space, w_prog, 'exec',
                                          "string, bytes or code", flags)
            code = ec.compiler.compile(source, "<string>", 'exec', flags)

        w_globals, w_locals = ensure_ns(space, w_globals, w_locals, 'exec',
                                        self)
        space.call_method(w_globals, 'setdefault', space.newtext('__builtins__'),
                          self.get_builtin())

        code.exec_code(space, w_globals, w_locals)

    def POP_EXCEPT(self, oparg, next_instr):
        block = self.pop_block()
        assert isinstance(block, SysExcInfoRestorer)
        block.cleanupstack(self)   # restores ec.sys_exc_operror

    def POP_BLOCK(self, oparg, next_instr):
        self.pop_block()

    def save_and_change_sys_exc_info(self, operationerr):
        ec = self.space.getexecutioncontext()
        last_exception = ec.sys_exc_info()
        block = SysExcInfoRestorer(last_exception, self.lastblock)
        self.lastblock = block
        if operationerr is not None:   # otherwise, don't change sys_exc_info
            if not self.hide():
                ec.set_sys_exc_info(operationerr)
            else:
                # for hidden frames, a more limited solution should be
                # enough: store away the exception on the frame
                self.getorcreatedebug().hidden_operationerr = operationerr

    def end_finally(self):
        # unlike CPython, there are two statically distinct cases: the
        # END_FINALLY might be closing an 'except' block or a 'finally'
        # block.  In the first case, the stack contains three items:
        #   [exception type we are now handling]
        #   [exception value we are now handling]
        #   [wrapped SApplicationException]
        # In the case of a finally: block, the stack contains only one
        # item (unlike CPython which can have 1, 2, 3 or 5 items, and
        # even in one case a non-fixed number of items):
        #   [wrapped SApplicationException]
        block = self.pop_block()
        assert isinstance(block, SysExcInfoRestorer)
        block.cleanupstack(self)   # restores ec.sys_exc_operror

        w_top = self.popvalue()
        if self.space.is_w(w_top, self.space.w_None):
            # case of a finally: block with no exception
            return self.space.w_None
        if isinstance(w_top, SApplicationException):
            # case of a finally: block with a suspended unroller
            return w_top
        if self.space.isinstance_w(w_top, self.space.w_int):
            # we arrived here via a CALL_FINALLY
            return w_top
        else:
            # case of an except: block.  We popped the exception type
            self.popvalue()        #     Now we pop the exception value
            w_unroller = self.popvalue()
            assert w_unroller is not None
            return w_unroller

    @jit.unroll_safe
    def _any_except_or_finally_handler(self):
        block = self.lastblock
        while block is not None:
            if isinstance(block, SysExcInfoRestorer):
                return True
            block = block.previous
        return False

    def LOAD_BUILD_CLASS(self, oparg, next_instr):
        w_build_class = self.get_builtin().getdictvalue(
            self.space, '__build_class__')
        if w_build_class is None:
            raise oefmt(self.space.w_ImportError, "__build_class__ not found")
        self.pushvalue(w_build_class)

    def STORE_NAME(self, varindex, next_instr):
        varname = self.getname_u(varindex)
        w_newvalue = self.popvalue()
        self.space.setitem_str(self.getorcreatedebug().w_locals, varname,
                               w_newvalue)

    def DELETE_NAME(self, varindex, next_instr):
        w_varname = self.getname_w(varindex)
        try:
            self.space.delitem(self.getorcreatedebug().w_locals, w_varname)
        except OperationError as e:
            # catch KeyErrors and turn them into NameErrors
            if not e.match(self.space, self.space.w_KeyError):
                raise
            raise oefmt(self.space.w_NameError,
                        "name %R is not defined", w_varname)

    def UNPACK_SEQUENCE(self, itemcount, next_instr):
        w_iterable = self.popvalue()
        try:
            items = self.space.fixedview_unroll(w_iterable, itemcount)
        except OperationError as e:
            if not e.match(self.space, self.space.w_TypeError):
                raise
            raise oefmt(self.space.w_TypeError,
                    "cannot unpack non-iterable %T object",
                    w_iterable)
        self.pushrevvalues(itemcount, items)

    @jit.unroll_safe
    def UNPACK_EX(self, oparg, next_instr):
        "a, *b, c = range(10)"
        left = oparg & 0xFF
        right = (oparg & 0xFF00) >> 8
        w_iterable = self.popvalue()
        try:
            items = self.space.fixedview(w_iterable)
        except OperationError as e:
            if not e.match(self.space, self.space.w_TypeError):
                raise
            raise oefmt(self.space.w_TypeError,
                    "cannot unpack non-iterable %T object",
                    w_iterable)
        itemcount = len(items)
        count = left + right
        if count > itemcount:
            raise oefmt(self.space.w_ValueError,
                        "not enough values to unpack (expected at least %d, got %d)",
                        count, itemcount)
        right = itemcount - right
        assert right >= 0
        # push values in reverse order
        i = itemcount - 1
        while i >= right:
            self.pushvalue(items[i])
            i -= 1
        self.pushvalue(self.space.newlist(items[left:right]))
        i = left - 1
        while i >= 0:
            self.pushvalue(items[i])
            i -= 1

    def STORE_ATTR(self, nameindex, next_instr):
        "obj.attributename = newvalue"
        w_attributename = self.getname_w(nameindex)
        w_obj = self.popvalue()
        w_newvalue = self.popvalue()
        self.space.setattr(w_obj, w_attributename, w_newvalue)

    def DELETE_ATTR(self, nameindex, next_instr):
        "del obj.attributename"
        w_attributename = self.getname_w(nameindex)
        w_obj = self.popvalue()
        self.space.delattr(w_obj, w_attributename)

    def STORE_GLOBAL(self, nameindex, next_instr):
        varname = self.getname_u(nameindex)
        w_newvalue = self.popvalue()
        self.space.setitem_str(self.get_w_globals(), varname, w_newvalue)

    def DELETE_GLOBAL(self, nameindex, next_instr):
        w_varname = self.getname_w(nameindex)
        self.space.delitem(self.get_w_globals(), w_varname)

    def LOAD_NAME(self, nameindex, next_instr):
        w_varname = self.getname_w(nameindex)
        varname = self.space.text_w(w_varname)
        if self.getorcreatedebug().w_locals is not self.get_w_globals():
            w_value = self.space.finditem_str(self.getorcreatedebug().w_locals,
                                              varname)
            if w_value is not None:
                self.pushvalue(w_value)
                return
        # fall-back
        w_value = self._load_global(varname)
        if w_value is None:
            raise oefmt_name_error(self.space, w_varname,
                        "name %R is not defined")
        self.pushvalue(w_value)

    @always_inline
    def _load_global(self, varname):
        w_value = self.space.finditem_str(self.get_w_globals(), varname)
        if w_value is None:
            # not in the globals, now look in the built-ins
            w_value = self.get_builtin().getdictvalue(self.space, varname)
        return w_value

    @dont_inline
    def _load_global_failed(self, w_varname):
        # CPython Issue #17032: The "global" in the "NameError: global
        # name 'x' is not defined" error message has been removed.
        raise oefmt_name_error(self.space, w_varname,
                    "name %R is not defined")

    @always_inline
    def LOAD_GLOBAL(self, nameindex, next_instr):
        w_varname = self.getname_w(nameindex)
        w_value = self._load_global(self.space.text_w(w_varname))
        if w_value is None:
            self._load_global_failed(w_varname)
        self.pushvalue(w_value)

    def DELETE_FAST(self, varindex, next_instr):
        if self.locals_cells_stack_w[varindex] is None:
            varname = self.getlocalvarname(varindex)
            raise oefmt(self.space.w_UnboundLocalError,
                        "local variable '%s' referenced before assignment",
                        varname)
        self.locals_cells_stack_w[varindex] = None

    def SETUP_ANNOTATIONS(self, oparg, next_instr):
        w_locals = self.getorcreatedebug().w_locals
        if not self.space.finditem_str(w_locals, '__annotations__'):
            w_annotations = self.space.newdict()
            self.space.setitem_str(w_locals, '__annotations__', w_annotations)

    def BUILD_TUPLE(self, itemcount, next_instr):
        items = self.popvalues(itemcount)
        w_tuple = self.space.newtuple(items)
        self.pushvalue(w_tuple)

    def BUILD_LIST(self, itemcount, next_instr):
        items = self.popvalues_mutable(itemcount)
        w_list = self.space.newlist(items)
        self.pushvalue(w_list)

    def BUILD_LIST_FROM_ARG(self, _, next_instr):
        space = self.space
        # this is a little dance, because list has to be before the
        # value
        last_val = self.popvalue()
        length_hint = 0
        try:
            length_hint = space.length_hint(last_val, length_hint)
        except OperationError as e:
            if e.async(space):
                raise
        self.pushvalue(space.newlist([], sizehint=length_hint))
        self.pushvalue(last_val)

    @always_inline
    def LOAD_ATTR(self, nameindex, next_instr):
        "obj.attributename"
        w_obj = self.popvalue()
        if not jit.we_are_jitted():
            from pypy.objspace.std.mapdict import LOAD_ATTR_caching
            w_value = LOAD_ATTR_caching(self.getcode(), w_obj, nameindex)
        else:
            w_attributename = self.getname_w(nameindex)
            w_value = self.space.getattr(w_obj, w_attributename)
        self.pushvalue(w_value)

    @jit.unroll_safe
    def cmp_exc_match(self, w_1, w_2):
        space = self.space
        if space.isinstance_w(w_2, space.w_tuple):
            for w_type in space.fixedview(w_2):
                if not space.exception_is_valid_class_w(w_type):
                    raise oefmt(space.w_TypeError, CANNOT_CATCH_MSG)
        elif not space.exception_is_valid_class_w(w_2):
            raise oefmt(space.w_TypeError, CANNOT_CATCH_MSG)
        return space.exception_match(w_1, w_2)

    def COMPARE_OP(self, testnum, next_instr):
        w_2 = self.popvalue()
        w_1 = self.popvalue()
        if testnum == 0:
            w_result = self.space.lt(w_1, w_2)
        elif testnum == 1:
            w_result = self.space.le(w_1, w_2)
        elif testnum == 2:
            w_result = self.space.eq(w_1, w_2)
        elif testnum == 3:
            w_result = self.space.ne(w_1, w_2)
        elif testnum == 4:
            w_result = self.space.gt(w_1, w_2)
        elif testnum == 5:
            w_result = self.space.ge(w_1, w_2)
        else:
            raise BytecodeCorruption
        self.pushvalue(w_result)

    def IS_OP(self, oparg, next_instr):
        w_2 = self.popvalue()
        w_1 = self.popvalue()
        res = self.space.is_w(w_1, w_2) ^ oparg
        self.pushvalue(self.space.newbool(bool(res)))

    def CONTAINS_OP(self, oparg, next_instr):
        w_2 = self.popvalue()
        w_1 = self.popvalue()
        res = self.space.contains_w(w_2, w_1) ^ oparg
        self.pushvalue(self.space.newbool(bool(res)))

    def JUMP_IF_NOT_EXC_MATCH(self, oparg, next_instr):
        w_2 = self.popvalue()
        w_1 = self.popvalue()
        res = self.cmp_exc_match(w_1, w_2)
        if res:
            return next_instr
        else:
            return oparg

    def IMPORT_NAME(self, nameindex, next_instr):
        from pypy.module.imp.importing import import_name_fast_path
        space = self.space
        w_modulename = self.getname_w(nameindex)
        w_fromlist = self.popvalue()
        w_flag = self.popvalue()

        w_import = self.get_builtin().getdictvalue(space, '__import__')
        if w_import is None:
            raise oefmt(space.w_ImportError, "__import__ not found")
        d = self.getdebug()
        if d is None:
            w_locals = None
        else:
            w_locals = d.w_locals
        if w_locals is None:            # CPython does this
            w_locals = space.w_None
        w_globals = self.get_w_globals()

        # the space.w_default_importlib_import attribute is written to in the
        # startup() method of _frozen_importlib
        w_default_import = space.w_default_importlib_import
        if (w_default_import is not None and
                space.is_w(w_default_import, w_import)):
            w_obj = import_name_fast_path(space, w_modulename, w_globals,
                    w_locals, w_fromlist, w_flag)
        else:
            w_obj = space.call_function(w_import, w_modulename, w_globals,
                    w_locals, w_fromlist, w_flag)

        self.pushvalue(w_obj)

    def IMPORT_STAR(self, oparg, next_instr):
        w_module = self.popvalue()
        w_locals = self.getdictscope()
        import_all_from(self.space, w_module, w_locals)
        self.setdictscope(w_locals)

    def IMPORT_FROM(self, nameindex, next_instr):
        w_name = self.getname_w(nameindex)
        w_module = self.peekvalue()
        self.pushvalue(self.import_from(w_module, w_name))

    def import_from(self, w_module, w_name):
        space = self.space
        try:
            return space.getattr(w_module, w_name)
        except OperationError as e:
            if not e.match(space, space.w_AttributeError):
                raise

        w_pkgname = space.newtext("<unknown module name>")
        try:
            w_pkgname = space.getattr(
                w_module, space.newtext('__name__'))
            w_fullname = space.newtext(b'%s.%s' %
                (space.utf8_w(w_pkgname), space.utf8_w(w_name)))
            return space.getitem(space.sys.get('modules'), w_fullname)
        except OperationError:
            from pypy.module.imp.importing import is_spec_initializing, get_path, get_spec

            w_pkgpath = get_path(space, w_module)
            args = (space.utf8_w(w_name), space.utf8_w(w_pkgname), space.utf8_w(w_pkgpath))
            if is_spec_initializing(space, get_spec(space, w_module)):
                msg = (
                    "cannot import name '%s' from partially initialized module '%s' "
                    "(most likely due to a circular import) (%s)" % args
                )
            else:
                msg = "cannot import name '%s' from '%s' (%s)" % args

            raise_import_error(
                space,
                space.newtext(msg),
                w_pkgname,
                w_pkgpath,
            )

    def YIELD_VALUE(self, oparg, next_instr):
        if self.getcode().co_flags & pycode.CO_ASYNC_GENERATOR:
            from pypy.interpreter.generator import AsyncGenValueWrapper
            w_value = self.popvalue()
            w_value = AsyncGenValueWrapper(w_value)
            self.pushvalue(w_value)
        raise Yield

    def next_yield_from(self, w_yf, w_inputvalue_or_err):
        """Fetch the next item of the current 'yield from', push it on
        the frame stack, and raises Yield.  If there isn't one, push
        w_stopiteration_value and returns.  May also just raise.
        """
        from pypy.interpreter.generator import (
            GeneratorOrCoroutine, AsyncGenASend)
        space = self.space
        try:
            if isinstance(w_yf, GeneratorOrCoroutine):
                w_retval = w_yf.send_ex(w_inputvalue_or_err)
            elif isinstance(w_yf, AsyncGenASend):   # performance only
                w_retval = w_yf.do_send(w_inputvalue_or_err)
            elif space.is_w(w_inputvalue_or_err, space.w_None):
                w_retval = space.next(w_yf)
            else:
                w_retval = delegate_to_nongen(space, w_yf, w_inputvalue_or_err)
        except OperationError as e:
            if not e.match(space, space.w_StopIteration):
                raise
            self._report_stopiteration_sometimes(w_yf, e)
            try:
                w_stop_value = space.getattr(e.get_w_value(space),
                                             space.newtext("value"))
            except OperationError as e:
                if not e.match(space, space.w_AttributeError):
                    raise
                w_stop_value = space.w_None
            self.pushvalue(w_stop_value)
            return
        else:
            self.pushvalue(w_retval)
            self.w_yielding_from = w_yf
            raise Yield

    def YIELD_FROM(self, oparg, next_instr):
        # Unlike CPython, we handle this not by repeating the same
        # bytecode over and over until the inner iterator is exhausted.
        # Instead, we set w_yielding_from.
        # This asks resume_execute_frame() to exhaust that
        # sub-iterable first before continuing on the next bytecode.
        w_inputvalue = self.popvalue()    # that's always w_None, actually
        w_gen = self.popvalue()
        #
        self.next_yield_from(w_gen, w_inputvalue)
        # Common case: the call above raises Yield.
        # If instead the iterable is empty, next_yield_from() pushed the
        # final result and returns.  In that case, we can just continue
        # with the next bytecode.

    def _revdb_jump_backward(self, jumpto):
        # moved in its own function for the import statement
        from pypy.interpreter.reverse_debugging import jump_backward
        jump_backward(self, jumpto)

    def jump_absolute(self, jumpto, ec):
        # this function is overridden by pypy.module.pypyjit.interp_jit
        check_nonneg(jumpto)
        if self.space.reverse_debugging:
            self._revdb_jump_backward(jumpto)
        return jumpto

    def JUMP_FORWARD(self, jumpby, next_instr):
        next_instr += jumpby
        return next_instr

    def POP_JUMP_IF_FALSE(self, target, next_instr, ec):
        w_value = self.popvalue()
        if not self.space.is_true(w_value):
            if target < next_instr:
                return self.jump_absolute(target, ec)
            return target
        return next_instr

    def POP_JUMP_IF_TRUE(self, target, next_instr, ec):
        w_value = self.popvalue()
        if self.space.is_true(w_value):
            if target < next_instr:
                return self.jump_absolute(target, ec)
            return target
        return next_instr

    def JUMP_IF_FALSE_OR_POP(self, target, next_instr, ec):
        w_value = self.peekvalue()
        if not self.space.is_true(w_value):
            if target < next_instr:
                return self.jump_absolute(target, ec)
            return target
        self.popvalue()
        return next_instr

    def JUMP_IF_TRUE_OR_POP(self, target, next_instr, ec):
        w_value = self.peekvalue()
        if self.space.is_true(w_value):
            if target < next_instr:
                return self.jump_absolute(target, ec)
            return target
        self.popvalue()
        return next_instr

    def GET_ITER(self, oparg, next_instr):
        w_iterable = self.popvalue()
        w_iterator = self.space.iter(w_iterable)
        self.pushvalue(w_iterator)

    def FOR_ITER(self, jumpby, next_instr):
        w_iterator = self.peekvalue()
        try:
            w_nextitem = self.space.next(w_iterator)
        except OperationError as e:
            if not e.match(self.space, self.space.w_StopIteration):
                raise
            # iterator exhausted
            self._report_stopiteration_sometimes(w_iterator, e)
            self.popvalue()
            next_instr += jumpby
        else:
            self.pushvalue(w_nextitem)
        return next_instr

    def _report_stopiteration_sometimes(self, w_iterator, operr):
        # CPython 3.5 calls the exception trace in an ill-defined subset
        # of cases: only if tp_iternext returned NULL and set a
        # StopIteration exception, but not if tp_iternext returned NULL
        # *without* setting an exception.  We can't easily emulate that
        # behavior at this point.  For example, the generator's
        # tp_iternext uses one or other case depending on whether the
        # generator is already exhausted or just exhausted now.  We'll
        # classify that as a CPython incompatibility and use an
        # approximative rule: if w_iterator is a generator-iterator,
        # we always report it; if operr has already a stack trace
        # attached (likely from a custom __iter__() method), we also
        # report it; in other cases, we don't.
        from pypy.interpreter.generator import GeneratorOrCoroutine
        if (isinstance(w_iterator, GeneratorOrCoroutine) or
                operr.has_any_traceback()):
            self.space.getexecutioncontext().exception_trace(self, operr)

    def SETUP_EXCEPT(self, offsettoend, next_instr):
        block = ExceptBlock(self.valuestackdepth,
                            next_instr + offsettoend, self.lastblock)
        self.lastblock = block

    def SETUP_FINALLY(self, offsettoend, next_instr):
        block = FinallyBlock(self.valuestackdepth,
                             next_instr + offsettoend, self.lastblock)
        self.lastblock = block

    def SETUP_WITH(self, offsettoend, next_instr):
        w_manager = self.peekvalue()
        w_enter = self.space.lookup(w_manager, "__enter__")
        w_descr = self.space.lookup(w_manager, "__exit__")
        if w_enter is None or w_descr is None:
            raise oefmt(self.space.w_AttributeError,
                        "'%T' object is not a context manager (no __enter__/"
                        "__exit__ method)", w_manager)
        w_exit = self.space.get(w_descr, w_manager)
        self.settopvalue(w_exit)
        w_result = self.space.get_and_call_function(w_enter, w_manager)
        block = FinallyBlock(self.valuestackdepth,
                             next_instr + offsettoend, self.lastblock)
        self.lastblock = block
        self.pushvalue(w_result)

    def WITH_EXCEPT_START(self, oparg, next_instr):
        w_unroller = self.popvalue()
        w_exitfunc = self.popvalue()
        self.pushvalue(w_unroller)
        if isinstance(w_unroller, SApplicationException):
            operr = w_unroller.operr
            w_traceback = operr.get_w_traceback(self.space)
            w_res = self.call_contextmanager_exit_function(
                w_exitfunc,
                operr.w_type,
                operr.get_w_value(self.space),
                w_traceback)
        else:
            #import pdb; pdb.set_trace()
            assert 0
        self.pushvalue(w_res)

<<<<<<< HEAD
    def RERAISE(self, jumpby, next_instr):
        unroller = self.popvalue()
        if not isinstance(unroller, SApplicationException):
            #import pdb; pdb.set_trace()
            assert 0
        block = self.unrollstack()
        if block is None:
            w_result = unroller.reraise()
            assert 0, "unreachable"
=======
    @jit.unroll_safe
    def call_function(self, oparg, w_starstar=None, has_vararg=False):
        n_arguments = oparg & 0xff
        n_keywords = (oparg>>8) & 0xff
        if n_keywords:
            keyword_names_w = [None] * n_keywords
            keywords_w = [None] * n_keywords
            while True:
                n_keywords -= 1
                if n_keywords < 0:
                    break
                w_value = self.popvalue()
                w_key = self.popvalue()
                keyword_names_w[n_keywords] = w_key
                keywords_w[n_keywords] = w_value
        else:
            keyword_names_w = None
            keywords_w = None
        if has_vararg:
            w_star = self.popvalue()
        else:
            w_star = None
        arguments = self.popvalues(n_arguments)
        w_function  = self.popvalue()
        args = self.argument_factory(arguments, keyword_names_w, keywords_w, w_star,
                                     w_starstar, w_function=w_function)
        if self.get_is_being_profiled() and function.is_builtin_code(w_function):
            w_result = self.space.call_args_and_c_profile(self, w_function,
                                                          args)
>>>>>>> f3883039
        else:
            next_instr = block.handle(self, unroller)
        return next_instr

    def CALL_FUNCTION(self, oparg, next_instr):
        # Only positional arguments
        nargs = oparg & 0xff
        w_function = self.peekvalue(nargs)
        try:
            w_result = self.space.call_valuestack(w_function, nargs, self)
        finally:
            self.dropvalues(nargs + 1)
        self.pushvalue(w_result)

    @jit.unroll_safe
    def CALL_FUNCTION_KW(self, n_arguments, next_instr):
        from pypy.objspace.std.tupleobject import W_AbstractTupleObject
        space = self.space
        # like in BUILD_CONST_KEY_MAP we can't use space.fixedview because then
        # the immutability of the tuple is lost
        w_tup_varnames = space.interp_w(W_AbstractTupleObject, self.popvalue())
        n_keywords = space.len_w(w_tup_varnames)
        keyword_names_w = [None] * n_keywords
        keywords_w = [None] * n_keywords
        for i in range(n_keywords):
            keyword_names_w[i] = w_tup_varnames.getitem(space, i)
            w_value = self.peekvalue(n_keywords - 1 - i)
            keywords_w[i] = w_value
        self.dropvalues(n_keywords)
        n_arguments -= n_keywords
        arguments = self.popvalues(n_arguments)
        w_function  = self.popvalue()
        args = self.argument_factory(arguments, keyword_names_w, keywords_w, None, None,
                                     w_function=w_function)
        if self.get_is_being_profiled() and function.is_builtin_code(w_function):
            w_result = self.space.call_args_and_c_profile(self, w_function,
                                                          args)
        else:
            w_result = self.space.call_args(w_function, args)
        self.pushvalue(w_result)

    def CALL_FUNCTION_EX(self, has_kwarg, next_instr):
        w_kwargs = None
        if has_kwarg:
            w_kwargs = self.popvalue()
        w_args = self.popvalue()
        w_function = self.popvalue()
        args = self.argument_factory(
            [], None, None, w_star=w_args, w_starstar=w_kwargs, w_function=w_function)
        if self.get_is_being_profiled() and function.is_builtin_code(w_function):
            w_result = self.space.call_args_and_c_profile(self, w_function,
                                                          args)
        else:
            w_result = self.space.call_args(w_function, args)
        self.pushvalue(w_result)

    @jit.unroll_safe
    def MAKE_FUNCTION(self, oparg, next_instr):
        space = self.space
        w_qualname = self.popvalue()
        qualname = self.space.utf8_w(w_qualname)
        w_codeobj = self.popvalue()
        codeobj = self.space.interp_w(PyCode, w_codeobj)
        assert 0 <= oparg <= 0x0F
        if oparg & 0x08:
            w_freevarstuple = self.popvalue()
            # XXX this list copy is expensive, it's purely for the annotator
            freevars = [self.space.interp_w(Cell, cell)
                        for cell in self.space.fixedview(w_freevarstuple)]
        else:
            freevars = None
        if oparg & 0x04:
            w_ann = self.popvalue()
        else:
            w_ann = None
        if oparg & 0x02:
            w_kw_defs = self.popvalue()
            # XXX
            kw_defs_w = [space.unpackiterable(w_tup)
                            for w_tup in space.fixedview(
                                space.call_method(w_kw_defs, 'items'))]
        else:
            kw_defs_w = None
        if oparg & 0x01:
            defaultarguments = space.fixedview(self.popvalue())
        else:
            defaultarguments = []

        fn = function.Function(space, codeobj, self.get_w_globals(),
                               defaultarguments,
                               kw_defs_w, freevars, w_ann, qualname=qualname)
        self.pushvalue(fn)

    def BUILD_SLICE(self, numargs, next_instr):
        if numargs == 3:
            w_step = self.popvalue()
        elif numargs == 2:
            w_step = self.space.w_None
        else:
            raise BytecodeCorruption
        w_end = self.popvalue()
        w_start = self.popvalue()
        w_slice = self.space.newslice(w_start, w_end, w_step)
        self.pushvalue(w_slice)

    def LIST_APPEND(self, oparg, next_instr):
        w = self.popvalue()
        v = self.peekvalue(oparg - 1)
        self.space.call_method(v, 'append', w)

    def LIST_EXTEND(self, oparg, next_instr):
        w = self.popvalue()
        v = self.peekvalue(oparg - 1)
        self.space.call_method(v, 'extend', w)

    def LIST_TO_TUPLE(self, oparg, next_instr):
        w_l = self.popvalue()
        w_res = self.space.call_function(self.space.w_tuple, w_l)
        self.pushvalue(w_res)

    def SET_ADD(self, oparg, next_instr):
        w_value = self.popvalue()
        w_set = self.peekvalue(oparg - 1)
        self.space.call_method(w_set, 'add', w_value)

    def SET_UPDATE(self, oparg, next_instr):
        w_update = self.popvalue()
        w_set = self.peekvalue(oparg - 1)
        self.space.call_method(w_set, 'update', w_update)

    def MAP_ADD(self, oparg, next_instr):
        w_value = self.popvalue()
        w_key = self.popvalue()
        w_dict = self.peekvalue(oparg - 1)
        self.space.setitem(w_dict, w_key, w_value)

    def DICT_MERGE(self, oparg, next_instr):
        from pypy.objspace.std.dictmultiobject import W_DictMultiObject
        space = self.space
        w_dict = self.peekvalue(1)
        w_item = self.popvalue()
        _dict_merge(space, w_dict, w_item)

    def DICT_UPDATE(self, oparg, next_instr):
        w_item = self.popvalue()
        space = self.space
        if not space.ismapping_w(w_item):
            raise oefmt(space.w_TypeError,
                        "'%T' object is not a mapping",
                        w_item)
        w_dict = self.peekvalue()
        space.call_method(w_dict, "update", w_item)

    # overridden by faster version in the standard object space.
    LOAD_METHOD = LOAD_ATTR
    CALL_METHOD = CALL_FUNCTION
    CALL_METHOD_KW = CALL_FUNCTION_KW

    def MISSING_OPCODE(self, oparg, next_instr):
        ofs = self.last_instr
        c = self.pycode.co_code[ofs]
        name = self.pycode.co_name
        raise BytecodeCorruption("unknown opcode, ofs=%d, code=%d, name=%s" %
                                 (ofs, ord(c), name) )

    @jit.unroll_safe
    def BUILD_MAP(self, itemcount, next_instr):
        w_dict = self.space.newdict()
        for i in range(itemcount-1, -1, -1):
            w_value = self.peekvalue(2 * i)
            w_key = self.peekvalue(2 * i + 1)
            self.space.setitem(w_dict, w_key, w_value)
        self.dropvalues(2 * itemcount)
        self.pushvalue(w_dict)

    @jit.unroll_safe
    def BUILD_CONST_KEY_MAP(self, itemcount, next_instr):
        from pypy.objspace.std.tupleobject import W_AbstractTupleObject
        # the reason why we don't use space.fixedview here is that then the
        # immutability of the tuple would not propagate into the loop below in
        # the JIT
        w_keys = self.space.interp_w(W_AbstractTupleObject, self.popvalue())
        w_dict = self.space.newdict()
        for i in range(itemcount):
            w_value = self.peekvalue(itemcount - 1 - i)
            w_key = w_keys.getitem(self.space, i)
            self.space.setitem(w_dict, w_key, w_value)
        self.dropvalues(itemcount)
        self.pushvalue(w_dict)

    @jit.unroll_safe
    def BUILD_SET(self, itemcount, next_instr):
        w_set = self.space.newset()
        for i in range(itemcount-1, -1, -1):
            w_item = self.peekvalue(i)
            self.space.call_method(w_set, 'add', w_item)
        self.dropvalues(itemcount)
        self.pushvalue(w_set)

    def GET_YIELD_FROM_ITER(self, oparg, next_instr):
        from pypy.interpreter.astcompiler import consts
        from pypy.interpreter.generator import GeneratorIterator, Coroutine
        w_iterable = self.peekvalue()
        if isinstance(w_iterable, Coroutine):
            if not self.pycode.co_flags & (consts.CO_COROUTINE |
                                       consts.CO_ITERABLE_COROUTINE):
                #'iterable' coroutine is used in a 'yield from' expression
                #of a regular generator
                raise oefmt(self.space.w_TypeError,
                            "cannot 'yield from' a coroutine object "
                            "in a non-coroutine generator")
        elif not isinstance(w_iterable, GeneratorIterator):
            w_iterator = self.space.iter(w_iterable)
            self.settopvalue(w_iterator)

    def LOAD_ASSERTION_ERROR(self, oparg, next_instr):
        self.pushvalue(self.space.w_AssertionError)

    def GET_AWAITABLE(self, oparg, next_instr):
        from pypy.interpreter.generator import get_awaitable_iter
        from pypy.interpreter.generator import Coroutine
        w_iterable = self.popvalue()
        w_iter = get_awaitable_iter(self.space, w_iterable)
        if isinstance(w_iter, Coroutine):
            if w_iter.get_delegate() is not None:
                # 'w_iter' is a coroutine object that is being awaited,
                # '.w_yielded_from' is the current awaitable being awaited on.
                raise oefmt(self.space.w_RuntimeError,
                            "coroutine is being awaited already")
        self.pushvalue(w_iter)

    def SETUP_ASYNC_WITH(self, offsettoend, next_instr):
        res = self.popvalue()
        block = FinallyBlock(self.valuestackdepth,
                             next_instr + offsettoend, self.lastblock)
        self.lastblock = block
        self.pushvalue(res)

    def BEFORE_ASYNC_WITH(self, oparg, next_instr):
        space = self.space
        w_manager = self.peekvalue()
        w_enter = space.lookup(w_manager, "__aenter__")
        w_descr = space.lookup(w_manager, "__aexit__")
        if w_enter is None or w_descr is None:
            raise oefmt(space.w_AttributeError,
                        "'%T' object is not a context manager (no __aenter__/"
                        "__aexit__ method)", w_manager)
        w_exit = space.get(w_descr, w_manager)
        self.settopvalue(w_exit)
        w_result = space.get_and_call_function(w_enter, w_manager)
        self.pushvalue(w_result)

    def GET_AITER(self, oparg, next_instr):
        from pypy.interpreter.generator import AIterWrapper, get_awaitable_iter

        space = self.space
        w_obj = self.popvalue()
        w_func = space.lookup(w_obj, "__aiter__")
        if w_func is None:
            raise oefmt(space.w_TypeError,
                        "'async for' requires an object with "
                        "__aiter__ method, got %T",
                        w_obj)
        w_iter = space.get_and_call_function(w_func, w_obj)

        # If __aiter__() returns an object with a __anext__() method,
        # wrap it in a awaitable that resolves to 'w_iter'.
        if space.lookup(w_iter, "__anext__") is not None:
            self.pushvalue(w_iter)
        else:
            new_error = oefmt(space.w_TypeError,
                        "'async for' received a object from __aiter__ that"
                        " does not implement __anext__: %T", w_iter)
            raise new_error

    def GET_ANEXT(self, oparg, next_instr):
        from pypy.interpreter.generator import get_awaitable_iter

        # XXX add performance shortcut if w_aiter is an AsyncGenerator
        space = self.space
        w_aiter = self.peekvalue()
        w_func = space.lookup(w_aiter, "__anext__")
        if w_func is None:
            raise oefmt(space.w_TypeError,
                        "'async for' requires an iterator with "
                        "__anext__ method, got %T",
                        w_aiter)
        w_next_iter = space.get_and_call_function(w_func, w_aiter)
        try:
            w_awaitable = get_awaitable_iter(space, w_next_iter)
        except OperationError as e:
            if e.async(space):
                raise
            new_error = oefmt(space.w_TypeError,
                        "'async for' received an invalid object "
                        "from __anext__: %T", w_next_iter)
            e.normalize_exception(space)
            new_error.normalize_exception(space)
            new_error.set_cause(space, e.get_w_value(space))
            raise new_error
        self.pushvalue(w_awaitable)

    def END_ASYNC_FOR(self, oparg, next_instr):
        block = self.pop_block()
        assert isinstance(block, SysExcInfoRestorer)
        block.cleanupstack(self)   # restores ec.sys_exc_operror

        w_typ = self.popvalue()
        if self.space.exception_match(w_typ, self.space.w_StopAsyncIteration):
            self.popvalue() # w_exc
            self.popvalue() # unroller
            self.popvalue() # aiter
            return next_instr
        else:
            unroller = self.peekvalue(1)
            if not isinstance(unroller, SApplicationException):
                raise oefmt(self.space.w_RuntimeError,
                        "END_ASYNC_FOR found no exception")
            block = self.unrollstack()
            if block is None:
                w_result = unroller.reraise()
                assert 0, "unreachable"
            else:
                next_instr = block.handle(self, unroller)
        return next_instr

    def FORMAT_VALUE(self, oparg, next_instr):
        from pypy.interpreter.astcompiler import consts
        space = self.space
        #
        if (oparg & consts.FVS_MASK) == consts.FVS_HAVE_SPEC:
            w_spec = self.popvalue()
        else:
            w_spec = space.newtext('')
        w_value = self.popvalue()
        #
        conversion = oparg & consts.FVC_MASK
        if conversion == consts.FVC_STR:
            w_value = space.str(w_value)
        elif conversion == consts.FVC_REPR:
            w_value = space.repr(w_value)
        elif conversion == consts.FVC_ASCII:
            from pypy.objspace.std.unicodeobject import ascii_from_object
            w_value = ascii_from_object(space, w_value)
        #
        w_res = space.format(w_value, w_spec)
        self.pushvalue(w_res)

    @jit.unroll_safe
    def BUILD_STRING(self, itemcount, next_instr):
        from rpython.rlib import rutf8
        space = self.space
        builder = rutf8.Utf8StringBuilder()
        for i in range(itemcount-1, -1, -1):
            w_item = self.peekvalue(i)
            utf8, length = space.utf8_len_w(w_item)
            builder.append_utf8(utf8, length)
        self.dropvalues(itemcount)
        w_res = space.newutf8(builder.build(), builder.getlength())
        self.pushvalue(w_res)

    def _revdb_load_var(self, oparg):
        # moved in its own function for the import statement
        from pypy.interpreter.reverse_debugging import load_metavar
        w_var = load_metavar(oparg)
        self.pushvalue(w_var)

    def LOAD_REVDB_VAR(self, oparg, next_instr):
        if self.space.reverse_debugging:
            self._revdb_load_var(oparg)
        else:
            self.MISSING_OPCODE(oparg, next_instr)

def delegate_to_nongen(space, w_yf, w_inputvalue_or_err):
    # invoke a "send" or "throw" by method name to a non-generator w_yf
    if isinstance(w_inputvalue_or_err, SApplicationException):
        operr = w_inputvalue_or_err.operr
        try:
            w_meth = space.getattr(w_yf, space.newtext("throw"))
        except OperationError as e:
            if not e.match(space, space.w_AttributeError):
                raise
            raise operr
        # bah, CPython calls here with the exact same arguments as
        # originally passed to throw().  In our case it is far removed.
        # Let's hope nobody will complain...
        operr.normalize_exception(space)
        w_exc = operr.w_type
        w_val = operr.get_w_value(space)
        w_tb = operr.get_w_traceback(space)
        return space.call_function(w_meth, w_exc, w_val, w_tb)
    else:
        return space.call_method(w_yf, "send", w_inputvalue_or_err)


### ____________________________________________________________ ###

class ExitFrame(Exception):
    pass


class Return(ExitFrame):
    """Raised when exiting a frame via a 'return' statement."""


class Yield(ExitFrame):
    """Raised when exiting a frame via a 'yield' statement."""


class RaiseWithExplicitTraceback(Exception):
    """Raised at interp-level by a 0-argument 'raise' statement."""
    def __init__(self, operr):
        self.operr = operr


### Frame Blocks ###

class SApplicationException(W_Root):
    """Signals an application-level exception
    (i.e. an OperationException)."""
    _immutable_ = True
    def __init__(self, operr):
        self.operr = operr
    def reraise(self):
        raise RaiseWithExplicitTraceback(self.operr)


class FrameBlock(object):
    """Abstract base class for frame blocks from the blockstack,
    used by the SETUP_XXX and POP_BLOCK opcodes."""

    _immutable_ = True

    def __init__(self, valuestackdepth, handlerposition, previous):
        self.handlerposition = handlerposition
        self.valuestackdepth = valuestackdepth
        self.previous = previous   # this makes a linked list of blocks

    def cleanupstack(self, frame):
        frame.dropvaluesuntil(self.valuestackdepth)

    # internal pickling interface, not using the standard protocol
    def _get_state_(self, space):
        return space.newtuple([space.newtext(self._opname), space.newint(self.handlerposition),
                               space.newint(self.valuestackdepth)])

    def handle(self, frame, unroller):
        """ Purely abstract method
        """
        raise NotImplementedError


class SysExcInfoRestorer(FrameBlock):
    """
    This is a special, implicit block type which is created when entering a
    finally or except handler. It does not belong to any opcode
    """

    _immutable_ = True
    _opname = 'SYS_EXC_INFO_RESTORER' # it's not associated to any opcode

    def __init__(self, operr, previous):
        self.operr = operr
        self.previous = previous

    def handle(self, frame, unroller):
        assert False # never called

    def cleanupstack(self, frame):
        ec = frame.space.getexecutioncontext()
        ec.set_sys_exc_info(self.operr)


class ExceptBlock(FrameBlock):
    """An try:except: block.  Stores the position of the exception handler."""

    _immutable_ = True
    _opname = 'SETUP_EXCEPT'

    def handle(self, frame, unroller):
        # push the exception to the value stack for inspection by the
        # exception handler (the code after the except:)
        self.cleanupstack(frame)
        # the stack setup is slightly different than in CPython:
        # instead of the traceback, we store the unroller object,
        # wrapped.
        assert isinstance(unroller, SApplicationException)
        operationerr = unroller.operr
        operationerr.normalize_exception(frame.space)
        frame.pushvalue(unroller)
        frame.pushvalue(operationerr.get_w_value(frame.space))
        frame.pushvalue(operationerr.w_type)
        # set the current value of sys_exc_info to operationerr,
        # saving the old value in a custom type of FrameBlock
        frame.save_and_change_sys_exc_info(operationerr)
        return r_uint(self.handlerposition)   # jump to the handler


class FinallyBlock(FrameBlock):
    """A try:finally: block.  Stores the position of the exception handler."""

    _immutable_ = True
    _opname = 'SETUP_FINALLY'

    def handle(self, frame, unroller):
        # any abnormal reason for unrolling a finally: triggers the end of
        # the block unrolling and the entering the finally: handler.
        # see comments in cleanup().
        self.cleanupstack(frame)
        operationerr = None
        if isinstance(unroller, SApplicationException):
            operationerr = unroller.operr
            operationerr.normalize_exception(frame.space)
        frame.pushvalue(unroller)
        # set the current value of sys_exc_info to operationerr,
        # saving the old value in a custom type of FrameBlock
        frame.save_and_change_sys_exc_info(operationerr)
        d = frame.getdebug()
        if d is not None and d.w_f_trace is not None:
            # we mostly want to force a line trace event next, by setting
            # instr_prev_plus_one to a high value, simulating a backward jump
            # to the line trace logic in executioncontext (CPython has the same
            # code, see test_trace_generator_finalisation for why it's needed)

            # however, we do not want to do that for the artificial non-source
            # try:...finally: e = None; del e blocks that are introduced for
            # delete the names of exceptions in cases like
            # 'except ExceptionClass as e:' because then the line numbers of
            # that finally: are the last line of the except block, which would
            # randomly get a trace event. we detect this by having the bytecode
            # compiler insert a NOP in such a finally. See tests
            # test_issue_3673 and test_dont_trace_on_reraise2
            code = frame.pycode
            opcode = ord(code.co_code[self.handlerposition])
            debugdata = frame.getdebug()
            assert debugdata is not None
            if opcode != opcodedesc.NOP.index:
                debugdata.instr_prev_plus_one = len(frame.pycode.co_code) + 1
            else:
                debugdata.instr_prev_plus_one = 1
        return r_uint(self.handlerposition)   # jump to the handler

    def pop_block(self, frame):
        pass


def source_as_str(space, w_source, funcname, what, flags):
    """Return source code as str0 with adjusted compiler flags

    w_source must be a str or support the buffer interface
    """
    from pypy.interpreter.astcompiler import consts

    if space.isinstance_w(w_source, space.w_unicode):
        from pypy.interpreter.unicodehelper import encode
        w_source = encode(space, w_source)
        source = space.bytes_w(w_source)
        flags |= consts.PyCF_IGNORE_COOKIE
    elif space.isinstance_w(w_source, space.w_bytes):
        source = space.bytes_w(w_source)
    else:
        try:
            buf = space.buffer_w(w_source, space.BUF_SIMPLE)
        except OperationError as e:
            if not e.match(space, space.w_TypeError):
                raise
            raise oefmt(space.w_TypeError,
                        "%s() arg 1 must be a %s object", funcname, what)
        source = buf.as_str()

    if not (flags & consts.PyCF_ACCEPT_NULL_BYTES):
        if '\x00' in source:
            raise oefmt(space.w_ValueError,
                        "source code string cannot contain null bytes")
        source = rstring.assert_str0(source)
    return source, flags


def ensure_ns(space, w_globals, w_locals, funcname, caller=None):
    """Ensure globals/locals exist and are of the correct type"""
    if (not space.is_none(w_globals) and
        not space.isinstance_w(w_globals, space.w_dict)):
        raise oefmt(space.w_TypeError,
                    '%s() arg 2 must be a dict, not %T', funcname, w_globals)
    if (not space.is_none(w_locals) and
        space.lookup(w_locals, '__getitem__') is None):
        raise oefmt(space.w_TypeError,
                    '%s() arg 3 must be a mapping or None, not %T',
                    funcname, w_locals)

    if space.is_none(w_globals):
        if caller is None:
            caller = space.getexecutioncontext().gettopframe_nohidden()
        if caller is None:
            w_globals = space.newdict(module=True)
            if space.is_none(w_locals):
                w_locals = w_globals
        else:
            w_globals = caller.get_w_globals()
            if space.is_none(w_locals):
                w_locals = caller.getdictscope()
    elif space.is_none(w_locals):
        w_locals = w_globals

    return w_globals, w_locals

def _dict_merge(space, w_dict, w_item):
    # xxx maybe this function should just be in dictmultiobject.py
    from pypy.objspace.std.dictmultiobject import W_DictMultiObject, update1
    l1 = space.len_w(w_dict)
    unroll_safe = jit.isvirtual(w_dict) and l1 < 10
    if not space.isinstance_w(w_dict, space.w_dict):
        raise oefmt(space.w_RuntimeError,
                    "expected a dict, got %T", w_dict)
    assert isinstance(w_dict, W_DictMultiObject)
    if not space.isinstance_w(w_item, space.w_dict):
        unroll_safe = False
        if not space.ismapping_w(w_item):
            raise oefmt(space.w_TypeError,
                        "argument after ** must be a mapping, not %T",
                        w_item)
        try:
            w_item = space.call_function(space.w_dict, w_item)
        except OperationError as e:
            if not e.match(space, space.w_TypeError):
                raise
            raise oefmt(space.w_TypeError,
                        "argument after ** must be a mapping, not %T",
                        w_item)
        l2 = space.len_w(w_item)
    else:
        l2 = space.len_w(w_item)
        unroll_safe = unroll_safe and jit.isvirtual(w_item) and l2 < 10
    if l2 == 0:
        return
    if l1 == 0:
        update1(space, w_dict, w_item)
        return
    _dict_merge_loop(space, w_dict, w_item, unroll_safe)

@jit.look_inside_iff(lambda space, w_dict, w_item, unroll_safe: unroll_safe)
def _dict_merge_loop(space, w_dict, w_item, unroll_safe):
    w_iterator = space.iter(space.call_method(w_item, "items"))
    while True:
        try:
            w_nextitem = space.next(w_iterator)
        except OperationError as e:
            if not e.match(space, space.w_StopIteration):
                raise
            break
        w_key, w_value = space.fixedview_unroll(w_nextitem, 2)
        if space.contains_w(w_dict, w_key):
            raise oefmt(space.w_TypeError,
                "got multiple values for keyword argument %R",
                w_key)
        space.setitem(w_dict, w_key, w_value)

### helpers written at the application-level ###
# Some of these functions are expected to be generally useful if other
# parts of the code need to do the same thing as a non-trivial opcode,
# like finding out which metaclass a new class should have.
# This is why they are not methods of PyFrame.
# There are also a couple of helpers that are methods, defined in the
# class above.

app = gateway.applevel(r'''
    """ applevel implementation of certain system properties, imports
    and other helpers"""
    import sys

    def sys_stdout():
        try:
            return sys.stdout
        except AttributeError:
            raise RuntimeError("lost sys.stdout")

    def print_expr(obj):
        try:
            displayhook = sys.displayhook
        except AttributeError:
            raise RuntimeError("lost sys.displayhook")
        displayhook(obj)

    def print_item_to(x, stream):
        # give to write() an argument which is either a string or a unicode
        # (and let it deals itself with unicode handling).  The check "is
        # unicode" should not use isinstance() at app-level, because that
        # could be fooled by strange objects, so it is done at interp-level.
        try:
            stream.write(x)
        except UnicodeEncodeError:
            print_unencodable_to(x, stream)

    def print_unencodable_to(x, stream):
        encoding = stream.encoding
        encoded = x.encode(encoding, 'backslashreplace')
        buffer = getattr(stream, 'buffer', None)
        if buffer is not None:
             buffer.write(encoded)
        else:
            escaped = encoded.decode(encoding, 'strict')
            stream.write(escaped)

    def print_item(x):
        print_item_to(x, sys_stdout())

    def print_newline_to(stream):
        stream.write("\n")

    def print_newline():
        print_newline_to(sys_stdout())
''', filename=__file__)

sys_stdout      = app.interphook('sys_stdout')
print_expr      = app.interphook('print_expr')
print_item      = app.interphook('print_item')
print_item_to   = app.interphook('print_item_to')
print_newline   = app.interphook('print_newline')
print_newline_to= app.interphook('print_newline_to')

app = gateway.applevel(r'''
    def find_metaclass(bases, namespace, globals, builtin):
        if '__metaclass__' in namespace:
            return namespace['__metaclass__']
        elif len(bases) > 0:
            base = bases[0]
            if hasattr(base, '__class__'):
                return base.__class__
            else:
                return type(base)
        elif '__metaclass__' in globals:
            return globals['__metaclass__']
        else:
            try:
                return builtin.__metaclass__
            except AttributeError:
                return type
''', filename=__file__)

find_metaclass  = app.interphook('find_metaclass')

app = gateway.applevel(r'''
    def import_all_from(module, into_locals):
        try:
            all = module.__all__
        except AttributeError:
            try:
                dict = module.__dict__
            except AttributeError:
                raise ImportError("from-import-* object has no __dict__ "
                                  "and no __all__")
            all = dict.keys()
            skip_leading_underscores = True
        else:
            skip_leading_underscores = False

        module_name = module.__name__
        if not isinstance(module_name, str):
            raise TypeError("module __name__ must be a string, not %s", type(module_name).__name__)

        for name in all:
            if not isinstance(name, str):
                if skip_leading_underscores:
                    container = "__dict__"
                    accessor = "Key"
                else:
                    container = "__all__"
                    accessor = "Item"

                raise TypeError(
                    "%s in %s.%s must be str, not %s" % (
                        accessor,
                        module_name,
                        container,
                        type(name).__name__
                    )
                )
            if skip_leading_underscores and name and name[0] == '_':
                continue
            into_locals[name] = getattr(module, name)
''', filename=__file__)

import_all_from = app.interphook('import_all_from')<|MERGE_RESOLUTION|>--- conflicted
+++ resolved
@@ -1315,7 +1315,6 @@
             assert 0
         self.pushvalue(w_res)
 
-<<<<<<< HEAD
     def RERAISE(self, jumpby, next_instr):
         unroller = self.popvalue()
         if not isinstance(unroller, SApplicationException):
@@ -1325,37 +1324,6 @@
         if block is None:
             w_result = unroller.reraise()
             assert 0, "unreachable"
-=======
-    @jit.unroll_safe
-    def call_function(self, oparg, w_starstar=None, has_vararg=False):
-        n_arguments = oparg & 0xff
-        n_keywords = (oparg>>8) & 0xff
-        if n_keywords:
-            keyword_names_w = [None] * n_keywords
-            keywords_w = [None] * n_keywords
-            while True:
-                n_keywords -= 1
-                if n_keywords < 0:
-                    break
-                w_value = self.popvalue()
-                w_key = self.popvalue()
-                keyword_names_w[n_keywords] = w_key
-                keywords_w[n_keywords] = w_value
-        else:
-            keyword_names_w = None
-            keywords_w = None
-        if has_vararg:
-            w_star = self.popvalue()
-        else:
-            w_star = None
-        arguments = self.popvalues(n_arguments)
-        w_function  = self.popvalue()
-        args = self.argument_factory(arguments, keyword_names_w, keywords_w, w_star,
-                                     w_starstar, w_function=w_function)
-        if self.get_is_being_profiled() and function.is_builtin_code(w_function):
-            w_result = self.space.call_args_and_c_profile(self, w_function,
-                                                          args)
->>>>>>> f3883039
         else:
             next_instr = block.handle(self, unroller)
         return next_instr
