--- conflicted
+++ resolved
@@ -6,12 +6,7 @@
 
 from rpython.rlib import jit, rstackovf, rstring
 from rpython.rlib.debug import check_nonneg
-<<<<<<< HEAD
-from rpython.rlib.objectmodel import we_are_translated, always_inline
-=======
-from rpython.rlib.objectmodel import (we_are_translated, always_inline,
-        dont_inline)
->>>>>>> f5e8f963
+(??)from rpython.rlib.objectmodel import we_are_translated
 from rpython.rlib.rarithmetic import r_uint, intmask
 from rpython.tool.sourcetools import func_with_new_name
 
