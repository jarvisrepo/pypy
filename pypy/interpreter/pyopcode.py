"""
Implementation of a part of the standard Python opcodes.

The rest, dealing with variables in optimized ways, is in nestedscope.py.
"""

from rpython.rlib import jit, rstackovf, rstring
from rpython.rlib.debug import check_nonneg
from rpython.rlib.objectmodel import (
    we_are_translated, always_inline, dont_inline)
from rpython.rlib.rarithmetic import r_uint, intmask
from rpython.tool.sourcetools import func_with_new_name

from pypy.interpreter import (
    gateway, function, eval, pyframe, pytraceback, pycode
)
from pypy.interpreter.baseobjspace import W_Root
from pypy.interpreter.error import OperationError, oefmt
from pypy.interpreter.nestedscope import Cell
from pypy.interpreter.pycode import PyCode, BytecodeCorruption
from pypy.tool.stdlib_opcode import bytecode_spec

CANNOT_CATCH_MSG = ("catching classes that don't inherit from BaseException "
                    "is not allowed in 3.x")

def unaryoperation(operationname):
    """NOT_RPYTHON"""
    def opimpl(self, *ignored):
        operation = getattr(self.space, operationname)
        w_1 = self.popvalue()
        w_result = operation(w_1)
        self.pushvalue(w_result)
    opimpl.unaryop = operationname

    return func_with_new_name(opimpl, "opcode_impl_for_%s" % operationname)

def binaryoperation(operationname):
    """NOT_RPYTHON"""
    def opimpl(self, *ignored):
        operation = getattr(self.space, operationname)
        w_2 = self.popvalue()
        w_1 = self.popvalue()
        w_result = operation(w_1, w_2)
        self.pushvalue(w_result)
    opimpl.binop = operationname

    return func_with_new_name(opimpl, "opcode_impl_for_%s" % operationname)


opcodedesc = bytecode_spec.opcodedesc
HAVE_ARGUMENT = bytecode_spec.HAVE_ARGUMENT

class __extend__(pyframe.PyFrame):
    """A PyFrame that knows about interpretation of standard Python opcodes
    minus the ones related to nested scopes."""

    ### opcode dispatch ###

    def dispatch(self, pycode, next_instr, ec):
        # For the sequel, force 'next_instr' to be unsigned for performance
        next_instr = r_uint(next_instr)
        co_code = pycode.co_code
        try:
            while True:
                next_instr = self.handle_bytecode(co_code, next_instr, ec)
        except ExitFrame:
            return self.popvalue()

    def handle_bytecode(self, co_code, next_instr, ec):
        try:
            next_instr = self.dispatch_bytecode(co_code, next_instr, ec)
        except OperationError as operr:
            operr.record_context(self.space, ec)
            next_instr = self.handle_operation_error(ec, operr)
        except RaiseWithExplicitTraceback as e:
            next_instr = self.handle_operation_error(ec, e.operr,
                                                     attach_tb=False)
        except KeyboardInterrupt:
            next_instr = self.handle_asynchronous_error(ec,
                self.space.w_KeyboardInterrupt)
        except MemoryError:
            next_instr = self.handle_asynchronous_error(ec,
                self.space.w_MemoryError)
        except rstackovf.StackOverflow as e:
            # Note that this case catches AttributeError!
            rstackovf.check_stack_overflow()
            next_instr = self.handle_asynchronous_error(ec,
<<<<<<< HEAD
                self.space.w_RecursionError,
                self.space.wrap("maximum recursion depth exceeded"))
=======
                self.space.w_RuntimeError,
                self.space.newtext("maximum recursion depth exceeded"))
>>>>>>> cfdad8ec
        return next_instr

    def handle_asynchronous_error(self, ec, w_type, w_value=None):
        # catch asynchronous exceptions and turn them
        # into OperationErrors
        if w_value is None:
            w_value = self.space.w_None
        operr = OperationError(w_type, w_value)
        return self.handle_operation_error(ec, operr)

    def handle_generator_error(self, operr):
        # for generator.py
        ec = self.space.getexecutioncontext()
        return self.handle_operation_error(ec, operr)

    def handle_operation_error(self, ec, operr, attach_tb=True):
        if attach_tb:
            if 1:
                # xxx this is a hack.  It allows bytecode_trace() to
                # call a signal handler which raises, and catch the
                # raised exception immediately.  See test_alarm_raise in
                # pypy/module/signal/test/test_signal.py.  Without the
                # next four lines, if an external call (like
                # socket.accept()) is interrupted by a signal, it raises
                # an exception carrying EINTR which arrives here,
                # entering the next "except" block -- but the signal
                # handler is then called on the next call to
                # dispatch_bytecode(), causing the real exception to be
                # raised after the exception handler block was popped.
                try:
                    trace = self.get_w_f_trace()
                    if trace is not None:
                        self.getorcreatedebug().w_f_trace = None
                    try:
                        ec.bytecode_trace_after_exception(self)
                    finally:
                        if trace is not None:
                            self.getorcreatedebug().w_f_trace = trace
                except OperationError as e:
                    operr = e
            pytraceback.record_application_traceback(
                self.space, operr, self, self.last_instr)
            ec.exception_trace(self, operr)

        block = self.unrollstack(SApplicationException.kind)
        if block is None:
            # no handler found for the OperationError
            if we_are_translated():
                raise operr
            else:
                # try to preserve the CPython-level traceback
                import sys
                tb = sys.exc_info()[2]
                raise OperationError, operr, tb
        else:
            unroller = SApplicationException(operr)
            next_instr = block.handle(self, unroller)
            return next_instr

    def call_contextmanager_exit_function(self, w_func, w_typ, w_val, w_tb):
        return self.space.call_function(w_func, w_typ, w_val, w_tb)

    @jit.unroll_safe
    def dispatch_bytecode(self, co_code, next_instr, ec):
        while True:
            self.last_instr = intmask(next_instr)
            if jit.we_are_jitted():
                ec.bytecode_only_trace(self)
            else:
                ec.bytecode_trace(self)
            next_instr = r_uint(self.last_instr)
            opcode = ord(co_code[next_instr])
            next_instr += 1

            if opcode >= HAVE_ARGUMENT:
                lo = ord(co_code[next_instr])
                hi = ord(co_code[next_instr+1])
                next_instr += 2
                oparg = (hi * 256) | lo
            else:
                oparg = 0

            # note: the structure of the code here is such that it makes
            # (after translation) a big "if/elif" chain, which is then
            # turned into a switch().

            while opcode == opcodedesc.EXTENDED_ARG.index:
                opcode = ord(co_code[next_instr])
                if opcode < HAVE_ARGUMENT:
                    raise BytecodeCorruption
                lo = ord(co_code[next_instr+1])
                hi = ord(co_code[next_instr+2])
                next_instr += 3
                oparg = (oparg * 65536) | (hi * 256) | lo

            if opcode == opcodedesc.RETURN_VALUE.index:
                w_returnvalue = self.popvalue()
                block = self.unrollstack(SReturnValue.kind)
                if block is None:
                    self.pushvalue(w_returnvalue)   # XXX ping pong
                    raise Return
                else:
                    unroller = SReturnValue(w_returnvalue)
                    next_instr = block.handle(self, unroller)
                    return next_instr    # now inside a 'finally' block
            elif opcode == opcodedesc.END_FINALLY.index:
                unroller = self.end_finally()
                if isinstance(unroller, SuspendedUnroller):
                    # go on unrolling the stack
                    block = self.unrollstack(unroller.kind)
                    if block is None:
                        w_result = unroller.nomoreblocks()
                        self.pushvalue(w_result)
                        raise Return
                    else:
                        next_instr = block.handle(self, unroller)
                return next_instr
            elif opcode == opcodedesc.JUMP_ABSOLUTE.index:
                return self.jump_absolute(oparg, ec)
            elif opcode == opcodedesc.BREAK_LOOP.index:
                next_instr = self.BREAK_LOOP(oparg, next_instr)
            elif opcode == opcodedesc.CONTINUE_LOOP.index:
                return self.CONTINUE_LOOP(oparg, next_instr)
            elif opcode == opcodedesc.FOR_ITER.index:
                next_instr = self.FOR_ITER(oparg, next_instr)
            elif opcode == opcodedesc.JUMP_FORWARD.index:
                next_instr = self.JUMP_FORWARD(oparg, next_instr)
            elif opcode == opcodedesc.JUMP_IF_FALSE_OR_POP.index:
                next_instr = self.JUMP_IF_FALSE_OR_POP(oparg, next_instr)
            elif opcode == opcodedesc.JUMP_IF_NOT_DEBUG.index:
                next_instr = self.JUMP_IF_NOT_DEBUG(oparg, next_instr)
            elif opcode == opcodedesc.JUMP_IF_TRUE_OR_POP.index:
                next_instr = self.JUMP_IF_TRUE_OR_POP(oparg, next_instr)
            elif opcode == opcodedesc.POP_JUMP_IF_FALSE.index:
                next_instr = self.POP_JUMP_IF_FALSE(oparg, next_instr)
            elif opcode == opcodedesc.POP_JUMP_IF_TRUE.index:
                next_instr = self.POP_JUMP_IF_TRUE(oparg, next_instr)
            elif opcode == opcodedesc.BINARY_ADD.index:
                self.BINARY_ADD(oparg, next_instr)
            elif opcode == opcodedesc.BINARY_AND.index:
                self.BINARY_AND(oparg, next_instr)
            elif opcode == opcodedesc.BINARY_FLOOR_DIVIDE.index:
                self.BINARY_FLOOR_DIVIDE(oparg, next_instr)
            elif opcode == opcodedesc.BINARY_MATRIX_MULTIPLY.index:
                self.BINARY_MATRIX_MULTIPLY(oparg, next_instr)
            elif opcode == opcodedesc.BINARY_LSHIFT.index:
                self.BINARY_LSHIFT(oparg, next_instr)
            elif opcode == opcodedesc.BINARY_MODULO.index:
                self.BINARY_MODULO(oparg, next_instr)
            elif opcode == opcodedesc.BINARY_MULTIPLY.index:
                self.BINARY_MULTIPLY(oparg, next_instr)
            elif opcode == opcodedesc.BINARY_OR.index:
                self.BINARY_OR(oparg, next_instr)
            elif opcode == opcodedesc.BINARY_POWER.index:
                self.BINARY_POWER(oparg, next_instr)
            elif opcode == opcodedesc.BINARY_RSHIFT.index:
                self.BINARY_RSHIFT(oparg, next_instr)
            elif opcode == opcodedesc.BINARY_SUBSCR.index:
                self.BINARY_SUBSCR(oparg, next_instr)
            elif opcode == opcodedesc.BINARY_SUBTRACT.index:
                self.BINARY_SUBTRACT(oparg, next_instr)
            elif opcode == opcodedesc.BINARY_TRUE_DIVIDE.index:
                self.BINARY_TRUE_DIVIDE(oparg, next_instr)
            elif opcode == opcodedesc.BINARY_XOR.index:
                self.BINARY_XOR(oparg, next_instr)
            elif opcode == opcodedesc.BUILD_LIST.index:
                self.BUILD_LIST(oparg, next_instr)
            elif opcode == opcodedesc.BUILD_LIST_FROM_ARG.index:
                self.BUILD_LIST_FROM_ARG(oparg, next_instr)
            elif opcode == opcodedesc.BUILD_LIST_UNPACK.index:
                self.BUILD_LIST_UNPACK(oparg, next_instr)
            elif opcode == opcodedesc.BUILD_MAP.index:
                self.BUILD_MAP(oparg, next_instr)
            elif opcode == opcodedesc.BUILD_MAP_UNPACK.index:
                self.BUILD_MAP_UNPACK(oparg, next_instr)
            elif opcode == opcodedesc.BUILD_MAP_UNPACK_WITH_CALL.index:
                self.BUILD_MAP_UNPACK_WITH_CALL(oparg, next_instr)
            elif opcode == opcodedesc.BUILD_SET.index:
                self.BUILD_SET(oparg, next_instr)
            elif opcode == opcodedesc.BUILD_SET_UNPACK.index:
                self.BUILD_SET_UNPACK(oparg, next_instr)
            elif opcode == opcodedesc.BUILD_SLICE.index:
                self.BUILD_SLICE(oparg, next_instr)
            elif opcode == opcodedesc.BUILD_TUPLE.index:
                self.BUILD_TUPLE(oparg, next_instr)
            elif opcode == opcodedesc.BUILD_TUPLE_UNPACK.index:
                self.BUILD_TUPLE_UNPACK(oparg, next_instr)
            elif opcode == opcodedesc.CALL_FUNCTION.index:
                self.CALL_FUNCTION(oparg, next_instr)
            elif opcode == opcodedesc.CALL_FUNCTION_KW.index:
                self.CALL_FUNCTION_KW(oparg, next_instr)
            elif opcode == opcodedesc.CALL_FUNCTION_VAR.index:
                self.CALL_FUNCTION_VAR(oparg, next_instr)
            elif opcode == opcodedesc.CALL_FUNCTION_VAR_KW.index:
                self.CALL_FUNCTION_VAR_KW(oparg, next_instr)
            elif opcode == opcodedesc.CALL_METHOD.index:
                self.CALL_METHOD(oparg, next_instr)
            elif opcode == opcodedesc.COMPARE_OP.index:
                self.COMPARE_OP(oparg, next_instr)
            elif opcode == opcodedesc.DELETE_ATTR.index:
                self.DELETE_ATTR(oparg, next_instr)
            elif opcode == opcodedesc.DELETE_DEREF.index:
                self.DELETE_DEREF(oparg, next_instr)
            elif opcode == opcodedesc.DELETE_FAST.index:
                self.DELETE_FAST(oparg, next_instr)
            elif opcode == opcodedesc.DELETE_GLOBAL.index:
                self.DELETE_GLOBAL(oparg, next_instr)
            elif opcode == opcodedesc.DELETE_NAME.index:
                self.DELETE_NAME(oparg, next_instr)
            elif opcode == opcodedesc.DELETE_SUBSCR.index:
                self.DELETE_SUBSCR(oparg, next_instr)
            elif opcode == opcodedesc.DUP_TOP.index:
                self.DUP_TOP(oparg, next_instr)
            elif opcode == opcodedesc.DUP_TOP_TWO.index:
                self.DUP_TOP_TWO(oparg, next_instr)
            elif opcode == opcodedesc.GET_ITER.index:
                self.GET_ITER(oparg, next_instr)
            elif opcode == opcodedesc.IMPORT_FROM.index:
                self.IMPORT_FROM(oparg, next_instr)
            elif opcode == opcodedesc.IMPORT_NAME.index:
                self.IMPORT_NAME(oparg, next_instr)
            elif opcode == opcodedesc.IMPORT_STAR.index:
                self.IMPORT_STAR(oparg, next_instr)
            elif opcode == opcodedesc.INPLACE_ADD.index:
                self.INPLACE_ADD(oparg, next_instr)
            elif opcode == opcodedesc.INPLACE_AND.index:
                self.INPLACE_AND(oparg, next_instr)
            elif opcode == opcodedesc.INPLACE_FLOOR_DIVIDE.index:
                self.INPLACE_FLOOR_DIVIDE(oparg, next_instr)
            elif opcode == opcodedesc.INPLACE_LSHIFT.index:
                self.INPLACE_LSHIFT(oparg, next_instr)
            elif opcode == opcodedesc.INPLACE_MATRIX_MULTIPLY.index:
                self.INPLACE_MATRIX_MULTIPLY(oparg, next_instr)
            elif opcode == opcodedesc.INPLACE_MODULO.index:
                self.INPLACE_MODULO(oparg, next_instr)
            elif opcode == opcodedesc.INPLACE_MULTIPLY.index:
                self.INPLACE_MULTIPLY(oparg, next_instr)
            elif opcode == opcodedesc.INPLACE_OR.index:
                self.INPLACE_OR(oparg, next_instr)
            elif opcode == opcodedesc.INPLACE_POWER.index:
                self.INPLACE_POWER(oparg, next_instr)
            elif opcode == opcodedesc.INPLACE_RSHIFT.index:
                self.INPLACE_RSHIFT(oparg, next_instr)
            elif opcode == opcodedesc.INPLACE_SUBTRACT.index:
                self.INPLACE_SUBTRACT(oparg, next_instr)
            elif opcode == opcodedesc.INPLACE_TRUE_DIVIDE.index:
                self.INPLACE_TRUE_DIVIDE(oparg, next_instr)
            elif opcode == opcodedesc.INPLACE_XOR.index:
                self.INPLACE_XOR(oparg, next_instr)
            elif opcode == opcodedesc.LIST_APPEND.index:
                self.LIST_APPEND(oparg, next_instr)
            elif opcode == opcodedesc.LOAD_ATTR.index:
                self.LOAD_ATTR(oparg, next_instr)
            elif opcode == opcodedesc.LOAD_BUILD_CLASS.index:
                self.LOAD_BUILD_CLASS(oparg, next_instr)
            elif opcode == opcodedesc.LOAD_CLOSURE.index:
                self.LOAD_CLOSURE(oparg, next_instr)
            elif opcode == opcodedesc.LOAD_CONST.index:
                self.LOAD_CONST(oparg, next_instr)
            elif opcode == opcodedesc.LOAD_DEREF.index:
                self.LOAD_DEREF(oparg, next_instr)
            elif opcode == opcodedesc.LOAD_CLASSDEREF.index:
                self.LOAD_CLASSDEREF(oparg, next_instr)
            elif opcode == opcodedesc.LOAD_FAST.index:
                self.LOAD_FAST(oparg, next_instr)
            elif opcode == opcodedesc.LOAD_GLOBAL.index:
                self.LOAD_GLOBAL(oparg, next_instr)
            elif opcode == opcodedesc.LOAD_NAME.index:
                self.LOAD_NAME(oparg, next_instr)
            elif opcode == opcodedesc.LOOKUP_METHOD.index:
                self.LOOKUP_METHOD(oparg, next_instr)
            elif opcode == opcodedesc.MAKE_CLOSURE.index:
                self.MAKE_CLOSURE(oparg, next_instr)
            elif opcode == opcodedesc.MAKE_FUNCTION.index:
                self.MAKE_FUNCTION(oparg, next_instr)
            elif opcode == opcodedesc.MAP_ADD.index:
                self.MAP_ADD(oparg, next_instr)
            elif opcode == opcodedesc.NOP.index:
                self.NOP(oparg, next_instr)
            elif opcode == opcodedesc.POP_BLOCK.index:
                self.POP_BLOCK(oparg, next_instr)
            elif opcode == opcodedesc.POP_EXCEPT.index:
                self.POP_EXCEPT(oparg, next_instr)
            elif opcode == opcodedesc.POP_TOP.index:
                self.POP_TOP(oparg, next_instr)
            elif opcode == opcodedesc.PRINT_EXPR.index:
                self.PRINT_EXPR(oparg, next_instr)
            elif opcode == opcodedesc.RAISE_VARARGS.index:
                self.RAISE_VARARGS(oparg, next_instr)
            elif opcode == opcodedesc.ROT_THREE.index:
                self.ROT_THREE(oparg, next_instr)
            elif opcode == opcodedesc.ROT_TWO.index:
                self.ROT_TWO(oparg, next_instr)
            elif opcode == opcodedesc.SETUP_EXCEPT.index:
                self.SETUP_EXCEPT(oparg, next_instr)
            elif opcode == opcodedesc.SETUP_FINALLY.index:
                self.SETUP_FINALLY(oparg, next_instr)
            elif opcode == opcodedesc.SETUP_LOOP.index:
                self.SETUP_LOOP(oparg, next_instr)
            elif opcode == opcodedesc.SETUP_WITH.index:
                self.SETUP_WITH(oparg, next_instr)
            elif opcode == opcodedesc.SET_ADD.index:
                self.SET_ADD(oparg, next_instr)
            elif opcode == opcodedesc.STORE_ATTR.index:
                self.STORE_ATTR(oparg, next_instr)
            elif opcode == opcodedesc.STORE_DEREF.index:
                self.STORE_DEREF(oparg, next_instr)
            elif opcode == opcodedesc.STORE_FAST.index:
                self.STORE_FAST(oparg, next_instr)
            elif opcode == opcodedesc.STORE_GLOBAL.index:
                self.STORE_GLOBAL(oparg, next_instr)
            elif opcode == opcodedesc.STORE_NAME.index:
                self.STORE_NAME(oparg, next_instr)
            elif opcode == opcodedesc.STORE_SUBSCR.index:
                self.STORE_SUBSCR(oparg, next_instr)
            elif opcode == opcodedesc.UNARY_INVERT.index:
                self.UNARY_INVERT(oparg, next_instr)
            elif opcode == opcodedesc.UNARY_NEGATIVE.index:
                self.UNARY_NEGATIVE(oparg, next_instr)
            elif opcode == opcodedesc.UNARY_NOT.index:
                self.UNARY_NOT(oparg, next_instr)
            elif opcode == opcodedesc.UNARY_POSITIVE.index:
                self.UNARY_POSITIVE(oparg, next_instr)
            elif opcode == opcodedesc.UNPACK_EX.index:
                self.UNPACK_EX(oparg, next_instr)
            elif opcode == opcodedesc.UNPACK_SEQUENCE.index:
                self.UNPACK_SEQUENCE(oparg, next_instr)
            elif opcode == opcodedesc.WITH_CLEANUP_START.index:
                self.WITH_CLEANUP_START(oparg, next_instr)
            elif opcode == opcodedesc.WITH_CLEANUP_FINISH.index:
                self.WITH_CLEANUP_FINISH(oparg, next_instr)
            elif opcode == opcodedesc.YIELD_VALUE.index:
                self.YIELD_VALUE(oparg, next_instr)
            elif opcode == opcodedesc.YIELD_FROM.index:
                self.YIELD_FROM(oparg, next_instr)
            elif opcode == opcodedesc.GET_YIELD_FROM_ITER.index:
                self.GET_YIELD_FROM_ITER(oparg, next_instr)
            elif opcode == opcodedesc.GET_AWAITABLE.index:
                self.GET_AWAITABLE(oparg, next_instr)
            elif opcode == opcodedesc.SETUP_ASYNC_WITH.index:
                self.SETUP_ASYNC_WITH(oparg, next_instr)
            elif opcode == opcodedesc.BEFORE_ASYNC_WITH.index:
                self.BEFORE_ASYNC_WITH(oparg, next_instr)
            elif opcode == opcodedesc.GET_AITER.index:
                self.GET_AITER(oparg, next_instr)
            elif opcode == opcodedesc.GET_ANEXT.index:
                self.GET_ANEXT(oparg, next_instr)
            elif opcode == opcodedesc.FORMAT_VALUE.index:
                self.FORMAT_VALUE(oparg, next_instr)
            elif opcode == opcodedesc.BUILD_STRING.index:
                self.BUILD_STRING(oparg, next_instr)
            else:
                self.MISSING_OPCODE(oparg, next_instr)

            if jit.we_are_jitted():
                return next_instr

    @jit.unroll_safe
    def unrollstack(self, unroller_kind):
        while self.blockstack_non_empty():
            block = self.pop_block()
            if (block.handling_mask & unroller_kind) != 0:
                return block
            block.cleanupstack(self)
        self.frame_finished_execution = True  # for generators
        return None

    def unrollstack_and_jump(self, unroller):
        block = self.unrollstack(unroller.kind)
        if block is None:
            raise BytecodeCorruption("misplaced bytecode - should not return")
        return block.handle(self, unroller)

    ### accessor functions ###

    def getlocalvarname(self, index):
        return self.getcode().co_varnames[index]

    def getconstant_w(self, index):
        return self.getcode().co_consts_w[index]

    def getname_u(self, index):
        return self.space.text_w(self.getname_w(index))

    def getname_w(self, index):
        return self.getcode().co_names_w[index]


    ################################################################
    ##  Implementation of the "operational" opcodes
    ##  See also nestedscope.py for the rest.
    ##

    def NOP(self, oparg, next_instr):
        # annotation-time check: if it fails, it means that the decoding
        # of oparg failed to produce an integer which is annotated as non-neg
        check_nonneg(oparg)

    @always_inline
    def LOAD_FAST(self, varindex, next_instr):
        # access a local variable directly
        w_value = self.locals_cells_stack_w[varindex]
        if w_value is None:
            self._load_fast_failed(varindex)
        self.pushvalue(w_value)

    @dont_inline
    def _load_fast_failed(self, varindex):
        varname = self.getlocalvarname(varindex)
        raise oefmt(self.space.w_UnboundLocalError,
                    "local variable '%s' referenced before assignment",
                    varname)

    def LOAD_CONST(self, constindex, next_instr):
        w_const = self.getconstant_w(constindex)
        self.pushvalue(w_const)

    def STORE_FAST(self, varindex, next_instr):
        w_newvalue = self.popvalue()
        assert w_newvalue is not None
        self.locals_cells_stack_w[varindex] = w_newvalue

    def getfreevarname(self, index):
        freevarnames = self.pycode.co_cellvars + self.pycode.co_freevars
        return freevarnames[index]

    def iscellvar(self, index):
        # is the variable given by index a cell or a free var?
        return index < len(self.pycode.co_cellvars)

    def LOAD_DEREF(self, varindex, next_instr):
        # nested scopes: access a variable through its cell object
        cell = self._getcell(varindex)
        try:
            w_value = cell.get()
        except ValueError:
<<<<<<< HEAD
            self.raise_exc_unbound(varindex)
        else:
            self.pushvalue(w_value)

    def LOAD_CLASSDEREF(self, varindex, next_instr):
        # like LOAD_DEREF but used in class bodies
        space = self.space
        i = varindex - len(self.pycode.co_cellvars)
        assert i >= 0
        name = self.pycode.co_freevars[i]
        w_value = space.finditem(self.debugdata.w_locals, space.wrap(name))
        if w_value is None:
            self.LOAD_DEREF(varindex, next_instr)
=======
            varname = self.getfreevarname(varindex)
            if self.iscellvar(varindex):
                message = "local variable '%s' referenced before assignment" % varname
                w_exc_type = self.space.w_UnboundLocalError
            else:
                message = ("free variable '%s' referenced before assignment"
                           " in enclosing scope" % varname)
                w_exc_type = self.space.w_NameError
            raise OperationError(w_exc_type, self.space.newtext(message))
>>>>>>> cfdad8ec
        else:
            self.pushvalue(w_value)

    def STORE_DEREF(self, varindex, next_instr):
        # nested scopes: access a variable through its cell object
        w_newvalue = self.popvalue()
        cell = self._getcell(varindex)
        cell.set(w_newvalue)

    def DELETE_DEREF(self, varindex, next_instr):
        cell = self._getcell(varindex)
        try:
            cell.get()
        except ValueError:
            self.raise_exc_unbound(varindex)
        else:
            cell.set(None)

    def raise_exc_unbound(self, varindex):
        varname = self.getfreevarname(varindex)
        if self.iscellvar(varindex):
            message = "local variable '%s' referenced before assignment"%varname
            w_exc_type = self.space.w_UnboundLocalError
        else:
            message = ("free variable '%s' referenced before assignment"
                       " in enclosing scope"%varname)
            w_exc_type = self.space.w_NameError
        raise OperationError(w_exc_type, self.space.wrap(message))

    def LOAD_CLOSURE(self, varindex, next_instr):
        # nested scopes: access the cell object
        w_value = self._getcell(varindex)
        self.pushvalue(w_value)

    def POP_TOP(self, oparg, next_instr):
        self.popvalue()

    def ROT_TWO(self, oparg, next_instr):
        w_1 = self.popvalue()
        w_2 = self.popvalue()
        self.pushvalue(w_1)
        self.pushvalue(w_2)

    def ROT_THREE(self, oparg, next_instr):
        w_1 = self.popvalue()
        w_2 = self.popvalue()
        w_3 = self.popvalue()
        self.pushvalue(w_1)
        self.pushvalue(w_3)
        self.pushvalue(w_2)

    def DUP_TOP(self, oparg, next_instr):
        w_1 = self.peekvalue()
        self.pushvalue(w_1)

    def DUP_TOP_TWO(self, oparg, next_instr):
        self.dupvalues(2)

    def DUP_TOPX(self, itemcount, next_instr):
        assert 1 <= itemcount <= 5, "limitation of the current interpreter"
        self.dupvalues(itemcount)

    UNARY_POSITIVE = unaryoperation("pos")
    UNARY_NEGATIVE = unaryoperation("neg")
    UNARY_NOT      = unaryoperation("not_")
    UNARY_CONVERT  = unaryoperation("repr")
    UNARY_INVERT   = unaryoperation("invert")

    def BINARY_POWER(self, oparg, next_instr):
        w_2 = self.popvalue()
        w_1 = self.popvalue()
        w_result = self.space.pow(w_1, w_2, self.space.w_None)
        self.pushvalue(w_result)

    BINARY_MULTIPLY = binaryoperation("mul")
    BINARY_TRUE_DIVIDE  = binaryoperation("truediv")
    BINARY_FLOOR_DIVIDE = binaryoperation("floordiv")
    BINARY_DIVIDE       = binaryoperation("div")
    # XXX BINARY_DIVIDE must fall back to BINARY_TRUE_DIVIDE with -Qnew
    BINARY_MODULO       = binaryoperation("mod")
    BINARY_MATRIX_MULTIPLY = binaryoperation("matmul")
    BINARY_ADD      = binaryoperation("add")
    BINARY_SUBTRACT = binaryoperation("sub")
    BINARY_SUBSCR   = binaryoperation("getitem")
    BINARY_LSHIFT   = binaryoperation("lshift")
    BINARY_RSHIFT   = binaryoperation("rshift")
    BINARY_AND = binaryoperation("and_")
    BINARY_XOR = binaryoperation("xor")
    BINARY_OR  = binaryoperation("or_")

    def INPLACE_POWER(self, oparg, next_instr):
        w_2 = self.popvalue()
        w_1 = self.popvalue()
        w_result = self.space.inplace_pow(w_1, w_2)
        self.pushvalue(w_result)

    INPLACE_MULTIPLY = binaryoperation("inplace_mul")
    INPLACE_TRUE_DIVIDE  = binaryoperation("inplace_truediv")
    INPLACE_FLOOR_DIVIDE = binaryoperation("inplace_floordiv")
    INPLACE_DIVIDE       = binaryoperation("inplace_div")
    # XXX INPLACE_DIVIDE must fall back to INPLACE_TRUE_DIVIDE with -Qnew
    INPLACE_MODULO       = binaryoperation("inplace_mod")
    INPLACE_MATRIX_MULTIPLY = binaryoperation("inplace_matmul")
    INPLACE_ADD      = binaryoperation("inplace_add")
    INPLACE_SUBTRACT = binaryoperation("inplace_sub")
    INPLACE_LSHIFT   = binaryoperation("inplace_lshift")
    INPLACE_RSHIFT   = binaryoperation("inplace_rshift")
    INPLACE_AND = binaryoperation("inplace_and")
    INPLACE_XOR = binaryoperation("inplace_xor")
    INPLACE_OR  = binaryoperation("inplace_or")

    def STORE_SUBSCR(self, oparg, next_instr):
        "obj[subscr] = newvalue"
        w_subscr = self.popvalue()
        w_obj = self.popvalue()
        w_newvalue = self.popvalue()
        self.space.setitem(w_obj, w_subscr, w_newvalue)

    def DELETE_SUBSCR(self, oparg, next_instr):
        "del obj[subscr]"
        w_subscr = self.popvalue()
        w_obj = self.popvalue()
        self.space.delitem(w_obj, w_subscr)

    def PRINT_EXPR(self, oparg, next_instr):
        w_expr = self.popvalue()
        print_expr(self.space, w_expr)

    def PRINT_ITEM_TO(self, oparg, next_instr):
        w_stream = self.popvalue()
        w_item = self.popvalue()
        if self.space.is_w(w_stream, self.space.w_None):
            w_stream = sys_stdout(self.space)   # grumble grumble special cases
        print_item_to(self.space, self._printable_object(w_item), w_stream)

    def PRINT_ITEM(self, oparg, next_instr):
        w_item = self.popvalue()
        print_item(self.space, self._printable_object(w_item))

    def _printable_object(self, w_obj):
        space = self.space
        if not space.isinstance_w(w_obj, space.w_unicode):
            w_obj = space.str(w_obj)
        return w_obj

    def PRINT_NEWLINE_TO(self, oparg, next_instr):
        w_stream = self.popvalue()
        if self.space.is_w(w_stream, self.space.w_None):
            w_stream = sys_stdout(self.space)   # grumble grumble special cases
        print_newline_to(self.space, w_stream)

    def PRINT_NEWLINE(self, oparg, next_instr):
        print_newline(self.space)

    def BREAK_LOOP(self, oparg, next_instr):
        return self.unrollstack_and_jump(SBreakLoop.singleton)

    def CONTINUE_LOOP(self, startofloop, next_instr):
        unroller = SContinueLoop(startofloop)
        return self.unrollstack_and_jump(unroller)

    def RAISE_VARARGS(self, nbargs, next_instr):
        space = self.space
        if nbargs > 2:
            raise BytecodeCorruption("bad RAISE_VARARGS oparg")
        if nbargs == 0:
            if not self.hide():
                last_operr = self.space.getexecutioncontext().sys_exc_info()
            else:
                last_operr = self.getorcreatedebug().hidden_operationerr
            if last_operr is None:
                raise oefmt(space.w_RuntimeError,
                            "No active exception to reraise")
            # re-raise, no new traceback obj will be attached
            raise RaiseWithExplicitTraceback(last_operr)
        if nbargs == 2:
            w_cause = self.popvalue()
            if space.exception_is_valid_obj_as_class_w(w_cause):
                w_cause = space.call_function(w_cause)
        else:
            w_cause = None
        w_value = self.popvalue()
        if space.exception_is_valid_obj_as_class_w(w_value):
            w_type = w_value
            w_value = space.call_function(w_type)
        else:
            w_type = space.type(w_value)
        operror = OperationError(w_type, w_value)
        operror.normalize_exception(space)
        operror.set_cause(space, w_cause)
        tb = space.getattr(w_value, space.wrap('__traceback__'))
        if not space.is_w(tb, space.w_None):
            operror.set_traceback(tb)
        raise operror

    def LOAD_LOCALS(self, oparg, next_instr):
        self.pushvalue(self.getorcreatedebug().w_locals)

    def exec_(self, w_prog, w_globals, w_locals):
        """The builtins.exec function."""
        space = self.space
        ec = space.getexecutioncontext()
        flags = ec.compiler.getcodeflags(self.pycode)

        if space.isinstance_w(w_prog, space.gettypeobject(PyCode.typedef)):
            code = space.interp_w(PyCode, w_prog)
        else:
            from pypy.interpreter.astcompiler import consts
            flags |= consts.PyCF_SOURCE_IS_UTF8
            source, flags = source_as_str(space, w_prog, 'exec',
                                          "string, bytes or code", flags)
            code = ec.compiler.compile(source, "<string>", 'exec', flags)

        w_globals, w_locals = ensure_ns(space, w_globals, w_locals, 'exec',
                                        self)
        space.call_method(w_globals, 'setdefault', space.wrap('__builtins__'),
                          space.wrap(self.get_builtin()))

        plain = (self.get_w_locals() is not None and
                 space.is_w(w_locals, self.get_w_locals()))
        if plain:
            w_locals = self.getdictscope()
        code.exec_code(space, w_globals, w_locals)
        if plain:
            self.setdictscope(w_locals)

    def POP_EXCEPT(self, oparg, next_instr):
        block = self.pop_block()
        assert isinstance(block, SysExcInfoRestorer)
        block.cleanupstack(self)   # restores ec.sys_exc_operror

    def POP_BLOCK(self, oparg, next_instr):
        block = self.pop_block()
        block.pop_block(self)  # the block knows how to clean up the value stack

    def save_and_change_sys_exc_info(self, operationerr):
        ec = self.space.getexecutioncontext()
        last_exception = ec.sys_exc_info()
        block = SysExcInfoRestorer(last_exception, self.lastblock)
        self.lastblock = block
        if operationerr is not None:   # otherwise, don't change sys_exc_info
            if not self.hide():
                ec.set_sys_exc_info(operationerr)
            else:
                # for hidden frames, a more limited solution should be
                # enough: store away the exception on the frame
                self.getorcreatedebug().hidden_operationerr = operationerr

    def end_finally(self):
        # unlike CPython, there are two statically distinct cases: the
        # END_FINALLY might be closing an 'except' block or a 'finally'
        # block.  In the first case, the stack contains three items:
        #   [exception type we are now handling]
        #   [exception value we are now handling]
        #   [wrapped SApplicationException]
        # In the case of a finally: block, the stack contains only one
        # item (unlike CPython which can have 1, 2, 3 or 5 items, and
        # even in one case a non-fixed number of items):
        #   [wrapped subclass of SuspendedUnroller]

        block = self.pop_block()
        assert isinstance(block, SysExcInfoRestorer)
        block.cleanupstack(self)   # restores ec.sys_exc_operror

        w_top = self.popvalue()
        if self.space.is_w(w_top, self.space.w_None):
            # case of a finally: block with no exception
            return None
        if isinstance(w_top, SuspendedUnroller):
            # case of a finally: block with a suspended unroller
            return w_top
        else:
            # case of an except: block.  We popped the exception type
            self.popvalue()        #     Now we pop the exception value
            w_unroller = self.popvalue()
            assert w_unroller is not None
            return w_unroller

    @jit.unroll_safe
    def _any_except_or_finally_handler(self):
        block = self.lastblock
        while block is not None:
            if isinstance(block, SysExcInfoRestorer):
                return True
            block = block.previous
        return False

    def LOAD_BUILD_CLASS(self, oparg, next_instr):
        w_build_class = self.get_builtin().getdictvalue(
            self.space, '__build_class__')
        if w_build_class is None:
            raise oefmt(self.space.w_ImportError, "__build_class__ not found")
        self.pushvalue(w_build_class)

    def STORE_NAME(self, varindex, next_instr):
        varname = self.getname_u(varindex)
        w_newvalue = self.popvalue()
        self.space.setitem_str(self.getorcreatedebug().w_locals, varname,
                               w_newvalue)

    def DELETE_NAME(self, varindex, next_instr):
        w_varname = self.getname_w(varindex)
        try:
            self.space.delitem(self.getorcreatedebug().w_locals, w_varname)
        except OperationError as e:
            # catch KeyErrors and turn them into NameErrors
            if not e.match(self.space, self.space.w_KeyError):
                raise
            raise oefmt(self.space.w_NameError,
                        "name %R is not defined", w_varname)

    def UNPACK_SEQUENCE(self, itemcount, next_instr):
        w_iterable = self.popvalue()
        items = self.space.fixedview_unroll(w_iterable, itemcount)
        self.pushrevvalues(itemcount, items)

    @jit.unroll_safe
    def UNPACK_EX(self, oparg, next_instr):
        "a, *b, c = range(10)"
        left = oparg & 0xFF
        right = (oparg & 0xFF00) >> 8
        w_iterable = self.popvalue()
        items = self.space.fixedview(w_iterable)
        itemcount = len(items)
        count = left + right
        if count > itemcount:
            raise oefmt(self.space.w_ValueError,
                        "not enough values to unpack (expected at least %d, got %d)",
                        count, itemcount)
        right = itemcount - right
        assert right >= 0
        # push values in reverse order
        i = itemcount - 1
        while i >= right:
            self.pushvalue(items[i])
            i -= 1
        self.pushvalue(self.space.newlist(items[left:right]))
        i = left - 1
        while i >= 0:
            self.pushvalue(items[i])
            i -= 1

    def STORE_ATTR(self, nameindex, next_instr):
        "obj.attributename = newvalue"
        w_attributename = self.getname_w(nameindex)
        w_obj = self.popvalue()
        w_newvalue = self.popvalue()
        self.space.setattr(w_obj, w_attributename, w_newvalue)

    def DELETE_ATTR(self, nameindex, next_instr):
        "del obj.attributename"
        w_attributename = self.getname_w(nameindex)
        w_obj = self.popvalue()
        self.space.delattr(w_obj, w_attributename)

    def STORE_GLOBAL(self, nameindex, next_instr):
        varname = self.getname_u(nameindex)
        w_newvalue = self.popvalue()
        self.space.setitem_str(self.get_w_globals(), varname, w_newvalue)

    def DELETE_GLOBAL(self, nameindex, next_instr):
        w_varname = self.getname_w(nameindex)
        self.space.delitem(self.get_w_globals(), w_varname)

    def LOAD_NAME(self, nameindex, next_instr):
        w_varname = self.getname_w(nameindex)
        varname = self.space.text_w(w_varname)
        if self.getorcreatedebug().w_locals is not self.get_w_globals():
            w_value = self.space.finditem_str(self.getorcreatedebug().w_locals,
                                              varname)
            if w_value is not None:
                self.pushvalue(w_value)
                return
        # fall-back
        w_value = self._load_global(varname)
        if w_value is None:
            raise oefmt(self.space.w_NameError,
                        "name %R is not defined", w_varname)
        self.pushvalue(w_value)

    @always_inline
    def _load_global(self, varname):
        w_value = self.space.finditem_str(self.get_w_globals(), varname)
        if w_value is None:
            # not in the globals, now look in the built-ins
            w_value = self.get_builtin().getdictvalue(self.space, varname)
        return w_value

    @dont_inline
    def _load_global_failed(self, w_varname):
        # CPython Issue #17032: The "global" in the "NameError: global
        # name 'x' is not defined" error message has been removed.
        raise oefmt(self.space.w_NameError,
                    "name %R is not defined", w_varname)

    @always_inline
    def LOAD_GLOBAL(self, nameindex, next_instr):
        w_varname = self.getname_w(nameindex)
        w_value = self._load_global(self.space.text_w(w_varname))
        if w_value is None:
            self._load_global_failed(w_varname)
        self.pushvalue(w_value)

    def DELETE_FAST(self, varindex, next_instr):
        if self.locals_cells_stack_w[varindex] is None:
            varname = self.getlocalvarname(varindex)
            raise oefmt(self.space.w_UnboundLocalError,
                        "local variable '%s' referenced before assignment",
                        varname)
        self.locals_cells_stack_w[varindex] = None

    def BUILD_TUPLE(self, itemcount, next_instr):
        items = self.popvalues(itemcount)
        w_tuple = self.space.newtuple(items)
        self.pushvalue(w_tuple)

    def BUILD_LIST(self, itemcount, next_instr):
        items = self.popvalues_mutable(itemcount)
        w_list = self.space.newlist(items)
        self.pushvalue(w_list)

    def BUILD_LIST_FROM_ARG(self, _, next_instr):
        space = self.space
        # this is a little dance, because list has to be before the
        # value
        last_val = self.popvalue()
        length_hint = 0
        try:
            length_hint = space.length_hint(last_val, length_hint)
        except OperationError as e:
            if e.async(space):
                raise
        self.pushvalue(space.newlist([], sizehint=length_hint))
        self.pushvalue(last_val)

    @always_inline
    def LOAD_ATTR(self, nameindex, next_instr):
        "obj.attributename"
        w_obj = self.popvalue()
        if not jit.we_are_jitted():
            from pypy.objspace.std.mapdict import LOAD_ATTR_caching
            w_value = LOAD_ATTR_caching(self.getcode(), w_obj, nameindex)
        else:
            w_attributename = self.getname_w(nameindex)
            w_value = self.space.getattr(w_obj, w_attributename)
        self.pushvalue(w_value)

    @jit.unroll_safe
    def cmp_exc_match(self, w_1, w_2):
        space = self.space
        if space.isinstance_w(w_2, space.w_tuple):
<<<<<<< HEAD
            for w_type in space.fixedview(w_2):
                if not space.exception_is_valid_class_w(w_type):
                    raise oefmt(space.w_TypeError, CANNOT_CATCH_MSG)
        elif not space.exception_is_valid_class_w(w_2):
            raise oefmt(space.w_TypeError, CANNOT_CATCH_MSG)
=======
            for w_t in space.fixedview(w_2):
                if space.isinstance_w(w_t, space.w_str):
                    msg = "catching of string exceptions is deprecated"
                    space.warn(space.newtext(msg), space.w_DeprecationWarning)
        elif space.isinstance_w(w_2, space.w_str):
            msg = "catching of string exceptions is deprecated"
            space.warn(space.newtext(msg), space.w_DeprecationWarning)
>>>>>>> cfdad8ec
        return space.newbool(space.exception_match(w_1, w_2))

    def COMPARE_OP(self, testnum, next_instr):
        w_2 = self.popvalue()
        w_1 = self.popvalue()
        if testnum == 0:
            w_result = self.space.lt(w_1, w_2)
        elif testnum == 1:
            w_result = self.space.le(w_1, w_2)
        elif testnum == 2:
            w_result = self.space.eq(w_1, w_2)
        elif testnum == 3:
            w_result = self.space.ne(w_1, w_2)
        elif testnum == 4:
            w_result = self.space.gt(w_1, w_2)
        elif testnum == 5:
            w_result = self.space.ge(w_1, w_2)
        elif testnum == 6:
            w_result = self.space.contains(w_2, w_1)
        elif testnum == 7:
            w_result = self.space.not_(self.space.contains(w_2, w_1))
        elif testnum == 8:
            w_result = self.space.is_(w_1, w_2)
        elif testnum == 9:
            w_result = self.space.not_(self.space.is_(w_1, w_2))
        elif testnum == 10:
            w_result = self.cmp_exc_match(w_1, w_2)
        else:
            raise BytecodeCorruption("bad COMPARE_OP oparg")
        self.pushvalue(w_result)

    def IMPORT_NAME(self, nameindex, next_instr):
        space = self.space
        w_modulename = self.getname_w(nameindex)
        w_fromlist = self.popvalue()

        w_flag = self.popvalue()
        try:
            if space.int_w(w_flag) == -1:
                w_flag = None
        except OperationError as e:
            if e.async(space):
                raise

        w_import = self.get_builtin().getdictvalue(space, '__import__')
        if w_import is None:
<<<<<<< HEAD
            raise oefmt(space.w_ImportError, "__import__ not found")
=======
            raise OperationError(space.w_ImportError,
                                 space.newtext("__import__ not found"))
>>>>>>> cfdad8ec
        d = self.getdebug()
        if d is None:
            w_locals = None
        else:
            w_locals = d.w_locals
        if w_locals is None:            # CPython does this
            w_locals = space.w_None
<<<<<<< HEAD
=======
        w_modulename = space.newtext(modulename)
>>>>>>> cfdad8ec
        w_globals = self.get_w_globals()
        if w_flag is None:
            w_obj = space.call_function(w_import, w_modulename, w_globals,
                                        w_locals, w_fromlist)
        else:
            w_obj = space.call_function(w_import, w_modulename, w_globals,
                                        w_locals, w_fromlist, w_flag)

        self.pushvalue(w_obj)

    def IMPORT_STAR(self, oparg, next_instr):
        w_module = self.popvalue()
        w_locals = self.getdictscope()
        import_all_from(self.space, w_module, w_locals)
        self.setdictscope(w_locals)

    def IMPORT_FROM(self, nameindex, next_instr):
        w_name = self.getname_w(nameindex)
        w_module = self.peekvalue()
        self.pushvalue(self.import_from(w_module, w_name))

    def import_from(self, w_module, w_name):
        space = self.space
        try:
            return space.getattr(w_module, w_name)
        except OperationError as e:
            if not e.match(space, space.w_AttributeError):
                raise
            try:
                w_pkgname = space.getattr(
                    w_module, space.newunicode(u'__name__'))
                w_fullname = space.newunicode(u'%s.%s' %
                    (space.unicode_w(w_pkgname), space.unicode_w(w_name)))
                return space.getitem(space.sys.get('modules'), w_fullname)
            except OperationError:
                raise oefmt(
                    space.w_ImportError, "cannot import name %R", w_name)


    def YIELD_VALUE(self, oparg, next_instr):
        raise Yield

    def YIELD_FROM(self, oparg, next_instr):
        # Unlike CPython, we handle this not by repeating the same
        # bytecode over and over until the inner iterator is exhausted.
        # Instead, we directly set the generator's w_yielded_from.
        # This asks generator.resume_execute_frame() to exhaust that
        # sub-iterable first before continuing on the next bytecode.
        from pypy.interpreter.generator import Coroutine
        in_generator = self.get_generator()
        assert in_generator is not None
        w_inputvalue = self.popvalue()    # that's always w_None, actually
        w_gen = self.popvalue()
        #
        in_generator.next_yield_from(self, w_gen, w_inputvalue)
        # Common case: the call above raises Yield.
        # If instead the iterable is empty, next_yield_from() pushed the
        # final result and returns.  In that case, we can just continue
        # with the next bytecode.

    def jump_absolute(self, jumpto, ec):
        # this function is overridden by pypy.module.pypyjit.interp_jit
        check_nonneg(jumpto)
        return jumpto

    def JUMP_FORWARD(self, jumpby, next_instr):
        next_instr += jumpby
        return next_instr

    def POP_JUMP_IF_FALSE(self, target, next_instr):
        w_value = self.popvalue()
        if not self.space.is_true(w_value):
            return target
        return next_instr

    def POP_JUMP_IF_TRUE(self, target, next_instr):
        w_value = self.popvalue()
        if self.space.is_true(w_value):
            return target
        return next_instr

    def JUMP_IF_FALSE_OR_POP(self, target, next_instr):
        w_value = self.peekvalue()
        if not self.space.is_true(w_value):
            return target
        self.popvalue()
        return next_instr

    def JUMP_IF_TRUE_OR_POP(self, target, next_instr):
        w_value = self.peekvalue()
        if self.space.is_true(w_value):
            return target
        self.popvalue()
        return next_instr

    def JUMP_IF_NOT_DEBUG(self, jumpby, next_instr):
        if not self.space.sys.debug:
            next_instr += jumpby
        return next_instr

    def GET_ITER(self, oparg, next_instr):
        w_iterable = self.popvalue()
        w_iterator = self.space.iter(w_iterable)
        self.pushvalue(w_iterator)

    def FOR_ITER(self, jumpby, next_instr):
        w_iterator = self.peekvalue()
        try:
            w_nextitem = self.space.next(w_iterator)
        except OperationError as e:
            if not e.match(self.space, self.space.w_StopIteration):
                raise
            # iterator exhausted
            self._report_stopiteration_sometimes(w_iterator, e)
            self.popvalue()
            next_instr += jumpby
        else:
            self.pushvalue(w_nextitem)
        return next_instr

    def _report_stopiteration_sometimes(self, w_iterator, operr):
        # CPython 3.5 calls the exception trace in an ill-defined subset
        # of cases: only if tp_iternext returned NULL and set a
        # StopIteration exception, but not if tp_iternext returned NULL
        # *without* setting an exception.  We can't easily emulate that
        # behavior at this point.  For example, the generator's
        # tp_iternext uses one or other case depending on whether the
        # generator is already exhausted or just exhausted now.  We'll
        # classify that as a CPython incompatibility and use an
        # approximative rule: if w_iterator is a generator-iterator,
        # we always report it; if operr has already a stack trace
        # attached (likely from a custom __iter__() method), we also
        # report it; in other cases, we don't.
        from pypy.interpreter.generator import GeneratorOrCoroutine
        if (isinstance(w_iterator, GeneratorOrCoroutine) or
                operr.has_any_traceback()):
            self.space.getexecutioncontext().exception_trace(self, operr)

    def FOR_LOOP(self, oparg, next_instr):
        raise BytecodeCorruption("old opcode, no longer in use")

    def SETUP_LOOP(self, offsettoend, next_instr):
        block = LoopBlock(self.valuestackdepth,
                          next_instr + offsettoend, self.lastblock)
        self.lastblock = block

    def SETUP_EXCEPT(self, offsettoend, next_instr):
        block = ExceptBlock(self.valuestackdepth,
                            next_instr + offsettoend, self.lastblock)
        self.lastblock = block

    def SETUP_FINALLY(self, offsettoend, next_instr):
        block = FinallyBlock(self.valuestackdepth,
                             next_instr + offsettoend, self.lastblock)
        self.lastblock = block

    def SETUP_WITH(self, offsettoend, next_instr):
        w_manager = self.peekvalue()
        w_enter = self.space.lookup(w_manager, "__enter__")
        w_descr = self.space.lookup(w_manager, "__exit__")
        if w_enter is None or w_descr is None:
            raise oefmt(self.space.w_AttributeError,
                        "'%T' object is not a context manager (no __enter__/"
                        "__exit__ method)", w_manager)
        w_exit = self.space.get(w_descr, w_manager)
        self.settopvalue(w_exit)
        w_result = self.space.get_and_call_function(w_enter, w_manager)
        block = FinallyBlock(self.valuestackdepth,
                             next_instr + offsettoend, self.lastblock)
        self.lastblock = block
        self.pushvalue(w_result)

    def WITH_CLEANUP_START(self, oparg, next_instr):
        # see comment in END_FINALLY for stack state
        w_unroller = self.popvalue()
        w_exitfunc = self.popvalue()
        self.pushvalue(w_unroller)
        if isinstance(w_unroller, SApplicationException):
            # app-level exception
            operr = w_unroller.operr
<<<<<<< HEAD
            w_traceback = self.space.wrap(operr.get_traceback())
            w_res = self.call_contextmanager_exit_function(
=======
            self.last_exception = operr
            w_traceback = operr.get_traceback()
            w_suppress = self.call_contextmanager_exit_function(
>>>>>>> cfdad8ec
                w_exitfunc,
                operr.w_type,
                operr.get_w_value(self.space),
                w_traceback)
        else:
            w_res = self.call_contextmanager_exit_function(
                w_exitfunc,
                self.space.w_None,
                self.space.w_None,
                self.space.w_None)
        self.pushvalue(w_res)
        # in the stack now:  [w_res, w_unroller-or-w_None..]

    def WITH_CLEANUP_FINISH(self, oparg, next_instr):
        w_suppress = self.popvalue()
        if self.space.is_true(w_suppress):
            # __exit__() returned True -> Swallow the exception.
            self.settopvalue(self.space.w_None)
        # this is always followed by END_FINALLY
        # in the stack now: [w_unroller-or-w_None..]

    @jit.unroll_safe
    def call_function(self, oparg, w_starstar=None, has_vararg=False):
        n_arguments = oparg & 0xff
        n_keywords = (oparg>>8) & 0xff
        if n_keywords:
            keywords = [None] * n_keywords
            keywords_w = [None] * n_keywords
            while True:
                n_keywords -= 1
                if n_keywords < 0:
                    break
                w_value = self.popvalue()
                w_key = self.popvalue()
                key = self.space.text_w(w_key)
                keywords[n_keywords] = key
                keywords_w[n_keywords] = w_value
        else:
            keywords = None
            keywords_w = None
        if has_vararg:
            w_star = self.popvalue()
        else:
            w_star = None
        arguments = self.popvalues(n_arguments)
        args = self.argument_factory(arguments, keywords, keywords_w, w_star,
                                     w_starstar)
        w_function  = self.popvalue()
        if self.get_is_being_profiled() and function.is_builtin_code(w_function):
            w_result = self.space.call_args_and_c_profile(self, w_function,
                                                          args)
        else:
            w_result = self.space.call_args(w_function, args)
        self.pushvalue(w_result)

    def CALL_FUNCTION(self, oparg, next_instr):
        # XXX start of hack for performance
        if (oparg >> 8) & 0xff == 0:
            # Only positional arguments
            nargs = oparg & 0xff
            w_function = self.peekvalue(nargs)
            try:
                w_result = self.space.call_valuestack(w_function, nargs, self)
            finally:
                self.dropvalues(nargs + 1)
            self.pushvalue(w_result)
        # XXX end of hack for performance
        else:
            # general case
            self.call_function(oparg)

    def CALL_FUNCTION_VAR(self, oparg, next_instr):
        self.call_function(oparg, has_vararg=True)

    def CALL_FUNCTION_KW(self, oparg, next_instr):
        w_varkw = self.popvalue()
        self.call_function(oparg, w_varkw)

    def CALL_FUNCTION_VAR_KW(self, oparg, next_instr):
        w_varkw = self.popvalue()
        self.call_function(oparg, w_varkw, has_vararg=True)

    @jit.unroll_safe
    def _make_function(self, oparg, freevars=None):
        space = self.space
        w_qualname = self.popvalue()
        qualname = self.space.unicode_w(w_qualname)
        w_codeobj = self.popvalue()
        codeobj = self.space.interp_w(PyCode, w_codeobj)
<<<<<<< HEAD
        if freevars is not None:
            # Pop freevars
            self.popvalue()
        posdefaults = oparg & 0xFF
        kwdefaults = (oparg >> 8) & 0xFF
        num_annotations = (oparg >> 16) & 0xFF
        w_ann = None
        if num_annotations:
            names_w = space.fixedview(self.popvalue())
            w_ann = space.newdict(strdict=True)
            for i in range(len(names_w) - 1, -1, -1):
                space.setitem(w_ann, names_w[i], self.popvalue())
        kw_defs_w = None
        if kwdefaults:
            kw_defs_w = []
            for i in range(kwdefaults):
                w_defvalue = self.popvalue()
                w_defname = self.popvalue()
                kw_defs_w.append((w_defname, w_defvalue))
        defaultarguments = self.popvalues(posdefaults)
        fn = function.Function(space, codeobj, self.get_w_globals(),
                               defaultarguments,
                               kw_defs_w, freevars, w_ann, qualname=qualname)
        self.pushvalue(space.wrap(fn))

    def MAKE_FUNCTION(self, oparg, next_instr):
        return self._make_function(oparg)
=======
        defaultarguments = self.popvalues(numdefaults)
        fn = function.Function(self.space, codeobj, self.get_w_globals(),
                               defaultarguments)
        self.pushvalue(fn)
>>>>>>> cfdad8ec

    @jit.unroll_safe
    def MAKE_CLOSURE(self, oparg, next_instr):
        w_freevarstuple = self.peekvalue(2)
        freevars = [self.space.interp_w(Cell, cell)
                    for cell in self.space.fixedview(w_freevarstuple)]
<<<<<<< HEAD
        self._make_function(oparg, freevars)
=======
        defaultarguments = self.popvalues(numdefaults)
        fn = function.Function(self.space, codeobj, self.get_w_globals(),
                               defaultarguments, freevars)
        self.pushvalue(fn)
>>>>>>> cfdad8ec

    def BUILD_SLICE(self, numargs, next_instr):
        if numargs == 3:
            w_step = self.popvalue()
        elif numargs == 2:
            w_step = self.space.w_None
        else:
            raise BytecodeCorruption
        w_end = self.popvalue()
        w_start = self.popvalue()
        w_slice = self.space.newslice(w_start, w_end, w_step)
        self.pushvalue(w_slice)

    def LIST_APPEND(self, oparg, next_instr):
        w = self.popvalue()
        v = self.peekvalue(oparg - 1)
        self.space.call_method(v, 'append', w)

    def SET_ADD(self, oparg, next_instr):
        w_value = self.popvalue()
        w_set = self.peekvalue(oparg - 1)
        self.space.call_method(w_set, 'add', w_value)

    def MAP_ADD(self, oparg, next_instr):
        w_key = self.popvalue()
        w_value = self.popvalue()
        w_dict = self.peekvalue(oparg - 1)
        self.space.setitem(w_dict, w_key, w_value)

    def SET_LINENO(self, lineno, next_instr):
        pass

    # overridden by faster version in the standard object space.
    LOOKUP_METHOD = LOAD_ATTR
    CALL_METHOD = CALL_FUNCTION

    def MISSING_OPCODE(self, oparg, next_instr):
        ofs = self.last_instr
        c = self.pycode.co_code[ofs]
        name = self.pycode.co_name
        raise BytecodeCorruption("unknown opcode, ofs=%d, code=%d, name=%s" %
                                 (ofs, ord(c), name) )

    @jit.unroll_safe
    def BUILD_MAP(self, itemcount, next_instr):
        w_dict = self.space.newdict()
        for i in range(itemcount-1, -1, -1):
            w_value = self.peekvalue(2 * i)
            w_key = self.peekvalue(2 * i + 1)
            self.space.setitem(w_dict, w_key, w_value)
        self.popvalues(2 * itemcount)
        self.pushvalue(w_dict)

    @jit.unroll_safe
    def BUILD_SET(self, itemcount, next_instr):
        w_set = self.space.newset()
        for i in range(itemcount-1, -1, -1):
            w_item = self.peekvalue(i)
            self.space.call_method(w_set, 'add', w_item)
        self.popvalues(itemcount)
        self.pushvalue(w_set)

    @jit.unroll_safe
    def BUILD_SET_UNPACK(self, itemcount, next_instr):
        space = self.space
        w_sum = space.newset()
        for i in range(itemcount, 0, -1):
            w_item = self.peekvalue(i-1)
            # cannot use w_sum.update, w_item might not be a set
            iterator = space.iter(w_item)
            while True:
                try:
                    w_value = space.next(iterator)
                except OperationError:
                    break
                w_sum.add(w_value)
        while itemcount != 0:
            self.popvalue()
            itemcount -= 1
        self.pushvalue(w_sum)

    @jit.unroll_safe
    def list_unpack_helper(frame, itemcount):
        space = frame.space
        w_sum = space.newlist([], sizehint=itemcount)
        for i in range(itemcount, 0, -1):
            w_item = frame.peekvalue(i-1)
            w_sum.extend(w_item)
        while itemcount != 0:
            frame.popvalue()
            itemcount -= 1
        return w_sum

    @jit.unroll_safe
    def BUILD_TUPLE_UNPACK(self, itemcount, next_instr):
        w_list = self.list_unpack_helper(itemcount)
        items = [w_obj for w_obj in w_list.getitems_unroll()]
        self.pushvalue(self.space.newtuple(items))

    def BUILD_LIST_UNPACK(self, itemcount, next_instr):
        w_sum = self.list_unpack_helper(itemcount)
        self.pushvalue(w_sum)

    def BUILD_MAP_UNPACK(self, itemcount, next_instr):
        self._build_map_unpack(itemcount, with_call=False)

    def BUILD_MAP_UNPACK_WITH_CALL(self, oparg, next_instr):
        num_maps = oparg & 0xff
        self._build_map_unpack(num_maps, with_call=True)

    @jit.unroll_safe
    def _build_map_unpack(self, itemcount, with_call):
        space = self.space
        w_dict = space.newdict()
        expected_length = 0
        for i in range(itemcount-1, -1, -1):
            w_item = self.peekvalue(i)
            if not space.ismapping_w(w_item):
                if not with_call:
                    raise oefmt(space.w_TypeError,
                                "'%T' object is not a mapping", w_item)
                else:
                    raise oefmt(space.w_TypeError,
                                "argument after ** must be a mapping, not %T",
                                w_item)
            if with_call:
                expected_length += space.len_w(w_item)
            space.call_method(w_dict, 'update', w_item)
        if with_call and space.len_w(w_dict) < expected_length:
            self._build_map_unpack_error(itemcount)
        while itemcount > 0:
            self.popvalue()
            itemcount -= 1
        self.pushvalue(w_dict)

    @jit.dont_look_inside
    def _build_map_unpack_error(self, itemcount):
        space = self.space
        w_set = space.newset()
        for i in range(itemcount-1, -1, -1):
            w_item = self.peekvalue(i)
            w_inter = space.call_method(w_set, 'intersection', w_item)
            if space.is_true(w_inter):
                w_key = space.next(space.iter(w_inter))
                if not space.isinstance_w(w_key, space.w_unicode):
                    raise oefmt(space.w_TypeError,
                            "keywords must be strings, not '%T'", w_key)
                raise oefmt(space.w_TypeError,
                    "got multiple values for keyword argument %R",
                    w_key)
            space.call_method(w_set, 'update', w_item)

    def GET_YIELD_FROM_ITER(self, oparg, next_instr):
        from pypy.interpreter.astcompiler import consts
        from pypy.interpreter.generator import GeneratorIterator, Coroutine
        w_iterable = self.peekvalue()
        if isinstance(w_iterable, Coroutine):
            if not self.pycode.co_flags & (consts.CO_COROUTINE |
                                       consts.CO_ITERABLE_COROUTINE):
                #'iterable' coroutine is used in a 'yield from' expression
                #of a regular generator
                raise oefmt(self.space.w_TypeError,
                            "cannot 'yield from' a coroutine object "
                            "in a non-coroutine generator")
        elif not isinstance(w_iterable, GeneratorIterator):
            w_iterator = self.space.iter(w_iterable)
            self.settopvalue(w_iterator)

    def GET_AWAITABLE(self, oparg, next_instr):
        from pypy.interpreter.generator import get_awaitable_iter
        from pypy.interpreter.generator import Coroutine
        w_iterable = self.popvalue()
        w_iter = get_awaitable_iter(self.space, w_iterable)
        if isinstance(w_iter, Coroutine):
            if w_iter.w_yielded_from is not None:
                # 'w_iter' is a coroutine object that is being awaited,
                # '.w_yielded_from' is the current awaitable being awaited on.
                raise oefmt(self.space.w_RuntimeError,
                            "coroutine is being awaited already")
        self.pushvalue(w_iter)

    def SETUP_ASYNC_WITH(self, offsettoend, next_instr):
        res = self.popvalue()
        block = FinallyBlock(self.valuestackdepth,
                             next_instr + offsettoend, self.lastblock)
        self.lastblock = block
        self.pushvalue(res)

    def BEFORE_ASYNC_WITH(self, oparg, next_instr):
        space = self.space
        w_manager = self.peekvalue()
        w_enter = space.lookup(w_manager, "__aenter__")
        w_descr = space.lookup(w_manager, "__aexit__")
        if w_enter is None or w_descr is None:
            raise oefmt(space.w_AttributeError,
                        "'%T' object is not a context manager (no __aenter__/"
                        "__aexit__ method)", w_manager)
        w_exit = space.get(w_descr, w_manager)
        self.settopvalue(w_exit)
        w_result = space.get_and_call_function(w_enter, w_manager)
        self.pushvalue(w_result)

    def GET_AITER(self, oparg, next_instr):
        from pypy.interpreter.generator import AIterWrapper, get_awaitable_iter

        space = self.space
        w_obj = self.popvalue()
        w_func = space.lookup(w_obj, "__aiter__")
        if w_func is None:
            raise oefmt(space.w_TypeError,
                        "'async for' requires an object with "
                        "__aiter__ method, got %T",
                        w_obj)
        w_iter = space.get_and_call_function(w_func, w_obj)

        # If __aiter__() returns an object with a __anext__() method,
        # wrap it in a awaitable that resolves to 'w_iter'.
        if space.lookup(w_iter, "__anext__") is not None:
            w_awaitable = AIterWrapper(w_iter)
        else:
            try:
                w_awaitable = get_awaitable_iter(space, w_iter)
            except OperationError as e:
                # yay! get_awaitable_iter() carefully builds a useful
                # error message, but here we're eating *all errors*
                # to replace it with a generic one.
                if e.async(space):
                    raise
                raise oefmt(space.w_TypeError,
                            "'async for' received an invalid object "
                            "from __aiter__: %T", w_iter)
            space.warn(space.wrap(
                u"'%s' implements legacy __aiter__ protocol; "
                u"__aiter__ should return an asynchronous "
                u"iterator, not awaitable" %
                    space.type(w_obj).name.decode('utf-8')),
                space.w_PendingDeprecationWarning)
        self.pushvalue(w_awaitable)

    def GET_ANEXT(self, oparg, next_instr):
        from pypy.interpreter.generator import get_awaitable_iter

        space = self.space
        w_aiter = self.peekvalue()
        w_func = space.lookup(w_aiter, "__anext__")
        if w_func is None:
            raise oefmt(space.w_TypeError,
                        "'async for' requires an iterator with "
                        "__anext__ method, got %T",
                        w_aiter)
        w_next_iter = space.get_and_call_function(w_func, w_aiter)
        try:
            w_awaitable = get_awaitable_iter(space, w_next_iter)
        except OperationError as e:
            # yay! get_awaitable_iter() carefully builds a useful
            # error message, but here we're eating *all errors*
            # to replace it with a generic one.
            if e.async(space):
                raise
            raise oefmt(space.w_TypeError,
                        "'async for' received an invalid object "
                        "from __anext__: %T", w_next_iter)
        self.pushvalue(w_awaitable)

    def FORMAT_VALUE(self, oparg, next_instr):
        from pypy.interpreter.astcompiler import consts
        space = self.space
        #
        if (oparg & consts.FVS_MASK) == consts.FVS_HAVE_SPEC:
            w_spec = self.popvalue()
        else:
            w_spec = space.newunicode(u'')
        w_value = self.popvalue()
        #
        conversion = oparg & consts.FVC_MASK
        if conversion == consts.FVC_STR:
            w_value = space.str(w_value)
        elif conversion == consts.FVC_REPR:
            w_value = space.repr(w_value)
        elif conversion == consts.FVC_ASCII:
            from pypy.objspace.std.unicodeobject import ascii_from_object
            w_value = ascii_from_object(space, w_value)
        #
        w_res = space.format(w_value, w_spec)
        self.pushvalue(w_res)

    @jit.unroll_safe
    def BUILD_STRING(self, itemcount, next_instr):
        space = self.space
        lst = []
        for i in range(itemcount-1, -1, -1):
            w_item = self.peekvalue(i)
            lst.append(space.unicode_w(w_item))
        self.dropvalues(itemcount)
        w_res = space.newunicode(u''.join(lst))
        self.pushvalue(w_res)

### ____________________________________________________________ ###

class ExitFrame(Exception):
    pass


class Return(ExitFrame):
    """Raised when exiting a frame via a 'return' statement."""


class Yield(ExitFrame):
    """Raised when exiting a frame via a 'yield' statement."""


class RaiseWithExplicitTraceback(Exception):
    """Raised at interp-level by a 0-argument 'raise' statement."""
    def __init__(self, operr):
        self.operr = operr


### Frame Blocks ###

class SuspendedUnroller(W_Root):
    """Abstract base class for interpreter-level objects that
    instruct the interpreter to change the control flow and the
    block stack.

    The concrete subclasses correspond to the various values WHY_XXX
    values of the why_code enumeration in ceval.c:

                WHY_NOT,        OK, not this one :-)
                WHY_EXCEPTION,  SApplicationException
                WHY_RERAISE,    implemented differently, see Reraise
                WHY_RETURN,     SReturnValue
                WHY_BREAK,      SBreakLoop
                WHY_CONTINUE,   SContinueLoop
                WHY_YIELD       not needed
    """
    _immutable_ = True
    def nomoreblocks(self):
        raise BytecodeCorruption("misplaced bytecode - should not return")

class SReturnValue(SuspendedUnroller):
    """Signals a 'return' statement.
    Argument is the wrapped object to return."""
    _immutable_ = True
    kind = 0x01
    def __init__(self, w_returnvalue):
        self.w_returnvalue = w_returnvalue
    def nomoreblocks(self):
        return self.w_returnvalue

class SApplicationException(SuspendedUnroller):
    """Signals an application-level exception
    (i.e. an OperationException)."""
    _immutable_ = True
    kind = 0x02
    def __init__(self, operr):
        self.operr = operr
    def nomoreblocks(self):
        raise RaiseWithExplicitTraceback(self.operr)

class SBreakLoop(SuspendedUnroller):
    """Signals a 'break' statement."""
    _immutable_ = True
    kind = 0x04
SBreakLoop.singleton = SBreakLoop()

class SContinueLoop(SuspendedUnroller):
    """Signals a 'continue' statement.
    Argument is the bytecode position of the beginning of the loop."""
    _immutable_ = True
    kind = 0x08
    def __init__(self, jump_to):
        self.jump_to = jump_to


class FrameBlock(object):
    """Abstract base class for frame blocks from the blockstack,
    used by the SETUP_XXX and POP_BLOCK opcodes."""

    _immutable_ = True

    def __init__(self, valuestackdepth, handlerposition, previous):
        self.handlerposition = handlerposition
        self.valuestackdepth = valuestackdepth
        self.previous = previous   # this makes a linked list of blocks

    def __eq__(self, other):
        return (self.__class__ is other.__class__ and
                self.handlerposition == other.handlerposition and
                self.valuestackdepth == other.valuestackdepth)

    def __ne__(self, other):
        return not (self == other)

    def __hash__(self):
        return hash((self.handlerposition, self.valuestackdepth))

    def cleanupstack(self, frame):
        frame.dropvaluesuntil(self.valuestackdepth)

    def pop_block(self, frame):
        "Clean up a frame when we normally exit the block."
        self.cleanupstack(frame)

    # internal pickling interface, not using the standard protocol
    def _get_state_(self, space):
        w = space.wrap
        return space.newtuple([w(self._opname), w(self.handlerposition),
                               w(self.valuestackdepth)])

    def handle(self, frame, unroller):
        """ Purely abstract method
        """
        raise NotImplementedError

class LoopBlock(FrameBlock):
    """A loop block.  Stores the end-of-loop pointer in case of 'break'."""

    _immutable_ = True
    _opname = 'SETUP_LOOP'
    handling_mask = SBreakLoop.kind | SContinueLoop.kind

    def handle(self, frame, unroller):
        if isinstance(unroller, SContinueLoop):
            # re-push the loop block without cleaning up the value stack,
            # and jump to the beginning of the loop, stored in the
            # exception's argument
            frame.append_block(self)
            jumpto = unroller.jump_to
            ec = frame.space.getexecutioncontext()
            return r_uint(frame.jump_absolute(jumpto, ec))
        else:
            # jump to the end of the loop
            self.cleanupstack(frame)
            return r_uint(self.handlerposition)


class SysExcInfoRestorer(FrameBlock):
    """
    This is a special, implicit block type which is created when entering a
    finally or except handler. It does not belong to any opcode
    """

    _immutable_ = True
    _opname = 'SYS_EXC_INFO_RESTORER' # it's not associated to any opcode
    handling_mask = 0 # this block is never handled, only popped by POP_EXCEPT

    def __init__(self, operr, previous):
        self.operr = operr
        self.previous = previous

    def pop_block(self, frame):
        assert False # never called

    def handle(self, frame, unroller):
        assert False # never called

    def cleanupstack(self, frame):
        ec = frame.space.getexecutioncontext()
        ec.set_sys_exc_info(self.operr)


class ExceptBlock(FrameBlock):
    """An try:except: block.  Stores the position of the exception handler."""

    _immutable_ = True
    _opname = 'SETUP_EXCEPT'
    handling_mask = SApplicationException.kind

    def handle(self, frame, unroller):
        # push the exception to the value stack for inspection by the
        # exception handler (the code after the except:)
        self.cleanupstack(frame)
        # the stack setup is slightly different than in CPython:
        # instead of the traceback, we store the unroller object,
        # wrapped.
<<<<<<< HEAD
        assert isinstance(unroller, SApplicationException)
        operationerr = unroller.operr
        operationerr.normalize_exception(frame.space)
        frame.pushvalue(frame.space.wrap(unroller))
=======
        frame.pushvalue(unroller)
>>>>>>> cfdad8ec
        frame.pushvalue(operationerr.get_w_value(frame.space))
        frame.pushvalue(operationerr.w_type)
        # set the current value of sys_exc_info to operationerr,
        # saving the old value in a custom type of FrameBlock
        frame.save_and_change_sys_exc_info(operationerr)
        return r_uint(self.handlerposition)   # jump to the handler


class FinallyBlock(FrameBlock):
    """A try:finally: block.  Stores the position of the exception handler."""

    _immutable_ = True
    _opname = 'SETUP_FINALLY'
    handling_mask = -1     # handles every kind of SuspendedUnroller

    def handle(self, frame, unroller):
        # any abnormal reason for unrolling a finally: triggers the end of
        # the block unrolling and the entering the finally: handler.
        # see comments in cleanup().
        self.cleanupstack(frame)
<<<<<<< HEAD
        operationerr = None
        if isinstance(unroller, SApplicationException):
            operationerr = unroller.operr
            operationerr.normalize_exception(frame.space)
        frame.pushvalue(frame.space.wrap(unroller))
        # set the current value of sys_exc_info to operationerr,
        # saving the old value in a custom type of FrameBlock
        frame.save_and_change_sys_exc_info(operationerr)
=======
        frame.pushvalue(unroller)
>>>>>>> cfdad8ec
        return r_uint(self.handlerposition)   # jump to the handler

    def pop_block(self, frame):
        self.cleanupstack(frame)
        frame.save_and_change_sys_exc_info(None)


block_classes = {'SYS_EXC_INFO_RESTORER': SysExcInfoRestorer,
                 'SETUP_LOOP': LoopBlock,
                 'SETUP_EXCEPT': ExceptBlock,
                 'SETUP_FINALLY': FinallyBlock,
                 'SETUP_WITH': FinallyBlock,
                 }


##class W_OperationError(W_Root):
##    """
##    Tiny applevel wrapper around an OperationError.
##    """
##
##    def __init__(self, operr):
##        self.operr = operr
##
##    def descr_reduce(self, space):
##        from pypy.interpreter.mixedmodule import MixedModule
##        w_mod = space.getbuiltinmodule('_pickle_support')
##        mod = space.interp_w(MixedModule, w_mod)
##        w_new_inst = mod.get('operationerror_new')
##        w_args = space.newtuple([])
##        operr = self.operr
##        if operr is None:
##            return space.newtuple([w_new_inst, w_args])
##        w_state = space.newtuple([operr.w_type, operr.get_w_value(space),
##                                  operr.get_traceback()])
##        return space.newtuple([w_new_inst, w_args, w_state])
##
##    def descr_setstate(self, space, w_state):
##        w_type, w_value, w_tb = space.fixedview(w_state, 3)
##        self.operr = OperationError(w_type, w_value, w_tb)

def source_as_str(space, w_source, funcname, what, flags):
    """Return source code as str0 with adjusted compiler flags

    w_source must be a str or support the buffer interface
    """
    from pypy.interpreter.astcompiler import consts

    if space.isinstance_w(w_source, space.w_unicode):
        from pypy.interpreter.unicodehelper import encode
        w_source = encode(space, w_source)
        source = space.bytes_w(w_source)
        flags |= consts.PyCF_IGNORE_COOKIE
    elif space.isinstance_w(w_source, space.w_bytes):
        source = space.bytes_w(w_source)
    else:
        try:
            buf = space.buffer_w(w_source, space.BUF_SIMPLE)
        except OperationError as e:
            if not e.match(space, space.w_TypeError):
                raise
            raise oefmt(space.w_TypeError,
                        "%s() arg 1 must be a %s object", funcname, what)
        source = buf.as_str()

    if not (flags & consts.PyCF_ACCEPT_NULL_BYTES):
        if '\x00' in source:
            raise oefmt(space.w_ValueError,
                        "source code string cannot contain null bytes")
        source = rstring.assert_str0(source)
    return source, flags


def ensure_ns(space, w_globals, w_locals, funcname, caller=None):
    """Ensure globals/locals exist and are of the correct type"""
    if (not space.is_none(w_globals) and
        not space.isinstance_w(w_globals, space.w_dict)):
        raise oefmt(space.w_TypeError,
                    '%s() arg 2 must be a dict, not %T', funcname, w_globals)
    if (not space.is_none(w_locals) and
        space.lookup(w_locals, '__getitem__') is None):
        raise oefmt(space.w_TypeError,
                    '%s() arg 3 must be a mapping or None, not %T',
                    funcname, w_locals)

    if space.is_none(w_globals):
        if caller is None:
            caller = space.getexecutioncontext().gettopframe_nohidden()
        if caller is None:
            w_globals = space.newdict(module=True)
            if space.is_none(w_locals):
                w_locals = w_globals
        else:
            w_globals = caller.get_w_globals()
            if space.is_none(w_locals):
                w_locals = caller.getdictscope()
    elif space.is_none(w_locals):
        w_locals = w_globals

    return w_globals, w_locals


### helpers written at the application-level ###
# Some of these functions are expected to be generally useful if other
# parts of the code need to do the same thing as a non-trivial opcode,
# like finding out which metaclass a new class should have.
# This is why they are not methods of PyFrame.
# There are also a couple of helpers that are methods, defined in the
# class above.

app = gateway.applevel(r'''
    """ applevel implementation of certain system properties, imports
    and other helpers"""
    import sys

    def sys_stdout():
        try:
            return sys.stdout
        except AttributeError:
            raise RuntimeError("lost sys.stdout")

    def print_expr(obj):
        try:
            displayhook = sys.displayhook
        except AttributeError:
            raise RuntimeError("lost sys.displayhook")
        displayhook(obj)

    def print_item_to(x, stream):
        # give to write() an argument which is either a string or a unicode
        # (and let it deals itself with unicode handling).  The check "is
        # unicode" should not use isinstance() at app-level, because that
        # could be fooled by strange objects, so it is done at interp-level.
        try:
            stream.write(x)
        except UnicodeEncodeError:
            print_unencodable_to(x, stream)

    def print_unencodable_to(x, stream):
        encoding = stream.encoding
        encoded = x.encode(encoding, 'backslashreplace')
        buffer = getattr(stream, 'buffer', None)
        if buffer is not None:
             buffer.write(encoded)
        else:
            escaped = encoded.decode(encoding, 'strict')
            stream.write(escaped)

    def print_item(x):
        print_item_to(x, sys_stdout())

    def print_newline_to(stream):
        stream.write("\n")

    def print_newline():
        print_newline_to(sys_stdout())
''', filename=__file__)

sys_stdout      = app.interphook('sys_stdout')
print_expr      = app.interphook('print_expr')
print_item      = app.interphook('print_item')
print_item_to   = app.interphook('print_item_to')
print_newline   = app.interphook('print_newline')
print_newline_to= app.interphook('print_newline_to')

app = gateway.applevel(r'''
    def find_metaclass(bases, namespace, globals, builtin):
        if '__metaclass__' in namespace:
            return namespace['__metaclass__']
        elif len(bases) > 0:
            base = bases[0]
            if hasattr(base, '__class__'):
                return base.__class__
            else:
                return type(base)
        elif '__metaclass__' in globals:
            return globals['__metaclass__']
        else:
            try:
                return builtin.__metaclass__
            except AttributeError:
                return type
''', filename=__file__)

find_metaclass  = app.interphook('find_metaclass')

app = gateway.applevel(r'''
    def import_all_from(module, into_locals):
        try:
            all = module.__all__
        except AttributeError:
            try:
                dict = module.__dict__
            except AttributeError:
                raise ImportError("from-import-* object has no __dict__ "
                                  "and no __all__")
            all = dict.keys()
            skip_leading_underscores = True
        else:
            skip_leading_underscores = False
        for name in all:
            if skip_leading_underscores and name[0]=='_':
                continue
            into_locals[name] = getattr(module, name)
''', filename=__file__)

import_all_from = app.interphook('import_all_from')<|MERGE_RESOLUTION|>--- conflicted
+++ resolved
@@ -85,13 +85,8 @@
             # Note that this case catches AttributeError!
             rstackovf.check_stack_overflow()
             next_instr = self.handle_asynchronous_error(ec,
-<<<<<<< HEAD
                 self.space.w_RecursionError,
-                self.space.wrap("maximum recursion depth exceeded"))
-=======
-                self.space.w_RuntimeError,
                 self.space.newtext("maximum recursion depth exceeded"))
->>>>>>> cfdad8ec
         return next_instr
 
     def handle_asynchronous_error(self, ec, w_type, w_value=None):
@@ -528,7 +523,6 @@
         try:
             w_value = cell.get()
         except ValueError:
-<<<<<<< HEAD
             self.raise_exc_unbound(varindex)
         else:
             self.pushvalue(w_value)
@@ -542,17 +536,6 @@
         w_value = space.finditem(self.debugdata.w_locals, space.wrap(name))
         if w_value is None:
             self.LOAD_DEREF(varindex, next_instr)
-=======
-            varname = self.getfreevarname(varindex)
-            if self.iscellvar(varindex):
-                message = "local variable '%s' referenced before assignment" % varname
-                w_exc_type = self.space.w_UnboundLocalError
-            else:
-                message = ("free variable '%s' referenced before assignment"
-                           " in enclosing scope" % varname)
-                w_exc_type = self.space.w_NameError
-            raise OperationError(w_exc_type, self.space.newtext(message))
->>>>>>> cfdad8ec
         else:
             self.pushvalue(w_value)
 
@@ -574,13 +557,13 @@
     def raise_exc_unbound(self, varindex):
         varname = self.getfreevarname(varindex)
         if self.iscellvar(varindex):
-            message = "local variable '%s' referenced before assignment"%varname
-            w_exc_type = self.space.w_UnboundLocalError
-        else:
-            message = ("free variable '%s' referenced before assignment"
-                       " in enclosing scope"%varname)
-            w_exc_type = self.space.w_NameError
-        raise OperationError(w_exc_type, self.space.wrap(message))
+            raise oefmt(self.space.w_UnboundLocalError,
+                        "local variable '%s' referenced before assignment",
+                        varname)
+        else:
+            raise oefmt(self.space.w_NameError,
+                        "free variable '%s' referenced before assignment"
+                        " in enclosing scope", varname)
 
     def LOAD_CLOSURE(self, varindex, next_instr):
         # nested scopes: access the cell object
@@ -1004,21 +987,11 @@
     def cmp_exc_match(self, w_1, w_2):
         space = self.space
         if space.isinstance_w(w_2, space.w_tuple):
-<<<<<<< HEAD
             for w_type in space.fixedview(w_2):
                 if not space.exception_is_valid_class_w(w_type):
                     raise oefmt(space.w_TypeError, CANNOT_CATCH_MSG)
         elif not space.exception_is_valid_class_w(w_2):
             raise oefmt(space.w_TypeError, CANNOT_CATCH_MSG)
-=======
-            for w_t in space.fixedview(w_2):
-                if space.isinstance_w(w_t, space.w_str):
-                    msg = "catching of string exceptions is deprecated"
-                    space.warn(space.newtext(msg), space.w_DeprecationWarning)
-        elif space.isinstance_w(w_2, space.w_str):
-            msg = "catching of string exceptions is deprecated"
-            space.warn(space.newtext(msg), space.w_DeprecationWarning)
->>>>>>> cfdad8ec
         return space.newbool(space.exception_match(w_1, w_2))
 
     def COMPARE_OP(self, testnum, next_instr):
@@ -1065,12 +1038,7 @@
 
         w_import = self.get_builtin().getdictvalue(space, '__import__')
         if w_import is None:
-<<<<<<< HEAD
             raise oefmt(space.w_ImportError, "__import__ not found")
-=======
-            raise OperationError(space.w_ImportError,
-                                 space.newtext("__import__ not found"))
->>>>>>> cfdad8ec
         d = self.getdebug()
         if d is None:
             w_locals = None
@@ -1078,10 +1046,6 @@
             w_locals = d.w_locals
         if w_locals is None:            # CPython does this
             w_locals = space.w_None
-<<<<<<< HEAD
-=======
-        w_modulename = space.newtext(modulename)
->>>>>>> cfdad8ec
         w_globals = self.get_w_globals()
         if w_flag is None:
             w_obj = space.call_function(w_import, w_modulename, w_globals,
@@ -1262,14 +1226,8 @@
         if isinstance(w_unroller, SApplicationException):
             # app-level exception
             operr = w_unroller.operr
-<<<<<<< HEAD
-            w_traceback = self.space.wrap(operr.get_traceback())
+            w_traceback = operr.get_traceback()
             w_res = self.call_contextmanager_exit_function(
-=======
-            self.last_exception = operr
-            w_traceback = operr.get_traceback()
-            w_suppress = self.call_contextmanager_exit_function(
->>>>>>> cfdad8ec
                 w_exitfunc,
                 operr.w_type,
                 operr.get_w_value(self.space),
@@ -1359,7 +1317,6 @@
         qualname = self.space.unicode_w(w_qualname)
         w_codeobj = self.popvalue()
         codeobj = self.space.interp_w(PyCode, w_codeobj)
-<<<<<<< HEAD
         if freevars is not None:
             # Pop freevars
             self.popvalue()
@@ -1383,30 +1340,17 @@
         fn = function.Function(space, codeobj, self.get_w_globals(),
                                defaultarguments,
                                kw_defs_w, freevars, w_ann, qualname=qualname)
-        self.pushvalue(space.wrap(fn))
+        self.pushvalue(fn)
 
     def MAKE_FUNCTION(self, oparg, next_instr):
         return self._make_function(oparg)
-=======
-        defaultarguments = self.popvalues(numdefaults)
-        fn = function.Function(self.space, codeobj, self.get_w_globals(),
-                               defaultarguments)
-        self.pushvalue(fn)
->>>>>>> cfdad8ec
 
     @jit.unroll_safe
     def MAKE_CLOSURE(self, oparg, next_instr):
         w_freevarstuple = self.peekvalue(2)
         freevars = [self.space.interp_w(Cell, cell)
                     for cell in self.space.fixedview(w_freevarstuple)]
-<<<<<<< HEAD
         self._make_function(oparg, freevars)
-=======
-        defaultarguments = self.popvalues(numdefaults)
-        fn = function.Function(self.space, codeobj, self.get_w_globals(),
-                               defaultarguments, freevars)
-        self.pushvalue(fn)
->>>>>>> cfdad8ec
 
     def BUILD_SLICE(self, numargs, next_instr):
         if numargs == 3:
@@ -1882,14 +1826,10 @@
         # the stack setup is slightly different than in CPython:
         # instead of the traceback, we store the unroller object,
         # wrapped.
-<<<<<<< HEAD
         assert isinstance(unroller, SApplicationException)
         operationerr = unroller.operr
         operationerr.normalize_exception(frame.space)
-        frame.pushvalue(frame.space.wrap(unroller))
-=======
         frame.pushvalue(unroller)
->>>>>>> cfdad8ec
         frame.pushvalue(operationerr.get_w_value(frame.space))
         frame.pushvalue(operationerr.w_type)
         # set the current value of sys_exc_info to operationerr,
@@ -1910,18 +1850,14 @@
         # the block unrolling and the entering the finally: handler.
         # see comments in cleanup().
         self.cleanupstack(frame)
-<<<<<<< HEAD
         operationerr = None
         if isinstance(unroller, SApplicationException):
             operationerr = unroller.operr
             operationerr.normalize_exception(frame.space)
-        frame.pushvalue(frame.space.wrap(unroller))
+        frame.pushvalue(unroller)
         # set the current value of sys_exc_info to operationerr,
         # saving the old value in a custom type of FrameBlock
         frame.save_and_change_sys_exc_info(operationerr)
-=======
-        frame.pushvalue(unroller)
->>>>>>> cfdad8ec
         return r_uint(self.handlerposition)   # jump to the handler
 
     def pop_block(self, frame):
