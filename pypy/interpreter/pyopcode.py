--- conflicted
+++ resolved
@@ -739,10 +739,7 @@
         flags = ec.compiler.getcodeflags(self.pycode)
 
         if space.isinstance_w(w_prog, space.gettypeobject(PyCode.typedef)):
-<<<<<<< HEAD
             space.audit("exec", [w_prog])
-=======
->>>>>>> 9a44f9ff
             code = space.interp_w(PyCode, w_prog)
         else:
             from pypy.interpreter.astcompiler import consts
@@ -1226,12 +1223,24 @@
         if (isinstance(w_iterator, GeneratorOrCoroutine) or
                 operr.has_any_traceback()):
             self.space.getexecutioncontext().exception_trace(self, operr)
-<<<<<<< HEAD
-
-    def FOR_LOOP(self, oparg, next_instr):
-        raise BytecodeCorruption("old opcode, no longer in use")
-=======
->>>>>>> 9a44f9ff
+
+    def _report_stopiteration_sometimes(self, w_iterator, operr):
+        # CPython 3.5 calls the exception trace in an ill-defined subset
+        # of cases: only if tp_iternext returned NULL and set a
+        # StopIteration exception, but not if tp_iternext returned NULL
+        # *without* setting an exception.  We can't easily emulate that
+        # behavior at this point.  For example, the generator's
+        # tp_iternext uses one or other case depending on whether the
+        # generator is already exhausted or just exhausted now.  We'll
+        # classify that as a CPython incompatibility and use an
+        # approximative rule: if w_iterator is a generator-iterator,
+        # we always report it; if operr has already a stack trace
+        # attached (likely from a custom __iter__() method), we also
+        # report it; in other cases, we don't.
+        from pypy.interpreter.generator import GeneratorOrCoroutine
+        if (isinstance(w_iterator, GeneratorOrCoroutine) or
+                operr.has_any_traceback()):
+            self.space.getexecutioncontext().exception_trace(self, operr)
 
     def SETUP_LOOP(self, offsettoend, next_instr):
         block = LoopBlock(self.valuestackdepth,
