--- conflicted
+++ resolved
@@ -848,15 +848,9 @@
         return w_value
     _load_global._always_inline_ = True
 
-<<<<<<< HEAD
     def _load_global_failed(self, w_varname):
-        message = "global name %R is not defined"
-        raise operationerrfmt(self.space.w_NameError, message, w_varname)
-=======
-    def _load_global_failed(self, varname):
         raise oefmt(self.space.w_NameError,
-                    "global name '%s' is not defined", varname)
->>>>>>> 930743ad
+                    "global name %R is not defined", w_varname)
     _load_global_failed._dont_inline_ = True
 
     def LOAD_GLOBAL(self, nameindex, next_instr):
