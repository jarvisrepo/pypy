--- conflicted
+++ resolved
@@ -1098,9 +1098,6 @@
         # sub-iterable first before continuing on the next bytecode.
         from pypy.interpreter.generator import Coroutine
         in_generator = self.get_generator()
-<<<<<<< HEAD
-        assert in_generator is not None
-=======
         if in_generator is None:
             # Issue #2768: rare case involving __del__ methods.
             # XXX This is a workaround, not a proper solution.
@@ -1108,7 +1105,6 @@
                         "PyPy limitation: cannot use 'yield from' or 'await' "
                         "in a generator/coroutine that has been partially "
                         "deallocated already, typically seen via __del__")
->>>>>>> 72195e3e
         w_inputvalue = self.popvalue()    # that's always w_None, actually
         w_gen = self.popvalue()
         #
