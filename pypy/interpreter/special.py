from pypy.interpreter.baseobjspace import W_Root


class Ellipsis(W_Root):

    @staticmethod
    def descr_new_ellipsis(space, w_type):
        return space.w_Ellipsis

    def descr__repr__(self, space):
        return space.newtext('Ellipsis')

    descr__reduce__ = descr__repr__


class NotImplemented(W_Root):

    @staticmethod
    def descr_new_notimplemented(space, w_type):
        return space.w_NotImplemented

    def descr__repr__(self, space):
<<<<<<< HEAD
        return space.wrap('NotImplemented')

    descr__reduce__ = descr__repr__
=======
        return space.newtext('NotImplemented')
>>>>>>> cfdad8ec
<|MERGE_RESOLUTION|>--- conflicted
+++ resolved
@@ -20,10 +20,6 @@
         return space.w_NotImplemented
 
     def descr__repr__(self, space):
-<<<<<<< HEAD
-        return space.wrap('NotImplemented')
+        return space.newtext('NotImplemented')
 
-    descr__reduce__ = descr__repr__
-=======
-        return space.newtext('NotImplemented')
->>>>>>> cfdad8ec
+    descr__reduce__ = descr__repr__