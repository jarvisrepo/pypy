"""
This module defines the abstract base classes that support execution:
Code and Frame.
"""
from pypy.interpreter.error import OperationError
from pypy.interpreter.baseobjspace import W_Root


class Code(W_Root):
    """A code is a compiled version of some source code.
    Abstract base class."""
    _immutable_ = True
    hidden_applevel = False

    # n >= 0 : arity
    # FLATPYCALL = 0x100
    # n|FLATPYCALL: pycode flat case
    # FLATPYCALL<<x (x>=1): special cases
    # HOPELESS: hopeless
    FLATPYCALL = 0x100
    PASSTHROUGHARGS1 = 0x200
    HOPELESS = 0x400
    fast_natural_arity = HOPELESS

    def __init__(self, co_name):
        self.co_name = co_name

    def exec_code(self, space, w_globals, w_locals):
        "Implements the 'exec' statement."
        # this should be on PyCode?
        frame = space.createframe(self, w_globals, None)
        frame.setdictscope(w_locals)
        return frame.run()

    def signature(self):
        raise NotImplementedError

    def getvarnames(self):
        """List of names including the arguments, vararg and kwarg,
        and possibly more locals."""
        return self.signature().getallvarnames()

    def getformalargcount(self):
        return self.signature().scope_length()

    def getdocstring(self, space):
        return space.w_None

    def funcrun(self, func, args):
        raise NotImplementedError("purely abstract")

    def funcrun_obj(self, func, w_obj, args):
        return self.funcrun(func, args.prepend(w_obj))


class Frame(W_Root):
    """A frame is an environment supporting the execution of a code object.
    Abstract base class."""

    def __init__(self, space, w_globals=None):
        self.space = space
        self.w_globals = w_globals  # wrapped dict of globals
        self.w_locals = None       # wrapped dict of locals

    def run(self):
        "Abstract method to override. Runs the frame"
        raise TypeError("abstract")

    def getdictscope(self):
        "Get the locals as a dictionary."
        self.fast2locals()
        return self.w_locals

    def getcode(self):
        return None

    def fget_code(self, space):
        return space.wrap(self.getcode())

    def fget_getdictscope(self, space):
        return self.getdictscope()

    def setdictscope(self, w_locals):
        "Initialize the locals from a dictionary."
        self.w_locals = w_locals
        self.locals2fast()

    def getfastscope(self):
        "Abstract. Get the fast locals as a list."
        raise TypeError("abstract")

    def setfastscope(self, scope_w):
        """Abstract. Initialize the fast locals from a list of values,
        where the order is according to self.getcode().signature()."""
        raise TypeError("abstract")

    def getfastscopelength(self):
        "Abstract. Get the expected number of locals."
        raise TypeError("abstract")

    def fast2locals(self):
        # Copy values from the fastlocals to self.w_locals
        if self.w_locals is None:
            self.w_locals = self.space.newdict()
        varnames = self.getcode().getvarnames()
        fastscope_w = self.getfastscope()
        for i in range(min(len(varnames), self.getfastscopelength())):
            name = varnames[i]
            w_value = fastscope_w[i]
            w_name = self.space.wrap(name)
            if w_value is not None:
<<<<<<< HEAD
                w_name = self.space.wrap(name.decode('utf-8'))
=======
>>>>>>> f359d93b
                self.space.setitem(self.w_locals, w_name, w_value)
            else:
                try:
                    self.space.delitem(self.w_locals, w_name)
                except OperationError as e:
                    if not e.match(self.space, self.space.w_KeyError):
                        raise

    def locals2fast(self):
        # Copy values from self.w_locals to the fastlocals
        assert self.w_locals is not None
        varnames = self.getcode().getvarnames()
        numlocals = self.getfastscopelength()

        new_fastlocals_w = [None] * numlocals

        for i in range(min(len(varnames), numlocals)):
            w_name = self.space.wrap(varnames[i].decode('utf-8'))
            try:
                w_value = self.space.getitem(self.w_locals, w_name)
            except OperationError, e:
                if not e.match(self.space, self.space.w_KeyError):
                    raise
            else:
                new_fastlocals_w[i] = w_value

        self.setfastscope(new_fastlocals_w)<|MERGE_RESOLUTION|>--- conflicted
+++ resolved
@@ -107,12 +107,8 @@
         for i in range(min(len(varnames), self.getfastscopelength())):
             name = varnames[i]
             w_value = fastscope_w[i]
-            w_name = self.space.wrap(name)
+            w_name = self.space.wrap(name.decode('utf-8'))
             if w_value is not None:
-<<<<<<< HEAD
-                w_name = self.space.wrap(name.decode('utf-8'))
-=======
->>>>>>> f359d93b
                 self.space.setitem(self.w_locals, w_name, w_value)
             else:
                 try:
