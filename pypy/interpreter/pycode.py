--- conflicted
+++ resolved
@@ -4,11 +4,7 @@
 The bytecode interpreter itself is implemented by the PyFrame class.
 """
 
-<<<<<<< HEAD
-import imp, struct, types, new, sys
-=======
-import dis, imp, struct, types, new, sys, os
->>>>>>> b5adf61a
+import imp, struct, types, new, sys, os
 
 from pypy.interpreter import eval
 from pypy.interpreter.signature import Signature
