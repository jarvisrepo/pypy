--- conflicted
+++ resolved
@@ -417,18 +417,11 @@
         mod      = space.interp_w(MixedModule, w_mod)
         new_inst = mod.get('code_new')
         tup      = [
-<<<<<<< HEAD
-            w(self.co_argcount),
-            w(self.co_kwonlyargcount),
-            w(self.co_nlocals),
-            w(self.co_stacksize),
-            w(self.co_flags),
-=======
             space.newint(self.co_argcount),
+            space.newint(self.co_kwonlyargcount),
             space.newint(self.co_nlocals),
             space.newint(self.co_stacksize),
             space.newint(self.co_flags),
->>>>>>> cfdad8ec
             space.newbytes(self.co_code),
             space.newtuple(self.co_consts_w),
             space.newtuple(self.co_names_w),
@@ -454,14 +447,10 @@
         return self.get_repr()
 
     def repr(self, space):
-<<<<<<< HEAD
         space = self.space
         # co_name should be an identifier
         name = self.co_name.decode('utf-8')
         fn = space.fsdecode_w(space.newbytes(self.co_filename))
-        return space.wrap(u'<code object %s at 0x%s, file "%s", line %d>' % (
+        return space.newunicode(u'<code object %s at 0x%s, file "%s", line %d>' % (
             name, unicode(self.getaddrstring(space)), fn,
-            -1 if self.co_firstlineno == 0 else self.co_firstlineno))
-=======
-        return space.newtext(self.get_repr())
->>>>>>> cfdad8ec
+            -1 if self.co_firstlineno == 0 else self.co_firstlineno))