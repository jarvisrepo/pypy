"""
Python-style code objects.
PyCode instances have the same co_xxx arguments as CPython code objects.
The bytecode interpreter itself is implemented by the PyFrame class.
"""

import imp, struct, types, sys, os

from pypy.interpreter import eval
from pypy.interpreter.signature import Signature
from pypy.interpreter.error import OperationError, oefmt
from pypy.interpreter.gateway import unwrap_spec
from pypy.interpreter.astcompiler.consts import (
    CO_OPTIMIZED, CO_NEWLOCALS, CO_VARARGS, CO_VARKEYWORDS, CO_NESTED,
    CO_GENERATOR, CO_COROUTINE, CO_KILL_DOCSTRING, CO_YIELD_INSIDE_TRY,
    CO_ITERABLE_COROUTINE, CO_ASYNC_GENERATOR)
from pypy.tool import dis3
from pypy.tool.stdlib_opcode import opcodedesc, HAVE_ARGUMENT
from rpython.rlib.rarithmetic import intmask
from rpython.rlib.objectmodel import compute_hash, we_are_translated
from rpython.rlib import jit, rstring


class BytecodeCorruption(Exception):
    """Detected bytecode corruption.  Never caught; it's an error."""

# helper

def unpack_text_tuple(space, w_str_tuple):
    return [space.text_w(w_el) for w_el in space.unpackiterable(w_str_tuple)]


# Magic numbers for the bytecode version in code objects.
# See comments in pypy/module/imp/importing.
cpython_magic, = struct.unpack("<i", imp.get_magic())   # host magic number

# we compute the magic number in a similar way to CPython, but we use a
# different value for the highest 16 bits. Bump pypy_incremental_magic every
# time you make pyc files incompatible.  This value ends up in the frozen
# importlib, via MAGIC_NUMBER in module/_frozen_importlib/__init__.

<<<<<<< HEAD
pypy_incremental_magic = 128 # bump it by 16
=======
pypy_incremental_magic = 160 # bump it by 16
>>>>>>> 9b2835a6
assert pypy_incremental_magic % 16 == 0
assert pypy_incremental_magic < 3000 # the magic number of Python 3. There are
                                     # no known magic numbers below this value
default_magic = pypy_incremental_magic | (ord('\r')<<16) | (ord('\n')<<24)

# cpython_code_signature helper
def cpython_code_signature(code):
    """Return a Signature instance."""
    argcount = code.co_argcount
    varnames = code.co_varnames
    if we_are_translated():
        kwonlyargcount = code.co_kwonlyargcount
    else:
        # for compatibility with CPython 2.7 code objects
        kwonlyargcount = getattr(code, 'co_kwonlyargcount', 0)
    assert argcount >= 0     # annotator hint
    assert kwonlyargcount >= 0
    argnames = list(varnames[:argcount])
    if argcount < len(varnames):
        kwonlyargs = list(varnames[argcount:argcount + kwonlyargcount])
    else:
        kwonlyargs = None
    if code.co_flags & CO_VARARGS:
        varargname = varnames[argcount]
        argcount += 1
    else:
        varargname = None
    if code.co_flags & CO_VARKEYWORDS:
        kwargname = code.co_varnames[argcount + kwonlyargcount]
    else:
        kwargname = None
    return Signature(argnames, varargname, kwargname, kwonlyargs)

class CodeHookCache(object):
    def __init__(self, space):
        self._code_hook = None

class PyCode(eval.Code):
    "CPython-style code objects."
    _immutable_fields_ = ["_signature", "co_argcount", "co_kwonlyargcount", "co_cellvars[*]",
                          "co_code", "co_consts_w[*]", "co_filename", "w_filename",
                          "co_firstlineno", "co_flags", "co_freevars[*]",
                          "co_lnotab", "co_names_w[*]", "co_nlocals",
                          "co_stacksize", "co_varnames[*]",
                          "_args_as_cellvars[*]", "w_globals?"]

    def __init__(self, space,  argcount, kwonlyargcount, nlocals, stacksize, flags,
                     code, consts, names, varnames, filename,
                     name, firstlineno, lnotab, freevars, cellvars,
                     hidden_applevel=False, magic=default_magic):
        """Initialize a new code object from parameters given by
        the pypy compiler"""
        self.space = space
        eval.Code.__init__(self, name)
        assert nlocals >= 0
        self.co_argcount = argcount
        self.co_kwonlyargcount = kwonlyargcount
        self.co_nlocals = nlocals
        self.co_stacksize = stacksize
        self.co_flags = flags
        self.co_code = code
        self.co_consts_w = consts
        self.co_names_w = [
            space.new_interned_w_str(space.newtext(aname))
            for aname in names]
        self.co_varnames = varnames
        self.co_freevars = freevars
        self.co_cellvars = cellvars
        assert isinstance(filename, str)
        rstring.check_str0(filename)
        self.co_filename = filename
        self.w_filename = space.newfilename(filename)
        self.co_name = name
        self.co_firstlineno = firstlineno
        self.co_lnotab = lnotab
        # store the first globals object that the code object is run in in
        # here. if a frame is run in that globals object, it does not need to
        # store it at all
        self.w_globals = None
        self.hidden_applevel = hidden_applevel
        self.magic = magic
        self._signature = cpython_code_signature(self)
        self._initialize()
        self._init_ready()
        self.new_code_hook()

    def frame_stores_global(self, w_globals):
        if self.w_globals is None:
            self.w_globals = w_globals
            return False
        if self.w_globals is w_globals:
            return False
        return True

    def new_code_hook(self):
        code_hook = self.space.fromcache(CodeHookCache)._code_hook
        if code_hook is not None:
            try:
                self.space.call_function(code_hook, self)
            except OperationError as e:
                e.write_unraisable(self.space, "new_code_hook()")

    def _initialize(self):
        from pypy.objspace.std.mapdict import init_mapdict_cache
        if self.co_cellvars:
            argcount = self.co_argcount
            argcount += self.co_kwonlyargcount
            assert argcount >= 0     # annotator hint
            if self.co_flags & CO_VARARGS:
                argcount += 1
            if self.co_flags & CO_VARKEYWORDS:
                argcount += 1
            # Cell vars could shadow already-set arguments.
            # The compiler used to be clever about the order of
            # the variables in both co_varnames and co_cellvars, but
            # it no longer is for the sake of simplicity.  Moreover
            # code objects loaded from CPython don't necessarily follow
            # an order, which could lead to strange bugs if .pyc files
            # produced by CPython are loaded by PyPy.  Note that CPython
            # contains the following bad-looking nested loops at *every*
            # function call!

            # Precompute what arguments need to be copied into cellvars
            args_as_cellvars = []
            argvars = self.co_varnames
            cellvars = self.co_cellvars
            for i in range(len(cellvars)):
                cellname = cellvars[i]
                for j in range(argcount):
                    if cellname == argvars[j]:
                        # argument j has the same name as the cell var i
                        while len(args_as_cellvars) <= i:
                            args_as_cellvars.append(-1)   # pad
                        args_as_cellvars[i] = j
            self._args_as_cellvars = args_as_cellvars[:]
        else:
            self._args_as_cellvars = []

        self._compute_flatcall()

        init_mapdict_cache(self)

    def _init_ready(self):
        "This is a hook for the vmprof module, which overrides this method."

    def _cleanup_(self):
        if (self.magic == cpython_magic and
            '__pypy__' not in sys.builtin_module_names):
            raise Exception("CPython host codes should not be rendered")
        # When translating PyPy, freeze the file name
        #     <builtin>/lastdirname/basename.py
        # instead of freezing the complete translation-time path.
        filename = self.co_filename
        if (filename.startswith('<builtin>') or
            filename == '<frozen importlib._bootstrap>'):
            return
        filename = filename.lstrip('<').rstrip('>')
        if filename.lower().endswith('.pyc'):
            filename = filename[:-1]
        basename = os.path.basename(filename)
        lastdirname = os.path.basename(os.path.dirname(filename))
        if lastdirname:
            basename = '%s/%s' % (lastdirname, basename)
        self.co_filename = '<builtin>/%s' % (basename,)
        self.w_filename = self.space.newfilename(self.co_filename)

    co_names = property(lambda self: [self.space.str_w(w_name) for w_name in self.co_names_w]) # for trace

    def signature(self):
        return self._signature

    @classmethod
    def _from_code(cls, space, code, hidden_applevel=False, code_hook=None):
        """
        Hack to initialize the code object from a real (CPython) one.
        """
        raise TypeError("assert reinterpretation for applevel tests is broken on PyPy3!")
        assert isinstance(code, types.CodeType)
        newconsts_w = [None] * len(code.co_consts)
        num = 0
        if code_hook is None:
            code_hook = cls._from_code
        for const in code.co_consts:
            if isinstance(const, types.CodeType): # from stable compiler
                const = code_hook(space, const, hidden_applevel, code_hook)
            newconsts_w[num] = space.wrap(const)
            num += 1
        # stick the underlying CPython magic value, if the code object
        # comes from there
        return cls(space, code.co_argcount,
                      getattr(code, 'co_kwonlyargcount', 0),
                      code.co_nlocals,
                      code.co_stacksize,
                      code.co_flags,
                      code.co_code,
                      newconsts_w[:],
                      list(code.co_names),
                      list(code.co_varnames),
                      code.co_filename,
                      code.co_name,
                      code.co_firstlineno,
                      code.co_lnotab,
                      list(code.co_freevars),
                      list(code.co_cellvars),
                      hidden_applevel, cpython_magic)

    def _compute_flatcall(self):
        # Speed hack!
        self.fast_natural_arity = eval.Code.HOPELESS
        if self.co_flags & (CO_VARARGS | CO_VARKEYWORDS):
            return
        if len(self._args_as_cellvars) > 0:
            return
        if self.co_kwonlyargcount > 0:
            return
        if self.co_argcount > 0xff:
            return

        self.fast_natural_arity = eval.Code.FLATPYCALL | self.co_argcount

    def funcrun(self, func, args):
        frame = self.space.createframe(self, func.w_func_globals,
                                  func)
        sig = self._signature
        # speed hack
        fresh_frame = jit.hint(frame, access_directly=True,
                                      fresh_virtualizable=True)
        args.parse_into_scope(None, fresh_frame.locals_cells_stack_w, func.name,
                              sig, func.defs_w, func.w_kw_defs)
        fresh_frame.init_cells()
        return frame.run(func.name, func.qualname)

    def funcrun_obj(self, func, w_obj, args):
        frame = self.space.createframe(self, func.w_func_globals,
                                  func)
        sig = self._signature
        # speed hack
        fresh_frame = jit.hint(frame, access_directly=True,
                                      fresh_virtualizable=True)
        args.parse_into_scope(w_obj, fresh_frame.locals_cells_stack_w, func.name,
                              sig, func.defs_w, func.w_kw_defs)
        fresh_frame.init_cells()
        return frame.run(func.name, func.qualname)

    def getvarnames(self):
        return self.co_varnames

    def getdocstring(self, space):
        if self.co_consts_w:   # it is probably never empty
            w_first = self.co_consts_w[0]
            if space.isinstance_w(w_first, space.w_unicode):
                return w_first
        return space.w_None

    def remove_docstrings(self, space):
        if self.co_flags & CO_KILL_DOCSTRING:
            self.co_consts_w[0] = space.w_None
        for w_co in self.co_consts_w:
            if isinstance(w_co, PyCode):
                w_co.remove_docstrings(space)

    def exec_host_bytecode(self, w_globals, w_locals):
        raise Exception("no longer supported after the switch to wordcode!")

    def dump(self):
        """NOT_RPYTHON: A dis.dis() dump of the code object."""
        if not hasattr(self, 'co_consts'):
            self.co_consts = [w if isinstance(w, PyCode) else self.space.unwrap(w)
                              for w in self.co_consts_w]
        dis3.dis(self)

    def fget_co_consts(self, space):
        return space.newtuple(self.co_consts_w)

    def fget_co_names(self, space):
        return space.newtuple(self.co_names_w)

    def fget_co_varnames(self, space):
        return space.newtuple([space.newtext(name) for name in self.co_varnames])

    def fget_co_cellvars(self, space):
        return space.newtuple([space.newtext(name) for name in self.co_cellvars])

    def fget_co_freevars(self, space):
        return space.newtuple([space.newtext(name) for name in self.co_freevars])

    def descr_code__eq__(self, w_other):
        space = self.space
        if not isinstance(w_other, PyCode):
            return space.w_False
        areEqual = (self.co_name == w_other.co_name and
                    self.co_argcount == w_other.co_argcount and
                    self.co_kwonlyargcount == w_other.co_kwonlyargcount and
                    self.co_nlocals == w_other.co_nlocals and
                    self.co_flags == w_other.co_flags and
                    self.co_firstlineno == w_other.co_firstlineno and
                    self.co_code == w_other.co_code and
                    len(self.co_consts_w) == len(w_other.co_consts_w) and
                    len(self.co_names_w) == len(w_other.co_names_w) and
                    self.co_varnames == w_other.co_varnames and
                    self.co_freevars == w_other.co_freevars and
                    self.co_cellvars == w_other.co_cellvars)
        if not areEqual:
            return space.w_False

        for i in range(len(self.co_names_w)):
            if not space.eq_w(self.co_names_w[i], w_other.co_names_w[i]):
                return space.w_False

        for i in range(len(self.co_consts_w)):
            if not space.eq_w(self.co_consts_w[i], w_other.co_consts_w[i]):
                return space.w_False

        return space.w_True

    def descr_code__hash__(self):
        space = self.space
        result =  compute_hash(self.co_name)
        result ^= self.co_argcount
        result ^= self.co_kwonlyargcount
        result ^= self.co_nlocals
        result ^= self.co_flags
        result ^= self.co_firstlineno
        result ^= compute_hash(self.co_code)
        for name in self.co_varnames:  result ^= compute_hash(name)
        for name in self.co_freevars:  result ^= compute_hash(name)
        for name in self.co_cellvars:  result ^= compute_hash(name)
        w_result = space.newint(intmask(result))
        for w_name in self.co_names_w:
            w_result = space.xor(w_result, space.hash(w_name))
        for w_const in self.co_consts_w:
            w_result = space.xor(w_result, space.hash(w_const))
        return w_result

    @unwrap_spec(argcount=int, kwonlyargcount=int, nlocals=int, stacksize=int, flags=int,
                 codestring='bytes',
                 filename='fsencode', name='text', firstlineno=int,
                 lnotab='bytes', magic=int)
    def descr_code__new__(space, w_subtype,
                          argcount, kwonlyargcount, nlocals, stacksize, flags,
                          codestring, w_constants, w_names,
                          w_varnames, filename, name, firstlineno,
                          lnotab, w_freevars=None, w_cellvars=None,
                          magic=default_magic):
        if argcount < 0:
            raise oefmt(space.w_ValueError,
                        "code: argcount must not be negative")
        if kwonlyargcount < 0:
            raise oefmt(space.w_ValueError,
                        "code: kwonlyargcount must not be negative")
        if nlocals < 0:
            raise oefmt(space.w_ValueError,
                        "code: nlocals must not be negative")
        if not space.isinstance_w(w_constants, space.w_tuple):
            raise oefmt(space.w_TypeError, "Expected tuple for constants")
        consts_w = space.fixedview(w_constants)
        names = unpack_text_tuple(space, w_names)
        varnames = unpack_text_tuple(space, w_varnames)
        if w_freevars is not None:
            freevars = unpack_text_tuple(space, w_freevars)
        else:
            freevars = []
        if w_cellvars is not None:
            cellvars = unpack_text_tuple(space, w_cellvars)
        else:
            cellvars = []
        code = space.allocate_instance(PyCode, w_subtype)
        PyCode.__init__(code, space, argcount, kwonlyargcount, nlocals, stacksize, flags, codestring, consts_w[:], names,
                      varnames, filename, name, firstlineno, lnotab, freevars, cellvars, magic=magic)
        return code

    def descr__reduce__(self, space):
        from pypy.interpreter.mixedmodule import MixedModule
        w_mod    = space.getbuiltinmodule('_pickle_support')
        mod      = space.interp_w(MixedModule, w_mod)
        new_inst = mod.get('code_new')
        tup      = [
            space.newint(self.co_argcount),
            space.newint(self.co_kwonlyargcount),
            space.newint(self.co_nlocals),
            space.newint(self.co_stacksize),
            space.newint(self.co_flags),
            space.newbytes(self.co_code),
            space.newtuple(self.co_consts_w),
            space.newtuple(self.co_names_w),
            space.newtuple([space.newtext(v) for v in self.co_varnames]),
            self.w_filename,
            space.newtext(self.co_name),
            space.newint(self.co_firstlineno),
            space.newbytes(self.co_lnotab),
            space.newtuple([space.newtext(v) for v in self.co_freevars]),
            space.newtuple([space.newtext(v) for v in self.co_cellvars]),
            space.newint(self.magic),
        ]
        return space.newtuple([new_inst, space.newtuple(tup)])

    def get_repr(self):
        # This is called by the default get_printable_location so it
        # must avoid doing too much (that might release the gil)
        return '<code object %s, file "%s", line %d>' % (
            self.co_name, self.co_filename,
            -1 if self.co_firstlineno == 0 else self.co_firstlineno)

    def __repr__(self):
        return self.get_repr()

    def repr(self, space):
        space = self.space
        # co_name should be an identifier
        name = self.co_name.decode('utf-8')
        fn = space.unicode_w(self.w_filename)
        return space.newunicode(u'<code object %s at 0x%s, file "%s", line %d>' % (
            name, unicode(self.getaddrstring(space)), fn,
            -1 if self.co_firstlineno == 0 else self.co_firstlineno))<|MERGE_RESOLUTION|>--- conflicted
+++ resolved
@@ -39,11 +39,7 @@
 # time you make pyc files incompatible.  This value ends up in the frozen
 # importlib, via MAGIC_NUMBER in module/_frozen_importlib/__init__.
 
-<<<<<<< HEAD
-pypy_incremental_magic = 128 # bump it by 16
-=======
 pypy_incremental_magic = 160 # bump it by 16
->>>>>>> 9b2835a6
 assert pypy_incremental_magic % 16 == 0
 assert pypy_incremental_magic < 3000 # the magic number of Python 3. There are
                                      # no known magic numbers below this value
