--- conflicted
+++ resolved
@@ -151,27 +151,7 @@
             '__pypy__' not in sys.builtin_module_names):
             raise Exception("CPython host codes should not be rendered")
 
-<<<<<<< HEAD
-    def _init_flags(self):
-        co_code = self.co_code
-        next_instr = 0
-        while next_instr < len(co_code):
-            opcode = ord(co_code[next_instr])
-            next_instr += 1
-            if opcode >= HAVE_ARGUMENT:
-                next_instr += 2
-            while opcode == opcodedesc.EXTENDED_ARG.index:
-                opcode = ord(co_code[next_instr])
-                next_instr += 3
-            if opcode == opcodedesc.LOAD_GLOBAL.index:
-                self.co_flags |= CO_CONTAINSGLOBALS
-            elif opcode == opcodedesc.LOAD_NAME.index:
-                self.co_flags |= CO_CONTAINSGLOBALS
-
     co_names = property(lambda self: [self.space.str_w(w_name) for w_name in self.co_names_w]) # for trace
-=======
-    co_names = property(lambda self: [self.space.unwrap(w_name) for w_name in self.co_names_w]) # for trace
->>>>>>> 9fb6d6ee
 
     def signature(self):
         return self._signature
