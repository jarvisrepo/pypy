"""
Python-style code objects.
PyCode instances have the same co_xxx arguments as CPython code objects.
The bytecode interpreter itself is implemented by the PyFrame class.
"""

import imp, struct, types, sys, os

from pypy.interpreter import eval
from pypy.interpreter.signature import Signature
from pypy.interpreter.error import OperationError, oefmt
from pypy.interpreter.gateway import unwrap_spec
from pypy.interpreter.astcompiler.consts import (
    CO_OPTIMIZED, CO_NEWLOCALS, CO_VARARGS, CO_VARKEYWORDS, CO_NESTED,
    CO_GENERATOR, CO_COROUTINE, CO_KILL_DOCSTRING, CO_YIELD_INSIDE_TRY,
    CO_ITERABLE_COROUTINE, CO_ASYNC_GENERATOR)
from pypy.tool.stdlib_opcode import opcodedesc, HAVE_ARGUMENT
from rpython.rlib.rarithmetic import intmask
from rpython.rlib.objectmodel import compute_hash, we_are_translated
from rpython.rlib import jit, rstring


class BytecodeCorruption(Exception):
    """Detected bytecode corruption.  Never caught; it's an error."""

# helper

def unpack_text_tuple(space, w_str_tuple):
    return [space.text_w(w_el) for w_el in space.unpackiterable(w_str_tuple)]


# Magic numbers for the bytecode version in code objects.
# See comments in pypy/module/imp/importing.
cpython_magic, = struct.unpack("<i", imp.get_magic())   # host magic number

# we compute the magic number in a similar way to CPython, but we use a
# different value for the highest 16 bits. Bump pypy_incremental_magic every
# time you make pyc files incompatible.  This value ends up in the frozen
# importlib, via MAGIC_NUMBER in module/_frozen_importlib/__init__.

pypy_incremental_magic = 192 # bump it by 16
assert pypy_incremental_magic % 16 == 0
assert pypy_incremental_magic < 3000 # the magic number of Python 3. There are
                                     # no known magic numbers below this value
default_magic = pypy_incremental_magic | (ord('\r')<<16) | (ord('\n')<<24)

# cpython_code_signature helper
def cpython_code_signature(code):
    """Return a Signature instance."""
    argcount = code.co_argcount
    varnames = code.co_varnames
    if we_are_translated():
        kwonlyargcount = code.co_kwonlyargcount
    else:
        # for compatibility with CPython 2.7 code objects
        kwonlyargcount = getattr(code, 'co_kwonlyargcount', 0)
    assert argcount >= 0     # annotator hint
    assert kwonlyargcount >= 0
    argnames = list(varnames[:argcount])
    if kwonlyargcount > 0:
        kwonlyargs = list(varnames[argcount:argcount + kwonlyargcount])
        argcount += kwonlyargcount
    else:
        kwonlyargs = None
    if code.co_flags & CO_VARARGS:
        varargname = varnames[argcount]
        argcount += 1
    else:
        varargname = None
    if code.co_flags & CO_VARKEYWORDS:
        kwargname = code.co_varnames[argcount]
    else:
        kwargname = None
    return Signature(argnames, varargname, kwargname, kwonlyargs)

class CodeHookCache(object):
    def __init__(self, space):
        self._code_hook = None

class PyCode(eval.Code):
    "CPython-style code objects."
    _immutable_fields_ = ["_signature", "co_argcount", "co_kwonlyargcount", "co_cellvars[*]",
                          "co_code", "co_consts_w[*]", "co_filename", "w_filename",
                          "co_firstlineno", "co_flags", "co_freevars[*]",
                          "co_lnotab", "co_names_w[*]", "co_nlocals",
                          "co_stacksize", "co_varnames[*]",
                          "_args_as_cellvars[*]", "w_globals?"]

    def __init__(self, space,  argcount, kwonlyargcount, nlocals, stacksize, flags,
                     code, consts, names, varnames, filename,
                     name, firstlineno, lnotab, freevars, cellvars,
                     hidden_applevel=False, magic=default_magic):
        """Initialize a new code object from parameters given by
        the pypy compiler"""
        self.space = space
        eval.Code.__init__(self, name)
        assert nlocals >= 0
        self.co_argcount = argcount
        self.co_kwonlyargcount = kwonlyargcount
        self.co_nlocals = nlocals
        self.co_stacksize = stacksize
        self.co_flags = flags
        self.co_code = code
        self.co_consts_w = consts
        self.co_names_w = [
            space.new_interned_w_str(space.newtext(aname))
            for aname in names]
        self.co_varnames = varnames
        self.co_freevars = freevars
        self.co_cellvars = cellvars
        assert isinstance(filename, str)
        rstring.check_str0(filename)
        self.co_filename = filename
        self.w_filename = space.newfilename(filename)
        self.co_name = name
        self.co_firstlineno = firstlineno
        self.co_lnotab = lnotab
        # store the first globals object that the code object is run in in
        # here. if a frame is run in that globals object, it does not need to
        # store it at all
        self.w_globals = None
        self.hidden_applevel = hidden_applevel
        self.magic = magic
        self._signature = cpython_code_signature(self)
        self._initialize()
        self._init_ready()
        self.new_code_hook()

    def frame_stores_global(self, w_globals):
        if self.w_globals is None:
            self.w_globals = w_globals
            return False
        if self.w_globals is w_globals:
            return False
        return True

    def new_code_hook(self):
        code_hook = self.space.fromcache(CodeHookCache)._code_hook
        if code_hook is not None:
            try:
                self.space.call_function(code_hook, self)
            except OperationError as e:
                e.write_unraisable(self.space, "new_code_hook()")

    def _initialize(self):
        from pypy.objspace.std.mapdict import init_mapdict_cache
        if self.co_cellvars:
            argcount = self.co_argcount
            argcount += self.co_kwonlyargcount
            assert argcount >= 0     # annotator hint
            if self.co_flags & CO_VARARGS:
                argcount += 1
            if self.co_flags & CO_VARKEYWORDS:
                argcount += 1
            # Cell vars could shadow already-set arguments.
            # The compiler used to be clever about the order of
            # the variables in both co_varnames and co_cellvars, but
            # it no longer is for the sake of simplicity.  Moreover
            # code objects loaded from CPython don't necessarily follow
            # an order, which could lead to strange bugs if .pyc files
            # produced by CPython are loaded by PyPy.  Note that CPython
            # contains the following bad-looking nested loops at *every*
            # function call!

            # Precompute what arguments need to be copied into cellvars
            args_as_cellvars = []
            argvars = self.co_varnames
            cellvars = self.co_cellvars
            for i in range(len(cellvars)):
                cellname = cellvars[i]
                for j in range(argcount):
                    if cellname == argvars[j]:
                        # argument j has the same name as the cell var i
                        while len(args_as_cellvars) <= i:
                            args_as_cellvars.append(-1)   # pad
                        args_as_cellvars[i] = j
            self._args_as_cellvars = args_as_cellvars[:]
        else:
            self._args_as_cellvars = []

        self._compute_flatcall()

        init_mapdict_cache(self)

    def _init_ready(self):
        "This is a hook for the vmprof module, which overrides this method."

    def _cleanup_(self):
        if (self.magic == cpython_magic and
            '__pypy__' not in sys.builtin_module_names):
            raise Exception("CPython host codes should not be rendered")
        # When translating PyPy, freeze the file name
        #     <builtin>/lastdirname/basename.py
        # instead of freezing the complete translation-time path.
        filename = self.co_filename
        if (filename.startswith('<builtin>') or
            filename == '<frozen importlib._bootstrap>'):
            return
        filename = filename.lstrip('<').rstrip('>')
        if filename.lower().endswith('.pyc'):
            filename = filename[:-1]
        basename = os.path.basename(filename)
        lastdirname = os.path.basename(os.path.dirname(filename))
        if lastdirname:
            basename = '%s/%s' % (lastdirname, basename)
        self.co_filename = '<builtin>/%s' % (basename,)
        self.w_filename = self.space.newfilename(self.co_filename)

    co_names = property(lambda self: [self.space.text_w(w_name) for w_name in self.co_names_w]) # for trace

    def signature(self):
        return self._signature

    @classmethod
    def _from_code(cls, space, code, hidden_applevel=False, code_hook=None):
        """
        Hack to initialize the code object from a real (CPython) one.
        """
        raise TypeError("assert reinterpretation for applevel tests is broken on PyPy3!")
        assert isinstance(code, types.CodeType)
        newconsts_w = [None] * len(code.co_consts)
        num = 0
        if code_hook is None:
            code_hook = cls._from_code
        for const in code.co_consts:
            if isinstance(const, types.CodeType): # from stable compiler
                const = code_hook(space, const, hidden_applevel, code_hook)
            newconsts_w[num] = space.wrap(const)
            num += 1
        # stick the underlying CPython magic value, if the code object
        # comes from there
        return cls(space, code.co_argcount,
                      getattr(code, 'co_kwonlyargcount', 0),
                      code.co_nlocals,
                      code.co_stacksize,
                      code.co_flags,
                      code.co_code,
                      newconsts_w[:],
                      list(code.co_names),
                      list(code.co_varnames),
                      code.co_filename,
                      code.co_name,
                      code.co_firstlineno,
                      code.co_lnotab,
                      list(code.co_freevars),
                      list(code.co_cellvars),
                      hidden_applevel, cpython_magic)

    def _compute_flatcall(self):
        # Speed hack!
        self.fast_natural_arity = eval.Code.HOPELESS
        if self.co_flags & (CO_VARARGS | CO_VARKEYWORDS):
            return
        if len(self._args_as_cellvars) > 0:
            return
        if self.co_kwonlyargcount > 0:
            return
        if self.co_argcount > 0xff:
            return

        self.fast_natural_arity = eval.Code.FLATPYCALL | self.co_argcount

    def funcrun(self, func, args):
        frame = self.space.createframe(self, func.w_func_globals,
                                  func)
        sig = self._signature
        # speed hack
        fresh_frame = jit.hint(frame, access_directly=True,
                                      fresh_virtualizable=True)
        args.parse_into_scope(None, fresh_frame.locals_cells_stack_w, func.name,
                              sig, func.defs_w, func.w_kw_defs)
        fresh_frame.init_cells()
        return frame.run(func.name, func.qualname)

    def funcrun_obj(self, func, w_obj, args):
        frame = self.space.createframe(self, func.w_func_globals,
                                  func)
        sig = self._signature
        # speed hack
        fresh_frame = jit.hint(frame, access_directly=True,
                                      fresh_virtualizable=True)
        args.parse_into_scope(w_obj, fresh_frame.locals_cells_stack_w, func.name,
                              sig, func.defs_w, func.w_kw_defs)
        fresh_frame.init_cells()
        return frame.run(func.name, func.qualname)

    def getvarnames(self):
        return self.co_varnames

    def getdocstring(self, space):
        if self.co_consts_w:   # it is probably never empty
            w_first = self.co_consts_w[0]
            if space.isinstance_w(w_first, space.w_unicode):
                return w_first
        return space.w_None

    def remove_docstrings(self, space):
        if self.co_flags & CO_KILL_DOCSTRING:
            self.co_consts_w[0] = space.w_None
        for w_co in self.co_consts_w:
            if isinstance(w_co, PyCode):
                w_co.remove_docstrings(space)

    def exec_host_bytecode(self, w_globals, w_locals):
        raise Exception("no longer supported after the switch to wordcode!")

    def dump(self):
        """NOT_RPYTHON: A dis.dis() dump of the code object."""
        from pypy.tool import dis3
        if not hasattr(self, 'co_consts'):
            self.co_consts = [w if isinstance(w, PyCode) else self.space.unwrap(w)
                              for w in self.co_consts_w]
        dis3.dis(self)

    def fget_co_consts(self, space):
        return space.newtuple(self.co_consts_w)

    def fget_co_names(self, space):
        return space.newtuple(self.co_names_w)

    def fget_co_varnames(self, space):
        return space.newtuple([space.newtext(name) for name in self.co_varnames])

    def fget_co_cellvars(self, space):
        return space.newtuple([space.newtext(name) for name in self.co_cellvars])

    def fget_co_freevars(self, space):
        return space.newtuple([space.newtext(name) for name in self.co_freevars])

    def descr_code__eq__(self, w_other):
        space = self.space
        if not isinstance(w_other, PyCode):
            return space.w_False
        areEqual = (self.co_name == w_other.co_name and
                    self.co_argcount == w_other.co_argcount and
                    self.co_kwonlyargcount == w_other.co_kwonlyargcount and
                    self.co_nlocals == w_other.co_nlocals and
                    self.co_flags == w_other.co_flags and
                    self.co_firstlineno == w_other.co_firstlineno and
                    self.co_code == w_other.co_code and
                    len(self.co_consts_w) == len(w_other.co_consts_w) and
                    len(self.co_names_w) == len(w_other.co_names_w) and
                    self.co_varnames == w_other.co_varnames and
                    self.co_freevars == w_other.co_freevars and
                    self.co_cellvars == w_other.co_cellvars)
        if not areEqual:
            return space.w_False

        for i in range(len(self.co_names_w)):
            if not space.eq_w(self.co_names_w[i], w_other.co_names_w[i]):
                return space.w_False

        for i in range(len(self.co_consts_w)):
            if not _code_const_eq(space, self.co_consts_w[i], w_other.co_consts_w[i]):
                return space.w_False

        return space.w_True

    def descr_code__hash__(self):
        space = self.space
        result =  compute_hash(self.co_name)
        result ^= self.co_argcount
        result ^= self.co_kwonlyargcount
        result ^= self.co_nlocals
        result ^= self.co_flags
        result ^= self.co_firstlineno
        result ^= compute_hash(self.co_code)
        for name in self.co_varnames:  result ^= compute_hash(name)
        for name in self.co_freevars:  result ^= compute_hash(name)
        for name in self.co_cellvars:  result ^= compute_hash(name)
        w_result = space.newint(intmask(result))
        for w_name in self.co_names_w:
            w_result = space.xor(w_result, space.hash(w_name))
        for w_const in self.co_consts_w:
            w_key = self.const_comparison_key(space, w_const)
            w_result = space.xor(w_result, space.hash(w_key))
        return w_result

<<<<<<< HEAD
    @unwrap_spec(argcount=int, kwonlyargcount=int, nlocals=int, stacksize=int, flags=int,
=======
    @staticmethod
    def const_comparison_key(space, w_obj):
        return _convert_const(space, w_obj)

    @unwrap_spec(argcount=int, nlocals=int, stacksize=int, flags=int,
>>>>>>> d68d0c67
                 codestring='bytes',
                 filename='fsencode', name='text', firstlineno=int,
                 lnotab='bytes', magic=int)
    def descr_code__new__(space, w_subtype,
                          argcount, kwonlyargcount, nlocals, stacksize, flags,
                          codestring, w_constants, w_names,
                          w_varnames, filename, name, firstlineno,
                          lnotab, w_freevars=None, w_cellvars=None,
                          magic=default_magic):
        if argcount < 0:
            raise oefmt(space.w_ValueError,
                        "code: argcount must not be negative")
        if kwonlyargcount < 0:
            raise oefmt(space.w_ValueError,
                        "code: kwonlyargcount must not be negative")
        if nlocals < 0:
            raise oefmt(space.w_ValueError,
                        "code: nlocals must not be negative")
        if not space.isinstance_w(w_constants, space.w_tuple):
            raise oefmt(space.w_TypeError, "Expected tuple for constants")
        consts_w = space.fixedview(w_constants)
        names = unpack_text_tuple(space, w_names)
        varnames = unpack_text_tuple(space, w_varnames)
        if w_freevars is not None:
            freevars = unpack_text_tuple(space, w_freevars)
        else:
            freevars = []
        if w_cellvars is not None:
            cellvars = unpack_text_tuple(space, w_cellvars)
        else:
            cellvars = []
        code = space.allocate_instance(PyCode, w_subtype)
        PyCode.__init__(code, space, argcount, kwonlyargcount, nlocals, stacksize, flags, codestring, consts_w[:], names,
                      varnames, filename, name, firstlineno, lnotab, freevars, cellvars, magic=magic)
        return code

    def descr__reduce__(self, space):
        from pypy.interpreter.mixedmodule import MixedModule
        w_mod    = space.getbuiltinmodule('_pickle_support')
        mod      = space.interp_w(MixedModule, w_mod)
        new_inst = mod.get('code_new')
        tup      = [
            space.newint(self.co_argcount),
            space.newint(self.co_kwonlyargcount),
            space.newint(self.co_nlocals),
            space.newint(self.co_stacksize),
            space.newint(self.co_flags),
            space.newbytes(self.co_code),
            space.newtuple(self.co_consts_w),
            space.newtuple(self.co_names_w),
            space.newtuple([space.newtext(v) for v in self.co_varnames]),
            self.w_filename,
            space.newtext(self.co_name),
            space.newint(self.co_firstlineno),
            space.newbytes(self.co_lnotab),
            space.newtuple([space.newtext(v) for v in self.co_freevars]),
            space.newtuple([space.newtext(v) for v in self.co_cellvars]),
            space.newint(self.magic),
        ]
        return space.newtuple([new_inst, space.newtuple(tup)])

    def get_repr(self):
        # This is called by the default get_printable_location so it
        # must avoid doing too much (that might release the gil)
        return '<code object %s, file "%s", line %d>' % (
            self.co_name, self.co_filename,
            -1 if self.co_firstlineno == 0 else self.co_firstlineno)

    def iterator_greenkey_printable(self):
        return self.get_repr()

    def __repr__(self):
        return self.get_repr()

    def repr(self, space):
<<<<<<< HEAD
        space = self.space
        # co_name should be an identifier
        name = self.co_name
        fn = space.utf8_w(self.w_filename)
        return space.newtext(b'<code object %s at 0x%s, file "%s", line %d>' % (
            name, self.getaddrstring(space), fn,
            -1 if self.co_firstlineno == 0 else self.co_firstlineno))
=======
        return space.newtext(self.get_repr())

>>>>>>> d68d0c67

def _code_const_eq(space, w_a, w_b):
    # this is a mess! CPython has complicated logic for this. essentially this
    # is supposed to be a "strong" equal, that takes types and signs of numbers
    # into account, quite similar to how PyPy's 'is' behaves, but recursively
    # in tuples and frozensets as well. Since PyPy already implements these
    # rules correctly for ints, floats, bools, complex in 'is' and 'id', just
    # use those.
    return space.eq_w(_convert_const(space, w_a), _convert_const(space, w_b))

def _convert_const(space, w_a):
    # use id to convert constants. for tuples and frozensets use tuples and
    # frozensets of converted contents.
    w_type = space.type(w_a)
    if space.is_w(w_type, space.w_unicode):
<<<<<<< HEAD
        # unicodes are supposed to compare by value
        return w_a
    if space.is_w(w_type, space.w_bytes):
        # bytes too
        return w_a
    if isinstance(w_a, PyCode):
        # for code objects we use the logic recursively
        return w_a
=======
        # unicodes are supposed to compare by value, but not equal to bytes
        return space.newtuple([w_type, w_a])
    if space.is_w(w_type, space.w_bytes):
        # and vice versa
        return space.newtuple([w_type, w_a])
>>>>>>> d68d0c67
    # for tuples and frozensets convert recursively
    if space.is_w(w_type, space.w_tuple):
        elements_w = [_convert_const(space, w_x)
                for w_x in space.unpackiterable(w_a)]
        return space.newtuple(elements_w)
    if space.is_w(w_type, space.w_frozenset):
        elements_w = [_convert_const(space, w_x)
                for w_x in space.unpackiterable(w_a)]
        return space.newfrozenset(elements_w)
    # use id for the rest
    return space.id(w_a)
<|MERGE_RESOLUTION|>--- conflicted
+++ resolved
@@ -372,19 +372,14 @@
         for w_name in self.co_names_w:
             w_result = space.xor(w_result, space.hash(w_name))
         for w_const in self.co_consts_w:
-            w_key = self.const_comparison_key(space, w_const)
-            w_result = space.xor(w_result, space.hash(w_key))
+            w_result = space.xor(w_result, space.hash(w_const))
         return w_result
 
-<<<<<<< HEAD
-    @unwrap_spec(argcount=int, kwonlyargcount=int, nlocals=int, stacksize=int, flags=int,
-=======
     @staticmethod
     def const_comparison_key(space, w_obj):
         return _convert_const(space, w_obj)
 
-    @unwrap_spec(argcount=int, nlocals=int, stacksize=int, flags=int,
->>>>>>> d68d0c67
+    @unwrap_spec(argcount=int, kwonlyargcount=int, nlocals=int, stacksize=int, flags=int,
                  codestring='bytes',
                  filename='fsencode', name='text', firstlineno=int,
                  lnotab='bytes', magic=int)
@@ -460,7 +455,6 @@
         return self.get_repr()
 
     def repr(self, space):
-<<<<<<< HEAD
         space = self.space
         # co_name should be an identifier
         name = self.co_name
@@ -468,10 +462,6 @@
         return space.newtext(b'<code object %s at 0x%s, file "%s", line %d>' % (
             name, self.getaddrstring(space), fn,
             -1 if self.co_firstlineno == 0 else self.co_firstlineno))
-=======
-        return space.newtext(self.get_repr())
-
->>>>>>> d68d0c67
 
 def _code_const_eq(space, w_a, w_b):
     # this is a mess! CPython has complicated logic for this. essentially this
@@ -487,22 +477,11 @@
     # frozensets of converted contents.
     w_type = space.type(w_a)
     if space.is_w(w_type, space.w_unicode):
-<<<<<<< HEAD
-        # unicodes are supposed to compare by value
-        return w_a
-    if space.is_w(w_type, space.w_bytes):
-        # bytes too
-        return w_a
-    if isinstance(w_a, PyCode):
-        # for code objects we use the logic recursively
-        return w_a
-=======
         # unicodes are supposed to compare by value, but not equal to bytes
         return space.newtuple([w_type, w_a])
     if space.is_w(w_type, space.w_bytes):
         # and vice versa
         return space.newtuple([w_type, w_a])
->>>>>>> d68d0c67
     # for tuples and frozensets convert recursively
     if space.is_w(w_type, space.w_tuple):
         elements_w = [_convert_const(space, w_x)
