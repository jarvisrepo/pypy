--- conflicted
+++ resolved
@@ -45,7 +45,7 @@
 def cpython_code_signature(code):
     "([list-of-arg-names], vararg-name-or-None, kwarg-name-or-None)."
     argcount = code.co_argcount
-<<<<<<< HEAD
+    varnames = code.co_varnames
     if we_are_translated():
         kwonlyargcount = code.co_kwonlyargcount
     else:
@@ -53,29 +53,15 @@
         kwonlyargcount = getattr(code, 'co_kwonlyargcount', 0)
     assert argcount >= 0     # annotator hint
     assert kwonlyargcount >= 0
-    argnames = list(code.co_varnames[:argcount])
-    kwonlyargs = list(code.co_varnames[argcount:argcount + kwonlyargcount])
-=======
-    varnames = code.co_varnames
-    assert argcount >= 0     # annotator hint
     argnames = list(varnames[:argcount])
->>>>>>> 1d1ecba0
+    kwonlyargs = list(varnames[argcount:argcount + kwonlyargcount])
     if code.co_flags & CO_VARARGS:
         varargname = varnames[argcount]
         argcount += 1
     else:
         varargname = None
-<<<<<<< HEAD
-    if code.co_flags & CO_VARKEYWORDS:
-        kwargname = code.co_varnames[argcount]
-        argcount += 1
-    else:
-        kwargname = None
+    kwargname = varnames[argcount] if code.co_flags & CO_VARKEYWORDS else None
     return Signature(argnames, varargname, kwargname, kwonlyargs)
-=======
-    kwargname = varnames[argcount] if code.co_flags & CO_VARKEYWORDS else None
-    return Signature(argnames, varargname, kwargname)
->>>>>>> 1d1ecba0
 
 
 class PyCode(eval.Code):
