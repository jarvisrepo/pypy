--- conflicted
+++ resolved
@@ -72,23 +72,14 @@
 
 class PyCode(eval.Code):
     "CPython-style code objects."
-<<<<<<< HEAD
-    _immutable_ = True
-    _immutable_fields_ = ["co_consts_w[*]", "co_names_w[*]", "co_varnames[*]",
-                          "co_freevars[*]", "co_cellvars[*]",
-                          "_args_as_cellvars[*]"]
-
-    def __init__(self, space,  argcount, kwonlyargcount, nlocals, stacksize, flags,
-=======
-    _immutable_fields_ = ["_signature", "co_argcount", "co_cellvars[*]",
+    _immutable_fields_ = ["_signature", "co_argcount", "co_kwonlyargcount", "co_cellvars[*]",
                           "co_code", "co_consts_w[*]", "co_filename",
                           "co_firstlineno", "co_flags", "co_freevars[*]",
                           "co_lnotab", "co_names_w[*]", "co_nlocals",
                           "co_stacksize", "co_varnames[*]",
                           "_args_as_cellvars[*]", "w_globals?"]
 
-    def __init__(self, space,  argcount, nlocals, stacksize, flags,
->>>>>>> da9abfdb
+    def __init__(self, space,  argcount, kwonlyargcount, nlocals, stacksize, flags,
                      code, consts, names, varnames, filename,
                      name, firstlineno, lnotab, freevars, cellvars,
                      hidden_applevel=False, magic=default_magic):
