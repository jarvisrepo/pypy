"""
Python-style code objects.
PyCode instances have the same co_xxx arguments as CPython code objects.
The bytecode interpreter itself is implemented by the PyFrame class.
"""

import imp, struct, types, new, sys, os

from pypy.interpreter import eval
from pypy.interpreter.signature import Signature
from pypy.interpreter.error import OperationError, oefmt
from pypy.interpreter.gateway import unwrap_spec
from pypy.interpreter.astcompiler.consts import (
    CO_OPTIMIZED, CO_NEWLOCALS, CO_VARARGS, CO_VARKEYWORDS, CO_NESTED,
    CO_GENERATOR, CO_COROUTINE, CO_KILL_DOCSTRING, CO_YIELD_INSIDE_TRY)
from pypy.tool import dis3
from pypy.tool.stdlib_opcode import opcodedesc, HAVE_ARGUMENT
from rpython.rlib.rarithmetic import intmask
from rpython.rlib.objectmodel import compute_hash, we_are_translated
from rpython.rlib import jit, rstring


class BytecodeCorruption(Exception):
    """Detected bytecode corruption.  Never caught; it's an error."""

# helper

<<<<<<< HEAD
def unpack_str_tuple(space,w_str_tuple):
=======
def unpack_text_tuple(space,w_str_tuple):
>>>>>>> ca3243bc
    return [space.text_w(w_el) for w_el in space.unpackiterable(w_str_tuple)]


# Magic numbers for the bytecode version in code objects.
# See comments in pypy/module/imp/importing.
cpython_magic, = struct.unpack("<i", imp.get_magic())   # host magic number

# we compute the magic number in a similar way to CPython, but we use a
# different value for the highest 16 bits. Bump pypy_incremental_magic every
# time you make pyc files incompatible.  This value ends up in the frozen
# importlib, via MAGIC_NUMBER in module/_frozen_importlib/__init__.

pypy_incremental_magic = 112 # bump it by 16
assert pypy_incremental_magic % 16 == 0
assert pypy_incremental_magic < 3000 # the magic number of Python 3. There are
                                     # no known magic numbers below this value
default_magic = pypy_incremental_magic | (ord('\r')<<16) | (ord('\n')<<24)

# cpython_code_signature helper
def cpython_code_signature(code):
    """Return a Signature instance."""
    argcount = code.co_argcount
    varnames = code.co_varnames
    if we_are_translated():
        kwonlyargcount = code.co_kwonlyargcount
    else:
        # for compatibility with CPython 2.7 code objects
        kwonlyargcount = getattr(code, 'co_kwonlyargcount', 0)
    assert argcount >= 0     # annotator hint
    assert kwonlyargcount >= 0
    argnames = list(varnames[:argcount])
    if argcount < len(varnames):
        kwonlyargs = list(varnames[argcount:argcount + kwonlyargcount])
    else:
        kwonlyargs = None
    if code.co_flags & CO_VARARGS:
        varargname = varnames[argcount]
        argcount += 1
    else:
        varargname = None
    if code.co_flags & CO_VARKEYWORDS:
        kwargname = code.co_varnames[argcount + kwonlyargcount]
    else:
        kwargname = None
    return Signature(argnames, varargname, kwargname, kwonlyargs)

class CodeHookCache(object):
    def __init__(self, space):
        self._code_hook = None

class PyCode(eval.Code):
    "CPython-style code objects."
    _immutable_fields_ = ["_signature", "co_argcount", "co_kwonlyargcount", "co_cellvars[*]",
                          "co_code", "co_consts_w[*]", "co_filename",
                          "co_firstlineno", "co_flags", "co_freevars[*]",
                          "co_lnotab", "co_names_w[*]", "co_nlocals",
                          "co_stacksize", "co_varnames[*]",
                          "_args_as_cellvars[*]", "w_globals?"]

    def __init__(self, space,  argcount, kwonlyargcount, nlocals, stacksize, flags,
                     code, consts, names, varnames, filename,
                     name, firstlineno, lnotab, freevars, cellvars,
                     hidden_applevel=False, magic=default_magic):
        """Initialize a new code object from parameters given by
        the pypy compiler"""
        self.space = space
        eval.Code.__init__(self, name)
        assert nlocals >= 0
        self.co_argcount = argcount
        self.co_kwonlyargcount = kwonlyargcount
        self.co_nlocals = nlocals
        self.co_stacksize = stacksize
        self.co_flags = flags
        self.co_code = code
        self.co_consts_w = consts
        self.co_names_w = [
            space.new_interned_w_str(space.wrap(aname.decode('utf-8')))
            for aname in names]
        self.co_varnames = varnames
        self.co_freevars = freevars
        self.co_cellvars = cellvars
        assert isinstance(filename, str)
        rstring.check_str0(filename)
        self.co_filename = filename
        self.co_name = name
        self.co_firstlineno = firstlineno
        self.co_lnotab = lnotab
        # store the first globals object that the code object is run in in
        # here. if a frame is run in that globals object, it does not need to
        # store it at all
        self.w_globals = None
        self.hidden_applevel = hidden_applevel
        self.magic = magic
        self._signature = cpython_code_signature(self)
        self._initialize()
        self._init_ready()
        self.new_code_hook()

    def frame_stores_global(self, w_globals):
        if self.w_globals is None:
            self.w_globals = w_globals
            return False
        if self.w_globals is w_globals:
            return False
        return True

    def new_code_hook(self):
        code_hook = self.space.fromcache(CodeHookCache)._code_hook
        if code_hook is not None:
            try:
                self.space.call_function(code_hook, self)
            except OperationError as e:
                e.write_unraisable(self.space, "new_code_hook()")

    def _initialize(self):
        from pypy.objspace.std.mapdict import init_mapdict_cache
        if self.co_cellvars:
            argcount = self.co_argcount
            argcount += self.co_kwonlyargcount
            assert argcount >= 0     # annotator hint
            if self.co_flags & CO_VARARGS:
                argcount += 1
            if self.co_flags & CO_VARKEYWORDS:
                argcount += 1
            # Cell vars could shadow already-set arguments.
            # The compiler used to be clever about the order of
            # the variables in both co_varnames and co_cellvars, but
            # it no longer is for the sake of simplicity.  Moreover
            # code objects loaded from CPython don't necessarily follow
            # an order, which could lead to strange bugs if .pyc files
            # produced by CPython are loaded by PyPy.  Note that CPython
            # contains the following bad-looking nested loops at *every*
            # function call!

            # Precompute what arguments need to be copied into cellvars
            args_as_cellvars = []
            argvars = self.co_varnames
            cellvars = self.co_cellvars
            for i in range(len(cellvars)):
                cellname = cellvars[i]
                for j in range(argcount):
                    if cellname == argvars[j]:
                        # argument j has the same name as the cell var i
                        while len(args_as_cellvars) <= i:
                            args_as_cellvars.append(-1)   # pad
                        args_as_cellvars[i] = j
            self._args_as_cellvars = args_as_cellvars[:]
        else:
            self._args_as_cellvars = []

        self._compute_flatcall()

        init_mapdict_cache(self)

    def _init_ready(self):
        "This is a hook for the vmprof module, which overrides this method."

    def _cleanup_(self):
        if (self.magic == cpython_magic and
            '__pypy__' not in sys.builtin_module_names):
            raise Exception("CPython host codes should not be rendered")
        # When translating PyPy, freeze the file name
        #     <builtin>/lastdirname/basename.py
        # instead of freezing the complete translation-time path.
        filename = self.co_filename
        if (filename.startswith('<builtin>') or
            filename == '<frozen importlib._bootstrap>'):
            return
        filename = filename.lstrip('<').rstrip('>')
        if filename.lower().endswith('.pyc'):
            filename = filename[:-1]
        basename = os.path.basename(filename)
        lastdirname = os.path.basename(os.path.dirname(filename))
        if lastdirname:
            basename = '%s/%s' % (lastdirname, basename)
        self.co_filename = '<builtin>/%s' % (basename,)

    co_names = property(lambda self: [self.space.str_w(w_name) for w_name in self.co_names_w]) # for trace

    def signature(self):
        return self._signature

    @classmethod
    def _from_code(cls, space, code, hidden_applevel=False, code_hook=None):
        """
        Hack to initialize the code object from a real (CPython) one.
        """
        assert isinstance(code, types.CodeType)
        newconsts_w = [None] * len(code.co_consts)
        num = 0
        if code_hook is None:
            code_hook = cls._from_code
        for const in code.co_consts:
            if isinstance(const, types.CodeType): # from stable compiler
                const = code_hook(space, const, hidden_applevel, code_hook)
            newconsts_w[num] = space.wrap(const)
            num += 1
        # stick the underlying CPython magic value, if the code object
        # comes from there
        return cls(space, code.co_argcount,
                      getattr(code, 'co_kwonlyargcount', 0),
                      code.co_nlocals,
                      code.co_stacksize,
                      code.co_flags,
                      code.co_code,
                      newconsts_w[:],
                      list(code.co_names),
                      list(code.co_varnames),
                      code.co_filename,
                      code.co_name,
                      code.co_firstlineno,
                      code.co_lnotab,
                      list(code.co_freevars),
                      list(code.co_cellvars),
                      hidden_applevel, cpython_magic)

    def _compute_flatcall(self):
        # Speed hack!
        self.fast_natural_arity = eval.Code.HOPELESS
        if self.co_flags & (CO_VARARGS | CO_VARKEYWORDS):
            return
        if len(self._args_as_cellvars) > 0:
            return
        if self.co_kwonlyargcount > 0:
            return
        if self.co_argcount > 0xff:
            return

        self.fast_natural_arity = eval.Code.FLATPYCALL | self.co_argcount

    def funcrun(self, func, args):
        frame = self.space.createframe(self, func.w_func_globals,
                                  func)
        sig = self._signature
        # speed hack
        fresh_frame = jit.hint(frame, access_directly=True,
                                      fresh_virtualizable=True)
        args.parse_into_scope(None, fresh_frame.locals_cells_stack_w, func.name,
                              sig, func.defs_w, func.w_kw_defs)
        fresh_frame.init_cells()
        return frame.run(func.name, func.qualname)

    def funcrun_obj(self, func, w_obj, args):
        frame = self.space.createframe(self, func.w_func_globals,
                                  func)
        sig = self._signature
        # speed hack
        fresh_frame = jit.hint(frame, access_directly=True,
                                      fresh_virtualizable=True)
        args.parse_into_scope(w_obj, fresh_frame.locals_cells_stack_w, func.name,
                              sig, func.defs_w, func.w_kw_defs)
        fresh_frame.init_cells()
        return frame.run(func.name, func.qualname)

    def getvarnames(self):
        return self.co_varnames

    def getdocstring(self, space):
        if self.co_consts_w:   # it is probably never empty
            w_first = self.co_consts_w[0]
            if space.isinstance_w(w_first, space.w_unicode):
                return w_first
        return space.w_None

    def remove_docstrings(self, space):
        if self.co_flags & CO_KILL_DOCSTRING:
            self.co_consts_w[0] = space.w_None
        for w_co in self.co_consts_w:
            if isinstance(w_co, PyCode):
                w_co.remove_docstrings(space)

    def exec_host_bytecode(self, w_globals, w_locals):
        if sys.version_info < (2, 7):
            raise Exception("PyPy no longer supports Python 2.6 or lower")
        frame = self.space.FrameClass(self.space, self, w_globals, None)
        frame.setdictscope(w_locals)
        return frame.run()

    def dump(self):
        """NOT_RPYTHON: A dis.dis() dump of the code object."""
        if not hasattr(self, 'co_consts'):
            self.co_consts = [w if isinstance(w, PyCode) else self.space.unwrap(w)
                              for w in self.co_consts_w]
        dis3.dis(self)

    def fget_co_consts(self, space):
        return space.newtuple(self.co_consts_w)

    def fget_co_names(self, space):
        return space.newtuple(self.co_names_w)

    def fget_co_varnames(self, space):
        return space.newtuple([space.newtext(name) for name in self.co_varnames])

    def fget_co_cellvars(self, space):
        return space.newtuple([space.newtext(name) for name in self.co_cellvars])

    def fget_co_freevars(self, space):
        return space.newtuple([space.newtext(name) for name in self.co_freevars])

    def descr_code__eq__(self, w_other):
        space = self.space
        if not isinstance(w_other, PyCode):
            return space.w_False
        areEqual = (self.co_name == w_other.co_name and
                    self.co_argcount == w_other.co_argcount and
                    self.co_kwonlyargcount == w_other.co_kwonlyargcount and
                    self.co_nlocals == w_other.co_nlocals and
                    self.co_flags == w_other.co_flags and
                    self.co_firstlineno == w_other.co_firstlineno and
                    self.co_code == w_other.co_code and
                    len(self.co_consts_w) == len(w_other.co_consts_w) and
                    len(self.co_names_w) == len(w_other.co_names_w) and
                    self.co_varnames == w_other.co_varnames and
                    self.co_freevars == w_other.co_freevars and
                    self.co_cellvars == w_other.co_cellvars)
        if not areEqual:
            return space.w_False

        for i in range(len(self.co_names_w)):
            if not space.eq_w(self.co_names_w[i], w_other.co_names_w[i]):
                return space.w_False

        for i in range(len(self.co_consts_w)):
            if not space.eq_w(self.co_consts_w[i], w_other.co_consts_w[i]):
                return space.w_False

        return space.w_True

    def descr_code__hash__(self):
        space = self.space
        result =  compute_hash(self.co_name)
        result ^= self.co_argcount
        result ^= self.co_kwonlyargcount
        result ^= self.co_nlocals
        result ^= self.co_flags
        result ^= self.co_firstlineno
        result ^= compute_hash(self.co_code)
        for name in self.co_varnames:  result ^= compute_hash(name)
        for name in self.co_freevars:  result ^= compute_hash(name)
        for name in self.co_cellvars:  result ^= compute_hash(name)
        w_result = space.newint(intmask(result))
        for w_name in self.co_names_w:
            w_result = space.xor(w_result, space.hash(w_name))
        for w_const in self.co_consts_w:
            w_result = space.xor(w_result, space.hash(w_const))
        return w_result

<<<<<<< HEAD
    @unwrap_spec(argcount=int, kwonlyargcount=int, nlocals=int, stacksize=int, flags=int,
                 codestring=str,
                 filename='str0', name=str, firstlineno=int,
                 lnotab=str, magic=int)
=======
    @unwrap_spec(argcount=int, nlocals=int, stacksize=int, flags=int,
                 codestring='bytes',
                 filename='text', name='text', firstlineno=int,
                 lnotab='bytes', magic=int)
>>>>>>> ca3243bc
    def descr_code__new__(space, w_subtype,
                          argcount, kwonlyargcount, nlocals, stacksize, flags,
                          codestring, w_constants, w_names,
                          w_varnames, filename, name, firstlineno,
                          lnotab, w_freevars=None, w_cellvars=None,
                          magic=default_magic):
        if argcount < 0:
            raise oefmt(space.w_ValueError,
                        "code: argcount must not be negative")
        if kwonlyargcount < 0:
            raise oefmt(space.w_ValueError,
                        "code: kwonlyargcount must not be negative")
        if nlocals < 0:
            raise oefmt(space.w_ValueError,
                        "code: nlocals must not be negative")
        if not space.isinstance_w(w_constants, space.w_tuple):
            raise oefmt(space.w_TypeError, "Expected tuple for constants")
        consts_w = space.fixedview(w_constants)
        names = unpack_text_tuple(space, w_names)
        varnames = unpack_text_tuple(space, w_varnames)
        if w_freevars is not None:
            freevars = unpack_text_tuple(space, w_freevars)
        else:
            freevars = []
        if w_cellvars is not None:
            cellvars = unpack_text_tuple(space, w_cellvars)
        else:
            cellvars = []
        code = space.allocate_instance(PyCode, w_subtype)
        PyCode.__init__(code, space, argcount, kwonlyargcount, nlocals, stacksize, flags, codestring, consts_w[:], names,
                      varnames, filename, name, firstlineno, lnotab, freevars, cellvars, magic=magic)
        return code

    def descr__reduce__(self, space):
        from pypy.interpreter.mixedmodule import MixedModule
        w_mod    = space.getbuiltinmodule('_pickle_support')
        mod      = space.interp_w(MixedModule, w_mod)
        new_inst = mod.get('code_new')
        tup      = [
            space.newint(self.co_argcount),
<<<<<<< HEAD
            space.newint(self.co_kwonlyargcount),
=======
>>>>>>> ca3243bc
            space.newint(self.co_nlocals),
            space.newint(self.co_stacksize),
            space.newint(self.co_flags),
            space.newbytes(self.co_code),
            space.newtuple(self.co_consts_w),
            space.newtuple(self.co_names_w),
            space.newtuple([space.newtext(v) for v in self.co_varnames]),
            space.newtext(self.co_filename),
            space.newtext(self.co_name),
            space.newint(self.co_firstlineno),
            space.newbytes(self.co_lnotab),
            space.newtuple([space.newtext(v) for v in self.co_freevars]),
            space.newtuple([space.newtext(v) for v in self.co_cellvars]),
            space.newint(self.magic),
        ]
        return space.newtuple([new_inst, space.newtuple(tup)])

    def get_repr(self):
        # This is called by the default get_printable_location so it
        # must avoid doing too much (that might release the gil)
        return '<code object %s, file "%s", line %d>' % (
            self.co_name, self.co_filename,
            -1 if self.co_firstlineno == 0 else self.co_firstlineno)

    def __repr__(self):
        return self.get_repr()

    def repr(self, space):
<<<<<<< HEAD
        space = self.space
        # co_name should be an identifier
        name = self.co_name.decode('utf-8')
        fn = space.fsdecode_w(space.newbytes(self.co_filename))
        return space.newunicode(u'<code object %s at 0x%s, file "%s", line %d>' % (
            name, unicode(self.getaddrstring(space)), fn,
            -1 if self.co_firstlineno == 0 else self.co_firstlineno))
=======
        return space.newtext(self.get_repr())
>>>>>>> ca3243bc
<|MERGE_RESOLUTION|>--- conflicted
+++ resolved
@@ -25,11 +25,7 @@
 
 # helper
 
-<<<<<<< HEAD
-def unpack_str_tuple(space,w_str_tuple):
-=======
 def unpack_text_tuple(space,w_str_tuple):
->>>>>>> ca3243bc
     return [space.text_w(w_el) for w_el in space.unpackiterable(w_str_tuple)]
 
 
@@ -378,17 +374,10 @@
             w_result = space.xor(w_result, space.hash(w_const))
         return w_result
 
-<<<<<<< HEAD
     @unwrap_spec(argcount=int, kwonlyargcount=int, nlocals=int, stacksize=int, flags=int,
-                 codestring=str,
-                 filename='str0', name=str, firstlineno=int,
-                 lnotab=str, magic=int)
-=======
-    @unwrap_spec(argcount=int, nlocals=int, stacksize=int, flags=int,
                  codestring='bytes',
-                 filename='text', name='text', firstlineno=int,
+                 filename='str0', name='text', firstlineno=int,
                  lnotab='bytes', magic=int)
->>>>>>> ca3243bc
     def descr_code__new__(space, w_subtype,
                           argcount, kwonlyargcount, nlocals, stacksize, flags,
                           codestring, w_constants, w_names,
@@ -429,10 +418,7 @@
         new_inst = mod.get('code_new')
         tup      = [
             space.newint(self.co_argcount),
-<<<<<<< HEAD
             space.newint(self.co_kwonlyargcount),
-=======
->>>>>>> ca3243bc
             space.newint(self.co_nlocals),
             space.newint(self.co_stacksize),
             space.newint(self.co_flags),
@@ -461,14 +447,10 @@
         return self.get_repr()
 
     def repr(self, space):
-<<<<<<< HEAD
         space = self.space
         # co_name should be an identifier
         name = self.co_name.decode('utf-8')
         fn = space.fsdecode_w(space.newbytes(self.co_filename))
         return space.newunicode(u'<code object %s at 0x%s, file "%s", line %d>' % (
             name, unicode(self.getaddrstring(space)), fn,
-            -1 if self.co_firstlineno == 0 else self.co_firstlineno))
-=======
-        return space.newtext(self.get_repr())
->>>>>>> ca3243bc
+            -1 if self.co_firstlineno == 0 else self.co_firstlineno))