"""
Python-style code objects.
PyCode instances have the same co_xxx arguments as CPython code objects.
The bytecode interpreter itself is implemented by the PyFrame class.
"""

import dis, imp, struct, types, new, sys, os

from pypy.interpreter import eval
from pypy.interpreter.signature import Signature
from pypy.interpreter.error import OperationError, oefmt
from pypy.interpreter.gateway import unwrap_spec
from pypy.interpreter.astcompiler.consts import (
    CO_OPTIMIZED, CO_NEWLOCALS, CO_VARARGS, CO_VARKEYWORDS, CO_NESTED,
    CO_GENERATOR, CO_KILL_DOCSTRING, CO_YIELD_INSIDE_TRY)
from pypy.tool.stdlib_opcode import opcodedesc, HAVE_ARGUMENT
from rpython.rlib.rarithmetic import intmask, r_longlong
from rpython.rlib.objectmodel import compute_hash, we_are_translated
from rpython.rlib import jit
from rpython.rlib.debug import debug_start, debug_stop, debug_print


class BytecodeCorruption(Exception):
    """Detected bytecode corruption.  Never caught; it's an error."""

# helper

def unpack_text_tuple(space, w_str_tuple):
    return [space.text_w(w_el) for w_el in space.unpackiterable(w_str_tuple)]


# Magic numbers for the bytecode version in code objects.
# See comments in pypy/module/imp/importing.
cpython_magic, = struct.unpack("<i", imp.get_magic())   # host magic number
default_magic = (0xf303 + 7) | 0x0a0d0000               # this PyPy's magic
                                                        # (from CPython 2.7.0)

def make_signature(code):
    """Return a Signature instance."""
    argcount = code.co_argcount
    varnames = code.co_varnames
    assert argcount >= 0     # annotator hint
    argnames = list(varnames[:argcount])
    if code.co_flags & CO_VARARGS:
        varargname = varnames[argcount]
        argcount += 1
    else:
        varargname = None
    kwargname = varnames[argcount] if code.co_flags & CO_VARKEYWORDS else None
    return Signature(argnames, varargname, kwargname)

class CodeHookCache(object):
    def __init__(self, space):
        self._code_hook = None

class PyCode(eval.Code):
    "CPython-style code objects."
    _immutable_fields_ = ["_signature", "co_argcount", "co_cellvars[*]",
                          "co_code", "co_consts_w[*]", "co_filename",
                          "co_firstlineno", "co_flags", "co_freevars[*]",
                          "co_lnotab", "co_names_w[*]", "co_nlocals",
                          "co_stacksize", "co_varnames[*]",
                          "_args_as_cellvars[*]",
                          "w_globals?",
                          "cell_families[*]"]

    def __init__(self, space,  argcount, nlocals, stacksize, flags,
                     code, consts, names, varnames, filename,
                     name, firstlineno, lnotab, freevars, cellvars,
                     hidden_applevel=False, magic=default_magic):
        """Initialize a new code object from parameters given by
        the pypy compiler"""
        self.space = space
        eval.Code.__init__(self, name)
        assert nlocals >= 0
        self.co_argcount = argcount
        self.co_nlocals = nlocals
        self.co_stacksize = stacksize
        self.co_flags = flags
        self.co_code = code
        self.co_consts_w = consts
        self.co_names_w = [space.new_interned_str(aname) for aname in names]
        self.co_varnames = varnames
        self.co_freevars = freevars
        self.co_cellvars = cellvars
        self.co_filename = filename
        self.co_name = name
        self.co_firstlineno = firstlineno
        self.co_lnotab = lnotab
        # store the first globals object that the code object is run in in
        # here. if a frame is run in that globals object, it does not need to
        # store it at all
        self.w_globals = None
        self.hidden_applevel = hidden_applevel
        self.magic = magic
        self._signature = make_signature(self)
        self._initialize()
        self._init_ready()
        self.new_code_hook()

    def frame_stores_global(self, w_globals):
        if self.w_globals is None:
            self.w_globals = w_globals
            return False
        if self.w_globals is w_globals:
            return False
        return True

    def new_code_hook(self):
        code_hook = self.space.fromcache(CodeHookCache)._code_hook
        if code_hook is not None:
            try:
                self.space.call_function(code_hook, self)
            except OperationError as e:
                e.write_unraisable(self.space, "new_code_hook()")

    def _initialize(self):
        from pypy.objspace.std.mapdict import init_mapdict_cache
        from pypy.interpreter.nestedscope import CellFamily
        if self.co_cellvars:
            argcount = self.co_argcount
            assert argcount >= 0     # annotator hint
            if self.co_flags & CO_VARARGS:
                argcount += 1
            if self.co_flags & CO_VARKEYWORDS:
                argcount += 1
            argvars = self.co_varnames
            cellvars = self.co_cellvars
            args_as_cellvars = _compute_args_as_cellvars(argvars, cellvars, argcount)
            self._args_as_cellvars = args_as_cellvars
            self.cell_families = [CellFamily(name) for name in cellvars]
        else:
            self._args_as_cellvars = []
            self.cell_families = []

        self._compute_flatcall()

<<<<<<< HEAD
        if self.space.config.objspace.std.withmapdict:
            from pypy.objspace.std.mapdict import init_mapdict_cache
            init_mapdict_cache(self)
        if self.space.config.objspace.std.withcelldict:
            from pypy.objspace.std.celldict import init_celldict_cache
            init_celldict_cache(self)
=======
        init_mapdict_cache(self)
>>>>>>> d533eb0b

    def _init_ready(self):
        "This is a hook for the vmprof module, which overrides this method."

    def _cleanup_(self):
        if (self.magic == cpython_magic and
            '__pypy__' not in sys.builtin_module_names):
            raise Exception("CPython host codes should not be rendered")
        # When translating PyPy, freeze the file name
        #     <builtin>/lastdirname/basename.py
        # instead of freezing the complete translation-time path.
        filename = self.co_filename
        if filename.startswith('<builtin>'):
            return
        filename = filename.lstrip('<').rstrip('>')
        if filename.lower().endswith('.pyc'):
            filename = filename[:-1]
        basename = os.path.basename(filename)
        lastdirname = os.path.basename(os.path.dirname(filename))
        if lastdirname:
            basename = '%s/%s' % (lastdirname, basename)
        self.co_filename = '<builtin>/%s' % (basename,)

    co_names = property(lambda self: [self.space.unwrap(w_name) for w_name in self.co_names_w]) # for trace

    def signature(self):
        return self._signature

    @classmethod
    def _from_code(cls, space, code, hidden_applevel=False, code_hook=None):
        """
        Hack to initialize the code object from a real (CPython) one.
        """
        assert isinstance(code, types.CodeType)
        newconsts_w = [None] * len(code.co_consts)
        num = 0
        if code_hook is None:
            code_hook = cls._from_code
        for const in code.co_consts:
            if isinstance(const, types.CodeType): # from stable compiler
                const = code_hook(space, const, hidden_applevel, code_hook)
            newconsts_w[num] = space.wrap(const)
            num += 1
        # stick the underlying CPython magic value, if the code object
        # comes from there
        return cls(space, code.co_argcount,
                      code.co_nlocals,
                      code.co_stacksize,
                      code.co_flags,
                      code.co_code,
                      newconsts_w[:],
                      list(code.co_names),
                      list(code.co_varnames),
                      code.co_filename,
                      code.co_name,
                      code.co_firstlineno,
                      code.co_lnotab,
                      list(code.co_freevars),
                      list(code.co_cellvars),
                      hidden_applevel, cpython_magic)

    def _compute_flatcall(self):
        # Speed hack!
        self.fast_natural_arity = eval.Code.HOPELESS
        if self.co_flags & (CO_VARARGS | CO_VARKEYWORDS):
            return
        if len(self._args_as_cellvars) > 0:
            return
        if self.co_argcount > 0xff:
            return

        self.fast_natural_arity = eval.Code.FLATPYCALL | self.co_argcount

    def funcrun(self, func, args):
        frame = self.space.createframe(self, func.w_func_globals,
                                  func)
        sig = self._signature
        # speed hack
        fresh_frame = jit.hint(frame, access_directly=True,
                                      fresh_virtualizable=True)
        args.parse_into_scope(None, fresh_frame.locals_cells_stack_w, func.name,
                              sig, func.defs_w)
        fresh_frame.init_cells()
        return frame.run()

    def funcrun_obj(self, func, w_obj, args):
        frame = self.space.createframe(self, func.w_func_globals,
                                  func)
        sig = self._signature
        # speed hack
        fresh_frame = jit.hint(frame, access_directly=True,
                                      fresh_virtualizable=True)
        args.parse_into_scope(w_obj, fresh_frame.locals_cells_stack_w, func.name,
                              sig, func.defs_w)
        fresh_frame.init_cells()
        return frame.run()

    def getvarnames(self):
        return self.co_varnames

    def getdocstring(self, space):
        if self.co_consts_w:   # it is probably never empty
            w_first = self.co_consts_w[0]
            if space.isinstance_w(w_first, space.w_basestring):
                return w_first
        return space.w_None

    def remove_docstrings(self, space):
        if self.co_flags & CO_KILL_DOCSTRING:
            self.co_consts_w[0] = space.w_None
        for w_co in self.co_consts_w:
            if isinstance(w_co, PyCode):
                w_co.remove_docstrings(space)

    def _to_code(self):
        """For debugging only."""
        consts = [None] * len(self.co_consts_w)
        num = 0
        for w in self.co_consts_w:
            if isinstance(w, PyCode):
                consts[num] = w._to_code()
            else:
                consts[num] = self.space.unwrap(w)
            num += 1
        return new.code(self.co_argcount,
                        self.co_nlocals,
                        self.co_stacksize,
                        self.co_flags,
                        self.co_code,
                        tuple(consts),
                        tuple(self.co_names),
                        tuple(self.co_varnames),
                        self.co_filename,
                        self.co_name,
                        self.co_firstlineno,
                        self.co_lnotab,
                        tuple(self.co_freevars),
                        tuple(self.co_cellvars))

    def exec_host_bytecode(self, w_globals, w_locals):
        if sys.version_info < (2, 7):
            raise Exception("PyPy no longer supports Python 2.6 or lower")
        frame = self.space.FrameClass(self.space, self, w_globals, None)
        frame.setdictscope(w_locals)
        return frame.run()

    def dump(self):
        """A dis.dis() dump of the code object."""
        co = self._to_code()
        dis.dis(co)

    def fget_co_consts(self, space):
        return space.newtuple(self.co_consts_w)

    def fget_co_names(self, space):
        return space.newtuple(self.co_names_w)

    def fget_co_varnames(self, space):
        return space.newtuple([space.newtext(name) for name in self.co_varnames])

    def fget_co_cellvars(self, space):
        return space.newtuple([space.newtext(name) for name in self.co_cellvars])

    def fget_co_freevars(self, space):
        return space.newtuple([space.newtext(name) for name in self.co_freevars])

    def descr_code__eq__(self, w_other):
        space = self.space
        if not isinstance(w_other, PyCode):
            return space.w_False
        areEqual = (self.co_name == w_other.co_name and
                    self.co_argcount == w_other.co_argcount and
                    self.co_nlocals == w_other.co_nlocals and
                    self.co_flags == w_other.co_flags and
                    self.co_firstlineno == w_other.co_firstlineno and
                    self.co_code == w_other.co_code and
                    len(self.co_consts_w) == len(w_other.co_consts_w) and
                    len(self.co_names_w) == len(w_other.co_names_w) and
                    self.co_varnames == w_other.co_varnames and
                    self.co_freevars == w_other.co_freevars and
                    self.co_cellvars == w_other.co_cellvars)
        if not areEqual:
            return space.w_False

        for i in range(len(self.co_names_w)):
            if not space.eq_w(self.co_names_w[i], w_other.co_names_w[i]):
                return space.w_False

        for i in range(len(self.co_consts_w)):
            if not _code_const_eq(space, self.co_consts_w[i], w_other.co_consts_w[i]):
                return space.w_False

        return space.w_True

    def descr_code__hash__(self):
        space = self.space
        result =  compute_hash(self.co_name)
        result ^= self.co_argcount
        result ^= self.co_nlocals
        result ^= self.co_flags
        result ^= self.co_firstlineno
        result ^= compute_hash(self.co_code)
        for name in self.co_varnames:  result ^= compute_hash(name)
        for name in self.co_freevars:  result ^= compute_hash(name)
        for name in self.co_cellvars:  result ^= compute_hash(name)
        w_result = space.newint(intmask(result))
        for w_name in self.co_names_w:
            w_result = space.xor(w_result, space.hash(w_name))
        for w_const in self.co_consts_w:
            w_key = self.const_comparison_key(space, w_const)
            w_result = space.xor(w_result, space.hash(w_key))
        return w_result

    @staticmethod
    def const_comparison_key(space, w_obj):
        return _convert_const(space, w_obj)

    @unwrap_spec(argcount=int, nlocals=int, stacksize=int, flags=int,
                 codestring='bytes',
                 filename='text', name='text', firstlineno=int,
                 lnotab='bytes', magic=int)
    def descr_code__new__(space, w_subtype,
                          argcount, nlocals, stacksize, flags,
                          codestring, w_constants, w_names,
                          w_varnames, filename, name, firstlineno,
                          lnotab, w_freevars=None, w_cellvars=None,
                          magic=default_magic):
        if argcount < 0:
            raise oefmt(space.w_ValueError,
                        "code: argcount must not be negative")
        if nlocals < 0:
            raise oefmt(space.w_ValueError,
                        "code: nlocals must not be negative")
        if not space.isinstance_w(w_constants, space.w_tuple):
            raise oefmt(space.w_TypeError, "Expected tuple for constants")
        consts_w = space.fixedview(w_constants)
        names = unpack_text_tuple(space, w_names)
        varnames = unpack_text_tuple(space, w_varnames)
        if w_freevars is not None:
            freevars = unpack_text_tuple(space, w_freevars)
        else:
            freevars = []
        if w_cellvars is not None:
            cellvars = unpack_text_tuple(space, w_cellvars)
        else:
            cellvars = []
        code = space.allocate_instance(PyCode, w_subtype)
        PyCode.__init__(code, space, argcount, nlocals, stacksize, flags, codestring, consts_w[:], names,
                      varnames, filename, name, firstlineno, lnotab, freevars, cellvars, magic=magic)
        return code

    def descr__reduce__(self, space):
        from pypy.interpreter.mixedmodule import MixedModule
        w_mod    = space.getbuiltinmodule('_pickle_support')
        mod      = space.interp_w(MixedModule, w_mod)
        new_inst = mod.get('code_new')
        tup      = [
            space.newint(self.co_argcount),
            space.newint(self.co_nlocals),
            space.newint(self.co_stacksize),
            space.newint(self.co_flags),
            space.newbytes(self.co_code),
            space.newtuple(self.co_consts_w),
            space.newtuple(self.co_names_w),
            space.newtuple([space.newtext(v) for v in self.co_varnames]),
            space.newtext(self.co_filename),
            space.newtext(self.co_name),
            space.newint(self.co_firstlineno),
            space.newbytes(self.co_lnotab),
            space.newtuple([space.newtext(v) for v in self.co_freevars]),
            space.newtuple([space.newtext(v) for v in self.co_cellvars]),
            space.newint(self.magic),
        ]
        return space.newtuple([new_inst, space.newtuple(tup)])

    def get_repr(self):
        return "<code object %s, file '%s', line %d>" % (
            self.co_name, self.co_filename, self.co_firstlineno)

    def iterator_greenkey_printable(self):
        return self.get_repr()

    def __repr__(self):
        return self.get_repr()

    def repr(self, space):
        return space.newtext(self.get_repr())

def _compute_args_as_cellvars(varnames, cellvars, argcount):
    # Cell vars could shadow already-set arguments.
    # The compiler used to be clever about the order of
    # the variables in both co_varnames and co_cellvars, but
    # it no longer is for the sake of simplicity.  Moreover
    # code objects loaded from CPython don't necessarily follow
    # an order, which could lead to strange bugs if .pyc files
    # produced by CPython are loaded by PyPy.  Note that CPython
    # contains the following bad-looking nested loops at *every*
    # function call!

    # Precompute what arguments need to be copied into cellvars
    args_as_cellvars = []
    for i in range(len(cellvars)):
        cellname = cellvars[i]
        for j in range(argcount):
            if cellname == varnames[j]:
                # argument j has the same name as the cell var i
                while len(args_as_cellvars) < i:
                    args_as_cellvars.append(-1)   # pad
                args_as_cellvars.append(j)
                last_arg_cellarg = i
    return args_as_cellvars[:]


def _code_const_eq(space, w_a, w_b):
    # this is a mess! CPython has complicated logic for this. essentially this
    # is supposed to be a "strong" equal, that takes types and signs of numbers
    # into account, quite similar to how PyPy's 'is' behaves, but recursively
    # in tuples and frozensets as well. Since PyPy already implements these
    # rules correctly for ints, floats, bools, complex in 'is' and 'id', just
    # use those.
    return space.eq_w(_convert_const(space, w_a), _convert_const(space, w_b))

def _convert_const(space, w_a):
    # use id to convert constants. for tuples and frozensets use tuples and
    # frozensets of converted contents.
    w_type = space.type(w_a)
    if space.is_w(w_type, space.w_unicode):
        # unicodes are supposed to compare by value, but not equal to bytes
        return space.newtuple([w_type, w_a])
    if space.is_w(w_type, space.w_bytes):
        # and vice versa
        return space.newtuple([w_type, w_a])
    if type(w_a) is PyCode:
        return w_a
    # for tuples and frozensets convert recursively
    if space.is_w(w_type, space.w_tuple):
        elements_w = [_convert_const(space, w_x)
                for w_x in space.unpackiterable(w_a)]
        return space.newtuple(elements_w)
    if space.is_w(w_type, space.w_frozenset):
        elements_w = [_convert_const(space, w_x)
                for w_x in space.unpackiterable(w_a)]
        return space.newfrozenset(elements_w)
    # use id for the rest
    return space.id(w_a)
<|MERGE_RESOLUTION|>--- conflicted
+++ resolved
@@ -135,16 +135,10 @@
 
         self._compute_flatcall()
 
-<<<<<<< HEAD
-        if self.space.config.objspace.std.withmapdict:
-            from pypy.objspace.std.mapdict import init_mapdict_cache
-            init_mapdict_cache(self)
+        init_mapdict_cache(self)
         if self.space.config.objspace.std.withcelldict:
             from pypy.objspace.std.celldict import init_celldict_cache
             init_celldict_cache(self)
-=======
-        init_mapdict_cache(self)
->>>>>>> d533eb0b
 
     def _init_ready(self):
         "This is a hook for the vmprof module, which overrides this method."
