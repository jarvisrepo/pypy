--- conflicted
+++ resolved
@@ -272,11 +272,7 @@
         self.fdel = fdel
         self.doc = doc
         self.reqcls = cls
-<<<<<<< HEAD
-        self.name = '<generic property>'
         self.qualname = None
-=======
->>>>>>> 47623dca
         self.objclass_getter = objclass_getter
         self.use_closure = use_closure
 
