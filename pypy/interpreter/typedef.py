--- conflicted
+++ resolved
@@ -51,16 +51,6 @@
 def default_identity_hash(space, w_obj):
     return space.wrap(compute_identity_hash(w_obj))
 
-<<<<<<< HEAD
-=======
-def descr__hash__unhashable(space, w_obj):
-    typename = space.type(w_obj).getname(space)
-    raise operationerrfmt(space.w_TypeError,
-                          "'%s' objects are unhashable", typename)
-
-no_hash_descr = interp2app(descr__hash__unhashable)
-
->>>>>>> b91bb322
 # ____________________________________________________________
 #
 # For each built-in app-level type Xxx that can be subclassed at
