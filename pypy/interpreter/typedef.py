import py

from pypy.interpreter.argument import Arguments
from pypy.interpreter.baseobjspace import W_Root, DescrMismatch
from pypy.interpreter.error import OperationError, operationerrfmt
from pypy.interpreter.gateway import (interp2app, BuiltinCode, unwrap_spec,
     WrappedDefault)

from rpython.rlib.jit import promote
from rpython.rlib.objectmodel import compute_identity_hash, specialize
from rpython.tool.sourcetools import compile2, func_with_new_name


class TypeDef(object):
    def __init__(self, __name, __base=None, __total_ordering__=None, **rawdict):
        "NOT_RPYTHON: initialization-time only"
        self.name = __name
        if __base is None:
            bases = []
        elif isinstance(__base, tuple):
            bases = list(__base)
        else:
            bases = [__base]
        self.bases = bases
        self.hasdict = '__dict__' in rawdict
        self.weakrefable = '__weakref__' in rawdict
        self.doc = rawdict.get('__doc__', None)
        for base in bases:
            self.hasdict |= base.hasdict
            self.weakrefable |= base.weakrefable
        self.rawdict = {}
        self.acceptable_as_base_class = '__new__' in rawdict
        self.applevel_subclasses_base = None
        self.add_entries(**rawdict)
        assert __total_ordering__ in (None, 'auto'), "Unknown value for __total_ordering"
        if __total_ordering__ == 'auto':
            self.auto_total_ordering()

    def add_entries(self, **rawdict):
        # xxx fix the names of the methods to match what app-level expects
        for key, value in rawdict.items():
            if isinstance(value, (interp2app, GetSetProperty)):
                value.name = key
        self.rawdict.update(rawdict)

    def auto_total_ordering(self):
        assert '__lt__' in self.rawdict, "__total_ordering='auto' requires __lt__"
        assert '__eq__' in self.rawdict, "__total_ordering='auto' requires __eq__"
        self.add_entries(__le__ = auto__le__,
                         __gt__ = auto__gt__,
                         __ge__ = auto__ge__,
                         __ne__ = auto__ne__)

    def _freeze_(self):
        # hint for the annotator: track individual constant instances of TypeDef
        return True

    def __repr__(self):
        return "<%s name=%r>" % (self.__class__.__name__, self.name)


# generic special cmp methods defined on top of __lt__ and __eq__, used by
# automatic total ordering

@interp2app
def auto__le__(space, w_self, w_other):
    return space.not_(space.lt(w_other, w_self))

@interp2app
def auto__gt__(space, w_self, w_other):
    return space.lt(w_other, w_self)

@interp2app
def auto__ge__(space, w_self, w_other):
    return space.not_(space.lt(w_self, w_other))

@interp2app
def auto__ne__(space, w_self, w_other):
    return space.not_(space.eq(w_self, w_other))


# ____________________________________________________________
#  Hash support

def default_identity_hash(space, w_obj):
    w_unique_id = w_obj.immutable_unique_id(space)
    if w_unique_id is None:     # common case
        return space.wrap(compute_identity_hash(w_obj))
    else:
        return space.hash(w_unique_id)

# ____________________________________________________________
#
# For each built-in app-level type Xxx that can be subclassed at
# app-level, the corresponding interp-level W_XxxObject class cannot
# generally represent instances of app-level subclasses of Xxx.  The
# reason is that it is missing a place to store the __dict__, the slots,
# the weakref lifeline, and it typically has no interp-level __del__.
# So we create a few interp-level subclasses of W_XxxObject, which add
# some combination of features.
#
# We don't build 2**4 == 16 subclasses for all combinations of requested
# features, but limit ourselves to 6, chosen a bit arbitrarily based on
# typical usage (case 1 is the most common kind of app-level subclasses;
# case 2 is the memory-saving kind defined with __slots__).
#
#  +----------------------------------------------------------------+
#  | NOTE: if withmapdict is enabled, the following doesn't apply!  |
#  | Map dicts can flexibly allow any slots/__dict__/__weakref__ to |
#  | show up only when needed.  In particular there is no way with  |
#  | mapdict to prevent some objects from being weakrefable.        |
#  +----------------------------------------------------------------+
#
#     dict   slots   del   weakrefable
#
# 1.    Y      N      N         Y          UserDictWeakref
# 2.    N      Y      N         N          UserSlots
# 3.    Y      Y      N         Y          UserDictWeakrefSlots
# 4.    N      Y      N         Y          UserSlotsWeakref
# 5.    Y      Y      Y         Y          UserDictWeakrefSlotsDel
# 6.    N      Y      Y         Y          UserSlotsWeakrefDel
#
# Note that if the app-level explicitly requests no dict, we should not
# provide one, otherwise storing random attributes on the app-level
# instance would unexpectedly work.  We don't care too much, though, if
# an object is weakrefable when it shouldn't really be.  It's important
# that it has a __del__ only if absolutely needed, as this kills the
# performance of the GCs.
#
# Interp-level inheritance is like this:
#
#        W_XxxObject base
#             /   \
#            1     2
#           /       \
#          3         4
#         /           \
#        5             6

def get_unique_interplevel_subclass(config, cls, hasdict, wants_slots,
                                    needsdel=False, weakrefable=False):
    "NOT_RPYTHON: initialization-time only"
    if hasattr(cls, '__del__') and getattr(cls, "handle_del_manually", False):
        needsdel = False
    assert cls.typedef.acceptable_as_base_class
    key = config, cls, hasdict, wants_slots, needsdel, weakrefable
    try:
        return _subclass_cache[key]
    except KeyError:
        subcls = _getusercls(config, cls, hasdict, wants_slots, needsdel,
                             weakrefable)
        assert key not in _subclass_cache
        _subclass_cache[key] = subcls
        return subcls
get_unique_interplevel_subclass._annspecialcase_ = "specialize:memo"
_subclass_cache = {}

def enum_interplevel_subclasses(config, cls):
    """Return a list of all the extra interp-level subclasses of 'cls' that
    can be built by get_unique_interplevel_subclass()."""
    result = []
    for flag1 in (False, True):
        for flag2 in (False, True):
            for flag3 in (False, True):
                for flag4 in (False, True):
                    result.append(get_unique_interplevel_subclass(
                        config, cls, flag1, flag2, flag3, flag4))
    result = dict.fromkeys(result)
    assert len(result) <= 6
    return result.keys()

def _getusercls(config, cls, wants_dict, wants_slots, wants_del, weakrefable):
    typedef = cls.typedef
    if wants_dict and typedef.hasdict:
        wants_dict = False
    if config.objspace.std.withmapdict and not typedef.hasdict:
        # mapdict only works if the type does not already have a dict
        if wants_del:
            parentcls = get_unique_interplevel_subclass(config, cls, True, True,
                                                        False, True)
            return _usersubclswithfeature(config, parentcls, "del")
        return _usersubclswithfeature(config, cls, "user", "dict", "weakref", "slots")
    # Forest of if's - see the comment above.
    if wants_del:
        if wants_dict:
            # case 5.  Parent class is 3.
            parentcls = get_unique_interplevel_subclass(config, cls, True, True,
                                                        False, True)
        else:
            # case 6.  Parent class is 4.
            parentcls = get_unique_interplevel_subclass(config, cls, False, True,
                                                        False, True)
        return _usersubclswithfeature(config, parentcls, "del")
    elif wants_dict:
        if wants_slots:
            # case 3.  Parent class is 1.
            parentcls = get_unique_interplevel_subclass(config, cls, True, False,
                                                        False, True)
            return _usersubclswithfeature(config, parentcls, "slots")
        else:
            # case 1 (we need to add weakrefable unless it's already in 'cls')
            if not typedef.weakrefable:
                return _usersubclswithfeature(config, cls, "user", "dict", "weakref")
            else:
                return _usersubclswithfeature(config, cls, "user", "dict")
    else:
        if weakrefable and not typedef.weakrefable:
            # case 4.  Parent class is 2.
            parentcls = get_unique_interplevel_subclass(config, cls, False, True,
                                                        False, False)
            return _usersubclswithfeature(config, parentcls, "weakref")
        else:
            # case 2 (if the base is already weakrefable, case 2 == case 4)
            return _usersubclswithfeature(config, cls, "user", "slots")

def _usersubclswithfeature(config, parentcls, *features):
    key = config, parentcls, features
    try:
        return _usersubclswithfeature_cache[key]
    except KeyError:
        subcls = _builduserclswithfeature(config, parentcls, *features)
        _usersubclswithfeature_cache[key] = subcls
        return subcls
_usersubclswithfeature_cache = {}
_allusersubcls_cache = {}

def _builduserclswithfeature(config, supercls, *features):
    "NOT_RPYTHON: initialization-time only"
    name = supercls.__name__
    name += ''.join([name.capitalize() for name in features])
    body = {}
    #print '..........', name, '(', supercls.__name__, ')'

    def add(Proto):
        for key, value in Proto.__dict__.items():
            if (not key.startswith('__') and not key.startswith('_mixin_')
                    or key == '__del__'):
                if hasattr(value, "func_name"):
                    value = func_with_new_name(value, value.func_name)
                body[key] = value

    if (config.objspace.std.withmapdict and "dict" in features):
        from pypy.objspace.std.mapdict import BaseMapdictObject, ObjectMixin
        add(BaseMapdictObject)
        add(ObjectMixin)
        body["user_overridden_class"] = True
        features = ()

    if "user" in features:     # generic feature needed by all subcls

        class Proto(object):
            user_overridden_class = True

            def getclass(self, space):
                return promote(self.w__class__)

            def setclass(self, space, w_subtype):
                # only used by descr_set___class__
                self.w__class__ = w_subtype

            def user_setup(self, space, w_subtype):
                self.space = space
                self.w__class__ = w_subtype
                self.user_setup_slots(w_subtype.nslots)

            def user_setup_slots(self, nslots):
                assert nslots == 0
        add(Proto)

    if "weakref" in features:
        class Proto(object):
            _lifeline_ = None
            def getweakref(self):
                return self._lifeline_
            def setweakref(self, space, weakreflifeline):
                self._lifeline_ = weakreflifeline
            def delweakref(self):
                self._lifeline_ = None
        add(Proto)

    if "del" in features:
        parent_destructor = getattr(supercls, '__del__', None)
        def call_parent_del(self):
            assert isinstance(self, subcls)
            parent_destructor(self)
        def call_applevel_del(self):
            assert isinstance(self, subcls)
            self.space.userdel(self)
        class Proto(object):
            def __del__(self):
                self.clear_all_weakrefs()
                self.enqueue_for_destruction(self.space, call_applevel_del,
                                             'method __del__ of ')
                if parent_destructor is not None:
                    self.enqueue_for_destruction(self.space, call_parent_del,
                                                 'internal destructor of ')
        add(Proto)

    if "slots" in features:
        class Proto(object):
            slots_w = []
            def user_setup_slots(self, nslots):
                if nslots > 0:
                    self.slots_w = [None] * nslots
            def setslotvalue(self, index, w_value):
                self.slots_w[index] = w_value
            def delslotvalue(self, index):
                if self.slots_w[index] is None:
                    return False
                self.slots_w[index] = None
                return True
            def getslotvalue(self, index):
                return self.slots_w[index]
        add(Proto)

    if "dict" in features:
        base_user_setup = supercls.user_setup.im_func
        if "user_setup" in body:
            base_user_setup = body["user_setup"]
        class Proto(object):
            def getdict(self, space):
                return self.w__dict__

            def setdict(self, space, w_dict):
                self.w__dict__ = check_new_dictionary(space, w_dict)

            def user_setup(self, space, w_subtype):
                self.w__dict__ = space.newdict(
                    instance=True)
                base_user_setup(self, space, w_subtype)

            def setclass(self, space, w_subtype):
                # only used by descr_set___class__
                self.w__class__ = w_subtype

        add(Proto)

    subcls = type(name, (supercls,), body)
    _allusersubcls_cache[subcls] = True
    return subcls

# a couple of helpers for the Proto classes above, factored out to reduce
# the translated code size
def check_new_dictionary(space, w_dict):
    if not space.isinstance_w(w_dict, space.w_dict):
        raise OperationError(space.w_TypeError,
                space.wrap("setting dictionary to a non-dict"))
    from pypy.objspace.std import dictmultiobject
    assert isinstance(w_dict, dictmultiobject.W_DictMultiObject)
    return w_dict
check_new_dictionary._dont_inline_ = True

# ____________________________________________________________

@specialize.arg(0)
def make_descr_typecheck_wrapper(tag, func, extraargs=(), cls=None,
                                 use_closure=False):
    if func is None:
        return None
    return _make_descr_typecheck_wrapper(tag, func, extraargs, cls, use_closure)

@specialize.memo()
def _make_descr_typecheck_wrapper(tag, func, extraargs, cls, use_closure):
    # - if cls is None, the wrapped object is passed to the function
    # - if cls is a class, an unwrapped instance is passed
    # - if cls is a string, XXX unused?
    if cls is None and use_closure:
        return func
    if hasattr(func, 'im_func'):
        assert func.im_class is cls
        func = func.im_func

    miniglobals = {
         func.__name__: func,
        'OperationError': OperationError
        }
    if cls is None:
        source = """
        def descr_typecheck_%(name)s(closure, space, obj, %(extra)s):
            return %(name)s(%(args)s, %(extra)s)
        """
    else:
        cls_name = cls.__name__
        assert issubclass(cls, W_Root)
        source = """
        def descr_typecheck_%(name)s(closure, space, w_obj, %(extra)s):
            obj = space.descr_self_interp_w(%(cls_name)s, w_obj)
            return %(name)s(%(args)s, %(extra)s)
        """
        miniglobals[cls_name] = cls

    name = func.__name__
    extra = ', '.join(extraargs)
    from pypy.interpreter import pycode
    argnames, _, _ = pycode.cpython_code_signature(func.func_code)
    if use_closure:
        if argnames[1] == 'space':
            args = "closure, space, obj"
        else:
            args = "closure, obj, space"
    else:
        if argnames[0] == 'space':
            args = "space, obj"
        else:
            args = "obj, space"
    source = py.code.Source(source % locals())
    exec source.compile() in miniglobals
    return miniglobals['descr_typecheck_%s' % func.__name__]

def unknown_objclass_getter(space):
    # NB. this is an AttributeError to make inspect.py happy
    raise OperationError(space.w_AttributeError,
                         space.wrap("generic property has no __objclass__"))

@specialize.arg(0)
def make_objclass_getter(tag, func, cls):
    if func and hasattr(func, 'im_func'):
        assert not cls or cls is func.im_class
        cls = func.im_class
    return _make_objclass_getter(cls)

@specialize.memo()
def _make_objclass_getter(cls):
    if not cls:
        return unknown_objclass_getter, cls
    miniglobals = {}
    if isinstance(cls, str):
        assert cls.startswith('<'), "pythontype typecheck should begin with <"
        cls_name = cls[1:]
        typeexpr = "space.w_%s" % cls_name
    else:
        miniglobals['cls'] = cls
        typeexpr = "space.gettypeobject(cls.typedef)"
    source = """if 1:
        def objclass_getter(space):
            return %s
        \n""" % (typeexpr,)
    exec compile2(source) in miniglobals
    res = miniglobals['objclass_getter'], cls
    return res

class GetSetProperty(W_Root):
    _immutable_fields_ = ["fget", "fset", "fdel"]

    @specialize.arg(7)
    def __init__(self, fget, fset=None, fdel=None, doc=None,
                 cls=None, use_closure=False, tag=None):
        objclass_getter, cls = make_objclass_getter(tag, fget, cls)
        fget = make_descr_typecheck_wrapper((tag, 0), fget,
                                            cls=cls, use_closure=use_closure)
        fset = make_descr_typecheck_wrapper((tag, 1), fset, ('w_value',),
                                            cls=cls, use_closure=use_closure)
        fdel = make_descr_typecheck_wrapper((tag, 2), fdel,
                                            cls=cls, use_closure=use_closure)
        self.fget = fget
        self.fset = fset
        self.fdel = fdel
        self.doc = doc
        self.reqcls = cls
        self.name = '<generic property>'
        self.objclass_getter = objclass_getter
        self.use_closure = use_closure

    @unwrap_spec(w_cls = WrappedDefault(None))
    def descr_property_get(self, space, w_obj, w_cls=None):
        """property.__get__(obj[, type]) -> value
        Read the value of the property of the given obj."""
        # XXX HAAAAAAAAAAAACK (but possibly a good one)
        if (space.is_w(w_obj, space.w_None)
            and not space.is_w(w_cls, space.type(space.w_None))):
            #print self, w_obj, w_cls
            return space.wrap(self)
        else:
            try:
                return self.fget(self, space, w_obj)
            except DescrMismatch:
                return w_obj.descr_call_mismatch(
                    space, '__getattribute__',
                    self.reqcls, Arguments(space, [w_obj,
                                                   space.wrap(self.name)]))

    def descr_property_set(self, space, w_obj, w_value):
        """property.__set__(obj, value)
        Change the value of the property of the given obj."""
        fset = self.fset
        if fset is None:
            raise OperationError(space.w_AttributeError,
                                 space.wrap("readonly attribute"))
        try:
            fset(self, space, w_obj, w_value)
        except DescrMismatch:
            w_obj.descr_call_mismatch(
                space, '__setattr__',
                self.reqcls, Arguments(space, [w_obj,
                                               space.wrap(self.name),
                                               w_value]))

    def descr_property_del(self, space, w_obj):
        """property.__delete__(obj)
        Delete the value of the property from the given obj."""
        fdel = self.fdel
        if fdel is None:
            raise OperationError(space.w_AttributeError,
                                 space.wrap("cannot delete attribute"))
        try:
            fdel(self, space, w_obj)
        except DescrMismatch:
            w_obj.descr_call_mismatch(
                space, '__delattr__',
                self.reqcls, Arguments(space, [w_obj,
                                               space.wrap(self.name)]))

    def descr_get_objclass(space, property):
        return property.objclass_getter(space)

def interp_attrproperty(name, cls, doc=None):
    "NOT_RPYTHON: initialization-time only"
    def fget(space, obj):
        return space.wrap(getattr(obj, name))
    return GetSetProperty(fget, cls=cls, doc=doc)

def interp_attrproperty_bytes(name, cls, doc=None):
    "NOT_RPYTHON: initialization-time only"
    def fget(space, obj):
        return space.wrapbytes(getattr(obj, name))
    return GetSetProperty(fget, cls=cls, doc=doc)

def interp_attrproperty_fsdecode(name, cls, doc=None):
    "NOT_RPYTHON: initialization-time only"
    def fget(space, obj):
        return space.fsdecode(space.wrapbytes(getattr(obj, name)))
    return GetSetProperty(fget, cls=cls, doc=doc)

def interp_attrproperty_w(name, cls, doc=None):
    "NOT_RPYTHON: initialization-time only"
    def fget(space, obj):
        w_value = getattr(obj, name)
        if w_value is None:
            return space.w_None
        else:
            return w_value

    return GetSetProperty(fget, cls=cls, doc=doc)

GetSetProperty.typedef = TypeDef(
    "getset_descriptor",
    __get__ = interp2app(GetSetProperty.descr_property_get),
    __set__ = interp2app(GetSetProperty.descr_property_set),
    __delete__ = interp2app(GetSetProperty.descr_property_del),
    __name__ = interp_attrproperty('name', cls=GetSetProperty),
    __objclass__ = GetSetProperty(GetSetProperty.descr_get_objclass),
    __doc__ = interp_attrproperty('doc', cls=GetSetProperty),
    )
GetSetProperty.typedef.acceptable_as_base_class = False


class Member(W_Root):
    """For slots."""
    _immutable_ = True

    def __init__(self, index, name, w_cls):
        self.index = index
        self.name = name
        self.w_cls = w_cls

    def typecheck(self, space, w_obj):
        if not space.isinstance_w(w_obj, self.w_cls):
            raise operationerrfmt(space.w_TypeError,
                                  "descriptor '%s' for '%s'"
                                  " objects doesn't apply to '%s' object",
                                  self.name,
                                  self.w_cls.name,
                                  space.type(w_obj).getname(space))

    def descr_member_get(self, space, w_obj, w_cls=None):
        """member.__get__(obj[, type]) -> value
        Read the slot 'member' of the given 'obj'."""
        if space.is_w(w_obj, space.w_None):
            return space.wrap(self)
        else:
            self.typecheck(space, w_obj)
            w_result = w_obj.getslotvalue(self.index)
            if w_result is None:
                raise OperationError(space.w_AttributeError,
                                     space.wrap(self.name)) # XXX better message
            return w_result

    def descr_member_set(self, space, w_obj, w_value):
        """member.__set__(obj, value)
        Write into the slot 'member' of the given 'obj'."""
        self.typecheck(space, w_obj)
        w_obj.setslotvalue(self.index, w_value)

    def descr_member_del(self, space, w_obj):
        """member.__delete__(obj)
        Delete the value of the slot 'member' from the given 'obj'."""
        self.typecheck(space, w_obj)
        success = w_obj.delslotvalue(self.index)
        if not success:
            raise OperationError(space.w_AttributeError,
                                 space.wrap(self.name)) # XXX better message

Member.typedef = TypeDef(
    "member_descriptor",
    __get__ = interp2app(Member.descr_member_get),
    __set__ = interp2app(Member.descr_member_set),
    __delete__ = interp2app(Member.descr_member_del),
    __name__ = interp_attrproperty('name', cls=Member),
    __objclass__ = interp_attrproperty_w('w_cls', cls=Member),
    )
Member.typedef.acceptable_as_base_class = False

# ____________________________________________________________

def generic_new_descr(W_Type):
    def descr_new(space, w_subtype, __args__):
        self = space.allocate_instance(W_Type, w_subtype)
        W_Type.__init__(self, space)
        return space.wrap(self)
    descr_new = func_with_new_name(descr_new, 'descr_new_%s' % W_Type.__name__)
    return interp2app(descr_new)

# ____________________________________________________________
#
# Definition of the type's descriptors for all the internal types

from pypy.interpreter.eval import Code, Frame
from pypy.interpreter.pycode import PyCode, CO_VARARGS, CO_VARKEYWORDS
from pypy.interpreter.pyframe import PyFrame
from pypy.interpreter.pyopcode import SuspendedUnroller, W_OperationError
from pypy.interpreter.module import Module
from pypy.interpreter.function import (Function, Method, StaticMethod,
    ClassMethod, BuiltinFunction, descr_function_get)
from pypy.interpreter.pytraceback import PyTraceback
from pypy.interpreter.generator import GeneratorIterator
from pypy.interpreter.nestedscope import Cell
from pypy.interpreter.special import NotImplemented, Ellipsis

def descr_get_dict(space, w_obj):
    w_dict = w_obj.getdict(space)
    if w_dict is None:
        typename = space.type(w_obj).getname(space)
        raise operationerrfmt(space.w_TypeError,
                              "descriptor '__dict__' doesn't apply to"
                              " '%s' objects", typename)
    return w_dict

def descr_set_dict(space, w_obj, w_dict):
    w_obj.setdict(space, w_dict)

def descr_del_dict(space, w_obj): # blame CPython for the existence of this one
    w_obj.setdict(space, space.newdict())

def descr_get_weakref(space, w_obj):
    lifeline = w_obj.getweakref()
    if lifeline is None:
        return space.w_None
    return lifeline.get_any_weakref(space)

def generic_ne(space, w_obj1, w_obj2):
    if space.eq_w(w_obj1, w_obj2):
        return space.w_False
    else:
        return space.w_True
descr_generic_ne = interp2app(generic_ne)

# co_xxx interface emulation for built-in code objects
def fget_co_varnames(space, code): # unwrapping through unwrap_spec
    return space.newtuple([space.wrap(name) for name in code.getvarnames()])

def fget_co_argcount(space, code): # unwrapping through unwrap_spec
    return space.wrap(code.signature().num_argnames())

def fget_co_flags(space, code): # unwrapping through unwrap_spec
    sig = code.signature()
    flags = 0
    if sig.has_vararg():
        flags |= CO_VARARGS
    if sig.has_kwarg():
        flags |= CO_VARKEYWORDS
    return space.wrap(flags)

def fget_co_consts(space, code): # unwrapping through unwrap_spec
    w_docstring = code.getdocstring(space)
    return space.newtuple([w_docstring])

weakref_descr = GetSetProperty(descr_get_weakref,
                    doc="list of weak references to the object (if defined)")
weakref_descr.name = '__weakref__'

def make_weakref_descr(cls):
    """Make instances of the W_Root subclass 'cls' weakrefable.
    This returns the '__weakref__' desctriptor to use for the TypeDef.
    Note that if the class also defines a custom '__del__', the
    __del__ should call self.clear_all_weakrefs() before it clears
    the resources used by the object.
    """
    # force the interface into the given cls
    def getweakref(self):
        return self._lifeline_

    def setweakref(self, space, weakreflifeline):
        self._lifeline_ = weakreflifeline

    def delweakref(self):
        self._lifeline_ = None

    cls._lifeline_ = None
    cls.getweakref = getweakref
    cls.setweakref = setweakref
    cls.delweakref = delweakref
    return weakref_descr


Code.typedef = TypeDef('internal-code',
    co_name = interp_attrproperty('co_name', cls=Code),
    co_varnames = GetSetProperty(fget_co_varnames, cls=Code),
    co_argcount = GetSetProperty(fget_co_argcount, cls=Code),
    co_flags = GetSetProperty(fget_co_flags, cls=Code),
    co_consts = GetSetProperty(fget_co_consts, cls=Code),
    )
Code.typedef.acceptable_as_base_class = False

BuiltinCode.typedef = TypeDef('builtin-code',
    __reduce__   = interp2app(BuiltinCode.descr__reduce__),
    co_name = interp_attrproperty('co_name', cls=BuiltinCode),
    co_varnames = GetSetProperty(fget_co_varnames, cls=BuiltinCode),
    co_argcount = GetSetProperty(fget_co_argcount, cls=BuiltinCode),
    co_flags = GetSetProperty(fget_co_flags, cls=BuiltinCode),
    co_consts = GetSetProperty(fget_co_consts, cls=BuiltinCode),
    )
BuiltinCode.typedef.acceptable_as_base_class = False


Frame.typedef = TypeDef('internal-frame',
    f_code = GetSetProperty(Frame.fget_code),
    f_locals = GetSetProperty(Frame.fget_getdictscope),
    f_globals = interp_attrproperty_w('w_globals', cls=Frame),
    )
Frame.typedef.acceptable_as_base_class = False

PyCode.typedef = TypeDef('code',
    __new__ = interp2app(PyCode.descr_code__new__.im_func),
    __eq__ = interp2app(PyCode.descr_code__eq__),
    __ne__ = descr_generic_ne,
    __hash__ = interp2app(PyCode.descr_code__hash__),
    __reduce__ = interp2app(PyCode.descr__reduce__),
    __repr__ = interp2app(PyCode.repr),
    co_argcount = interp_attrproperty('co_argcount', cls=PyCode),
    co_kwonlyargcount = interp_attrproperty('co_kwonlyargcount', cls=PyCode),
    co_nlocals = interp_attrproperty('co_nlocals', cls=PyCode),
    co_stacksize = interp_attrproperty('co_stacksize', cls=PyCode),
    co_flags = interp_attrproperty('co_flags', cls=PyCode),
    co_code = interp_attrproperty_bytes('co_code', cls=PyCode),
    co_consts = GetSetProperty(PyCode.fget_co_consts),
    co_names = GetSetProperty(PyCode.fget_co_names),
    co_varnames = GetSetProperty(PyCode.fget_co_varnames),
    co_freevars = GetSetProperty(PyCode.fget_co_freevars),
    co_cellvars = GetSetProperty(PyCode.fget_co_cellvars),
    co_filename = interp_attrproperty_fsdecode('co_filename', cls=PyCode),
    co_name = interp_attrproperty('co_name', cls=PyCode),
    co_firstlineno = interp_attrproperty('co_firstlineno', cls=PyCode),
    co_lnotab = interp_attrproperty_bytes('co_lnotab', cls=PyCode),
    __weakref__ = make_weakref_descr(PyCode),
    )
PyCode.typedef.acceptable_as_base_class = False

PyFrame.typedef = TypeDef('frame',
    __reduce__ = interp2app(PyFrame.descr__reduce__),
    __setstate__ = interp2app(PyFrame.descr__setstate__),
    f_builtins = GetSetProperty(PyFrame.fget_f_builtins),
    f_lineno = GetSetProperty(PyFrame.fget_f_lineno, PyFrame.fset_f_lineno),
    f_back = GetSetProperty(PyFrame.fget_f_back),
    f_lasti = GetSetProperty(PyFrame.fget_f_lasti),
    f_trace = GetSetProperty(PyFrame.fget_f_trace, PyFrame.fset_f_trace,
                             PyFrame.fdel_f_trace),
    f_exc_type = GetSetProperty(PyFrame.fget_f_exc_type),
    f_exc_value = GetSetProperty(PyFrame.fget_f_exc_value),
    f_exc_traceback = GetSetProperty(PyFrame.fget_f_exc_traceback),
    f_restricted = GetSetProperty(PyFrame.fget_f_restricted),
    **Frame.typedef.rawdict)
PyFrame.typedef.acceptable_as_base_class = False

Module.typedef = TypeDef("module",
    __new__ = interp2app(Module.descr_module__new__.im_func),
    __init__ = interp2app(Module.descr_module__init__),
    __repr__ = interp2app(Module.descr_module__repr__),
    __reduce__ = interp2app(Module.descr__reduce__),
    __dict__ = GetSetProperty(descr_get_dict, cls=Module), # module dictionaries are readonly attributes
    __doc__ = 'module(name[, doc])\n\nCreate a module object.\nThe name must be a string; the optional doc argument can have any type.'
    )

getset_func_doc = GetSetProperty(Function.fget_func_doc,
                                 Function.fset_func_doc,
                                 Function.fdel_func_doc)

# __module__ attribute lazily gets its value from the w_globals
# at the time of first invocation. This is not 100% compatible but
# avoid problems at the time we construct the first functions when
# it's not really possible to do a get or getitem on dictionaries
# (mostly because wrapped exceptions don't exist at that time)
getset___module__ = GetSetProperty(Function.fget___module__,
                                   Function.fset___module__,
                                   Function.fdel___module__)

getset_func_defaults = GetSetProperty(Function.fget_func_defaults,
                                      Function.fset_func_defaults,
                                      Function.fdel_func_defaults)
getset_func_kwdefaults = GetSetProperty(Function.fget_func_kwdefaults,
                                        Function.fset_func_kwdefaults,
                                        Function.fdel_func_kwdefaults)
getset_func_code = GetSetProperty(Function.fget_func_code,
                                  Function.fset_func_code)
getset_func_name = GetSetProperty(Function.fget_func_name,
                                  Function.fset_func_name)
getset_func_annotations = GetSetProperty(Function.fget_func_annotations,
                                        Function.fset_func_annotations,
                                        Function.fdel_func_annotations)

getset_func_dict = GetSetProperty(descr_get_dict, descr_set_dict, cls=Function)

Function.typedef = TypeDef("function",
    __new__ = interp2app(Function.descr_function__new__.im_func),
    __call__ = interp2app(Function.descr_function_call,
                          descrmismatch='__call__'),
    __get__ = interp2app(descr_function_get),
    __repr__ = interp2app(Function.descr_function_repr, descrmismatch='__repr__'),
    __reduce__ = interp2app(Function.descr_function__reduce__),
    __setstate__ = interp2app(Function.descr_function__setstate__),
    __code__ = getset_func_code,
    __doc__ = getset_func_doc,
    __name__ = getset_func_name,
    __dict__ = getset_func_dict,
    __defaults__ = getset_func_defaults,
    __kwdefaults__ = getset_func_kwdefaults,
    __annotations__ = getset_func_annotations,
    __globals__ = interp_attrproperty_w('w_func_globals', cls=Function),
    __closure__ = GetSetProperty( Function.fget_func_closure ),
    __module__ = getset___module__,
    __weakref__ = make_weakref_descr(Function),
)
Function.typedef.acceptable_as_base_class = False

Method.typedef = TypeDef(
    "method",
    __new__ = interp2app(Method.descr_method__new__.im_func),
    __call__ = interp2app(Method.descr_method_call),
    __get__ = interp2app(Method.descr_method_get),
    __func__ = interp_attrproperty_w('w_function', cls=Method),
    __self__ = interp_attrproperty_w('w_instance', cls=Method),
    __getattribute__ = interp2app(Method.descr_method_getattribute),
    __eq__ = interp2app(Method.descr_method_eq),
    __ne__ = descr_generic_ne,
    __hash__ = interp2app(Method.descr_method_hash),
    __repr__ = interp2app(Method.descr_method_repr),
    __reduce__ = interp2app(Method.descr_method__reduce__),
    __weakref__ = make_weakref_descr(Method),
    )
Method.typedef.acceptable_as_base_class = False

StaticMethod.typedef = TypeDef("staticmethod",
    __doc__ = """staticmethod(function) -> static method

Convert a function to be a static method.

A static method does not receive an implicit first argument.
To declare a static method, use this idiom:

     class C:
         def f(arg1, arg2, ...): ...
         f = staticmethod(f)

It can be called either on the class (e.g. C.f()) or on an instance
(e.g. C().f()).  The instance is ignored except for its class.""",
    __get__ = interp2app(StaticMethod.descr_staticmethod_get),
    __new__ = interp2app(StaticMethod.descr_staticmethod__new__.im_func),
    __func__= interp_attrproperty_w('w_function', cls=StaticMethod),
    )

ClassMethod.typedef = TypeDef(
    'classmethod',
    __new__ = interp2app(ClassMethod.descr_classmethod__new__.im_func),
    __get__ = interp2app(ClassMethod.descr_classmethod_get),
    __func__= interp_attrproperty_w('w_function', cls=ClassMethod),
    __doc__ = """classmethod(function) -> class method

Convert a function to be a class method.

A class method receives the class as implicit first argument,
just like an instance method receives the instance.
To declare a class method, use this idiom:

  class C:
      def f(cls, arg1, arg2, ...): ...
      f = classmethod(f)

It can be called either on the class (e.g. C.f()) or on an instance
(e.g. C().f()).  The instance is ignored except for its class.
If a class method is called for a derived class, the derived class
object is passed as the implied first argument.""",
)

def always_none(self, obj):
    return None
BuiltinFunction.typedef = TypeDef("builtin_function", **Function.typedef.rawdict)
BuiltinFunction.typedef.rawdict.update({
    '__new__': interp2app(BuiltinFunction.descr_builtinfunction__new__.im_func),
    '__self__': GetSetProperty(always_none, cls=BuiltinFunction),
    '__repr__': interp2app(BuiltinFunction.descr_function_repr),
    '__doc__': getset_func_doc,
    })
del BuiltinFunction.typedef.rawdict['__get__']
BuiltinFunction.typedef.acceptable_as_base_class = False

PyTraceback.typedef = TypeDef("traceback",
    __reduce__ = interp2app(PyTraceback.descr__reduce__),
    __setstate__ = interp2app(PyTraceback.descr__setstate__),
    tb_frame = interp_attrproperty('frame', cls=PyTraceback),
    tb_lasti = interp_attrproperty('lasti', cls=PyTraceback),
    tb_lineno = GetSetProperty(PyTraceback.descr_tb_lineno),
    tb_next = interp_attrproperty('next', cls=PyTraceback),
    )
PyTraceback.typedef.acceptable_as_base_class = False

GeneratorIterator.typedef = TypeDef("generator",
    __repr__   = interp2app(GeneratorIterator.descr__repr__),
    __reduce__   = interp2app(GeneratorIterator.descr__reduce__),
<<<<<<< HEAD
    __next__   = interp2app(GeneratorIterator.descr_next,
                            descrmismatch='__next__'),
=======
    __setstate__ = interp2app(GeneratorIterator.descr__setstate__),
    next       = interp2app(GeneratorIterator.descr_next,
                            descrmismatch='next'),
>>>>>>> 2dcf1e94
    send       = interp2app(GeneratorIterator.descr_send,
                            descrmismatch='send'),
    throw      = interp2app(GeneratorIterator.descr_throw,
                            descrmismatch='throw'),
    close      = interp2app(GeneratorIterator.descr_close,
                            descrmismatch='close'),
    __iter__   = interp2app(GeneratorIterator.descr__iter__,
                            descrmismatch='__iter__'),
    gi_running = interp_attrproperty('running', cls=GeneratorIterator),
    gi_frame   = GetSetProperty(GeneratorIterator.descr_gi_frame),
    gi_code    = GetSetProperty(GeneratorIterator.descr_gi_code),
    __name__   = GetSetProperty(GeneratorIterator.descr__name__),
    __weakref__ = make_weakref_descr(GeneratorIterator),
)
GeneratorIterator.typedef.acceptable_as_base_class = False

Cell.typedef = TypeDef("cell",
    __total_ordering__ = 'auto',
    __lt__       = interp2app(Cell.descr__lt__),
    __eq__       = interp2app(Cell.descr__eq__),
    __hash__     = None,
    __reduce__   = interp2app(Cell.descr__reduce__),
    __setstate__ = interp2app(Cell.descr__setstate__),
    cell_contents= GetSetProperty(Cell.descr__cell_contents, cls=Cell),
)
Cell.typedef.acceptable_as_base_class = False

Ellipsis.typedef = TypeDef("Ellipsis",
    __repr__ = interp2app(Ellipsis.descr__repr__),
)
Ellipsis.typedef.acceptable_as_base_class = False

NotImplemented.typedef = TypeDef("NotImplemented",
    __repr__ = interp2app(NotImplemented.descr__repr__),
)
NotImplemented.typedef.acceptable_as_base_class = False

SuspendedUnroller.typedef = TypeDef("SuspendedUnroller")
SuspendedUnroller.typedef.acceptable_as_base_class = False

W_OperationError.typedef = TypeDef("OperationError")<|MERGE_RESOLUTION|>--- conflicted
+++ resolved
@@ -925,14 +925,9 @@
 GeneratorIterator.typedef = TypeDef("generator",
     __repr__   = interp2app(GeneratorIterator.descr__repr__),
     __reduce__   = interp2app(GeneratorIterator.descr__reduce__),
-<<<<<<< HEAD
+    __setstate__ = interp2app(GeneratorIterator.descr__setstate__),
     __next__   = interp2app(GeneratorIterator.descr_next,
                             descrmismatch='__next__'),
-=======
-    __setstate__ = interp2app(GeneratorIterator.descr__setstate__),
-    next       = interp2app(GeneratorIterator.descr_next,
-                            descrmismatch='next'),
->>>>>>> 2dcf1e94
     send       = interp2app(GeneratorIterator.descr_send,
                             descrmismatch='send'),
     throw      = interp2app(GeneratorIterator.descr_throw,
