--- conflicted
+++ resolved
@@ -340,11 +340,7 @@
         self.fdel = fdel
         self.doc = doc
         self.reqcls = cls
-<<<<<<< HEAD
         self.w_qualname = None
-        self.objclass_getter = objclass_getter
-=======
->>>>>>> 66dade5e
         self.use_closure = use_closure
         self.name = name if name is not None else '<generic property>'
 
@@ -414,7 +410,12 @@
                 self.reqcls, Arguments(space, [w_obj,
                                                space.newtext(self.name)]))
 
-<<<<<<< HEAD
+    def descr_get_objclass(self, space):
+        if self.w_objclass is not None:
+            return self.w_objclass
+        if self.reqcls is not None:
+            return space.gettypeobject(self.reqcls.typedef)
+
     def descr_get_qualname(self, space):
         if self.w_qualname is None:
             self.w_qualname = self._calculate_qualname(space)
@@ -430,18 +431,6 @@
         qualname = "%s.%s" % (type_qualname, self.name)
         return space.newtext(qualname)
 
-    def descr_get_objclass(space, property):
-        if property.w_objclass is not None:
-            return property.w_objclass
-        if property.objclass_getter is not None:
-            return property.objclass_getter(space)
-=======
-    def descr_get_objclass(self, space):
-        if self.w_objclass is not None:
-            return self.w_objclass
-        if self.reqcls is not None:
-            return space.gettypeobject(self.reqcls.typedef)
->>>>>>> 66dade5e
         # NB. this is an AttributeError to make inspect.py happy
         raise oefmt(space.w_AttributeError,
                     "generic self has no __objclass__")
