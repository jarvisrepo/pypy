--- conflicted
+++ resolved
@@ -15,14 +15,9 @@
 class TypeDef(object):
     @not_rpython
     def __init__(self, __name, __base=None, __total_ordering__=None,
-<<<<<<< HEAD
                  __buffer=None, __confirm_applevel_del__=False,
                  variable_sized=False, **rawdict):
-        "NOT_RPYTHON: initialization-time only"
-=======
-                 __buffer=None, **rawdict):
         "initialization-time only"
->>>>>>> eaf332ff
         self.name = __name
         if __base is None:
             bases = []
