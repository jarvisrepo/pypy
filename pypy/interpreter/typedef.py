--- conflicted
+++ resolved
@@ -7,13 +7,9 @@
      WrappedDefault)
 
 from rpython.rlib.jit import promote
-<<<<<<< HEAD
 from rpython.rlib.objectmodel import compute_identity_hash, specialize,\
      we_are_translated
-=======
-from rpython.rlib.objectmodel import compute_identity_hash, specialize
 from rpython.rlib.objectmodel import instantiate
->>>>>>> 021924ff
 from rpython.tool.sourcetools import compile2, func_with_new_name
 
 class TypeContainer(object):
