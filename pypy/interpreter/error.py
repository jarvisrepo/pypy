--- conflicted
+++ resolved
@@ -7,6 +7,7 @@
 
 from rpython.rlib import jit
 from rpython.rlib.objectmodel import we_are_translated, specialize
+from rpython.rlib.objectmodel import dont_inline
 from rpython.rlib import rstack, rstackovf
 
 from pypy.interpreter import debug
@@ -16,7 +17,7 @@
 RECORD_INTERPLEVEL_TRACEBACK = True
 
 def strerror(errno):
-    """Translate an error code to a message string."""
+    """Translate an error code to a unicode message string."""
     from pypy.module._codecs.locale import str_decode_locale_surrogateescape
     return str_decode_locale_surrogateescape(os.strerror(errno))
 
@@ -263,14 +264,13 @@
                 objrepr = "<object repr() failed>"
         #
         try:
-<<<<<<< HEAD
             try:
                 self.normalize_exception(space)
             except OperationError:
                 pass
             w_t = self.w_type
             w_v = self.get_w_value(space)
-            w_tb = space.wrap(self.get_traceback())
+            w_tb = self.get_traceback()
             if where or objrepr:
                 if with_traceback:
                     first_line = 'From %s%s:\n' % (where, objrepr)
@@ -284,8 +284,8 @@
                 # but from `raise ValueError('foo')` you get
                 # "Exception ValueError: ValueError('foo',) in x ignored"
                 first_line = ''
-            space.appexec([space.wrap(first_line),
-                           space.wrap(extra_line),
+            space.appexec([space.newtext(first_line),
+                           space.newtext(extra_line),
                            w_t, w_v, w_tb],
             """(first_line, extra_line, t, v, tb):
                 import sys
@@ -295,29 +295,6 @@
                 import traceback
                 traceback.print_exception(t, v, tb)
             """)
-=======
-            if with_traceback:
-                w_t = self.w_type
-                w_v = self.get_w_value(space)
-                w_tb = self.get_traceback()
-                space.appexec([space.newtext(where),
-                               space.newtext(objrepr),
-                               space.newtext(extra_line),
-                               w_t, w_v, w_tb],
-                """(where, objrepr, extra_line, t, v, tb):
-                    import sys, traceback
-                    if where or objrepr:
-                        sys.stderr.write('From %s%s:\\n' % (where, objrepr))
-                    if extra_line:
-                        sys.stderr.write(extra_line)
-                    traceback.print_exception(t, v, tb)
-                """)
-            else:
-                msg = 'Exception %s in %s%s ignored\n' % (
-                    self.errorstr(space, use_repr=True), where, objrepr)
-                space.call_method(space.sys.get('stderr'), 'write',
-                                  space.newtext(msg))
->>>>>>> a299ace7
         except OperationError:
             pass   # ignored
 
@@ -325,7 +302,7 @@
         w_value = self._w_value
         if w_value is None:
             value = self._compute_value(space)
-            self._w_value = w_value = space.newtext(value)
+            self._w_value = w_value = space.newunicode(value)
         return w_value
 
     def _compute_value(self, space):
@@ -641,6 +618,7 @@
         assert operror is not None   # tell the annotator we don't return None
         return operror
 
+@dont_inline
 def _wrap_oserror2_impl(space, e, w_filename, w_filename2, w_exc, eintr_retry):
     # move the common logic in its own function, instead of having it
     # duplicated 4 times in all 4 specialized versions of wrap_oserror2()
@@ -656,70 +634,44 @@
     except ValueError:
         msg = u'error %d' % errno
     if w_filename is not None:
-<<<<<<< HEAD
         if w_filename2 is not None:
-            w_error = space.call_function(w_exc, space.wrap(errno),
-                                          space.wrap(msg), w_filename,
+            w_error = space.call_function(w_exc, space.newint(errno),
+                                          space.newunicode(msg), w_filename,
                                           space.w_None, w_filename2)
         else:
-            w_error = space.call_function(w_exc, space.wrap(errno),
-                                          space.wrap(msg), w_filename)
+            w_error = space.call_function(w_exc, space.newint(errno),
+                                          space.newunicode(msg), w_filename)
     else:
-        w_error = space.call_function(w_exc, space.wrap(errno),
-                                      space.wrap(msg))
+        w_error = space.call_function(w_exc, space.newint(errno),
+                                      space.newunicode(msg))
     operror = OperationError(w_exc, w_error)
     if eintr_retry:
         raise operror
     return operror
-_wrap_oserror2_impl._dont_inline_ = True
-=======
-        w_error = space.call_function(exc, space.newint(errno),
-                                      space.newtext(msg), w_filename)
-    else:
-        w_error = space.call_function(exc, space.newint(errno),
-                                      space.newtext(msg))
-    return OperationError(exc, w_error)
-wrap_oserror2._annspecialcase_ = 'specialize:arg(3)'
->>>>>>> a299ace7
 
 @specialize.arg(3, 6)
+@dont_inline
 def wrap_oserror(space, e, filename=None, exception_name='w_OSError',
                  w_exception_class=None, filename2=None, eintr_retry=False):
     w_filename = None
     w_filename2 = None
     if filename is not None:
-<<<<<<< HEAD
-        w_filename = space.wrap(filename)
+        w_filename = space.wrap_fsdecoded(filename)
         if filename2 is not None:
-            w_filename2 = space.wrap(filename2)
+            w_filename2 = space.wrap_fsdecoded(filename2)
     return wrap_oserror2(space, e, w_filename,
                          exception_name=exception_name,
                          w_exception_class=w_exception_class,
                          w_filename2=w_filename2,
                          eintr_retry=eintr_retry)
-wrap_oserror._dont_inline_ = True
-=======
-        return wrap_oserror2(space, e, space.newtext(filename),
-                             exception_name=exception_name,
-                             w_exception_class=w_exception_class)
-    else:
-        return wrap_oserror2(space, e, None,
-                             exception_name=exception_name,
-                             w_exception_class=w_exception_class)
-wrap_oserror._annspecialcase_ = 'specialize:arg(3)'
->>>>>>> a299ace7
 
 def exception_from_saved_errno(space, w_type):
     from rpython.rlib.rposix import get_saved_errno
 
     errno = get_saved_errno()
-<<<<<<< HEAD
     msg = strerror(errno)
-    w_error = space.call_function(w_type, space.wrap(errno), space.wrap(msg))
-=======
-    msg = os.strerror(errno)
-    w_error = space.call_function(w_type, space.newint(errno), space.newtext(msg))
->>>>>>> a299ace7
+    w_error = space.call_function(w_type, space.newint(errno),
+                                  space.newunicode(msg))
     return OperationError(w_type, w_error)
 
 def new_exception_class(space, name, w_bases=None, w_dict=None):
@@ -742,8 +694,7 @@
     w_exc = space.call_function(
         space.w_type, space.newtext(name), w_bases, w_dict)
     if module:
-<<<<<<< HEAD
-        space.setattr(w_exc, space.wrap("__module__"), space.wrap(module))
+        space.setattr(w_exc, space.newtext("__module__"), space.newtext(module))
     return w_exc
 
 def new_import_error(space, w_msg, w_name, w_path):
@@ -801,8 +752,4 @@
             raise
         return OperationError(space.w_SystemError, space.wrap(
             "unexpected internal exception (please report a bug): %r%s" %
-            (e, extra)))
-=======
-        space.setattr(w_exc, space.newtext("__module__"), space.newtext(module))
-    return w_exc
->>>>>>> a299ace7
+            (e, extra)))