import cStringIO
import itertools
import os
import sys
import traceback
from errno import EINTR

from rpython.rlib import jit
from rpython.rlib.objectmodel import we_are_translated, specialize

from pypy.interpreter import debug


AUTO_DEBUG = os.getenv('PYPY_DEBUG')
RECORD_INTERPLEVEL_TRACEBACK = True

def strerror(errno):
    """Translate an error code to a message string."""
    from pypy.module._codecs.locale import str_decode_locale_surrogateescape
    return str_decode_locale_surrogateescape(os.strerror(errno))

class OperationError(Exception):
    """Interpreter-level exception that signals an exception that should be
    sent to the application level.

    OperationError instances have three attributes (and no .args),
    w_type, _w_value and _application_traceback, which contain the wrapped
    type and value describing the exception, and a chained list of
    PyTraceback objects making the application-level traceback.
    """

    _w_value = None
    _application_traceback = None
    _context_recorded = False
    w_cause = None

    def __init__(self, w_type, w_value, tb=None, w_cause=None):
        self.setup(w_type, w_value)
        self._application_traceback = tb
        self.w_cause = w_cause

    def setup(self, w_type, w_value=None):
        assert w_type is not None
        self.w_type = w_type
        self._w_value = w_value
        if not we_are_translated():
            self.debug_excs = []

    def clear(self, space):
        # XXX remove this method.  The point is that we cannot always
        # hack at 'self' to clear w_type and _w_value, because in some
        # corner cases the OperationError will be used again: see
        # test_interpreter.py:test_with_statement_and_sys_clear.
        pass

    def match(self, space, w_check_class):
        "Check if this application-level exception matches 'w_check_class'."
        return space.exception_match(self.w_type, w_check_class)

    def async(self, space):
        "Check if this is an exception that should better not be caught."
        return (self.match(space, space.w_SystemExit) or
                self.match(space, space.w_KeyboardInterrupt))

    def __str__(self):
        "NOT_RPYTHON: Convenience for tracebacks."
        s = self._w_value
        if self.__class__ is not OperationError and s is None:
            space = getattr(self.w_type, 'space')
            if space is not None:
                s = self._compute_value(space)
        return '[%s: %s]' % (self.w_type, s)

    def __repr__(self):
        "NOT_RPYTHON"
        return 'OperationError(%s)' % (self.w_type)

    def errorstr(self, space, use_repr=False):
        "The exception class and value, as a string."
        w_value = self.get_w_value(space)
        if space is None:
            # this part NOT_RPYTHON
            exc_typename = str(self.w_type)
            exc_value = str(w_value)
        else:
            w = space.wrap
<<<<<<< HEAD
            if space.is_w(space.type(self.w_type), space.w_text):
                exc_typename = space.str_w(self.w_type)
            else:
                exc_typename = space.str_w(
                    space.getattr(self.w_type, w('__name__')))
=======
            exc_typename = space.str_w(
                space.getattr(self.w_type, w('__name__')))
>>>>>>> bfce1c0e
            if space.is_w(w_value, space.w_None):
                exc_value = ""
            else:
                try:
                    if use_repr:
                        exc_value = space.str_w(space.repr(w_value))
                    else:
                        exc_value = space.str_w(space.str(w_value))
                except OperationError:
                    # oups, cannot __str__ the exception object
                    exc_value = ("<exception %s() failed>" %
                                 ("repr" if use_repr else "str"))
        if not exc_value:
            return exc_typename
        else:
            return '%s: %s' % (exc_typename, exc_value)

    def record_interpreter_traceback(self):
        """Records the current traceback inside the interpreter.
        This traceback is only useful to debug the interpreter, not the
        application."""
        if not we_are_translated():
            if RECORD_INTERPLEVEL_TRACEBACK:
                self.debug_excs.append(sys.exc_info())

    def print_application_traceback(self, space, file=None):
        "NOT_RPYTHON: Dump a standard application-level traceback."
        if file is None:
            file = sys.stderr
        self.print_app_tb_only(file)
        print >> file, self.errorstr(space)

    def print_app_tb_only(self, file):
        "NOT_RPYTHON"
        tb = self._application_traceback
        if tb:
            import linecache
            print >> file, "Traceback (application-level):"
            while tb is not None:
                co = tb.frame.pycode
                lineno = tb.get_lineno()
                fname = co.co_filename
                if fname.startswith('<inline>\n'):
                    lines = fname.split('\n')
                    fname = lines[0].strip()
                    try:
                        l = lines[lineno]
                    except IndexError:
                        l = ''
                else:
                    l = linecache.getline(fname, lineno)
                print >> file, "  File \"%s\"," % fname,
                print >> file, "line", lineno, "in", co.co_name
                if l:
                    if l.endswith('\n'):
                        l = l[:-1]
                    l = "    " + l.lstrip()
                    print >> file, l
                tb = tb.next

    def print_detailed_traceback(self, space=None, file=None):
        """NOT_RPYTHON: Dump a nice detailed interpreter- and
        application-level traceback, useful to debug the interpreter."""
        if file is None:
            file = sys.stderr
        f = cStringIO.StringIO()
        for i in range(len(self.debug_excs)-1, -1, -1):
            print >> f, "Traceback (interpreter-level):"
            traceback.print_tb(self.debug_excs[i][2], file=f)
        f.seek(0)
        debug_print(''.join(['|| ' + line for line in f.readlines()]), file)
        if self.debug_excs:
            from pypy.tool import tb_server
            tb_server.publish_exc(self.debug_excs[-1])
        self.print_app_tb_only(file)
        print >> file, '(application-level)', self.errorstr(space)
        if AUTO_DEBUG:
            debug.fire(self)

    @jit.unroll_safe
    def normalize_exception(self, space):
        """Normalize the OperationError.  In other words, fix w_type and/or
        w_value to make sure that the __class__ of w_value is exactly w_type.
        """
        #
        # This method covers all ways in which the Python statement
        # "raise X, Y" can produce a valid exception type and instance.
        #
        # In the following table, 'Class' means a subclass of BaseException
        # and 'inst' is an instance of either 'Class' or a subclass of it.
        #
        # The flow object space only deals with non-advanced case.
        #
        #  input (w_type, w_value)... becomes...                advanced case?
        # ---------------------------------------------------------------------
        #  (Class, None)              (Class, Class())                no
        #  (Class, inst)              (inst.__class__, inst)          no
        #  (Class, tuple)             (Class, Class(*tuple))          yes
        #  (Class, x)                 (Class, Class(x))               no
        #  (inst, None)               (inst.__class__, inst)          no
        #
        w_type = self.w_type
        w_value = self.get_w_value(space)

        if space.exception_is_valid_obj_as_class_w(w_type):
            # this is for all cases of the form (Class, something)
            if space.is_w(w_value, space.w_None):
                # raise Type: we assume we have to instantiate Type
                w_value = space.call_function(w_type)
                w_type = self._exception_getclass(space, w_value)
            else:
                w_valuetype = space.exception_getclass(w_value)
                if space.exception_issubclass_w(w_valuetype, w_type):
                    # raise Type, Instance: let etype be the exact type of value
                    w_type = w_valuetype
                else:
                    if space.isinstance_w(w_value, space.w_tuple):
                        # raise Type, tuple: assume the tuple contains the
                        #                    constructor args
                        w_value = space.call(w_type, w_value)
                    else:
                        # raise Type, X: assume X is the constructor argument
                        w_value = space.call_function(w_type, w_value)
                    w_type = self._exception_getclass(space, w_value)
            if self.w_cause:
                # ensure w_cause is of a valid type
                if space.is_none(self.w_cause):
                    pass
                else:
                    self._exception_getclass(space, self.w_cause, "exception causes")
                space.setattr(w_value, space.wrap("__cause__"), self.w_cause)
            if self._application_traceback:
                from pypy.interpreter.pytraceback import PyTraceback
                from pypy.module.exceptions.interp_exceptions import W_BaseException
                tb = self._application_traceback
                if (isinstance(w_value, W_BaseException) and
                    isinstance(tb, PyTraceback)):
                    # traceback hasn't escaped yet
                    w_value.w_traceback = tb
                else:
                    # traceback has escaped
                    space.setattr(w_value, space.wrap("__traceback__"),
                                  space.wrap(self.get_traceback()))
        else:
            # the only case left here is (inst, None), from a 'raise inst'.
            w_inst = w_type
            w_instclass = self._exception_getclass(space, w_inst)
            if not space.is_w(w_value, space.w_None):
                raise oefmt(space.w_TypeError,
                            "instance exception may not have a separate value")
            w_value = w_inst
            w_type = w_instclass

        self.w_type = w_type
        self._w_value = w_value

    def _exception_getclass(self, space, w_inst, what="exceptions"):
        w_type = space.exception_getclass(w_inst)
        if not space.exception_is_valid_class_w(w_type):
            raise oefmt(space.w_TypeError,
                        "%s must derive from BaseException, not %N",
                        what, w_type)
        return w_type

    def write_unraisable(self, space, where, w_object=None,
                         with_traceback=False, extra_line=''):
        if w_object is None:
            objrepr = ''
        else:
            try:
                objrepr = space.str_w(space.repr(w_object))
            except OperationError:
                objrepr = "<object repr() failed>"
        #
        try:
            if with_traceback:
                try:
                    self.normalize_exception(space)
                except OperationError:
                    pass
                w_t = self.w_type
                w_v = self.get_w_value(space)
                w_tb = space.wrap(self.get_traceback())
                space.appexec([space.wrap(where),
                               space.wrap(objrepr),
                               space.wrap(extra_line),
                               w_t, w_v, w_tb],
                """(where, objrepr, extra_line, t, v, tb):
                    import sys, traceback
                    if where or objrepr:
                        sys.stderr.write('From %s%s:\\n' % (where, objrepr))
                    if extra_line:
                        sys.stderr.write(extra_line)
                    traceback.print_exception(t, v, tb)
                """)
            else:
                msg = 'Exception %s in %s%s ignored\n' % (
                    self.errorstr(space, use_repr=True), where, objrepr)
                space.call_method(space.sys.get('stderr'), 'write',
                                  space.wrap(msg))
        except OperationError:
            pass   # ignored

    def get_w_value(self, space):
        w_value = self._w_value
        if w_value is None:
            value = self._compute_value(space)
            self._w_value = w_value = space.wrap(value)
        return w_value

    def _compute_value(self, space):
        raise NotImplementedError

    def get_traceback(self):
        """Calling this marks the PyTraceback as escaped, i.e. it becomes
        accessible and inspectable by app-level Python code.  For the JIT.
        Note that this has no effect if there are already several traceback
        frames recorded, because in this case they are already marked as
        escaping by executioncontext.leave() being called with
        got_exception=True.
        """
        from pypy.interpreter.pytraceback import PyTraceback
        tb = self._application_traceback
        if tb is not None and isinstance(tb, PyTraceback):
            tb.frame.mark_as_escaped()
        return tb

    def set_traceback(self, traceback):
        """Set the current traceback."""
        self._application_traceback = traceback

    def remove_traceback_module_frames(self, module_name):
        from pypy.interpreter.pytraceback import PyTraceback
        tb = self._application_traceback
        while tb is not None and isinstance(tb, PyTraceback):
            if tb.frame.pycode.co_filename != module_name:
                break
            tb = tb.next
        self._application_traceback = tb

    def record_context(self, space, frame):
        """Record a __context__ for this exception if one exists,
        searching from the current frame.
        """
        if self._context_recorded:
            return
        last = frame._exc_info_unroll(space)
        try:
            if last is not None:
                self.normalize_exception(space)
                w_value = self.get_w_value(space)
                w_last = last.get_w_value(space)
                if not space.is_w(w_value, w_last):
                    _break_context_cycle(space, w_value, w_last)
                    space.setattr(w_value, space.wrap('__context__'), w_last)
        finally:
            self._context_recorded = True


def _break_context_cycle(space, w_value, w_context):
    """Break reference cycles in the __context__ chain.

    This is O(chain length) but context chains are usually very short
    """
    while True:
        w_next = space.getattr(w_context, space.wrap('__context__'))
        if space.is_w(w_next, space.w_None):
            break
        if space.is_w(w_next, w_value):
            space.setattr(w_context, space.wrap('__context__'), space.w_None)
            break
        w_context = w_next


class ClearedOpErr:
    def __init__(self, space):
        self.operr = OperationError(space.w_None, space.w_None)

def get_cleared_operation_error(space):
    return space.fromcache(ClearedOpErr).operr

# ____________________________________________________________
# optimization only: avoid the slowest operation -- the string
# formatting with '%' -- in the common case were we don't
# actually need the message.  Only supports %s and %d.

_fmtcache = {}
_fmtcache2 = {}
_FMTS = tuple('8NRTds')

def decompose_valuefmt(valuefmt):
    """Returns a tuple of string parts extracted from valuefmt,
    and a tuple of format characters."""
    formats = []
    parts = valuefmt.split('%')
    i = 1
    while i < len(parts):
        if parts[i].startswith(_FMTS):
            formats.append(parts[i][0])
            parts[i] = parts[i][1:]
            i += 1
        elif parts[i] == '':    # support for '%%'
            parts[i-1] += '%' + parts[i+1]
            del parts[i:i+2]
        else:
            fmts = '%%%s or %%%s' % (', %'.join(_FMTS[:-1]), _FMTS[-1])
            raise ValueError("invalid format string (only %s supported)" %
                             fmts)
    assert len(formats) > 0, "unsupported: no % command found"
    return tuple(parts), tuple(formats)

def get_operrcls2(valuefmt):
    valuefmt = valuefmt.decode('ascii')
    strings, formats = decompose_valuefmt(valuefmt)
    assert len(strings) == len(formats) + 1
    try:
        OpErrFmt = _fmtcache2[formats]
    except KeyError:
        from rpython.rlib.unroll import unrolling_iterable
        attrs = ['x%d' % i for i in range(len(formats))]
        entries = unrolling_iterable(zip(itertools.count(), formats, attrs))

        class OpErrFmt(OperationError):
            def __init__(self, w_type, strings, *args):
                assert len(args) == len(strings) - 1
                self.xstrings = strings
                for i, _, attr in entries:
                    setattr(self, attr, args[i])
                self.setup(w_type)

            def _compute_value(self, space):
                lst = [None] * (len(formats) + len(formats) + 1)
                for i, fmt, attr in entries:
                    lst[i + i] = self.xstrings[i]
                    value = getattr(self, attr)
                    if fmt == 'd':
                        result = str(value).decode('ascii')
                    elif fmt == 'R':
                        result = space.unicode_w(space.repr(value))
                    elif fmt == 'T':
                        result = space.type(value).name.decode('utf-8')
                    elif fmt == 'N':
                        result = value.getname(space)
                    elif fmt == '8':
                        result = value.decode('utf-8')
                    else:
                        result = unicode(value)
                    lst[i + i + 1] = result
                lst[-1] = self.xstrings[-1]
                return u''.join(lst)
        #
        _fmtcache2[formats] = OpErrFmt
    return OpErrFmt, strings

class OpErrFmtNoArgs(OperationError):
    def __init__(self, w_type, value):
        self._value = value
        self.setup(w_type)

    def _compute_value(self, space):
        return self._value.decode('utf-8')

@specialize.memo()
def get_operr_class(valuefmt):
    try:
        result = _fmtcache[valuefmt]
    except KeyError:
        result = _fmtcache[valuefmt] = get_operrcls2(valuefmt)
    return result

@specialize.arg(1)
def oefmt(w_type, valuefmt, *args):
    """Equivalent to OperationError(w_type, space.wrap(valuefmt % args)).
    More efficient in the (common) case where the value is not actually
    needed. Note that in the py3k branch the exception message will
    always be unicode.

    Supports the standard %s and %d formats, plus the following:

    %8 - The result of arg.decode('utf-8')
    %N - The result of w_arg.getname(space)
    %R - The result of space.unicode_w(space.repr(w_arg))
    %T - The result of space.type(w_arg).name

    """
    if not len(args):
        return OpErrFmtNoArgs(w_type, valuefmt)
    OpErrFmt, strings = get_operr_class(valuefmt)
    return OpErrFmt(w_type, strings, *args)

# ____________________________________________________________

# Utilities
from rpython.tool.ansi_print import ansi_print

def debug_print(text, file=None, newline=True):
    # 31: ANSI color code "red"
    ansi_print(text, esc="31", file=file, newline=newline)

try:
    WindowsError
except NameError:
    _WINDOWS = False
else:
    _WINDOWS = True

    def wrap_windowserror(space, e, w_filename=None):
        from rpython.rlib import rwin32

        winerror = e.winerror
        try:
            msg = rwin32.FormatError(winerror)
        except ValueError:
            msg = 'Windows Error %d' % winerror
        exc = space.w_WindowsError
        if w_filename is not None:
            w_error = space.call_function(exc, space.wrap(winerror),
                                          space.wrap(msg), w_filename)
        else:
            w_error = space.call_function(exc, space.wrap(winerror),
                                          space.wrap(msg))
        return OperationError(exc, w_error)

def wrap_oserror2(space, e, w_filename=None, exception_name='w_OSError',
                  w_exception_class=None):
    assert isinstance(e, OSError)

    if _WINDOWS and isinstance(e, WindowsError):
        return wrap_windowserror(space, e, w_filename)

    errno = e.errno

    if errno == EINTR:
        space.getexecutioncontext().checksignals()

    try:
        msg = strerror(errno)
    except ValueError:
        msg = u'error %d' % errno
    if w_exception_class is None:
        exc = getattr(space, exception_name)
    else:
        exc = w_exception_class
    if w_filename is not None:
        w_error = space.call_function(exc, space.wrap(errno),
                                      space.wrap(msg), w_filename)
    else:
        w_error = space.call_function(exc, space.wrap(errno),
                                      space.wrap(msg))
    return OperationError(exc, w_error)
wrap_oserror2._annspecialcase_ = 'specialize:arg(3)'

def wrap_oserror(space, e, filename=None, exception_name='w_OSError',
                 w_exception_class=None):
    if filename is not None:
        return wrap_oserror2(space, e, space.wrap(filename),
                             exception_name=exception_name,
                             w_exception_class=w_exception_class)
    else:
        return wrap_oserror2(space, e, None,
                             exception_name=exception_name,
                             w_exception_class=w_exception_class)
wrap_oserror._annspecialcase_ = 'specialize:arg(3)'

def exception_from_saved_errno(space, w_type):
    from rpython.rlib.rposix import get_saved_errno

    errno = get_saved_errno()
    msg = strerror(errno)
    w_error = space.call_function(w_type, space.wrap(errno), space.wrap(msg))
    return OperationError(w_type, w_error)

def new_exception_class(space, name, w_bases=None, w_dict=None):
    """Create a new exception type.
    @param name: the name of the type.
    @param w_bases: Either an exception type, or a wrapped tuple of
                    exception types.  default is space.w_Exception.
    @param w_dict: an optional dictionary to populate the class __dict__.
    """
    if '.' in name:
        module, name = name.rsplit('.', 1)
    else:
        module = None
    if w_bases is None:
        w_bases = space.newtuple([space.w_Exception])
    elif not space.isinstance_w(w_bases, space.w_tuple):
        w_bases = space.newtuple([w_bases])
    if w_dict is None:
        w_dict = space.newdict()
    w_exc = space.call_function(
        space.w_type, space.wrap(name), w_bases, w_dict)
    if module:
        space.setattr(w_exc, space.wrap("__module__"), space.wrap(module))
    return w_exc

def new_import_error(space, w_msg, w_name, w_path):
    """Create a new instance of ImportError.

    The result corresponds to ImportError(msg, name=name, path=path)
    """
    return space.appexec(
        [w_msg, w_name, w_path], """(msg, name, path):
            return ImportError(msg, name=name, path=path)""")

def raise_import_error(space, w_msg, w_name, w_path):
    w_exc = new_import_error(space, w_msg, w_name, w_path)
    raise OperationError(space.w_ImportError, w_exc)<|MERGE_RESOLUTION|>--- conflicted
+++ resolved
@@ -84,16 +84,8 @@
             exc_value = str(w_value)
         else:
             w = space.wrap
-<<<<<<< HEAD
-            if space.is_w(space.type(self.w_type), space.w_text):
-                exc_typename = space.str_w(self.w_type)
-            else:
-                exc_typename = space.str_w(
-                    space.getattr(self.w_type, w('__name__')))
-=======
             exc_typename = space.str_w(
                 space.getattr(self.w_type, w('__name__')))
->>>>>>> bfce1c0e
             if space.is_w(w_value, space.w_None):
                 exc_value = ""
             else:
