--- conflicted
+++ resolved
@@ -226,8 +226,8 @@
                     w_value.w_traceback = tb
                 else:
                     # traceback has escaped
-                    space.setattr(w_value, space.wrap("__traceback__"),
-                                  space.wrap(self.get_traceback()))
+                    space.setattr(w_value, space.newtext("__traceback__"),
+                                  self.get_w_traceback(space))
         else:
             # the only case left here is (inst, None), from a 'raise inst'.
             w_inst = w_type
@@ -264,38 +264,19 @@
                 objrepr = "<object repr() failed>"
         #
         try:
-<<<<<<< HEAD
             try:
                 self.normalize_exception(space)
             except OperationError:
                 pass
             w_t = self.w_type
             w_v = self.get_w_value(space)
-            w_tb = self.get_traceback()
+            w_tb = self.get_w_traceback(space)
             if where or objrepr:
                 if with_traceback:
                     first_line = 'From %s%s:\n' % (where, objrepr)
                 else:
                     first_line = 'Exception ignored in: %s%s\n' % (
                         where, objrepr)
-=======
-            if with_traceback:
-                w_t = self.w_type
-                w_v = self.get_w_value(space)
-                w_tb = self.get_w_traceback(space)
-                space.appexec([space.newtext(where),
-                               space.newtext(objrepr),
-                               space.newtext(extra_line),
-                               w_t, w_v, w_tb],
-                """(where, objrepr, extra_line, t, v, tb):
-                    import sys, traceback
-                    if where or objrepr:
-                        sys.stderr.write('From %s%s:\\n' % (where, objrepr))
-                    if extra_line:
-                        sys.stderr.write(extra_line)
-                    traceback.print_exception(t, v, tb)
-                """)
->>>>>>> 36ee8700
             else:
                 # Note that like CPython, we don't normalize the
                 # exception here.  So from `'foo'.index('bar')` you get
@@ -341,7 +322,6 @@
             tb.frame.mark_as_escaped()
         return tb
 
-<<<<<<< HEAD
     def has_any_traceback(self):
         return self._application_traceback is not None
 
@@ -354,15 +334,14 @@
         else:
             self._exception_getclass(space, w_cause, "exception causes")
         w_value = self.get_w_value(space)
-        space.setattr(w_value, space.wrap("__cause__"), w_cause)
-=======
+        space.setattr(w_value, space.newtext("__cause__"), w_cause)
+
     def get_w_traceback(self, space):
         """Return a traceback or w_None. """
         tb = self.get_traceback()
         if tb is None:
             return space.w_None
         return tb
->>>>>>> 36ee8700
 
     def set_traceback(self, traceback):
         """Set the current traceback."""
@@ -397,7 +376,7 @@
         w_context = context.get_w_value(space)
         if not space.is_w(w_value, w_context):
             _break_context_cycle(space, w_value, w_context)
-            space.setattr(w_value, space.wrap('__context__'), w_context)
+            space.setattr(w_value, space.newtext('__context__'), w_context)
 
     # A simplified version of _PyErr_TrySetFromCause, which returns a
     # new exception of the same class, but with another error message.
@@ -442,11 +421,11 @@
     This is O(chain length) but context chains are usually very short
     """
     while True:
-        w_next = space.getattr(w_context, space.wrap('__context__'))
+        w_next = space.getattr(w_context, space.newtext('__context__'))
         if space.is_w(w_next, space.w_None):
             break
         if space.is_w(w_next, w_value):
-            space.setattr(w_context, space.wrap('__context__'), space.w_None)
+            space.setattr(w_context, space.newtext('__context__'), space.w_None)
             break
         w_context = w_next
 
@@ -778,6 +757,6 @@
             # when untranslated, we don't wrap into an app-level
             # SystemError (this makes debugging tests harder)
             raise
-        return OperationError(space.w_SystemError, space.wrap(
+        return OperationError(space.w_SystemError, space.newtext(
             "unexpected internal exception (please report a bug): %r%s" %
             (e, extra)))