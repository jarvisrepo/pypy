import os, sys
import itertools
from pypy.rlib import jit
from pypy.rlib.objectmodel import we_are_translated
from errno import EINTR

AUTO_DEBUG = os.getenv('PYPY_DEBUG')
RECORD_INTERPLEVEL_TRACEBACK = True


class OperationError(Exception):
    """Interpreter-level exception that signals an exception that should be
    sent to the application level.

    OperationError instances have three attributes (and no .args),
    w_type, _w_value and _application_traceback, which contain the wrapped
    type and value describing the exception, and a chained list of
    PyTraceback objects making the application-level traceback.
    """

    _w_value = None
    _application_traceback = None
    w_cause = None

<<<<<<< HEAD
    def __init__(self, w_type, w_value, tb=None, w_cause=None):
        if not we_are_translated() and w_type is None:
            from pypy.tool.error import FlowingError
            raise FlowingError(w_value)
=======
    def __init__(self, w_type, w_value, tb=None):
        assert w_type is not None
>>>>>>> e1ae53de
        self.setup(w_type)
        self._w_value = w_value
        self._application_traceback = tb
        self.w_cause = w_cause

    def setup(self, w_type):
        self.w_type = w_type
        if not we_are_translated():
            self.debug_excs = []

    def clear(self, space):
        self.w_type = space.w_None
        self._w_value = space.w_None
        self._application_traceback = None
        if not we_are_translated():
            del self.debug_excs[:]

    def match(self, space, w_check_class):
        "Check if this application-level exception matches 'w_check_class'."
        return space.exception_match(self.w_type, w_check_class)

    def async(self, space):
        "Check if this is an exception that should better not be caught."
        if not space.full_exceptions:
            # flow objspace does not support such exceptions and more
            # importantly, raises KeyboardInterrupt if you try to access
            # space.w_KeyboardInterrupt
            return False
        return (self.match(space, space.w_SystemExit) or
                self.match(space, space.w_KeyboardInterrupt))

    def __str__(self):
        "NOT_RPYTHON: Convenience for tracebacks."
        s = self._w_value
        if self.__class__ is not OperationError and s is None:
            s = self._compute_value()
        return '[%s: %s]' % (self.w_type, s)

    def __repr__(self):
        "NOT_RPYTHON"
        return 'OperationError(%s)' % (self.w_type)

    def errorstr(self, space, use_repr=False):
        "The exception class and value, as a string."
        w_value = self.get_w_value(space)
        if space is None:
            # this part NOT_RPYTHON
            exc_typename = str(self.w_type)
            exc_value    = str(w_value)
        else:
            w = space.wrap
            if space.is_w(space.type(self.w_type), space.w_text):
                exc_typename = space.str_w(self.w_type)
            else:
                exc_typename = space.str_w(
                    space.getattr(self.w_type, w('__name__')))
            if space.is_w(w_value, space.w_None):
                exc_value = ""
            else:
                try:
                    if use_repr:
                        exc_value = space.str_w(space.repr(w_value))
                    else:
                        exc_value = space.str_w(space.str(w_value))
                except OperationError:
                    # oups, cannot __str__ the exception object
                    exc_value = "<oups, exception object itself cannot be str'd>"
        if not exc_value:
            return exc_typename
        else:
            return '%s: %s' % (exc_typename, exc_value)

    def record_interpreter_traceback(self):
        """Records the current traceback inside the interpreter.
        This traceback is only useful to debug the interpreter, not the
        application."""
        if not we_are_translated():
            if RECORD_INTERPLEVEL_TRACEBACK:
                self.debug_excs.append(sys.exc_info())

    def print_application_traceback(self, space, file=None):
        "NOT_RPYTHON: Dump a standard application-level traceback."
        if file is None: file = sys.stderr
        self.print_app_tb_only(file)
        print >> file, self.errorstr(space)

    def print_app_tb_only(self, file):
        "NOT_RPYTHON"
        tb = self._application_traceback
        if tb:
            import linecache
            print >> file, "Traceback (application-level):"
            while tb is not None:
                co = tb.frame.pycode
                lineno = tb.get_lineno()
                fname = co.co_filename
                if fname.startswith('<inline>\n'):
                    lines = fname.split('\n')
                    fname = lines[0].strip()
                    try:
                        l = lines[lineno]
                    except IndexError:
                        l = ''
                else:
                    l = linecache.getline(fname, lineno)
                print >> file, "  File \"%s\"," % fname,
                print >> file, "line", lineno, "in", co.co_name
                if l:
                    if l.endswith('\n'):
                        l = l[:-1]
                    l = "    " + l.lstrip()
                    print >> file, l
                tb = tb.next

    def print_detailed_traceback(self, space=None, file=None):
        """NOT_RPYTHON: Dump a nice detailed interpreter- and
        application-level traceback, useful to debug the interpreter."""
        import traceback, cStringIO
        if file is None: file = sys.stderr
        f = cStringIO.StringIO()
        for i in range(len(self.debug_excs)-1, -1, -1):
            print >> f, "Traceback (interpreter-level):"
            traceback.print_tb(self.debug_excs[i][2], file=f)
        f.seek(0)
        debug_print(''.join(['|| ' + line for line in f.readlines()]), file)
        if self.debug_excs:
            from pypy.tool import tb_server
            tb_server.publish_exc(self.debug_excs[-1])
        self.print_app_tb_only(file)
        print >> file, '(application-level)', self.errorstr(space)
        if AUTO_DEBUG:
            import debug
            debug.fire(self)

    @jit.unroll_safe
    def normalize_exception(self, space):
        """Normalize the OperationError.  In other words, fix w_type and/or
        w_value to make sure that the __class__ of w_value is exactly w_type.
        """
        #
        # This method covers all ways in which the Python statement
        # "raise X, Y" can produce a valid exception type and instance.
        #
        # In the following table, 'Class' means a subclass of BaseException
        # and 'inst' is an instance of either 'Class' or a subclass of it.
        # Or 'Class' can also be an old-style class and 'inst' an old-style
        # instance of it.
        #
        # Note that 'space.full_exceptions' is set to False by the flow
        # object space; in this case we must assume that we are in a
        # non-advanced case, and ignore the advanced cases.  Old-style
        # classes and instances *are* advanced.
        #
        #  input (w_type, w_value)... becomes...                advanced case?
        # ---------------------------------------------------------------------
        #  (tuple, w_value)           (tuple[0], w_value)             yes
        #  (Class, None)              (Class, Class())                no
        #  (Class, inst)              (inst.__class__, inst)          no
        #  (Class, tuple)             (Class, Class(*tuple))          yes
        #  (Class, x)                 (Class, Class(x))               no
        #  ("string", ...)            ("string", ...)              deprecated
        #  (inst, None)               (inst.__class__, inst)          no
        #
        w_type  = self.w_type
        w_value = self.get_w_value(space)
        if space.full_exceptions:
            while space.is_true(space.isinstance(w_type, space.w_tuple)):
                w_type = space.getitem(w_type, space.wrap(0))

        if space.exception_is_valid_obj_as_class_w(w_type):
            # this is for all cases of the form (Class, something)
            if space.is_w(w_value, space.w_None):
                # raise Type: we assume we have to instantiate Type
                w_value = space.call_function(w_type)
                w_type = self._exception_getclass(space, w_value)
            else:
                w_valuetype = space.exception_getclass(w_value)
                if space.exception_issubclass_w(w_valuetype, w_type):
                    # raise Type, Instance: let etype be the exact type of value
                    w_type = w_valuetype
                else:
                    if space.full_exceptions and space.is_true(
                        space.isinstance(w_value, space.w_tuple)):
                        # raise Type, tuple: assume the tuple contains the
                        #                    constructor args
                        w_value = space.call(w_type, w_value)
                    else:
                        # raise Type, X: assume X is the constructor argument
                        w_value = space.call_function(w_type, w_value)
                    w_type = self._exception_getclass(space, w_value)
            if self.w_cause:
                space.setattr(w_value, space.wrap("__cause__"), self.w_cause)

        else:
            # the only case left here is (inst, None), from a 'raise inst'.
            w_inst = w_type
            w_instclass = self._exception_getclass(space, w_inst)
            if not space.is_w(w_value, space.w_None):
                raise OperationError(space.w_TypeError,
                                     space.wrap("instance exception may not "
                                                "have a separate value"))
            w_value = w_inst
            w_type = w_instclass

        self.w_type   = w_type
        self._w_value = w_value

    def _exception_getclass(self, space, w_inst):
        w_type = space.exception_getclass(w_inst)
        if not space.exception_is_valid_class_w(w_type):
            typename = w_type.getname(space)
            msg = ("exceptions must be old-style classes or derived "
                   "from BaseException, not %s")
            raise operationerrfmt(space.w_TypeError, msg, typename)
        return w_type

    def write_unraisable(self, space, where, w_object=None):
        if w_object is None:
            objrepr = ''
        else:
            try:
                objrepr = space.str_w(space.repr(w_object))
            except OperationError:
                objrepr = '?'
        msg = 'Exception %s in %s%s ignored\n' % (
            self.errorstr(space, use_repr=True), where, objrepr)
        try:
            space.call_method(space.sys.get('stderr'), 'write', space.wrap(msg))
        except OperationError:
            pass   # ignored

    def get_w_value(self, space):
        w_value = self._w_value
        if w_value is None:
            value = self._compute_value()
            self._w_value = w_value = space.wrap(value)
        return w_value

    def _compute_value(self):
        raise NotImplementedError

    def get_traceback(self):
        """Calling this marks the PyTraceback as escaped, i.e. it becomes
        accessible and inspectable by app-level Python code.  For the JIT.
        Note that this has no effect if there are already several traceback
        frames recorded, because in this case they are already marked as
        escaping by executioncontext.leave() being called with
        got_exception=True.
        """
        from pypy.interpreter.pytraceback import PyTraceback
        tb = self._application_traceback
        if tb is not None and isinstance(tb, PyTraceback):
            tb.frame.mark_as_escaped()
        return tb

    def set_traceback(self, traceback):
        """Set the current traceback.  It should either be a traceback
        pointing to some already-escaped frame, or a traceback for the
        current frame.  To support the latter case we do not mark the
        frame as escaped.  The idea is that it will be marked as escaping
        only if the exception really propagates out of this frame, by
        executioncontext.leave() being called with got_exception=True.
        """
        from pypy.interpreter.pytraceback import PyTraceback
        assert isinstance(traceback, PyTraceback)
        self._application_traceback = traceback

# ____________________________________________________________
# optimization only: avoid the slowest operation -- the string
# formatting with '%' -- in the common case were we don't
# actually need the message.  Only supports %s and %d.

_fmtcache = {}
_fmtcache2 = {}

def decompose_valuefmt(valuefmt):
    """Returns a tuple of string parts extracted from valuefmt,
    and a tuple of format characters."""
    formats = []
    parts = valuefmt.split('%')
    i = 1
    while i < len(parts):
        if (parts[i].startswith('s') or parts[i].startswith('d') or
            parts[i].startswith('8')):
            formats.append(parts[i][0])
            parts[i] = parts[i][1:]
            i += 1
        elif parts[i] == '':    # support for '%%'
            parts[i-1] += '%' + parts[i+1]
            del parts[i:i+2]
        else:
            raise ValueError("invalid format string (only %s, %d or %8 supported)")
    assert len(formats) > 0, "unsupported: no % command found"
    return tuple(parts), tuple(formats)

def get_operrcls2(valuefmt):
    from pypy.rlib.runicode import str_decode_utf_8
    valuefmt = valuefmt.decode('ascii')
    strings, formats = decompose_valuefmt(valuefmt)
    assert len(strings) == len(formats) + 1
    try:
        OpErrFmt = _fmtcache2[formats]
    except KeyError:
        from pypy.rlib.unroll import unrolling_iterable
        attrs = ['x%d' % i for i in range(len(formats))]
        entries = unrolling_iterable(zip(itertools.count(), formats, attrs))
        #
        class OpErrFmt(OperationError):
            def __init__(self, w_type, strings, *args):
                self.setup(w_type)
                assert len(args) == len(strings) - 1
                self.xstrings = strings
                for i, fmt, attr in entries:
                    setattr(self, attr, args[i])
                assert w_type is not None
            def _compute_value(self):
                lst = [None] * (len(formats) + len(formats) + 1)
                for i, fmt, attr in entries:
                    string = self.xstrings[i]
                    value = getattr(self, attr)
                    lst[i+i] = string
                    if fmt == 'd':
                        lst[i+i+1] = str(value).decode('ascii')
                    elif fmt == '8':
                        univalue, _ = str_decode_utf_8(value, len(value), 'strict')
                        lst[i+i+1] = univalue
                    else:
                        lst[i+i+1] = unicode(value)
                lst[-1] = self.xstrings[-1]
                return u''.join(lst)
        #
        _fmtcache2[formats] = OpErrFmt
    return OpErrFmt, strings

def get_operationerr_class(valuefmt):
    try:
        result = _fmtcache[valuefmt]
    except KeyError:
        result = _fmtcache[valuefmt] = get_operrcls2(valuefmt)
    return result
get_operationerr_class._annspecialcase_ = 'specialize:memo'

def operationerrfmt(w_type, valuefmt, *args):
    """Equivalent to OperationError(w_type, space.wrap(valuefmt % args)).
    More efficient in the (common) case where the value is not actually
    needed.
    Note that:
      1. in the py3k branch the exception message will always be unicode
      2. only %s and %d are supported
    """
    OpErrFmt, strings = get_operationerr_class(valuefmt)
    return OpErrFmt(w_type, strings, *args)
operationerrfmt._annspecialcase_ = 'specialize:arg(1)'

# ____________________________________________________________

# Utilities
from pypy.tool.ansi_print import ansi_print

def debug_print(text, file=None, newline=True):
    # 31: ANSI color code "red"
    ansi_print(text, esc="31", file=file, newline=newline)

try:
    WindowsError
except NameError:
    _WINDOWS = False
else:
    _WINDOWS = True

    def wrap_windowserror(space, e, w_filename=None):
        from pypy.rlib import rwin32

        winerror = e.winerror
        try:
            msg = rwin32.FormatError(winerror)
        except ValueError:
            msg = 'Windows Error %d' % winerror
        exc = space.w_WindowsError
        if w_filename is not None:
            w_error = space.call_function(exc, space.wrap(winerror),
                                          space.wrap(msg), w_filename)
        else:
            w_error = space.call_function(exc, space.wrap(winerror),
                                          space.wrap(msg))
        return OperationError(exc, w_error)

def wrap_oserror2(space, e, w_filename=None, exception_name='w_OSError',
                  w_exception_class=None):
    assert isinstance(e, OSError)

    if _WINDOWS and isinstance(e, WindowsError):
        return wrap_windowserror(space, e, w_filename)

    errno = e.errno

    if errno == EINTR:
        space.getexecutioncontext().checksignals()

    try:
        msg = os.strerror(errno)
    except ValueError:
        msg = 'error %d' % errno
    if w_exception_class is None:
        exc = getattr(space, exception_name)
    else:
        exc = w_exception_class
    if w_filename is not None:
        w_error = space.call_function(exc, space.wrap(errno),
                                      space.wrap(msg), w_filename)
    else:
        w_error = space.call_function(exc, space.wrap(errno),
                                      space.wrap(msg))
    return OperationError(exc, w_error)
wrap_oserror2._annspecialcase_ = 'specialize:arg(3)'

def wrap_oserror(space, e, filename=None, exception_name='w_OSError',
                 w_exception_class=None):
    if filename is not None:
        return wrap_oserror2(space, e, space.wrap(filename),
                             exception_name=exception_name,
                             w_exception_class=w_exception_class)
    else:
        return wrap_oserror2(space, e, None,
                             exception_name=exception_name,
                             w_exception_class=w_exception_class)
wrap_oserror._annspecialcase_ = 'specialize:arg(3)'

def exception_from_errno(space, w_type):
    from pypy.rlib.rposix import get_errno

    errno = get_errno()
    msg = os.strerror(errno)
    w_error = space.call_function(w_type, space.wrap(errno), space.wrap(msg))
    return OperationError(w_type, w_error)

def new_exception_class(space, name, w_bases=None, w_dict=None):
    """Create a new exception type.
    @param name: the name of the type.
    @param w_bases: Either an exception type, or a wrapped tuple of
                    exception types.  default is space.w_Exception.
    @param w_dict: an optional dictionary to populate the class __dict__.
    """
    if '.' in name:
        module, name = name.rsplit('.', 1)
    else:
        module = None
    if w_bases is None:
        w_bases = space.newtuple([space.w_Exception])
    elif not space.isinstance_w(w_bases, space.w_tuple):
        w_bases = space.newtuple([w_bases])
    if w_dict is None:
        w_dict = space.newdict()
    w_exc = space.call_function(
        space.w_type, space.wrap(name), w_bases, w_dict)
    if module:
        space.setattr(w_exc, space.wrap("__module__"), space.wrap(module))
    return w_exc

def typed_unwrap_error_msg(space, expected, w_obj):
    type_name = space.type(w_obj).getname(space)
    return space.wrap("expected %s, got %s object" % (expected, type_name))<|MERGE_RESOLUTION|>--- conflicted
+++ resolved
@@ -22,15 +22,8 @@
     _application_traceback = None
     w_cause = None
 
-<<<<<<< HEAD
     def __init__(self, w_type, w_value, tb=None, w_cause=None):
-        if not we_are_translated() and w_type is None:
-            from pypy.tool.error import FlowingError
-            raise FlowingError(w_value)
-=======
-    def __init__(self, w_type, w_value, tb=None):
         assert w_type is not None
->>>>>>> e1ae53de
         self.setup(w_type)
         self._w_value = w_value
         self._application_traceback = tb
