--- conflicted
+++ resolved
@@ -29,25 +29,14 @@
     _application_traceback = None
     w_cause = None
 
-<<<<<<< HEAD
     def __init__(self, w_type, w_value, tb=None, w_cause=None):
-        assert w_type is not None
         self.setup(w_type, w_value)
-=======
-    def __init__(self, w_type, w_value, tb=None):
-        self.setup(w_type)
-        self._w_value = w_value
->>>>>>> a7f5e90e
         self._application_traceback = tb
         self.w_cause = w_cause
 
-<<<<<<< HEAD
     def setup(self, w_type, w_value=None):
+        assert w_type is not None
         from pypy.objspace.std.typeobject import W_TypeObject
-=======
-    def setup(self, w_type):
-        assert w_type is not None
->>>>>>> a7f5e90e
         self.w_type = w_type
         self._w_value = w_value
         # HACK: isinstance(w_type, W_TypeObject) won't translate under
@@ -406,11 +395,7 @@
                 self.xstrings = strings
                 for i, _, attr in entries:
                     setattr(self, attr, args[i])
-<<<<<<< HEAD
-                assert w_type is not None
                 self.setup(w_type)
-=======
->>>>>>> a7f5e90e
 
             def _compute_value(self, space):
                 lst = [None] * (len(formats) + len(formats) + 1)
