import cStringIO
import itertools
import os
import sys
import traceback
from errno import EINTR

from rpython.rlib import jit
from rpython.rlib.objectmodel import we_are_translated, specialize

from pypy.interpreter import debug


AUTO_DEBUG = os.getenv('PYPY_DEBUG')
RECORD_INTERPLEVEL_TRACEBACK = True


class OperationError(Exception):
    """Interpreter-level exception that signals an exception that should be
    sent to the application level.

    OperationError instances have three attributes (and no .args),
    w_type, _w_value and _application_traceback, which contain the wrapped
    type and value describing the exception, and a chained list of
    PyTraceback objects making the application-level traceback.
    """

    _w_value = None
    _application_traceback = None

    def __init__(self, w_type, w_value, tb=None):
        self.setup(w_type)
        self._w_value = w_value
        self._application_traceback = tb

    def setup(self, w_type):
        assert w_type is not None
        self.w_type = w_type
        if not we_are_translated():
            self.debug_excs = []

    def clear(self, space):
        # XXX remove this method.  The point is that we cannot always
        # hack at 'self' to clear w_type and _w_value, because in some
        # corner cases the OperationError will be used again: see
        # test_interpreter.py:test_with_statement_and_sys_clear.
        pass

    def match(self, space, w_check_class):
        "Check if this application-level exception matches 'w_check_class'."
        return space.exception_match(self.w_type, w_check_class)

    def async(self, space):
        "Check if this is an exception that should better not be caught."
        return (self.match(space, space.w_SystemExit) or
                self.match(space, space.w_KeyboardInterrupt))

    def __str__(self):
        "NOT_RPYTHON: Convenience for tracebacks."
        s = self._w_value
        if self.__class__ is not OperationError and s is None:
            space = getattr(self.w_type, 'space')
            if space is not None:
                s = self._compute_value(space)
        return '[%s: %s]' % (self.w_type, s)

    def errorstr(self, space, use_repr=False):
        "The exception class and value, as a string."
        w_value = self.get_w_value(space)
        if space is None:
            # this part NOT_RPYTHON
            exc_typename = str(self.w_type)
            exc_value = str(w_value)
        else:
<<<<<<< HEAD
            if space.is_w(space.type(self.w_type), space.w_str):
                exc_typename = space.str_w(self.w_type)
            else:
                exc_typename = space.str_w(
                    space.getattr(self.w_type, space.newtext('__name__')))
=======
            w = space.wrap
            exc_typename = space.str_w(
                space.getattr(self.w_type, w('__name__')))
>>>>>>> d386452e
            if space.is_w(w_value, space.w_None):
                exc_value = ""
            else:
                try:
                    if use_repr:
                        exc_value = space.str_w(space.repr(w_value))
                    else:
                        exc_value = space.str_w(space.str(w_value))
                except OperationError:
                    # oups, cannot __str__ the exception object
                    exc_value = ("<exception %s() failed>" %
                                 ("repr" if use_repr else "str"))
        if not exc_value:
            return exc_typename
        else:
            return '%s: %s' % (exc_typename, exc_value)

    def record_interpreter_traceback(self):
        """Records the current traceback inside the interpreter.
        This traceback is only useful to debug the interpreter, not the
        application."""
        if not we_are_translated():
            if RECORD_INTERPLEVEL_TRACEBACK:
                self.debug_excs.append(sys.exc_info())

    def print_application_traceback(self, space, file=None):
        "NOT_RPYTHON: Dump a standard application-level traceback."
        if file is None:
            file = sys.stderr
        self.print_app_tb_only(file)
        print >> file, self.errorstr(space)

    def print_app_tb_only(self, file):
        "NOT_RPYTHON"
        tb = self._application_traceback
        if tb:
            import linecache
            print >> file, "Traceback (application-level):"
            while tb is not None:
                co = tb.frame.pycode
                lineno = tb.get_lineno()
                fname = co.co_filename
                if fname.startswith('<inline>\n'):
                    lines = fname.split('\n')
                    fname = lines[0].strip()
                    try:
                        l = lines[lineno]
                    except IndexError:
                        l = ''
                else:
                    l = linecache.getline(fname, lineno)
                print >> file, "  File \"%s\"," % fname,
                print >> file, "line", lineno, "in", co.co_name
                if l:
                    if l.endswith('\n'):
                        l = l[:-1]
                    l = "    " + l.lstrip()
                    print >> file, l
                tb = tb.next

    def print_detailed_traceback(self, space=None, file=None):
        """NOT_RPYTHON: Dump a nice detailed interpreter- and
        application-level traceback, useful to debug the interpreter."""
        if file is None:
            file = sys.stderr
        f = cStringIO.StringIO()
        for i in range(len(self.debug_excs)-1, -1, -1):
            print >> f, "Traceback (interpreter-level):"
            traceback.print_tb(self.debug_excs[i][2], file=f)
        f.seek(0)
        debug_print(''.join(['|| ' + line for line in f.readlines()]), file)
        if self.debug_excs:
            from pypy.tool import tb_server
            tb_server.publish_exc(self.debug_excs[-1])
        self.print_app_tb_only(file)
        print >> file, '(application-level)', self.errorstr(space)
        if AUTO_DEBUG:
            debug.fire(self)

    @jit.unroll_safe
    def normalize_exception(self, space):
        """Normalize the OperationError.  In other words, fix w_type and/or
        w_value to make sure that the __class__ of w_value is exactly w_type.
        """
        #
        # This method covers all ways in which the Python statement
        # "raise X, Y" can produce a valid exception type and instance.
        #
        # In the following table, 'Class' means a subclass of BaseException
        # and 'inst' is an instance of either 'Class' or a subclass of it.
        # Or 'Class' can also be an old-style class and 'inst' an old-style
        # instance of it.
        #
        # The flow object space only deals with non-advanced case. Old-style
        # classes and instances *are* advanced.
        #
        #  input (w_type, w_value)... becomes...                advanced case?
        # ---------------------------------------------------------------------
        #  (tuple, w_value)           (tuple[0], w_value)             yes
        #  (Class, None)              (Class, Class())                no
        #  (Class, inst)              (inst.__class__, inst)          no
        #  (Class, tuple)             (Class, Class(*tuple))          yes
        #  (Class, x)                 (Class, Class(x))               no
        #  ("string", ...)            ("string", ...)              deprecated
        #  (inst, None)               (inst.__class__, inst)          no
        #
        w_type = self.w_type
        w_value = self.get_w_value(space)
        while space.isinstance_w(w_type, space.w_tuple):
            w_type = space.getitem(w_type, space.newint(0))

        if space.exception_is_valid_obj_as_class_w(w_type):
            # this is for all cases of the form (Class, something)
            if space.is_w(w_value, space.w_None):
                # raise Type: we assume we have to instantiate Type
                w_value = space.call_function(w_type)
                w_type = self._exception_getclass(space, w_value)
            else:
                w_valuetype = space.exception_getclass(w_value)
                if space.exception_issubclass_w(w_valuetype, w_type):
                    # raise Type, Instance: let etype be the exact type of value
                    w_type = w_valuetype
                else:
                    if space.isinstance_w(w_value, space.w_tuple):
                        # raise Type, tuple: assume the tuple contains the
                        #                    constructor args
                        w_value = space.call(w_type, w_value)
                    else:
                        # raise Type, X: assume X is the constructor argument
                        w_value = space.call_function(w_type, w_value)
                    w_type = self._exception_getclass(space, w_value)

        else:
            # the only case left here is (inst, None), from a 'raise inst'.
            w_inst = w_type
            w_instclass = self._exception_getclass(space, w_inst)
            if not space.is_w(w_value, space.w_None):
                raise oefmt(space.w_TypeError,
                            "instance exception may not have a separate value")
            w_value = w_inst
            w_type = w_instclass

        self.w_type = w_type
        self._w_value = w_value

    def _exception_getclass(self, space, w_inst):
        w_type = space.exception_getclass(w_inst)
        if not space.exception_is_valid_class_w(w_type):
            raise oefmt(space.w_TypeError,
                        "exceptions must be old-style classes or derived from "
                        "BaseException, not %N", w_type)
        return w_type

    def write_unraisable(self, space, where, w_object=None,
                         with_traceback=False, extra_line=''):
        if w_object is None:
            objrepr = ''
        else:
            try:
                objrepr = space.str_w(space.repr(w_object))
            except OperationError:
                objrepr = "<object repr() failed>"
        #
        try:
            if with_traceback:
                w_t = self.w_type
                w_v = self.get_w_value(space)
                w_tb = self.get_traceback()
                space.appexec([space.newtext(where),
                               space.newtext(objrepr),
                               space.newtext(extra_line),
                               w_t, w_v, w_tb],
                """(where, objrepr, extra_line, t, v, tb):
                    import sys, traceback
                    if where or objrepr:
                        sys.stderr.write('From %s%s:\\n' % (where, objrepr))
                    if extra_line:
                        sys.stderr.write(extra_line)
                    traceback.print_exception(t, v, tb)
                """)
            else:
                msg = 'Exception %s in %s%s ignored\n' % (
                    self.errorstr(space, use_repr=True), where, objrepr)
                space.call_method(space.sys.get('stderr'), 'write',
                                  space.newtext(msg))
        except OperationError:
            pass   # ignored

    def get_w_value(self, space):
        w_value = self._w_value
        if w_value is None:
            value = self._compute_value(space)
            self._w_value = w_value = space.newtext(value)
        return w_value

    def _compute_value(self, space):
        raise NotImplementedError

    def get_traceback(self):
        """Calling this marks the PyTraceback as escaped, i.e. it becomes
        accessible and inspectable by app-level Python code.  For the JIT.
        Note that this has no effect if there are already several traceback
        frames recorded, because in this case they are already marked as
        escaping by executioncontext.leave() being called with
        got_exception=True.
        """
        from pypy.interpreter.pytraceback import PyTraceback
        tb = self._application_traceback
        if tb is not None and isinstance(tb, PyTraceback):
            tb.frame.mark_as_escaped()
        return tb

    def set_traceback(self, traceback):
        """Set the current traceback."""
        self._application_traceback = traceback


class ClearedOpErr:
    def __init__(self, space):
        self.operr = OperationError(space.w_None, space.w_None)

def get_cleared_operation_error(space):
    return space.fromcache(ClearedOpErr).operr

# ____________________________________________________________
# optimization only: avoid the slowest operation -- the string
# formatting with '%' -- in the common case were we don't
# actually need the message.  Only supports %s and %d.

_fmtcache = {}
_fmtcache2 = {}
_FMTS = tuple('NRTds')

def decompose_valuefmt(valuefmt):
    """Returns a tuple of string parts extracted from valuefmt,
    and a tuple of format characters."""
    formats = []
    parts = valuefmt.split('%')
    i = 1
    while i < len(parts):
        if parts[i].startswith(_FMTS):
            formats.append(parts[i][0])
            parts[i] = parts[i][1:]
            i += 1
        elif parts[i] == '':    # support for '%%'
            parts[i-1] += '%' + parts[i+1]
            del parts[i:i+2]
        else:
            fmts = '%%%s or %%%s' % (', %'.join(_FMTS[:-1]), _FMTS[-1])
            raise ValueError("invalid format string (only %s supported)" %
                             fmts)
    assert len(formats) > 0, "unsupported: no % command found"
    return tuple(parts), tuple(formats)

def get_operrcls2(valuefmt):
    strings, formats = decompose_valuefmt(valuefmt)
    assert len(strings) == len(formats) + 1
    try:
        OpErrFmt = _fmtcache2[formats]
    except KeyError:
        from rpython.rlib.unroll import unrolling_iterable
        attrs = ['x%d' % i for i in range(len(formats))]
        entries = unrolling_iterable(zip(itertools.count(), formats, attrs))

        class OpErrFmt(OperationError):
            def __init__(self, w_type, strings, *args):
                self.setup(w_type)
                assert len(args) == len(strings) - 1
                self.xstrings = strings
                for i, _, attr in entries:
                    setattr(self, attr, args[i])

            def _compute_value(self, space):
                lst = [None] * (len(formats) + len(formats) + 1)
                for i, fmt, attr in entries:
                    lst[i + i] = self.xstrings[i]
                    value = getattr(self, attr)
                    if fmt == 'R':
                        result = space.str_w(space.repr(value))
                    elif fmt == 'T':
                        result = space.type(value).name
                    elif fmt == 'N':
                        result = value.getname(space)
                    else:
                        result = str(value)
                    lst[i + i + 1] = result
                lst[-1] = self.xstrings[-1]
                return ''.join(lst)
        #
        _fmtcache2[formats] = OpErrFmt
    return OpErrFmt, strings

class OpErrFmtNoArgs(OperationError):
    def __init__(self, w_type, value):
        self._value = value
        self.setup(w_type)

    def _compute_value(self, space):
        return self._value

@specialize.memo()
def get_operr_class(valuefmt):
    try:
        result = _fmtcache[valuefmt]
    except KeyError:
        result = _fmtcache[valuefmt] = get_operrcls2(valuefmt)
    return result

@specialize.arg(1)
def oefmt(w_type, valuefmt, *args):
    """Equivalent to OperationError(w_type, space.newtext(valuefmt % args)).
    More efficient in the (common) case where the value is not actually
    needed.

    Supports the standard %s and %d formats, plus the following:

    %N - The result of w_arg.getname(space)
    %R - The result of space.str_w(space.repr(w_arg))
    %T - The result of space.type(w_arg).name

    """
    if not len(args):
        return OpErrFmtNoArgs(w_type, valuefmt)
    OpErrFmt, strings = get_operr_class(valuefmt)
    return OpErrFmt(w_type, strings, *args)

# ____________________________________________________________

# Utilities
from rpython.tool.ansi_print import ansi_print

def debug_print(text, file=None, newline=True):
    # 31: ANSI color code "red"
    ansi_print(text, esc="31", file=file, newline=newline)

try:
    WindowsError
except NameError:
    _WINDOWS = False
else:
    _WINDOWS = True

    def wrap_windowserror(space, e, w_filename=None):
        from rpython.rlib import rwin32

        winerror = e.winerror
        try:
            msg = rwin32.FormatError(winerror)
        except ValueError:
            msg = 'Windows Error %d' % winerror
        exc = space.w_WindowsError
        if w_filename is not None:
            w_error = space.call_function(exc, space.newint(winerror),
                                          space.newtext(msg), w_filename)
        else:
            w_error = space.call_function(exc, space.newint(winerror),
                                          space.newtext(msg))
        return OperationError(exc, w_error)

def wrap_oserror2(space, e, w_filename=None, exception_name='w_OSError',
                  w_exception_class=None):
    assert isinstance(e, OSError)

    if _WINDOWS and isinstance(e, WindowsError):
        return wrap_windowserror(space, e, w_filename)

    errno = e.errno

    if errno == EINTR:
        space.getexecutioncontext().checksignals()

    try:
        msg = os.strerror(errno)
    except ValueError:
        msg = 'error %d' % errno
    if w_exception_class is None:
        exc = getattr(space, exception_name)
    else:
        exc = w_exception_class
    if w_filename is not None:
        w_error = space.call_function(exc, space.newint(errno),
                                      space.newtext(msg), w_filename)
    else:
        w_error = space.call_function(exc, space.newint(errno),
                                      space.newtext(msg))
    return OperationError(exc, w_error)
wrap_oserror2._annspecialcase_ = 'specialize:arg(3)'

def wrap_oserror(space, e, filename=None, exception_name='w_OSError',
                 w_exception_class=None):
    if filename is not None:
        return wrap_oserror2(space, e, space.newtext(filename),
                             exception_name=exception_name,
                             w_exception_class=w_exception_class)
    else:
        return wrap_oserror2(space, e, None,
                             exception_name=exception_name,
                             w_exception_class=w_exception_class)
wrap_oserror._annspecialcase_ = 'specialize:arg(3)'

def exception_from_saved_errno(space, w_type):
    from rpython.rlib.rposix import get_saved_errno

    errno = get_saved_errno()
    msg = os.strerror(errno)
    w_error = space.call_function(w_type, space.newint(errno), space.newtext(msg))
    return OperationError(w_type, w_error)

def new_exception_class(space, name, w_bases=None, w_dict=None):
    """Create a new exception type.
    @param name: the name of the type.
    @param w_bases: Either an exception type, or a wrapped tuple of
                    exception types.  default is space.w_Exception.
    @param w_dict: an optional dictionary to populate the class __dict__.
    """
    if '.' in name:
        module, name = name.rsplit('.', 1)
    else:
        module = None
    if w_bases is None:
        w_bases = space.newtuple([space.w_Exception])
    elif not space.isinstance_w(w_bases, space.w_tuple):
        w_bases = space.newtuple([w_bases])
    if w_dict is None:
        w_dict = space.newdict()
    w_exc = space.call_function(
        space.w_type, space.newtext(name), w_bases, w_dict)
    if module:
        space.setattr(w_exc, space.newtext("__module__"), space.newtext(module))
    return w_exc<|MERGE_RESOLUTION|>--- conflicted
+++ resolved
@@ -72,17 +72,8 @@
             exc_typename = str(self.w_type)
             exc_value = str(w_value)
         else:
-<<<<<<< HEAD
-            if space.is_w(space.type(self.w_type), space.w_str):
-                exc_typename = space.str_w(self.w_type)
-            else:
-                exc_typename = space.str_w(
+            exc_typename = space.str_w(
                     space.getattr(self.w_type, space.newtext('__name__')))
-=======
-            w = space.wrap
-            exc_typename = space.str_w(
-                space.getattr(self.w_type, w('__name__')))
->>>>>>> d386452e
             if space.is_w(w_value, space.w_None):
                 exc_value = ""
             else:
