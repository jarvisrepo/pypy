--- conflicted
+++ resolved
@@ -91,11 +91,7 @@
             exc_value = str(w_value)
         else:
             exc_typename = space.text_w(
-<<<<<<< HEAD
                 space.getattr(self.w_type, space.newtext('__name__')))
-=======
-                    space.getattr(self.w_type, space.newtext('__name__')))
->>>>>>> c9895e52
             if space.is_w(w_value, space.w_None):
                 exc_value = ""
             else:
@@ -495,17 +491,12 @@
                 for i, fmt, attr in entries:
                     lst[i + i] = self.xstrings[i]
                     value = getattr(self, attr)
-<<<<<<< HEAD
                     if fmt == 'd':
                         result = str(value).decode('ascii')
                     elif fmt == 'R':
                         result = space.unicode_w(space.repr(value))
                     elif fmt == 'S':
                         result = space.unicode_w(space.str(value))
-=======
-                    if fmt == 'R':
-                        result = space.text_w(space.repr(value))
->>>>>>> c9895e52
                     elif fmt == 'T':
                         result = space.type(value).name.decode('utf-8')
                     elif fmt == 'N':
