--- conflicted
+++ resolved
@@ -211,11 +211,6 @@
         #
         w_type = self.w_type
         w_value = self.get_w_value(space)
-<<<<<<< HEAD
-=======
-        while space.isinstance_w(w_type, space.w_tuple):
-            w_type = space.getitem(w_type, space.wrap(0))
->>>>>>> 9e00a47e
 
         if space.exception_is_valid_obj_as_class_w(w_type):
             # this is for all cases of the form (Class, something)
