--- conflicted
+++ resolved
@@ -272,15 +272,8 @@
     def _exception_getclass(self, space, w_inst, what="exceptions"):
         w_type = space.exception_getclass(w_inst)
         if not space.exception_is_valid_class_w(w_type):
-<<<<<<< HEAD
-            typename = w_type.getname(space)
-            msg = "%s must derive from BaseException, not %s"
-            raise operationerrfmt(space.w_TypeError, msg, what, typename)
-=======
-            msg = ("exceptions must be old-style classes or derived "
-                   "from BaseException, not %N")
-            raise operationerrfmt(space.w_TypeError, msg, w_type)
->>>>>>> 04156d2b
+            msg = "%s must derive from BaseException, not %N"
+            raise operationerrfmt(space.w_TypeError, msg, what, w_type)
         return w_type
 
     def write_unraisable(self, space, where, w_object=None,
@@ -362,7 +355,7 @@
 
 _fmtcache = {}
 _fmtcache2 = {}
-_FMTS = tuple('dsNT')
+_FMTS = tuple('8dsNT')
 
 def decompose_valuefmt(valuefmt):
     """Returns a tuple of string parts extracted from valuefmt,
@@ -371,12 +364,7 @@
     parts = valuefmt.split('%')
     i = 1
     while i < len(parts):
-<<<<<<< HEAD
-        if (parts[i].startswith('s') or parts[i].startswith('d') or
-            parts[i].startswith('8')):
-=======
         if parts[i].startswith(_FMTS):
->>>>>>> 04156d2b
             formats.append(parts[i][0])
             parts[i] = parts[i][1:]
             i += 1
@@ -384,13 +372,9 @@
             parts[i-1] += '%' + parts[i+1]
             del parts[i:i+2]
         else:
-<<<<<<< HEAD
-            raise ValueError("invalid format string (only %s, %d or %8 supported)")
-=======
             fmts = '%%%s or %%%s' % (', %'.join(_FMTS[:-1]), _FMTS[-1])
             raise ValueError("invalid format string (only %s supported)" %
                              fmts)
->>>>>>> 04156d2b
     assert len(formats) > 0, "unsupported: no % command found"
     return tuple(parts), tuple(formats)
 
@@ -410,11 +394,7 @@
             def __init__(self, w_type, strings, *args):
                 assert len(args) == len(strings) - 1
                 self.xstrings = strings
-<<<<<<< HEAD
-                for i, fmt, attr in entries:
-=======
                 for i, _, attr in entries:
->>>>>>> 04156d2b
                     setattr(self, attr, args[i])
                 assert w_type is not None
                 self.setup(w_type)
@@ -422,28 +402,21 @@
             def _compute_value(self, space):
                 lst = [None] * (len(formats) + len(formats) + 1)
                 for i, fmt, attr in entries:
-<<<<<<< HEAD
-                    string = self.xstrings[i]
-                    value = getattr(self, attr)
-                    lst[i+i] = string
-                    if fmt == 'd':
-                        lst[i+i+1] = str(value).decode('ascii')
-                    elif fmt == '8':
-                        univalue, _ = str_decode_utf_8(value, len(value), 'strict')
-                        lst[i+i+1] = univalue
-                    else:
-                        lst[i+i+1] = unicode(value)
-=======
                     lst[i + i] = self.xstrings[i]
                     value = getattr(self, attr)
-                    if fmt in 'NT':
+                    if fmt == 'd':
+                        result = str(value).decode('ascii')
+                    elif fmt == '8':
+                        result, _ = str_decode_utf_8(value, len(value),
+                                                     'strict')
+                    elif fmt in 'NT':
                         if fmt == 'T':
                             value = space.type(value)
-                        result = value.getname(space)
+                        # XXX:
+                        result = value.getname(space).decode('utf-8')
                     else:
-                        result = str(value)
+                        result = unicode(value)
                     lst[i + i + 1] = result
->>>>>>> 04156d2b
                 lst[-1] = self.xstrings[-1]
                 return u''.join(lst)
         #
@@ -461,19 +434,15 @@
 def operationerrfmt(w_type, valuefmt, *args):
     """Equivalent to OperationError(w_type, space.wrap(valuefmt % args)).
     More efficient in the (common) case where the value is not actually
-    needed.
-<<<<<<< HEAD
-    Note that:
-      1. in the py3k branch the exception message will always be unicode
-      2. only %s and %d are supported
-=======
+    needed. Note that in the py3k branch the exception message will
+    always be unicode.
 
     Supports the standard %s and %d formats, plus the following:
 
+    %8 - The result of arg.decode('utf-8', 'strict')
     %N - The result of w_arg.getname(space)
     %T - The result of space.type(w_arg).getname(space)
 
->>>>>>> 04156d2b
     """
     OpErrFmt, strings = get_operationerr_class(valuefmt)
     return OpErrFmt(w_type, strings, *args)
