import cStringIO
import itertools
import os
import sys
import traceback
from errno import EINTR

from rpython.rlib import jit
from rpython.rlib.objectmodel import we_are_translated, specialize
from rpython.rlib import rstack, rstackovf

from pypy.interpreter import debug


AUTO_DEBUG = os.getenv('PYPY_DEBUG')
RECORD_INTERPLEVEL_TRACEBACK = True

def strerror(errno):
    """Translate an error code to a message string."""
    from pypy.module._codecs.locale import str_decode_locale_surrogateescape
    return str_decode_locale_surrogateescape(os.strerror(errno))

class OperationError(Exception):
    """Interpreter-level exception that signals an exception that should be
    sent to the application level.

    OperationError instances have three attributes (and no .args),
    w_type, _w_value and _application_traceback, which contain the wrapped
    type and value describing the exception, and a chained list of
    PyTraceback objects making the application-level traceback.
    """

    _w_value = None
    _application_traceback = None
    _context_recorded = False

    def __init__(self, w_type, w_value, tb=None):
        self.setup(w_type, w_value)
        self._application_traceback = tb

    def setup(self, w_type, w_value=None):
        assert w_type is not None
        self.w_type = w_type
        self._w_value = w_value
        if not we_are_translated():
            self.debug_excs = []

    def clear(self, space):
        # XXX remove this method.  The point is that we cannot always
        # hack at 'self' to clear w_type and _w_value, because in some
        # corner cases the OperationError will be used again: see
        # test_interpreter.py:test_with_statement_and_sys_clear.
        pass

    def match(self, space, w_check_class):
        "Check if this application-level exception matches 'w_check_class'."
        return space.exception_match(self.w_type, w_check_class)

    def async(self, space):
        "Check if this is an exception that should better not be caught."
        return (self.match(space, space.w_SystemExit) or
                self.match(space, space.w_KeyboardInterrupt))
        # note: an extra case is added in OpErrFmtNoArgs

    def __str__(self):
        "NOT_RPYTHON: Convenience for tracebacks."
        s = self._w_value
        space = getattr(self.w_type, 'space', None)
        if space is not None:
            if self.__class__ is not OperationError and s is None:
                s = self._compute_value(space)
            try:
                s = space.str_w(s)
            except Exception:
                pass
        return '[%s: %s]' % (self.w_type, s)

    def __repr__(self):
        "NOT_RPYTHON"
        return 'OperationError(%s)' % (self.w_type)

    def errorstr(self, space, use_repr=False):
        "The exception class and value, as a string."
        if not use_repr:    # see write_unraisable()
            self.normalize_exception(space)
        w_value = self.get_w_value(space)
        if space is None:
            # this part NOT_RPYTHON
            exc_typename = str(self.w_type)
            exc_value = str(w_value)
        else:
<<<<<<< HEAD
            w = space.wrap
            exc_typename = space.str_w(
                space.getattr(self.w_type, w('__name__')))
=======
            if space.is_w(space.type(self.w_type), space.w_str):
                exc_typename = space.str_w(self.w_type)
            else:
                exc_typename = space.str_w(
                    space.getattr(self.w_type, space.newtext('__name__')))
>>>>>>> cfdad8ec
            if space.is_w(w_value, space.w_None):
                exc_value = ""
            else:
                try:
                    if use_repr:
                        exc_value = space.str_w(space.repr(w_value))
                    else:
                        exc_value = space.str_w(space.str(w_value))
                except OperationError:
                    # oups, cannot __str__ the exception object
                    exc_value = ("<exception %s() failed>" %
                                 ("repr" if use_repr else "str"))
        if not exc_value:
            return exc_typename
        else:
            return '%s: %s' % (exc_typename, exc_value)

    def record_interpreter_traceback(self):
        """Records the current traceback inside the interpreter.
        This traceback is only useful to debug the interpreter, not the
        application."""
        if not we_are_translated():
            if RECORD_INTERPLEVEL_TRACEBACK:
                self.debug_excs.append(sys.exc_info())

    def print_application_traceback(self, space, file=None):
        "NOT_RPYTHON: Dump a standard application-level traceback."
        if file is None:
            file = sys.stderr
        self.print_app_tb_only(file)
        print >> file, self.errorstr(space)

    def print_app_tb_only(self, file):
        "NOT_RPYTHON"
        tb = self._application_traceback
        if tb:
            import linecache
            print >> file, "Traceback (application-level):"
            while tb is not None:
                co = tb.frame.pycode
                lineno = tb.get_lineno()
                fname = co.co_filename
                if fname.startswith('<inline>\n'):
                    lines = fname.split('\n')
                    fname = lines[0].strip()
                    try:
                        l = lines[lineno]
                    except IndexError:
                        l = ''
                else:
                    l = linecache.getline(fname, lineno)
                print >> file, "  File \"%s\"," % fname,
                print >> file, "line", lineno, "in", co.co_name
                if l:
                    if l.endswith('\n'):
                        l = l[:-1]
                    l = "    " + l.lstrip()
                    print >> file, l
                tb = tb.next

    def print_detailed_traceback(self, space=None, file=None):
        """NOT_RPYTHON: Dump a nice detailed interpreter- and
        application-level traceback, useful to debug the interpreter."""
        if file is None:
            file = sys.stderr
        f = cStringIO.StringIO()
        for i in range(len(self.debug_excs)-1, -1, -1):
            print >> f, "Traceback (interpreter-level):"
            traceback.print_tb(self.debug_excs[i][2], file=f)
        f.seek(0)
        debug_print(''.join(['|| ' + line for line in f.readlines()]), file)
        if self.debug_excs:
            from pypy.tool import tb_server
            tb_server.publish_exc(self.debug_excs[-1])
        self.print_app_tb_only(file)
        print >> file, '(application-level)', self.errorstr(space)
        if AUTO_DEBUG:
            debug.fire(self)

    @jit.unroll_safe
    def normalize_exception(self, space):
        """Normalize the OperationError.  In other words, fix w_type and/or
        w_value to make sure that the __class__ of w_value is exactly w_type.
        """
        #
        # This method covers all ways in which the Python statement
        # "raise X, Y" can produce a valid exception type and instance.
        #
        # In the following table, 'Class' means a subclass of BaseException
        # and 'inst' is an instance of either 'Class' or a subclass of it.
        #
        # The flow object space only deals with non-advanced case.
        #
        #  input (w_type, w_value)... becomes...                advanced case?
        # ---------------------------------------------------------------------
        #  (Class, None)              (Class, Class())                no
        #  (Class, inst)              (inst.__class__, inst)          no
        #  (Class, tuple)             (Class, Class(*tuple))          yes
        #  (Class, x)                 (Class, Class(x))               no
        #  (inst, None)               (inst.__class__, inst)          no
        #
        w_type = self.w_type
        w_value = self.get_w_value(space)
<<<<<<< HEAD
=======
        while space.isinstance_w(w_type, space.w_tuple):
            w_type = space.getitem(w_type, space.newint(0))
>>>>>>> cfdad8ec

        if space.exception_is_valid_obj_as_class_w(w_type):
            # this is for all cases of the form (Class, something)
            if space.is_w(w_value, space.w_None):
                # raise Type: we assume we have to instantiate Type
                w_value = space.call_function(w_type)
                w_type = self._exception_getclass(space, w_value)
            else:
                w_valuetype = space.exception_getclass(w_value)
                if space.exception_issubclass_w(w_valuetype, w_type):
                    # raise Type, Instance: let etype be the exact type of value
                    w_type = w_valuetype
                else:
                    if space.isinstance_w(w_value, space.w_tuple):
                        # raise Type, tuple: assume the tuple contains the
                        #                    constructor args
                        w_value = space.call(w_type, w_value)
                    else:
                        # raise Type, X: assume X is the constructor argument
                        w_value = space.call_function(w_type, w_value)
                    w_type = self._exception_getclass(space, w_value)
            if self._application_traceback:
                from pypy.interpreter.pytraceback import PyTraceback
                from pypy.module.exceptions.interp_exceptions import W_BaseException
                tb = self._application_traceback
                if (isinstance(w_value, W_BaseException) and
                    isinstance(tb, PyTraceback)):
                    # traceback hasn't escaped yet
                    w_value.w_traceback = tb
                else:
                    # traceback has escaped
                    space.setattr(w_value, space.wrap("__traceback__"),
                                  space.wrap(self.get_traceback()))
        else:
            # the only case left here is (inst, None), from a 'raise inst'.
            w_inst = w_type
            w_instclass = self._exception_getclass(space, w_inst)
            if not space.is_w(w_value, space.w_None):
                raise oefmt(space.w_TypeError,
                            "instance exception may not have a separate value")
            w_value = w_inst
            w_type = w_instclass

        self.w_type = w_type
        self._w_value = w_value

    def _exception_getclass(self, space, w_inst, what="exceptions"):
        w_type = space.exception_getclass(w_inst)
        if not space.exception_is_valid_class_w(w_type):
            raise oefmt(space.w_TypeError,
                        "%s must derive from BaseException, not %N",
                        what, w_type)
        return w_type

    def write_unraisable(self, space, where, w_object=None,
                         with_traceback=False, extra_line=''):
        # Note: since Python 3.5, unraisable exceptions are always
        # printed with a traceback.  Setting 'with_traceback=False'
        # only asks for a different format, starting with the message
        # "Exception Xxx ignored".
        if w_object is None:
            objrepr = ''
        else:
            try:
                objrepr = space.str_w(space.repr(w_object))
            except OperationError:
                objrepr = "<object repr() failed>"
        #
        try:
            try:
                self.normalize_exception(space)
            except OperationError:
                pass
            w_t = self.w_type
            w_v = self.get_w_value(space)
            w_tb = space.wrap(self.get_traceback())
            if where or objrepr:
                if with_traceback:
                    first_line = 'From %s%s:\n' % (where, objrepr)
                else:
                    first_line = 'Exception ignored in: %s%s\n' % (
                        where, objrepr)
            else:
                # Note that like CPython, we don't normalize the
                # exception here.  So from `'foo'.index('bar')` you get
                # "Exception ValueError: 'substring not found' in x ignored"
                # but from `raise ValueError('foo')` you get
                # "Exception ValueError: ValueError('foo',) in x ignored"
                first_line = ''
            space.appexec([space.wrap(first_line),
                           space.wrap(extra_line),
                           w_t, w_v, w_tb],
            """(first_line, extra_line, t, v, tb):
                import sys
                sys.stderr.write(first_line)
                if extra_line:
                    sys.stderr.write(extra_line)
                import traceback
                traceback.print_exception(t, v, tb)
            """)
        except OperationError:
            pass   # ignored

    def get_w_value(self, space):
        w_value = self._w_value
        if w_value is None:
            value = self._compute_value(space)
            self._w_value = w_value = space.wrap(value)
        return w_value

    def _compute_value(self, space):
        raise NotImplementedError

    def get_traceback(self):
        """Calling this marks the PyTraceback as escaped, i.e. it becomes
        accessible and inspectable by app-level Python code.  For the JIT.
        Note that this has no effect if there are already several traceback
        frames recorded, because in this case they are already marked as
        escaping by executioncontext.leave() being called with
        got_exception=True.
        """
        from pypy.interpreter.pytraceback import PyTraceback
        tb = self._application_traceback
        if tb is not None and isinstance(tb, PyTraceback):
            tb.frame.mark_as_escaped()
        return tb

    def has_any_traceback(self):
        return self._application_traceback is not None

    def set_cause(self, space, w_cause):
        if w_cause is None:
            return
        # ensure w_cause is of a valid type
        if space.is_none(w_cause):
            pass
        else:
            self._exception_getclass(space, w_cause, "exception causes")
        w_value = self.get_w_value(space)
        space.setattr(w_value, space.wrap("__cause__"), w_cause)

    def set_traceback(self, traceback):
        """Set the current traceback."""
        self._application_traceback = traceback

    def remove_traceback_module_frames(self, *module_names):
        from pypy.interpreter.pytraceback import PyTraceback
        tb = self._application_traceback
        while tb is not None and isinstance(tb, PyTraceback):
            if tb.frame.pycode.co_filename not in module_names:
                break
            tb = tb.next
        self._application_traceback = tb

    def record_context(self, space, ec):
        """Record a __context__ for this exception if one exists.
        """
        if self._context_recorded:
            return
        last = ec.sys_exc_info()
        try:
            if last is not None:
                self.chain_exceptions(space, last)
        finally:
            self._context_recorded = True

    def chain_exceptions(self, space, context):
        """Attach another OperationError as __context__."""
        self.normalize_exception(space)
        w_value = self.get_w_value(space)
        context.normalize_exception(space)
        w_context = context.get_w_value(space)
        if not space.is_w(w_value, w_context):
            _break_context_cycle(space, w_value, w_context)
            space.setattr(w_value, space.wrap('__context__'), w_context)

    # A simplified version of _PyErr_TrySetFromCause, which returns a
    # new exception of the same class, but with another error message.
    # This only works for exceptions which have just a single message,
    # and no other attribute.
    # Otherwise the same OperationError is returned.
    def try_set_from_cause(self, space, message):
        from pypy.module.exceptions.interp_exceptions import W_BaseException
        self.normalize_exception(space)
        w_value = self.get_w_value(space)
        if not isinstance(w_value, W_BaseException):
            return self
        exc = w_value
        # "args" should be empty or contain a single string
        if len(exc.args_w) == 0:
            pass
        elif len(exc.args_w) == 1:
            if not space.isinstance_w(exc.args_w[0], space.w_unicode):
                return self
        else:
            return self
        # No instance attribute.
        if exc.w_dict and space.is_true(exc.w_dict):
            return self
        # Try to create the new exception.
        try:
            new_error = oefmt(space.type(w_value),
                              "%s (%T: %S)", message, w_value, w_value)
            new_error.normalize_exception(space)
            new_error.set_cause(space, w_value)
            # Copy the traceback, but it does not escape.
            new_error.set_traceback(self._application_traceback)
        except OperationError:
            # Return the original error
            return self
        return new_error


def _break_context_cycle(space, w_value, w_context):
    """Break reference cycles in the __context__ chain.

    This is O(chain length) but context chains are usually very short
    """
    while True:
        w_next = space.getattr(w_context, space.wrap('__context__'))
        if space.is_w(w_next, space.w_None):
            break
        if space.is_w(w_next, w_value):
            space.setattr(w_context, space.wrap('__context__'), space.w_None)
            break
        w_context = w_next


class ClearedOpErr:
    def __init__(self, space):
        self.operr = OperationError(space.w_None, space.w_None)

def get_cleared_operation_error(space):
    return space.fromcache(ClearedOpErr).operr

# ____________________________________________________________
# optimization only: avoid the slowest operation -- the string
# formatting with '%' -- in the common case were we don't
# actually need the message.  Only supports %s and %d.

_fmtcache = {}
_fmtcache2 = {}
_FMTS = tuple('8NRSTds')

def decompose_valuefmt(valuefmt):
    """Returns a tuple of string parts extracted from valuefmt,
    and a tuple of format characters."""
    formats = []
    parts = valuefmt.split('%')
    i = 1
    while i < len(parts):
        if parts[i].startswith(_FMTS):
            formats.append(parts[i][0])
            parts[i] = parts[i][1:]
            i += 1
        elif parts[i] == '':    # support for '%%'
            parts[i-1] += '%' + parts[i+1]
            del parts[i:i+2]
        else:
            fmts = '%%%s or %%%s' % (', %'.join(_FMTS[:-1]), _FMTS[-1])
            raise ValueError("invalid format string (only %s supported)" %
                             fmts)
    assert len(formats) > 0, "unsupported: no % command found"
    return tuple(parts), tuple(formats)

def get_operrcls2(valuefmt):
    valuefmt = valuefmt.decode('ascii')
    strings, formats = decompose_valuefmt(valuefmt)
    assert len(strings) == len(formats) + 1
    try:
        OpErrFmt = _fmtcache2[formats]
    except KeyError:
        from rpython.rlib.unroll import unrolling_iterable
        attrs = ['x%d' % i for i in range(len(formats))]
        entries = unrolling_iterable(zip(itertools.count(), formats, attrs))

        class OpErrFmt(OperationError):
            def __init__(self, w_type, strings, *args):
                assert len(args) == len(strings) - 1
                self.xstrings = strings
                for i, _, attr in entries:
                    setattr(self, attr, args[i])
                self.setup(w_type)

            def _compute_value(self, space):
                lst = [None] * (len(formats) + len(formats) + 1)
                for i, fmt, attr in entries:
                    lst[i + i] = self.xstrings[i]
                    value = getattr(self, attr)
                    if fmt == 'd':
                        result = str(value).decode('ascii')
                    elif fmt == 'R':
                        result = space.unicode_w(space.repr(value))
                    elif fmt == 'S':
                        result = space.unicode_w(space.str(value))
                    elif fmt == 'T':
                        result = space.type(value).name.decode('utf-8')
                    elif fmt == 'N':
                        result = value.getname(space)
                    elif fmt == '8':
                        result = value.decode('utf-8')
                    else:
                        result = unicode(value)
                    lst[i + i + 1] = result
                lst[-1] = self.xstrings[-1]
                return u''.join(lst)
        #
        _fmtcache2[formats] = OpErrFmt
    return OpErrFmt, strings

class OpErrFmtNoArgs(OperationError):
    def __init__(self, w_type, value):
        self._value = value
        self.setup(w_type)

    def _compute_value(self, space):
        return self._value.decode('utf-8')

    def async(self, space):
        # also matches a RuntimeError("maximum rec.") if the stack is
        # still almost full, because in this case it might be a better
        # idea to propagate the exception than eat it
        if (self.w_type is space.w_RecursionError and
            self._value == "maximum recursion depth exceeded" and
            rstack.stack_almost_full()):
            return True
        return OperationError.async(self, space)

@specialize.memo()
def get_operr_class(valuefmt):
    try:
        result = _fmtcache[valuefmt]
    except KeyError:
        result = _fmtcache[valuefmt] = get_operrcls2(valuefmt)
    return result

@specialize.arg(1)
def oefmt(w_type, valuefmt, *args):
    """Equivalent to OperationError(w_type, space.wrap(valuefmt % args)).
    More efficient in the (common) case where the value is not actually
    needed. Note that in the py3k branch the exception message will
    always be unicode.

    Supports the standard %s and %d formats, plus the following:

    %8 - The result of arg.decode('utf-8')
    %N - The result of w_arg.getname(space)
    %R - The result of space.unicode_w(space.repr(w_arg))
    %S - The result of space.unicode_w(space.str(w_arg))
    %T - The result of space.type(w_arg).name

    """
    if not len(args):
        return OpErrFmtNoArgs(w_type, valuefmt)
    OpErrFmt, strings = get_operr_class(valuefmt)
    return OpErrFmt(w_type, strings, *args)

# ____________________________________________________________

# Utilities
from rpython.tool.ansi_print import ansi_print

def debug_print(text, file=None, newline=True):
    # 31: ANSI color code "red"
    ansi_print(text, esc="31", file=file, newline=newline)

try:
    WindowsError
except NameError:
    _WINDOWS = False
else:
    _WINDOWS = True

    def wrap_windowserror(space, e, w_filename=None):
        XXX    # WindowsError no longer exists in Py3.5
        from rpython.rlib import rwin32

        winerror = e.winerror
        try:
            msg = rwin32.FormatError(winerror)
        except ValueError:
            msg = 'Windows Error %d' % winerror
        exc = space.w_WindowsError
        if w_filename is not None:
            w_error = space.call_function(exc, space.wrap(winerror),
                                          space.wrap(msg), w_filename)
        else:
            w_error = space.call_function(exc, space.wrap(winerror),
                                          space.wrap(msg))
        return OperationError(exc, w_error)

@specialize.arg(3, 6)
def wrap_oserror2(space, e, w_filename=None, exception_name='w_OSError',
                  w_exception_class=None, w_filename2=None, eintr_retry=False):
    """A double API here:

        * if eintr_retry is False, always return the OperationError to
          be raised by the caller.  It can possibly be about EINTR
          (checksignals() is still called here).

        * if eintr_retry is True (PEP 475 compliant API for retrying
          system calls failing with EINTR), then this function raises
          the OperationError directly, or for EINTR it calls
          checksignals() and returns None in case the original
          operation should be retried.
    """
    assert isinstance(e, OSError)

    if _WINDOWS and isinstance(e, WindowsError):
        return wrap_windowserror(space, e, w_filename)

    if w_exception_class is None:
        w_exc = getattr(space, exception_name)
    else:
        w_exc = w_exception_class
    operror = _wrap_oserror2_impl(space, e, w_filename, w_filename2, w_exc,
                                  eintr_retry)
    if eintr_retry:
        assert operror is None   # otherwise, _wrap_oserror2_impl() has raised
    else:
        assert operror is not None   # tell the annotator we don't return None
        return operror

def _wrap_oserror2_impl(space, e, w_filename, w_filename2, w_exc, eintr_retry):
    # move the common logic in its own function, instead of having it
    # duplicated 4 times in all 4 specialized versions of wrap_oserror2()
    errno = e.errno

    if errno == EINTR:
        space.getexecutioncontext().checksignals()
        if eintr_retry:
            return None

    try:
        msg = strerror(errno)
    except ValueError:
        msg = u'error %d' % errno
    if w_filename is not None:
        if w_filename2 is not None:
            w_error = space.call_function(w_exc, space.wrap(errno),
                                          space.wrap(msg), w_filename,
                                          space.w_None, w_filename2)
        else:
            w_error = space.call_function(w_exc, space.wrap(errno),
                                          space.wrap(msg), w_filename)
    else:
        w_error = space.call_function(w_exc, space.wrap(errno),
                                      space.wrap(msg))
    operror = OperationError(w_exc, w_error)
    if eintr_retry:
        raise operror
    return operror
_wrap_oserror2_impl._dont_inline_ = True

@specialize.arg(3, 6)
def wrap_oserror(space, e, filename=None, exception_name='w_OSError',
                 w_exception_class=None, filename2=None, eintr_retry=False):
    w_filename = None
    w_filename2 = None
    if filename is not None:
        w_filename = space.wrap(filename)
        if filename2 is not None:
            w_filename2 = space.wrap(filename2)
    return wrap_oserror2(space, e, w_filename,
                         exception_name=exception_name,
                         w_exception_class=w_exception_class,
                         w_filename2=w_filename2,
                         eintr_retry=eintr_retry)
wrap_oserror._dont_inline_ = True

def exception_from_saved_errno(space, w_type):
    from rpython.rlib.rposix import get_saved_errno

    errno = get_saved_errno()
    msg = strerror(errno)
    w_error = space.call_function(w_type, space.wrap(errno), space.wrap(msg))
    return OperationError(w_type, w_error)

def new_exception_class(space, name, w_bases=None, w_dict=None):
    """Create a new exception type.
    @param name: the name of the type.
    @param w_bases: Either an exception type, or a wrapped tuple of
                    exception types.  default is space.w_Exception.
    @param w_dict: an optional dictionary to populate the class __dict__.
    """
    if '.' in name:
        module, name = name.rsplit('.', 1)
    else:
        module = None
    if w_bases is None:
        w_bases = space.newtuple([space.w_Exception])
    elif not space.isinstance_w(w_bases, space.w_tuple):
        w_bases = space.newtuple([w_bases])
    if w_dict is None:
        w_dict = space.newdict()
    w_exc = space.call_function(
        space.w_type, space.wrap(name), w_bases, w_dict)
    if module:
        space.setattr(w_exc, space.wrap("__module__"), space.wrap(module))
    return w_exc

def new_import_error(space, w_msg, w_name, w_path):
    """Create a new instance of ImportError.

    The result corresponds to ImportError(msg, name=name, path=path)
    """
    return space.appexec(
        [w_msg, w_name, w_path], """(msg, name, path):
            return ImportError(msg, name=name, path=path)""")

def raise_import_error(space, w_msg, w_name, w_path):
    w_exc = new_import_error(space, w_msg, w_name, w_path)
    raise OperationError(space.w_ImportError, w_exc)

@jit.dont_look_inside
def get_converted_unexpected_exception(space, e):
    """This is used in two places when we get an non-OperationError
    RPython exception: from gateway.py when calling an interp-level
    function raises; and from pyopcode.py when we're exiting the
    interpretation of the frame with an exception.  Note that it
    *cannot* be used in pyopcode.py: that place gets a
    ContinueRunningNormally exception from the JIT, which must not end
    up here!
    """
    try:
        if not we_are_translated():
            raise
        raise e
    except KeyboardInterrupt:
        return OperationError(space.w_KeyboardInterrupt, space.w_None)
    except MemoryError:
        return OperationError(space.w_MemoryError, space.w_None)
    except rstackovf.StackOverflow as e:
        # xxx twisted logic which happens to give the result that we
        # want: when untranslated, a RuntimeError or its subclass
        # NotImplementedError is caught here.  Then
        # check_stack_overflow() will re-raise it directly.  We see
        # the result as this exception propagates directly.  But when
        # translated, an RPython-level RuntimeError is turned into
        # an app-level RuntimeError by the next case.
        rstackovf.check_stack_overflow()
        return oefmt(space.w_RecursionError,
                     "maximum recursion depth exceeded")
    except RuntimeError:   # not on top of py.py
        return OperationError(space.w_RuntimeError, space.w_None)
    except:
        if we_are_translated():
            from rpython.rlib.debug import debug_print_traceback
            debug_print_traceback()
            extra = '; internal traceback was dumped to stderr'
        else:
            # when untranslated, we don't wrap into an app-level
            # SystemError (this makes debugging tests harder)
            raise
        return OperationError(space.w_SystemError, space.wrap(
            "unexpected internal exception (please report a bug): %r%s" %
            (e, extra)))<|MERGE_RESOLUTION|>--- conflicted
+++ resolved
@@ -89,17 +89,8 @@
             exc_typename = str(self.w_type)
             exc_value = str(w_value)
         else:
-<<<<<<< HEAD
-            w = space.wrap
-            exc_typename = space.str_w(
-                space.getattr(self.w_type, w('__name__')))
-=======
-            if space.is_w(space.type(self.w_type), space.w_str):
-                exc_typename = space.str_w(self.w_type)
-            else:
-                exc_typename = space.str_w(
-                    space.getattr(self.w_type, space.newtext('__name__')))
->>>>>>> cfdad8ec
+            exc_typename = space.text_w(
+                space.getattr(self.w_type, space.newtext('__name__')))
             if space.is_w(w_value, space.w_None):
                 exc_value = ""
             else:
@@ -203,11 +194,6 @@
         #
         w_type = self.w_type
         w_value = self.get_w_value(space)
-<<<<<<< HEAD
-=======
-        while space.isinstance_w(w_type, space.w_tuple):
-            w_type = space.getitem(w_type, space.newint(0))
->>>>>>> cfdad8ec
 
         if space.exception_is_valid_obj_as_class_w(w_type):
             # this is for all cases of the form (Class, something)
