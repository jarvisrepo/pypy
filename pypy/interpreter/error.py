--- conflicted
+++ resolved
@@ -7,12 +7,8 @@
 
 from rpython.rlib import jit
 from rpython.rlib.objectmodel import we_are_translated, specialize
-<<<<<<< HEAD
 from rpython.rlib.objectmodel import dont_inline
 from rpython.rlib import rstack, rstackovf
-=======
-from rpython.rlib import rstackovf
->>>>>>> aa22d3fc
 
 from pypy.interpreter import debug
 
@@ -75,7 +71,7 @@
             if self.__class__ is not OperationError and s is None:
                 s = self._compute_value(space)
             try:
-                s = space.str_w(s)
+                s = space.text_w(s)
             except Exception:
                 pass
         return '[%s: %s]' % (self.w_type, s)
@@ -708,7 +704,6 @@
         space.setattr(w_exc, space.newtext("__module__"), space.newtext(module))
     return w_exc
 
-<<<<<<< HEAD
 def new_import_error(space, w_msg, w_name, w_path):
     """Create a new instance of ImportError.
 
@@ -722,8 +717,6 @@
     w_exc = new_import_error(space, w_msg, w_name, w_path)
     raise OperationError(space.w_ImportError, w_exc)
 
-=======
->>>>>>> aa22d3fc
 @jit.dont_look_inside
 def get_converted_unexpected_exception(space, e):
     """This is used in two places when we get an non-OperationError
@@ -751,11 +744,7 @@
         # translated, an RPython-level RuntimeError is turned into
         # an app-level RuntimeError by the next case.
         rstackovf.check_stack_overflow()
-<<<<<<< HEAD
         return oefmt(space.w_RecursionError,
-=======
-        return oefmt(space.w_RuntimeError,
->>>>>>> aa22d3fc
                      "maximum recursion depth exceeded")
     except RuntimeError:   # not on top of py.py
         return OperationError(space.w_RuntimeError, space.w_None)
@@ -768,10 +757,6 @@
             # when untranslated, we don't wrap into an app-level
             # SystemError (this makes debugging tests harder)
             raise
-<<<<<<< HEAD
         return OperationError(space.w_SystemError, space.newtext(
-=======
-        return OperationError(space.w_SystemError, space.wrap(
->>>>>>> aa22d3fc
             "unexpected internal exception (please report a bug): %r%s" %
             (e, extra)))