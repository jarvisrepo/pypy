"""
Makes a parser from a grammar source.

Inspired by Guido van Rossum's pgen2.
"""

import StringIO
import tokenize
import token

from pypy.interpreter.pyparser import parser


class PgenError(Exception):

    def __init__(self, msg, location=None):
        Exception.__init__(self, msg)
        self.location = location


class NFA(object):

    def __init__(self):
        self.arcs = []

    def arc(self, to_state, label=None):
        self.arcs.append((label, to_state))

    def find_unlabeled_states(self, into):
        if self in into:
            return
        into.add(self)
        for label, state in self.arcs:
            if label is None:
                state.find_unlabeled_states(into)


class DFA(object):

    def __init__(self, nfa_set, final_state):
        self.nfas = nfa_set
        self.is_final = final_state in nfa_set
        self.arcs = {}

    def arc(self, next, label):
        self.arcs[label] = next

    def unify_state(self, old, new):
        for label, state in self.arcs.iteritems():
            if state is old:
                self.arcs[label] = new

    def __repr__(self):
        return "<DFA arcs=%r>" % self.arcs

    def __eq__(self, other):
        if not isinstance(other, DFA):
            # This shouldn't really happen.
            return NotImplemented
        if other.is_final != self.is_final:
            return False
        if len(self.arcs) != len(other.arcs):
            return False
        for label, state in self.arcs.iteritems():
            try:
                other_state = other.arcs[label]
            except KeyError:
                return False
            else:
                if other_state is not state:
                    return False
        return True


def nfa_to_dfa(start, end):
    """Convert an NFA to a DFA(s)

    Each DFA is initially a set of NFA states without labels.  We start with the
    DFA for the start NFA.  Then we add labeled arcs to it pointing to another
    set of NFAs (the next state).  Finally, we do the same thing to every DFA
    that is found and return the list of states.
    """
    base_nfas = set()
    start.find_unlabeled_states(base_nfas)
    state_stack = [DFA(base_nfas, end)]
    for state in state_stack:
        arcs = {}
        for nfa in state.nfas:
            for label, sub_nfa in nfa.arcs:
                if label is not None:
                    sub_nfa.find_unlabeled_states(arcs.setdefault(label, set()))
        for label, nfa_set in arcs.iteritems():
            for st in state_stack:
                if st.nfas == nfa_set:
                    break
            else:
                st = DFA(nfa_set, end)
                state_stack.append(st)
            state.arc(st, label)
    return state_stack

def simplify_dfa(dfa):
    changed = True
    while changed:
        changed = False
        for i, state in enumerate(dfa):
            for j in xrange(i + 1, len(dfa)):
                other_state = dfa[j]
                if state == other_state:
                    del dfa[j]
                    for sub_state in dfa:
                        sub_state.unify_state(other_state, state)
                    changed = True
                    break


class ParserGenerator(object):
    """NOT_RPYTHON"""

    def __init__(self, grammar_source):
        self.start_symbol = None
        self.dfas = {}
        stream = StringIO.StringIO(grammar_source)
        self.token_stream = tokenize.generate_tokens(stream.readline)
        self.parse()
        self.first = {}
        self.add_first_sets()

    def build_grammar(self, grammar_cls):
        gram = grammar_cls()
        gram.start = self.start_symbol
        names = self.dfas.keys()
        names.sort()
        names.remove(self.start_symbol)
        names.insert(0, self.start_symbol)
        # First, build symbol and id mappings.
        for name in names:
            i = 256 + len(gram.symbol_ids)
            gram.symbol_ids[name] = i
            gram.symbol_names[i] = name
        # Then, iterate through again and finalize labels.
        for name in names:
            dfa = self.dfas[name]
            states = []
            for state in dfa:
                arcs = []
                for label, next in state.arcs.iteritems():
                    arcs.append((self.make_label(gram, label), dfa.index(next)))
                states.append((arcs, state.is_final))
            symbol_id = gram.symbol_ids[name]
<<<<<<< HEAD
            dfa = parser.DFA(symbol_id, states, self.make_first(gram, name), gram)
=======
            dfa = parser.DFA(gram, symbol_id, states, self.make_first(gram, name))
>>>>>>> 27a78aad
            gram.dfas.append(dfa)
            assert len(gram.dfas) - 1 == symbol_id - 256
        gram.start = gram.symbol_ids[self.start_symbol]
        return gram

    def make_label(self, gram, label):
        label_index = len(gram.labels)
        if label[0].isalpha():
            # Either a symbol or a token.
            if label in gram.symbol_ids:
                if label in gram.symbol_to_label:
                    return gram.symbol_to_label[label]
                else:
                    gram.labels.append(gram.symbol_ids[label])
                    gram.symbol_to_label[label] = label_index
                    first = self.first[label]
                    if len(first) == 1:
                        first, = first
                        if not first[0].isupper():
                            first = first.strip("\"'")
                            assert label_index not in gram.token_to_error_string
                            gram.token_to_error_string[label_index] = first
                    return label_index
            elif label.isupper():
                token_index = gram.TOKENS[label]
                if token_index in gram.token_ids:
                    return gram.token_ids[token_index]
                else:
                    gram.labels.append(token_index)
                    gram.token_ids[token_index] = label_index
                    return label_index
            else:
                # Probably a rule without a definition.
                raise PgenError("no such rule: %r" % (label,))
        else:
            # A keyword or operator.
            value = label.strip("\"'")
            if value[0].isalpha():
                if value in gram.keyword_ids:
                    return gram.keyword_ids[value]
                else:
                    gram.labels.append(gram.KEYWORD_TOKEN)
                    gram.keyword_ids[value] = label_index
                    result = label_index
            else:
                try:
                    token_index = gram.OPERATOR_MAP[value]
                except KeyError:
                    raise PgenError("no such operator: %r" % (value,))
                if token_index in gram.token_ids:
                    return gram.token_ids[token_index]
                else:
                    gram.labels.append(token_index)
                    gram.token_ids[token_index] = label_index
                    result = label_index
            assert result not in gram.token_to_error_string
            gram.token_to_error_string[result] = value
            return result

    def make_first(self, gram, name):
        original_firsts = self.first[name]
        firsts = dict()
        for label in original_firsts:
            firsts[self.make_label(gram, label)] = None
        return firsts

    def add_first_sets(self):
        for name, dfa in self.dfas.iteritems():
            if name not in self.first:
                self.get_first(name, dfa)

    def get_first(self, name, dfa):
        self.first[name] = None
        state = dfa[0]
        all_labels = set()
        overlap_check = {}
        for label, sub_state in state.arcs.iteritems():
            if label in self.dfas:
                if label in self.first:
                    new_labels = self.first[label]
                    if new_labels is None:
                        raise PgenError("recursion in rule: %r" % (name,))
                else:
                    new_labels = self.get_first(label, self.dfas[label])
                all_labels.update(new_labels)
                overlap_check[label] = new_labels
            else:
                all_labels.add(label)
                overlap_check[label] = set((label,))
        inverse = {}
        for label, their_first in overlap_check.iteritems():
            for sub_label in their_first:
                if sub_label in inverse:
                    raise PgenError("ambiguous symbol with label %s"
                                    % (label,))
                inverse[sub_label] = label
        self.first[name] = all_labels
        return all_labels

    def expect(self, token_type, value=None):
        if token_type != self.type:
            expected = token.tok_name[token_type]
            got = token.tok_name[self.type]
            raise PgenError("expected token %s but got %s" % (expected, got),
                            self.location)
        current_value = self.value
        if value is not None:
            if value != current_value:
                msg = "expected %r but got %r" % (value, current_value)
                raise PgenError(msg,self.location)
        self.advance_token()
        return current_value

    def test_token(self, token_type, value):
        if self.type == token_type and self.value == value:
            return True
        return False

    def advance_token(self):
        data = self.token_stream.next()
        # Ignore comments and non-logical newlines.
        while data[0] in (tokenize.NL, tokenize.COMMENT):
            data = self.token_stream.next()
        self.type, self.value = data[:2]
        self.location = data[2:]

    def parse(self):
        self.advance_token()
        while self.type != token.ENDMARKER:
            # Skip over whitespace.
            while self.type == token.NEWLINE:
                self.advance_token()
            name, start_state, end_state = self.parse_rule()
            dfa = nfa_to_dfa(start_state, end_state)
            simplify_dfa(dfa)
            self.dfas[name] = dfa
            if self.start_symbol is None:
                self.start_symbol = name

    def parse_rule(self):
        # RULE: NAME ':' ALTERNATIVES
        name = self.expect(token.NAME)
        self.expect(token.OP, ":")
        start_state, end_state = self.parse_alternatives()
        self.expect(token.NEWLINE)
        return name, start_state, end_state

    def parse_alternatives(self):
        # ALTERNATIVES: ITEMS ('|' ITEMS)*
        first_state, end_state = self.parse_items()
        if self.test_token(token.OP, "|"):
            # Link all alternatives into a enclosing set of states.
            enclosing_start_state = NFA()
            enclosing_end_state = NFA()
            enclosing_start_state.arc(first_state)
            end_state.arc(enclosing_end_state)
            while self.test_token(token.OP, "|"):
                self.advance_token()
                sub_start_state, sub_end_state = self.parse_items()
                enclosing_start_state.arc(sub_start_state)
                sub_end_state.arc(enclosing_end_state)
            first_state = enclosing_start_state
            end_state = enclosing_end_state
        return first_state, end_state

    def parse_items(self):
        # ITEMS: ITEM+
        first_state, end_state = self.parse_item()
        while self.type in (token.STRING, token.NAME) or \
                           self.test_token(token.OP, "(") or \
                           self.test_token(token.OP, "["):
            sub_first_state, new_end_state = self.parse_item()
            end_state.arc(sub_first_state)
            end_state = new_end_state
        return first_state, end_state

    def parse_item(self):
        # ITEM: '[' ALTERNATIVES ']' | ATOM ['+' | '*']
        if self.test_token(token.OP, "["):
            self.advance_token()
            start_state, end_state = self.parse_alternatives()
            self.expect(token.OP, "]")
            # Bypass the rule if this is optional.
            start_state.arc(end_state)
            return start_state, end_state
        else:
            atom_state, next_state = self.parse_atom()
            # Check for a repeater.
            if self.type == token.OP and self.value in ("+", "*"):
                next_state.arc(atom_state)
                repeat = self.value
                self.advance_token()
                if repeat == "*":
                    # Optionally repeated
                    return atom_state, atom_state
                else:
                    # Required
                    return atom_state, next_state
            else:
                return atom_state, next_state

    def parse_atom(self):
        # ATOM: '(' ALTERNATIVES ')' | NAME | STRING
        if self.test_token(token.OP, "("):
            self.advance_token()
            rule = self.parse_alternatives()
            self.expect(token.OP, ")")
            return rule
        elif self.type in (token.NAME, token.STRING):
            atom_state = NFA()
            next_state = NFA()
            atom_state.arc(next_state, self.value)
            self.advance_token()
            return atom_state, next_state
        else:
            invalid = token.tok_name[self.type]
            raise PgenError("unexpected token: %s" % (invalid,),
                            self.location)<|MERGE_RESOLUTION|>--- conflicted
+++ resolved
@@ -148,11 +148,7 @@
                     arcs.append((self.make_label(gram, label), dfa.index(next)))
                 states.append((arcs, state.is_final))
             symbol_id = gram.symbol_ids[name]
-<<<<<<< HEAD
-            dfa = parser.DFA(symbol_id, states, self.make_first(gram, name), gram)
-=======
             dfa = parser.DFA(gram, symbol_id, states, self.make_first(gram, name))
->>>>>>> 27a78aad
             gram.dfas.append(dfa)
             assert len(gram.dfas) - 1 == symbol_id - 256
         gram.start = gram.symbol_ids[self.start_symbol]
