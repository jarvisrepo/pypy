--- conflicted
+++ resolved
@@ -142,40 +142,12 @@
     number = group(states, imagNumber, makeFloat(), intNumber)
     # ____________________________________________________________
     # Funny
-<<<<<<< HEAD
-    operator = group(states,
-                     chain(states,
-                           chainStr(states, "**"),
-                           maybe(states, newArcPair(states, "="))),
-                     chain(states,
-                           chainStr(states, ">>"),
-                           maybe(states, newArcPair(states, "="))),
-                     chain(states,
-                           chainStr(states, "<<"),
-                           maybe(states, newArcPair(states, "="))),
-                     chainStr(states, "<>"),
-                     chainStr(states, "!="),
-                     chainStr(states, "->"),
-                     chain(states,
-                           chainStr(states, "//"),
-                           maybe(states, newArcPair(states, "="))),
-                     chain(states,
-                           groupStr(states, "+-*/%&|^=<>@"),
-                           maybe(states, newArcPair(states, "="))),
-                     newArcPair(states, "~"))
-    bracket = groupStr(states, "[](){}")
-    special = group(states,
-                    makeEOL(),
-                    chainStr(states, "..."),
-                    groupStr(states, "@:;.,`"))
-=======
     # generate from pytoken
     funny = []
     for op in sorted(pytoken.python_opmap):
         if op == "$NUM":
             continue
         funny.append(chainStr(states, op))
->>>>>>> 6a921779
     revdb_metavar = chain(states,
                           groupStr(states, "$"),
                           atleastonce(states, makeDigits()))
