--- conflicted
+++ resolved
@@ -126,7 +126,6 @@
                                         filename=compile_info.filename)
             textsrc = bytessrc
         else:
-<<<<<<< HEAD
             enc = _normalize_encoding(_check_for_encoding(bytessrc))
             explicit_encoding = (enc is not None)
             if enc is None:
@@ -147,29 +146,9 @@
                     w_message = space.str(e.get_w_value(space))
                     raise error.SyntaxError(space.text_w(w_message))
                 raise
-=======
-            enc = _normalize_encoding(_check_for_encoding(textsrc))
-            if enc is not None and enc not in ('utf-8', 'iso-8859-1'):
-                try:
-                    textsrc = recode_to_utf8(self.space, textsrc, enc)
-                except OperationError as e:
-                    # if the codec is not found, LookupError is raised.  we
-                    # check using 'is_w' not to mask potential IndexError or
-                    # KeyError
-                    space = self.space
-                    if e.match(space, space.w_LookupError):
-                        raise error.SyntaxError("Unknown encoding: %s" % enc,
-                                                filename=compile_info.filename)
-                    # Transform unicode errors into SyntaxError
-                    if e.match(space, space.w_UnicodeDecodeError):
-                        e.normalize_exception(space)
-                        w_message = space.str(e.get_w_value(space))
-                        raise error.SyntaxError(space.text_w(w_message))
-                    raise
         if enc is not None:
             compile_info.encoding = enc
         return self._parse(textsrc, compile_info)
->>>>>>> eefe3730
 
     def _parse(self, textsrc, compile_info):
         flags = compile_info.flags
@@ -243,7 +222,6 @@
                     msg = "expected an indented block"
                 else:
                     new_err = error.SyntaxError
-<<<<<<< HEAD
                     if (last_value_seen in ('print', 'exec') and
                             bool(next_value_seen) and
                             next_value_seen != '('):
@@ -251,12 +229,9 @@
                             last_value_seen,)
                     else:
                         msg = "invalid syntax"
-=======
-                    msg = "invalid syntax"
                     if e.expected_str is not None:
                         msg += " (expected '%s')" % e.expected_str
 
->>>>>>> eefe3730
                 raise new_err(msg, e.lineno, e.column, e.line,
                               compile_info.filename)
             else:
