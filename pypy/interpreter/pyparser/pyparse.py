from pypy.interpreter.error import OperationError
from pypy.interpreter.pyparser import future, parser, pytokenizer, pygram, error
from pypy.interpreter.astcompiler import consts
from rpython.rlib import rstring


def recode_to_utf8(space, bytes, encoding):
    if encoding == 'utf-8':
        return bytes
    w_text = space.call_method(space.newbytes(bytes), "decode",
                               space.newtext(encoding))
    w_recoded = space.call_method(w_text, "encode", space.newtext("utf-8"))
    return space.bytes_w(w_recoded)

def _normalize_encoding(encoding):
    """returns normalized name for <encoding>

    see dist/src/Parser/tokenizer.c 'get_normal_name()'
    for implementation details / reference

    NOTE: for now, parser.suite() raises a MemoryError when
          a bad encoding is used. (SF bug #979739)
    """
    if encoding is None:
        return None
    # lower() + '_' / '-' conversion
    encoding = encoding.replace('_', '-').lower()
    if encoding == 'utf-8' or encoding.startswith('utf-8-'):
        return 'utf-8'
    for variant in ['latin-1', 'iso-latin-1', 'iso-8859-1']:
        if (encoding == variant or
            encoding.startswith(variant + '-')):
            return 'iso-8859-1'
    return encoding

def _check_for_encoding(s):
    eol = s.find('\n')
    if eol < 0:
        return _check_line_for_encoding(s)[0]
    enc, again = _check_line_for_encoding(s[:eol])
    if enc or not again:
        return enc
    eol2 = s.find('\n', eol + 1)
    if eol2 < 0:
        return _check_line_for_encoding(s[eol + 1:])[0]
    return _check_line_for_encoding(s[eol + 1:eol2])[0]


def _check_line_for_encoding(line):
    """returns the declared encoding or None"""
    i = 0
    for i in range(len(line)):
        if line[i] == '#':
            break
        if line[i] not in ' \t\014':
            return None, False  # Not a comment, don't read the second line.
    return pytokenizer.match_encoding_declaration(line[i:]), True


class CompileInfo(object):
    """Stores information about the source being compiled.

    * filename: The filename of the source.
    * mode: The parse mode to use. ('exec', 'eval', or 'single')
    * flags: Parser and compiler flags.
    * encoding: The source encoding.
    * last_future_import: The line number and offset of the last __future__
      import.
    * hidden_applevel: Will this code unit and sub units be hidden at the
      applevel?
    * optimize: optimization level:
        -1 = same as interpreter,
         0 = no optmiziation,
         1 = remove asserts,
         2 = remove docstrings.
    """

    def __init__(self, filename, mode="exec", flags=0, future_pos=(0, 0),
                 hidden_applevel=False, optimize=-1):
        rstring.check_str0(filename)
        self.filename = filename
        self.mode = mode
        self.encoding = None
        self.flags = flags
        self.optimize = optimize
        self.last_future_import = future_pos
        self.hidden_applevel = hidden_applevel


_targets = {
'eval' : pygram.syms.eval_input,
'single' : pygram.syms.single_input,
'exec' : pygram.syms.file_input,
}

class PythonParser(parser.Parser):

    def __init__(self, space, future_flags=future.futureFlags_3_5,
                 grammar=pygram.python_grammar):
        parser.Parser.__init__(self, grammar)
        self.space = space
        self.future_flags = future_flags

    def parse_source(self, bytessrc, compile_info):
        """Main entry point for parsing Python source.

        Everything from decoding the source to tokenizing to building the parse
        tree is handled here.
        """
        # Detect source encoding.
        explicit_encoding = False
        enc = None
        if compile_info.flags & consts.PyCF_SOURCE_IS_UTF8:
            enc = 'utf-8'

        if compile_info.flags & consts.PyCF_IGNORE_COOKIE:
            textsrc = bytessrc
        elif bytessrc.startswith("\xEF\xBB\xBF"):
            bytessrc = bytessrc[3:]
            enc = 'utf-8'
            # If an encoding is explicitly given check that it is utf-8.
            decl_enc = _check_for_encoding(bytessrc)
            explicit_encoding = (decl_enc is not None)
            if decl_enc and decl_enc != "utf-8":
                raise error.SyntaxError("UTF-8 BOM with %s coding cookie" % decl_enc,
                                        filename=compile_info.filename)
            textsrc = bytessrc
        else:
            enc = _normalize_encoding(_check_for_encoding(bytessrc))
            explicit_encoding = (enc is not None)
            if enc is None:
                enc = 'utf-8'
            try:
                textsrc = recode_to_utf8(self.space, bytessrc, enc)
            except OperationError as e:
                # if the codec is not found, LookupError is raised.  we
                # check using 'is_w' not to mask potential IndexError or
                # KeyError
                space = self.space
                if e.match(space, space.w_LookupError):
                    raise error.SyntaxError("Unknown encoding: %s" % enc,
                                            filename=compile_info.filename)
                # Transform unicode errors into SyntaxError
                if e.match(space, space.w_UnicodeDecodeError):
                    e.normalize_exception(space)
                    w_message = space.str(e.get_w_value(space))
                    raise error.SyntaxError(space.text_w(w_message))
                raise
        if enc is not None:
            compile_info.encoding = enc
        if explicit_encoding:
            compile_info.flags |= consts.PyCF_FOUND_ENCODING
        return self._parse(textsrc, compile_info)

    def _parse(self, textsrc, compile_info):
        flags = compile_info.flags

        # The tokenizer is very picky about how it wants its input.
        source_lines = textsrc.splitlines(True)
        if source_lines and not source_lines[-1].endswith("\n"):
            source_lines[-1] += '\n'
        if textsrc and textsrc[-1] == "\n":
            flags &= ~consts.PyCF_DONT_IMPLY_DEDENT

        self.prepare(_targets[compile_info.mode])
        try:
            last_value_seen = None
            next_value_seen = None
            try:
                # Note: we no longer pass the CO_FUTURE_* to the tokenizer,
                # which is expected to work independently of them.  It's
                # certainly the case for all futures in Python <= 2.7.
                tokens = pytokenizer.generate_tokens(source_lines, flags)
<<<<<<< HEAD

                newflags, last_future_import = (
                    future.add_future_flags(self.future_flags, tokens))
                compile_info.last_future_import = last_future_import
                compile_info.flags |= newflags
                self.grammar = pygram.python_grammar
                tokens_stream = iter(tokens)

                for tp, value, lineno, column, line in tokens_stream:
                    next_value_seen = value
                    if self.add_token(tp, value, lineno, column, line):
                        break
                    last_value_seen = value
                last_value_seen = None
                next_value_seen = None

                if compile_info.mode == 'single':
                    for tp, value, lineno, column, line in tokens_stream:
                        if tp == pygram.tokens.ENDMARKER:
                            break
                        if tp == pygram.tokens.NEWLINE:
                            continue

                        if tp == pygram.tokens.COMMENT:
                            for tp, _, _, _, _ in tokens_stream:
                                if tp == pygram.tokens.NEWLINE:
                                    break
                        else:
                            new_err = error.SyntaxError
                            msg = ("multiple statements found while "
                                   "compiling a single statement")
                            raise new_err(msg, lineno, column,
                                          line, compile_info.filename)

=======
>>>>>>> ac4885f4
            except error.TokenError as e:
                e.filename = compile_info.filename
                raise
            except error.TokenIndentationError as e:
                e.filename = compile_info.filename
                raise

            newflags, last_future_import = (
                future.add_future_flags(self.future_flags, tokens))
            compile_info.last_future_import = last_future_import
            compile_info.flags |= newflags

            self.grammar = pygram.choose_grammar(
                print_function=compile_info.flags & consts.CO_FUTURE_PRINT_FUNCTION,
                revdb=self.space.config.translation.reverse_debugger)

            try:
                for token in tokens:
                    if self.add_token(token):
                        break
            except parser.ParseError as e:
                # Catch parse errors, pretty them up and reraise them as a
                # SyntaxError.
                new_err = error.IndentationError
                if token.token_type == pygram.tokens.INDENT:
                    msg = "unexpected indent"
                elif e.expected == pygram.tokens.INDENT:
                    msg = "expected an indented block"
                else:
                    new_err = error.SyntaxError
                    if (last_value_seen in ('print', 'exec') and
                            bool(next_value_seen) and
                            next_value_seen != '('):
                        msg = "Missing parentheses in call to '%s'" % (
                            last_value_seen,)
                    else:
                        msg = "invalid syntax"
                    if e.expected_str is not None:
                        msg += " (expected '%s')" % e.expected_str

                # parser.ParseError(...).column is 0-based, but the offsets in the
                # exceptions in the error module are 1-based, hence the '+ 1'
                raise new_err(msg, e.token.lineno, e.token.column + 1, e.token.line,
                              compile_info.filename)
            else:
                tree = self.root
        finally:
            # Avoid hanging onto the tree.
            self.root = None
        return tree<|MERGE_RESOLUTION|>--- conflicted
+++ resolved
@@ -164,70 +164,63 @@
 
         self.prepare(_targets[compile_info.mode])
         try:
-            last_value_seen = None
-            next_value_seen = None
+            last_token_seen = None
+            next_token_seen = None
             try:
                 # Note: we no longer pass the CO_FUTURE_* to the tokenizer,
                 # which is expected to work independently of them.  It's
                 # certainly the case for all futures in Python <= 2.7.
                 tokens = pytokenizer.generate_tokens(source_lines, flags)
-<<<<<<< HEAD
-
-                newflags, last_future_import = (
-                    future.add_future_flags(self.future_flags, tokens))
-                compile_info.last_future_import = last_future_import
-                compile_info.flags |= newflags
-                self.grammar = pygram.python_grammar
+            except error.TokenError as e:
+                e.filename = compile_info.filename
+                raise
+            except error.TokenIndentationError as e:
+                e.filename = compile_info.filename
+                raise
+
+            newflags, last_future_import = (
+                future.add_future_flags(self.future_flags, tokens))
+            compile_info.last_future_import = last_future_import
+            compile_info.flags |= newflags
+
+            self.grammar = pygram.choose_grammar(
+                print_function=True,
+                revdb=self.space.config.translation.reverse_debugger)
+            try:
                 tokens_stream = iter(tokens)
 
-                for tp, value, lineno, column, line in tokens_stream:
-                    next_value_seen = value
-                    if self.add_token(tp, value, lineno, column, line):
+                for token in tokens_stream:
+                    next_token_seen = token
+                    if self.add_token(token):
                         break
-                    last_value_seen = value
-                last_value_seen = None
-                next_value_seen = None
+                    last_token_seen = token
+                last_token_seen = None
+                next_token_seen = None
 
                 if compile_info.mode == 'single':
-                    for tp, value, lineno, column, line in tokens_stream:
-                        if tp == pygram.tokens.ENDMARKER:
+                    for token in tokens_stream:
+                        if token.token_type == pygram.tokens.ENDMARKER:
                             break
-                        if tp == pygram.tokens.NEWLINE:
+                        if token.token_type == pygram.tokens.NEWLINE:
                             continue
 
-                        if tp == pygram.tokens.COMMENT:
-                            for tp, _, _, _, _ in tokens_stream:
-                                if tp == pygram.tokens.NEWLINE:
+                        if token.token_type == pygram.tokens.COMMENT:
+                            for token in tokens_stream:
+                                if token.token_type == pygram.tokens.NEWLINE:
                                     break
                         else:
                             new_err = error.SyntaxError
                             msg = ("multiple statements found while "
                                    "compiling a single statement")
-                            raise new_err(msg, lineno, column,
-                                          line, compile_info.filename)
-
-=======
->>>>>>> ac4885f4
+                            raise new_err(msg, token.lineno, token.column,
+                                          token.line, compile_info.filename)
+
             except error.TokenError as e:
                 e.filename = compile_info.filename
                 raise
             except error.TokenIndentationError as e:
                 e.filename = compile_info.filename
                 raise
-
-            newflags, last_future_import = (
-                future.add_future_flags(self.future_flags, tokens))
-            compile_info.last_future_import = last_future_import
-            compile_info.flags |= newflags
-
-            self.grammar = pygram.choose_grammar(
-                print_function=compile_info.flags & consts.CO_FUTURE_PRINT_FUNCTION,
-                revdb=self.space.config.translation.reverse_debugger)
-
-            try:
-                for token in tokens:
-                    if self.add_token(token):
-                        break
             except parser.ParseError as e:
                 # Catch parse errors, pretty them up and reraise them as a
                 # SyntaxError.
@@ -238,11 +231,12 @@
                     msg = "expected an indented block"
                 else:
                     new_err = error.SyntaxError
-                    if (last_value_seen in ('print', 'exec') and
-                            bool(next_value_seen) and
-                            next_value_seen != '('):
+                    if (last_token_seen is not None and
+                            last_token_seen.value in ('print', 'exec') and
+                            next_token_seen is not None and
+                            next_token_seen.value != '('):
                         msg = "Missing parentheses in call to '%s'" % (
-                            last_value_seen,)
+                            last_token_seen,)
                     else:
                         msg = "invalid syntax"
                     if e.expected_str is not None:
