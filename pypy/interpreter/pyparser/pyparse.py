from pypy.interpreter.error import OperationError
from pypy.interpreter.pyparser import future, parser, pytokenizer, pygram, error
from pypy.interpreter.astcompiler import consts
from rpython.rlib import rstring


def recode_to_utf8(space, bytes, encoding):
    if encoding == 'utf-8':
        return bytes
    w_text = space.call_method(space.newbytes(bytes), "decode",
                               space.newtext(encoding))
    w_recoded = space.call_method(w_text, "encode", space.newtext("utf-8"))
    return space.bytes_w(w_recoded)

def _normalize_encoding(encoding):
    """returns normalized name for <encoding>

    see dist/src/Parser/tokenizer.c 'get_normal_name()'
    for implementation details / reference

    NOTE: for now, parser.suite() raises a MemoryError when
          a bad encoding is used. (SF bug #979739)
    """
    if encoding is None:
        return None
    # lower() + '_' / '-' conversion
    encoding = encoding.replace('_', '-').lower()
    if encoding == 'utf-8' or encoding.startswith('utf-8-'):
        return 'utf-8'
    for variant in ['latin-1', 'iso-latin-1', 'iso-8859-1']:
        if (encoding == variant or
            encoding.startswith(variant + '-')):
            return 'iso-8859-1'
    return encoding

def _check_for_encoding(s):
    eol = s.find('\n')
    if eol < 0:
        return _check_line_for_encoding(s)[0]
    enc, again = _check_line_for_encoding(s[:eol])
    if enc or not again:
        return enc
    eol2 = s.find('\n', eol + 1)
    if eol2 < 0:
        return _check_line_for_encoding(s[eol + 1:])[0]
    return _check_line_for_encoding(s[eol + 1:eol2])[0]


def _check_line_for_encoding(line):
    """returns the declared encoding or None"""
    i = 0
    for i in range(len(line)):
        if line[i] == '#':
            break
        if line[i] not in ' \t\014':
            return None, False  # Not a comment, don't read the second line.
    return pytokenizer.match_encoding_declaration(line[i:]), True


class CompileInfo(object):
    """Stores information about the source being compiled.

    * filename: The filename of the source.
    * mode: The parse mode to use. ('exec', 'eval', or 'single')
    * flags: Parser and compiler flags.
    * encoding: The source encoding.
    * last_future_import: The line number and offset of the last __future__
      import.
    * hidden_applevel: Will this code unit and sub units be hidden at the
      applevel?
    * optimize: optimization level:
        -1 = same as interpreter,
         0 = no optmiziation,
         1 = remove asserts,
         2 = remove docstrings.
    """

    def __init__(self, filename, mode="exec", flags=0, future_pos=(0, 0),
                 hidden_applevel=False, optimize=-1):
        rstring.check_str0(filename)
        self.filename = filename
        self.mode = mode
        self.encoding = None
        self.flags = flags
        self.optimize = optimize
        self.last_future_import = future_pos
        self.hidden_applevel = hidden_applevel


_targets = {
'eval' : pygram.syms.eval_input,
'single' : pygram.syms.single_input,
'exec' : pygram.syms.file_input,
}

class PythonParser(parser.Parser):

    def __init__(self, space, future_flags=future.futureFlags_3_5,
                 grammar=pygram.python_grammar):
        parser.Parser.__init__(self, grammar)
        self.space = space
        self.future_flags = future_flags

    def parse_source(self, bytessrc, compile_info):
        """Main entry point for parsing Python source.

        Everything from decoding the source to tokenizing to building the parse
        tree is handled here.
        """
        # Detect source encoding.
        explicit_encoding = False
        enc = None
        if compile_info.flags & consts.PyCF_SOURCE_IS_UTF8:
            enc = 'utf-8'

        if compile_info.flags & consts.PyCF_IGNORE_COOKIE:
            textsrc = bytessrc
        elif bytessrc.startswith("\xEF\xBB\xBF"):
            bytessrc = bytessrc[3:]
            enc = 'utf-8'
            # If an encoding is explicitly given check that it is utf-8.
<<<<<<< HEAD
            decl_enc = _check_for_encoding(bytessrc)
            explicit_encoding = (decl_enc is not None)
            if decl_enc and decl_enc != "utf-8":
=======
            decl_enc = _check_for_encoding(textsrc)
            if decl_enc and _normalize_encoding(decl_enc) != "utf-8":
>>>>>>> 9442cf85
                raise error.SyntaxError("UTF-8 BOM with %s coding cookie" % decl_enc,
                                        filename=compile_info.filename)
            textsrc = bytessrc
        else:
            enc = _normalize_encoding(_check_for_encoding(bytessrc))
            explicit_encoding = (enc is not None)
            if enc is None:
                enc = 'utf-8'
            try:
                textsrc = recode_to_utf8(self.space, bytessrc, enc)
            except OperationError as e:
                # if the codec is not found, LookupError is raised.  we
                # check using 'is_w' not to mask potential IndexError or
                # KeyError
                space = self.space
                if e.match(space, space.w_LookupError):
                    raise error.SyntaxError("Unknown encoding: %s" % enc,
                                            filename=compile_info.filename)
                # Transform unicode errors into SyntaxError
                if e.match(space, space.w_UnicodeDecodeError):
                    e.normalize_exception(space)
                    w_message = space.str(e.get_w_value(space))
                    raise error.SyntaxError(space.text_w(w_message))
                raise
        if enc is not None:
            compile_info.encoding = enc
        if explicit_encoding:
            compile_info.flags |= consts.PyCF_FOUND_ENCODING
        return self._parse(textsrc, compile_info)

    def _parse(self, textsrc, compile_info):
        flags = compile_info.flags

        # The tokenizer is very picky about how it wants its input.
        source_lines = textsrc.splitlines(True)
        if source_lines and not source_lines[-1].endswith("\n"):
            source_lines[-1] += '\n'
        if textsrc and textsrc[-1] == "\n":
            flags &= ~consts.PyCF_DONT_IMPLY_DEDENT

        self.prepare(_targets[compile_info.mode])
        try:
            last_token_seen = None
            next_token_seen = None
            try:
                # Note: we no longer pass the CO_FUTURE_* to the tokenizer,
                # which is expected to work independently of them.  It's
                # certainly the case for all futures in Python <= 2.7.
                tokens = pytokenizer.generate_tokens(source_lines, flags)
            except error.TokenError as e:
                e.filename = compile_info.filename
                raise
            except error.TokenIndentationError as e:
                e.filename = compile_info.filename
                raise

            newflags, last_future_import = (
                future.add_future_flags(self.future_flags, tokens))
            compile_info.last_future_import = last_future_import
            compile_info.flags |= newflags

            self.grammar = pygram.choose_grammar(
                print_function=True,
                revdb=self.space.config.translation.reverse_debugger)
            try:
                tokens_stream = iter(tokens)

                for token in tokens_stream:
                    next_token_seen = token
                    if self.add_token(token):
                        break
                    last_token_seen = token
                last_token_seen = None
                next_token_seen = None

                if compile_info.mode == 'single':
                    for token in tokens_stream:
                        if token.token_type == pygram.tokens.ENDMARKER:
                            break
                        if token.token_type == pygram.tokens.NEWLINE:
                            continue

                        if token.token_type == pygram.tokens.COMMENT:
                            for token in tokens_stream:
                                if token.token_type == pygram.tokens.NEWLINE:
                                    break
                        else:
                            new_err = error.SyntaxError
                            msg = ("multiple statements found while "
                                   "compiling a single statement")
                            raise new_err(msg, token.lineno, token.column,
                                          token.line, compile_info.filename)

            except error.TokenError as e:
                e.filename = compile_info.filename
                raise
            except error.TokenIndentationError as e:
                e.filename = compile_info.filename
                raise
            except parser.ParseError as e:
                # Catch parse errors, pretty them up and reraise them as a
                # SyntaxError.
                new_err = error.IndentationError
                if token.token_type == pygram.tokens.INDENT:
                    msg = "unexpected indent"
                elif e.expected == pygram.tokens.INDENT:
                    msg = "expected an indented block"
                else:
                    new_err = error.SyntaxError
                    if (last_token_seen is not None and
                            last_token_seen.value in ('print', 'exec') and
                            next_token_seen is not None and
                            next_token_seen.value != '('):
                        msg = "Missing parentheses in call to '%s'" % (
                            last_token_seen.value,)
                    else:
                        msg = "invalid syntax"
                    if e.expected_str is not None:
                        msg += " (expected '%s')" % e.expected_str

                # parser.ParseError(...).column is 0-based, but the offsets in the
                # exceptions in the error module are 1-based, hence the '+ 1'
                raise new_err(msg, e.token.lineno, e.token.column + 1, e.token.line,
                              compile_info.filename)
            else:
                tree = self.root
        finally:
            # Avoid hanging onto the tree.
            self.root = None
        return tree<|MERGE_RESOLUTION|>--- conflicted
+++ resolved
@@ -119,14 +119,9 @@
             bytessrc = bytessrc[3:]
             enc = 'utf-8'
             # If an encoding is explicitly given check that it is utf-8.
-<<<<<<< HEAD
             decl_enc = _check_for_encoding(bytessrc)
             explicit_encoding = (decl_enc is not None)
-            if decl_enc and decl_enc != "utf-8":
-=======
-            decl_enc = _check_for_encoding(textsrc)
             if decl_enc and _normalize_encoding(decl_enc) != "utf-8":
->>>>>>> 9442cf85
                 raise error.SyntaxError("UTF-8 BOM with %s coding cookie" % decl_enc,
                                         filename=compile_info.filename)
             textsrc = bytessrc
