--- conflicted
+++ resolved
@@ -153,22 +153,6 @@
                 # which is expected to work independently of them.  It's
                 # certainly the case for all futures in Python <= 2.7.
                 tokens = pytokenizer.generate_tokens(source_lines, flags)
-<<<<<<< HEAD
-=======
-
-                newflags, last_future_import = (
-                    future.add_future_flags(self.future_flags, tokens))
-                compile_info.last_future_import = last_future_import
-                compile_info.flags |= newflags
-
-                self.grammar = pygram.choose_grammar(
-                    print_function=compile_info.flags & consts.CO_FUTURE_PRINT_FUNCTION,
-                    revdb=self.space.config.translation.reverse_debugger)
-
-                for tp, value, lineno, column, line in tokens:
-                    if self.add_token(tp, value, lineno, column, line):
-                        break
->>>>>>> 53215798
             except error.TokenError as e:
                 e.filename = compile_info.filename
                 raise
@@ -181,10 +165,9 @@
             compile_info.last_future_import = last_future_import
             compile_info.flags |= newflags
 
-            if compile_info.flags & consts.CO_FUTURE_PRINT_FUNCTION:
-                self.grammar = pygram.python_grammar_no_print
-            else:
-                self.grammar = pygram.python_grammar
+            self.grammar = pygram.choose_grammar(
+                print_function=compile_info.flags & consts.CO_FUTURE_PRINT_FUNCTION,
+                revdb=self.space.config.translation.reverse_debugger)
 
             try:
                 for token in tokens:
