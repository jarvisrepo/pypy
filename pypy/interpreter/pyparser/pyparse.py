from pypy.interpreter.error import OperationError
from pypy.interpreter.pyparser import future, parser, pytokenizer, pygram, error
from pypy.interpreter.astcompiler import consts
from rpython.rlib import rstring


def recode_to_utf8(space, bytes, encoding):
    if encoding == 'utf-8':
        return bytes
    w_text = space.call_method(space.newbytes(bytes), "decode",
                               space.newtext(encoding))
    w_recoded = space.call_method(w_text, "encode", space.newtext("utf-8"))
    return space.bytes_w(w_recoded)

def _normalize_encoding(encoding):
    """returns normalized name for <encoding>

    see dist/src/Parser/tokenizer.c 'get_normal_name()'
    for implementation details / reference

    NOTE: for now, parser.suite() raises a MemoryError when
          a bad encoding is used. (SF bug #979739)
    """
    if encoding is None:
        return None
    # lower() + '_' / '-' conversion
    encoding = encoding.replace('_', '-').lower()
    if encoding == 'utf-8' or encoding.startswith('utf-8-'):
        return 'utf-8'
    for variant in ['latin-1', 'iso-latin-1', 'iso-8859-1']:
        if (encoding == variant or
            encoding.startswith(variant + '-')):
            return 'iso-8859-1'
    return encoding

def _check_for_encoding(s):
    eol = s.find('\n')
    if eol < 0:
        return _check_line_for_encoding(s)[0]
    enc, again = _check_line_for_encoding(s[:eol])
    if enc or not again:
        return enc
    eol2 = s.find('\n', eol + 1)
    if eol2 < 0:
        return _check_line_for_encoding(s[eol + 1:])[0]
    return _check_line_for_encoding(s[eol + 1:eol2])[0]


def _check_line_for_encoding(line):
    """returns the declared encoding or None"""
    i = 0
    for i in range(len(line)):
        if line[i] == '#':
            break
        if line[i] not in ' \t\014':
            return None, False  # Not a comment, don't read the second line.
    return pytokenizer.match_encoding_declaration(line[i:]), True


class CompileInfo(object):
    """Stores information about the source being compiled.

    * filename: The filename of the source.
    * mode: The parse mode to use. ('exec', 'eval', or 'single')
    * flags: Parser and compiler flags.
    * encoding: The source encoding.
    * last_future_import: The line number and offset of the last __future__
      import.
    * hidden_applevel: Will this code unit and sub units be hidden at the
      applevel?
    * optimize: optimization level:
        -1 = same as interpreter,
         0 = no optmiziation,
         1 = remove asserts,
         2 = remove docstrings.
    """

    def __init__(self, filename, mode="exec", flags=0, future_pos=(0, 0),
                 hidden_applevel=False, optimize=-1):
        rstring.check_str0(filename)
        self.filename = filename
        self.mode = mode
        self.encoding = None
        self.flags = flags
        self.optimize = optimize
        self.last_future_import = future_pos
        self.hidden_applevel = hidden_applevel


_targets = {
'eval' : pygram.syms.eval_input,
'single' : pygram.syms.single_input,
'exec' : pygram.syms.file_input,
}

class PythonParser(parser.Parser):

    def __init__(self, space, future_flags=future.futureFlags_3_5,
                 grammar=pygram.python_grammar):
        parser.Parser.__init__(self, grammar)
        self.space = space
        self.future_flags = future_flags

    def parse_source(self, bytessrc, compile_info):
        """Main entry point for parsing Python source.

        Everything from decoding the source to tokenizing to building the parse
        tree is handled here.
        """
        # Detect source encoding.
        explicit_encoding = False
        enc = None
        if compile_info.flags & consts.PyCF_SOURCE_IS_UTF8:
            enc = 'utf-8'

        if compile_info.flags & consts.PyCF_IGNORE_COOKIE:
            textsrc = bytessrc
        elif bytessrc.startswith("\xEF\xBB\xBF"):
            bytessrc = bytessrc[3:]
            enc = 'utf-8'
            # If an encoding is explicitly given check that it is utf-8.
            decl_enc = _check_for_encoding(bytessrc)
            explicit_encoding = (decl_enc is not None)
            if decl_enc and decl_enc != "utf-8":
                raise error.SyntaxError("UTF-8 BOM with %s coding cookie" % decl_enc,
                                        filename=compile_info.filename)
            textsrc = bytessrc
        else:
            enc = _normalize_encoding(_check_for_encoding(bytessrc))
            explicit_encoding = (enc is not None)
            if enc is None:
                enc = 'utf-8'
            try:
                textsrc = recode_to_utf8(self.space, bytessrc, enc)
            except OperationError as e:
                # if the codec is not found, LookupError is raised.  we
                # check using 'is_w' not to mask potential IndexError or
                # KeyError
                space = self.space
                if e.match(space, space.w_LookupError):
                    raise error.SyntaxError("Unknown encoding: %s" % enc,
                                            filename=compile_info.filename)
                # Transform unicode errors into SyntaxError
                if e.match(space, space.w_UnicodeDecodeError):
                    e.normalize_exception(space)
                    w_message = space.str(e.get_w_value(space))
                    raise error.SyntaxError(space.text_w(w_message))
                raise
<<<<<<< HEAD
=======
        if enc is not None:
            compile_info.encoding = enc
        if explicit_encoding:
            compile_info.flags |= consts.PyCF_FOUND_ENCODING
        return self._parse(textsrc, compile_info)
>>>>>>> 72195e3e

    def _parse(self, textsrc, compile_info):
        flags = compile_info.flags
        if explicit_encoding:
            flags |= consts.PyCF_FOUND_ENCODING

        # The tokenizer is very picky about how it wants its input.
        source_lines = textsrc.splitlines(True)
        if source_lines and not source_lines[-1].endswith("\n"):
            source_lines[-1] += '\n'
        if textsrc and textsrc[-1] == "\n":
            flags &= ~consts.PyCF_DONT_IMPLY_DEDENT

        self.prepare(_targets[compile_info.mode])
        tp = 0
        try:
            last_value_seen = None
            next_value_seen = None
            try:
                # Note: we no longer pass the CO_FUTURE_* to the tokenizer,
                # which is expected to work independently of them.  It's
                # certainly the case for all futures in Python <= 2.7.
                tokens = pytokenizer.generate_tokens(source_lines, flags)

                newflags, last_future_import = (
                    future.add_future_flags(self.future_flags, tokens))
                compile_info.last_future_import = last_future_import
                compile_info.flags |= newflags
                self.grammar = pygram.python_grammar
                tokens_stream = iter(tokens)

                for tp, value, lineno, column, line in tokens_stream:
                    next_value_seen = value
                    if self.add_token(tp, value, lineno, column, line):
                        break
                    last_value_seen = value
                last_value_seen = None
                next_value_seen = None

                if compile_info.mode == 'single':
                    for tp, value, lineno, column, line in tokens_stream:
                        if tp == pygram.tokens.ENDMARKER:
                            break
                        if tp == pygram.tokens.NEWLINE:
                            continue

                        if tp == pygram.tokens.COMMENT:
                            for tp, _, _, _, _ in tokens_stream:
                                if tp == pygram.tokens.NEWLINE:
                                    break
                        else:
                            new_err = error.SyntaxError
                            msg = ("multiple statements found while "
                                   "compiling a single statement")
                            raise new_err(msg, lineno, column,
                                          line, compile_info.filename)

            except error.TokenError as e:
                e.filename = compile_info.filename
                raise
            except error.TokenIndentationError as e:
                e.filename = compile_info.filename
                raise
            except parser.ParseError as e:
                # Catch parse errors, pretty them up and reraise them as a
                # SyntaxError.
                new_err = error.IndentationError
                if tp == pygram.tokens.INDENT:
                    msg = "unexpected indent"
                elif e.expected == pygram.tokens.INDENT:
                    msg = "expected an indented block"
                else:
                    new_err = error.SyntaxError
                    if (last_value_seen in ('print', 'exec') and
                            bool(next_value_seen) and
                            next_value_seen != '('):
                        msg = "Missing parentheses in call to '%s'" % (
                            last_value_seen,)
                    else:
                        msg = "invalid syntax"
<<<<<<< HEAD
                raise new_err(msg, e.lineno, e.column, e.line,
=======
                    if e.expected_str is not None:
                        msg += " (expected '%s')" % e.expected_str

                # parser.ParseError(...).column is 0-based, but the offsets in the
                # exceptions in the error module are 1-based, hence the '+ 1'
                raise new_err(msg, e.lineno, e.column + 1, e.line,
>>>>>>> 72195e3e
                              compile_info.filename)
            else:
                tree = self.root
        finally:
            # Avoid hanging onto the tree.
            self.root = None
        return tree<|MERGE_RESOLUTION|>--- conflicted
+++ resolved
@@ -146,19 +146,14 @@
                     w_message = space.str(e.get_w_value(space))
                     raise error.SyntaxError(space.text_w(w_message))
                 raise
-<<<<<<< HEAD
-=======
         if enc is not None:
             compile_info.encoding = enc
         if explicit_encoding:
             compile_info.flags |= consts.PyCF_FOUND_ENCODING
         return self._parse(textsrc, compile_info)
->>>>>>> 72195e3e
 
     def _parse(self, textsrc, compile_info):
         flags = compile_info.flags
-        if explicit_encoding:
-            flags |= consts.PyCF_FOUND_ENCODING
 
         # The tokenizer is very picky about how it wants its input.
         source_lines = textsrc.splitlines(True)
@@ -234,16 +229,12 @@
                             last_value_seen,)
                     else:
                         msg = "invalid syntax"
-<<<<<<< HEAD
-                raise new_err(msg, e.lineno, e.column, e.line,
-=======
                     if e.expected_str is not None:
                         msg += " (expected '%s')" % e.expected_str
 
                 # parser.ParseError(...).column is 0-based, but the offsets in the
                 # exceptions in the error module are 1-based, hence the '+ 1'
                 raise new_err(msg, e.lineno, e.column + 1, e.line,
->>>>>>> 72195e3e
                               compile_info.filename)
             else:
                 tree = self.root
