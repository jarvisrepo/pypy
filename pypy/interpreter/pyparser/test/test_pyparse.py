--- conflicted
+++ resolved
@@ -167,7 +167,6 @@
             tree = self.parse(fmt % linefeed)
             assert expected_tree == tree
 
-<<<<<<< HEAD
     def test_revdb_dollar_num(self):
         self.parse('$0')
         self.parse('$5')
@@ -176,12 +175,11 @@
         py.test.raises(SyntaxError, self.parse, '$')
         py.test.raises(SyntaxError, self.parse, '$a')
         py.test.raises(SyntaxError, self.parse, '$.5')
-=======
+
     def test_error_forgotten_chars(self):
         info = py.test.raises(SyntaxError, self.parse, "if 1\n    print 4")
         assert "(expected ':')" in info.value.msg
         info = py.test.raises(SyntaxError, self.parse, "for i in range(10)\n    print i")
         assert "(expected ':')" in info.value.msg
         info = py.test.raises(SyntaxError, self.parse, "def f:\n print 1")
-        assert "(expected '(')" in info.value.msg
->>>>>>> 16b20ef7
+        assert "(expected '(')" in info.value.msg