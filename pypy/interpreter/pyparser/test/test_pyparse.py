# -*- coding: utf-8 -*-
import py
import pytest
from pypy.interpreter.pyparser import pyparse
from pypy.interpreter.pyparser.pygram import syms, tokens
from pypy.interpreter.pyparser.error import SyntaxError, IndentationError, TabError
from pypy.interpreter.astcompiler import consts


class TestPythonParserOnly: # not subclassed for Peg
    spaceconfig = {}

    def setup_class(self):
        self.parser = pyparse.PythonParser(self.space)

    def parse(self, source, mode="exec", info=None, flags=0):
        if info is None:
            info = pyparse.CompileInfo("<test>", mode, flags=flags)
        return self.parser.parse_source(source, info)

    def test_clear_state(self):
        assert self.parser.root is None
        tree = self.parse("name = 32")
        assert self.parser.root is None

    def test_encoding(self):
        info = pyparse.CompileInfo("<test>", "exec")
        tree = self.parse("""# coding: latin-1
stuff = "nothing"
""", info=info)
        assert tree.type == syms.file_input
        assert info.encoding == "iso-8859-1"
        sentence = u"u'Die Männer ärgern sich!'"
        input = (u"# coding: utf-7\nstuff = %s" % (sentence,)).encode("utf-7")
        tree = self.parse(input, info=info)
        assert info.encoding == "utf-7"
        input = "# coding: iso-8859-15\nx"
        self.parse(input, info=info)
        assert info.encoding == "iso-8859-15"
        input = "\xEF\xBB\xBF# coding: utf-8\nx"
        self.parse(input, info=info)
        assert info.encoding == "utf-8"
        input = "\xEF\xBB\xBF# coding: latin-1\nx"
        exc = py.test.raises(SyntaxError, self.parse, input).value
        assert exc.msg == "UTF-8 BOM with latin-1 coding cookie"
        input = "\xEF\xBB\xBF# coding: UtF-8-yadda-YADDA\nx"
        self.parse(input)    # this does not raise
        input = "# coding: not-here"
        exc = py.test.raises(SyntaxError, self.parse, input).value
        assert exc.msg == "Unknown encoding: not-here"
        input = u"# coding: ascii\n\xe2".encode('utf-8')
        exc = py.test.raises(SyntaxError, self.parse, input).value
        assert exc.msg == ("'ascii' codec can't decode byte 0xc3 "
                           "in position 16: ordinal not in range(128)")

    def test_mode(self):
        assert self.parse("x = 43*54").type == syms.file_input
        tree = self.parse("43**54", "eval")
        assert tree.type == syms.eval_input
        py.test.raises(SyntaxError, self.parse, "x = 54", "eval")
        tree = self.parse("x = 43", "single")
        assert tree.type == syms.single_input

    def test_universal_newlines(self):
        fmt = 'stuff = """hello%sworld"""'
        expected_tree = self.parse(fmt % '\n')
        for linefeed in ["\r\n","\r"]:
            tree = self.parse(fmt % linefeed)
            assert expected_tree == tree

    def test_end_positions(self):
        tree = self.parse("45 * a", "eval").get_child(0)
        assert tree.get_end_column() == 6


class TestPythonParser:
    spaceconfig = {}

    def setup_class(self):
        self.parser = pyparse.PythonParser(self.space)

    def parse(self, source, mode="exec", info=None, flags=0):
        if info is None:
            info = pyparse.CompileInfo("<test>", mode, flags=flags)
        return self.parser.parse_source(source, info)

    def test_with_and_as(self):
        py.test.raises(SyntaxError, self.parse, "with = 23")
        py.test.raises(SyntaxError, self.parse, "as = 2")

    def test_dont_imply_dedent(self):
        info = pyparse.CompileInfo("<test>", "single",
                                   consts.PyCF_DONT_IMPLY_DEDENT)
        self.parse('if 1:\n  x\n', info=info)
        self.parse('x = 5 ', info=info)
        py.test.raises(SyntaxError, self.parse, "if 1:\n  x", info=info)
        excinfo = py.test.raises(SyntaxError, self.parse, "if 1:\n  x x\n", info=info)

    def test_encoding_pep3120(self):
        info = pyparse.CompileInfo("<test>", "exec")
        tree = self.parse("""foo = '日本'""", info=info)
        assert info.encoding == 'utf-8'

    def test_unicode_identifier(self):
        tree = self.parse("a日本 = 32")
        tree = self.parse("日本 = 32")

    def test_syntax_error(self):
        parse = self.parse
        exc = py.test.raises(SyntaxError, parse, "name another for").value
        assert exc.msg.startswith("invalid syntax")
        assert exc.lineno == 1
        assert exc.offset in (1, 6)
        assert exc.text.startswith("name another for")
        exc = py.test.raises(SyntaxError, parse, "x = \"blah\n\n\n").value
        assert exc.msg == "end of line (EOL) while scanning string literal"
        assert exc.lineno == 1
        assert exc.offset == 5
        exc = py.test.raises(SyntaxError, parse, "x = '''\n\n\n").value
        assert exc.msg == "end of file (EOF) while scanning triple-quoted string literal"
        assert exc.lineno == 1
        assert exc.offset == 5
        assert exc.lastlineno == 3
        for input in ("())", "(()", "((", "))"):
            py.test.raises(SyntaxError, parse, input)
        exc = py.test.raises(SyntaxError, parse, "x = (\n\n(),\n(),").value
        assert exc.msg == "parenthesis is never closed"
        assert exc.lineno == 1
        assert exc.offset == 5
        assert exc.lastlineno == 5
        exc = py.test.raises(SyntaxError, parse, "abc)").value
        assert exc.msg == "unmatched ')'"
        assert exc.lineno == 1
        assert exc.offset == 4
        exc = py.test.raises(SyntaxError, parse, "\\").value
        assert exc.msg == "end of file (EOF) in multi-line statement"

    def test_is(self):
        self.parse("x is y")
        self.parse("x is not y")

    def test_indentation_error(self):
        parse = self.parse
        input = """
def f():
pass"""
        exc = py.test.raises(IndentationError, parse, input).value
        assert exc.msg == "expected an indented block after function definition on line 2"
        assert exc.lineno == 3
        assert exc.text.startswith("pass")
        assert exc.offset == 1
        input = "hi\n    indented"
        exc = py.test.raises(IndentationError, parse, input).value
        assert exc.msg == "unexpected indent"
        input = "def f():\n    pass\n  next_stmt"
        exc = py.test.raises(IndentationError, parse, input).value
        assert exc.msg == "unindent does not match any outer indentation level"
        assert exc.lineno == 3
        assert exc.offset == 3

        input = """
if 1\
        > 3:
pass"""
        exc = py.test.raises(IndentationError, parse, input).value
        assert exc.msg == "expected an indented block after 'if' statement on line 2"
        assert exc.lineno == 3
        assert exc.text.startswith("pass")
        assert exc.offset == 1

        input = """
if x > 1:
    pass
elif x < 1:
pass"""
        exc = py.test.raises(IndentationError, parse, input).value
        assert exc.msg == "expected an indented block after 'elif' statement on line 4"
        assert exc.lineno == 5
        assert exc.text.startswith("pass")
        assert exc.offset == 1


    def test_taberror(self):
        src = """
if 1:
        pass
    \tpass
"""
        exc = py.test.raises(TabError, "self.parse(src)").value
        assert exc.msg == "inconsistent use of tabs and spaces in indentation"
        assert exc.lineno == 4
        assert exc.offset == 5
        assert exc.text == "    \tpass\n"

    def test_mac_newline(self):
        self.parse("this_is\ra_mac\rfile")

    def test_multiline_string(self):
        self.parse("''' \n '''")
        self.parse("r''' \n '''")

    def test_bytes_literal(self):
        self.parse('b" "')
        self.parse('br" "')
        self.parse('b""" """')
        self.parse("b''' '''")
        self.parse("br'\\\n'")

        py.test.raises(SyntaxError, self.parse, "b'a\\n")

    def test_new_octal_literal(self):
        self.parse('0o777')
        py.test.raises(SyntaxError, self.parse, '0o777L')
        py.test.raises(SyntaxError, self.parse, "0o778")

    def test_new_binary_literal(self):
        self.parse('0b1101')
        py.test.raises(SyntaxError, self.parse, '0b0l')
        py.test.raises(SyntaxError, self.parse, "0b112")

    def test_print_function(self):
        self.parse("from __future__ import print_function\nx = print\n")

    def test_revdb_dollar_num(self):
        assert not self.space.config.translation.reverse_debugger
        py.test.raises(SyntaxError, self.parse, '$0')
        py.test.raises(SyntaxError, self.parse, '$0 + 5')
        py.test.raises(SyntaxError, self.parse,
                "from __future__ import print_function\nx = ($0, print)")

    def test_py3k_reject_old_binary_literal(self):
        py.test.raises(SyntaxError, self.parse, '0777')

    def test_py3k_extended_unpacking(self):
        self.parse('a, *rest, b = 1, 2, 3, 4, 5')
        self.parse('(a, *rest, b) = 1, 2, 3, 4, 5')

    def test_u_triple_quote(self):
        self.parse('u""""""')
        self.parse('U""""""')
        self.parse("u''''''")
        self.parse("U''''''")

    def test_bad_single_statement(self):
        py.test.raises(SyntaxError, self.parse, '1\n2', "single")
        py.test.raises(SyntaxError, self.parse, 'a = 13\nb = 187', "single")
        py.test.raises(SyntaxError, self.parse, 'del x\ndel y', "single")
        py.test.raises(SyntaxError, self.parse, 'f()\ng()', "single")
        py.test.raises(SyntaxError, self.parse, 'f()\n# blah\nblah()', "single")
        py.test.raises(SyntaxError, self.parse, 'f()\nxy # blah\nblah()', "single")
        py.test.raises(SyntaxError, self.parse, 'x = 5 # comment\nx = 6\n', "single")

    def test_unpack(self):
        self.parse('[*{2}, 3, *[4]]')
        self.parse('{*{2}, 3, *[4]}')
        self.parse('{**{}, 3:4, **{5:6, 7:8}}')
        self.parse('f(2, *a, *b, **b, **c, **d)')

    def test_async_await(self):
        self.parse("async def coro(): await func")
        self.parse("await x")
        #Test as var and func name
        with pytest.raises(SyntaxError):
            self.parse("async = 1")
        with pytest.raises(SyntaxError):
            self.parse("await = 1")
        with pytest.raises(SyntaxError):
            self.parse("def async(): pass")
        #async for
        self.parse("""async def foo():
    async for a in b:
        pass""")
        self.parse("""def foo():
    async for a in b:
        pass""")
        #async with
        self.parse("""async def foo():
    async with a:
        pass""")
        self.parse('''def foo():
        async with a:
            pass''')

    def test_async_await_hacks(self):
        def parse(source):
            return self.parse(source, flags=consts.PyCF_ASYNC_HACKS)

        # legal syntax
        parse("async def coro(): await func")

        # legal syntax for 3.6<=
        parse("async = 1")
        parse("await = 1")
        parse("def async(): pass")
        parse("def await(): pass")
        parse("""async def foo():
    async for a in b:
        pass""")

        # illegal syntax for 3.6<=
        with pytest.raises(SyntaxError):
            parse("await x")
        with pytest.raises(SyntaxError):
            parse("async for a in b: pass")
        with pytest.raises(SyntaxError):
            parse("def foo(): async for a in b: pass")
        with pytest.raises(SyntaxError):
            parse("def foo(): async for a in b: pass")

    def test_number_underscores(self):
        VALID_UNDERSCORE_LITERALS = [
            '0_0_0',
            '4_2',
            '1_0000_0000',
            '0b1001_0100',
            '0xffff_ffff',
            '0o5_7_7',
            '1_00_00.5',
            '1_00_00.5e5',
            '1_00_00e5_1',
            '1e1_0',
            '.1_4',
            '.1_4e1',
            '0b_0',
            '0x_f',
            '0o_5',
            '1_00_00j',
            '1_00_00.5j',
            '1_00_00e5_1j',
            '.1_4j',
            '(1_2.5+3_3j)',
            '(.5_6j)',
            '.2_3',
            '.2_3e4',
            '1.2_3',
            '1.2_3_4',
            '12.000_400',
            '1_2.3_4',
            '1_2.3_4e5_6',
        ]
        INVALID_UNDERSCORE_LITERALS = [
            # Trailing underscores:
            '0_',
            '42_',
            '1.4j_',
            '0x_',
            '0b1_',
            '0xf_',
            '0o5_',
            '0 if 1_Else 1',
            # Underscores in the base selector:
            '0_b0',
            '0_xf',
            '0_o5',
            # Old-style octal, still disallowed:
            '0_7',
            '09_99',
            # Multiple consecutive underscores:
            '4_______2',
            '0.1__4',
            '0.1__4j',
            '0b1001__0100',
            '0xffff__ffff',
            '0x___',
            '0o5__77',
            '1e1__0',
            '1e1__0j',
            # Underscore right before a dot:
            '1_.4',
            '1_.4j',
            # Underscore right after a dot:
            '1._4',
            '1._4j',
            '._5',
            '._5j',
            # Underscore right after a sign:
            '1.0e+_1',
            '1.0e+_1j',
            # Underscore right before j:
            '1.4_j',
            '1.4e5_j',
            # Underscore right before e:
            '1_e1',
            '1.4_e1',
            '1.4_e1j',
            # Underscore right after e:
            '1e_1',
            '1.4e_1',
            '1.4e_1j',
            # Complex cases with parens:
            '(1+1.5_j_)',
            '(1+1.5_j)',
            # Extra underscores around decimal part
            '._3',
            '._3e4',
            '1.2_',
            '1._3_4',
            '12._',
            '1_2._3',
        ]
        for x in VALID_UNDERSCORE_LITERALS:
            tree = self.parse(x)
        for x in INVALID_UNDERSCORE_LITERALS:
            print x
            py.test.raises(SyntaxError, self.parse, "x = %s" % x)

    def test_relaxed_decorators(self):
        self.parse("@(1 + 2)\ndef f(x): pass") # does not crash



class TestPythonParserWithSpace:

    def setup_class(self):
        self.parser = pyparse.PythonParser(self.space)

    def parse(self, source, mode="exec", info=None):
        if info is None:
            info = pyparse.CompileInfo("<test>", mode)
        return self.parser.parse_source(source, info)

    def test_encoding(self):
        info = pyparse.CompileInfo("<test>", "exec")
        tree = self.parse("""# coding: latin-1
stuff = "nothing"
""", info=info)
        assert tree.type == syms.file_input
        assert info.encoding == "iso-8859-1"
        sentence = u"'Die Männer ärgen sich!'"
        input = (u"# coding: utf-7\nstuff = %s" % (sentence,)).encode("utf-7")
        tree = self.parse(input, info=info)
        assert info.encoding == "utf-7"
        input = "# coding: iso-8859-15\nx"
        self.parse(input, info=info)
        assert info.encoding == "iso-8859-15"
        input = "\xEF\xBB\xBF# coding: utf-8\nx"
        self.parse(input, info=info)
        assert info.encoding == "utf-8"
        #
        info.flags |= consts.PyCF_SOURCE_IS_UTF8
        input = "#\nx"
        info.encoding = None
        self.parse(input, info=info)
        assert info.encoding == "utf-8"
        input = "# coding: latin1\nquux"
        self.parse(input, info=info)
        assert info.encoding == "latin1"
        info.flags |= consts.PyCF_IGNORE_COOKIE
        self.parse(input, info=info)
        assert info.encoding == "utf-8"
        info.flags &= ~(consts.PyCF_SOURCE_IS_UTF8 | consts.PyCF_IGNORE_COOKIE)
        #
        input = "\xEF\xBB\xBF# coding: latin-1\nx"
        exc = py.test.raises(SyntaxError, self.parse, input).value
        assert exc.msg == "UTF-8 BOM with latin-1 coding cookie"
        input = "# coding: not-here"
        exc = py.test.raises(SyntaxError, self.parse, input).value
        assert exc.msg == "Unknown encoding: not-here"
        input = u"# coding: ascii\n\xe2".encode('utf-8')
        exc = py.test.raises(SyntaxError, self.parse, input).value
        assert exc.msg == ("'ascii' codec can't decode byte 0xc3 "
                           "in position 16: ordinal not in range(128)")

    def test_error_forgotten_chars(self):
        info = py.test.raises(SyntaxError, self.parse, "if 1\n    print 4")
        assert "(expected ':')" in info.value.msg
        info = py.test.raises(SyntaxError, self.parse, "for i in range(10)\n    print i")
        assert "(expected ':')" in info.value.msg
        info = py.test.raises(SyntaxError, self.parse, "def f:\n print 1")
        assert "(expected '(')" in info.value.msg

    def test_positional_only_args(self):
        self.parse("def f(a, /): pass")

    def test_error_print_without_parens(self):
        info = py.test.raises(SyntaxError, self.parse, "print 1")
        assert "Missing parentheses in call to 'print'" in info.value.msg
        info = py.test.raises(SyntaxError, self.parse, "print 1)")
        assert "unmatched" in info.value.msg

    def test_error_exec_without_parens_bug(self):
        info = py.test.raises(SyntaxError, self.parse, "exec {1:(foo.)}")
        assert "Missing parentheses in call to 'exec'" in info.value.msg
        assert info.value.offset == 6


class TestPythonParserRevDB(TestPythonParser):
    spaceconfig = {"translation.reverse_debugger": True}

    def test_revdb_dollar_num(self):
        self.parse('$0')
        self.parse('$5')
        self.parse('$42')
        self.parse('2+$42.attrname')
        self.parse("from __future__ import print_function\nx = ($0, print)")
        py.test.raises(SyntaxError, self.parse, '$')
        py.test.raises(SyntaxError, self.parse, '$a')
        py.test.raises(SyntaxError, self.parse, '$.5')


class TestPythonPegParser(TestPythonParser):
    spaceconfig = {}

    def setup_class(self):
        self.parser = pyparse.PegParser(self.space)

    def test_crash_with(self):
        # used to crash
        py.test.raises(SyntaxError, self.parse,
                "async with a:\n    pass", "single",
                flags=consts.PyCF_DONT_IMPLY_DEDENT | consts.PyCF_ALLOW_TOP_LEVEL_AWAIT)

    def test_crash_eval_empty(self):
        # used to crash
        py.test.raises(SyntaxError, self.parse,
                       '', 'eval', flags=consts.PyCF_DONT_IMPLY_DEDENT)


    def test_dont_imply_dedent_ignored_on_exec(self):
        self.parse(
            "if 1: \n pass", "exec",
            flags=consts.PyCF_DONT_IMPLY_DEDENT)

<<<<<<< HEAD
    def test_nonparen_genexp_in_call(self):
        with py.test.raises(SyntaxError) as info:
            self.parse("""\
f(x for x in l)
if 1:
pass
""")
        assert info.value.msg == "expected an indented block after 'if' statement on line 2"
        with py.test.raises(SyntaxError) as info:
            self.parse("""f(1, x for x in y for z in a if

b)""")
        assert info.value.msg == 'Generator expression must be parenthesized'
        assert info.value.lineno == 1
        assert info.value.offset == 6
        assert info.value.lastlineno == 3
=======
    def test_pattern_matching_experiment(self):
        self.parse("""match x:
                case 1:
                    print('hello')""")
>>>>>>> f4474b57
<|MERGE_RESOLUTION|>--- conflicted
+++ resolved
@@ -521,7 +521,11 @@
             "if 1: \n pass", "exec",
             flags=consts.PyCF_DONT_IMPLY_DEDENT)
 
-<<<<<<< HEAD
+    def test_pattern_matching_experiment(self):
+        self.parse("""match x:
+                case 1:
+                    print('hello')""")
+
     def test_nonparen_genexp_in_call(self):
         with py.test.raises(SyntaxError) as info:
             self.parse("""\
@@ -537,10 +541,4 @@
         assert info.value.msg == 'Generator expression must be parenthesized'
         assert info.value.lineno == 1
         assert info.value.offset == 6
-        assert info.value.lastlineno == 3
-=======
-    def test_pattern_matching_experiment(self):
-        self.parse("""match x:
-                case 1:
-                    print('hello')""")
->>>>>>> f4474b57
+        assert info.value.lastlineno == 3