--- conflicted
+++ resolved
@@ -147,7 +147,15 @@
             tree = self.parse(fmt % linefeed)
             assert expected_tree == tree
 
-<<<<<<< HEAD
+    def test_revdb_dollar_num(self):
+        self.parse('$0')
+        self.parse('$5')
+        self.parse('$42')
+        self.parse('2+$42.attrname')
+        py.test.raises(SyntaxError, self.parse, '$')
+        py.test.raises(SyntaxError, self.parse, '$a')
+        py.test.raises(SyntaxError, self.parse, '$.5')
+
     def test_py3k_reject_old_binary_literal(self):
         py.test.raises(SyntaxError, self.parse, '0777')
 
@@ -247,16 +255,6 @@
         exc = py.test.raises(SyntaxError, self.parse, input).value
         assert exc.msg == ("'ascii' codec can't decode byte 0xc3 "
                            "in position 16: ordinal not in range(128)")
-=======
-    def test_revdb_dollar_num(self):
-        self.parse('$0')
-        self.parse('$5')
-        self.parse('$42')
-        self.parse('2+$42.attrname')
-        py.test.raises(SyntaxError, self.parse, '$')
-        py.test.raises(SyntaxError, self.parse, '$a')
-        py.test.raises(SyntaxError, self.parse, '$.5')
->>>>>>> 93b108f3
 
     def test_error_forgotten_chars(self):
         info = py.test.raises(SyntaxError, self.parse, "if 1\n    print 4")
