--- conflicted
+++ resolved
@@ -123,8 +123,6 @@
         assert exc.lineno == 3
         assert exc.offset == 3
 
-<<<<<<< HEAD
-=======
         input = """
 if 1\
         > 3:
@@ -147,7 +145,6 @@
         assert exc.offset == 1
 
 
->>>>>>> e2ea8e9f
     def test_taberror(self):
         src = """
 if 1:
@@ -422,12 +419,9 @@
         info = py.test.raises(SyntaxError, self.parse, "def f:\n print 1")
         assert "(expected '(')" in info.value.msg
 
-<<<<<<< HEAD
     def test_positional_only_args(self):
         self.parse("def f(a, /): pass")
 
-=======
->>>>>>> e2ea8e9f
     def test_error_print_without_parens(self):
         info = py.test.raises(SyntaxError, self.parse, "print 1")
         assert "Missing parentheses in call to 'print'" in info.value.msg
