import sys
import os
ROOT =  os.path.dirname(os.path.dirname(os.path.dirname(os.path.dirname(os.path.abspath(__file__)))))
print ROOT
sys.path.insert(0, str(ROOT))
import time
from pypy.interpreter.pyparser import pyparse

from pypy.tool.ann_override import PyPyAnnotatorPolicy
from pypy.tool.pytest.objspace import gettestobjspace

space = gettestobjspace()

<<<<<<< HEAD
=======
class FakeSpace(object):
    class config:
        class translation:
            reverse_debugger = False

fakespace = FakeSpace()
>>>>>>> 747a4ea8

def bench(fn, s):
    a = time.time()
    info = pyparse.CompileInfo("<string>", "exec")
    info.encoding = "utf-8"
    parser = pyparse.PegParser(space)
    tree = parser._parse(s, info)
    b = time.time()
    print fn, (b-a)


def entry_point(argv):
    if len(argv) >= 2:
        fns = argv[1:]
    else:
        fns = ["../../../../rpython/rlib/unicodedata/unicodedb_5_2_0.py"]
    for fn in fns:
        fd = os.open(fn, os.O_RDONLY, 0777)
        res = []
        while True:
            s = os.read(fd, 4096)
            if not s:
                break
            res.append(s)
        os.close(fd)
        s = "".join(res)
        print len(s)
        bench(fn, s)

    return 0

# _____ Define and setup target ___

def target(*args):
    return entry_point, None, PyPyAnnotatorPolicy()

if __name__ == '__main__':
    entry_point(sys.argv)<|MERGE_RESOLUTION|>--- conflicted
+++ resolved
@@ -11,15 +11,6 @@
 
 space = gettestobjspace()
 
-<<<<<<< HEAD
-=======
-class FakeSpace(object):
-    class config:
-        class translation:
-            reverse_debugger = False
-
-fakespace = FakeSpace()
->>>>>>> 747a4ea8
 
 def bench(fn, s):
     a = time.time()
