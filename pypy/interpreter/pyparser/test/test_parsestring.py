from pypy.interpreter.pyparser import parsestring
import py, sys

class TestParsetring:
    def parse_and_compare(self, literal, value, encoding=None):
        space = self.space
        w_ret = parsestring.parsestr(space, encoding, literal)
        if isinstance(value, str):
            assert space.type(w_ret) == space.w_bytes
            assert space.bytes_w(w_ret) == value
        elif isinstance(value, unicode):
            assert space.type(w_ret) == space.w_unicode
            assert space.unicode_w(w_ret) == value
        else:
            assert False

    def test_simple(self):
        space = self.space
        for s in ['hello world', 'hello\n world']:
            self.parse_and_compare('b' + repr(s), s)

        self.parse_and_compare("b'''hello\\x42 world'''", 'hello\x42 world')

        # octal
        self.parse_and_compare(r'b"\0"', chr(0))
        self.parse_and_compare(r'b"\07"', chr(7))
        self.parse_and_compare(r'b"\123"', chr(0123))
        self.parse_and_compare(r'b"\400"', chr(0))
        self.parse_and_compare(r'b"\9"', '\\' + '9')
        self.parse_and_compare(r'b"\08"', chr(0) + '8')

        # hexadecimal
        self.parse_and_compare(r'b"\xfF"', chr(0xFF))
        self.parse_and_compare(r'b"\""', '"')
        self.parse_and_compare(r"b'\''", "'")
        for s in (r'b"\x"', r'b"\x7"', r'b"\x7g"'):
            space.raises_w(space.w_ValueError,
                           parsestring.parsestr, space, None, s)

        # only ASCII characters are allowed in bytes literals (but of course
        # you can use escapes to get the non-ASCII ones (note that in the
        # second case we use a raw string, the the parser actually sees the
        # chars '\' 'x' 'e' '9'
        space.raises_w(space.w_SyntaxError,
                       parsestring.parsestr, space, None, "b'\xe9'")
        self.parse_and_compare(r"b'\xe9'", chr(0xE9))


    def test_unicode(self):
        space = self.space
        for s in ['hello world', 'hello\n world']:
            self.parse_and_compare(repr(s), unicode(s))

        self.parse_and_compare("'''hello\\x42 world'''",
                               u'hello\x42 world')
        self.parse_and_compare("'''hello\\u0842 world'''",
                               u'hello\u0842 world')

        s = "u'\x81'"
        s = s.decode("koi8-u").encode("utf8")[1:]
        w_ret = parsestring.parsestr(self.space, 'koi8-u', s)
        ret = space.unwrap(w_ret)
        assert ret == eval("# -*- coding: koi8-u -*-\nu'\x81'")

    def test_unicode_pep414(self):
        space = self.space
        for s in [u'hello world', u'hello\n world']:
            self.parse_and_compare(repr(s), unicode(s))

        self.parse_and_compare("u'''hello\\x42 world'''",
                               u'hello\x42 world')
        self.parse_and_compare("u'''hello\\u0842 world'''",
                               u'hello\u0842 world')

        space.raises_w(space.w_ValueError,
                       parsestring.parsestr, space, None, "ur'foo'")

    def test_unicode_literals(self):
        space = self.space
        w_ret = parsestring.parsestr(space, None, repr("hello"))
        assert space.isinstance_w(w_ret, space.w_unicode)
        w_ret = parsestring.parsestr(space, None, "b'hi'")
        assert space.isinstance_w(w_ret, space.w_str)
        w_ret = parsestring.parsestr(space, None, "r'hi'")
        assert space.isinstance_w(w_ret, space.w_unicode)

    def test_raw_unicode_literals(self):
        space = self.space
        w_ret = parsestring.parsestr(space, None, "r'\u'")
        assert space.int_w(space.len(w_ret)) == 2

    def test_bytes(self):
        space = self.space
        b = "b'hello'"
        w_ret = parsestring.parsestr(space, None, b)
        assert space.unwrap(w_ret) == "hello"
        b = "b'''hello'''"
        w_ret = parsestring.parsestr(space, None, b)
        assert space.unwrap(w_ret) == "hello"

    def test_simple_enc_roundtrip(self):
        space = self.space
        s = "'\x81\\t'"
        s = s.decode("koi8-u").encode("utf8")
        w_ret = parsestring.parsestr(self.space, 'koi8-u', s)
        ret = space.unwrap(w_ret)
<<<<<<< HEAD
        assert ret == eval("# -*- coding: koi8-u -*-\nu'\x81'") 
=======
        assert ret == eval("# -*- coding: koi8-u -*-\n'\x81\\t'") 
>>>>>>> fe30b959

    def test_multiline_unicode_strings_with_backslash(self):
        space = self.space
        s = '"""' + '\\' + '\n"""'
        w_ret = parsestring.parsestr(space, None, s)
        assert space.str_w(w_ret) == ''

    def test_bug1(self):
        space = self.space
        expected = ['x', ' ', chr(0xc3), chr(0xa9), ' ', '\n']
        input = ["'", 'x', ' ', chr(0xc3), chr(0xa9), ' ', chr(92), 'n', "'"]
        w_ret = parsestring.parsestr(space, 'utf8', ''.join(input))
        assert space.str_w(w_ret) == ''.join(expected)

    def test_wide_unicode_in_source(self):
        if sys.maxunicode == 65535:
            py.test.skip("requires a wide-unicode host")
        self.parse_and_compare('"\xf0\x9f\x92\x8b"',
                               unichr(0x1f48b),
                               encoding='utf-8')

    def test_decode_unicode_utf8(self):
        buf = parsestring.decode_unicode_utf8(self.space,
                                              'u"\xf0\x9f\x92\x8b"', 2, 6)
        if sys.maxunicode == 65535:
            assert buf == r"\U0000d83d\U0000dc8b"
        else:
            assert buf == r"\U0001f48b"<|MERGE_RESOLUTION|>--- conflicted
+++ resolved
@@ -104,11 +104,7 @@
         s = s.decode("koi8-u").encode("utf8")
         w_ret = parsestring.parsestr(self.space, 'koi8-u', s)
         ret = space.unwrap(w_ret)
-<<<<<<< HEAD
-        assert ret == eval("# -*- coding: koi8-u -*-\nu'\x81'") 
-=======
-        assert ret == eval("# -*- coding: koi8-u -*-\n'\x81\\t'") 
->>>>>>> fe30b959
+        assert ret == eval("# -*- coding: koi8-u -*-\nu'\x81\\t'") 
 
     def test_multiline_unicode_strings_with_backslash(self):
         space = self.space
