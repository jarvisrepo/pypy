from pypy.interpreter.pyparser import parsestring
import py, sys

class TestParsetring:
    def parse_and_compare(self, literal, value, encoding=None):
        space = self.space
        w_ret = parsestring.parsestr(space, encoding, literal)
        if isinstance(value, str):
            assert space.type(w_ret) == space.w_bytes
<<<<<<< HEAD
            assert space.bytes_w(w_ret) == value
=======
            assert space.str_w(w_ret) == value
>>>>>>> ca3243bc
        elif isinstance(value, unicode):
            assert space.type(w_ret) == space.w_unicode
            assert space.unicode_w(w_ret) == value
        else:
            assert False

    def test_simple(self):
        space = self.space
        for s in ['hello world', 'hello\n world']:
            self.parse_and_compare('b' + repr(s), s)

        self.parse_and_compare("b'''hello\\x42 world'''", 'hello\x42 world')

        # octal
        self.parse_and_compare(r'b"\0"', chr(0))
        self.parse_and_compare(r'br"\0"', '\\0')
        self.parse_and_compare(r'rb"\0"', '\\0')
        self.parse_and_compare(r'b"\07"', chr(7))
        self.parse_and_compare(r'b"\123"', chr(0123))
        self.parse_and_compare(r'b"\400"', chr(0))
        self.parse_and_compare(r'b"\9"', '\\' + '9')
        self.parse_and_compare(r'b"\08"', chr(0) + '8')

        # hexadecimal
        self.parse_and_compare(r'b"\xfF"', chr(0xFF))
        self.parse_and_compare(r'b"\""', '"')
        self.parse_and_compare(r"b'\''", "'")
        for s in (r'b"\x"', r'b"\x7"', r'b"\x7g"'):
            space.raises_w(space.w_ValueError,
                           parsestring.parsestr, space, None, s)

        # only ASCII characters are allowed in bytes literals (but of course
        # you can use escapes to get the non-ASCII ones (note that in the
        # second case we use a raw string, the the parser actually sees the
        # chars '\' 'x' 'e' '9'
        space.raises_w(space.w_SyntaxError,
                       parsestring.parsestr, space, None, "b'\xe9'")
        self.parse_and_compare(r"b'\xe9'", chr(0xE9))


    def test_unicode(self):
        space = self.space
        for s in ['hello world', 'hello\n world']:
            self.parse_and_compare(repr(s), unicode(s))

        self.parse_and_compare("'''hello\\x42 world'''",
                               u'hello\x42 world')
        self.parse_and_compare("'''hello\\u0842 world'''",
                               u'hello\u0842 world')

        s = "u'\x81'"
        s = s.decode("koi8-u").encode("utf8")[1:]
        w_ret = parsestring.parsestr(self.space, 'koi8-u', s)
        ret = space.unwrap(w_ret)
        assert ret == eval("# -*- coding: koi8-u -*-\nu'\x81'")

    def test_unicode_pep414(self):
        space = self.space
        for s in [u'hello world', u'hello\n world']:
            self.parse_and_compare(repr(s), unicode(s))

        self.parse_and_compare("u'''hello\\x42 world'''",
                               u'hello\x42 world')
        self.parse_and_compare("u'''hello\\u0842 world'''",
                               u'hello\u0842 world')

        space.raises_w(space.w_ValueError,
                       parsestring.parsestr, space, None, "ur'foo'")

    def test_unicode_literals(self):
        space = self.space
        w_ret = parsestring.parsestr(space, None, repr("hello"))
        assert space.isinstance_w(w_ret, space.w_unicode)
<<<<<<< HEAD
        w_ret = parsestring.parsestr(space, None, "b'hi'")
        assert space.isinstance_w(w_ret, space.w_str)
        w_ret = parsestring.parsestr(space, None, "r'hi'")
=======
        w_ret = parsestring.parsestr(space, None, "b'hi'", True)
        assert space.isinstance_w(w_ret, space.w_bytes)
        w_ret = parsestring.parsestr(space, None, "r'hi'", True)
>>>>>>> ca3243bc
        assert space.isinstance_w(w_ret, space.w_unicode)

    def test_raw_unicode_literals(self):
        space = self.space
        w_ret = parsestring.parsestr(space, None, "r'\u'")
        assert space.int_w(space.len(w_ret)) == 2

    def test_bytes(self):
        space = self.space
        b = "b'hello'"
        w_ret = parsestring.parsestr(space, None, b)
        assert space.unwrap(w_ret) == "hello"
        b = "b'''hello'''"
        w_ret = parsestring.parsestr(space, None, b)
        assert space.unwrap(w_ret) == "hello"

    def test_simple_enc_roundtrip(self):
        space = self.space
        s = "'\x81\\t'"
        s = s.decode("koi8-u").encode("utf8")
        w_ret = parsestring.parsestr(self.space, 'koi8-u', s)
        ret = space.unwrap(w_ret)
        assert ret == eval("# -*- coding: koi8-u -*-\nu'\x81\\t'") 

    def test_multiline_unicode_strings_with_backslash(self):
        space = self.space
        s = '"""' + '\\' + '\n"""'
        w_ret = parsestring.parsestr(space, None, s)
        assert space.str_w(w_ret) == ''

    def test_bug1(self):
        space = self.space
        expected = ['x', ' ', chr(0xc3), chr(0xa9), ' ', '\n']
        input = ["'", 'x', ' ', chr(0xc3), chr(0xa9), ' ', chr(92), 'n', "'"]
        w_ret = parsestring.parsestr(space, 'utf8', ''.join(input))
        assert space.str_w(w_ret) == ''.join(expected)

    def test_wide_unicode_in_source(self):
        if sys.maxunicode == 65535:
            py.test.skip("requires a wide-unicode host")
        self.parse_and_compare('"\xf0\x9f\x92\x8b"',
                               unichr(0x1f48b),
                               encoding='utf-8')

    def test_decode_unicode_utf8(self):
        buf = parsestring.decode_unicode_utf8(self.space,
                                              'u"\xf0\x9f\x92\x8b"', 2, 6)
        if sys.maxunicode == 65535:
            assert buf == r"\U0000d83d\U0000dc8b"
        else:
            assert buf == r"\U0001f48b"<|MERGE_RESOLUTION|>--- conflicted
+++ resolved
@@ -7,11 +7,7 @@
         w_ret = parsestring.parsestr(space, encoding, literal)
         if isinstance(value, str):
             assert space.type(w_ret) == space.w_bytes
-<<<<<<< HEAD
             assert space.bytes_w(w_ret) == value
-=======
-            assert space.str_w(w_ret) == value
->>>>>>> ca3243bc
         elif isinstance(value, unicode):
             assert space.type(w_ret) == space.w_unicode
             assert space.unicode_w(w_ret) == value
@@ -85,15 +81,9 @@
         space = self.space
         w_ret = parsestring.parsestr(space, None, repr("hello"))
         assert space.isinstance_w(w_ret, space.w_unicode)
-<<<<<<< HEAD
         w_ret = parsestring.parsestr(space, None, "b'hi'")
-        assert space.isinstance_w(w_ret, space.w_str)
+        assert space.isinstance_w(w_ret, space.w_bytes)
         w_ret = parsestring.parsestr(space, None, "r'hi'")
-=======
-        w_ret = parsestring.parsestr(space, None, "b'hi'", True)
-        assert space.isinstance_w(w_ret, space.w_bytes)
-        w_ret = parsestring.parsestr(space, None, "r'hi'", True)
->>>>>>> ca3243bc
         assert space.isinstance_w(w_ret, space.w_unicode)
 
     def test_raw_unicode_literals(self):
