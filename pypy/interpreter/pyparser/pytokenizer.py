--- conflicted
+++ resolved
@@ -118,11 +118,7 @@
     indents = [0]
     altindents = [0]
     last_comment = ''
-<<<<<<< HEAD
-    parenlevstart = (0, 0, "")
-=======
     parenstack = []
->>>>>>> 72195e3e
     async_def = False
     async_def_nl = False
     async_def_indent = 0
@@ -208,22 +204,13 @@
                 last_comment = ''
             else:
                 while column < indents[-1]:
-<<<<<<< HEAD
-                    indents = indents[:-1]
-                    altindents = altindents[:-1]
-=======
                     indents.pop()
                     altindents.pop()
->>>>>>> 72195e3e
                     token_list.append((tokens.DEDENT, '', lnum, pos, line))
                     last_comment = ''
                 if column != indents[-1]:
                     err = "unindent does not match any outer indentation level"
-<<<<<<< HEAD
-                    raise TokenIndentationError(err, line, lnum, 0, token_list)
-=======
                     raise TokenIndentationError(err, line, lnum, column+1, token_list)
->>>>>>> 72195e3e
                 if altcolumn != altindents[-1]:
                     raise TabError(lnum, pos, line)
             if async_def_nl and async_def_indent >= indents[-1]:
@@ -262,11 +249,7 @@
                     token_list.append((tokens.NUMBER, token, lnum, start, line))
                     last_comment = ''
                 elif initial in '\r\n':
-<<<<<<< HEAD
-                    if parenlev <= 0:
-=======
                     if not parenstack:
->>>>>>> 72195e3e
                         if async_def:
                             async_def_nl = True
                         tok = (tokens.NEWLINE, last_comment, lnum, start, line)
