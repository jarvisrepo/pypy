from pypy.interpreter.pyparser import automata
from pypy.interpreter.pyparser.parser import Token
from pypy.interpreter.pyparser.pygram import tokens
from pypy.interpreter.pyparser.pytoken import python_opmap
from pypy.interpreter.pyparser.error import TokenError, TokenIndentationError, TabError
from pypy.interpreter.pyparser.pytokenize import tabsize, alttabsize, whiteSpaceDFA, \
    triple_quoted, endDFAs, single_quoted, pseudoDFA
from pypy.interpreter.astcompiler import consts
from rpython.rlib import rutf8

NAMECHARS = 'abcdefghijklmnopqrstuvwxyzABCDEFGHIJKLMNOPQRSTUVWXYZ_'
NUMCHARS = '0123456789'
ALNUMCHARS = NAMECHARS + NUMCHARS
EXTENDED_ALNUMCHARS = ALNUMCHARS + '-.'
WHITESPACES = ' \t\n\r\v\f'
TYPE_COMMENT_PREFIX = 'type'
TYPE_IGNORE = 'ignore'

def match_encoding_declaration(comment):
    """returns the declared encoding or None

    This function is a replacement for :
    >>> py_encoding = re.compile(r"coding[:=]\s*([-\w.]+)")
    >>> py_encoding.search(comment)
    """
    index = comment.find('coding')
    if index < 0:
        return None
    next_char = comment[index + 6]
    if next_char not in ':=':
        return None
    end_of_decl = comment[index + 7:]
    index = 0
    for char in end_of_decl:
        if char not in WHITESPACES:
            break
        index += 1
    else:
        return None
    encoding = ''
    for char in end_of_decl[index:]:
        if char in EXTENDED_ALNUMCHARS:
            encoding += char
        else:
            break
    if encoding != '':
        return encoding
    return None


def handle_type_comment(token, flags, lnum, start, line):
    sub_tokens = token.split(":", 1)
    if not (
        flags & consts.PyCF_TYPE_COMMENTS
        and len(sub_tokens) == 2
        and sub_tokens[0][1:].strip() == TYPE_COMMENT_PREFIX
    ):
        return None

    # Leading whitespace is ignored
    type_decl = sub_tokens[1].lstrip()
    if type_decl.startswith(TYPE_IGNORE):
        tok_type = tokens.TYPE_IGNORE
        type_decl = type_decl[len(TYPE_IGNORE):]
    else:
        tok_type = tokens.TYPE_COMMENT
    return Token(tok_type, type_decl, lnum, start, line)


def verify_utf8(token):
    try:
        rutf8.check_utf8(token, False)
    except rutf8.CheckError:
        return False
    return True

def bad_utf8(location_msg, line, lnum, pos, token_list, flags):
    msg = 'Non-UTF-8 code in %s' % location_msg
    if not (flags & consts.PyCF_FOUND_ENCODING):
        # this extra part of the message is added only if we found no
        # explicit encoding
        msg += (' but no encoding declared; see '
                'http://python.org/dev/peps/pep-0263/ for details')
    return TokenError(msg, line, lnum, pos, token_list)


def verify_identifier(token):
    # 1=ok; 0=not an identifier; -1=bad utf-8
    try:
        rutf8.check_utf8(token, False)
    except rutf8.CheckError:
        return -1
    from pypy.objspace.std.unicodeobject import _isidentifier
    return _isidentifier(token)


DUMMY_DFA = automata.DFA([], [])

def generate_tokens(lines, flags):
    """
    This is a rewrite of pypy.module.parser.pytokenize.generate_tokens since
    the original function is not RPYTHON (uses yield)
    It was also slightly modified to generate Token instances instead
    of the original 5-tuples -- it's now a 4-tuple of

    * the Token instance
    * the whole line as a string
    * the line number (the real one, counting continuation lines)
    * the position on the line of the end of the token.

    Original docstring ::

        The generate_tokens() generator requires one argment, readline, which
        must be a callable object which provides the same interface as the
        readline() method of built-in file objects. Each call to the function
        should return one line of input as a string.

        The generator produces 5-tuples with these members: the token type; the
        token string; a 2-tuple (srow, scol) of ints specifying the row and
        column where the token begins in the source; a 2-tuple (erow, ecol) of
        ints specifying the row and column where the token ends in the source;
        and the line on which the token was found. The line passed is the
        logical line; continuation lines are included.
    """

    token_list = []
    lnum = continued = 0
    namechars = NAMECHARS
    numchars = NUMCHARS
    contstrs, needcont = [], False
    indents = [0]
    altindents = [0]
    last_comment = ''
    parenstack = []

    # make the annotator happy
    endDFA = DUMMY_DFA
    # make the annotator happy
    line = ''
    pos = 0
    lines.append("")
    strstart = (0, 0, "")
    for line in lines:
        lnum = lnum + 1
        line = universal_newline(line)
        pos, max = 0, len(line)
        switch_indents = 0

        if contstrs:
            if not line:
                raise TokenError(
                    "end of file (EOF) while scanning triple-quoted string literal",
                    strstart[2], strstart[0], strstart[1]+1,
                    token_list, lnum-1)
            endmatch = endDFA.recognize(line)
            if endmatch >= 0:
                pos = end = endmatch
<<<<<<< HEAD
                tok = Token(tokens.STRING, contstr + line[:end], strstart[0],
                       strstart[1], line, lnum, end)
=======
                contstrs.append(line[:end])
                tok = Token(tokens.STRING, "".join(contstrs), strstart[0],
                       strstart[1], line)
>>>>>>> 27a78aad
                token_list.append(tok)
                last_comment = ''
                contstrs, needcont = [], False
            elif (needcont and not line.endswith('\\\n') and
                               not line.endswith('\\\r\n')):
                contstrs.append(line)
                tok = Token(tokens.ERRORTOKEN, "".join(contstrs), strstart[0],
                       strstart[1], line)
                token_list.append(tok)
                last_comment = ''
                contstrs = []
                continue
            else:
                contstrs.append(line)
                continue

        elif not parenstack and not continued:  # new statement
            if not line: break
            column = 0
            altcolumn = 0
            while pos < max:                   # measure leading whitespace
                if line[pos] == ' ':
                    column = column + 1
                    altcolumn = altcolumn + 1
                elif line[pos] == '\t':
                    column = (column/tabsize + 1)*tabsize
                    altcolumn = (altcolumn/alttabsize + 1)*alttabsize
                elif line[pos] == '\f':
                    column = 0
                else:
                    break
                pos = pos + 1
            if pos == max: break

            if line[pos] in '\r\n':
                # skip blank lines
                continue
            if line[pos] == '#':
                # skip full-line comment, but still check that it is valid utf-8
                if not verify_utf8(line):
                    raise bad_utf8("comment",
                                   line, lnum, pos, token_list, flags)
                type_comment_tok = handle_type_comment(line.lstrip(),
                                                      flags, lnum, pos, line)
                if type_comment_tok is None:
                    continue
                else:
                    switch_indents += 1

            if column == indents[-1]:
                if altcolumn != altindents[-1]:
                    raise TabError(lnum, pos, line)
            elif column > indents[-1]:           # count indents or dedents
                if altcolumn <= altindents[-1]:
                    raise TabError(lnum, pos, line)
                indents.append(column)
                altindents.append(altcolumn)
                token_list.append(Token(tokens.INDENT, line[:pos], lnum, 0, line, lnum, pos))
                last_comment = ''
            else:
                while column < indents[-1]:
                    indents.pop()
                    altindents.pop()
                    token_list.append(Token(tokens.DEDENT, '', lnum, pos, line))
                    last_comment = ''
                if column != indents[-1]:
                    err = "unindent does not match any outer indentation level"
                    raise TokenIndentationError(err, line, lnum, column+1, token_list)
                if altcolumn != altindents[-1]:
                    raise TabError(lnum, pos, line)

        else:                                  # continued statement
            if not line:
                if parenstack:
                    _, lnum1, start1, line1 = parenstack[0]
                    raise TokenError("parenthesis is never closed", line1,
                                     lnum1, start1 + 1, token_list, lnum)
                raise TokenError("end of file (EOF) in multi-line statement", line,
                                 lnum, 0, token_list) # XXX why is the offset 0 here?
            continued = 0

        while pos < max:
            pseudomatch = pseudoDFA.recognize(line, pos)
            if pseudomatch >= 0:                            # scan for tokens
                # JDR: Modified
                start = whiteSpaceDFA.recognize(line, pos)
                if start < 0:
                    start = pos
                end = pseudomatch

                if start == end:
                    raise TokenError("Unknown character", line,
                                     lnum, start + 1, token_list)

                pos = end
                token, initial = line[start:end], line[start]
                if (initial in numchars or \
                   (initial == '.' and token != '.' and token != '...')):
                    # ordinary number
                    token_list.append(Token(tokens.NUMBER, token, lnum, start, line, lnum, end))
                    last_comment = ''
                elif initial in '\r\n':
                    if not parenstack:
                        tok = Token(tokens.NEWLINE, last_comment, lnum, start, line)
                        token_list.append(tok)

                        # Shift the indent token to the next line
                        # when it is followed by a type_comment.
                        if switch_indents == 2:
                            indent = token_list.pop(-3)
                            token_list.append(indent)
                        switch_indents = 0
                    last_comment = ''
                elif initial == '#':
                    # skip comment, but still check that it is valid utf-8
                    if not verify_utf8(token):
                        raise bad_utf8("comment",
                                       line, lnum, start, token_list, flags)
                    type_comment_tok = handle_type_comment(token, flags, lnum, start, line)
                    if type_comment_tok is not None:
                        switch_indents += 1
                        token_list.append(type_comment_tok)
                    else:
                        last_comment = token
                elif token in triple_quoted:
                    endDFA = endDFAs[token]
                    endmatch = endDFA.recognize(line, pos)
                    if endmatch >= 0:                     # all on one line
                        pos = endmatch
                        token = line[start:pos]
                        tok = Token(tokens.STRING, token, lnum, start, line, lnum, pos)
                        token_list.append(tok)
                        last_comment = ''
                    else:
                        strstart = (lnum, start, line)
                        contstrs = [line[start:]]
                        break
                elif initial in single_quoted or \
                    token[:2] in single_quoted or \
                    token[:3] in single_quoted:
                    if token[-1] == '\n':                  # continued string
                        strstart = (lnum, start, line)
                        endDFA = (endDFAs[initial] or endDFAs[token[1]] or
                                   endDFAs[token[2]])
                        contstrs, needcont = [line[start:]], True
                        break
                    else:                                  # ordinary string
                        tok = Token(tokens.STRING, token, lnum, start, line, lnum, pos)
                        token_list.append(tok)
                        last_comment = ''
                elif (initial in namechars or              # ordinary name
                      ord(initial) >= 0x80):               # unicode identifier
                    valid = verify_identifier(token)
                    if valid <= 0:
                        if valid == -1:
                            raise bad_utf8("identifier", line, lnum, start + 1,
                                           token_list, flags)
                        # valid utf-8, but it gives a unicode char that cannot
                        # be used in identifiers
                        raise TokenError("invalid character in identifier",
                                         line, lnum, start + 1, token_list)
                    else:
                        token_list.append(Token(tokens.NAME, token, lnum, start, line, lnum, end))
                    last_comment = ''
                elif initial == '\\':                      # continued stmt
                    continued = 1
                elif initial == '$':
                    token_list.append(Token(tokens.REVDBMETAVAR, token,
                                       lnum, start, line, lnum, pos))
                    last_comment = ''
                else:
                    if initial in '([{':
                        parenstack.append((initial, lnum, start, line))
                    elif initial in ')]}':
                        if not parenstack:
                            raise TokenError("unmatched '%s'" % initial, line,
                                             lnum, start + 1, token_list)
                        opening, lnum1, start1, line1 = parenstack.pop()
                        if not ((opening == "(" and initial == ")") or
                                (opening == "[" and initial == "]") or
                                (opening == "{" and initial == "}")):
                            msg = "closing parenthesis '%s' does not match opening parenthesis '%s'" % (
                                        initial, opening)

                            if lnum1 != lnum:
                                msg += " on line " + str(lnum1)
                            raise TokenError(
                                    msg, line, lnum, start + 1, token_list)
                    if token in python_opmap:
                        punct = python_opmap[token]
                    else:
                        punct = tokens.OP
                    token_list.append(Token(punct, token, lnum, start, line, lnum, end))
                    last_comment = ''
            else:
                start = whiteSpaceDFA.recognize(line, pos)
                if start < 0:
                    start = pos
                if start<max and line[start] in single_quoted:
                    raise TokenError("end of line (EOL) while scanning string literal",
                             line, lnum, start+1, token_list)
                tok = Token(tokens.ERRORTOKEN, line[pos], lnum, pos, line)
                token_list.append(tok)
                last_comment = ''
                pos = pos + 1

    lnum -= 1
    if not (flags & consts.PyCF_DONT_IMPLY_DEDENT):
        if token_list and token_list[-1].token_type != tokens.NEWLINE:
            tok = Token(tokens.NEWLINE, '', lnum, 0, '\n')
            token_list.append(tok)
        for indent in indents[1:]:                # pop remaining indent levels
            token_list.append(Token(tokens.DEDENT, '', lnum, pos, line))
    tok = Token(tokens.NEWLINE, '', lnum, 0, '\n')
    token_list.append(tok)

    token_list.append(Token(tokens.ENDMARKER, '', lnum, pos, line))
    return token_list


def universal_newline(line):
    # show annotator that indexes below are non-negative
    line_len_m2 = len(line) - 2
    if line_len_m2 >= 0 and line[-2] == '\r' and line[-1] == '\n':
        return line[:line_len_m2] + '\n'
    line_len_m1 = len(line) - 1
    if line_len_m1 >= 0 and line[-1] == '\r':
        return line[:line_len_m1] + '\n'
    return line<|MERGE_RESOLUTION|>--- conflicted
+++ resolved
@@ -155,14 +155,9 @@
             endmatch = endDFA.recognize(line)
             if endmatch >= 0:
                 pos = end = endmatch
-<<<<<<< HEAD
-                tok = Token(tokens.STRING, contstr + line[:end], strstart[0],
-                       strstart[1], line, lnum, end)
-=======
                 contstrs.append(line[:end])
                 tok = Token(tokens.STRING, "".join(contstrs), strstart[0],
-                       strstart[1], line)
->>>>>>> 27a78aad
+                       strstart[1], line, lnum, end)
                 token_list.append(tok)
                 last_comment = ''
                 contstrs, needcont = [], False
