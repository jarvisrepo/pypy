from pypy.interpreter.pyparser import automata
from pypy.interpreter.pyparser.pygram import tokens
from pypy.interpreter.pyparser.pytoken import python_opmap
from pypy.interpreter.pyparser.error import TokenError, TokenIndentationError, TabError
from pypy.interpreter.pyparser.pytokenize import tabsize, alttabsize, whiteSpaceDFA, \
    triple_quoted, endDFAs, single_quoted, pseudoDFA
from pypy.interpreter.astcompiler import consts

NAMECHARS = 'abcdefghijklmnopqrstuvwxyzABCDEFGHIJKLMNOPQRSTUVWXYZ_'
NUMCHARS = '0123456789'
ALNUMCHARS = NAMECHARS + NUMCHARS
EXTENDED_ALNUMCHARS = ALNUMCHARS + '-.'
WHITESPACES = ' \t\n\r\v\f'

def match_encoding_declaration(comment):
    """returns the declared encoding or None

    This function is a replacement for :
    >>> py_encoding = re.compile(r"coding[:=]\s*([-\w.]+)")
    >>> py_encoding.search(comment)
    """
    index = comment.find('coding')
    if index < 0:
        return None
    next_char = comment[index + 6]
    if next_char not in ':=':
        return None
    end_of_decl = comment[index + 7:]
    index = 0
    for char in end_of_decl:
        if char not in WHITESPACES:
            break
        index += 1
    else:
        return None
    encoding = ''
    for char in end_of_decl[index:]:
        if char in EXTENDED_ALNUMCHARS:
            encoding += char
        else:
            break
    if encoding != '':
        return encoding
    return None


def verify_utf8(token):
    for c in token:
        if ord(c) >= 0x80:
            break
    else:
        return True
    try:
        u = token.decode('utf-8')
    except UnicodeDecodeError:
        return False
    return True

def bad_utf8(location_msg, line, lnum, pos, token_list, flags):
    msg = 'Non-UTF-8 code in %s' % location_msg
    if not (flags & consts.PyCF_FOUND_ENCODING):
        # this extra part of the message is added only if we found no
        # explicit encoding
        msg += (' but no encoding declared; see '
                'http://python.org/dev/peps/pep-0263/ for details')
    return TokenError(msg, line, lnum, pos, token_list)


def verify_identifier(token):
    # 1=ok; 0=not an identifier; -1=bad utf-8
    for c in token:
        if ord(c) >= 0x80:
            break
    else:
        return 1
    try:
        u = token.decode('utf-8')
    except UnicodeDecodeError:
        return -1
    from pypy.objspace.std.unicodeobject import _isidentifier
    return _isidentifier(u)


DUMMY_DFA = automata.DFA([], [])

def generate_tokens(lines, flags):
    """
    This is a rewrite of pypy.module.parser.pytokenize.generate_tokens since
    the original function is not RPYTHON (uses yield)
    It was also slightly modified to generate Token instances instead
    of the original 5-tuples -- it's now a 4-tuple of

    * the Token instance
    * the whole line as a string
    * the line number (the real one, counting continuation lines)
    * the position on the line of the end of the token.

    Original docstring ::

        The generate_tokens() generator requires one argment, readline, which
        must be a callable object which provides the same interface as the
        readline() method of built-in file objects. Each call to the function
        should return one line of input as a string.

        The generator produces 5-tuples with these members: the token type; the
        token string; a 2-tuple (srow, scol) of ints specifying the row and
        column where the token begins in the source; a 2-tuple (erow, ecol) of
        ints specifying the row and column where the token ends in the source;
        and the line on which the token was found. The line passed is the
        logical line; continuation lines are included.
    """
    token_list = []
    lnum = continued = 0
    namechars = NAMECHARS
    numchars = NUMCHARS
    contstr, needcont = '', 0
    contline = None
    indents = [0]
    altindents = [0]
    last_comment = ''
<<<<<<< HEAD
    parenlevstart = (0, 0, "")
    async_def = False
    async_def_nl = False
    async_def_indent = 0
=======
    parenstack = []
>>>>>>> 29ea394a

    # make the annotator happy
    endDFA = DUMMY_DFA
    # make the annotator happy
    line = ''
    pos = 0
    lines.append("")
    strstart = (0, 0, "")
    for line in lines:
        lnum = lnum + 1
        line = universal_newline(line)
        pos, max = 0, len(line)

        if contstr:
            if not line:
                raise TokenError(
                    "end of file (EOF) while scanning triple-quoted string literal",
                    strstart[2], strstart[0], strstart[1]+1,
                    token_list, lnum-1)
            endmatch = endDFA.recognize(line)
            if endmatch >= 0:
                pos = end = endmatch
                tok = (tokens.STRING, contstr + line[:end], strstart[0],
                       strstart[1], line)
                token_list.append(tok)
                last_comment = ''
                contstr, needcont = '', 0
                contline = None
            elif (needcont and not line.endswith('\\\n') and
                               not line.endswith('\\\r\n')):
                tok = (tokens.ERRORTOKEN, contstr + line, strstart[0],
                       strstart[1], line)
                token_list.append(tok)
                last_comment = ''
                contstr = ''
                contline = None
                continue
            else:
                contstr = contstr + line
                contline = contline + line
                continue

        elif not parenstack and not continued:  # new statement
            if not line: break
            column = 0
            altcolumn = 0
            while pos < max:                   # measure leading whitespace
                if line[pos] == ' ':
                    column = column + 1
                    altcolumn = altcolumn + 1
                elif line[pos] == '\t':
                    column = (column/tabsize + 1)*tabsize
                    altcolumn = (altcolumn/alttabsize + 1)*alttabsize
                elif line[pos] == '\f':
                    column = 0
                else:
                    break
                pos = pos + 1
            if pos == max: break

            if line[pos] in '\r\n':
                # skip blank lines
                continue
            if line[pos] == '#':
                # skip full-line comment, but still check that it is valid utf-8
                if not verify_utf8(line):
                    raise bad_utf8("comment",
                                   line, lnum, pos, token_list, flags)
                continue

            if column == indents[-1]:
                if altcolumn != altindents[-1]:
                    raise TabError(lnum, pos, line)
            elif column > indents[-1]:           # count indents or dedents
                if altcolumn <= altindents[-1]:
                    raise TabError(lnum, pos, line)
                indents.append(column)
                altindents.append(altcolumn)
                token_list.append((tokens.INDENT, line[:pos], lnum, 0, line))
                last_comment = ''
<<<<<<< HEAD
            else:
                while column < indents[-1]:
                    indents = indents[:-1]
                    altindents = altindents[:-1]
                    token_list.append((tokens.DEDENT, '', lnum, pos, line))
                    last_comment = ''
                if column != indents[-1]:
                    err = "unindent does not match any outer indentation level"
                    raise TokenIndentationError(err, line, lnum, 0, token_list)
                if altcolumn != altindents[-1]:
                    raise TabError(lnum, pos, line)
            if async_def_nl and async_def_indent >= indents[-1]:
                async_def = False
                async_def_nl = False
                async_def_indent = 0
=======
            while column < indents[-1]:
                indents.pop()
                token_list.append((tokens.DEDENT, '', lnum, pos, line))
                last_comment = ''
            if column != indents[-1]:
                err = "unindent does not match any outer indentation level"
                raise TokenIndentationError(err, line, lnum, column+1, token_list)
>>>>>>> 29ea394a

        else:                                  # continued statement
            if not line:
                if parenstack:
                    _, lnum1, start1, line1 = parenstack[0]
                    raise TokenError("parenthesis is never closed", line1,
                                     lnum1, start1 + 1, token_list, lnum)
                raise TokenError("end of file (EOF) in multi-line statement", line,
                                 lnum, 0, token_list) # XXX why is the offset 0 here?
            continued = 0

        while pos < max:
            pseudomatch = pseudoDFA.recognize(line, pos)
            if pseudomatch >= 0:                            # scan for tokens
                # JDR: Modified
                start = whiteSpaceDFA.recognize(line, pos)
                if start < 0:
                    start = pos
                end = pseudomatch

                if start == end:
                    raise TokenError("Unknown character", line,
                                     lnum, start + 1, token_list)

                pos = end
                token, initial = line[start:end], line[start]
                if (initial in numchars or \
                   (initial == '.' and token != '.' and token != '...')):
                    # ordinary number
                    token_list.append((tokens.NUMBER, token, lnum, start, line))
                    last_comment = ''
                elif initial in '\r\n':
<<<<<<< HEAD
                    if parenlev <= 0:
                        if async_def:
                            async_def_nl = True
=======
                    if not parenstack:
>>>>>>> 29ea394a
                        tok = (tokens.NEWLINE, last_comment, lnum, start, line)
                        token_list.append(tok)
                    last_comment = ''
                elif initial == '#':
                    # skip comment, but still check that it is valid utf-8
                    if not verify_utf8(token):
                        raise bad_utf8("comment",
                                       line, lnum, start, token_list, flags)
                    last_comment = token
                elif token in triple_quoted:
                    endDFA = endDFAs[token]
                    endmatch = endDFA.recognize(line, pos)
                    if endmatch >= 0:                     # all on one line
                        pos = endmatch
                        token = line[start:pos]
                        tok = (tokens.STRING, token, lnum, start, line)
                        token_list.append(tok)
                        last_comment = ''
                    else:
                        strstart = (lnum, start, line)
                        contstr = line[start:]
                        contline = line
                        break
                elif initial in single_quoted or \
                    token[:2] in single_quoted or \
                    token[:3] in single_quoted:
                    if token[-1] == '\n':                  # continued string
                        strstart = (lnum, start, line)
                        endDFA = (endDFAs[initial] or endDFAs[token[1]] or
                                   endDFAs[token[2]])
                        contstr, needcont = line[start:], 1
                        contline = line
                        break
                    else:                                  # ordinary string
                        tok = (tokens.STRING, token, lnum, start, line)
                        token_list.append(tok)
                        last_comment = ''
                elif (initial in namechars or              # ordinary name
                      ord(initial) >= 0x80):               # unicode identifier
                    valid = verify_identifier(token)
                    if valid <= 0:
                        if valid == -1:
                            raise bad_utf8("identifier", line, lnum, start + 1,
                                           token_list, flags)
                        # valid utf-8, but it gives a unicode char that cannot
                        # be used in identifiers
                        raise TokenError("invalid character in identifier",
                                         line, lnum, start + 1, token_list)

                    if async_def:                          # inside 'async def' function
                        if token == 'async':
                            token_list.append((tokens.ASYNC, token, lnum, start, line))
                        elif token == 'await':
                            token_list.append((tokens.AWAIT, token, lnum, start, line))
                        else:
                            token_list.append((tokens.NAME, token, lnum, start, line))
                    elif token == 'async':                 # async token, look ahead
                        #ahead token
                        if pos < max:
                            async_end = pseudoDFA.recognize(line, pos)
                            assert async_end >= 3
                            async_start = async_end - 3
                            assert async_start >= 0
                            ahead_token = line[async_start:async_end]
                            if ahead_token == 'def':
                                async_def = True
                                async_def_indent = indents[-1]
                                token_list.append((tokens.ASYNC, token, lnum, start, line))
                            else:
                                token_list.append((tokens.NAME, token, lnum, start, line))
                        else:
                            token_list.append((tokens.NAME, token, lnum, start, line))
                    else:
                        token_list.append((tokens.NAME, token, lnum, start, line))
                    last_comment = ''
                elif initial == '\\':                      # continued stmt
                    continued = 1
                else:
                    if initial in '([{':
                        parenstack.append((initial, lnum, start, line))
                    elif initial in ')]}':
                        if not parenstack:
                            raise TokenError("unmatched '%s'" % initial, line,
                                             lnum, start + 1, token_list)
                        opening, lnum1, start1, line1 = parenstack.pop()
                        if not ((opening == "(" and initial == ")") or
                                (opening == "[" and initial == "]") or
                                (opening == "{" and initial == "}")):
                            msg = "closing parenthesis '%s' does not match opening parenthesis '%s'" % (
                                        initial, opening)

                            if lnum1 != lnum:
                                msg += " on line " + str(lnum1)
                            raise TokenError(
                                    msg, line, lnum, start + 1, token_list)
                    if token in python_opmap:
                        punct = python_opmap[token]
                    else:
                        punct = tokens.OP
                    token_list.append((punct, token, lnum, start, line))
                    last_comment = ''
            else:
                start = whiteSpaceDFA.recognize(line, pos)
                if start < 0:
                    start = pos
                if start<max and line[start] in single_quoted:
                    raise TokenError("end of line (EOL) while scanning string literal",
                             line, lnum, start+1, token_list)
                tok = (tokens.ERRORTOKEN, line[pos], lnum, pos, line)
                token_list.append(tok)
                last_comment = ''
                pos = pos + 1

    lnum -= 1
    if not (flags & consts.PyCF_DONT_IMPLY_DEDENT):
        if token_list and token_list[-1][0] != tokens.NEWLINE:
            tok = (tokens.NEWLINE, '', lnum, 0, '\n')
            token_list.append(tok)
        for indent in indents[1:]:                # pop remaining indent levels
            token_list.append((tokens.DEDENT, '', lnum, pos, line))
    tok = (tokens.NEWLINE, '', lnum, 0, '\n')
    token_list.append(tok)

    token_list.append((tokens.ENDMARKER, '', lnum, pos, line))
    return token_list


def universal_newline(line):
    # show annotator that indexes below are non-negative
    line_len_m2 = len(line) - 2
    if line_len_m2 >= 0 and line[-2] == '\r' and line[-1] == '\n':
        return line[:line_len_m2] + '\n'
    line_len_m1 = len(line) - 1
    if line_len_m1 >= 0 and line[-1] == '\r':
        return line[:line_len_m1] + '\n'
    return line<|MERGE_RESOLUTION|>--- conflicted
+++ resolved
@@ -118,14 +118,10 @@
     indents = [0]
     altindents = [0]
     last_comment = ''
-<<<<<<< HEAD
-    parenlevstart = (0, 0, "")
+    parenstack = []
     async_def = False
     async_def_nl = False
     async_def_indent = 0
-=======
-    parenstack = []
->>>>>>> 29ea394a
 
     # make the annotator happy
     endDFA = DUMMY_DFA
@@ -206,31 +202,21 @@
                 altindents.append(altcolumn)
                 token_list.append((tokens.INDENT, line[:pos], lnum, 0, line))
                 last_comment = ''
-<<<<<<< HEAD
             else:
                 while column < indents[-1]:
-                    indents = indents[:-1]
-                    altindents = altindents[:-1]
+                    indents.pop()
+                    altindents.pop()
                     token_list.append((tokens.DEDENT, '', lnum, pos, line))
                     last_comment = ''
                 if column != indents[-1]:
                     err = "unindent does not match any outer indentation level"
-                    raise TokenIndentationError(err, line, lnum, 0, token_list)
+                    raise TokenIndentationError(err, line, lnum, column+1, token_list)
                 if altcolumn != altindents[-1]:
                     raise TabError(lnum, pos, line)
             if async_def_nl and async_def_indent >= indents[-1]:
                 async_def = False
                 async_def_nl = False
                 async_def_indent = 0
-=======
-            while column < indents[-1]:
-                indents.pop()
-                token_list.append((tokens.DEDENT, '', lnum, pos, line))
-                last_comment = ''
-            if column != indents[-1]:
-                err = "unindent does not match any outer indentation level"
-                raise TokenIndentationError(err, line, lnum, column+1, token_list)
->>>>>>> 29ea394a
 
         else:                                  # continued statement
             if not line:
@@ -263,13 +249,9 @@
                     token_list.append((tokens.NUMBER, token, lnum, start, line))
                     last_comment = ''
                 elif initial in '\r\n':
-<<<<<<< HEAD
-                    if parenlev <= 0:
+                    if not parenstack:
                         if async_def:
                             async_def_nl = True
-=======
-                    if not parenstack:
->>>>>>> 29ea394a
                         tok = (tokens.NEWLINE, last_comment, lnum, start, line)
                         token_list.append(tok)
                     last_comment = ''
