--- conflicted
+++ resolved
@@ -200,15 +200,14 @@
                 if altcolumn <= altindents[-1]:
                     raise TabError(lnum, pos, line)
                 indents.append(column)
-<<<<<<< HEAD
                 altindents.append(altcolumn)
-                token_list.append((tokens.INDENT, line[:pos], lnum, 0, line))
+                token_list.append(Token(tokens.INDENT, line[:pos], lnum, 0, line))
                 last_comment = ''
             else:
                 while column < indents[-1]:
                     indents.pop()
                     altindents.pop()
-                    token_list.append((tokens.DEDENT, '', lnum, pos, line))
+                    token_list.append(Token(tokens.DEDENT, '', lnum, pos, line))
                     last_comment = ''
                 if column != indents[-1]:
                     err = "unindent does not match any outer indentation level"
@@ -219,17 +218,6 @@
                 async_def = False
                 async_def_nl = False
                 async_def_indent = 0
-=======
-                token_list.append(Token(tokens.INDENT, line[:pos], lnum, 0, line))
-                last_comment = ''
-            while column < indents[-1]:
-                indents.pop()
-                token_list.append(Token(tokens.DEDENT, '', lnum, pos, line))
-                last_comment = ''
-            if column != indents[-1]:
-                err = "unindent does not match any outer indentation level"
-                raise TokenIndentationError(err, line, lnum, column+1, token_list)
->>>>>>> ac4885f4
 
         else:                                  # continued statement
             if not line:
@@ -256,26 +244,16 @@
 
                 pos = end
                 token, initial = line[start:end], line[start]
-<<<<<<< HEAD
                 if (initial in numchars or \
                    (initial == '.' and token != '.' and token != '...')):
                     # ordinary number
-                    token_list.append((tokens.NUMBER, token, lnum, start, line))
+                    token_list.append(Token(tokens.NUMBER, token, lnum, start, line))
                     last_comment = ''
                 elif initial in '\r\n':
                     if not parenstack:
                         if async_def:
                             async_def_nl = True
-                        tok = (tokens.NEWLINE, last_comment, lnum, start, line)
-=======
-                if initial in numchars or \
-                   (initial == '.' and token != '.'):      # ordinary number
-                    token_list.append(Token(tokens.NUMBER, token, lnum, start, line))
-                    last_comment = ''
-                elif initial in '\r\n':
-                    if not parenstack:
                         tok = Token(tokens.NEWLINE, last_comment, lnum, start, line)
->>>>>>> ac4885f4
                         token_list.append(tok)
                     last_comment = ''
                 elif initial == '#':
@@ -312,7 +290,6 @@
                         tok = Token(tokens.STRING, token, lnum, start, line)
                         token_list.append(tok)
                         last_comment = ''
-<<<<<<< HEAD
                 elif (initial in namechars or              # ordinary name
                       ord(initial) >= 0x80):               # unicode identifier
                     valid = verify_identifier(token)
@@ -327,11 +304,11 @@
 
                     if async_def:                          # inside 'async def' function
                         if token == 'async':
-                            token_list.append((tokens.ASYNC, token, lnum, start, line))
+                            token_list.append(Token(tokens.ASYNC, token, lnum, start, line))
                         elif token == 'await':
-                            token_list.append((tokens.AWAIT, token, lnum, start, line))
+                            token_list.append(Token(tokens.AWAIT, token, lnum, start, line))
                         else:
-                            token_list.append((tokens.NAME, token, lnum, start, line))
+                            token_list.append(Token(tokens.NAME, token, lnum, start, line))
                     elif token == 'async':                 # async token, look ahead
                         #ahead token
                         if pos < max:
@@ -343,17 +320,13 @@
                             if ahead_token == 'def':
                                 async_def = True
                                 async_def_indent = indents[-1]
-                                token_list.append((tokens.ASYNC, token, lnum, start, line))
+                                token_list.append(Token(tokens.ASYNC, token, lnum, start, line))
                             else:
-                                token_list.append((tokens.NAME, token, lnum, start, line))
+                                token_list.append(Token(tokens.NAME, token, lnum, start, line))
                         else:
-                            token_list.append((tokens.NAME, token, lnum, start, line))
+                            token_list.append(Token(tokens.NAME, token, lnum, start, line))
                     else:
-                        token_list.append((tokens.NAME, token, lnum, start, line))
-=======
-                elif initial in namechars:                 # ordinary name
-                    token_list.append(Token(tokens.NAME, token, lnum, start, line))
->>>>>>> ac4885f4
+                        token_list.append(Token(tokens.NAME, token, lnum, start, line))
                     last_comment = ''
                 elif initial == '\\':                      # continued stmt
                     continued = 1
