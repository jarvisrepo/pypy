--- conflicted
+++ resolved
@@ -48,7 +48,6 @@
     return None
 
 
-<<<<<<< HEAD
 def handle_type_comment(token, flags, lnum, start, line):
     sub_tokens = token.split(":", 1)
     if not (
@@ -68,8 +67,6 @@
     return Token(tok_type, type_decl, lnum, start, line)
 
 
-=======
->>>>>>> e2ea8e9f
 def verify_utf8(token):
     try:
         rutf8.check_utf8(token, False)
@@ -197,18 +194,9 @@
 
             if line[pos] in '\r\n':
                 # skip blank lines
-<<<<<<< HEAD
-=======
                 continue
             if line[pos] == '#':
                 # skip full-line comment, but still check that it is valid utf-8
-                if not verify_utf8(line):
-                    raise bad_utf8("comment",
-                                   line, lnum, pos, token_list, flags)
->>>>>>> e2ea8e9f
-                continue
-            if line[pos] == '#':
-                # check integrity of comment
                 if not verify_utf8(line):
                     raise bad_utf8("comment",
                                    line, lnum, pos, token_list, flags)
@@ -284,8 +272,7 @@
                         switch_indents = 0
                     last_comment = ''
                 elif initial == '#':
-<<<<<<< HEAD
-                    # check integrity of comment
+                    # skip comment, but still check that it is valid utf-8
                     if not verify_utf8(token):
                         raise bad_utf8("comment",
                                        line, lnum, start, token_list, flags)
@@ -295,13 +282,6 @@
                         token_list.append(type_comment_tok)
                     else:
                         last_comment = token
-=======
-                    # skip comment, but still check that it is valid utf-8
-                    if not verify_utf8(token):
-                        raise bad_utf8("comment",
-                                       line, lnum, start, token_list, flags)
-                    last_comment = token
->>>>>>> e2ea8e9f
                 elif token in triple_quoted:
                     endDFA = endDFAs[token]
                     endmatch = endDFA.recognize(line, pos)
