from pypy.interpreter.pyparser import automata
from pypy.interpreter.pyparser.parser import Token
from pypy.interpreter.pyparser.pygram import tokens
from pypy.interpreter.pyparser.pytoken import python_opmap
from pypy.interpreter.pyparser.error import TokenError, TokenIndentationError, TabError
from pypy.interpreter.pyparser.pytokenize import tabsize, alttabsize, whiteSpaceDFA, \
    triple_quoted, endDFAs, single_quoted, pseudoDFA
from pypy.interpreter.astcompiler import consts
from rpython.rlib import rutf8

NAMECHARS = 'abcdefghijklmnopqrstuvwxyzABCDEFGHIJKLMNOPQRSTUVWXYZ_'
NUMCHARS = '0123456789'
ALNUMCHARS = NAMECHARS + NUMCHARS
EXTENDED_ALNUMCHARS = ALNUMCHARS + '-.'
WHITESPACES = ' \t\n\r\v\f'
TYPE_COMMENT_PREFIX = 'type'
TYPE_IGNORE = 'ignore'

def match_encoding_declaration(comment):
    """returns the declared encoding or None

    This function is a replacement for :
    >>> py_encoding = re.compile(r"coding[:=]\s*([-\w.]+)")
    >>> py_encoding.search(comment)
    """
    index = comment.find('coding')
    if index < 0:
        return None
    next_char = comment[index + 6]
    if next_char not in ':=':
        return None
    end_of_decl = comment[index + 7:]
    index = 0
    for char in end_of_decl:
        if char not in WHITESPACES:
            break
        index += 1
    else:
        return None
    encoding = ''
    for char in end_of_decl[index:]:
        if char in EXTENDED_ALNUMCHARS:
            encoding += char
        else:
            break
    if encoding != '':
        return encoding
    return None


def handle_type_comment(token, flags, lnum, start, line):
    sub_tokens = token.split(":", 1)
    if not (
        flags & consts.PyCF_TYPE_COMMENTS
        and len(sub_tokens) == 2
        and sub_tokens[0][1:].strip() == TYPE_COMMENT_PREFIX
    ):
        return None

    # A TYPE_IGNORE is "type: ignore" followed by the end of the token
    # or anything ASCII and non-alphanumeric. */

    # Leading whitespace is ignored
    type_decl = sub_tokens[1].lstrip()
    following_char = type_decl[len(TYPE_IGNORE):]
    if type_decl.startswith(TYPE_IGNORE) and (
        following_char == '' or
        ord(following_char[0]) < 0x80 and not following_char[0].isalnum()
    ):
        tok_type = tokens.TYPE_IGNORE
        type_decl = type_decl[len(TYPE_IGNORE):]
    else:
        tok_type = tokens.TYPE_COMMENT
    return Token(tok_type, type_decl, lnum, start, line)


def verify_utf8(token):
    try:
        rutf8.check_utf8(token, False)
    except rutf8.CheckError:
        return False
    return True

def bad_utf8(location_msg, line, lnum, pos, token_list, flags):
    msg = 'Non-UTF-8 code in %s' % location_msg
    if not (flags & consts.PyCF_FOUND_ENCODING):
        # this extra part of the message is added only if we found no
        # explicit encoding
        msg += (' but no encoding declared; see '
                'http://python.org/dev/peps/pep-0263/ for details')
    return TokenError(msg, line, lnum, pos, token_list)


def verify_identifier(token, line, lnum, start, token_list, flags):
    # -2=ok; positive=not an identifier; -1=bad utf-8
    from pypy.module.unicodedata.interp_ucd import unicodedb
    try:
        rutf8.check_utf8(token, False)
    except rutf8.CheckError:
        raise bad_utf8("identifier", line, lnum, start + 1,
                       token_list, flags)
    if not token:
        return
    first = token[0]
    it = rutf8.Utf8StringIterator(token)
    code = it.next()
    if not (unicodedb.isxidstart(code) or first == '_'):
        raise_invalid_unicode_char(code, token, line, lnum, start, token_list)
    pos = it.get_pos()
    for ch in it:
        if not unicodedb.isxidcontinue(ch):
            raise_invalid_unicode_char(ch, token, line, lnum, start + pos, token_list)
        pos = it.get_pos()

def raise_invalid_unicode_char(code, token, line, lnum, start, token_list):
    from pypy.module.unicodedata.interp_ucd import unicodedb
    # valid utf-8, but it gives a unicode char that cannot
    # be used in identifiers
    assert code >= 0
    h = hex(code)[2:].upper()
    if len(h) < 4:
        h = "0" * (4 - len(h)) + h
    if not unicodedb.isprintable(code):
        msg = "invalid non-printable character U+%s" % h
    else:
        msg = "invalid character '%s' (U+%s)" % (
            rutf8.unichr_as_utf8(code), h)
    raise TokenError(msg, line, lnum, start + 1, token_list)



DUMMY_DFA = automata.DFA([], [])

def generate_tokens(lines, flags):
    """
    This is a rewrite of pypy.module.parser.pytokenize.generate_tokens since
    the original function is not RPYTHON (uses yield)
    It was also slightly modified to generate Token instances instead
    of the original 5-tuples -- it's now a 4-tuple of

    * the Token instance
    * the whole line as a string
    * the line number (the real one, counting continuation lines)
    * the position on the line of the end of the token.

    Original docstring ::

        The generate_tokens() generator requires one argment, readline, which
        must be a callable object which provides the same interface as the
        readline() method of built-in file objects. Each call to the function
        should return one line of input as a string.

        The generator produces 5-tuples with these members: the token type; the
        token string; a 2-tuple (srow, scol) of ints specifying the row and
        column where the token begins in the source; a 2-tuple (erow, ecol) of
        ints specifying the row and column where the token ends in the source;
        and the line on which the token was found. The line passed is the
        logical line; continuation lines are included.
    """

    token_list = []
    lnum = continued = 0
    namechars = NAMECHARS
    numchars = NUMCHARS
    contstrs, needcont = [], False
    indents = [0]
    altindents = [0]
    last_comment = ''
    # contains the tokens of the opening parens
    parenstack = []
    async_hacks = flags & consts.PyCF_ASYNC_HACKS
    async_def = False
    async_def_nl = False
    async_def_indent = 0

    # make the annotator happy
    endDFA = DUMMY_DFA
    # make the annotator happy
    line = ''
    pos = 0
    lines.append("")
    strstart = (0, 0, "")
    for lines_index, line in enumerate(lines):
        lnum = lnum + 1
        line = universal_newline(line)
        pos, max = 0, len(line)
        switch_indents = 0

        if contstrs:
            if not line:
                raise TokenError(
                    "end of file (EOF) while scanning triple-quoted string literal",
                    strstart[2], strstart[0], strstart[1]+1,
                    token_list, lnum-1)
            endmatch = endDFA.recognize(line)
            if endmatch >= 0:
                pos = end = endmatch
                contstrs.append(line[:end])
                tok = Token(tokens.STRING, "".join(contstrs), strstart[0],
                       strstart[1], line, lnum, end)
                token_list.append(tok)
                last_comment = ''
                contstrs, needcont = [], False
            elif (needcont and not line.endswith('\\\n') and
                               not line.endswith('\\\r\n')):
                contstrs.append(line)
                tok = Token(tokens.ERRORTOKEN, "".join(contstrs), strstart[0],
                       strstart[1], line)
                token_list.append(tok)
                last_comment = ''
                contstrs = []
                continue
            else:
                contstrs.append(line)
                continue

        elif not parenstack and not continued:  # new statement
            if not line: break
            column = 0
            altcolumn = 0
            while pos < max:                   # measure leading whitespace
                if line[pos] == ' ':
                    column = column + 1
                    altcolumn = altcolumn + 1
                elif line[pos] == '\t':
                    column = (column/tabsize + 1)*tabsize
                    altcolumn = (altcolumn/alttabsize + 1)*alttabsize
                elif line[pos] == '\f':
                    column = 0
                else:
                    break
                pos = pos + 1
            if pos == max: break

            if line[pos] in '\r\n':
                # skip blank lines
                continue
            if line[pos] == '\\' and line[pos + 1] in '\r\n' and lines[lines_index + 1] != "":
                # skip lines that are only a line continuation char, but only
                # if there are further lines
                continue
            if line[pos] == '#':
                # skip full-line comment, but still check that it is valid utf-8
                if not verify_utf8(line):
                    raise bad_utf8("comment",
                                   line, lnum, pos, token_list, flags)
                type_comment_tok = handle_type_comment(line.lstrip(),
                                                      flags, lnum, pos, line)
                if type_comment_tok is None:
                    continue
                else:
                    switch_indents += 1

            if column == indents[-1]:
                if altcolumn != altindents[-1]:
                    raise TabError(lnum, pos, line)
            elif column > indents[-1]:           # count indents or dedents
                if altcolumn <= altindents[-1]:
                    raise TabError(lnum, pos, line)
                indents.append(column)
                altindents.append(altcolumn)
                token_list.append(Token(tokens.INDENT, line[:pos], lnum, 0, line, lnum, pos))
                last_comment = ''
            else:
                while column < indents[-1]:
                    indents.pop()
                    altindents.pop()
                    token_list.append(Token(tokens.DEDENT, '', lnum, pos, line))
                    last_comment = ''
                if column != indents[-1]:
                    err = "unindent does not match any outer indentation level"
                    raise TokenIndentationError(err, line, lnum, column+1, token_list)
                if altcolumn != altindents[-1]:
                    raise TabError(lnum, pos, line)
            if async_def_nl and async_def_indent >= indents[-1]:
                async_def = False
                async_def_nl = False
                async_def_indent = 0

        else:                                  # continued statement
            if not line:
                if parenstack:
                    openparen = parenstack[0]
                    lnum1 = openparen.lineno
                    start1 = openparen.column
                    line1 = openparen.line
                    raise TokenError("parenthesis is never closed", line1,
                                     lnum1, start1 + 1, token_list, lnum)
                raise TokenError("end of file (EOF) in multi-line statement", line,
                                 lnum, 0, token_list) # XXX why is the offset 0 here?
            continued = 0

        while pos < max:
            pseudomatch = pseudoDFA.recognize(line, pos)
            start = whiteSpaceDFA.recognize(line, pos)
            if pseudomatch >= 0:                            # scan for tokens
                # JDR: Modified
                if start < 0:
                    start = pos
                end = pseudomatch

                if start == end:
                    if line[start] == "\\":
                        raise TokenError("unexpected character after line continuation character", line,
                                         lnum, start + 2, token_list)

                    raise TokenError("Unknown character", line,
                                     lnum, start + 1, token_list)

                pos = end
                token, initial = line[start:end], line[start]
                if (initial in numchars or \
                   (initial == '.' and token != '.' and token != '...')):
                    # ordinary number
                    token_list.append(Token(tokens.NUMBER, token, lnum, start, line, lnum, end))
                    _maybe_raise_number_error(token, line, lnum, start, end, token_list)
                    last_comment = ''
                elif initial in '\r\n':
                    if not parenstack:
                        if async_def:
                            async_def_nl = True
                        tok = Token(tokens.NEWLINE, last_comment, lnum, start, line)
                        token_list.append(tok)

                        # Shift the indent token to the next line
                        # when it is followed by a type_comment.
                        if (
                            switch_indents == 2
                            and len(token_list) >= 3
                            and token_list[-3].token_type == tokens.INDENT
                        ):
                            indent = token_list.pop(-3)
                            token_list.append(indent)
                        switch_indents = 0
                    last_comment = ''
                elif initial == '#':
                    # skip comment, but still check that it is valid utf-8
                    if not verify_utf8(token):
                        raise bad_utf8("comment",
                                       line, lnum, start, token_list, flags)
                    type_comment_tok = handle_type_comment(token, flags, lnum, start, line)
                    if type_comment_tok is not None:
                        switch_indents += 1
                        token_list.append(type_comment_tok)
                    else:
                        last_comment = token
                elif token in triple_quoted:
                    endDFA = endDFAs[token]
                    endmatch = endDFA.recognize(line, pos)
                    if endmatch >= 0:                     # all on one line
                        pos = endmatch
                        token = line[start:pos]
                        tok = Token(tokens.STRING, token, lnum, start, line, lnum, pos)
                        token_list.append(tok)
                        last_comment = ''
                    else:
                        strstart = (lnum, start, line)
                        contstrs = [line[start:]]
                        break
                elif initial in single_quoted or \
                    token[:2] in single_quoted or \
                    token[:3] in single_quoted:
                    if token[-1] == '\n':                  # continued string
                        strstart = (lnum, start, line)
                        endDFA = (endDFAs[initial] or endDFAs[token[1]] or
                                   endDFAs[token[2]])
                        contstrs, needcont = [line[start:]], True
                        break
                    else:                                  # ordinary string
                        tok = Token(tokens.STRING, token, lnum, start, line, lnum, pos)
                        token_list.append(tok)
                        last_comment = ''
                elif (initial in namechars or              # ordinary name
                      ord(initial) >= 0x80):               # unicode identifier
                    verify_identifier(token, line, lnum, start, token_list, flags)
                    # inside 'async def' function or no async_hacks
                    # so recognize them unconditionally.
                    if not async_hacks or async_def:
                        if token == 'async':
                            token_list.append(Token(tokens.ASYNC, token, lnum, start, line, lnum, end))
                        elif token == 'await':
                            token_list.append(Token(tokens.AWAIT, token, lnum, start, line, lnum, end))
                        else:
                            token_list.append(Token(tokens.NAME, token, lnum, start, line, lnum, end))
                    elif token == 'async':                 # async token, look ahead
                        #ahead token
                        if pos < max:
                            async_end = pseudoDFA.recognize(line, pos)
                            assert async_end >= 3
                            async_start = async_end - 3
                            assert async_start >= 0
                            ahead_token = line[async_start:async_end]
                            if ahead_token == 'def':
                                async_def = True
                                async_def_indent = indents[-1]
                                token_list.append(Token(tokens.ASYNC, token, lnum, start, line, lnum, end))
                            else:
                                token_list.append(Token(tokens.NAME, token, lnum, start, line, lnum, end))
                        else:
                            token_list.append(Token(tokens.NAME, token, lnum, start, line, lnum, end))
                    else:
                        token_list.append(Token(tokens.NAME, token, lnum, start, line, lnum, end))
                    last_comment = ''
                elif initial == '\\':                      # continued stmt
                    continued = 1
                elif initial == '$':
                    token_list.append(Token(tokens.REVDBMETAVAR, token,
                                       lnum, start, line, lnum, pos))
                    last_comment = ''
                else:
                    if token in python_opmap:
                        punct = python_opmap[token]
                    else:
                        punct = tokens.OP
                    tok = Token(punct, token, lnum, start, line)
                    if initial in '([{':
                        parenstack.append(tok)
                    elif initial in ')]}':
                        if not parenstack:
                            raise TokenError("unmatched '%s'" % initial, line,
                                             lnum, start + 1, token_list)
                        openparen = parenstack.pop()

                        #opening, lnum1, start1, line1 = parenstack.pop()
                        opening = openparen.value[0]
                        lnum1 = openparen.lineno
                        start1 = openparen.column
                        line1 = openparen.line

                        if not ((opening == "(" and initial == ")") or
                                (opening == "[" and initial == "]") or
                                (opening == "{" and initial == "}")):
                            msg = "closing parenthesis '%s' does not match opening parenthesis '%s'" % (
                                        initial, opening)

                            if lnum1 != lnum:
                                msg += " on line " + str(lnum1)
                            raise TokenError(
                                    msg, line, lnum, start + 1, token_list)
<<<<<<< HEAD
                    if token in python_opmap:
                        punct = python_opmap[token]
                    else:
                        punct = tokens.OP
                    token_list.append(Token(punct, token, lnum, start, line, lnum, end))
=======
                    token_list.append(tok)
>>>>>>> 49a3b227
                    last_comment = ''
            else:
                if start < 0:
                    start = pos
                if start<max and line[start] in single_quoted:
                    raise TokenError("end of line (EOL) while scanning string literal",
                             line, lnum, start+1, token_list)
                if line[pos] == "0":
                    raise TokenError("leading zeros in decimal integer literals are not permitted; use an 0o prefix for octal integers",
                            line, lnum, pos+1, token_list)
                tok = Token(tokens.ERRORTOKEN, line[pos], lnum, pos, line)
                token_list.append(tok)
                last_comment = ''
                pos = pos + 1

    lnum -= 1
    if not (flags & consts.PyCF_DONT_IMPLY_DEDENT):
        if token_list and token_list[-1].token_type != tokens.NEWLINE:
            tok = Token(tokens.NEWLINE, '', lnum, 0, '\n')
            token_list.append(tok)
        for indent in indents[1:]:                # pop remaining indent levels
            token_list.append(Token(tokens.DEDENT, '', lnum, pos, line))
    tok = Token(tokens.NEWLINE, '', lnum, 0, '\n')
    token_list.append(tok)

    token_list.append(Token(tokens.ENDMARKER, '', lnum, pos, line))
    return token_list

def _maybe_raise_number_error(token, line, lnum, start, end, token_list):
    ch = _get_next_or_nul(line, end)
    if end == start + 1 and token[0] == "0":
        if ch == "b":
            token = "0b"
            end += 1
            ch = _get_next_or_nul(line, end)
            if not ch.isdigit():
                raise TokenError("invalid binary literal",
                        line, lnum, end, token_list)
        elif ch == "o":
            token = "0o"
            end += 1
            ch = _get_next_or_nul(line, end)
            if not ch.isdigit():
                raise TokenError("invalid octal literal",
                        line, lnum, end, token_list)
        elif ch == "x":
            token = "0x"
            end += 1
            ch = _get_next_or_nul(line, end)
            if not ch.isdigit():
                raise TokenError("invalid hexadecimal literal",
                        line, lnum, end, token_list)
    if token.startswith("0b"):
        nextch = _skip_underscore(ch, line, end)
        if nextch.isdigit():
            raise TokenError("invalid digit '%s' in binary literal" % (nextch, ),
                    line, lnum, end + 1, token_list)
        elif ch == "_":
            raise TokenError("invalid binary literal",
                    line, lnum, end, token_list)

    elif token.startswith("0o"):
        nextch = _skip_underscore(ch, line, end)
        if nextch.isdigit():
            raise TokenError("invalid digit '%s' in octal literal" % (nextch, ),
                    line, lnum, end + 1, token_list)
        elif ch == "_":
            raise TokenError("invalid octal literal",
                    line, lnum, end, token_list)

    elif token.startswith("0x"):
        if ch == "_":
            raise TokenError("invalid hexadecimal literal",
                    line, lnum, end + 1, token_list)

    else:
        if ch == "_":
            raise TokenError("invalid decimal literal",
                    line, lnum, end + 1, token_list)

def _get_next_or_nul(line, end):
    if end < len(line):
        return line[end]
    return chr(0)

def _skip_underscore(ch, line, end):
    if ch == "_":
        return _get_next_or_nul(line, end + 1)
    return ch

def universal_newline(line):
    # show annotator that indexes below are non-negative
    line_len_m2 = len(line) - 2
    if line_len_m2 >= 0 and line[-2] == '\r' and line[-1] == '\n':
        return line[:line_len_m2] + '\n'
    line_len_m1 = len(line) - 1
    if line_len_m1 >= 0 and line[-1] == '\r':
        return line[:line_len_m1] + '\n'
    return line<|MERGE_RESOLUTION|>--- conflicted
+++ resolved
@@ -412,7 +412,7 @@
                         punct = python_opmap[token]
                     else:
                         punct = tokens.OP
-                    tok = Token(punct, token, lnum, start, line)
+                    tok = Token(punct, token, lnum, start, line, lnum, end)
                     if initial in '([{':
                         parenstack.append(tok)
                     elif initial in ')]}':
@@ -437,15 +437,7 @@
                                 msg += " on line " + str(lnum1)
                             raise TokenError(
                                     msg, line, lnum, start + 1, token_list)
-<<<<<<< HEAD
-                    if token in python_opmap:
-                        punct = python_opmap[token]
-                    else:
-                        punct = tokens.OP
-                    token_list.append(Token(punct, token, lnum, start, line, lnum, end))
-=======
                     token_list.append(tok)
->>>>>>> 49a3b227
                     last_comment = ''
             else:
                 if start < 0:
