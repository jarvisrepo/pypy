# ______________________________________________________________________
"""Module automata

THIS FILE WAS COPIED FROM pypy/module/parser/pytokenize.py AND ADAPTED
TO BE ANNOTABLE (Mainly made the DFA's __init__ accept two lists
instead of a unique nested one)

$Id: automata.py,v 1.2 2003/10/02 17:37:17 jriehl Exp $
"""
# ______________________________________________________________________
# Module level definitions

# PYPY Modification: removed the EMPTY class as it's not needed here


# PYPY Modification: DEFAULT is a singleton, used only in the pre-RPython
# dicts (see pytokenize.py).  Then DFA.__init__() turns these dicts into
# more compact strings.
DEFAULT = object()

# PYPY Modification : removed all automata functions (any, maybe,
#                     newArcPair, etc.)

ERROR_STATE = chr(255)

# NB: all non-ascii bytes (>= 128) will be turned into 128
NON_ASCII = chr(128)


class DFA:
    # ____________________________________________________________
    def __init__(self, states, accepts, start = 0):
        """ NOT_RPYTHON """
        assert len(states) < 255 # no support for huge amounts of states
        # construct string for looking up state transitions
        string_states = [] * len(states)
        # compute maximum
        maximum = 0
        for state in states:
            for key in state:
                if key == DEFAULT:
                    continue
                ordkey = ord(key)
                if ordkey > 128:
                    raise ValueError("DFA does not support matching of specific non-ASCII character %r. Use NON_ASCII instead" % key)
                maximum = max(ordkey, maximum)
        self.max_char = maximum + 1

        defaults = []
        for i, state in enumerate(states):
            default = ERROR_STATE
            if DEFAULT in state:
                default = chr(state[DEFAULT])
            defaults.append(default)
            string_state = [default] * self.max_char
            for key, value in state.iteritems():
                if key == DEFAULT:
                    continue
                assert len(key) == 1
                assert ord(key) < self.max_char
                string_state[ord(key)] = chr(value)
            string_states.extend(string_state)
        self.states = "".join(string_states)
        self.defaults = "".join(defaults)
        self.accepts = accepts
        self.start = start

    # ____________________________________________________________

    def _next_state(self, item, crntState):
        if ord(item) >= self.max_char:
            return self.defaults[crntState]
        else:
            return self.states[crntState * self.max_char + ord(item)]

    def recognize(self, inVec, pos = 0):
        crntState = self.start
        lastAccept = False
        i = pos
        for i in range(pos, len(inVec)):
            item = inVec[i]
            if ord(item) > 0x80:
<<<<<<< HEAD
                item = "\x80"  # NON_ASCII
=======
                item = NON_ASCII
>>>>>>> 658e3bda
            accept = self.accepts[crntState]
            crntState = self._next_state(item, crntState)
            if crntState != ERROR_STATE:
                pass
            elif accept:
                return i
            elif lastAccept:
                # This is now needed b/c of exception cases where there are
                # transitions to dead states
                return i - 1
            else:
                return -1
            crntState = ord(crntState)
            lastAccept = accept
        # if self.states[crntState][1]:
        if self.accepts[crntState]:
            return i + 1
        elif lastAccept:
            return i
        else:
            return -1

# ______________________________________________________________________

class NonGreedyDFA (DFA):

    def recognize(self, inVec, pos = 0):
        crntState = self.start
        i = pos
        for i in range(pos, len(inVec)):
            item = inVec[i]
            if ord(item) > 0x80:
                item = NON_ASCII
            accept = self.accepts[crntState]
            if accept:
                return i
            crntState = self._next_state(item, crntState)
            if crntState == ERROR_STATE:
                return -1
            crntState = ord(crntState)
            i += 1
        if self.accepts[crntState]:
            return i
        else:
            return -1

# ______________________________________________________________________
# End of automata.py<|MERGE_RESOLUTION|>--- conflicted
+++ resolved
@@ -80,11 +80,7 @@
         for i in range(pos, len(inVec)):
             item = inVec[i]
             if ord(item) > 0x80:
-<<<<<<< HEAD
-                item = "\x80"  # NON_ASCII
-=======
                 item = NON_ASCII
->>>>>>> 658e3bda
             accept = self.accepts[crntState]
             crntState = self._next_state(item, crntState)
             if crntState != ERROR_STATE:
