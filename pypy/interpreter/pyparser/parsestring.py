# coding: utf-8
from pypy.interpreter.baseobjspace import W_Root
from pypy.interpreter.error import OperationError, oefmt
from pypy.interpreter import unicodehelper
from rpython.rlib.rstring import StringBuilder


class W_FString(W_Root):
    def __init__(self, unparsed, raw_mode):
        assert isinstance(unparsed, str)    # utf-8 encoded string
        self.unparsed = unparsed     # but the quotes are removed
        self.raw_mode = raw_mode
        self.current_index = 0       # for astcompiler.fstring


def parsestr(space, encoding, s):
    """Parses a string or unicode literal, and return usually
    a wrapped value.  If we get an f-string, then instead return
    an unparsed but unquoted W_FString instance.

    If encoding=None, the source string is ascii only.
    In other cases, the source string is in utf-8 encoding.

    When a bytes string is returned, it will be encoded with the
    original encoding.

    Yes, it's very inefficient.
    Yes, CPython has very similar code.
    """
    # we use ps as "pointer to s"
    # q is the virtual last char index of the string
    ps = 0
    quote = s[ps]
    rawmode = False
    unicode_literal = True
    saw_u = False
    saw_f = False

    # string decoration handling
    if quote == 'b' or quote == 'B':
        ps += 1
        quote = s[ps]
        unicode_literal = False
    elif quote == 'u' or quote == 'U':
        ps += 1
        quote = s[ps]
        saw_u = True
    elif quote == 'r' or quote == 'R':
        ps += 1
        quote = s[ps]
        rawmode = True
    elif quote == 'f' or quote == 'F':
        ps += 1
        quote = s[ps]
        saw_f = True

    if not saw_u:
        if quote == 'r' or quote == 'R':
            ps += 1
            quote = s[ps]
            rawmode = True
        elif quote == 'b' or quote == 'B':
            ps += 1
            quote = s[ps]
            unicode_literal = False
        elif quote == 'f' or quote == 'F':
            ps += 1
            quote = s[ps]
            saw_f = True

    if quote != "'" and quote != '"':
        raise_app_valueerror(space,
                             'Internal error: parser passed unquoted literal')
    ps += 1
    q = len(s) - 1
    if s[q] != quote:
        raise_app_valueerror(space, 'Internal error: parser passed unmatched '
                                    'quotes in literal')
    if q-ps >= 4 and s[ps] == quote and s[ps+1] == quote:
        # triple quotes
        ps += 2
        if s[q-1] != quote or s[q-2] != quote:
            raise_app_valueerror(space, 'Internal error: parser passed '
                                        'unmatched triple quotes in literal')
        q -= 2

    if unicode_literal and not rawmode: # XXX Py_UnicodeFlag is ignored for now
        assert 0 <= ps <= q
        if saw_f:
            return W_FString(s[ps:q], rawmode)
        if encoding is None:
            substr = s[ps:q]
        else:
            substr = decode_unicode_utf8(space, s, ps, q)
<<<<<<< HEAD
        v = unicodehelper.decode_unicode_escape(space, substr)
        return space.wrap(v)
=======
        if rawmode:
            v = unicodehelper.decode_raw_unicode_escape(space, substr)
        else:
            v = unicodehelper.decode_unicode_escape(space, substr)
        return space.newunicode(v)
>>>>>>> a299ace7

    assert 0 <= ps <= q
    substr = s[ps : q]
<<<<<<< HEAD

    if not unicode_literal:
        # Disallow non-ascii characters (but not escapes)
        for c in substr:
            if ord(c) > 0x80:
                raise oefmt(space.w_SyntaxError,
                            "bytes can only contain ASCII literal characters.")

    if rawmode or '\\' not in substr:
        if not unicode_literal:
            return space.newbytes(substr)
        elif saw_f:
            return W_FString(substr, rawmode)
        else:
            v = unicodehelper.decode_utf8(space, substr)
            return space.wrap(v)
=======
    if rawmode or '\\' not in s[ps:]:
        if need_encoding:
            w_u = space.newunicode(unicodehelper.decode_utf8(space, substr))
            w_v = unicodehelper.encode(space, w_u, encoding)
            return w_v
        else:
            return space.newbytes(substr)
>>>>>>> a299ace7

    v = PyString_DecodeEscape(space, substr, 'strict', encoding)
    return space.newbytes(v)

def decode_unicode_utf8(space, s, ps, q):
    # ****The Python 2.7 version, producing UTF-32 escapes****
    # String is utf8-encoded, but 'unicode_escape' expects
    # latin-1; So multibyte sequences must be escaped.
    lis = [] # using a list to assemble the value
    end = q
    # Worst case:
    # "<92><195><164>" may become "\u005c\U000000E4" (16 bytes)
    while ps < end:
        if s[ps] == '\\':
            lis.append(s[ps])
            ps += 1
            if ord(s[ps]) & 0x80:
                # A multibyte sequence will follow, it will be
                # escaped like \u1234. To avoid confusion with
                # the backslash we just wrote, we emit "\u005c"
                # instead.
                lis.append("u005c")
        if ord(s[ps]) & 0x80: # XXX inefficient
            w, ps = decode_utf8(space, s, ps, end)
            for c in w:
                # The equivalent of %08x, which is not supported by RPython.
                # 7 zeroes are enough for the unicode range, and the
                # result still fits in 32-bit.
                hexa = hex(ord(c) + 0x10000000)
                lis.append('\\U0')
                lis.append(hexa[3:])  # Skip 0x and the leading 1
        else:
            lis.append(s[ps])
            ps += 1
    return ''.join(lis)

def PyString_DecodeEscape(space, s, errors, recode_encoding):
    """
    Unescape a backslash-escaped string. If recode_encoding is non-zero,
    the string is UTF-8 encoded and should be re-encoded in the
    specified encoding.
    """
    builder = StringBuilder(len(s))
    ps = 0
    end = len(s)
    while ps < end:
        if s[ps] != '\\':
            # note that the C code has a label here.
            # the logic is the same.
            if recode_encoding and ord(s[ps]) & 0x80:
                w, ps = decode_utf8_recode(space, s, ps, end, recode_encoding)
                # Append bytes to output buffer.
                builder.append(w)
            else:
                builder.append(s[ps])
                ps += 1
            continue

        ps += 1
        if ps == end:
            raise_app_valueerror(space, 'Trailing \\ in string')
        prevps = ps
        ch = s[ps]
        ps += 1
        # XXX This assumes ASCII!
        if ch == '\n':
            pass
        elif ch == '\\':
            builder.append('\\')
        elif ch == "'":
            builder.append("'")
        elif ch == '"':
            builder.append('"')
        elif ch == 'b':
            builder.append("\010")
        elif ch == 'f':
            builder.append('\014') # FF
        elif ch == 't':
            builder.append('\t')
        elif ch == 'n':
            builder.append('\n')
        elif ch == 'r':
            builder.append('\r')
        elif ch == 'v':
            builder.append('\013') # VT
        elif ch == 'a':
            builder.append('\007') # BEL, not classic C
        elif ch in '01234567':
            # Look for up to two more octal digits
            span = ps
            span += (span < end) and (s[span] in '01234567')
            span += (span < end) and (s[span] in '01234567')
            octal = s[prevps : span]
            # emulate a strange wrap-around behavior of CPython:
            # \400 is the same as \000 because 0400 == 256
            num = int(octal, 8) & 0xFF
            builder.append(chr(num))
            ps = span
        elif ch == 'x':
            if ps+2 <= end and isxdigit(s[ps]) and isxdigit(s[ps + 1]):
                hexa = s[ps : ps + 2]
                num = int(hexa, 16)
                builder.append(chr(num))
                ps += 2
            else:
                if errors == 'strict':
                    raise_app_valueerror(
                        space, "invalid \\x escape at position %d" % (ps - 2))
                elif errors == 'replace':
                    builder.append('?')
                elif errors == 'ignore':
                    pass
                else:
                    raise oefmt(space.w_ValueError, "decoding error; "
                        "unknown error handling code: %s", errors)
                if ps+1 <= end and isxdigit(s[ps]):
                    ps += 1
        else:
            # this was not an escape, so the backslash
            # has to be added, and we start over in
            # non-escape mode.
            builder.append('\\')
            ps -= 1
            assert ps >= 0
            continue
            # an arbitry number of unescaped UTF-8 bytes may follow.

    buf = builder.build()
    return buf


def isxdigit(ch):
    return (ch >= '0' and ch <= '9' or
            ch >= 'a' and ch <= 'f' or
            ch >= 'A' and ch <= 'F')


def decode_utf8(space, s, ps, end):
    assert ps >= 0
    pt = ps
    # while (s < end && *s != '\\') s++; */ /* inefficient for u".."
    while ps < end and ord(s[ps]) & 0x80:
        ps += 1
    u = unicodehelper.decode_utf8(space, s[pt:ps])
    return u, ps

def decode_utf8_recode(space, s, ps, end, recode_encoding):
    u, ps = decode_utf8(space, s, ps, end)
<<<<<<< HEAD
    w_v = unicodehelper.encode(space, space.wrap(u), recode_encoding)
    v = space.bytes_w(w_v)
=======
    w_v = unicodehelper.encode(space, space.newunicode(u), recode_encoding)
    v = space.str_w(w_v)
>>>>>>> a299ace7
    return v, ps

def raise_app_valueerror(space, msg):
    raise OperationError(space.w_ValueError, space.newtext(msg))<|MERGE_RESOLUTION|>--- conflicted
+++ resolved
@@ -92,20 +92,11 @@
             substr = s[ps:q]
         else:
             substr = decode_unicode_utf8(space, s, ps, q)
-<<<<<<< HEAD
         v = unicodehelper.decode_unicode_escape(space, substr)
-        return space.wrap(v)
-=======
-        if rawmode:
-            v = unicodehelper.decode_raw_unicode_escape(space, substr)
-        else:
-            v = unicodehelper.decode_unicode_escape(space, substr)
         return space.newunicode(v)
->>>>>>> a299ace7
 
     assert 0 <= ps <= q
     substr = s[ps : q]
-<<<<<<< HEAD
 
     if not unicode_literal:
         # Disallow non-ascii characters (but not escapes)
@@ -121,16 +112,7 @@
             return W_FString(substr, rawmode)
         else:
             v = unicodehelper.decode_utf8(space, substr)
-            return space.wrap(v)
-=======
-    if rawmode or '\\' not in s[ps:]:
-        if need_encoding:
-            w_u = space.newunicode(unicodehelper.decode_utf8(space, substr))
-            w_v = unicodehelper.encode(space, w_u, encoding)
-            return w_v
-        else:
-            return space.newbytes(substr)
->>>>>>> a299ace7
+            return space.newunicode(v)
 
     v = PyString_DecodeEscape(space, substr, 'strict', encoding)
     return space.newbytes(v)
@@ -279,13 +261,8 @@
 
 def decode_utf8_recode(space, s, ps, end, recode_encoding):
     u, ps = decode_utf8(space, s, ps, end)
-<<<<<<< HEAD
-    w_v = unicodehelper.encode(space, space.wrap(u), recode_encoding)
+    w_v = unicodehelper.encode(space, space.newunicode(u), recode_encoding)
     v = space.bytes_w(w_v)
-=======
-    w_v = unicodehelper.encode(space, space.newunicode(u), recode_encoding)
-    v = space.str_w(w_v)
->>>>>>> a299ace7
     return v, ps
 
 def raise_app_valueerror(space, msg):
