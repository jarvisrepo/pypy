--- conflicted
+++ resolved
@@ -8,23 +8,15 @@
 
 
 class W_FString(W_Root):
-<<<<<<< HEAD
-    def __init__(self, unparsed, raw_mode, token):
-=======
-    def __init__(self, unparsed, raw_mode, stnode, content_offset=0):
->>>>>>> bd2c8b0c
+    def __init__(self, unparsed, raw_mode, token, content_offset=0):
         assert isinstance(unparsed, str)    # utf-8 encoded string
         self.unparsed = unparsed     # but the quotes are removed
         self.raw_mode = raw_mode
         self.current_index = 0       # for astcompiler.fstring
-<<<<<<< HEAD
         self.token = token
-=======
-        self.stnode = stnode
         # offset behind the start of the string, after f" (or however it
         # starts)
         self.content_offset = content_offset
->>>>>>> bd2c8b0c
 
 
 
@@ -104,11 +96,7 @@
     assert 0 <= ps <= q
     if unicode_literal:
         if saw_f:
-<<<<<<< HEAD
-            return W_FString(s[ps:q], rawmode, token)
-=======
-            return W_FString(s[ps:q], rawmode, stnode, ps)
->>>>>>> bd2c8b0c
+            return W_FString(s[ps:q], rawmode, token, ps)
         elif rawmode:
             length = unicodehelper.check_utf8_or_raise(space, s, ps, q)
             return space.newutf8(s[ps:q], length)
