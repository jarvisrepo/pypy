# ______________________________________________________________________
"""Module pytokenize

This is a modified version of Ka-Ping Yee's tokenize module found in the
Python standard library.

The primary modification is the removal of the tokenizer's dependence on the
standard Python regular expression module, which is written in C.  The regular
expressions have been replaced with hand built DFA's using the
basil.util.automata module.

"""
# ______________________________________________________________________

from pypy.interpreter.pyparser import automata
from pypy.interpreter.pyparser.dfa_generated import *

__all__ = [ "tokenize" ]

endDFAs = {"'" : singleDFA,
           '"' : doubleDFA,
           'r' : None,
           'R' : None,
           "u" : None,
           "U" : None,
           'f' : None,
           'F' : None,
           'b' : None,
           'B' : None}

for uniPrefix in ("", "b", "B", "f", "F"):
    for rawPrefix in ("", "r", "R"):
        prefix_1 = uniPrefix + rawPrefix
        prefix_2 = rawPrefix + uniPrefix

        endDFAs[prefix_1 + "'''"] = single3DFA
        endDFAs[prefix_1 + '"""'] = double3DFA
        endDFAs[prefix_2 + "'''"] = single3DFA
        endDFAs[prefix_2 + '"""'] = double3DFA

for uniPrefix in ("u", "U"):
    endDFAs[uniPrefix + "'''"] = single3DFA
    endDFAs[uniPrefix + '"""'] = double3DFA

whiteSpaceStatesAccepts = [True]
whiteSpaceStates = [{'\t': 0, ' ': 0, '\x0c': 0}]
whiteSpaceDFA = automata.DFA(whiteSpaceStates, whiteSpaceStatesAccepts)

# ______________________________________________________________________
# COPIED:

triple_quoted = {}
for t in ("'''", '"""',
          "r'''", 'r"""', "R'''", 'R"""',
          "u'''", 'u"""', "U'''", 'U"""',
          "f'''", 'f"""', "F'''", 'F"""',
          "fr'''", 'fr"""', "Fr'''", 'Fr"""',
          "fR'''", 'fR"""', "FR'''", 'FR"""',
          "rf'''", 'rf"""', "rF'''", 'rF"""',
          "Rf'''", 'Rf"""', "RF'''", 'RF"""',
          "b'''", 'b"""', "B'''", 'B"""',
          "br'''", 'br"""', "Br'''", 'Br"""',
          "bR'''", 'bR"""', "BR'''", 'BR"""',
          "rb'''", 'rb"""', "rB'''", 'rB"""',
          "Rb'''", 'Rb"""', "RB'''", 'RB"""'):
    triple_quoted[t] = t
single_quoted = {}
for t in ("'", '"',
          "r'", 'r"', "R'", 'R"',
          "u'", 'u"', "U'", 'U"',
          "f'", 'f"', "F'", 'F"',
          "fr'", 'fr"', "Fr'", 'Fr"',
          "fR'", 'fR"', "FR'", 'FR"',
          "rf'", 'rf"', "rF'", 'rF"',
          "Rf'", 'Rf"', "RF'", 'RF"',
          "b'", 'b"', "B'", 'B"',
          "br'", 'br"', "Br'", 'Br"',
          "bR'", 'bR"', "BR'", 'BR"',
          "rb'", 'rb"', "rB'", 'rB"',
          "Rb'", 'Rb"', "RB'", 'RB"'):

    single_quoted[t] = t

<<<<<<< HEAD
tabsize = 8
alttabsize = 1

# PYPY MODIFICATION: removed TokenError class as it's not needed here

# PYPY MODIFICATION: removed StopTokenizing class as it's not needed here

# PYPY MODIFICATION: removed printtoken() as it's not needed here

# PYPY MODIFICATION: removed tokenize() as it's not needed here

# PYPY MODIFICATION: removed tokenize_loop() as it's not needed here

# PYPY MODIFICATION: removed generate_tokens() as it was copied / modified
#                    in pythonlexer.py

# PYPY MODIFICATION: removed main() as it's not needed here

# ______________________________________________________________________
# End of pytokenize.py
=======
tabsize = 8
>>>>>>> ac4885f4
<|MERGE_RESOLUTION|>--- conflicted
+++ resolved
@@ -81,27 +81,5 @@
 
     single_quoted[t] = t
 
-<<<<<<< HEAD
 tabsize = 8
-alttabsize = 1
-
-# PYPY MODIFICATION: removed TokenError class as it's not needed here
-
-# PYPY MODIFICATION: removed StopTokenizing class as it's not needed here
-
-# PYPY MODIFICATION: removed printtoken() as it's not needed here
-
-# PYPY MODIFICATION: removed tokenize() as it's not needed here
-
-# PYPY MODIFICATION: removed tokenize_loop() as it's not needed here
-
-# PYPY MODIFICATION: removed generate_tokens() as it was copied / modified
-#                    in pythonlexer.py
-
-# PYPY MODIFICATION: removed main() as it's not needed here
-
-# ______________________________________________________________________
-# End of pytokenize.py
-=======
-tabsize = 8
->>>>>>> ac4885f4
+alttabsize = 1