# ______________________________________________________________________
"""Module pytokenize

This is a modified version of Ka-Ping Yee's tokenize module found in the
Python standard library.

The primary modification is the removal of the tokenizer's dependence on the
standard Python regular expression module, which is written in C.  The regular
expressions have been replaced with hand built DFA's using the
basil.util.automata module.

"""
# ______________________________________________________________________

from pypy.interpreter.pyparser import automata
from pypy.interpreter.pyparser.dfa_generated import *

__all__ = [ "tokenize" ]

<<<<<<< HEAD

=======
>>>>>>> 2eabea66
endDFAs = {"'" : singleDFA,
           '"' : doubleDFA,
           'r' : None,
           'R' : None,
           'u' : None,
           'U' : None,
           'b' : None,
           'B' : None}

for uniPrefix in ("", "u", "U", "b", "B"):
    for rawPrefix in ("", "r", "R"):
        prefix = uniPrefix + rawPrefix
        endDFAs[prefix + "'''"] = single3DFA
        endDFAs[prefix + '"""'] = double3DFA

whiteSpaceStatesAccepts = [True]
whiteSpaceStates = [{'\t': 0, ' ': 0, '\x0c': 0}]
whiteSpaceDFA = automata.DFA(whiteSpaceStates, whiteSpaceStatesAccepts)

# ______________________________________________________________________
# COPIED:

triple_quoted = {}
for t in ("'''", '"""',
          "r'''", 'r"""', "R'''", 'R"""',
          "u'''", 'u"""', "U'''", 'U"""',
          "b'''", 'b"""', "B'''", 'B"""',
          "ur'''", 'ur"""', "Ur'''", 'Ur"""',
          "uR'''", 'uR"""', "UR'''", 'UR"""',
          "br'''", 'br"""', "Br'''", 'Br"""',
          "bR'''", 'bR"""', "BR'''", 'BR"""'):
    triple_quoted[t] = t
single_quoted = {}
for t in ("'", '"',
          "r'", 'r"', "R'", 'R"',
          "u'", 'u"', "U'", 'U"',
          "b'", 'b"', "B'", 'B"',
          "ur'", 'ur"', "Ur'", 'Ur"',
          "uR'", 'uR"', "UR'", 'UR"',
          "br'", 'br"', "Br'", 'Br"',
          "bR'", 'bR"', "BR'", 'BR"'):
    single_quoted[t] = t

tabsize = 8<|MERGE_RESOLUTION|>--- conflicted
+++ resolved
@@ -17,10 +17,6 @@
 
 __all__ = [ "tokenize" ]
 
-<<<<<<< HEAD
-
-=======
->>>>>>> 2eabea66
 endDFAs = {"'" : singleDFA,
            '"' : doubleDFA,
            'r' : None,
