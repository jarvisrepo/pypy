"""
Generate Python bytecode from a Abstract Syntax Tree.
"""

# NOTE TO READERS: All the ugly and "obvious" isinstance assertions here are to
# help the annotator.  To it, unfortunately, everything is not so obvious.  If
# you figure out a way to remove them, great, but try a translation first,
# please.
import struct

from rpython.rlib.objectmodel import specialize, we_are_translated
from pypy.interpreter.astcompiler import ast, assemble, symtable, consts, misc
from pypy.interpreter.astcompiler import optimize # For side effects
from pypy.interpreter.pyparser.error import SyntaxError
from pypy.tool import stdlib_opcode as ops

C_INT_MAX = (2 ** (struct.calcsize('i') * 8)) / 2 - 1

def compile_ast(space, module, info):
    """Generate a code object from AST."""
    symbols = symtable.SymtableBuilder(space, module, info)
    return TopLevelCodeGenerator(space, module, symbols, info).assemble()

MAX_STACKDEPTH_CONTAINERS = 100

name_ops_default = misc.dict_to_switch({
    ast.Load: ops.LOAD_NAME,
    ast.Store: ops.STORE_NAME,
    ast.Del: ops.DELETE_NAME
})

name_ops_fast = misc.dict_to_switch({
    ast.Load: ops.LOAD_FAST,
    ast.Store: ops.STORE_FAST,
    ast.Del: ops.DELETE_FAST
})

name_ops_deref = misc.dict_to_switch({
    ast.Load: ops.LOAD_DEREF,
    ast.Store: ops.STORE_DEREF,
    ast.Del: ops.DELETE_DEREF,
})

name_ops_global = misc.dict_to_switch({
    ast.Load: ops.LOAD_GLOBAL,
    ast.Store: ops.STORE_GLOBAL,
    ast.Del: ops.DELETE_GLOBAL
})


unary_operations = misc.dict_to_switch({
    ast.Invert: ops.UNARY_INVERT,
    ast.Not: ops.UNARY_NOT,
    ast.UAdd: ops.UNARY_POSITIVE,
    ast.USub: ops.UNARY_NEGATIVE
})

binary_operations = misc.dict_to_switch({
    ast.Add: ops.BINARY_ADD,
    ast.Sub: ops.BINARY_SUBTRACT,
    ast.Mult: ops.BINARY_MULTIPLY,
    ast.Div: ops.BINARY_TRUE_DIVIDE,
    ast.Mod: ops.BINARY_MODULO,
    ast.Pow: ops.BINARY_POWER,
    ast.LShift: ops.BINARY_LSHIFT,
    ast.RShift: ops.BINARY_RSHIFT,
    ast.BitOr: ops.BINARY_OR,
    ast.BitAnd: ops.BINARY_AND,
    ast.BitXor: ops.BINARY_XOR,
    ast.FloorDiv: ops.BINARY_FLOOR_DIVIDE,
    ast.MatMult: ops.BINARY_MATRIX_MULTIPLY
})

inplace_operations = misc.dict_to_switch({
    ast.Add: ops.INPLACE_ADD,
    ast.Sub: ops.INPLACE_SUBTRACT,
    ast.Mult: ops.INPLACE_MULTIPLY,
    ast.Div: ops.INPLACE_TRUE_DIVIDE,
    ast.Mod: ops.INPLACE_MODULO,
    ast.Pow: ops.INPLACE_POWER,
    ast.LShift: ops.INPLACE_LSHIFT,
    ast.RShift: ops.INPLACE_RSHIFT,
    ast.BitOr: ops.INPLACE_OR,
    ast.BitAnd: ops.INPLACE_AND,
    ast.BitXor: ops.INPLACE_XOR,
    ast.FloorDiv: ops.INPLACE_FLOOR_DIVIDE,
    ast.MatMult: ops.INPLACE_MATRIX_MULTIPLY
})

compare_operations = misc.dict_to_switch({
    ast.Eq: (ops.COMPARE_OP, 2),
    ast.NotEq: (ops.COMPARE_OP, 3),
    ast.Lt: (ops.COMPARE_OP, 0),
    ast.LtE: (ops.COMPARE_OP, 1),
    ast.Gt: (ops.COMPARE_OP, 4),
    ast.GtE: (ops.COMPARE_OP, 5),
    ast.In: (ops.CONTAINS_OP, 0),
    ast.NotIn: (ops.CONTAINS_OP, 1),
    ast.Is: (ops.IS_OP, 0),
    ast.IsNot: (ops.IS_OP, 1)
})


class __extend__(ast.AST):
    _literal_type = False

class __extend__(
        ast.Constant,
        ast.Tuple,
        ast.List,
        ast.ListComp,
        ast.Dict,
        ast.DictComp,
        ast.Set,
        ast.SetComp,
        ast.GeneratorExp,
        ast.JoinedStr,
        ast.FormattedValue
    ):
    _literal_type = True

class __extend__(ast.GeneratorExp):

    def build_container_and_load_iter(self, codegen):
        codegen.comprehension_load_iter()

    def get_generators(self):
        return self.generators

    def accept_comp_iteration(self, codegen, index):
        self.elt.walkabout(codegen)
        codegen.emit_op(ops.YIELD_VALUE)
        codegen.emit_op(ops.POP_TOP)


class __extend__(ast.ListComp):

    def build_container_and_load_iter(self, codegen):
        single = False
        if len(self.generators) == 1:
            gen, = self.generators
            assert isinstance(gen, ast.comprehension)
            if not gen.ifs:
                single = True
        if single:
            codegen.comprehension_load_iter()
            codegen.emit_op(ops.BUILD_LIST_FROM_ARG)
        else:
            codegen.emit_op_arg(ops.BUILD_LIST, 0)
            codegen.comprehension_load_iter()

    def get_generators(self):
        return self.generators

    def accept_comp_iteration(self, codegen, index):
        self.elt.walkabout(codegen)
        codegen.emit_op_arg(ops.LIST_APPEND, index + 1)


class __extend__(ast.SetComp):

    def build_container_and_load_iter(self, codegen):
        codegen.emit_op_arg(ops.BUILD_SET, 0)
        codegen.comprehension_load_iter()

    def get_generators(self):
        return self.generators

    def accept_comp_iteration(self, codegen, index):
        self.elt.walkabout(codegen)
        codegen.emit_op_arg(ops.SET_ADD, index + 1)


class __extend__(ast.DictComp):

    def build_container_and_load_iter(self, codegen):
        codegen.emit_op_arg(ops.BUILD_MAP, 0)
        codegen.comprehension_load_iter()

    def get_generators(self):
        return self.generators

    def accept_comp_iteration(self, codegen, index):
        self.key.walkabout(codegen)
        self.value.walkabout(codegen)
        codegen.emit_op_arg(ops.MAP_ADD, index + 1)


# These are frame blocks.
fblock_kind_to_str = []
for i, name in enumerate("F_WHILE_LOOP F_FOR_LOOP F_TRY_EXCEPT F_FINALLY_TRY F_FINALLY_END F_WITH F_ASYNC_WITH F_HANDLER_CLEANUP F_POP_VALUE F_EXCEPTION_HANDLER".split()):
    globals()[name] = i
    fblock_kind_to_str.append(name)
del name, i


class FrameBlockInfo(object):
    def __init__(self, kind, block, end, datum):
        self.kind = kind
        self.block = block
        self.end = end
        self.datum = datum # an ast node needed for specific kinds of blocks

    def __repr__(self):
        # for debugging
        return "<FrameBlockInfo kind=%s block=%s end=%s>" % (fblock_kind_to_str[self.kind], self.block, self.end)

def update_pos_expr(func):
    def updater(self, expr):
        assert isinstance(expr, ast.expr)
        if expr.lineno > 0:
            new_lineno = expr.lineno
        else:
            new_lineno = self.lineno
        old_lineno = self.lineno
        self.lineno = new_lineno
        try:
            return func(self, expr)
        finally:
            self.lineno = old_lineno
    updater.func_name = func.func_name + "_pos_updater"
    return updater


class PythonCodeGenerator(assemble.PythonCodeMaker):
    """Base code generator.

    A subclass of this is created for every scope to be compiled.  It walks
    across the AST tree generating bytecode as needed.
    """

    def __init__(self, space, name, tree, lineno, symbols, compile_info,
                 qualname):
        self.scope = symbols.find_scope(tree)
        assemble.PythonCodeMaker.__init__(self, space, name, lineno,
                                          self.scope, compile_info)
        self.symbols = symbols
        self.frame_blocks = []
        self.interactive = False
        self.temporary_name_counter = 1
        if isinstance(self.scope, symtable.FunctionScope):
            self.qualname = qualname + '.<locals>'
        else:
            self.qualname = qualname
        self._allow_top_level_await = compile_info.flags & consts.PyCF_ALLOW_TOP_LEVEL_AWAIT
        self._compile(tree)

    def _compile(self, tree):
        """Override in subclasses to compile a scope."""
        raise NotImplementedError

    def sub_scope(self, kind, name, node, lineno):
        """Convenience function for compiling a sub scope."""
        if self.scope.lookup(name) == symtable.SCOPE_GLOBAL_EXPLICIT:
            qualname = name
        elif self.qualname:
            qualname = '%s.%s' % (self.qualname, name)
        else:
            qualname = name
        generator = kind(self.space, name, node, lineno, self.symbols,
                         self.compile_info, qualname)
        return generator.assemble(), qualname

    def push_frame_block(self, kind, block, end=None, datum=None):
        self.frame_blocks.append(FrameBlockInfo(kind, block, end, datum))

    def pop_frame_block(self, kind, block):
        fblock = self.frame_blocks.pop()
        assert fblock.kind == kind and fblock.block is block, \
            "mismatched frame blocks"

    def unwind_fblock(self, fblock, preserve_tos):
        """ Unwind a frame block.  If preserve_tos is true, the TOS before
        popping the blocks will be restored afterwards, unless another return,
        break or continue is found. In which case, the TOS will be popped."""

        kind = fblock.kind
        if kind == F_FOR_LOOP:
            if preserve_tos:
                self.emit_op(ops.ROT_TWO)
            self.emit_op(ops.POP_TOP) # pop iterator
        elif kind == F_WHILE_LOOP or kind == F_EXCEPTION_HANDLER:
            pass
        elif kind == F_TRY_EXCEPT:
            self.emit_op(ops.POP_BLOCK)
        elif kind == F_FINALLY_TRY:
            self.emit_op(ops.POP_BLOCK)
            if preserve_tos:
                self.push_frame_block(F_POP_VALUE, None)
            # emit the finally block, restoring the line number when done
            finallyblock = fblock.datum
            assert isinstance(finallyblock, ast.Try)
            assert finallyblock.finalbody
            saved_lineno = self.lineno
            self._visit_body(finallyblock.finalbody)
            self.lineno = saved_lineno
            if preserve_tos:
                self.pop_frame_block(F_POP_VALUE, None)
        elif kind == F_FINALLY_END:
            if preserve_tos:
                self.emit_op(ops.ROT_TWO)
            self.emit_op(ops.POP_TOP) # remove SApplicationException
            self.emit_op(ops.POP_EXCEPT)

        elif kind == F_WITH or kind == F_ASYNC_WITH:
            self.emit_op(ops.POP_BLOCK)
            if preserve_tos:
                self.emit_op(ops.ROT_TWO)
            self.call_exit_with_nones()
            if kind == F_ASYNC_WITH:
                self.emit_op(ops.GET_AWAITABLE)
                self.load_const(self.space.w_None)
                self.emit_op(ops.YIELD_FROM)
            self.emit_op(ops.POP_TOP)
        elif kind == F_HANDLER_CLEANUP:
            if fblock.datum:
                self.emit_op(ops.POP_BLOCK)
            self.emit_op(ops.POP_EXCEPT)
            if fblock.datum:
                self.load_const(self.space.w_None)
                excepthandler = fblock.datum
                assert isinstance(excepthandler, ast.ExceptHandler)
                self.name_op(excepthandler.name, ast.Store, excepthandler)
                self.name_op(excepthandler.name, ast.Del, excepthandler)
        elif kind == F_POP_VALUE:
            if preserve_tos:
                self.emit_op(ops.ROT_TWO)
            self.emit_op(ops.POP_TOP)
        else:
            assert 0, "unreachable"

    def unwind_fblock_stack(self, preserve_tos, find_loop_block=False):
        """ Unwind block stack. If find_loop_block is True, return the first
        loop block, otherwise return None. """
        # XXX This is a bit ridiculous, but we really need to remove the
        # blocks and then re-add them for the benefit of unwinding a try with
        # a finally block, which will emit the code of the finally block in
        # situ, which might then do more unwinding!
        if not self.frame_blocks:
            return None
        fblock_top = self.frame_blocks[-1]
        if find_loop_block and (fblock_top.kind == F_WHILE_LOOP
                or fblock_top.kind == F_FOR_LOOP):
            return fblock_top
        fblock = self.frame_blocks.pop()
        self.unwind_fblock(fblock, preserve_tos)
        res = self.unwind_fblock_stack(preserve_tos, find_loop_block)
        self.frame_blocks.append(fblock)
        return res

    def error(self, msg, node):
        # NB: SyntaxError's offset is 1-based!
        raise SyntaxError.fromast(msg, node, filename=self.compile_info.filename)

    def name_op(self, identifier, ctx, node):
        """Generate an operation appropriate for the scope of the identifier."""
        # node is used only for the possible syntax error
        self.check_forbidden_name(identifier, node, ctx)

        scope = self.scope.lookup(identifier)
        op = ops.NOP
        container = self.names
        if scope == symtable.SCOPE_LOCAL:
            if self.scope.can_be_optimized:
                container = self.var_names
                op = name_ops_fast(ctx)
        elif scope == symtable.SCOPE_FREE:
            op = name_ops_deref(ctx)
            if op == ops.LOAD_DEREF and isinstance(self, ClassCodeGenerator):
                op = ops.LOAD_CLASSDEREF
            container = self.free_vars
        elif scope == symtable.SCOPE_CELL:
            op = name_ops_deref(ctx)
            container = self.cell_vars
        elif scope == symtable.SCOPE_GLOBAL_IMPLICIT:
            if self.scope.optimized:
                op = name_ops_global(ctx)
        elif scope == symtable.SCOPE_GLOBAL_EXPLICIT:
            op = name_ops_global(ctx)
        if op == ops.NOP:
            op = name_ops_default(ctx)
        self.emit_op_arg(op, self.add_name(container, identifier))

    def possible_docstring(self, node):
        if isinstance(node, ast.Expr) and self.compile_info.optimize < 2:
            expr_value = node.value
            if isinstance(expr_value, ast.Constant) and self.space.isinstance_w(expr_value.value, self.space.w_unicode):
                return expr_value
        return None

    def ensure_docstring_constant(self, body):
        # If there's a docstring, store it as the first constant.
        if body:
            doc_expr = self.possible_docstring(body[0])
        else:
            doc_expr = None
        if doc_expr is not None:
            self.add_const(doc_expr.value)
            self.scope.doc_removable = True
            return True
        else:
            self.add_const(self.space.w_None)
            return False

    def _get_code_flags(self):
        return 0

    def _check_async_function(self):
        """Returns true if 'await' is allowed."""
        return False

    def _handle_body(self, body):
        """Compile a list of statements, handling doc strings if needed."""
        if body:
            start = 0
            doc_expr = self.possible_docstring(body[0])
            if doc_expr is not None:
                start = 1
                doc_expr.walkabout(self)
                if doc_expr.lineno > 0:
                    self.update_position(doc_expr)
                self.name_op("__doc__", ast.Store, doc_expr)
                self.scope.doc_removable = True
            self._visit_body(body, start)
            return True
        else:
            return False

    def _maybe_setup_annotations(self):
        # if the scope contained an annotated variable assignment,
        # this will emit the requisite SETUP_ANNOTATIONS
        if self.scope.contains_annotated and not isinstance(self, AbstractFunctionCodeGenerator):
            return self.emit_op(ops.SETUP_ANNOTATIONS)

    def call_exit_with_nones(self):
        self.load_const(self.space.w_None)
        self.emit_op(ops.DUP_TOP)
        self.emit_op(ops.DUP_TOP)
        self.emit_op_arg(ops.CALL_FUNCTION, 3)

    def visit_Module(self, mod):
        if not self._handle_body(mod.body):
            self.first_lineno = self.lineno = 1

    def visit_Interactive(self, mod):
        self.interactive = True
        self._visit_body(mod.body)

    def visit_Expression(self, mod):
        self.add_none_to_final_return = False
        mod.body.walkabout(self)

    def _visit_body(self, body, start=0):
        if body is None:
            return
        for i in range(start, len(body)):
            stmt = body[i]
            if stmt is not None:
                assert isinstance(stmt, ast.stmt)
                if stmt.lineno > 0:
                    self.update_position(stmt)
                stmt.walkabout(self)

    def _make_function(self, code, oparg=0, qualname=None):
        """Emit the opcodes to turn a code object into a function."""
        w_qualname = self.space.newtext(qualname or code.co_name)
        if code.co_freevars:
            oparg = oparg | 0x08
            # Load cell and free vars to pass on.
            for free in code.co_freevars:
                free_scope = self.scope.lookup(free)
                if free_scope in (symtable.SCOPE_CELL,
                                  symtable.SCOPE_CELL_CLASS):
                    index = self.cell_vars[free]
                else:
                    index = self.free_vars[free]
                self.emit_op_arg(ops.LOAD_CLOSURE, index)
            self.emit_op_arg(ops.BUILD_TUPLE, len(code.co_freevars))
        self.load_const(code)
        self.load_const(w_qualname)
        self.emit_op_arg(ops.MAKE_FUNCTION, oparg)

    def _visit_kwonlydefaults(self, args):
        defaults = 0
        keys_w = []
        for i, default in enumerate(args.kw_defaults):
            if default:
                kwonly = args.kwonlyargs[i]
                assert isinstance(kwonly, ast.arg)
                mangled = self.scope.mangle(kwonly.arg)
                keys_w.append(self.space.newtext(mangled))
                default.walkabout(self)
                defaults += 1
        if keys_w:
            w_tup = self.space.newtuple(keys_w)
            self.load_const(w_tup)
            self.emit_op_arg(ops.BUILD_CONST_KEY_MAP, len(keys_w))
        return defaults

    def _visit_arg_annotation(self, name, ann, names):
        if ann:
            ann.walkabout(self)
            names.append(self.scope.mangle(name))

    def _visit_arg_annotations(self, args, names):
        if args:
            for arg in args:
                assert isinstance(arg, ast.arg)
                self._visit_arg_annotation(arg.arg, arg.annotation, names)

    @specialize.argtype(1)
    def _visit_annotations(self, func, args, returns):
        space = self.space
        names = []
        self._visit_arg_annotations(args.posonlyargs, names)
        self._visit_arg_annotations(args.args, names)
        vararg = args.vararg
        if vararg:
            self._visit_arg_annotation(vararg.arg, vararg.annotation,
                                       names)
        self._visit_arg_annotations(args.kwonlyargs, names)
        kwarg = args.kwarg
        if kwarg:
            self._visit_arg_annotation(kwarg.arg, kwarg.annotation,
                                       names)
        self._visit_arg_annotation("return", returns, names)
        l = len(names)
        if l:
            if l > 65534:
                self.error("too many annotations", func)
            w_tup = space.newtuple([space.newtext(name) for name in names])
            self.load_const(w_tup)
            self.emit_op_arg(ops.BUILD_CONST_KEY_MAP, l)
        return l

    def _visit_defaults(self, defaults):
        assert len(defaults) > 0
        w_tup = self._tuple_of_consts(defaults)
        if w_tup:
            self.update_position(defaults[-1])
            self.load_const(w_tup)
        else:
            self.visit_sequence(defaults)
            self.emit_op_arg(ops.BUILD_TUPLE, len(defaults))

    @specialize.arg(2)
    def _visit_function(self, func, function_code_generator):
        # Load decorators first, but apply them after the function is created.
        if func.decorator_list:
            for dec in func.decorator_list:
                if dec.lineno > 0:
                    self.update_position(dec)
                dec.walkabout(self)

        if func.lineno > 0:
            self.update_position(func)

        args = func.args

        assert isinstance(args, ast.arguments)

        oparg = 0

        if args.defaults is not None and len(args.defaults):
            oparg = oparg | 0x01
            self._visit_defaults(args.defaults)

        if args.kwonlyargs:
            kw_default_count = self._visit_kwonlydefaults(args)
            if kw_default_count:
                oparg = oparg | 0x02

        num_annotations = self._visit_annotations(func, args, func.returns)
        if num_annotations:
            oparg = oparg | 0x04

        code, qualname = self.sub_scope(function_code_generator, func.name,
                                        func, func.lineno)
        self._make_function(code, oparg, qualname=qualname)
        # Apply decorators.
        if func.decorator_list:
            for i in range(len(func.decorator_list)):
                self.emit_op_arg(ops.CALL_FUNCTION, 1)
        self.name_op(func.name, ast.Store, func)

    def visit_FunctionDef(self, func):
        self._visit_function(func, FunctionCodeGenerator)

    def visit_AsyncFunctionDef(self, func):
        self._visit_function(func, AsyncFunctionCodeGenerator)

    @update_pos_expr
    def visit_Lambda(self, lam):
        args = lam.args
        assert isinstance(args, ast.arguments)

        oparg = 0
        if args.defaults is not None and len(args.defaults):
            oparg = oparg | 0x01
            self._visit_defaults(args.defaults)

        if args.kwonlyargs:
            kw_default_count = self._visit_kwonlydefaults(args)
            if kw_default_count:
                oparg = oparg | 0x02
        code, qualname = self.sub_scope(
            LambdaCodeGenerator, "<lambda>", lam, lam.lineno)
        self._make_function(code, oparg, qualname=qualname)

    def visit_ClassDef(self, cls):
        self.visit_sequence(cls.decorator_list)
        # 1. compile the class body into a code object
        code, qualname = self.sub_scope(
            ClassCodeGenerator, cls.name, cls, cls.lineno)
        # 2. load the 'build_class' function
        self.emit_op(ops.LOAD_BUILD_CLASS)
        # 3. load a function (or closure) made from the code object
        self._make_function(code, qualname=qualname)
        # 4. load class name
        self.load_const(self.space.newtext(cls.name))
        # 5. generate the rest of the code for the call
        self._make_call(2, cls.bases, cls.keywords)
        # 6. apply decorators
        if cls.decorator_list:
            for i in range(len(cls.decorator_list)):
                self.emit_op_arg(ops.CALL_FUNCTION, 1)
        # 7. store into <name>
        self.name_op(cls.name, ast.Store, cls)

    def visit_AugAssign(self, assign):
        target = assign.target
        if isinstance(target, ast.Attribute):
            self.check_forbidden_name(target.attr, target)
            target.value.walkabout(self)
            self.emit_op(ops.DUP_TOP)
            self.emit_op_name(ops.LOAD_ATTR, self.names, target.attr)
            assign.value.walkabout(self)
            self.emit_op(inplace_operations(assign.op))
            self.emit_op(ops.ROT_TWO)
            self.emit_op_name(ops.STORE_ATTR, self.names, target.attr)
        elif isinstance(target, ast.Subscript):
            target.value.walkabout(self)
            target.slice.walkabout(self)
            self.emit_op(ops.DUP_TOP_TWO)
            self.emit_op(ops.BINARY_SUBSCR)
            assign.value.walkabout(self)
            self.emit_op(inplace_operations(assign.op))
            self.emit_op(ops.ROT_THREE)
            self.emit_op(ops.STORE_SUBSCR)
        elif isinstance(target, ast.Name):
            self.name_op(target.id, ast.Load, target)
            assign.value.walkabout(self)
            self.emit_op(inplace_operations(assign.op))
            self.name_op(target.id, ast.Store, target)
        else:
            self.error("illegal expression for augmented assignment", assign)

    def _assert_test_always_true(self, test):
        if isinstance(test, ast.Tuple):
            return len(test.elts) > 0
        if (isinstance(test, ast.Constant) and
                self.space.isinstance_w(test.value, self.space.w_tuple)):
            return self.space.len_w(test.value) > 0
        return False

    def visit_Assert(self, asrt):
        if self._assert_test_always_true(asrt.test):
            misc.syntax_warning(
                self.space,
                "assertion is always true, perhaps remove parentheses?",
                self.compile_info.filename,
                asrt.lineno,
                asrt.col_offset
            )
        if self.compile_info.optimize >= 1:
            return
        assert self.compile_info.optimize == 0
        end = self.new_block()
        asrt.test.accept_jump_if(self, True, end)
        self.emit_op(ops.LOAD_ASSERTION_ERROR)
        if asrt.msg:
            asrt.msg.walkabout(self)
            self.emit_op_arg(ops.CALL_FUNCTION, 1)
        self.emit_op_arg(ops.RAISE_VARARGS, 1)
        self.use_next_block(end)

    def _binop(self, op):
        return binary_operations(op)

    @update_pos_expr
    def visit_BinOp(self, binop):
        binop.left.walkabout(self)
        binop.right.walkabout(self)
        self.emit_op(self._binop(binop.op))

    def visit_Return(self, ret):
        preserve_tos = ret.value is not None and not isinstance(ret.value, ast.Constant)
        if preserve_tos:
            ret.value.walkabout(self)
        self.unwind_fblock_stack(preserve_tos)
        if ret.value is None:
            self.load_const(self.space.w_None)
        elif not preserve_tos:
            ret.value.walkabout(self) # Constant
        self.emit_op(ops.RETURN_VALUE)

    def visit_Delete(self, delete):
        self.visit_sequence(delete.targets)

    def visit_If(self, if_):
        end = self.new_block()
        test_constant = if_.test.as_constant_truth(
            self.space, self.compile_info)
        if test_constant == optimize.CONST_FALSE:
            with self.all_dead_code():
                self._visit_body(if_.body)
            self._visit_body(if_.orelse)
        elif test_constant == optimize.CONST_TRUE:
            self._visit_body(if_.body)
            with self.all_dead_code():
                self._visit_body(if_.orelse)
        else:
            if if_.orelse:
                otherwise = self.new_block()
            else:
                otherwise = end
            if_.test.accept_jump_if(self, False, otherwise)
            self._visit_body(if_.body)
            if if_.orelse:
                self.emit_jump(ops.JUMP_FORWARD, end)
                self.use_next_block(otherwise)
                self._visit_body(if_.orelse)
        self.use_next_block(end)

    def visit_Break(self, br):
        loop_fblock = self.unwind_fblock_stack(False, find_loop_block=True)
        if loop_fblock is None:
            self.error("'break' not properly in loop", br)
        self.unwind_fblock(loop_fblock, False)
        assert loop_fblock.end is not None
        self.emit_jump(ops.JUMP_ABSOLUTE, loop_fblock.end)

    def visit_Continue(self, cont):
        loop_fblock = self.unwind_fblock_stack(False, find_loop_block=True)
        if loop_fblock is None:
            self.error("'continue' not properly in loop", cont)
        self.emit_jump(ops.JUMP_ABSOLUTE, loop_fblock.block)

    def visit_For(self, fr):
        start = self.new_block()
        cleanup = self.new_block()
        end = self.new_block()
        # self.emit_jump(ops.SETUP_LOOP, end)
        self.push_frame_block(F_FOR_LOOP, start, end)
        fr.iter.walkabout(self)
        self.emit_op(ops.GET_ITER)
        self.use_next_block(start)
        self.emit_jump(ops.FOR_ITER, cleanup)
        fr.target.walkabout(self)
        self._visit_body(fr.body)
        self.emit_jump(ops.JUMP_ABSOLUTE, start)
        self.use_next_block(cleanup)
        self.pop_frame_block(F_FOR_LOOP, start)
        self._visit_body(fr.orelse)
        self.use_next_block(end)

    def visit_AsyncFor(self, fr):
        if not self._check_async_function():
            self.error("'async for' outside async function", fr)
        b_start = self.new_block()
        b_except = self.new_block()
        b_end = self.new_block()

        fr.iter.walkabout(self)
        self.emit_op(ops.GET_AITER)

        self.use_next_block(b_start)
        self.push_frame_block(F_FOR_LOOP, b_start, b_end)

        self.emit_jump(ops.SETUP_EXCEPT, b_except)
        self.emit_op(ops.GET_ANEXT)
        self.load_const(self.space.w_None)
        self.emit_op(ops.YIELD_FROM)
        self.emit_op(ops.POP_BLOCK)
        fr.target.walkabout(self)
        self._visit_body(fr.body)
        self.emit_jump(ops.JUMP_ABSOLUTE, b_start)
        self.pop_frame_block(F_FOR_LOOP, b_start)

        # except block for errors from __anext__
        self.use_next_block(b_except)
        self.emit_op(ops.END_ASYNC_FOR)
        self._visit_body(fr.orelse)

        self.use_next_block(b_end)

    def visit_While(self, wh):
        test_constant = wh.test.as_constant_truth(self.space, self.compile_info)
        if test_constant == optimize.CONST_FALSE:
            with self.all_dead_code():
                end = self.new_block()
                loop = self.new_block()
                self.push_frame_block(F_WHILE_LOOP, loop, end)
                self._visit_body(wh.body)
                self.pop_frame_block(F_WHILE_LOOP, loop)
            self._visit_body(wh.orelse)
        else:
            end = self.new_block()
            anchor = None
            if test_constant == optimize.CONST_NOT_CONST:
                anchor = self.new_block()
            loop = self.new_block()
            self.push_frame_block(F_WHILE_LOOP, loop, end)
            self.use_next_block(loop)
            if test_constant == optimize.CONST_NOT_CONST:
                wh.test.accept_jump_if(self, False, anchor)
            self._visit_body(wh.body)
            self.emit_jump(ops.JUMP_ABSOLUTE, loop)
            if test_constant == optimize.CONST_NOT_CONST:
                self.use_next_block(anchor)
            self.pop_frame_block(F_WHILE_LOOP, loop)
            self._visit_body(wh.orelse)
            self.use_next_block(end)

    def _visit_try_except(self, tr):
        body = self.new_block()
        exc = self.new_block()
        otherwise = self.new_block()
        end = self.new_block()
        # XXX CPython uses SETUP_FINALLY here too
        self.emit_jump(ops.SETUP_EXCEPT, exc)
        body = self.use_next_block(body)
        self.push_frame_block(F_TRY_EXCEPT, body)
        self._visit_body(tr.body)
        self.emit_op(ops.POP_BLOCK)
        self.pop_frame_block(F_TRY_EXCEPT, body)
        self.emit_jump(ops.JUMP_FORWARD, otherwise)
        self.use_next_block(exc)
        self.push_frame_block(F_EXCEPTION_HANDLER, None)
        handler = None
        for i, handler in enumerate(tr.handlers):
            assert isinstance(handler, ast.ExceptHandler)
            self.update_position(handler)
            next_except = self.new_block()
            if handler.type:
                self.emit_op(ops.DUP_TOP)
                handler.type.walkabout(self)
                self.emit_jump(ops.JUMP_IF_NOT_EXC_MATCH, next_except)
            else:
                if i != len(tr.handlers) - 1:
                    self.error(
                        "bare 'except:' must be the last except block", handler)
            self.emit_op(ops.POP_TOP)
            if handler.name:
                ## generate the equivalent of:
                ##
                ## try:
                ##     # body
                ## except type as name:
                ##     try:
                ##         # body
                ##     finally:
                ##         name = None
                ##         del name
                #
                cleanup_end = self.new_block()
                self.name_op(handler.name, ast.Store, handler)
                self.emit_op(ops.POP_TOP)
                # second try
                self.emit_jump(ops.SETUP_FINALLY, cleanup_end)
                cleanup_body = self.use_next_block()
                self.push_frame_block(F_HANDLER_CLEANUP, cleanup_body, None, handler)
                # second # body
                self._visit_body(handler.body)
                self.pop_frame_block(F_HANDLER_CLEANUP, cleanup_body)
                self.emit_op(ops.POP_BLOCK)
                self.emit_op(ops.POP_EXCEPT)
                # name = None; del name
                self.load_const(self.space.w_None)
                self.name_op(handler.name, ast.Store, handler)
                self.name_op(handler.name, ast.Del, handler)
                self.emit_jump(ops.JUMP_FORWARD, end)

                # finally
                self.use_next_block(cleanup_end)
                # this is a hack! we emit a NOP to distinguish this from a
                # "regular" finally. the reason for that is that we do not want
                # to emit a line trace event if sys.settrace is set for the
                # following instructions, and the interpeter can use the NOP to
                # detect this case. CPython has really complicated and broken
                # logic for this situation instead. See code in
                # FinallyBlock.handle.
                self.emit_op(ops.NOP)
                # name = None; del name
                self.load_const(self.space.w_None)
                self.name_op(handler.name, ast.Store, handler)
                self.name_op(handler.name, ast.Del, handler)

                self.emit_op(ops.RERAISE)
            else:
                self.emit_op(ops.POP_TOP)
                self.emit_op(ops.POP_TOP)
                cleanup_body = self.use_next_block()
                self.push_frame_block(F_HANDLER_CLEANUP, cleanup_body)
                self._visit_body(handler.body)
                self.pop_frame_block(F_HANDLER_CLEANUP, cleanup_body)
                self.emit_op(ops.POP_EXCEPT)
                self.emit_jump(ops.JUMP_FORWARD, end)
            #
            self.use_next_block(next_except)
        if handler is not None:
            self.update_position(handler)
        self.pop_frame_block(F_EXCEPTION_HANDLER, None)
        # pypy difference: get rid of exception
        self.emit_op(ops.POP_TOP)
        self.emit_op(ops.POP_TOP)
        self.emit_op(ops.RERAISE) # reraise uses the SApplicationException
        self.use_next_block(otherwise)
        self._visit_body(tr.orelse)
        self.use_next_block(end)

    def _visit_try_finally(self, tr):
        body = self.new_block()
        end = self.new_block()
        exit = self.new_block()

        # try block

        self.emit_jump(ops.SETUP_FINALLY, end)
        self.use_next_block(body)
        self.push_frame_block(F_FINALLY_TRY, body, end, tr)
        if tr.handlers:
            self._visit_try_except(tr)
        else:
            self._visit_body(tr.body)
        self.emit_op(ops.POP_BLOCK)
        self.pop_frame_block(F_FINALLY_TRY, body)
        self._visit_body(tr.finalbody)
        self.emit_jump(ops.JUMP_FORWARD, exit)

        # finally block, exceptional case
        self.use_next_block(end)
        self.push_frame_block(F_FINALLY_END, end)
        self._visit_body(tr.finalbody)
        self.pop_frame_block(F_FINALLY_END, end)
        self.emit_op(ops.RERAISE)
        self.use_next_block(exit)


    def visit_Try(self, tr):
        if tr.finalbody:
            return self._visit_try_finally(tr)
        else:
            return self._visit_try_except(tr)

    def _import_as(self, alias, imp):
        # in CPython this is roughly compile_import_as
        # The IMPORT_NAME opcode was already generated.  This function
        # merely needs to bind the result to a name.

        # If there is a dot in name, we need to split it and emit a
        # IMPORT_FROM for each name.
        source_name = alias.name
        dot = source_name.find(".")
        if dot > 0:
            # Consume the base module name to get the first attribute
            while True:
                start = dot + 1
                dot = source_name.find(".", start)
                if dot < 0:
                    end = len(source_name)
                else:
                    end = dot
                attr = source_name[start:end]
                self.emit_op_name(ops.IMPORT_FROM, self.names, attr)
                if dot < 0:
                    break
                self.emit_op(ops.ROT_TWO)
                self.emit_op(ops.POP_TOP)
            self.name_op(alias.asname, ast.Store, imp)
            self.emit_op(ops.POP_TOP)
            return
        self.name_op(alias.asname, ast.Store, imp)

    def visit_Import(self, imp):
        for alias in imp.names:
            assert isinstance(alias, ast.alias)
            level = 0
            self.load_const(self.space.newint(level))
            self.load_const(self.space.w_None)
            self.emit_op_name(ops.IMPORT_NAME, self.names, alias.name)
            # If there's no asname then we store the root module.  If there is
            # an asname, _import_as stores the last module of the chain into it.
            if alias.asname:
                self._import_as(alias, imp)
            else:
                dot = alias.name.find(".")
                if dot < 0:
                    store_name = alias.name
                else:
                    store_name = alias.name[:dot]
                self.name_op(store_name, ast.Store, imp)

    def visit_ImportFrom(self, imp):
        space = self.space
        first = imp.names[0]
        assert isinstance(first, ast.alias)
        star_import = len(imp.names) == 1 and first.name == "*"
        # Various error checking for future imports.
        if imp.module == "__future__":
            last_line, last_offset = self.compile_info.last_future_import
            if imp.lineno > last_line or \
                    imp.lineno == last_line and imp.col_offset > last_offset:
                self.error("__future__ statements must appear at beginning "
                               "of file", imp)
            if star_import:
                self.error("* not valid in __future__ imports", imp)
            compiler = space.createcompiler()
            for alias in imp.names:
                assert isinstance(alias, ast.alias)
                if alias.name not in compiler.future_flags.compiler_features:
                    if alias.name == "braces":
                        self.error("not a chance", imp)
                    self.error("future feature %s is not defined" %
                               (alias.name,), imp)
        self.load_const(space.newint(imp.level))
        names_w = [None]*len(imp.names)
        for i in range(len(imp.names)):
            alias = imp.names[i]
            assert isinstance(alias, ast.alias)
            names_w[i] = space.newtext(alias.name)
        self.load_const(space.newtuple(names_w))
        if imp.module:
            mod_name = imp.module
        else:
            # In the case of a relative import.
            mod_name = ""
        self.emit_op_name(ops.IMPORT_NAME, self.names, mod_name)
        if star_import:
            self.emit_op(ops.IMPORT_STAR)
        else:
            for alias in imp.names:
                assert isinstance(alias, ast.alias)
                self.emit_op_name(ops.IMPORT_FROM, self.names, alias.name)
                if alias.asname:
                    store_name = alias.asname
                else:
                    store_name = alias.name
                self.name_op(store_name, ast.Store, imp)
            self.emit_op(ops.POP_TOP)

    def visit_Assign(self, assign):
        # paranoia assert in this stmt subclass: make sure that the lineno is
        # already set, should be done by _visit_body
        assert assign.lineno < 1 or self.lineno == assign.lineno

        if self._optimize_unpacking(assign):
            return
        assign.value.walkabout(self)
        duplications = len(assign.targets) - 1
        for i in range(len(assign.targets)):
            if i < duplications:
                self.emit_op(ops.DUP_TOP)
            assign.targets[i].walkabout(self)

    def _optimize_unpacking(self, assign):
        """Try to optimize out BUILD_TUPLE and UNPACK_SEQUENCE opcodes."""
        if len(assign.targets) != 1:
            return False
        targets = assign.targets[0].as_node_list(self.space)
        if targets is None:
            return False
        values = assign.value.as_node_list(self.space)
        if values is None:
            return False
        targets_count = len(targets)
        values_count = len(values)
        if targets_count != values_count:
            return False
        for value in values:
            if isinstance(value, ast.Starred):
                return False # more complicated
        for target in targets:
            if not isinstance(target, ast.Name):
                if isinstance(target, ast.Starred):
                    # these require extra checks
                    return False
                break
        else:
            self.visit_sequence(values)
            seen_names = {}
            for i in range(targets_count - 1, -1, -1):
                target = targets[i]
                assert isinstance(target, ast.Name)
                if target.id not in seen_names:
                    seen_names[target.id] = True
                    self.name_op(target.id, ast.Store, target)
                else:
                    self.emit_op(ops.POP_TOP)
            return True
        if values_count > 3:
            return False
        self.visit_sequence(values)
        if values_count == 2:
            self.emit_op(ops.ROT_TWO)
        elif values_count == 3:
            self.emit_op(ops.ROT_THREE)
            self.emit_op(ops.ROT_TWO)
        self.visit_sequence(targets)
        return True

    def _annotation_evaluate(self, item):
        # PEP 526 requires that some things be evaluated, to avoid bugs
        # where a non-assigning variable annotation references invalid items
        # this is effectively a NOP, but will fail if e.g. item is an
        # Attribute and one of the chained names does not exist
        item.walkabout(self)
        self.emit_op(ops.POP_TOP)

    def _annotation_eval_slice(self, target):
        if isinstance(target, ast.Slice):
            for val in [target.lower, target.upper, target.step]:
                if val:
                    self._annotation_evaluate(val)
        elif isinstance(target, ast.Tuple):
            for val in target.elts:
                self._annotation_eval_slice(val)
        else:
            self._annotation_evaluate(target)

    def visit_AnnAssign(self, assign):
        target = assign.target
        # if there's an assignment to be done, do it
        if assign.value:
            assign.value.walkabout(self)
            target.walkabout(self)
        # the PEP requires that certain parts of the target be evaluated at runtime
        # to avoid silent annotation-related errors
        if isinstance(target, ast.Name):
            self.check_forbidden_name(target.id, assign)
            # if it's just a simple name and we're not in a function, store
            # the annotation in __annotations__
            if assign.simple and not isinstance(self.scope, symtable.FunctionScope):
                assign.annotation.walkabout(self)
                self.emit_op_arg(ops.LOAD_NAME, self.add_name(self.names, '__annotations__'))
                name = target.id
                w_name = self.space.newtext(self.scope.mangle(name))
                self.load_const(misc.intern_if_common_string(self.space, w_name))
                self.emit_op(ops.STORE_SUBSCR)
        elif isinstance(target, ast.Attribute):
            # the spec requires that `a.b: int` evaluates `a`
            # and in a non-function scope, also evaluates `int`
            # (N.B.: if the target is of the form `a.b.c`, `a.b` will be evaluated)
            self.check_forbidden_name(target.attr, assign)
            if not assign.value:
                attr = target.value
                self._annotation_evaluate(attr)
        elif isinstance(target, ast.Subscript):
            if not assign.value:
                # similar to the above, `a[0:5]: int` evaluates the name and the slice argument
                # and if not in a function, also evaluates the annotation
                sl = target.slice
                self._annotation_evaluate(target.value)
                self._annotation_eval_slice(sl)
        else:
            self.error("can't handle annotation with %s" % (target,), target)
        # if this is not in a function, evaluate the annotation
        if not (assign.simple or isinstance(self.scope, symtable.FunctionScope)):
            self._annotation_evaluate(assign.annotation)


    def visit_With(self, wih):
        self.handle_withitem(wih, 0, is_async=False)

    @specialize.argtype(1)
    def handle_withitem(self, wih, pos, is_async):
        body_block = self.new_block()
        cleanup = self.new_block()
        exit = self.new_block()
        witem = wih.items[pos]
        assert isinstance(witem, ast.withitem)
        witem.context_expr.walkabout(self)
        if not is_async:
            self.emit_jump(ops.SETUP_WITH, cleanup)
            fblock_kind = F_WITH
        else:
            self.emit_op(ops.BEFORE_ASYNC_WITH)
            self.emit_op(ops.GET_AWAITABLE)
            self.load_const(self.space.w_None)
            self.emit_op(ops.YIELD_FROM)
            self.emit_jump(ops.SETUP_ASYNC_WITH, cleanup)
            fblock_kind = F_ASYNC_WITH

        self.use_next_block(body_block)
        self.push_frame_block(fblock_kind, body_block, cleanup)
        if witem.optional_vars:
            witem.optional_vars.walkabout(self)
        else:
            self.emit_op(ops.POP_TOP)
        if pos == len(wih.items) - 1:
            self._visit_body(wih.body)
        else:
            self.handle_withitem(wih, pos + 1, is_async=is_async)
        self.emit_op(ops.POP_BLOCK)
        self.pop_frame_block(fblock_kind, body_block)

        # end of body, successful outcome, start cleanup
        self.call_exit_with_nones()
        if is_async:
            self.emit_op(ops.GET_AWAITABLE)
            self.load_const(self.space.w_None)
            self.emit_op(ops.YIELD_FROM)
        self.emit_op(ops.POP_TOP)
        self.emit_jump(ops.JUMP_ABSOLUTE, exit)

        # exceptional outcome
        self.use_next_block(cleanup)
        self.emit_op(ops.WITH_EXCEPT_START)
        if is_async:
            self.emit_op(ops.GET_AWAITABLE)
            self.load_const(self.space.w_None)
            self.emit_op(ops.YIELD_FROM)
        exit2 = self.new_block()
        self.emit_jump(ops.POP_JUMP_IF_TRUE, exit2)
        self.emit_op(ops.RERAISE)
        self.use_next_block(exit2)
        self.emit_op(ops.POP_TOP)
        self.emit_op(ops.POP_EXCEPT)
        self.use_next_block(exit)

    def visit_AsyncWith(self, wih):
        if not self._check_async_function():
            self.error("'async with' outside async function", wih)
        self.handle_withitem(wih, 0, is_async=True)

    def visit_Raise(self, rais):
        arg = 0
        if rais.exc:
            rais.exc.walkabout(self)
            arg += 1
            if rais.cause:
                rais.cause.walkabout(self)
                arg += 1
        self.emit_op_arg(ops.RAISE_VARARGS, arg)

    def visit_Global(self, glob):
        # Handled in symbol table building.
        pass

    def visit_Nonlocal(self, glob):
        # Handled in symbol table building.
        pass

    def visit_Pass(self, pas):
        pass

    def visit_Expr(self, expr):
        if self.interactive:
            expr.value.walkabout(self)
            self.emit_op(ops.PRINT_EXPR)
        elif not isinstance(expr.value, ast.Constant):
            expr.value.walkabout(self)
            self.emit_op(ops.POP_TOP)

    @update_pos_expr
    def visit_Yield(self, yie):
        if yie.value:
            yie.value.walkabout(self)
        else:
            self.load_const(self.space.w_None)
        self.emit_op(ops.YIELD_VALUE)

    @update_pos_expr
    def visit_YieldFrom(self, yfr):
        yfr.value.walkabout(self)
        self.emit_op(ops.GET_YIELD_FROM_ITER)
        self.load_const(self.space.w_None)
        self.emit_op(ops.YIELD_FROM)

    @update_pos_expr
    def visit_Await(self, aw):
        if not self._check_async_function():
            self.error("'await' outside async function", aw)
        aw.value.walkabout(self)
        self.emit_op(ops.GET_AWAITABLE)
        self.load_const(self.space.w_None)
        self.emit_op(ops.YIELD_FROM)

    @update_pos_expr
    def visit_Constant(self, const):
        self.load_const(const.value)

    @update_pos_expr
    def visit_UnaryOp(self, op):
        op.operand.walkabout(self)
        self.emit_op(unary_operations(op.op))

    @update_pos_expr
    def visit_BoolOp(self, op):
        if op.op == ast.And:
            instr = ops.JUMP_IF_FALSE_OR_POP
        else:
            instr = ops.JUMP_IF_TRUE_OR_POP
        end = self.new_block()
        we_are_and = op.op == ast.And
        last = len(op.values) - 1
        for index in range(last):
            value = op.values[index]
            truth = value.as_constant_truth(
                    self.space, self.compile_info)
            if truth == optimize.CONST_NOT_CONST:
                value.walkabout(self)
                self.emit_jump(instr, end)
                continue
            if (truth != optimize.CONST_TRUE) == we_are_and:
                last = index
                with self.all_dead_code(): # error checking
                    for i in range(index + 1, len(op.values)):
                        op.values[i].walkabout(self)
                break
            else:
                with self.all_dead_code(): # error checking
                    value.walkabout(self)
        op.values[last].walkabout(self)
        self.use_next_block(end)

    @update_pos_expr
    def visit_Compare(self, comp):
        self._check_compare(comp)
        comp.left.walkabout(self)
        ops_count = len(comp.ops)
        cleanup = None
        if ops_count > 1:
            cleanup = self.new_block()
            comp.comparators[0].walkabout(self)
        for i in range(1, ops_count):
            self.emit_op(ops.DUP_TOP)
            self.emit_op(ops.ROT_THREE)
<<<<<<< HEAD
            self.emit_compare(comp.ops[i - 1])
            self.emit_jump(ops.JUMP_IF_FALSE_OR_POP, cleanup, True)
=======
            opcode, op_kind = compare_operations(comp.ops[i - 1])
            self.emit_op_arg(opcode, op_kind)
            self.emit_jump(ops.JUMP_IF_FALSE_OR_POP, cleanup)
>>>>>>> d8400798
            if i < (ops_count - 1):
                comp.comparators[i].walkabout(self)
        last_op, last_comparator = comp.ops[-1], comp.comparators[-1]
        if not self._optimize_comparator(last_op, last_comparator):
            last_comparator.walkabout(self)
        self.emit_compare(last_op)
        if ops_count > 1:
            end = self.new_block()
            self.emit_jump(ops.JUMP_FORWARD, end)
            self.use_next_block(cleanup)
            self.emit_op(ops.ROT_TWO)
            self.emit_op(ops.POP_TOP)
            self.use_next_block(end)

    def _is_literal(self, node):
        # to-do(isidentical): maybe include list, dict, sets?
        if not isinstance(node, ast.Constant):
            return False

        for singleton in [
            self.space.w_None,
            self.space.w_True,
            self.space.w_False,
            self.space.w_Ellipsis
        ]:
            if self.space.is_w(node.value, singleton):
                return False

        return True

    def _check_compare(self, node):
        left = node.left
        for i in range(min(len(node.ops), len(node.comparators))):
            op = node.ops[i]
            right = node.comparators[i]
            if op in (ast.Is, ast.IsNot) and (self._is_literal(left) or self._is_literal(right)):
                if op is ast.Is:
                    operator, replacement = "is", "=="
                else:
                    operator, replacement = "is not", "!="
                misc.syntax_warning(
                    self.space,
                    '"%s" with a literal. Did you mean "%s"?'
                    % (operator, replacement),
                    self.compile_info.filename,
                    node.lineno,
                    node.col_offset
                )
            left = right

    def _optimize_comparator(self, op, node):
        """Fold lists/sets of constants in the context of "in"/"not in".

        lists are folded into tuples, sets into frozensets, otherwise
        returns False
        """
        if op in (ast.In, ast.NotIn):
            is_list = isinstance(node, ast.List)
            if is_list or isinstance(node, ast.Set):
                w_const = self._tuple_of_consts(node.elts)
                if w_const is not None:
                    if not is_list:
                        from pypy.objspace.std.setobject import (
                            W_FrozensetObject)
                        w_const = W_FrozensetObject(self.space, w_const)
                    self.load_const(w_const)
                    return True
        return False

    def _tuple_of_consts(self, elts):
        """Return a tuple of consts from elts if possible, or None"""
        count = len(elts) if elts is not None else 0
        consts_w = [None] * count
        for i in range(count):
            w_value = elts[i].as_constant(self.space, self.compile_info)
            if w_value is None:
                # Not all constants
                return None
            consts_w[i] = w_value
        return self.space.newtuple(consts_w)

    @update_pos_expr
    def visit_IfExp(self, ifexp):
        end = self.new_block()
        otherwise = self.new_block()
        ifexp.test.accept_jump_if(self, False, otherwise)
        ifexp.body.walkabout(self)
        self.emit_jump(ops.JUMP_FORWARD, end)
        self.use_next_block(otherwise)
        ifexp.orelse.walkabout(self)
        self.use_next_block(end)

    def _visit_starunpack(self, node, elts, build_op, add_op, extend_op, is_tuple=False):
        elt_count = len(elts) if elts else 0
        contains_starred = False
        for i in range(elt_count):
            elt = elts[i]
            if isinstance(elt, ast.Starred):
                contains_starred = True
                break
        if not contains_starred:
            if elt_count > MAX_STACKDEPTH_CONTAINERS:
                if is_tuple:
                    self.emit_op_arg(ops.BUILD_LIST, 0)
                    add_op = ops.LIST_APPEND
                else:
                    self.emit_op_arg(build_op, 0)
                for elt in elts:
                    elt.walkabout(self)
                    self.emit_op_arg(add_op, 1)
                if is_tuple:
                    self.emit_op(ops.LIST_TO_TUPLE)
            else:
                for i in range(elt_count):
                    elt = elts[i]
                    elt.walkabout(self)
                if is_tuple:
                    self.emit_op_arg(ops.BUILD_TUPLE, elt_count)
                else:
                    self.emit_op_arg(build_op, elt_count)
            return

        seen_star = False
        for i in range(elt_count):
            elt = elts[i]
            if isinstance(elt, ast.Starred):
                if not seen_star:
                    self.emit_op_arg(build_op, i)
                    seen_star = True
                elt.value.walkabout(self)
                self.emit_op_arg(extend_op, 1)
            else:
                elt.walkabout(self)
                if seen_star:
                    self.emit_op_arg(add_op, 1)
        assert seen_star
        if is_tuple:
            self.emit_op(ops.LIST_TO_TUPLE)

    def _visit_assignment(self, node, elts, ctx):
        elt_count = len(elts) if elts else 0
        if ctx == ast.Store:
            seen_star = False
            for i in range(elt_count):
                elt = elts[i]
                is_starred = isinstance(elt, ast.Starred)
                if is_starred and not seen_star:
                    if i >= 1 << 8 or elt_count - i - 1 >= (C_INT_MAX >> 8):
                        self.error("too many expressions in star-unpacking "
                                   "assignment", node)
                    self.emit_op_arg(ops.UNPACK_EX,
                                     i + ((elt_count - i - 1) << 8))
                    seen_star = True
                    elts[i] = elt.value
                elif is_starred:
                    self.error("multiple starred expressions in assignment", elt)
            if not seen_star:
                self.emit_op_arg(ops.UNPACK_SEQUENCE, elt_count)
        self.visit_sequence(elts)

    def visit_Starred(self, star):
        if star.ctx != ast.Store:
            self.error("cannot use starred expression here",
                       star)
        self.error("starred assignment target must be in a list or tuple", star)

    @update_pos_expr
    def visit_Tuple(self, tup):
        if tup.ctx == ast.Store:
            self._visit_assignment(tup, tup.elts, tup.ctx)
        elif tup.ctx == ast.Load:
            self._visit_starunpack(tup, tup.elts, ops.BUILD_LIST, ops.LIST_APPEND, ops.LIST_EXTEND, is_tuple=True)
        else:
            self.visit_sequence(tup.elts)

    @update_pos_expr
    def visit_List(self, l):
        if l.ctx == ast.Store:
            self._visit_assignment(l, l.elts, l.ctx)
        elif l.ctx == ast.Load:
            self._visit_starunpack(l, l.elts, ops.BUILD_LIST, ops.LIST_APPEND, ops.LIST_EXTEND)
        else:
            self.visit_sequence(l.elts)

    @update_pos_expr
    def visit_Dict(self, d):
        containers = 0
        elements = 0
        is_unpacking = False
        all_constant_keys_w = None
        if d.values:
            unpacking_anywhere = False
            for key in d.keys:
                if key is None:
                    unpacking_anywhere = True
                    break
            if not unpacking_anywhere and len(d.keys) > MAX_STACKDEPTH_CONTAINERS:
                # do it in a small amount of stack
                self.emit_op_arg(ops.BUILD_MAP, 0)
                for i in range(len(d.values)):
                    key = d.keys[i]
                    assert key is not None
                    key.walkabout(self)
                    d.values[i].walkabout(self)
                    self.emit_op_arg(ops.MAP_ADD, 1)
                return
            assert len(d.keys) < 0xffff
            all_constant_keys_w = []
            for key in d.keys:
                if key is None:
                    constant_key = None
                else:
                    constant_key = key.as_constant(
                        self.space, self.compile_info)
                if constant_key is None:
                    all_constant_keys_w = None
                    break
                else:
                    all_constant_keys_w.append(constant_key)
            for i in range(len(d.values)):
                key = d.keys[i]
                is_unpacking = key is None
                if elements == 0xFFFF or (elements and is_unpacking):
                    assert all_constant_keys_w is None
                    self.emit_op_arg(ops.BUILD_MAP, elements)
                    if containers > 0:
                        self.emit_op(ops.DICT_UPDATE)
                    else:
                        containers = 1
                    elements = 0
                if is_unpacking:
                    if containers == 0:
                        self.emit_op_arg(ops.BUILD_MAP, 0)
                        containers = 1
                    assert all_constant_keys_w is None
                    d.values[i].walkabout(self)
                    self.emit_op(ops.DICT_UPDATE)
                else:
                    if not all_constant_keys_w:
                        key.walkabout(self)
                    d.values[i].walkabout(self)
                    elements += 1
        if elements or containers == 0:
            if all_constant_keys_w:
                w_tup = self.space.newtuple(all_constant_keys_w)
                self.load_const(w_tup)
                self.emit_op_arg(ops.BUILD_CONST_KEY_MAP, elements)
                containers = 1
            else:
                self.emit_op_arg(ops.BUILD_MAP, elements)
                if containers > 0:
                    self.emit_op(ops.DICT_UPDATE)
                else:
                    containers = 1
        assert containers == 1

    @update_pos_expr
    def visit_Set(self, s):
        self._visit_starunpack(s, s.elts, ops.BUILD_SET, ops.SET_ADD, ops.SET_UPDATE)

    @update_pos_expr
    def visit_Name(self, name):
        self.name_op(name.id, name.ctx, name)

    def visit_keyword(self, keyword):
        if keyword.arg is not None:
            self.load_const(self.space.newtext(keyword.arg))
        keyword.value.walkabout(self)

    def _load_constant_tuple(self, content_w):
        self.load_const(self.space.newtuple(content_w[:]))

    def _make_call(self, nargs_pushed, args, keywords):
        space = self.space
        CallCodeGenerator(self, nargs_pushed, args, keywords).emit_call()

    @update_pos_expr
    def visit_Call(self, call):
        if self._optimize_method_call(call):
            return
        self._check_caller(call.func)
        call.func.walkabout(self)
        self._make_call(0, call.args, call.keywords)

    def _check_caller(self, func):
        if func._literal_type:
            misc.syntax_warning(
                self.space,
                "'%s' object is not callable; perhaps you "
                "missed a comma?" % func._get_type_name(self.space),
                self.compile_info.filename,
                func.lineno,
                func.col_offset
            )

    def _call_has_no_star_args(self, call):
        if call.args is not None:
            for elt in call.args:
                if isinstance(elt, ast.Starred):
                    return False
        if call.keywords is not None:
            for kw in call.keywords:
                assert isinstance(kw, ast.keyword)
                if kw.arg is None:
                    return False
        return True

    def _call_has_simple_args(self, call):
        return self._call_has_no_star_args(call) and not call.keywords

    def _optimize_method_call(self, call):
        space = self.space
        if not self._call_has_no_star_args(call) or \
           not isinstance(call.func, ast.Attribute):
            return False
        arg_count = len(call.args) if call.args is not None else 0
        kw_count = len(call.keywords) if call.keywords is not None else 0
        if arg_count > MAX_STACKDEPTH_CONTAINERS // 2 or kw_count > MAX_STACKDEPTH_CONTAINERS // 2:
            return False
        attr_lookup = call.func
        assert isinstance(attr_lookup, ast.Attribute)
        attr_lookup.value.walkabout(self)
        self.emit_op_name(ops.LOAD_METHOD, self.names, attr_lookup.attr)
        self.visit_sequence(call.args)
        if not call.keywords:
            self.emit_op_arg(ops.CALL_METHOD, arg_count)
        else:
            keyword_names_w = []
            for kw in call.keywords:
                assert isinstance(kw, ast.keyword)
                assert kw.arg  # checked by self._call_has_no_star_args
                w_name = space.newtext(kw.arg)
                keyword_names_w.append(misc.intern_if_common_string(space, w_name))
                kw.value.walkabout(self)
            self._load_constant_tuple(keyword_names_w)
            self.emit_op_arg(ops.CALL_METHOD_KW, len(keyword_names_w) + arg_count)
        return True

    @update_pos_expr
    def visit_ListComp(self, lc):
        self._compile_comprehension(lc, "<listcomp>",
                                    ComprehensionCodeGenerator)

    def _comp_generator(self, node, generators, gen_index):
        gen = generators[gen_index]
        assert isinstance(gen, ast.comprehension)
        if gen.is_async:
            self._comp_async_generator(node, generators, gen_index)
        else:
            self._comp_sync_generator(node, generators, gen_index)

    def _comp_sync_generator(self, node, generators, gen_index):
        start = self.new_block()
        if_cleanup = self.new_block()
        anchor = self.new_block()
        gen = generators[gen_index]
        assert isinstance(gen, ast.comprehension)
        if gen_index > 0:
            gen.iter.walkabout(self)
            self.emit_op(ops.GET_ITER)
        self.use_next_block(start)
        self.emit_jump(ops.FOR_ITER, anchor)
        self.use_next_block()
        gen.target.walkabout(self)
        if gen.ifs:
            for if_ in gen.ifs:
                if_.accept_jump_if(self, False, if_cleanup)
                self.use_next_block()
        gen_index += 1
        if gen_index < len(generators):
            self._comp_generator(node, generators, gen_index)
        else:
            node.accept_comp_iteration(self, gen_index)
        self.use_next_block(if_cleanup)
        self.emit_jump(ops.JUMP_ABSOLUTE, start)
        self.use_next_block(anchor)

    def _comp_async_generator(self, node, generators, gen_index):
        b_start = self.new_block()
        b_except = self.new_block()
        b_if_cleanup = self.new_block()
        gen = generators[gen_index]
        assert isinstance(gen, ast.comprehension)
        if gen_index > 0:
            gen.iter.walkabout(self)
            self.emit_op(ops.GET_AITER)

        self.use_next_block(b_start)

        self.emit_jump(ops.SETUP_EXCEPT, b_except)
        self.emit_op(ops.GET_ANEXT)
        self.load_const(self.space.w_None)
        self.emit_op(ops.YIELD_FROM)
        self.emit_op(ops.POP_BLOCK)
        gen.target.walkabout(self)

        if gen.ifs:
            for if_ in gen.ifs:
                if_.accept_jump_if(self, False, b_if_cleanup)
                self.use_next_block()
        gen_index += 1

        if gen_index < len(generators):
            self._comp_generator(node, generators, gen_index)
        else:
            node.accept_comp_iteration(self, gen_index)

        self.use_next_block(b_if_cleanup)
        self.emit_jump(ops.JUMP_ABSOLUTE, b_start)

        self.use_next_block(b_except)
        self.emit_op(ops.END_ASYNC_FOR)

    def _compile_comprehension(self, node, name, sub_scope):
        is_async_function = self.scope.is_coroutine
        code, qualname = self.sub_scope(sub_scope, name, node, node.lineno)
        is_async_comprehension = self.symbols.find_scope(node).is_coroutine
        if is_async_comprehension and not is_async_function:
            if not isinstance(node, ast.GeneratorExp):
                if self.allows_top_level_await():
                    self.is_async_seen = True
                else:
                    self.error("asynchronous comprehension outside of "
                               "an asynchronous function", node)

        self.update_position(node)
        self._make_function(code, qualname=qualname)
        first_comp = node.get_generators()[0]
        assert isinstance(first_comp, ast.comprehension)
        first_comp.iter.walkabout(self)
        if first_comp.is_async:
            self.emit_op(ops.GET_AITER)
        else:
            self.emit_op(ops.GET_ITER)
        self.emit_op_arg(ops.CALL_FUNCTION, 1)
        if is_async_comprehension and sub_scope is not GenExpCodeGenerator:
            self.emit_op(ops.GET_AWAITABLE)
            self.load_const(self.space.w_None)
            self.emit_op(ops.YIELD_FROM)

    @update_pos_expr
    def visit_GeneratorExp(self, genexp):
        self._compile_comprehension(genexp, "<genexpr>", GenExpCodeGenerator)

    @update_pos_expr
    def visit_SetComp(self, setcomp):
        self._compile_comprehension(setcomp, "<setcomp>",
                                    ComprehensionCodeGenerator)

    @update_pos_expr
    def visit_DictComp(self, dictcomp):
        self._compile_comprehension(dictcomp, "<dictcomp>",
                                    ComprehensionCodeGenerator)

    def check_forbidden_name(self, name, node, ctx=ast.Store):
        if misc.check_forbidden_name(self.space, name):
            if ctx == ast.Store:
                self.error("cannot assign to " + name, node)
            elif ctx == ast.Load:
                # XXX not in CPython, but needed for __debug__ += 1
                pass
            else:
                assert ctx == ast.Del
                self.error("cannot delete " + name, node)

    @update_pos_expr
    def visit_Attribute(self, attr):
        names = self.names
        ctx = attr.ctx
        attr.value.walkabout(self)
        if ctx == ast.Load:
            self.emit_op_name(ops.LOAD_ATTR, names, attr.attr)
            return
        self.check_forbidden_name(attr.attr, attr, ctx)
        if ctx == ast.Store:
            self.emit_op_name(ops.STORE_ATTR, names, attr.attr)
        elif ctx == ast.Del:
            self.emit_op_name(ops.DELETE_ATTR, names, attr.attr)
        else:
            raise AssertionError("unknown context")

    @update_pos_expr
    def visit_Slice(self, slc):
        if slc.lower:
            slc.lower.walkabout(self)
        else:
            self.load_const(self.space.w_None)
        if slc.upper:
            slc.upper.walkabout(self)
        else:
            self.load_const(self.space.w_None)
        arg = 2
        if slc.step:
            slc.step.walkabout(self)
            arg += 1
        self.emit_op_arg(ops.BUILD_SLICE, arg)

    @update_pos_expr
    def visit_Subscript(self, sub):
        ctx = sub.ctx
        if ctx == ast.Load:
            self._check_subscripter(sub.value)
            self._check_index(sub, sub.value, sub.slice)
            op = ops.BINARY_SUBSCR
        elif ctx == ast.Store:
            op = ops.STORE_SUBSCR
        elif ctx == ast.Del:
            op = ops.DELETE_SUBSCR
        else:
            assert 0
        sub.value.walkabout(self)
        sub.slice.walkabout(self)
        self.emit_op(op)

    def _check_subscripter(self, sub):
        if (
            isinstance(sub, ast.Constant)
            and (
                self.space.isinstance_w(sub.value, self.space.w_tuple)
                or self.space.isinstance_w(sub.value, self.space.w_unicode)
                or self.space.isinstance_w(sub.value, self.space.w_bytes)
            )
        ):
            return None
        elif (type(sub) is not ast.Constant and type(sub) is not ast.Set and
              type(sub) is not ast.SetComp and
              type(sub) is not ast.GeneratorExp and
              type(sub) is not ast.Lambda):
            return None

        misc.syntax_warning(
            self.space,
            "'%s' object is not subscriptable; perhaps"
            " you missed a comma?" % sub._get_type_name(self.space),
            self.compile_info.filename,
            sub.lineno,
            sub.col_offset
        )

    def _check_index(self, node, sub, index):
        if not index._literal_type:
            return None

        if isinstance(index, ast.Constant):
            if self.space.isinstance_w(
                index.value, self.space.w_int
            ):
                return None

        if (isinstance(sub, ast.Constant)
            and not (
                self.space.isinstance_w(sub.value, self.space.w_tuple)
                or self.space.isinstance_w(sub.value, self.space.w_unicode)
                or self.space.isinstance_w(sub.value, self.space.w_bytes)
            )
        ):
            return None

        if (
            type(sub) is not ast.Constant and
            type(sub) is not ast.Tuple and
            type(sub) is not ast.List and
            type(sub) is not ast.ListComp and
            type(sub) is not ast.JoinedStr and
            type(sub) is not ast.FormattedValue
        ):
            return None

        # not quotes (on purpose to comply with TypeErrors)
        misc.syntax_warning(
            self.space,
            "%s indices must be integers or slices, "
            "not %s; perhaps you missed a comma?" % (
                sub._get_type_name(self.space),
                index._get_type_name(self.space)
            ),
            self.compile_info.filename,
            node.lineno,
            node.col_offset
        )

    @update_pos_expr
    def visit_JoinedStr(self, joinedstr):
        for node in joinedstr.values:
            node.walkabout(self)
        if len(joinedstr.values) != 1:
            self.emit_op_arg(ops.BUILD_STRING, len(joinedstr.values))

    @update_pos_expr
    def visit_FormattedValue(self, fmt):
        fmt.value.walkabout(self)
        arg = 0
        if fmt.conversion == ord('s'): arg = consts.FVC_STR
        if fmt.conversion == ord('r'): arg = consts.FVC_REPR
        if fmt.conversion == ord('a'): arg = consts.FVC_ASCII
        if fmt.format_spec is not None:
            arg |= consts.FVS_HAVE_SPEC
            fmt.format_spec.walkabout(self)
        self.emit_op_arg(ops.FORMAT_VALUE, arg)

    @update_pos_expr
    def visit_NamedExpr(self, namedexpr):
        namedexpr.value.walkabout(self)
        self.emit_op(ops.DUP_TOP)
        namedexpr.target.walkabout(self)

    def _revdb_metavar(self, node):
        # moved in its own function for the import statement
        from pypy.interpreter.reverse_debugging import dbstate
        if not dbstate.standard_code:
            self.emit_op_arg(ops.LOAD_REVDB_VAR, node.metavar)
            return True
        return False

    @update_pos_expr
    def visit_RevDBMetaVar(self, node):
        if self.space.reverse_debugging and self._revdb_metavar(node):
            return
        self.error("Unknown character ('$NUM' is only valid in the "
                   "reverse-debugger)", node)

    def allows_top_level_await(self):
        return (
            self._allow_top_level_await
            and isinstance(self.scope, symtable.ModuleScope)
        )

    def visit_Match(self, match):
        if not match.cases:
            return

        end = self.new_block()
        match.subject.walkabout(self)
        with self.new_match_context() as match_context:
            last_index_for_dup = len(match.cases) - 1
            # TODO: fix this optimization: do we need to check for both pattern and name?
            # if isinstance(match.cases[-1], ast.MatchAs) and not match.cases[-1].name:
                # last_index_for_dup -= 1
            for i, case in enumerate(match.cases):
                is_last_case = i == last_index_for_dup
                # only the last case is allowed to always succeed
                assert isinstance(case, ast.match_case)
                match_context.allow_always_passing = is_last_case or case.guard is not None
                if not is_last_case:
                    self.emit_op(ops.DUP_TOP)

                assert match_context.on_top == 0
                self.update_position(case.pattern)
                case.pattern.walkabout(self)
                assert match_context.on_top == 0
                # the pattern visit methods will conditionally jump away if
                # it's not a match. so if the execution is still here, it's a
                # match

                # now we need to actually do the variable bindings (the pattern
                # only stores the values on the stack)
                for i, name in enumerate(match_context.names_list):
                    self.name_op(name, ast.Store, match_context.names_origins[i])

                if case.guard:
                    case.guard.walkabout(self)
                    self.emit_jump(ops.POP_JUMP_IF_FALSE, match_context.next, True)

                if not is_last_case:
                    self.emit_op(ops.POP_TOP)

                self._visit_body(case.body)
                self.emit_jump(ops.JUMP_FORWARD, end)
                match_context.next_case()
            self.use_next_block(end)
        # self.emit_op(ops.POP_TOP)

    def visit_MatchValue(self, match_value):
        # check that it's either a literal or an attribute lookup
        value = match_value.value
        if (not isinstance(value, ast.Constant) and
                not isinstance(value, ast.Attribute)):
            self.error("patterns may only match literals and attribute lookups",
                       match_value.value)
        match_value.value.walkabout(self)
        self.emit_compare(ast.Eq)
        self.match_context.emit_fail_jump(ops.POP_JUMP_IF_FALSE, absolute=True)

    def visit_MatchSingleton(self, match_singleton):
        w_value = match_singleton.value
        self.load_const(w_value)
        self.emit_op_arg(ops.IS_OP, 0)
        self.match_context.emit_fail_jump(ops.POP_JUMP_IF_FALSE, absolute=True)

    def _pattern_store_name(self, name, node, match_context):
        if name is None:
            self.emit_op(ops.POP_TOP)
            return

        match_context.add_name(name, node, self)

        # rotate this below any items we need to preserve
        targetpos = match_context.on_top + len(match_context.names_stored)
        self.emit_rot_n(targetpos)

    def visit_MatchAs(self, match_as):
        match_context = self.match_context
        if match_as.pattern is None:
            # this pattern always passes, check whether that is ok
            if not match_context.allow_always_passing:
                if match_as.name:
                    self.error(
                        "name capture '%s' makes remaining patterns unreachable" % (
                            match_as.name, ),
                        match_as)
                else:
                    self.error(
                        "wildcard makes remaining patterns unreachable",
                        match_as)
            self._pattern_store_name(match_as.name, match_as, match_context)
            return

        targetname = match_as.name
        if targetname:
            self.emit_op(ops.DUP_TOP)
            match_context.on_top += 1

        # this will jump away if the pattern doesn't match
        match_as.pattern.walkabout(self)

        if targetname:
            match_context.on_top -= 1
            self._pattern_store_name(match_as.name, match_as, match_context)

    def visit_MatchSequence(self, match_sequence):
        match_context = self.match_context
        patterns = match_sequence.patterns
        if patterns is None:
            patterns = []

        # input: (1, 2, 3, 4, 5)
        # pattern: (1, *rest, 4, 5)
        # stack = [(1,2,3,4,5)]

        match_context.on_top += 1 # subject is on top
        self.emit_op(ops.MATCH_SEQUENCE)
        # stack = [(1,2,3,4,5), True]

        match_context.emit_fail_jump(ops.POP_JUMP_IF_FALSE, absolute=True)
        # stack = [(1,2,3,4,5)]

        star_index = -1
        star_captures = False
        for i, pattern in enumerate(patterns):
            if isinstance(pattern, ast.MatchStar):
                if star_index != -1:
                    self.error("multiple starred names in sequence pattern", pattern)
                star_index = i
                star_captures = pattern.name is not None

        length = len(patterns)
        if star_index >= 0:
            if length > 1:
                self.emit_op(ops.GET_LEN)
                # stack = [(1,2,3,4,5), 5]
                self.load_const(self.space.newint(length - 1))
                # stack = [(1,2,3,4,5), 3]

                self.emit_compare(ast.GtE)
                # stack = [(1,2,3,4,5), True]

                match_context.emit_fail_jump(ops.POP_JUMP_IF_FALSE, absolute=True)
                # stack = [(1,2,3,4,5)]
            left = star_index
            right = length - star_index - 1
        else:
            self.emit_op(ops.GET_LEN)
            # stack = [(1,2,3,4,5), 5]
            self.load_const(self.space.newint(length))
            self.emit_compare(ast.Eq)
            left = length - 1
            right = 0
            match_context.emit_fail_jump(ops.POP_JUMP_IF_FALSE, absolute=True)
            # stack = [(1,2,3,4,5)]


        match_context.on_top -= 1 # the rest consumes the subject

        if star_index >= 0 and not star_captures:
            self._pattern_sequence_subscr(match_sequence, star_index, match_context)
            return

        if star_index >= 0:
            self.emit_op_arg(ops.UNPACK_EX, left + (right << 8))
            # stack = [(1,2,3,4,5), 5, 4, (2, 3), 1]
        elif length > 0:
            self.emit_op_arg(ops.UNPACK_SEQUENCE, length)
        else:
            self.emit_op(ops.POP_TOP)

        match_context.on_top += length
        with self.sub_pattern_context():
            for i, pattern in enumerate(patterns):
                match_context.on_top -= 1
                pattern.walkabout(self)

    def _pattern_sequence_subscr(self, match_sequence, star_index, match_context):
        # optimization: don't unpack the whole iterable, just access positions
        patterns = match_sequence.patterns
        match_context.on_top += 1 # keep subject around
        with self.sub_pattern_context():
            size = len(patterns)
            for i, pattern in enumerate(patterns):
                if i == star_index:
                    continue
                self.emit_op(ops.DUP_TOP)
                if i < star_index:
                    self.load_const(self.space.newint(i))
                else:
                    self.emit_op(ops.GET_LEN)
                    self.load_const(self.space.newint(size - i))
                    self.emit_op(ops.BINARY_SUBTRACT)
                self.emit_op(ops.BINARY_SUBSCR)
                pattern.walkabout(self)
        match_context.on_top -= 1
        self.emit_op(ops.POP_TOP)

    def visit_MatchStar(self, match_star):
        self._pattern_store_name(match_star.name, match_star, self.match_context)

    def visit_MatchMapping(self, match_mapping):
        match_context = self.match_context

        # subject = {'x': 42, 'y': 13}
        # pattern = {'x': 42, 'y': 13, **rest}
        # stack = [{'x': 42, 'y': 13}]
        self.emit_op(ops.MATCH_MAPPING)
        match_context.on_top += 1
        # stack = [{'x': 42, 'y': 13}, True]

        match_context.emit_fail_jump(ops.POP_JUMP_IF_FALSE, True)
        # stack = [{'x': 42, 'y': 13}]

        if match_mapping.keys:
            length = len(match_mapping.keys)
            w_length = self.space.newint(length)
            self.emit_op(ops.GET_LEN)
            # stack = [{'x': 42, 'y': 13}, 2]

            self.load_const(w_length)
            # stack = [{'x': 42, 'y': 13}, 2, 2]

            self.emit_compare(ast.GtE)
            # stack = [{'x': 42, 'y': 13}, True]

            match_context.emit_fail_jump(ops.POP_JUMP_IF_FALSE, True)
            # stack = [{'x': 42, 'y': 13}]

            # check for duplicates and wrong kinds of nodes
            w_seen = self.space.newset()
            for key in match_mapping.keys:
                if isinstance(key, ast.Constant):
                    if self.space.contains_w(w_seen, key.value):
                        keyrepr = self.space.text_w(self.space.repr(key.value))
                        self.error("mapping pattern checks duplicate key (%s)" % keyrepr, key)
                    self.space.call_method(w_seen, "add", key.value)
                elif not isinstance(key, ast.Attribute):
                    self.error("mapping pattern keys may only match literals and attribute lookups", key)

            # mostly it's all constants, but not always, can be an Attribute
            # too
            w_keys = self._tuple_of_consts(match_mapping.keys)
            if w_keys is not None:
                self.load_const(w_keys)
            else:
                for key in match_mapping.keys:
                    key.walkabout(self)
                self.emit_op_arg(ops.BUILD_TUPLE, len(match_mapping.keys))
            # stack = [{'x': 42, 'y': 13}, ('x', 'y')]
        else:
            length = 0
            w_keys = self.space.newtuple([])
            self.load_const(w_keys)

        self.emit_op(ops.MATCH_KEYS)
        # stack = [{'x': 42, 'y': 13}, ('x', 'y'), (42, 13), True]

        match_context.on_top += 2 # extra tuple and keys on top
        match_context.emit_fail_jump(ops.POP_JUMP_IF_FALSE, True)
        # stack = [{'x': 42, 'y': 13}, ('x', 'y'), (42, 13)]

        if not length:
            # drop values if there are no patterns to match against
            self.emit_op(ops.POP_TOP)
            match_context.on_top -= 1
            # stack = [{'x': 42, 'y': 13}, ('x', 'y')]

        with self.sub_pattern_context():
            for i in range(length):
                is_last = i == length - 1
                if not is_last:
                    self.emit_op(ops.DUP_TOP)
                    # i=0: [{'x': 42, 'y': 13}, ('x', 'y'), (42, 13), (42, 13)]
                    # i=1: [{'x': 42, 'y': 13}, ('x', 'y'), (42, 13)]
                else:
                    match_context.on_top -= 1

                self.load_const(self.space.newint(i))
                # i=0: [{'x': 42, 'y': 13}, ('x', 'y'), (42, 13), (42, 13), 0]
                # i=1: [{'x': 42, 'y': 13}, ('x', 'y'), (42, 13), 1]

                self.emit_op(ops.BINARY_SUBSCR)
                # i=0: [{'x': 42, 'y': 13}, ('x', 'y'), (42, 13), 42]
                # i=1: [{'x': 42, 'y': 13}, ('x', 'y'), 13]

                match_mapping.patterns[i].walkabout(self)

                # i=0: [{'x': 42, 'y': 13}, ('x', 'y'), (42, 13)]
                # i=1: [{'x': 42, 'y': 13}, ('x', 'y')]

            if match_mapping.rest:
                self.emit_op(ops.COPY_DICT_WITHOUT_KEYS)
                # i=1: [{'x': 42, 'y': 13}, {}]

                self.name_op(match_mapping.rest, ast.Store, match_mapping)
                # i=1: [{'x': 42, 'y': 13}]
            else:
                self.emit_op(ops.POP_TOP)
                # i=1: [{'x': 42, 'y': 13}]
            match_context.on_top -= 1

        # expected stack at merge = [{'x': 42, 'y': 13}]

        self.emit_op(ops.POP_TOP)
        match_context.on_top -= 1
        # stack = []

    def visit_MatchOr(self, match_or):
        end = self.new_block()

        control = None
        control_list = None
        control_origins = None
        outer_match_context = self.match_context
        allow_always_passing = outer_match_context.allow_always_passing

        with self.new_match_context() as match_context:
            for i, pattern in enumerate(match_or.patterns):
                is_not_last = i < len(match_or.patterns) - 1
                match_context.allow_always_passing = allow_always_passing and not is_not_last
                self.emit_op(ops.DUP_TOP)

                assert match_context.on_top == 0
                if control is not None: # not the first case
                    match_context._init_names()
                pattern.walkabout(self)

                # make sure that the set of stored names is the same in all
                # branches
                if control is None:
                    control = match_context.names_stored
                    control_list = match_context.names_list
                    control_origins = match_context.names_origins
                else:
                    # check that the names are the same in the later alternative
                    if len(control) != len(match_context.names_stored):
                        self.error("alternative patterns bind different names", match_or)
                    permutation = [-1] * len(control)
                    for index, name in enumerate(match_context.names_list):
                        if name not in control:
                            self.error("alternative patterns bind different names", match_or)
                        permutation[index] = control[name]
                    permutation.reverse()
                    rots = compute_reordering(permutation)
                    for rot in rots:
                        self.emit_rot_n(rot)
                self.emit_jump(ops.JUMP_FORWARD, end)
                match_context.next_case()

        # compile the "no match" case. pop the copy of the subject and fail
        # unconditionally.
        self.emit_op(ops.POP_TOP)
        outer_match_context.emit_fail_jump(ops.JUMP_FORWARD, False)

        self.use_next_block(end)
        # now we need more rotates! yay yay yay!
        assert control_list is not None
        nstores = len(control_list)
        nrots = nstores + 1 + outer_match_context.on_top + len(outer_match_context.names_stored)
        for i, name in enumerate(control_list):
            self.emit_rot_n(nrots)
            outer_match_context.add_name(name, control_origins[i], self)

        # pop the copy of the subject
        self.emit_op(ops.POP_TOP)

    def visit_MatchClass(self, match_class):
        match_context = self.match_context

        if match_class.kwd_attrs:
            attrs = {}
            for attr in match_class.kwd_attrs:
                if attr in attrs:
                    self.error("attribute name repeated in class pattern: '%s'" % attr, match_class)
                attrs[attr] = None
            kwd_attrs_w = [self.space.newtext(attr) for attr in match_class.kwd_attrs]
        else:
            kwd_attrs_w = []

        nargs = len(match_class.patterns) if match_class.patterns else 0
        nattrs = len(kwd_attrs_w)

        match_class.cls.walkabout(self)
        self.load_const(self.space.newtuple(kwd_attrs_w))
        self.emit_op_arg(ops.MATCH_CLASS, nargs)
        match_context.on_top += 1 # preserve the tuple

        match_context.emit_fail_jump(ops.POP_JUMP_IF_FALSE, True)

        with self.sub_pattern_context():
            for i in range(nargs + nattrs):
                if i < nargs:
                    pattern = match_class.patterns[i]
                else:
                    pattern = match_class.kwd_patterns[i - nargs]

                # TODO: skip if pattern is a wildcard
                self.emit_op(ops.DUP_TOP)
                self.load_const(self.space.newint(i))
                self.emit_op(ops.BINARY_SUBSCR)
                pattern.walkabout(self)

        match_context.on_top -= 1 # pop the tuple
        self.emit_op(ops.POP_TOP)


class TopLevelCodeGenerator(PythonCodeGenerator):

    def __init__(self, space, tree, symbols, compile_info):
        self.is_async_seen = False
        PythonCodeGenerator.__init__(self, space, "<module>", tree, -1,
                                     symbols, compile_info, qualname=None)

    def _compile(self, tree):
        if isinstance(tree, ast.Module):
            if tree.body:
                self.first_lineno = tree.body[0].lineno
            else:
                self.first_lineno = self.lineno = 1

        self._maybe_setup_annotations()
        tree.walkabout(self)

    def _get_code_flags(self):
        flags = 0
        if not self.cell_vars and not self.free_vars:
            flags |= consts.CO_NOFREE
        if self.scope.doc_removable:
            flags |= consts.CO_KILL_DOCSTRING
        if self.is_async_seen:
            flags |= consts.CO_COROUTINE
        return flags

    def _check_async_function(self):
        top_level = self.allows_top_level_await()
        if top_level:
            self.is_async_seen = True
        return top_level


class AbstractFunctionCodeGenerator(PythonCodeGenerator):

    def _get_code_flags(self):
        scope = self.scope
        assert isinstance(scope, symtable.FunctionScope)
        flags = consts.CO_NEWLOCALS
        if scope.optimized:
            flags |= consts.CO_OPTIMIZED
        if scope.nested:
            flags |= consts.CO_NESTED
        if scope.is_generator and not scope.is_coroutine:
            flags |= consts.CO_GENERATOR
        if not scope.is_generator and scope.is_coroutine:
            flags |= consts.CO_COROUTINE
        if scope.is_generator and scope.is_coroutine:
            flags |= consts.CO_ASYNC_GENERATOR
        if scope.has_yield_inside_try:
            flags |= consts.CO_YIELD_INSIDE_TRY
        if scope.has_variable_arg:
            flags |= consts.CO_VARARGS
        if scope.has_keywords_arg:
            flags |= consts.CO_VARKEYWORDS
        if scope.doc_removable:
            flags |= consts.CO_KILL_DOCSTRING
        if not self.cell_vars and not self.free_vars:
            flags |= consts.CO_NOFREE
        return PythonCodeGenerator._get_code_flags(self) | flags

    def _init_argcounts(self, args):
        if args.posonlyargs:
            self.argcount += len(args.posonlyargs)
            self.posonlyargcount = len(args.posonlyargs)
        if args.args:
            self.argcount += len(args.args)
        if args.kwonlyargs:
            self.kwonlyargcount = len(args.kwonlyargs)


class FunctionCodeGenerator(AbstractFunctionCodeGenerator):

    def _compile(self, func):
        assert isinstance(func, ast.FunctionDef)
        self.first_lineno = func.lineno
        if func.decorator_list and func.decorator_list[0].lineno > 0:
            self.first_lineno = func.decorator_list[0].lineno
        has_docstring = self.ensure_docstring_constant(func.body)
        args = func.args
        assert isinstance(args, ast.arguments)
        self._init_argcounts(args)
        start = 1 if has_docstring else 0
        self._visit_body(func.body, start)

class AsyncFunctionCodeGenerator(AbstractFunctionCodeGenerator):

    def _compile(self, func):
        assert isinstance(func, ast.AsyncFunctionDef)
        self.first_lineno = func.lineno
        if func.decorator_list and func.decorator_list[0].lineno > 0:
            self.first_lineno = func.decorator_list[0].lineno
        has_docstring = self.ensure_docstring_constant(func.body)
        args = func.args
        assert isinstance(args, ast.arguments)
        self._init_argcounts(args)
        start = 1 if has_docstring else 0
        self._visit_body(func.body, start)

    def _check_async_function(self):
        return True

class LambdaCodeGenerator(AbstractFunctionCodeGenerator):

    def _compile(self, lam):
        assert isinstance(lam, ast.Lambda)
        args = lam.args
        assert isinstance(args, ast.arguments)
        self._init_argcounts(args)
        # Prevent a string from being the first constant and thus a docstring.
        self.add_const(self.space.w_None)
        lam.body.walkabout(self)
        self.emit_op(ops.RETURN_VALUE)


class ComprehensionCodeGenerator(AbstractFunctionCodeGenerator):

    def _compile(self, node):
        self.argcount = 1
        assert isinstance(node, ast.expr)
        self.update_position(node)
        node.build_container_and_load_iter(self)
        self._comp_generator(node, node.get_generators(), 0)
        self._end_comp()

    def comprehension_load_iter(self):
        self.emit_op_arg(ops.LOAD_FAST, 0)

    def _end_comp(self):
        self.emit_op(ops.RETURN_VALUE)

    def _check_async_function(self):
        return True


class GenExpCodeGenerator(ComprehensionCodeGenerator):

    def _end_comp(self):
        pass

    def _get_code_flags(self):
        flags = ComprehensionCodeGenerator._get_code_flags(self)
        return flags | consts.CO_GENERATOR


class ClassCodeGenerator(PythonCodeGenerator):

    def _compile(self, cls):
        assert isinstance(cls, ast.ClassDef)
        self.ensure_docstring_constant(cls.body)
        self.first_lineno = cls.lineno
        if cls.decorator_list and cls.decorator_list[0].lineno > 0:
            self.first_lineno = cls.decorator_list[0].lineno
        self.lineno = self.first_lineno
        self.argcount = 1
        # load (global) __name__ ...
        self.name_op("__name__", ast.Load, None)
        # ... and store it as __module__
        self.name_op("__module__", ast.Store, None)
        # store the qualname
        w_qualname = self.space.newtext(self.qualname)
        self.load_const(w_qualname)
        self.name_op("__qualname__", ast.Store, None)
        self._maybe_setup_annotations()
        # compile the body proper
        self._handle_body(cls.body)
        # return the (empty) __class__ cell
        scope = self.scope.lookup("__class__")
        if scope == symtable.SCOPE_CELL_CLASS:
            # Return the cell where to store __class__
            self.emit_op_arg(ops.LOAD_CLOSURE, self.cell_vars["__class__"])
            self.emit_op(ops.DUP_TOP)
            self.name_op("__classcell__", ast.Store, None)
        else:
            # This happens when nobody references the cell
            self.load_const(self.space.w_None)
        self.emit_op(ops.RETURN_VALUE)

    def _get_code_flags(self):
        flags = 0
        if self.scope.doc_removable:
            flags |= consts.CO_KILL_DOCSTRING
        return PythonCodeGenerator._get_code_flags(self) | flags


class CallCodeGenerator(object):
    def __init__(self, codegenerator, nargs_pushed, args, keywords):
        self.space = codegenerator.space
        self.codegenerator = codegenerator
        self.nargs_pushed = nargs_pushed
        self.args = args
        self.keywords = keywords

        self.have_starargs = False
        # the number of dictionaries on the stack
        self.have_kwargs = False
        self.keyword_names_w = []
        self.seen_keyword_names = {}

    def _make_starargs_list(self):
        if not self.have_starargs:
            self.codegenerator.emit_op_arg(ops.BUILD_LIST, self.nargs_pushed)
            self.have_starargs = True
            self.nargs_pushed = 0
        else:
            assert self.nargs_pushed == 0

    def _push_args(self):
        if len(self.args) == 1 and not self.nargs_pushed:
            arg = self.args[0]
            if isinstance(arg, ast.Starred):
                arg.value.walkabout(self.codegenerator)
                self.have_starargs = True
                return

        for elt in self.args:
            if isinstance(elt, ast.Starred):
                # we have a *arg
                self._make_starargs_list()
                elt.value.walkabout(self.codegenerator)
                self.codegenerator.emit_op_arg(ops.LIST_EXTEND, 1)
                continue
            if self.nargs_pushed >= MAX_STACKDEPTH_CONTAINERS // 2:
                # stack depth getting too big
                self._make_starargs_list()
            elt.walkabout(self.codegenerator)
            if self.have_starargs:
                self.codegenerator.emit_op_arg(ops.LIST_APPEND, 1)
            else:
                self.nargs_pushed += 1
        if self.have_starargs:
            self.codegenerator.emit_op(ops.LIST_TO_TUPLE)

    def _pack_kwargs_into_dict(self):
        if self.keyword_names_w:
            self.codegenerator._load_constant_tuple(self.keyword_names_w)
            # XXX use BUILD_MAP for size 1?
            self.codegenerator.emit_op_arg(ops.BUILD_CONST_KEY_MAP, len(self.keyword_names_w))
            self.keyword_names_w = []
            if self.have_kwargs: # we already have a map, merge the new one in
                self.codegenerator.emit_op(ops.DICT_MERGE)
            self.have_kwargs = True

    def _push_kwargs(self):
        if len(self.keywords) == 1:
            kw = self.keywords[0]
            assert isinstance(kw, ast.keyword)
            if kw.arg is None:
                # exactly a **kwarg, no need to copy dicts around
                # (cpython cannot do this, because the call machinery really
                # *needs* a dict. but in argument.py deals with non-dicts just
                # fine)
                kw.value.walkabout(self.codegenerator)
                self.have_kwargs = True
                return
        for kw in self.keywords:
            assert isinstance(kw, ast.keyword)
            self.codegenerator.check_forbidden_name(kw.arg, kw)
            if kw.arg is None:
                # if we see **args or if the number of keywords is huge,
                # pack up keywords on the stack so far
                self._pack_kwargs_into_dict()
                if not self.have_kwargs:
                    # no kwargs, build an empty dict
                    self.codegenerator.emit_op_arg(ops.BUILD_MAP, 0)
                kw.value.walkabout(self.codegenerator)
                self.codegenerator.emit_op(ops.DICT_MERGE)
                self.have_kwargs = True
                continue
            if kw.arg in self.seen_keyword_names:
                self.codegenerator.error(
                        "keyword argument repeated: '%s'" % (kw.arg, ), kw)
            self.seen_keyword_names[kw.arg] = None
            if len(self.keyword_names_w) > MAX_STACKDEPTH_CONTAINERS // 2:
                self._pack_kwargs_into_dict()
            w_name = self.space.newtext(kw.arg)
            self.keyword_names_w.append(misc.intern_if_common_string(self.space, w_name))
            kw.value.walkabout(self.codegenerator)

    def _make_starargs_at_end(self):
        if self.nargs_pushed == 0:
            self.codegenerator._load_constant_tuple([])
        else:
            self.codegenerator.emit_op_arg(ops.BUILD_TUPLE, self.nargs_pushed)
        self.have_starargs = True

    def _push_tuple_positional_args_if_necessary(self):
        if self.have_starargs:
            # can't use CALL_FUNCTION_KW anyway, because we already have a
            # tuple as the positional args
            return
        # we might get away with using CALL_FUNCTION_KW if there are no **kwargs
        for kw in self.keywords:
            assert isinstance(kw, ast.keyword)
            if kw.arg is None:
                # we found a **kwarg, thus we're using CALL_FUNCTION_EX, we
                # need to pack up positional arguments first
                self._make_starargs_at_end()
                break
        if not self.have_starargs and len(self.keywords) > MAX_STACKDEPTH_CONTAINERS // 2:
            # we have a huge amount of keyword args, thus we also need to use
            # CALL_FUNCTION_EX
            self._make_starargs_at_end()

    def emit_call(self):
        keywords = self.keywords
        codegenerator = self.codegenerator
        space = self.space
        if self.args is not None:
            self._push_args()

        # Repeat procedure for keyword args
        if keywords is None or len(keywords) == 0:
            if not self.have_starargs:
                # no *args, no keyword args, no **kwargs
                codegenerator.emit_op_arg(ops.CALL_FUNCTION, self.nargs_pushed)
                return
        else:
            self._push_tuple_positional_args_if_necessary()
            self._push_kwargs()

        if not self.have_kwargs and not self.have_starargs:
            # can use CALL_FUNCTION_KW
            assert len(self.keyword_names_w) > 0 # otherwise we would have used CALL_FUNCTION
            codegenerator._load_constant_tuple(self.keyword_names_w)
            codegenerator.emit_op_arg(ops.CALL_FUNCTION_KW, self.nargs_pushed + len(self.keyword_names_w))
        else:
            self._pack_kwargs_into_dict()
            codegenerator.emit_op_arg(ops.CALL_FUNCTION_EX, int(self.have_kwargs))

def rot_n(l, rotarg):
    # act like the ROT_N bytecode on l
    top = l[-1]
    for i in range(rotarg - 1):
        l[-i-1] = l[-i-2]
    l[-rotarg] = top

def compute_reordering(l):
    if not we_are_translated():
        assert set(l) == set(range(len(l)))

    # look for descending chains
    correct_lower_index = 0
    while correct_lower_index < len(l) - 1:
        if l[correct_lower_index] > l[correct_lower_index + 1]:
            correct_lower_index += 1
        else:
            break

    rot_sequence = []
    while correct_lower_index < len(l) - 1:
        # bring the top element to the right place
        top = l[-1]
        if top > l[correct_lower_index]:
            # merge it into the  chain at the beginning
            index = -1
            for index in range(correct_lower_index + 1):
                if l[index] < top:
                    break
            assert index >= 0
            rotarg = len(l) - index
        else:
            # sort it next to the ascending chain
            rotarg = len(l) - correct_lower_index - 1
        rot_sequence.append(rotarg)
        rot_n(l, rotarg)
        correct_lower_index += 1

    # paranoia
    target = len(l) - 1
    for element in l:
        assert element == target
        target -= 1
    assert target == -1
    return rot_sequence
<|MERGE_RESOLUTION|>--- conflicted
+++ resolved
@@ -1336,14 +1336,8 @@
         for i in range(1, ops_count):
             self.emit_op(ops.DUP_TOP)
             self.emit_op(ops.ROT_THREE)
-<<<<<<< HEAD
             self.emit_compare(comp.ops[i - 1])
-            self.emit_jump(ops.JUMP_IF_FALSE_OR_POP, cleanup, True)
-=======
-            opcode, op_kind = compare_operations(comp.ops[i - 1])
-            self.emit_op_arg(opcode, op_kind)
             self.emit_jump(ops.JUMP_IF_FALSE_OR_POP, cleanup)
->>>>>>> d8400798
             if i < (ops_count - 1):
                 comp.comparators[i].walkabout(self)
         last_op, last_comparator = comp.ops[-1], comp.comparators[-1]
