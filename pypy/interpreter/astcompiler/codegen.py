--- conflicted
+++ resolved
@@ -307,14 +307,11 @@
         # if the scope contained an annotated variable assignemt,
         # this will emit the requisite SETUP_ANNOTATIONS
         if self.scope.contains_annotated and not isinstance(self, AbstractFunctionCodeGenerator):
-<<<<<<< HEAD
-            self.emit_op(ops.SETUP_ANNOTATIONS)
-=======
             return self.emit_op(ops.SETUP_ANNOTATIONS)
->>>>>>> 9b2835a6
 
     def visit_Module(self, mod):
-        self._handle_body(mod.body)
+        if not self._handle_body(mod.body):
+            self.first_lineno = self.lineno = 1
 
     def visit_Interactive(self, mod):
         self.interactive = True
@@ -1736,15 +1733,12 @@
                                      symbols, compile_info, qualname=None)
 
     def _compile(self, tree):
-<<<<<<< HEAD
-=======
         if isinstance(tree, ast.Module):
             if tree.body:
                 self.first_lineno = tree.body[0].lineno
             else:
                 self.first_lineno = self.lineno = 1
 
->>>>>>> 9b2835a6
         self._maybe_setup_annotations()
         tree.walkabout(self)
 
