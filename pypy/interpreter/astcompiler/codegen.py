"""
Generate Python bytecode from a Abstract Syntax Tree.
"""

# NOTE TO READERS: All the ugly and "obvious" isinstance assertions here are to
# help the annotator.  To it, unfortunately, everything is not so obvious.  If
# you figure out a way to remove them, great, but try a translation first,
# please.
import struct

from rpython.rlib.objectmodel import specialize
from pypy.interpreter.astcompiler import ast, assemble, symtable, consts, misc
from pypy.interpreter.astcompiler import optimize # For side effects
from pypy.interpreter.pyparser.error import SyntaxError
from pypy.tool import stdlib_opcode as ops

C_INT_MAX = (2 ** (struct.calcsize('i') * 8)) / 2 - 1

def compile_ast(space, module, info):
    """Generate a code object from AST."""
    symbols = symtable.SymtableBuilder(space, module, info)
    return TopLevelCodeGenerator(space, module, symbols, info).assemble()


name_ops_default = misc.dict_to_switch({
    ast.Load: ops.LOAD_NAME,
    ast.Store: ops.STORE_NAME,
    ast.Del: ops.DELETE_NAME
})

name_ops_fast = misc.dict_to_switch({
    ast.Load: ops.LOAD_FAST,
    ast.Store: ops.STORE_FAST,
    ast.Del: ops.DELETE_FAST
})

name_ops_deref = misc.dict_to_switch({
    ast.Load: ops.LOAD_DEREF,
    ast.Store: ops.STORE_DEREF,
    ast.Del: ops.DELETE_DEREF,
})

name_ops_global = misc.dict_to_switch({
    ast.Load: ops.LOAD_GLOBAL,
    ast.Store: ops.STORE_GLOBAL,
    ast.Del: ops.DELETE_GLOBAL
})


unary_operations = misc.dict_to_switch({
    ast.Invert: ops.UNARY_INVERT,
    ast.Not: ops.UNARY_NOT,
    ast.UAdd: ops.UNARY_POSITIVE,
    ast.USub: ops.UNARY_NEGATIVE
})

binary_operations = misc.dict_to_switch({
    ast.Add: ops.BINARY_ADD,
    ast.Sub: ops.BINARY_SUBTRACT,
    ast.Mult: ops.BINARY_MULTIPLY,
    ast.Div: ops.BINARY_TRUE_DIVIDE,
    ast.Mod: ops.BINARY_MODULO,
    ast.Pow: ops.BINARY_POWER,
    ast.LShift: ops.BINARY_LSHIFT,
    ast.RShift: ops.BINARY_RSHIFT,
    ast.BitOr: ops.BINARY_OR,
    ast.BitAnd: ops.BINARY_AND,
    ast.BitXor: ops.BINARY_XOR,
    ast.FloorDiv: ops.BINARY_FLOOR_DIVIDE,
    ast.MatMult: ops.BINARY_MATRIX_MULTIPLY
})

inplace_operations = misc.dict_to_switch({
    ast.Add: ops.INPLACE_ADD,
    ast.Sub: ops.INPLACE_SUBTRACT,
    ast.Mult: ops.INPLACE_MULTIPLY,
    ast.Div: ops.INPLACE_TRUE_DIVIDE,
    ast.Mod: ops.INPLACE_MODULO,
    ast.Pow: ops.INPLACE_POWER,
    ast.LShift: ops.INPLACE_LSHIFT,
    ast.RShift: ops.INPLACE_RSHIFT,
    ast.BitOr: ops.INPLACE_OR,
    ast.BitAnd: ops.INPLACE_AND,
    ast.BitXor: ops.INPLACE_XOR,
    ast.FloorDiv: ops.INPLACE_FLOOR_DIVIDE,
    ast.MatMult: ops.INPLACE_MATRIX_MULTIPLY
})

compare_operations = misc.dict_to_switch({
    ast.Eq: 2,
    ast.NotEq: 3,
    ast.Lt: 0,
    ast.LtE: 1,
    ast.Gt: 4,
    ast.GtE: 5,
    ast.In: 6,
    ast.NotIn: 7,
    ast.Is: 8,
    ast.IsNot: 9
})

subscr_operations = misc.dict_to_switch({
    ast.AugLoad: ops.BINARY_SUBSCR,
    ast.Load: ops.BINARY_SUBSCR,
    ast.AugStore: ops.STORE_SUBSCR,
    ast.Store: ops.STORE_SUBSCR,
    ast.Del: ops.DELETE_SUBSCR
})


class __extend__(ast.GeneratorExp):

    def build_container(self, codegen):
        pass

    def get_generators(self):
        return self.generators

    def accept_comp_iteration(self, codegen, index):
        self.elt.walkabout(codegen)
        codegen.emit_op(ops.YIELD_VALUE)
        codegen.emit_op(ops.POP_TOP)


class __extend__(ast.ListComp):

    def build_container(self, codegen):
        # XXX: this is suboptimal: if we use BUILD_LIST_FROM_ARG it's faster
        # because it preallocates the list; however, we cannot use it because
        # at this point we only have the iterator, not the original iterable
        # object
        codegen.emit_op_arg(ops.BUILD_LIST, 0)

    def get_generators(self):
        return self.generators

    def accept_comp_iteration(self, codegen, index):
        self.elt.walkabout(codegen)
        codegen.emit_op_arg(ops.LIST_APPEND, index + 1)


class __extend__(ast.SetComp):

    def build_container(self, codegen):
        codegen.emit_op_arg(ops.BUILD_SET, 0)

    def get_generators(self):
        return self.generators

    def accept_comp_iteration(self, codegen, index):
        self.elt.walkabout(codegen)
        codegen.emit_op_arg(ops.SET_ADD, index + 1)


class __extend__(ast.DictComp):

    def build_container(self, codegen):
        codegen.emit_op_arg(ops.BUILD_MAP, 0)

    def get_generators(self):
        return self.generators

    def accept_comp_iteration(self, codegen, index):
        self.value.walkabout(codegen)
        self.key.walkabout(codegen)
        codegen.emit_op_arg(ops.MAP_ADD, index + 1)


# These are frame blocks.
F_BLOCK_LOOP = 0
F_BLOCK_EXCEPT = 1
F_BLOCK_FINALLY = 2
F_BLOCK_FINALLY_END = 3


class PythonCodeGenerator(assemble.PythonCodeMaker):
    """Base code generator.

    A subclass of this is created for every scope to be compiled.  It walks
    across the AST tree generating bytecode as needed.
    """

    def __init__(self, space, name, tree, lineno, symbols, compile_info,
                 qualname):
        self.scope = symbols.find_scope(tree)
        assemble.PythonCodeMaker.__init__(self, space, name, lineno,
                                          self.scope, compile_info)
        self.symbols = symbols
        self.frame_blocks = []
        self.interactive = False
        self.temporary_name_counter = 1
        if isinstance(self.scope, symtable.FunctionScope):
            self.qualname = qualname + '.<locals>'
        else:
            self.qualname = qualname
        self._compile(tree)

    def _compile(self, tree):
        """Override in subclasses to compile a scope."""
        raise NotImplementedError

    def current_temporary_name(self):
        """Return the name of the current temporary variable.

        This must be in sync with the one during symbol table building.
        """
        name = "_[%d]" % (self.temporary_name_counter,)
        self.temporary_name_counter += 1
        assert self.scope.lookup(name) != symtable.SCOPE_UNKNOWN
        return name

    def sub_scope(self, kind, name, node, lineno):
        """Convenience function for compiling a sub scope."""
        if self.scope.lookup(name) == symtable.SCOPE_GLOBAL_EXPLICIT:
            qualname = name
        elif self.qualname:
            qualname = '%s.%s' % (self.qualname, name)
        else:
            qualname = name
        generator = kind(self.space, name, node, lineno, self.symbols,
                         self.compile_info, qualname)
        return generator.assemble(), qualname

    def push_frame_block(self, kind, block):
        self.frame_blocks.append((kind, block))

    def pop_frame_block(self, kind, block):
        actual_kind, old_block = self.frame_blocks.pop()
        assert actual_kind == kind and old_block is block, \
            "mismatched frame blocks"

    def error(self, msg, node):
        raise SyntaxError(msg, node.lineno, node.col_offset,
                          filename=self.compile_info.filename)

    def name_op(self, identifier, ctx):
        """Generate an operation appropriate for the scope of the identifier."""
        scope = self.scope.lookup(identifier)
        op = ops.NOP
        container = self.names
        if scope == symtable.SCOPE_LOCAL:
            if self.scope.can_be_optimized:
                container = self.var_names
                op = name_ops_fast(ctx)
        elif scope == symtable.SCOPE_FREE:
            op = name_ops_deref(ctx)
            if op == ops.LOAD_DEREF and isinstance(self, ClassCodeGenerator):
                op = ops.LOAD_CLASSDEREF
            container = self.free_vars
        elif scope == symtable.SCOPE_CELL:
            op = name_ops_deref(ctx)
            container = self.cell_vars
        elif scope == symtable.SCOPE_GLOBAL_IMPLICIT:
            if self.scope.optimized:
                op = name_ops_global(ctx)
        elif scope == symtable.SCOPE_GLOBAL_EXPLICIT:
            op = name_ops_global(ctx)
        if op == ops.NOP:
            op = name_ops_default(ctx)
        self.emit_op_arg(op, self.add_name(container, identifier))

    def possible_docstring(self, node):
        if isinstance(node, ast.Expr) and self.compile_info.optimize < 2:
            expr_value = node.value
            if isinstance(expr_value, ast.Str):
                return expr_value
        return None

    def ensure_docstring_constant(self, body):
        # If there's a docstring, store it as the first constant.
        if body:
            doc_expr = self.possible_docstring(body[0])
        else:
            doc_expr = None
        if doc_expr is not None:
            self.add_const(doc_expr.s)
            self.scope.doc_removable = True
            return True
        else:
            self.add_const(self.space.w_None)
            return False

    def _get_code_flags(self):
        return 0

    def _handle_body(self, body):
        """Compile a list of statements, handling doc strings if needed."""
        if body:
            start = 0
            doc_expr = self.possible_docstring(body[0])
            if doc_expr is not None:
                start = 1
                doc_expr.walkabout(self)
                self.name_op("__doc__", ast.Store)
                self.scope.doc_removable = True
            for i in range(start, len(body)):
                body[i].walkabout(self)
            return True
        else:
            return False

    def visit_Module(self, mod):
        if not self._handle_body(mod.body):
            self.first_lineno = self.lineno = 1

    def visit_Interactive(self, mod):
        self.interactive = True
        self.visit_sequence(mod.body)

    def visit_Expression(self, mod):
        self.add_none_to_final_return = False
        mod.body.walkabout(self)

    def _make_function(self, code, num_defaults=0, qualname=None):
        """Emit the opcodes to turn a code object into a function."""
        w_qualname = self.space.wrap((qualname or code.co_name).decode('utf-8'))
        if code.co_freevars:
            # Load cell and free vars to pass on.
            for free in code.co_freevars:
                free_scope = self.scope.lookup(free)
                if free_scope in (symtable.SCOPE_CELL,
                                  symtable.SCOPE_CELL_CLASS):
                    index = self.cell_vars[free]
                else:
                    index = self.free_vars[free]
                self.emit_op_arg(ops.LOAD_CLOSURE, index)
            self.emit_op_arg(ops.BUILD_TUPLE, len(code.co_freevars))
            self.load_const(code)
            self.load_const(w_qualname)
            self.emit_op_arg(ops.MAKE_CLOSURE, num_defaults)
        else:
            self.load_const(code)
            self.load_const(w_qualname)
            self.emit_op_arg(ops.MAKE_FUNCTION, num_defaults)

    def _visit_kwonlydefaults(self, args):
        defaults = 0
        for i, default in enumerate(args.kw_defaults):
            if default:
                kwonly = args.kwonlyargs[i]
                mangled = self.scope.mangle(kwonly.arg).decode('utf-8')
                self.load_const(self.space.wrap(mangled))
                default.walkabout(self)
                defaults += 1
        return defaults

    def _visit_arg_annotation(self, name, ann, names):
        if ann:
            ann.walkabout(self)
            names.append(self.scope.mangle(name))

    def _visit_arg_annotations(self, args, names):
        if args:
            for arg in args:
                self._visit_arg_annotation(arg.arg, arg.annotation, names)

    def _visit_annotations(self, func, args, returns):
        space = self.space
        names = []
        self._visit_arg_annotations(args.args, names)
        if args.vararg:
            self._visit_arg_annotation(args.vararg.arg, args.vararg.annotation,
                                       names)
        self._visit_arg_annotations(args.kwonlyargs, names)
        if args.kwarg:
            self._visit_arg_annotation(args.kwarg.arg, args.kwarg.annotation,
                                       names)
        self._visit_arg_annotation("return", returns, names)
        l = len(names)
        if l:
            if l > 65534:
                self.error("too many annotations", func)
            w_tup = space.newtuple([space.wrap(name.decode('utf-8'))
                                    for name in names])
            self.load_const(w_tup)
            l += 1
        return l

    def _visit_function(self, func, function_code_generator):
        self.update_position(func.lineno, True)
        # Load decorators first, but apply them after the function is created.
        self.visit_sequence(func.decorator_list)
        args = func.args
        assert isinstance(args, ast.arguments)
        self.visit_sequence(args.defaults)
        kw_default_count = 0
        if args.kwonlyargs:
            kw_default_count = self._visit_kwonlydefaults(args)
        num_annotations = self._visit_annotations(func, args, func.returns)
        num_defaults = len(args.defaults) if args.defaults is not None else 0
        oparg = num_defaults
        oparg |= kw_default_count << 8
        oparg |= num_annotations << 16
        code, qualname = self.sub_scope(function_code_generator, func.name,
                                        func, func.lineno)
        self._make_function(code, oparg, qualname=qualname)
        # Apply decorators.
        if func.decorator_list:
            for i in range(len(func.decorator_list)):
                self.emit_op_arg(ops.CALL_FUNCTION, 1)
        self.name_op(func.name, ast.Store)

    def visit_FunctionDef(self, func):
        self._visit_function(func, FunctionCodeGenerator)

    def visit_AsyncFunctionDef(self, func):
        self._visit_function(func, AsyncFunctionCodeGenerator)

    def visit_Lambda(self, lam):
        self.update_position(lam.lineno)
        args = lam.args
        assert isinstance(args, ast.arguments)
        self.visit_sequence(args.defaults)
        kw_default_count = 0
        if args.kwonlyargs:
            kw_default_count = self._visit_kwonlydefaults(args)
        default_count = len(args.defaults) if args.defaults is not None else 0
        code, qualname = self.sub_scope(
            LambdaCodeGenerator, "<lambda>", lam, lam.lineno)
        oparg = default_count
        oparg |= kw_default_count << 8
        self._make_function(code, oparg, qualname=qualname)

    def visit_ClassDef(self, cls):
        self.update_position(cls.lineno, True)
        self.visit_sequence(cls.decorator_list)
        # 1. compile the class body into a code object
        code, qualname = self.sub_scope(
            ClassCodeGenerator, cls.name, cls, cls.lineno)
        # 2. load the 'build_class' function
        self.emit_op(ops.LOAD_BUILD_CLASS)
        # 3. load a function (or closure) made from the code object
        self._make_function(code, qualname=qualname)
        # 4. load class name
        self.load_const(self.space.wrap(cls.name.decode('utf-8')))
        # 5. generate the rest of the code for the call
        self._make_call(2, cls.bases, cls.keywords)
        # 6. apply decorators
        if cls.decorator_list:
            for i in range(len(cls.decorator_list)):
                self.emit_op_arg(ops.CALL_FUNCTION, 1)
        # 7. store into <name>
        self.name_op(cls.name, ast.Store)

    def _op_for_augassign(self, op):
        return inplace_operations(op)

    def visit_AugAssign(self, assign):
        self.update_position(assign.lineno, True)
        target = assign.target
        if isinstance(target, ast.Attribute):
            attr = ast.Attribute(target.value, target.attr, ast.AugLoad,
                                 target.lineno, target.col_offset)
            attr.walkabout(self)
            assign.value.walkabout(self)
            self.emit_op(self._op_for_augassign(assign.op))
            attr.ctx = ast.AugStore
            attr.walkabout(self)
        elif isinstance(target, ast.Subscript):
            sub = ast.Subscript(target.value, target.slice, ast.AugLoad,
                                target.lineno, target.col_offset)
            sub.walkabout(self)
            assign.value.walkabout(self)
            self.emit_op(self._op_for_augassign(assign.op))
            sub.ctx = ast.AugStore
            sub.walkabout(self)
        elif isinstance(target, ast.Name):
            self.name_op(target.id, ast.Load)
            assign.value.walkabout(self)
            self.emit_op(self._op_for_augassign(assign.op))
            self.name_op(target.id, ast.Store)
        else:
            self.error("illegal expression for augmented assignment", assign)

    def visit_Assert(self, asrt):
        if self.compile_info.optimize >= 1:
            return
        self.update_position(asrt.lineno)
        end = self.new_block()
        if self.compile_info.optimize != 0:
            self.emit_jump(ops.JUMP_IF_NOT_DEBUG, end)
        asrt.test.accept_jump_if(self, True, end)
        self.emit_op_name(ops.LOAD_GLOBAL, self.names, "AssertionError")
        if asrt.msg:
            asrt.msg.walkabout(self)
            self.emit_op_arg(ops.CALL_FUNCTION, 1)
        self.emit_op_arg(ops.RAISE_VARARGS, 1)
        self.use_next_block(end)

    def _binop(self, op):
        return binary_operations(op)

    def visit_BinOp(self, binop):
        self.update_position(binop.lineno)
        binop.left.walkabout(self)
        binop.right.walkabout(self)
        self.emit_op(self._binop(binop.op))

    def visit_Return(self, ret):
        self.update_position(ret.lineno, True)
        if ret.value:
            ret.value.walkabout(self)
        else:
            self.load_const(self.space.w_None)
        self.emit_op(ops.RETURN_VALUE)

    def visit_Delete(self, delete):
        self.update_position(delete.lineno, True)
        self.visit_sequence(delete.targets)

    def visit_If(self, if_):
        self.update_position(if_.lineno, True)
        end = self.new_block()
        test_constant = if_.test.as_constant_truth(self.space)
        if test_constant == optimize.CONST_FALSE:
            self.visit_sequence(if_.orelse)
        elif test_constant == optimize.CONST_TRUE:
            self.visit_sequence(if_.body)
        else:
            if if_.orelse:
                otherwise = self.new_block()
            else:
                otherwise = end
            if_.test.accept_jump_if(self, False, otherwise)
            self.visit_sequence(if_.body)
            self.emit_jump(ops.JUMP_FORWARD, end)
            if if_.orelse:
                self.use_next_block(otherwise)
                self.visit_sequence(if_.orelse)
        self.use_next_block(end)

    def visit_Break(self, br):
        self.update_position(br.lineno, True)
        for f_block in self.frame_blocks:
            if f_block[0] == F_BLOCK_LOOP:
                break
        else:
            self.error("'break' outside loop", br)
        self.emit_op(ops.BREAK_LOOP)

    def visit_Continue(self, cont):
        self.update_position(cont.lineno, True)
        if not self.frame_blocks:
            self.error("'continue' not properly in loop", cont)
        current_block, block = self.frame_blocks[-1]
        # Continue cannot be in a finally block.
        if current_block == F_BLOCK_LOOP:
            self.emit_jump(ops.JUMP_ABSOLUTE, block, True)
        elif current_block == F_BLOCK_EXCEPT or \
                current_block == F_BLOCK_FINALLY:
            for i in range(len(self.frame_blocks) - 2, -1, -1):
                f_type, block = self.frame_blocks[i]
                if f_type == F_BLOCK_LOOP:
                    self.emit_jump(ops.CONTINUE_LOOP, block, True)
                    break
                if f_type == F_BLOCK_FINALLY_END:
                    self.error("'continue' not supported inside 'finally' "
                                   "clause", cont)
            else:
                self.error("'continue' not properly in loop", cont)
        elif current_block == F_BLOCK_FINALLY_END:
            self.error("'continue' not supported inside 'finally' clause", cont)

    def visit_For(self, fr):
        self.update_position(fr.lineno, True)
        start = self.new_block()
        cleanup = self.new_block()
        end = self.new_block()
        self.emit_jump(ops.SETUP_LOOP, end)
        self.push_frame_block(F_BLOCK_LOOP, start)
        fr.iter.walkabout(self)
        self.emit_op(ops.GET_ITER)
        self.use_next_block(start)
        # This adds another line, so each for iteration can be traced.
        self.lineno_set = False
        self.emit_jump(ops.FOR_ITER, cleanup)
        fr.target.walkabout(self)
        self.visit_sequence(fr.body)
        self.emit_jump(ops.JUMP_ABSOLUTE, start, True)
        self.use_next_block(cleanup)
        self.emit_op(ops.POP_BLOCK)
        self.pop_frame_block(F_BLOCK_LOOP, start)
        self.visit_sequence(fr.orelse)
        self.use_next_block(end)

    def visit_AsyncFor(self, fr):
        self.update_position(fr.lineno, True)
        b_try = self.new_block()
        b_except = self.new_block()
        b_end = self.new_block()
        b_after_try = self.new_block()
        b_try_cleanup = self.new_block()
        b_after_loop = self.new_block()
        b_after_loop_else = self.new_block()

        self.emit_jump(ops.SETUP_LOOP, b_after_loop)
        self.push_frame_block(F_BLOCK_LOOP, b_try)

        fr.iter.walkabout(self)
        self.emit_op(ops.GET_AITER)
        self.load_const(self.space.w_None)
        self.emit_op(ops.YIELD_FROM)

        self.use_next_block(b_try)
        # This adds another line, so each for iteration can be traced.
        self.lineno_set = False
        self.emit_jump(ops.SETUP_EXCEPT, b_except)
        self.push_frame_block(F_BLOCK_EXCEPT, b_try)

        self.emit_op(ops.GET_ANEXT)
        self.load_const(self.space.w_None)
        self.emit_op(ops.YIELD_FROM)
        fr.target.walkabout(self)
        self.emit_op(ops.POP_BLOCK)
        self.pop_frame_block(F_BLOCK_EXCEPT, b_try)
        self.emit_jump(ops.JUMP_FORWARD, b_after_try)

        self.use_next_block(b_except)
        self.emit_op(ops.DUP_TOP)
        self.emit_op_name(ops.LOAD_GLOBAL, self.names, "StopAsyncIteration")
        self.emit_op_arg(ops.COMPARE_OP, 10)
        self.emit_jump(ops.POP_JUMP_IF_FALSE, b_try_cleanup, True)

        self.emit_op(ops.POP_TOP)
        self.emit_op(ops.POP_TOP)
        self.emit_op(ops.POP_TOP)
        self.emit_op(ops.POP_EXCEPT) # for SETUP_EXCEPT
        # Manually remove the 'aiter' object from the valuestack.
        # This POP_TOP is not needed from the point of view of
        # pyopcode.py, which will pop anything to match the stack
        # depth of the SETUP_LOOP, but it is needed to make
        # PythonCodeMaker._stacksize() compute an exact result and not
        # crash with StackDepthComputationError.
        self.emit_op(ops.POP_TOP)
        self.emit_op(ops.POP_BLOCK) # for SETUP_LOOP
        self.emit_jump(ops.JUMP_ABSOLUTE, b_after_loop_else, True)

        self.use_next_block(b_try_cleanup)
        self.emit_op(ops.END_FINALLY)

        self.use_next_block(b_after_try)
        self.visit_sequence(fr.body)
        self.emit_jump(ops.JUMP_ABSOLUTE, b_try, True)

        self.emit_op(ops.POP_BLOCK) # for SETUP_LOOP
        self.pop_frame_block(F_BLOCK_LOOP, b_try)

        self.use_next_block(b_after_loop)
        self.emit_jump(ops.JUMP_ABSOLUTE, b_end, True)

        self.use_next_block(b_after_loop_else)
        self.visit_sequence(fr.orelse)

        self.use_next_block(b_end)

    def visit_While(self, wh):
        self.update_position(wh.lineno, True)
        test_constant = wh.test.as_constant_truth(self.space)
        if test_constant == optimize.CONST_FALSE:
            self.visit_sequence(wh.orelse)
        else:
            end = self.new_block()
            anchor = None
            if test_constant == optimize.CONST_NOT_CONST:
                anchor = self.new_block()
            self.emit_jump(ops.SETUP_LOOP, end)
            loop = self.new_block()
            self.push_frame_block(F_BLOCK_LOOP, loop)
            self.use_next_block(loop)
            if test_constant == optimize.CONST_NOT_CONST:
                # Force another lineno to be set for tracing purposes.
                self.lineno_set = False
                wh.test.accept_jump_if(self, False, anchor)
            self.visit_sequence(wh.body)
            self.emit_jump(ops.JUMP_ABSOLUTE, loop, True)
            if test_constant == optimize.CONST_NOT_CONST:
                self.use_next_block(anchor)
            self.emit_op(ops.POP_BLOCK)
            self.pop_frame_block(F_BLOCK_LOOP, loop)
            self.visit_sequence(wh.orelse)
            self.use_next_block(end)

    def _visit_try_except(self, tr):
        self.update_position(tr.lineno, True)
        exc = self.new_block()
        otherwise = self.new_block()
        end = self.new_block()
        self.emit_jump(ops.SETUP_EXCEPT, exc)
        body = self.use_next_block()
        self.push_frame_block(F_BLOCK_EXCEPT, body)
        self.visit_sequence(tr.body)
        self.emit_op(ops.POP_BLOCK)
        self.pop_frame_block(F_BLOCK_EXCEPT, body)
        self.emit_jump(ops.JUMP_FORWARD, otherwise)
        self.use_next_block(exc)
        for handler in tr.handlers:
            assert isinstance(handler, ast.ExceptHandler)
            self.update_position(handler.lineno, True)
            next_except = self.new_block()
            if handler.type:
                self.emit_op(ops.DUP_TOP)
                handler.type.walkabout(self)
                self.emit_op_arg(ops.COMPARE_OP, 10)
                self.emit_jump(ops.POP_JUMP_IF_FALSE, next_except, True)
            self.emit_op(ops.POP_TOP)
            if handler.name:
                ## generate the equivalent of:
                ##
                ## try:
                ##     # body
                ## except type as name:
                ##     try:
                ##         # body
                ##     finally:
                ##         name = None
                ##         del name
                #
                cleanup_end = self.new_block()
                self.name_op(handler.name, ast.Store)
                self.emit_op(ops.POP_TOP)
                # second try
                self.emit_jump(ops.SETUP_FINALLY, cleanup_end)
                cleanup_body = self.use_next_block()
                self.push_frame_block(F_BLOCK_FINALLY, cleanup_body)
                # second # body
                self.visit_sequence(handler.body)
                self.emit_op(ops.POP_BLOCK)
                self.pop_frame_block(F_BLOCK_FINALLY, cleanup_body)
                # finally
                self.load_const(self.space.w_None)
                self.use_next_block(cleanup_end)
                self.push_frame_block(F_BLOCK_FINALLY_END, cleanup_end)
                # name = None
                self.load_const(self.space.w_None)
                self.name_op(handler.name, ast.Store)
                # del name
                self.name_op(handler.name, ast.Del)
                #
                self.emit_op(ops.END_FINALLY)
                self.pop_frame_block(F_BLOCK_FINALLY_END, cleanup_end)
            else:
                self.emit_op(ops.POP_TOP)
                self.emit_op(ops.POP_TOP)
                cleanup_body = self.use_next_block()
                self.push_frame_block(F_BLOCK_FINALLY, cleanup_body)
                self.visit_sequence(handler.body)
                self.pop_frame_block(F_BLOCK_FINALLY, cleanup_body)
            #
            self.emit_op(ops.POP_EXCEPT)
            self.emit_jump(ops.JUMP_FORWARD, end)
            self.use_next_block(next_except)
        self.emit_op(ops.END_FINALLY)   # this END_FINALLY will always re-raise
        self.use_next_block(otherwise)
        self.visit_sequence(tr.orelse)
        self.use_next_block(end)

    def _visit_try_finally(self, tr):
        self.update_position(tr.lineno, True)
        end = self.new_block()
        self.emit_jump(ops.SETUP_FINALLY, end)
        body = self.use_next_block()
        self.push_frame_block(F_BLOCK_FINALLY, body)
        if tr.handlers:
            self._visit_try_except(tr)
        else:
            self.visit_sequence(tr.body)
        self.emit_op(ops.POP_BLOCK)
        self.pop_frame_block(F_BLOCK_FINALLY, body)
        # Indicates there was no exception.
        self.load_const(self.space.w_None)
        self.use_next_block(end)
        self.push_frame_block(F_BLOCK_FINALLY_END, end)
        self.visit_sequence(tr.finalbody)
        self.emit_op(ops.END_FINALLY)
        self.pop_frame_block(F_BLOCK_FINALLY_END, end)

    def visit_Try(self, tr):
        if tr.finalbody:
            return self._visit_try_finally(tr)
        else:
            return self._visit_try_except(tr)

    def _import_as(self, alias):
        source_name = alias.name
        dot = source_name.find(".")
        if dot > 0:
            while True:
                start = dot + 1
                dot = source_name.find(".", start)
                if dot < 0:
                    end = len(source_name)
                else:
                    end = dot
                attr = source_name[start:end]
                self.emit_op_name(ops.LOAD_ATTR, self.names, attr)
                if dot < 0:
                    break
        self.name_op(alias.asname, ast.Store)

    def visit_Import(self, imp):
        self.update_position(imp.lineno, True)
        for alias in imp.names:
            assert isinstance(alias, ast.alias)
            level = 0
            self.load_const(self.space.wrap(level))
            self.load_const(self.space.w_None)
            self.emit_op_name(ops.IMPORT_NAME, self.names, alias.name)
            # If there's no asname then we store the root module.  If there is
            # an asname, _import_as stores the last module of the chain into it.
            if alias.asname:
                self._import_as(alias)
            else:
                dot = alias.name.find(".")
                if dot < 0:
                    store_name = alias.name
                else:
                    store_name = alias.name[:dot]
                self.name_op(store_name, ast.Store)

    def visit_ImportFrom(self, imp):
        self.update_position(imp.lineno, True)
        space = self.space
        first = imp.names[0]
        assert isinstance(first, ast.alias)
        star_import = len(imp.names) == 1 and first.name == "*"
        # Various error checking for future imports.
        if imp.module == "__future__":
            last_line, last_offset = self.compile_info.last_future_import
            if imp.lineno > last_line or \
                    imp.lineno == last_line and imp.col_offset > last_offset:
                self.error("__future__ statements must appear at beginning "
                               "of file", imp)
            if star_import:
                self.error("* not valid in __future__ imports", imp)
            compiler = space.createcompiler()
            for alias in imp.names:
                assert isinstance(alias, ast.alias)
                if alias.name not in compiler.future_flags.compiler_features:
                    if alias.name == "braces":
                        self.error("not a chance", imp)
                    self.error("future feature %s is not defined" %
                               (alias.name,), imp)
        self.load_const(space.wrap(imp.level))
        names_w = [None]*len(imp.names)
        for i in range(len(imp.names)):
            alias = imp.names[i]
            assert isinstance(alias, ast.alias)
            names_w[i] = space.wrap(alias.name.decode('utf-8'))
        self.load_const(space.newtuple(names_w))
        if imp.module:
            mod_name = imp.module
        else:
            # In the case of a relative import.
            mod_name = ""
        self.emit_op_name(ops.IMPORT_NAME, self.names, mod_name)
        if star_import:
            self.emit_op(ops.IMPORT_STAR)
        else:
            for alias in imp.names:
                assert isinstance(alias, ast.alias)
                self.emit_op_name(ops.IMPORT_FROM, self.names, alias.name)
                if alias.asname:
                    store_name = alias.asname
                else:
                    store_name = alias.name
                self.name_op(store_name, ast.Store)
            self.emit_op(ops.POP_TOP)

    def visit_Assign(self, assign):
        self.update_position(assign.lineno, True)
        if self._optimize_unpacking(assign):
            return
        assign.value.walkabout(self)
        duplications = len(assign.targets) - 1
        for i in range(len(assign.targets)):
            if i < duplications:
                self.emit_op(ops.DUP_TOP)
            assign.targets[i].walkabout(self)

    def _optimize_unpacking(self, assign):
        """Try to optimize out BUILD_TUPLE and UNPACK_SEQUENCE opcodes."""
        if len(assign.targets) != 1:
            return False
        targets = assign.targets[0].as_node_list(self.space)
        if targets is None:
            return False
        values = assign.value.as_node_list(self.space)
        if values is None:
            return False
        targets_count = len(targets)
        values_count = len(values)
        if targets_count != values_count:
            return False
        for target in targets:
            if not isinstance(target, ast.Name):
                if isinstance(target, ast.Starred):
                    # these require extra checks
                    return False
                break
        else:
            self.visit_sequence(values)
            seen_names = {}
            for i in range(targets_count - 1, -1, -1):
                target = targets[i]
                assert isinstance(target, ast.Name)
                if target.id not in seen_names:
                    seen_names[target.id] = True
                    self.name_op(target.id, ast.Store)
                else:
                    self.emit_op(ops.POP_TOP)
            return True
        if values_count > 3:
            return False
        self.visit_sequence(values)
        if values_count == 2:
            self.emit_op(ops.ROT_TWO)
        elif values_count == 3:
            self.emit_op(ops.ROT_THREE)
            self.emit_op(ops.ROT_TWO)
        self.visit_sequence(targets)
        return True

    def visit_With(self, wih):
        self.update_position(wih.lineno, True)
        self.handle_withitem(wih, 0, is_async=False)

    def handle_withitem(self, wih, pos, is_async):
        body_block = self.new_block()
        cleanup = self.new_block()
        witem = wih.items[pos]
        witem.context_expr.walkabout(self)
        if not is_async:
            self.emit_jump(ops.SETUP_WITH, cleanup)
        else:
            self.emit_op(ops.BEFORE_ASYNC_WITH)
            self.emit_op(ops.GET_AWAITABLE)
            self.load_const(self.space.w_None)
            self.emit_op(ops.YIELD_FROM)
            self.emit_jump(ops.SETUP_ASYNC_WITH, cleanup)

        self.use_next_block(body_block)
        self.push_frame_block(F_BLOCK_FINALLY, body_block)
        if witem.optional_vars:
            witem.optional_vars.walkabout(self)
        else:
            self.emit_op(ops.POP_TOP)
        if pos == len(wih.items) - 1:
            self.visit_sequence(wih.body)
        else:
            self.handle_withitem(wih, pos + 1, is_async=is_async)
        self.emit_op(ops.POP_BLOCK)
        self.pop_frame_block(F_BLOCK_FINALLY, body_block)
        self.load_const(self.space.w_None)
        self.use_next_block(cleanup)
        self.push_frame_block(F_BLOCK_FINALLY_END, cleanup)
        self.emit_op(ops.WITH_CLEANUP_START)
        if is_async:
            self.emit_op(ops.GET_AWAITABLE)
            self.load_const(self.space.w_None)
            self.emit_op(ops.YIELD_FROM)
        self.emit_op(ops.WITH_CLEANUP_FINISH)
        self.emit_op(ops.END_FINALLY)
        self.pop_frame_block(F_BLOCK_FINALLY_END, cleanup)

    def visit_AsyncWith(self, wih):
        self.update_position(wih.lineno, True)
        self.handle_withitem(wih, 0, is_async=True)

    def visit_Raise(self, rais):
        self.update_position(rais.lineno, True)
        arg = 0
        if rais.exc:
            rais.exc.walkabout(self)
            arg += 1
            if rais.cause:
                rais.cause.walkabout(self)
                arg += 1
        self.emit_op_arg(ops.RAISE_VARARGS, arg)

    def visit_Global(self, glob):
        # Handled in symbol table building.
        pass

    def visit_Nonlocal(self, glob):
        # Handled in symbol table building.
        pass

    def visit_Pass(self, pas):
        self.update_position(pas.lineno, True)

    def visit_Expr(self, expr):
        self.update_position(expr.lineno, True)
        if self.interactive:
            expr.value.walkabout(self)
            self.emit_op(ops.PRINT_EXPR)
        elif not (isinstance(expr.value, ast.Num) or
                  isinstance(expr.value, ast.Str)):
            expr.value.walkabout(self)
            self.emit_op(ops.POP_TOP)

    def visit_Yield(self, yie):
        self.update_position(yie.lineno)
        if yie.value:
            yie.value.walkabout(self)
        else:
            self.load_const(self.space.w_None)
        self.emit_op(ops.YIELD_VALUE)

    def visit_YieldFrom(self, yfr):
        self.update_position(yfr.lineno)
        yfr.value.walkabout(self)
        self.emit_op(ops.GET_YIELD_FROM_ITER)
        self.load_const(self.space.w_None)
        self.emit_op(ops.YIELD_FROM)

    def visit_Await(self, aw):
        self.update_position(aw.lineno)
        aw.value.walkabout(self)
        self.emit_op(ops.GET_AWAITABLE)
        self.load_const(self.space.w_None)
        self.emit_op(ops.YIELD_FROM)

    def visit_Num(self, num):
        self.update_position(num.lineno)
        self.load_const(num.n)

    def visit_Str(self, string):
        self.update_position(string.lineno)
        self.load_const(string.s)

    def visit_Bytes(self, b):
        self.update_position(b.lineno)
        self.load_const(b.s)

    def visit_Const(self, const):
        self.update_position(const.lineno)
        self.load_const(const.obj)

    def visit_Ellipsis(self, e):
        self.load_const(self.space.w_Ellipsis)

    def visit_UnaryOp(self, op):
        self.update_position(op.lineno)
        op.operand.walkabout(self)
        self.emit_op(unary_operations(op.op))

    def visit_BoolOp(self, op):
        self.update_position(op.lineno)
        if op.op == ast.And:
            instr = ops.JUMP_IF_FALSE_OR_POP
        else:
            instr = ops.JUMP_IF_TRUE_OR_POP
        end = self.new_block()
        for value in op.values[:-1]:
            value.walkabout(self)
            self.emit_jump(instr, end, True)
        op.values[-1].walkabout(self)
        self.use_next_block(end)

    def visit_Compare(self, comp):
        self.update_position(comp.lineno)
        comp.left.walkabout(self)
        ops_count = len(comp.ops)
        cleanup = None
        if ops_count > 1:
            cleanup = self.new_block()
            comp.comparators[0].walkabout(self)
        for i in range(1, ops_count):
            self.emit_op(ops.DUP_TOP)
            self.emit_op(ops.ROT_THREE)
            op_kind = compare_operations(comp.ops[i - 1])
            self.emit_op_arg(ops.COMPARE_OP, op_kind)
            self.emit_jump(ops.JUMP_IF_FALSE_OR_POP, cleanup, True)
            if i < (ops_count - 1):
                comp.comparators[i].walkabout(self)
        last_op, last_comparator = comp.ops[-1], comp.comparators[-1]
        if not self._optimize_comparator(last_op, last_comparator):
            last_comparator.walkabout(self)
        self.emit_op_arg(ops.COMPARE_OP, compare_operations(last_op))
        if ops_count > 1:
            end = self.new_block()
            self.emit_jump(ops.JUMP_FORWARD, end)
            self.use_next_block(cleanup)
            self.emit_op(ops.ROT_TWO)
            self.emit_op(ops.POP_TOP)
            self.use_next_block(end)

    def _optimize_comparator(self, op, node):
        """Fold lists/sets of constants in the context of "in"/"not in".

        lists are folded into tuples, sets into frozensets, otherwise
        returns False
        """
        if op in (ast.In, ast.NotIn):
            is_list = isinstance(node, ast.List)
            if is_list or isinstance(node, ast.Set):
                w_const = self._tuple_of_consts(node.elts)
                if w_const is not None:
                    if not is_list:
                        from pypy.objspace.std.setobject import (
                            W_FrozensetObject)
                        w_const = W_FrozensetObject(self.space, w_const)
                    self.load_const(w_const)
                    return True
        return False

    def _tuple_of_consts(self, elts):
        """Return a tuple of consts from elts if possible, or None"""
        count = len(elts) if elts is not None else 0
        consts_w = [None] * count
        for i in range(count):
            w_value = elts[i].as_constant()
            if w_value is None:
                # Not all constants
                return None
            consts_w[i] = w_value
        return self.space.newtuple(consts_w)

    def visit_IfExp(self, ifexp):
        self.update_position(ifexp.lineno)
        end = self.new_block()
        otherwise = self.new_block()
        ifexp.test.accept_jump_if(self, False, otherwise)
        ifexp.body.walkabout(self)
        self.emit_jump(ops.JUMP_FORWARD, end)
        self.use_next_block(otherwise)
        ifexp.orelse.walkabout(self)
        self.use_next_block(end)

    def _visit_starunpack(self, node, elts, single_op, inner_op, outer_op):
        elt_count = len(elts) if elts else 0
        seen_star = 0
        elt_subitems = 0
        for i in range(elt_count):
            elt = elts[i]
            is_starred = isinstance(elt, ast.Starred)
            if is_starred:
                if seen_star:
                    self.emit_op_arg(inner_op, seen_star)
                    seen_star = 0
                    elt_subitems += 1
                elt.value.walkabout(self)
                elt_subitems += 1
            else:
                elt.walkabout(self)
                seen_star += 1
        if elt_subitems:
            if seen_star:
                self.emit_op_arg(inner_op, seen_star)
                elt_subitems += 1
            self.emit_op_arg(outer_op, elt_subitems)
        else:
            self.emit_op_arg(single_op, seen_star)

    def _visit_assignment(self, node, elts, ctx):
        elt_count = len(elts) if elts else 0
        if ctx == ast.Store:
            seen_star = False
            for i in range(elt_count):
                elt = elts[i]
                is_starred = isinstance(elt, ast.Starred)
                if is_starred and not seen_star:
                    if i >= 1 << 8 or elt_count - i - 1 >= (C_INT_MAX >> 8):
                        self.error("too many expressions in star-unpacking "
                                   "assignment", node)
                    self.emit_op_arg(ops.UNPACK_EX,
                                     i + ((elt_count - i - 1) << 8))
                    seen_star = True
                    elts[i] = elt.value
                elif is_starred:
                    self.error("two starred expressions in assignment", node)
            if not seen_star:
                self.emit_op_arg(ops.UNPACK_SEQUENCE, elt_count)
        self.visit_sequence(elts)

    def visit_Starred(self, star):
        if star.ctx != ast.Store:
            self.error("can't use starred expression here",
                       star)
        self.error("starred assignment target must be in a list or tuple", star)

    def visit_Tuple(self, tup):
        self.update_position(tup.lineno)
        if tup.ctx == ast.Store:
            self._visit_assignment(tup, tup.elts, tup.ctx)
        elif tup.ctx == ast.Load:
            self._visit_starunpack(tup, tup.elts, ops.BUILD_TUPLE, ops.BUILD_TUPLE, ops.BUILD_TUPLE_UNPACK)
        else:
            self.visit_sequence(tup.elts)

    def visit_List(self, l):
        self.update_position(l.lineno)
        if l.ctx == ast.Store:
            self._visit_assignment(l, l.elts, l.ctx)
        elif l.ctx == ast.Load:
            self._visit_starunpack(l, l.elts, ops.BUILD_LIST, ops.BUILD_TUPLE, ops.BUILD_LIST_UNPACK)
        else:
            self.visit_sequence(l.elts)

    def visit_Dict(self, d):
        self.update_position(d.lineno)
        containers = 0
        elements = 0
        is_unpacking = False
        if d.values:
            for i in range(len(d.values)):
                key = d.keys[i]
                is_unpacking = key is None
                if elements == 0xFFFF or (elements and is_unpacking):
                    self.emit_op_arg(ops.BUILD_MAP, elements)
                    containers += 1
                    elements = 0
                if is_unpacking:
                    d.values[i].walkabout(self)
                    containers += 1
                else:
                    key.walkabout(self)
                    d.values[i].walkabout(self)
                    elements += 1
        if elements or containers == 0:
            self.emit_op_arg(ops.BUILD_MAP, elements)
            containers += 1
        # If there is more than one dict, they need to be merged into
        # a new dict. If there is one dict and it's an unpacking, then
        #it needs to be copied into a new dict.
        while containers > 1 or is_unpacking:
            oparg = min(containers, 255)
            self.emit_op_arg(ops.BUILD_MAP_UNPACK, oparg)
            containers -= (oparg - 1)
            is_unpacking = False

    def visit_Set(self, s):
        self._visit_starunpack(s, s.elts, ops.BUILD_SET, ops.BUILD_SET, ops.BUILD_SET_UNPACK)

    def visit_Name(self, name):
        self.update_position(name.lineno)
        self.name_op(name.id, name.ctx)

    def visit_NameConstant(self, node):
        self.update_position(node.lineno)
        self.load_const(node.single)

    def visit_keyword(self, keyword):
        if keyword.arg is not None:
            self.load_const(self.space.wrap(keyword.arg.decode('utf-8')))
        keyword.value.walkabout(self)

    def _make_call(self, n, # args already pushed
                   args, keywords):
        call_type = 0
        # the number of tuples and dictionaries on the stack
        nsubargs = 0
        nsubkwargs = 0
        nkw = 0
        nseen = 0 # the number of positional arguments on the stack
        if args is not None:
            for elt in args:
                if isinstance(elt, ast.Starred):
                    # A star-arg. If we've seen positional arguments,
                    # pack the positional arguments into a tuple.
                    if nseen:
                        self.emit_op_arg(ops.BUILD_TUPLE, nseen)
                        nseen = 0
                        nsubargs += 1
                    elt.value.walkabout(self)
                    nsubargs += 1
                elif nsubargs:
                    # We've seen star-args already, so we
                    # count towards items-to-pack-into-tuple.
                    elt.walkabout(self)
                    nseen += 1
                else:
                    # Positional arguments before star-arguments
                    # are left on the stack.
                    elt.walkabout(self)
                    n += 1
            if nseen:
                # Pack up any trailing positional arguments.
                self.emit_op_arg(ops.BUILD_TUPLE, nseen)
                nsubargs += 1
            if nsubargs:
                call_type |= 1
                if nsubargs > 1:
                    # If we ended up with more than one stararg, we need
                    # to concatenate them into a single sequence.
                    self.emit_op_arg(ops.BUILD_LIST_UNPACK, nsubargs)

        # Repeat procedure for keyword args
        nseen = 0 # the number of keyword arguments on the stack following
        if keywords is not None:
            for kw in keywords:
                if kw.arg is None:
                    # A keyword argument unpacking.
                    if nseen:
                        self.emit_op_arg(ops.BUILD_MAP, nseen)
                        nseen = 0
                        nsubkwargs += 1
                    kw.value.walkabout(self)
                    nsubkwargs += 1
                elif nsubkwargs:
                    # A keyword argument and we already have a dict.
                    self.load_const(self.space.wrap(kw.arg.decode('utf-8')))
                    kw.value.walkabout(self)
                    nseen += 1
                else:
                    # keyword argument
                    kw.walkabout(self)
                    nkw += 1
            if nseen:
                # Pack up any trailing keyword arguments.
                self.emit_op_arg(ops.BUILD_MAP,nseen)
                nsubkwargs += 1
            if nsubkwargs:
                call_type |= 2
                if nsubkwargs > 1:
                    # Pack it all up
                    function_pos = n + (call_type & 1) + nkw + 1
                    self.emit_op_arg(ops.BUILD_MAP_UNPACK_WITH_CALL, (nsubkwargs | (function_pos << 8)))

        assert n < 1<<8
        assert nkw < 1<<24
        n |= nkw << 8;

        op = 0
        if call_type == 0:
            op = ops.CALL_FUNCTION
        elif call_type == 1:
            op = ops.CALL_FUNCTION_VAR
        elif call_type == 2:
            op = ops.CALL_FUNCTION_KW
        elif call_type == 3:
            op = ops.CALL_FUNCTION_VAR_KW
        self.emit_op_arg(op, n)

    def visit_Call(self, call):
        self.update_position(call.lineno)
        if self._optimize_method_call(call):
            return
        call.func.walkabout(self)
        self._make_call(0, call.args, call.keywords)

    def _call_has_no_star_args(self, call):
        if call.args is not None:
            for elt in call.args:
                if isinstance(elt, ast.Starred):
                    return False
        if call.keywords is not None:
            for kw in call.keywords:
                if kw.arg is None:
                    return False
        return True

    def _call_has_simple_args(self, call):
        return self._call_has_no_star_args(call) and not call.keywords

    def _optimize_method_call(self, call):
        if not self._call_has_no_star_args(call) or \
           not isinstance(call.func, ast.Attribute):
            return False
        attr_lookup = call.func
        assert isinstance(attr_lookup, ast.Attribute)
        attr_lookup.value.walkabout(self)
        self.emit_op_name(ops.LOOKUP_METHOD, self.names, attr_lookup.attr)
        self.visit_sequence(call.args)
        arg_count = len(call.args) if call.args is not None else 0
        self.visit_sequence(call.keywords)
        kwarg_count = len(call.keywords) if call.keywords is not None else 0
        self.emit_op_arg(ops.CALL_METHOD, (kwarg_count << 8) | arg_count)
        return True

    def visit_ListComp(self, lc):
<<<<<<< HEAD
        self._compile_comprehension(lc, "<listcomp>",
                                    ComprehensionCodeGenerator)
=======
        self.update_position(lc.lineno)
        if len(lc.generators) == 1:
            comp = lc.generators[0]
            assert isinstance(comp, ast.comprehension)
            if comp.ifs:
                single = False
                self.emit_op_arg(ops.BUILD_LIST, 0)
            else:
                single = True
        else:
            single = False
            self.emit_op_arg(ops.BUILD_LIST, 0)
        self._listcomp_generator(lc.generators, 0, lc.elt, single=single)
>>>>>>> 4ba9687f

    def _comp_generator(self, node, generators, gen_index):
        start = self.new_block()
        if_cleanup = self.new_block()
        anchor = self.new_block()
        gen = generators[gen_index]
        assert isinstance(gen, ast.comprehension)
        if gen_index == 0:
            self.argcount = 1
            self.emit_op_arg(ops.LOAD_FAST, 0)
        else:
            gen.iter.walkabout(self)
            self.emit_op(ops.GET_ITER)
        self.use_next_block(start)
        self.emit_jump(ops.FOR_ITER, anchor)
        self.use_next_block()
        gen.target.walkabout(self)
        if gen.ifs:
            for if_ in gen.ifs:
                if_.accept_jump_if(self, False, if_cleanup)
                self.use_next_block()
        gen_index += 1
        if gen_index < len(generators):
            self._comp_generator(node, generators, gen_index)
        else:
            node.accept_comp_iteration(self, gen_index)
        self.use_next_block(if_cleanup)
        self.emit_jump(ops.JUMP_ABSOLUTE, start, True)
        self.use_next_block(anchor)

    def _compile_comprehension(self, node, name, sub_scope):
        code, qualname = self.sub_scope(sub_scope, name, node, node.lineno)
        self.update_position(node.lineno)
        self._make_function(code, qualname=qualname)
        first_comp = node.get_generators()[0]
        assert isinstance(first_comp, ast.comprehension)
        first_comp.iter.walkabout(self)
        self.emit_op(ops.GET_ITER)
        self.emit_op_arg(ops.CALL_FUNCTION, 1)

    def visit_GeneratorExp(self, genexp):
        self._compile_comprehension(genexp, "<genexpr>", GenExpCodeGenerator)

    def visit_SetComp(self, setcomp):
        self._compile_comprehension(setcomp, "<setcomp>",
                                    ComprehensionCodeGenerator)

    def visit_DictComp(self, dictcomp):
        self._compile_comprehension(dictcomp, "<dictcomp>",
                                    ComprehensionCodeGenerator)

    def visit_Attribute(self, attr):
        self.update_position(attr.lineno)
        names = self.names
        ctx = attr.ctx
        if ctx != ast.AugStore:
            attr.value.walkabout(self)
        if ctx == ast.AugLoad:
            self.emit_op(ops.DUP_TOP)
            self.emit_op_name(ops.LOAD_ATTR, names, attr.attr)
        elif ctx == ast.Load:
            self.emit_op_name(ops.LOAD_ATTR, names, attr.attr)
        elif ctx == ast.AugStore:
            self.emit_op(ops.ROT_TWO)
            self.emit_op_name(ops.STORE_ATTR, names, attr.attr)
        elif ctx == ast.Store:
            self.emit_op_name(ops.STORE_ATTR, names, attr.attr)
        elif ctx == ast.Del:
            self.emit_op_name(ops.DELETE_ATTR, names, attr.attr)
        else:
            raise AssertionError("unknown context")

    def _complex_slice(self, slc, ctx):
        if slc.lower:
            slc.lower.walkabout(self)
        else:
            self.load_const(self.space.w_None)
        if slc.upper:
            slc.upper.walkabout(self)
        else:
            self.load_const(self.space.w_None)
        arg = 2
        if slc.step:
            slc.step.walkabout(self)
            arg += 1
        self.emit_op_arg(ops.BUILD_SLICE, arg)

    def _nested_slice(self, slc, ctx):
        if isinstance(slc, ast.Slice):
            self._complex_slice(slc, ctx)
        elif isinstance(slc, ast.Index):
            slc.value.walkabout(self)
        else:
            raise AssertionError("unknown nested slice type")

    def _compile_slice(self, slc, ctx):
        if isinstance(slc, ast.Index):
            if ctx != ast.AugStore:
                slc.value.walkabout(self)
        elif isinstance(slc, ast.Slice):
            if ctx != ast.AugStore:
                self._complex_slice(slc, ctx)
        elif isinstance(slc, ast.ExtSlice):
            if ctx != ast.AugStore:
                for dim in slc.dims:
                    self._nested_slice(dim, ctx)
                self.emit_op_arg(ops.BUILD_TUPLE, len(slc.dims))
        else:
            raise AssertionError("unknown slice type")
        if ctx == ast.AugLoad:
            self.emit_op(ops.DUP_TOP_TWO)
        elif ctx == ast.AugStore:
            self.emit_op(ops.ROT_THREE)
        self.emit_op(subscr_operations(ctx))

    def visit_Subscript(self, sub):
        self.update_position(sub.lineno)
        if sub.ctx != ast.AugStore:
            sub.value.walkabout(self)
        self._compile_slice(sub.slice, sub.ctx)


class TopLevelCodeGenerator(PythonCodeGenerator):

    def __init__(self, space, tree, symbols, compile_info):
        PythonCodeGenerator.__init__(self, space, "<module>", tree, -1,
                                     symbols, compile_info, qualname=None)

    def _compile(self, tree):
        tree.walkabout(self)

    def _get_code_flags(self):
        flags = 0
        if not self.cell_vars and not self.free_vars:
            flags |= consts.CO_NOFREE
        if self.scope.doc_removable:
            flags |= consts.CO_KILL_DOCSTRING
        return flags


class AbstractFunctionCodeGenerator(PythonCodeGenerator):

    def _get_code_flags(self):
        scope = self.scope
        assert isinstance(scope, symtable.FunctionScope)
        flags = consts.CO_NEWLOCALS
        if scope.optimized:
            flags |= consts.CO_OPTIMIZED
        if scope.nested:
            flags |= consts.CO_NESTED
        if scope.is_generator:
            flags |= consts.CO_GENERATOR
        if scope.has_yield_inside_try:
            flags |= consts.CO_YIELD_INSIDE_TRY
        if scope.has_variable_arg:
            flags |= consts.CO_VARARGS
        if scope.has_keywords_arg:
            flags |= consts.CO_VARKEYWORDS
        if scope.doc_removable:
            flags |= consts.CO_KILL_DOCSTRING
        if not self.cell_vars and not self.free_vars:
            flags |= consts.CO_NOFREE
        return PythonCodeGenerator._get_code_flags(self) | flags


class FunctionCodeGenerator(AbstractFunctionCodeGenerator):

    def _compile(self, func):
        assert isinstance(func, ast.FunctionDef)
        has_docstring = self.ensure_docstring_constant(func.body)
        start = 1 if has_docstring else 0
        args = func.args
        assert isinstance(args, ast.arguments)
        if args.args:
            self.argcount = len(args.args)
        if args.kwonlyargs:
            self.kwonlyargcount = len(args.kwonlyargs)
        if func.body:
            for i in range(start, len(func.body)):
                func.body[i].walkabout(self)

class AsyncFunctionCodeGenerator(AbstractFunctionCodeGenerator):

    def _compile(self, func):
        assert isinstance(func, ast.AsyncFunctionDef)
        has_docstring = self.ensure_docstring_constant(func.body)
        start = 1 if has_docstring else 0
        args = func.args
        assert isinstance(args, ast.arguments)
        if args.args:
            self.argcount = len(args.args)
        if args.kwonlyargs:
            self.kwonlyargcount = len(args.kwonlyargs)
        if func.body:
            for i in range(start, len(func.body)):
                func.body[i].walkabout(self)

    def _get_code_flags(self):
        flags = AbstractFunctionCodeGenerator._get_code_flags(self)
        return flags | consts.CO_COROUTINE

class LambdaCodeGenerator(AbstractFunctionCodeGenerator):

    def _compile(self, lam):
        assert isinstance(lam, ast.Lambda)
        args = lam.args
        assert isinstance(args, ast.arguments)
        if args.args:
            self.argcount = len(args.args)
        if args.kwonlyargs:
            self.kwonlyargcount = len(args.kwonlyargs)
        # Prevent a string from being the first constant and thus a docstring.
        self.add_const(self.space.w_None)
        lam.body.walkabout(self)
        self.emit_op(ops.RETURN_VALUE)


class ComprehensionCodeGenerator(AbstractFunctionCodeGenerator):

    def _compile(self, node):
        assert isinstance(node, ast.expr)
        self.update_position(node.lineno)
        node.build_container(self)
        self._comp_generator(node, node.get_generators(), 0)
        self._end_comp()

    def _end_comp(self):
        self.emit_op(ops.RETURN_VALUE)


class GenExpCodeGenerator(ComprehensionCodeGenerator):

    def _end_comp(self):
        pass

    def _get_code_flags(self):
        flags = ComprehensionCodeGenerator._get_code_flags(self)
        return flags | consts.CO_GENERATOR


class ClassCodeGenerator(PythonCodeGenerator):

    def _compile(self, cls):
        assert isinstance(cls, ast.ClassDef)
        self.ensure_docstring_constant(cls.body)
        self.lineno = self.first_lineno
        self.argcount = 1
        # load (global) __name__ ...
        self.name_op("__name__", ast.Load)
        # ... and store it as __module__
        self.name_op("__module__", ast.Store)
        # store the qualname
        w_qualname = self.space.wrap(self.qualname.decode("utf-8"))
        self.load_const(w_qualname)
        self.name_op("__qualname__", ast.Store)
        # compile the body proper
        self._handle_body(cls.body)
        # return the (empty) __class__ cell
        scope = self.scope.lookup("__class__")
        if scope == symtable.SCOPE_CELL_CLASS:
            # Return the cell where to store __class__
            self.emit_op_arg(ops.LOAD_CLOSURE, self.cell_vars["__class__"])
        else:
            # This happens when nobody references the cell
            self.load_const(self.space.w_None)
        self.emit_op(ops.RETURN_VALUE)

    def _get_code_flags(self):
        flags = 0
        if self.scope.doc_removable:
            flags |= consts.CO_KILL_DOCSTRING
        return PythonCodeGenerator._get_code_flags(self) | flags<|MERGE_RESOLUTION|>--- conflicted
+++ resolved
@@ -1369,24 +1369,8 @@
         return True
 
     def visit_ListComp(self, lc):
-<<<<<<< HEAD
         self._compile_comprehension(lc, "<listcomp>",
                                     ComprehensionCodeGenerator)
-=======
-        self.update_position(lc.lineno)
-        if len(lc.generators) == 1:
-            comp = lc.generators[0]
-            assert isinstance(comp, ast.comprehension)
-            if comp.ifs:
-                single = False
-                self.emit_op_arg(ops.BUILD_LIST, 0)
-            else:
-                single = True
-        else:
-            single = False
-            self.emit_op_arg(ops.BUILD_LIST, 0)
-        self._listcomp_generator(lc.generators, 0, lc.elt, single=single)
->>>>>>> 4ba9687f
 
     def _comp_generator(self, node, generators, gen_index):
         start = self.new_block()
