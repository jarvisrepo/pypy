--- conflicted
+++ resolved
@@ -1225,13 +1225,10 @@
 
     def _get_code_flags(self):
         flags = 0
-<<<<<<< HEAD
         if not self.cell_vars and not self.free_vars:
             flags |= consts.CO_NOFREE
-=======
         if self.scope.doc_removable:
             flags |= consts.CO_KILL_DOCSTRING
->>>>>>> 467e9e1e
         return flags
 
 
@@ -1340,7 +1337,6 @@
         self.name_op("__module__", ast.Store)
         # compile the body proper
         self._handle_body(cls.body)
-<<<<<<< HEAD
         # return the (empty) __class__ cell
         scope = self.scope.lookup("@__class__")
         if scope == symtable.SCOPE_CELL:
@@ -1350,13 +1346,9 @@
             # This happens when nobody references the cell
             self.load_const(self.space.w_None)
         self.emit_op(ops.RETURN_VALUE)
-=======
-        self.emit_op(ops.LOAD_LOCALS)
-        self.emit_op(ops.RETURN_VALUE)
 
     def _get_code_flags(self):
         flags = 0
         if self.scope.doc_removable:
             flags |= consts.CO_KILL_DOCSTRING
-        return PythonCodeGenerator._get_code_flags(self) | flags
->>>>>>> 467e9e1e
+        return PythonCodeGenerator._get_code_flags(self) | flags