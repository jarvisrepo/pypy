--- conflicted
+++ resolved
@@ -551,12 +551,7 @@
         assert len(defaults) > 0
         w_tup = self._tuple_of_consts(defaults)
         if w_tup:
-<<<<<<< HEAD
             self.update_position(defaults[-1])
-=======
-            default_node = defaults[-1]
-            self.update_position(default_node)
->>>>>>> b234b617
             self.load_const(w_tup)
         else:
             self.visit_sequence(defaults)
