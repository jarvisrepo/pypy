"""
Generate Python bytecode from a Abstract Syntax Tree.
"""

# NOTE TO READERS: All the ugly and "obvious" isinstance assertions here are to
# help the annotator.  To it, unfortunately, everything is not so obvious.  If
# you figure out a way to remove them, great, but try a translation first,
# please.
import struct

from rpython.rlib.objectmodel import specialize
from pypy.interpreter.astcompiler import ast, assemble, symtable, consts, misc
from pypy.interpreter.astcompiler import optimize # For side effects
from pypy.interpreter.pyparser.error import SyntaxError
from pypy.tool import stdlib_opcode as ops

C_INT_MAX = (2 ** (struct.calcsize('i') * 8)) / 2 - 1

def compile_ast(space, module, info):
    """Generate a code object from AST."""
    symbols = symtable.SymtableBuilder(space, module, info)
    return TopLevelCodeGenerator(space, module, symbols, info).assemble()

MAX_STACKDEPTH_CONTAINERS = 100

name_ops_default = misc.dict_to_switch({
    ast.Load: ops.LOAD_NAME,
    ast.Store: ops.STORE_NAME,
    ast.Del: ops.DELETE_NAME
})

name_ops_fast = misc.dict_to_switch({
    ast.Load: ops.LOAD_FAST,
    ast.Store: ops.STORE_FAST,
    ast.Del: ops.DELETE_FAST
})

name_ops_deref = misc.dict_to_switch({
    ast.Load: ops.LOAD_DEREF,
    ast.Store: ops.STORE_DEREF,
    ast.Del: ops.DELETE_DEREF,
})

name_ops_global = misc.dict_to_switch({
    ast.Load: ops.LOAD_GLOBAL,
    ast.Store: ops.STORE_GLOBAL,
    ast.Del: ops.DELETE_GLOBAL
})


unary_operations = misc.dict_to_switch({
    ast.Invert: ops.UNARY_INVERT,
    ast.Not: ops.UNARY_NOT,
    ast.UAdd: ops.UNARY_POSITIVE,
    ast.USub: ops.UNARY_NEGATIVE
})

binary_operations = misc.dict_to_switch({
    ast.Add: ops.BINARY_ADD,
    ast.Sub: ops.BINARY_SUBTRACT,
    ast.Mult: ops.BINARY_MULTIPLY,
    ast.Div: ops.BINARY_TRUE_DIVIDE,
    ast.Mod: ops.BINARY_MODULO,
    ast.Pow: ops.BINARY_POWER,
    ast.LShift: ops.BINARY_LSHIFT,
    ast.RShift: ops.BINARY_RSHIFT,
    ast.BitOr: ops.BINARY_OR,
    ast.BitAnd: ops.BINARY_AND,
    ast.BitXor: ops.BINARY_XOR,
    ast.FloorDiv: ops.BINARY_FLOOR_DIVIDE,
    ast.MatMult: ops.BINARY_MATRIX_MULTIPLY
})

inplace_operations = misc.dict_to_switch({
    ast.Add: ops.INPLACE_ADD,
    ast.Sub: ops.INPLACE_SUBTRACT,
    ast.Mult: ops.INPLACE_MULTIPLY,
    ast.Div: ops.INPLACE_TRUE_DIVIDE,
    ast.Mod: ops.INPLACE_MODULO,
    ast.Pow: ops.INPLACE_POWER,
    ast.LShift: ops.INPLACE_LSHIFT,
    ast.RShift: ops.INPLACE_RSHIFT,
    ast.BitOr: ops.INPLACE_OR,
    ast.BitAnd: ops.INPLACE_AND,
    ast.BitXor: ops.INPLACE_XOR,
    ast.FloorDiv: ops.INPLACE_FLOOR_DIVIDE,
    ast.MatMult: ops.INPLACE_MATRIX_MULTIPLY
})

compare_operations = misc.dict_to_switch({
    ast.Eq: 2,
    ast.NotEq: 3,
    ast.Lt: 0,
    ast.LtE: 1,
    ast.Gt: 4,
    ast.GtE: 5,
    ast.In: 6,
    ast.NotIn: 7,
    ast.Is: 8,
    ast.IsNot: 9
})

subscr_operations = misc.dict_to_switch({
    ast.AugLoad: ops.BINARY_SUBSCR,
    ast.Load: ops.BINARY_SUBSCR,
    ast.AugStore: ops.STORE_SUBSCR,
    ast.Store: ops.STORE_SUBSCR,
    ast.Del: ops.DELETE_SUBSCR
})


class __extend__(ast.GeneratorExp):

    def build_container(self, codegen):
        pass

    def get_generators(self):
        return self.generators

    def accept_comp_iteration(self, codegen, index):
        self.elt.walkabout(codegen)
        codegen.emit_op(ops.YIELD_VALUE)
        codegen.emit_op(ops.POP_TOP)


class __extend__(ast.ListComp):

    def build_container(self, codegen):
        # XXX: this is suboptimal: if we use BUILD_LIST_FROM_ARG it's faster
        # because it preallocates the list; however, we cannot use it because
        # at this point we only have the iterator, not the original iterable
        # object
        codegen.emit_op_arg(ops.BUILD_LIST, 0)

    def get_generators(self):
        return self.generators

    def accept_comp_iteration(self, codegen, index):
        self.elt.walkabout(codegen)
        codegen.emit_op_arg(ops.LIST_APPEND, index + 1)


class __extend__(ast.SetComp):

    def build_container(self, codegen):
        codegen.emit_op_arg(ops.BUILD_SET, 0)

    def get_generators(self):
        return self.generators

    def accept_comp_iteration(self, codegen, index):
        self.elt.walkabout(codegen)
        codegen.emit_op_arg(ops.SET_ADD, index + 1)


class __extend__(ast.DictComp):

    def build_container(self, codegen):
        codegen.emit_op_arg(ops.BUILD_MAP, 0)

    def get_generators(self):
        return self.generators

    def accept_comp_iteration(self, codegen, index):
        self.value.walkabout(codegen)
        self.key.walkabout(codegen)
        codegen.emit_op_arg(ops.MAP_ADD, index + 1)


# These are frame blocks.
F_BLOCK_LOOP = 0
F_BLOCK_EXCEPT = 1
F_BLOCK_FINALLY = 2
F_BLOCK_FINALLY_END = 3


class PythonCodeGenerator(assemble.PythonCodeMaker):
    """Base code generator.

    A subclass of this is created for every scope to be compiled.  It walks
    across the AST tree generating bytecode as needed.
    """

    def __init__(self, space, name, tree, lineno, symbols, compile_info,
                 qualname):
        self.scope = symbols.find_scope(tree)
        assemble.PythonCodeMaker.__init__(self, space, name, lineno,
                                          self.scope, compile_info)
        self.symbols = symbols
        self.frame_blocks = []
        self.interactive = False
        self.temporary_name_counter = 1
        if isinstance(self.scope, symtable.FunctionScope):
            self.qualname = qualname + '.<locals>'
        else:
            self.qualname = qualname
        self._compile(tree)

    def _compile(self, tree):
        """Override in subclasses to compile a scope."""
        raise NotImplementedError

    def current_temporary_name(self):
        """Return the name of the current temporary variable.

        This must be in sync with the one during symbol table building.
        """
        name = "_[%d]" % (self.temporary_name_counter,)
        self.temporary_name_counter += 1
        assert self.scope.lookup(name) != symtable.SCOPE_UNKNOWN
        return name

    def sub_scope(self, kind, name, node, lineno):
        """Convenience function for compiling a sub scope."""
        if self.scope.lookup(name) == symtable.SCOPE_GLOBAL_EXPLICIT:
            qualname = name
        elif self.qualname:
            qualname = '%s.%s' % (self.qualname, name)
        else:
            qualname = name
        generator = kind(self.space, name, node, lineno, self.symbols,
                         self.compile_info, qualname)
        return generator.assemble(), qualname

    def push_frame_block(self, kind, block):
        self.frame_blocks.append((kind, block))

    def pop_frame_block(self, kind, block):
        actual_kind, old_block = self.frame_blocks.pop()
        assert actual_kind == kind and old_block is block, \
            "mismatched frame blocks"

    def error(self, msg, node):
        raise SyntaxError(msg, node.lineno, node.col_offset,
                          filename=self.compile_info.filename)

    def name_op(self, identifier, ctx):
        """Generate an operation appropriate for the scope of the identifier."""
        scope = self.scope.lookup(identifier)
        op = ops.NOP
        container = self.names
        if scope == symtable.SCOPE_LOCAL:
            if self.scope.can_be_optimized:
                container = self.var_names
                op = name_ops_fast(ctx)
        elif scope == symtable.SCOPE_FREE:
            op = name_ops_deref(ctx)
            if op == ops.LOAD_DEREF and isinstance(self, ClassCodeGenerator):
                op = ops.LOAD_CLASSDEREF
            container = self.free_vars
        elif scope == symtable.SCOPE_CELL:
            op = name_ops_deref(ctx)
            container = self.cell_vars
        elif scope == symtable.SCOPE_GLOBAL_IMPLICIT:
            if self.scope.optimized:
                op = name_ops_global(ctx)
        elif scope == symtable.SCOPE_GLOBAL_EXPLICIT:
            op = name_ops_global(ctx)
        if op == ops.NOP:
            op = name_ops_default(ctx)
        self.emit_op_arg(op, self.add_name(container, identifier))

    def possible_docstring(self, node):
        if isinstance(node, ast.Expr) and self.compile_info.optimize < 2:
            expr_value = node.value
            if isinstance(expr_value, ast.Str):
                return expr_value
        return None

    def ensure_docstring_constant(self, body):
        # If there's a docstring, store it as the first constant.
        if body:
            doc_expr = self.possible_docstring(body[0])
        else:
            doc_expr = None
        if doc_expr is not None:
            self.add_const(doc_expr.s)
            self.scope.doc_removable = True
            return True
        else:
            self.add_const(self.space.w_None)
            return False

    def _get_code_flags(self):
        return 0

    def _check_async_function(self):
        """Returns true if 'await' is allowed."""
        return False

    def _handle_body(self, body):
        """Compile a list of statements, handling doc strings if needed."""
        if body:
            start = 0
            doc_expr = self.possible_docstring(body[0])
            if doc_expr is not None:
                start = 1
                doc_expr.walkabout(self)
                self.name_op("__doc__", ast.Store)
                self.scope.doc_removable = True
            for i in range(start, len(body)):
                body[i].walkabout(self)
            return True
        else:
            return False

    def _maybe_setup_annotations(self):
        # if the scope contained an annotated variable assignemt,
        # this will emit the requisite SETUP_ANNOTATIONS
        if self.scope.contains_annotated and not isinstance(self, AbstractFunctionCodeGenerator):
            return self.emit_op(ops.SETUP_ANNOTATIONS)

    def visit_Module(self, mod):
        if not self._handle_body(mod.body):
            self.first_lineno = self.lineno = 1

    def visit_Interactive(self, mod):
        self.interactive = True
        self.visit_sequence(mod.body)

    def visit_Expression(self, mod):
        self.add_none_to_final_return = False
        mod.body.walkabout(self)

    def _make_function(self, code, oparg=0, qualname=None):
        """Emit the opcodes to turn a code object into a function."""
        w_qualname = self.space.newtext(qualname or code.co_name)
        if code.co_freevars:
            oparg = oparg | 0x08
            # Load cell and free vars to pass on.
            for free in code.co_freevars:
                free_scope = self.scope.lookup(free)
                if free_scope in (symtable.SCOPE_CELL,
                                  symtable.SCOPE_CELL_CLASS):
                    index = self.cell_vars[free]
                else:
                    index = self.free_vars[free]
                self.emit_op_arg(ops.LOAD_CLOSURE, index)
            self.emit_op_arg(ops.BUILD_TUPLE, len(code.co_freevars))
        self.load_const(code)
        self.load_const(w_qualname)
        self.emit_op_arg(ops.MAKE_FUNCTION, oparg)

    def _visit_kwonlydefaults(self, args):
        defaults = 0
        keys_w = []
        for i, default in enumerate(args.kw_defaults):
            if default:
                kwonly = args.kwonlyargs[i]
                assert isinstance(kwonly, ast.arg)
                mangled = self.scope.mangle(kwonly.arg)
                keys_w.append(self.space.newtext(mangled))
                default.walkabout(self)
                defaults += 1
        if keys_w:
            w_tup = self.space.newtuple(keys_w)
            self.load_const(w_tup)
            self.emit_op_arg(ops.BUILD_CONST_KEY_MAP, len(keys_w))
        return defaults

    def _visit_arg_annotation(self, name, ann, names):
        if ann:
            ann.walkabout(self)
            names.append(self.scope.mangle(name))

    def _visit_arg_annotations(self, args, names):
        if args:
            for arg in args:
                assert isinstance(arg, ast.arg)
                self._visit_arg_annotation(arg.arg, arg.annotation, names)

    @specialize.argtype(1)
    def _visit_annotations(self, func, args, returns):
        space = self.space
        names = []
        self._visit_arg_annotations(args.args, names)
        vararg = args.vararg
        if vararg:
            self._visit_arg_annotation(vararg.arg, vararg.annotation,
                                       names)
        self._visit_arg_annotations(args.kwonlyargs, names)
        kwarg = args.kwarg
        if kwarg:
            self._visit_arg_annotation(kwarg.arg, kwarg.annotation,
                                       names)
        self._visit_arg_annotation("return", returns, names)
        l = len(names)
        if l:
            if l > 65534:
                self.error("too many annotations", func)
            w_tup = space.newtuple([space.newtext(name) for name in names])
            self.load_const(w_tup)
            self.emit_op_arg(ops.BUILD_CONST_KEY_MAP, l)
        return l

    @specialize.arg(2)
    def _visit_function(self, func, function_code_generator):
        self.update_position(func.lineno, True)
        # Load decorators first, but apply them after the function is created.
        self.visit_sequence(func.decorator_list)
        args = func.args

        assert isinstance(args, ast.arguments)

        oparg = 0
        self.visit_sequence(args.defaults)

        if args.defaults is not None and len(args.defaults):
            oparg = oparg | 0x01
            self.emit_op_arg(ops.BUILD_TUPLE, len(args.defaults))

        if args.kwonlyargs:
            kw_default_count = self._visit_kwonlydefaults(args)
            if kw_default_count:
                oparg = oparg | 0x02

        num_annotations = self._visit_annotations(func, args, func.returns)
        if num_annotations:
            oparg = oparg | 0x04

        code, qualname = self.sub_scope(function_code_generator, func.name,
                                        func, func.lineno)
        self._make_function(code, oparg, qualname=qualname)
        # Apply decorators.
        if func.decorator_list:
            for i in range(len(func.decorator_list)):
                self.emit_op_arg(ops.CALL_FUNCTION, 1)
        self.name_op(func.name, ast.Store)

    def visit_FunctionDef(self, func):
        self._visit_function(func, FunctionCodeGenerator)

    def visit_AsyncFunctionDef(self, func):
        self._visit_function(func, AsyncFunctionCodeGenerator)

    def visit_Lambda(self, lam):
        self.update_position(lam.lineno)
        args = lam.args
        assert isinstance(args, ast.arguments)

        self.visit_sequence(args.defaults)

        oparg = 0
        if args.defaults is not None and len(args.defaults):
            oparg = oparg | 0x01
            self.emit_op_arg(ops.BUILD_TUPLE, len(args.defaults))

        if args.kwonlyargs:
            kw_default_count = self._visit_kwonlydefaults(args)
            if kw_default_count:
                oparg = oparg | 0x02
        code, qualname = self.sub_scope(
            LambdaCodeGenerator, "<lambda>", lam, lam.lineno)
        self._make_function(code, oparg, qualname=qualname)

    def visit_ClassDef(self, cls):
        self.update_position(cls.lineno, True)
        self.visit_sequence(cls.decorator_list)
        # 1. compile the class body into a code object
        code, qualname = self.sub_scope(
            ClassCodeGenerator, cls.name, cls, cls.lineno)
        # 2. load the 'build_class' function
        self.emit_op(ops.LOAD_BUILD_CLASS)
        # 3. load a function (or closure) made from the code object
        self._make_function(code, qualname=qualname)
        # 4. load class name
        self.load_const(self.space.newtext(cls.name))
        # 5. generate the rest of the code for the call
        self._make_call(2, cls.bases, cls.keywords)
        # 6. apply decorators
        if cls.decorator_list:
            for i in range(len(cls.decorator_list)):
                self.emit_op_arg(ops.CALL_FUNCTION, 1)
        # 7. store into <name>
        self.name_op(cls.name, ast.Store)

    def _op_for_augassign(self, op):
        return inplace_operations(op)

    def visit_AugAssign(self, assign):
        self.update_position(assign.lineno, True)
        target = assign.target
        if isinstance(target, ast.Attribute):
            attr = ast.Attribute(target.value, target.attr, ast.AugLoad,
                                 target.lineno, target.col_offset)
            attr.walkabout(self)
            assign.value.walkabout(self)
            self.emit_op(self._op_for_augassign(assign.op))
            attr.ctx = ast.AugStore
            attr.walkabout(self)
        elif isinstance(target, ast.Subscript):
            sub = ast.Subscript(target.value, target.slice, ast.AugLoad,
                                target.lineno, target.col_offset)
            sub.walkabout(self)
            assign.value.walkabout(self)
            self.emit_op(self._op_for_augassign(assign.op))
            sub.ctx = ast.AugStore
            sub.walkabout(self)
        elif isinstance(target, ast.Name):
            self.name_op(target.id, ast.Load)
            assign.value.walkabout(self)
            self.emit_op(self._op_for_augassign(assign.op))
            self.name_op(target.id, ast.Store)
        else:
            self.error("illegal expression for augmented assignment", assign)

    def visit_Assert(self, asrt):
        if self.compile_info.optimize >= 1:
            return
        self.update_position(asrt.lineno)
        end = self.new_block()
        if self.compile_info.optimize != 0:
            self.emit_jump(ops.JUMP_IF_NOT_DEBUG, end)
        asrt.test.accept_jump_if(self, True, end)
        self.emit_op_name(ops.LOAD_GLOBAL, self.names, "AssertionError")
        if asrt.msg:
            asrt.msg.walkabout(self)
            self.emit_op_arg(ops.CALL_FUNCTION, 1)
        self.emit_op_arg(ops.RAISE_VARARGS, 1)
        self.use_next_block(end)

    def _binop(self, op):
        return binary_operations(op)

    def visit_BinOp(self, binop):
        self.update_position(binop.lineno)
        binop.left.walkabout(self)
        binop.right.walkabout(self)
        self.emit_op(self._binop(binop.op))

    def visit_Return(self, ret):
        self.update_position(ret.lineno, True)
        if ret.value:
            ret.value.walkabout(self)
        else:
            self.load_const(self.space.w_None)
        self.emit_op(ops.RETURN_VALUE)

    def visit_Delete(self, delete):
        self.update_position(delete.lineno, True)
        self.visit_sequence(delete.targets)

    def visit_If(self, if_):
        self.update_position(if_.lineno, True)
        end = self.new_block()
        test_constant = if_.test.as_constant_truth(self.space)
        if test_constant == optimize.CONST_FALSE:
            self.visit_sequence(if_.orelse)
        elif test_constant == optimize.CONST_TRUE:
            self.visit_sequence(if_.body)
        else:
            if if_.orelse:
                otherwise = self.new_block()
            else:
                otherwise = end
            if_.test.accept_jump_if(self, False, otherwise)
            self.visit_sequence(if_.body)
            self.emit_jump(ops.JUMP_FORWARD, end)
            if if_.orelse:
                self.use_next_block(otherwise)
                self.visit_sequence(if_.orelse)
        self.use_next_block(end)

    def visit_Break(self, br):
        self.update_position(br.lineno, True)
        for f_block in self.frame_blocks:
            if f_block[0] == F_BLOCK_LOOP:
                break
        else:
            self.error("'break' outside loop", br)
        self.emit_op(ops.BREAK_LOOP)

    def visit_Continue(self, cont):
        self.update_position(cont.lineno, True)
        if not self.frame_blocks:
            self.error("'continue' not properly in loop", cont)
        current_block, block = self.frame_blocks[-1]
        # Continue cannot be in a finally block.
        if current_block == F_BLOCK_LOOP:
            self.emit_jump(ops.JUMP_ABSOLUTE, block, True)
        elif current_block == F_BLOCK_EXCEPT or \
                current_block == F_BLOCK_FINALLY:
            for i in range(len(self.frame_blocks) - 2, -1, -1):
                f_type, block = self.frame_blocks[i]
                if f_type == F_BLOCK_LOOP:
                    self.emit_jump(ops.CONTINUE_LOOP, block, True)
                    break
                if f_type == F_BLOCK_FINALLY_END:
                    self.error("'continue' not supported inside 'finally' "
                                   "clause", cont)
            else:
                self.error("'continue' not properly in loop", cont)
        elif current_block == F_BLOCK_FINALLY_END:
            self.error("'continue' not supported inside 'finally' clause", cont)

    def visit_For(self, fr):
        self.update_position(fr.lineno, True)
        start = self.new_block()
        cleanup = self.new_block()
        end = self.new_block()
        self.emit_jump(ops.SETUP_LOOP, end)
        self.push_frame_block(F_BLOCK_LOOP, start)
        fr.iter.walkabout(self)
        self.emit_op(ops.GET_ITER)
        self.use_next_block(start)
        # This adds another line, so each for iteration can be traced.
        self.lineno_set = False
        self.emit_jump(ops.FOR_ITER, cleanup)
        fr.target.walkabout(self)
        self.visit_sequence(fr.body)
        self.emit_jump(ops.JUMP_ABSOLUTE, start, True)
        self.use_next_block(cleanup)
        self.emit_op(ops.POP_BLOCK)
        self.pop_frame_block(F_BLOCK_LOOP, start)
        self.visit_sequence(fr.orelse)
        self.use_next_block(end)

    def visit_AsyncFor(self, fr):
        self.update_position(fr.lineno, True)
        b_try = self.new_block()
        b_except = self.new_block()
        b_end = self.new_block()
        b_after_try = self.new_block()
        b_try_cleanup = self.new_block()
        b_after_loop = self.new_block()
        b_after_loop_else = self.new_block()

        self.emit_jump(ops.SETUP_LOOP, b_after_loop)
        self.push_frame_block(F_BLOCK_LOOP, b_try)

        fr.iter.walkabout(self)
        self.emit_op(ops.GET_AITER)
        self.load_const(self.space.w_None)
        self.emit_op(ops.YIELD_FROM)

        self.use_next_block(b_try)
        # This adds another line, so each for iteration can be traced.
        self.lineno_set = False
        self.emit_jump(ops.SETUP_EXCEPT, b_except)
        self.push_frame_block(F_BLOCK_EXCEPT, b_try)

        self.emit_op(ops.GET_ANEXT)
        self.load_const(self.space.w_None)
        self.emit_op(ops.YIELD_FROM)
        fr.target.walkabout(self)
        self.emit_op(ops.POP_BLOCK)
        self.pop_frame_block(F_BLOCK_EXCEPT, b_try)
        self.emit_jump(ops.JUMP_FORWARD, b_after_try)

        self.use_next_block(b_except)
        self.emit_op(ops.DUP_TOP)
        self.emit_op_name(ops.LOAD_GLOBAL, self.names, "StopAsyncIteration")
        self.emit_op_arg(ops.COMPARE_OP, 10)
        self.emit_jump(ops.POP_JUMP_IF_FALSE, b_try_cleanup, True)

        self.emit_op(ops.POP_TOP)
        self.emit_op(ops.POP_TOP)
        self.emit_op(ops.POP_TOP)
        self.emit_op(ops.POP_EXCEPT) # for SETUP_EXCEPT
        # Manually remove the 'aiter' object from the valuestack.
        # This POP_TOP is not needed from the point of view of
        # pyopcode.py, which will pop anything to match the stack
        # depth of the SETUP_LOOP, but it is needed to make
        # PythonCodeMaker._stacksize() compute an exact result and not
        # crash with StackDepthComputationError.
        self.emit_op(ops.POP_TOP)
        self.emit_op(ops.POP_BLOCK) # for SETUP_LOOP
        self.emit_jump(ops.JUMP_ABSOLUTE, b_after_loop_else, True)

        self.use_next_block(b_try_cleanup)
        self.emit_op(ops.END_FINALLY)

        self.use_next_block(b_after_try)
        self.visit_sequence(fr.body)
        self.emit_jump(ops.JUMP_ABSOLUTE, b_try, True)

        self.emit_op(ops.POP_BLOCK) # for SETUP_LOOP
        self.pop_frame_block(F_BLOCK_LOOP, b_try)

        self.use_next_block(b_after_loop)
        self.emit_jump(ops.JUMP_ABSOLUTE, b_end, True)

        self.use_next_block(b_after_loop_else)
        self.visit_sequence(fr.orelse)

        self.use_next_block(b_end)

    def visit_While(self, wh):
        self.update_position(wh.lineno, True)
        test_constant = wh.test.as_constant_truth(self.space)
        if test_constant == optimize.CONST_FALSE:
            self.visit_sequence(wh.orelse)
        else:
            end = self.new_block()
            anchor = None
            if test_constant == optimize.CONST_NOT_CONST:
                anchor = self.new_block()
            self.emit_jump(ops.SETUP_LOOP, end)
            loop = self.new_block()
            self.push_frame_block(F_BLOCK_LOOP, loop)
            self.use_next_block(loop)
            if test_constant == optimize.CONST_NOT_CONST:
                # Force another lineno to be set for tracing purposes.
                self.lineno_set = False
                wh.test.accept_jump_if(self, False, anchor)
            self.visit_sequence(wh.body)
            self.emit_jump(ops.JUMP_ABSOLUTE, loop, True)
            if test_constant == optimize.CONST_NOT_CONST:
                self.use_next_block(anchor)
            self.emit_op(ops.POP_BLOCK)
            self.pop_frame_block(F_BLOCK_LOOP, loop)
            self.visit_sequence(wh.orelse)
            self.use_next_block(end)

    def _visit_try_except(self, tr):
        self.update_position(tr.lineno, True)
        exc = self.new_block()
        otherwise = self.new_block()
        end = self.new_block()
        self.emit_jump(ops.SETUP_EXCEPT, exc)
        body = self.use_next_block()
        self.push_frame_block(F_BLOCK_EXCEPT, body)
        self.visit_sequence(tr.body)
        self.emit_op(ops.POP_BLOCK)
        self.pop_frame_block(F_BLOCK_EXCEPT, body)
        self.emit_jump(ops.JUMP_FORWARD, otherwise)
        self.use_next_block(exc)
        for handler in tr.handlers:
            assert isinstance(handler, ast.ExceptHandler)
            self.update_position(handler.lineno, True)
            next_except = self.new_block()
            if handler.type:
                self.emit_op(ops.DUP_TOP)
                handler.type.walkabout(self)
                self.emit_op_arg(ops.COMPARE_OP, 10)
                self.emit_jump(ops.POP_JUMP_IF_FALSE, next_except, True)
            self.emit_op(ops.POP_TOP)
            if handler.name:
                ## generate the equivalent of:
                ##
                ## try:
                ##     # body
                ## except type as name:
                ##     try:
                ##         # body
                ##     finally:
                ##         name = None
                ##         del name
                #
                cleanup_end = self.new_block()
                self.name_op(handler.name, ast.Store)
                self.emit_op(ops.POP_TOP)
                # second try
                self.emit_jump(ops.SETUP_FINALLY, cleanup_end)
                cleanup_body = self.use_next_block()
                self.push_frame_block(F_BLOCK_FINALLY, cleanup_body)
                # second # body
                self.visit_sequence(handler.body)
                self.emit_op(ops.POP_BLOCK)
                self.pop_frame_block(F_BLOCK_FINALLY, cleanup_body)
                # finally
                self.load_const(self.space.w_None)
                self.use_next_block(cleanup_end)
                self.push_frame_block(F_BLOCK_FINALLY_END, cleanup_end)
                # name = None
                self.load_const(self.space.w_None)
                self.name_op(handler.name, ast.Store)
                # del name
                self.name_op(handler.name, ast.Del)
                #
                self.emit_op(ops.END_FINALLY)
                self.pop_frame_block(F_BLOCK_FINALLY_END, cleanup_end)
            else:
                self.emit_op(ops.POP_TOP)
                self.emit_op(ops.POP_TOP)
                cleanup_body = self.use_next_block()
                self.push_frame_block(F_BLOCK_FINALLY, cleanup_body)
                self.visit_sequence(handler.body)
                self.pop_frame_block(F_BLOCK_FINALLY, cleanup_body)
            #
            self.emit_op(ops.POP_EXCEPT)
            self.emit_jump(ops.JUMP_FORWARD, end)
            self.use_next_block(next_except)
        self.emit_op(ops.END_FINALLY)   # this END_FINALLY will always re-raise
        self.use_next_block(otherwise)
        self.visit_sequence(tr.orelse)
        self.use_next_block(end)

    def _visit_try_finally(self, tr):
        self.update_position(tr.lineno, True)
        end = self.new_block()
        self.emit_jump(ops.SETUP_FINALLY, end)
        body = self.use_next_block()
        self.push_frame_block(F_BLOCK_FINALLY, body)
        if tr.handlers:
            self._visit_try_except(tr)
        else:
            self.visit_sequence(tr.body)
        self.emit_op(ops.POP_BLOCK)
        self.pop_frame_block(F_BLOCK_FINALLY, body)
        # Indicates there was no exception.
        self.load_const(self.space.w_None)
        self.use_next_block(end)
        self.push_frame_block(F_BLOCK_FINALLY_END, end)
        self.visit_sequence(tr.finalbody)
        self.emit_op(ops.END_FINALLY)
        self.pop_frame_block(F_BLOCK_FINALLY_END, end)

    def visit_Try(self, tr):
        if tr.finalbody:
            return self._visit_try_finally(tr)
        else:
            return self._visit_try_except(tr)

    def _import_as(self, alias):
        source_name = alias.name
        dot = source_name.find(".")
        if dot > 0:
            while True:
                start = dot + 1
                dot = source_name.find(".", start)
                if dot < 0:
                    end = len(source_name)
                else:
                    end = dot
                attr = source_name[start:end]
                self.emit_op_name(ops.LOAD_ATTR, self.names, attr)
                if dot < 0:
                    break
        self.name_op(alias.asname, ast.Store)

    def visit_Import(self, imp):
        self.update_position(imp.lineno, True)
        for alias in imp.names:
            assert isinstance(alias, ast.alias)
            level = 0
            self.load_const(self.space.newint(level))
            self.load_const(self.space.w_None)
            self.emit_op_name(ops.IMPORT_NAME, self.names, alias.name)
            # If there's no asname then we store the root module.  If there is
            # an asname, _import_as stores the last module of the chain into it.
            if alias.asname:
                self._import_as(alias)
            else:
                dot = alias.name.find(".")
                if dot < 0:
                    store_name = alias.name
                else:
                    store_name = alias.name[:dot]
                self.name_op(store_name, ast.Store)

    def visit_ImportFrom(self, imp):
        self.update_position(imp.lineno, True)
        space = self.space
        first = imp.names[0]
        assert isinstance(first, ast.alias)
        star_import = len(imp.names) == 1 and first.name == "*"
        # Various error checking for future imports.
        if imp.module == "__future__":
            last_line, last_offset = self.compile_info.last_future_import
            if imp.lineno > last_line or \
                    imp.lineno == last_line and imp.col_offset > last_offset:
                self.error("__future__ statements must appear at beginning "
                               "of file", imp)
            if star_import:
                self.error("* not valid in __future__ imports", imp)
            compiler = space.createcompiler()
            for alias in imp.names:
                assert isinstance(alias, ast.alias)
                if alias.name not in compiler.future_flags.compiler_features:
                    if alias.name == "braces":
                        self.error("not a chance", imp)
                    self.error("future feature %s is not defined" %
                               (alias.name,), imp)
        self.load_const(space.newint(imp.level))
        names_w = [None]*len(imp.names)
        for i in range(len(imp.names)):
            alias = imp.names[i]
            assert isinstance(alias, ast.alias)
            names_w[i] = space.newtext(alias.name)
        self.load_const(space.newtuple(names_w))
        if imp.module:
            mod_name = imp.module
        else:
            # In the case of a relative import.
            mod_name = ""
        self.emit_op_name(ops.IMPORT_NAME, self.names, mod_name)
        if star_import:
            self.emit_op(ops.IMPORT_STAR)
        else:
            for alias in imp.names:
                assert isinstance(alias, ast.alias)
                self.emit_op_name(ops.IMPORT_FROM, self.names, alias.name)
                if alias.asname:
                    store_name = alias.asname
                else:
                    store_name = alias.name
                self.name_op(store_name, ast.Store)
            self.emit_op(ops.POP_TOP)

    def visit_Assign(self, assign):
        self.update_position(assign.lineno, True)
        if self._optimize_unpacking(assign):
            return
        assign.value.walkabout(self)
        duplications = len(assign.targets) - 1
        for i in range(len(assign.targets)):
            if i < duplications:
                self.emit_op(ops.DUP_TOP)
            assign.targets[i].walkabout(self)

    def _optimize_unpacking(self, assign):
        """Try to optimize out BUILD_TUPLE and UNPACK_SEQUENCE opcodes."""
        if len(assign.targets) != 1:
            return False
        targets = assign.targets[0].as_node_list(self.space)
        if targets is None:
            return False
        values = assign.value.as_node_list(self.space)
        if values is None:
            return False
        targets_count = len(targets)
        values_count = len(values)
        if targets_count != values_count:
            return False
        for target in targets:
            if not isinstance(target, ast.Name):
                if isinstance(target, ast.Starred):
                    # these require extra checks
                    return False
                break
        else:
            self.visit_sequence(values)
            seen_names = {}
            for i in range(targets_count - 1, -1, -1):
                target = targets[i]
                assert isinstance(target, ast.Name)
                if target.id not in seen_names:
                    seen_names[target.id] = True
                    self.name_op(target.id, ast.Store)
                else:
                    self.emit_op(ops.POP_TOP)
            return True
        if values_count > 3:
            return False
        self.visit_sequence(values)
        if values_count == 2:
            self.emit_op(ops.ROT_TWO)
        elif values_count == 3:
            self.emit_op(ops.ROT_THREE)
            self.emit_op(ops.ROT_TWO)
        self.visit_sequence(targets)
        return True

    def _annotation_evaluate(self, item):
        # PEP 526 requires that some things be evaluated, to avoid bugs
        # where a non-assigning variable annotation references invalid items
        # this is effectively a NOP, but will fail if e.g. item is an
        # Attribute and one of the chained names does not exist
        item.walkabout(self)
        self.emit_op(ops.POP_TOP)

    def _annotation_eval_slice(self, target):
        if isinstance(target, ast.Index):
            self._annotation_evaluate(target.value)
        elif isinstance(target, ast.Slice):
            for val in [target.lower, target.upper, target.step]:
                if val:
                    self._annotation_evaluate(val)
        elif isinstance(target, ast.ExtSlice):
            for val in target.dims:
                if isinstance(val, ast.Index) or isinstance(val, ast.Slice):
                    self._annotation_eval_slice(val)
                else:
                    self.error("Invalid nested slice", val)
        else:
            self.error("Invalid slice?", target)

    def visit_AnnAssign(self, assign):
        self.update_position(assign.lineno, True)
        target = assign.target
        # if there's an assignment to be done, do it
        if assign.value:
            assign.value.walkabout(self)
            target.walkabout(self)
        # the PEP requires that certain parts of the target be evaluated at runtime
        # to avoid silent annotation-related errors
        if isinstance(target, ast.Name):
            # if it's just a simple name and we're not in a function, store
            # the annotation in __annotations__
            if assign.simple and not isinstance(self.scope, symtable.FunctionScope):
                assign.annotation.walkabout(self)
                name = target.id
                self.emit_op_arg(ops.STORE_ANNOTATION, self.add_name(self.names, name))
        elif isinstance(target, ast.Attribute):
            # the spec requires that `a.b: int` evaluates `a`
            # and in a non-function scope, also evaluates `int`
            # (N.B.: if the target is of the form `a.b.c`, `a.b` will be evaluated)
            if not assign.value:
                attr = target.value
                self._annotation_evaluate(attr)
        elif isinstance(target, ast.Subscript):
            # similar to the above, `a[0:5]: int` evaluates the name and the slice argument
            # and if not in a function, also evaluates the annotation
            sl = target.slice
            self._annotation_evaluate(target.value)
            self._annotation_eval_slice(sl)
        else:
            self.error("can't handle annotation with %s" % (target,), target)
        # if this is not in a function, evaluate the annotation
        if not (assign.simple or isinstance(self.scope, symtable.FunctionScope)):
            self._annotation_evaluate(assign.annotation)


    def visit_With(self, wih):
        self.update_position(wih.lineno, True)
        self.handle_withitem(wih, 0, is_async=False)

    @specialize.argtype(1)
    def handle_withitem(self, wih, pos, is_async):
        body_block = self.new_block()
        cleanup = self.new_block()
        witem = wih.items[pos]
        assert isinstance(witem, ast.withitem)
        witem.context_expr.walkabout(self)
        if not is_async:
            self.emit_jump(ops.SETUP_WITH, cleanup)
        else:
            self.emit_op(ops.BEFORE_ASYNC_WITH)
            self.emit_op(ops.GET_AWAITABLE)
            self.load_const(self.space.w_None)
            self.emit_op(ops.YIELD_FROM)
            self.emit_jump(ops.SETUP_ASYNC_WITH, cleanup)

        self.use_next_block(body_block)
        self.push_frame_block(F_BLOCK_FINALLY, body_block)
        if witem.optional_vars:
            witem.optional_vars.walkabout(self)
        else:
            self.emit_op(ops.POP_TOP)
        if pos == len(wih.items) - 1:
            self.visit_sequence(wih.body)
        else:
            self.handle_withitem(wih, pos + 1, is_async=is_async)
        self.emit_op(ops.POP_BLOCK)
        self.pop_frame_block(F_BLOCK_FINALLY, body_block)
        self.load_const(self.space.w_None)
        self.use_next_block(cleanup)
        self.push_frame_block(F_BLOCK_FINALLY_END, cleanup)
        self.emit_op(ops.WITH_CLEANUP_START)
        if is_async:
            self.emit_op(ops.GET_AWAITABLE)
            self.load_const(self.space.w_None)
            self.emit_op(ops.YIELD_FROM)
        self.emit_op(ops.WITH_CLEANUP_FINISH)
        self.emit_op(ops.END_FINALLY)
        self.pop_frame_block(F_BLOCK_FINALLY_END, cleanup)

    def visit_AsyncWith(self, wih):
        self.update_position(wih.lineno, True)
        self.handle_withitem(wih, 0, is_async=True)

    def visit_Raise(self, rais):
        self.update_position(rais.lineno, True)
        arg = 0
        if rais.exc:
            rais.exc.walkabout(self)
            arg += 1
            if rais.cause:
                rais.cause.walkabout(self)
                arg += 1
        self.emit_op_arg(ops.RAISE_VARARGS, arg)

    def visit_Global(self, glob):
        # Handled in symbol table building.
        pass

    def visit_Nonlocal(self, glob):
        # Handled in symbol table building.
        pass

    def visit_Pass(self, pas):
        self.update_position(pas.lineno, True)

    def visit_Expr(self, expr):
        self.update_position(expr.lineno, True)
        if self.interactive:
            expr.value.walkabout(self)
            self.emit_op(ops.PRINT_EXPR)
        elif not (isinstance(expr.value, ast.Num) or
                  isinstance(expr.value, ast.Str)):
            expr.value.walkabout(self)
            self.emit_op(ops.POP_TOP)

    def visit_Yield(self, yie):
        self.update_position(yie.lineno)
        if yie.value:
            yie.value.walkabout(self)
        else:
            self.load_const(self.space.w_None)
        self.emit_op(ops.YIELD_VALUE)

    def visit_YieldFrom(self, yfr):
        self.update_position(yfr.lineno)
        yfr.value.walkabout(self)
        self.emit_op(ops.GET_YIELD_FROM_ITER)
        self.load_const(self.space.w_None)
        self.emit_op(ops.YIELD_FROM)

    def visit_Await(self, aw):
        if not self._check_async_function():
            self.error("'await' outside async function", aw)
        self.update_position(aw.lineno)
        aw.value.walkabout(self)
        self.emit_op(ops.GET_AWAITABLE)
        self.load_const(self.space.w_None)
        self.emit_op(ops.YIELD_FROM)

    def visit_Num(self, num):
        self.update_position(num.lineno)
        self.load_const(num.n)

    def visit_Str(self, string):
        self.update_position(string.lineno)
        self.load_const(string.s)

    def visit_Bytes(self, b):
        self.update_position(b.lineno)
        self.load_const(b.s)

    def visit_Constant(self, const):
        self.update_position(const.lineno)
        self.load_const(const.value)

    def visit_Ellipsis(self, e):
        self.load_const(self.space.w_Ellipsis)

    def visit_UnaryOp(self, op):
        self.update_position(op.lineno)
        op.operand.walkabout(self)
        self.emit_op(unary_operations(op.op))

    def visit_BoolOp(self, op):
        self.update_position(op.lineno)
        if op.op == ast.And:
            instr = ops.JUMP_IF_FALSE_OR_POP
        else:
            instr = ops.JUMP_IF_TRUE_OR_POP
        end = self.new_block()
        for value in op.values[:-1]:
            value.walkabout(self)
            self.emit_jump(instr, end, True)
        op.values[-1].walkabout(self)
        self.use_next_block(end)

    def visit_Compare(self, comp):
        self.update_position(comp.lineno)
        comp.left.walkabout(self)
        ops_count = len(comp.ops)
        cleanup = None
        if ops_count > 1:
            cleanup = self.new_block()
            comp.comparators[0].walkabout(self)
        for i in range(1, ops_count):
            self.emit_op(ops.DUP_TOP)
            self.emit_op(ops.ROT_THREE)
            op_kind = compare_operations(comp.ops[i - 1])
            self.emit_op_arg(ops.COMPARE_OP, op_kind)
            self.emit_jump(ops.JUMP_IF_FALSE_OR_POP, cleanup, True)
            if i < (ops_count - 1):
                comp.comparators[i].walkabout(self)
        last_op, last_comparator = comp.ops[-1], comp.comparators[-1]
        if not self._optimize_comparator(last_op, last_comparator):
            last_comparator.walkabout(self)
        self.emit_op_arg(ops.COMPARE_OP, compare_operations(last_op))
        if ops_count > 1:
            end = self.new_block()
            self.emit_jump(ops.JUMP_FORWARD, end)
            self.use_next_block(cleanup)
            self.emit_op(ops.ROT_TWO)
            self.emit_op(ops.POP_TOP)
            self.use_next_block(end)

    def _optimize_comparator(self, op, node):
        """Fold lists/sets of constants in the context of "in"/"not in".

        lists are folded into tuples, sets into frozensets, otherwise
        returns False
        """
        if op in (ast.In, ast.NotIn):
            is_list = isinstance(node, ast.List)
            if is_list or isinstance(node, ast.Set):
                w_const = self._tuple_of_consts(node.elts)
                if w_const is not None:
                    if not is_list:
                        from pypy.objspace.std.setobject import (
                            W_FrozensetObject)
                        w_const = W_FrozensetObject(self.space, w_const)
                    self.load_const(w_const)
                    return True
        return False

    def _tuple_of_consts(self, elts):
        """Return a tuple of consts from elts if possible, or None"""
        count = len(elts) if elts is not None else 0
        consts_w = [None] * count
        for i in range(count):
            w_value = elts[i].as_constant()
            if w_value is None:
                # Not all constants
                return None
            consts_w[i] = w_value
        return self.space.newtuple(consts_w)

    def visit_IfExp(self, ifexp):
        self.update_position(ifexp.lineno)
        end = self.new_block()
        otherwise = self.new_block()
        ifexp.test.accept_jump_if(self, False, otherwise)
        ifexp.body.walkabout(self)
        self.emit_jump(ops.JUMP_FORWARD, end)
        self.use_next_block(otherwise)
        ifexp.orelse.walkabout(self)
        self.use_next_block(end)

    def _visit_starunpack(self, node, elts, single_op, inner_op, outer_op):
        elt_count = len(elts) if elts else 0
        seen_star = 0
        elt_subitems = 0
        for i in range(elt_count):
            elt = elts[i]
            is_starred = isinstance(elt, ast.Starred)
            if is_starred:
                if seen_star:
                    self.emit_op_arg(inner_op, seen_star)
                    seen_star = 0
                    elt_subitems += 1
                elt.value.walkabout(self)
                elt_subitems += 1
            else:
                elt.walkabout(self)
                seen_star += 1
        if elt_subitems:
            if seen_star:
                self.emit_op_arg(inner_op, seen_star)
                elt_subitems += 1
            self.emit_op_arg(outer_op, elt_subitems)
        else:
            self.emit_op_arg(single_op, seen_star)

    def _visit_assignment(self, node, elts, ctx):
        elt_count = len(elts) if elts else 0
        if ctx == ast.Store:
            seen_star = False
            for i in range(elt_count):
                elt = elts[i]
                is_starred = isinstance(elt, ast.Starred)
                if is_starred and not seen_star:
                    if i >= 1 << 8 or elt_count - i - 1 >= (C_INT_MAX >> 8):
                        self.error("too many expressions in star-unpacking "
                                   "assignment", node)
                    self.emit_op_arg(ops.UNPACK_EX,
                                     i + ((elt_count - i - 1) << 8))
                    seen_star = True
                    elts[i] = elt.value
                elif is_starred:
                    self.error("two starred expressions in assignment", node)
            if not seen_star:
                self.emit_op_arg(ops.UNPACK_SEQUENCE, elt_count)
        self.visit_sequence(elts)

    def visit_Starred(self, star):
        if star.ctx != ast.Store:
            self.error("can't use starred expression here",
                       star)
        self.error("starred assignment target must be in a list or tuple", star)

    def visit_Tuple(self, tup):
        self.update_position(tup.lineno)
        if tup.ctx == ast.Store:
            self._visit_assignment(tup, tup.elts, tup.ctx)
        elif tup.ctx == ast.Load:
            self._visit_starunpack(tup, tup.elts, ops.BUILD_TUPLE, ops.BUILD_TUPLE, ops.BUILD_TUPLE_UNPACK)
        else:
            self.visit_sequence(tup.elts)

    def visit_List(self, l):
        self.update_position(l.lineno)
        if l.ctx == ast.Store:
<<<<<<< HEAD
            self._visit_assignment(l, l.elts, l.ctx)
        elif l.ctx == ast.Load:
            self._visit_starunpack(l, l.elts, ops.BUILD_LIST, ops.BUILD_TUPLE, ops.BUILD_LIST_UNPACK)
        else:
            self.visit_sequence(l.elts)
=======
            self.emit_op_arg(ops.UNPACK_SEQUENCE, elt_count)
        if elt_count > MAX_STACKDEPTH_CONTAINERS:
            # pushing all the elements would make the stack depth gigantic.
            # build the list incrementally instead
            self.emit_op_arg(ops.BUILD_LIST, 0)
            for element in l.elts:
                element.walkabout(self)
                self.emit_op_arg(ops.LIST_APPEND, 1)
        else:
            self.visit_sequence(l.elts)
            if l.ctx == ast.Load:
                self.emit_op_arg(ops.BUILD_LIST, elt_count)
>>>>>>> 6773e8b6

    def visit_Dict(self, d):
        self.update_position(d.lineno)
        containers = 0
        elements = 0
        is_unpacking = False
        all_constant_keys_w = None
        if d.values:
            if len(d.keys) < 0xffff:
                all_constant_keys_w = []
                for key in d.keys:
                    if key is None or key.as_constant() is None:
                        all_constant_keys_w = None
                        break
                    else:
                        all_constant_keys_w.append(key.as_constant())
            for i in range(len(d.values)):
                key = d.keys[i]
                is_unpacking = key is None
                if elements == 0xFFFF or (elements and is_unpacking):
                    assert all_constant_keys_w is None
                    self.emit_op_arg(ops.BUILD_MAP, elements)
                    containers += 1
                    elements = 0
                if is_unpacking:
                    assert all_constant_keys_w is None
                    d.values[i].walkabout(self)
                    containers += 1
                else:
                    if not all_constant_keys_w:
                        key.walkabout(self)
                    d.values[i].walkabout(self)
                    elements += 1
        if elements or containers == 0:
            if all_constant_keys_w:
                w_tup = self.space.newtuple(all_constant_keys_w)
                self.load_const(w_tup)
                self.emit_op_arg(ops.BUILD_CONST_KEY_MAP, elements)
            else:
                self.emit_op_arg(ops.BUILD_MAP, elements)
                containers += 1
        # If there is more than one dict, they need to be merged into
        # a new dict. If there is one dict and it's an unpacking, then
        #it needs to be copied into a new dict.
        while containers > 1 or is_unpacking:
            assert all_constant_keys_w is None
            oparg = min(containers, 255)
            self.emit_op_arg(ops.BUILD_MAP_UNPACK, oparg)
            containers -= (oparg - 1)
            is_unpacking = False

    def visit_Set(self, s):
<<<<<<< HEAD
        self._visit_starunpack(s, s.elts, ops.BUILD_SET, ops.BUILD_SET, ops.BUILD_SET_UNPACK)
=======
        self.update_position(s.lineno)
        elt_count = len(s.elts) if s.elts is not None else 0
        if elt_count > MAX_STACKDEPTH_CONTAINERS:
            self.emit_op_arg(ops.BUILD_SET, 0)
            for element in s.elts:
                element.walkabout(self)
                self.emit_op_arg(ops.SET_ADD, 1)
        else:
            self.visit_sequence(s.elts)
            self.emit_op_arg(ops.BUILD_SET, elt_count)

>>>>>>> 6773e8b6

    def visit_Name(self, name):
        self.update_position(name.lineno)
        self.name_op(name.id, name.ctx)

    def visit_NameConstant(self, node):
        self.update_position(node.lineno)
        self.load_const(node.value)

    def visit_keyword(self, keyword):
        if keyword.arg is not None:
            self.load_const(self.space.newtext(keyword.arg))
        keyword.value.walkabout(self)

    def _make_call(self, n, # args already pushed
                   args, keywords):
        call_type = 0
        # the number of tuples and dictionaries on the stack
        nsubargs = 0
        nsubkwargs = 0
        nkw = 0
        nseen = 0 # the number of positional arguments on the stack
        if args is not None:
            for elt in args:
                if isinstance(elt, ast.Starred):
                    # A star-arg. If we've seen positional arguments,
                    # pack the positional arguments into a tuple.
                    if nseen:
                        self.emit_op_arg(ops.BUILD_TUPLE, nseen)
                        nseen = 0
                        nsubargs += 1
                    elt.value.walkabout(self)
                    nsubargs += 1
                elif nsubargs:
                    # We've seen star-args already, so we
                    # count towards items-to-pack-into-tuple.
                    elt.walkabout(self)
                    nseen += 1
                else:
                    # Positional arguments before star-arguments
                    # are left on the stack.
                    elt.walkabout(self)
                    n += 1
            if nseen:
                # Pack up any trailing positional arguments.
                self.emit_op_arg(ops.BUILD_TUPLE, nseen)
                nsubargs += 1
            if nsubargs:
                call_type |= 1
                if nsubargs > 1:
                    # If we ended up with more than one stararg, we need
                    # to concatenate them into a single sequence.
                    self.emit_op_arg(ops.BUILD_LIST_UNPACK, nsubargs)

        # Repeat procedure for keyword args
        nseen = 0 # the number of keyword arguments on the stack following
        if keywords is not None:
            for kw in keywords:
                assert isinstance(kw, ast.keyword)
                if kw.arg is None:
                    # A keyword argument unpacking.
                    if nseen:
                        self.emit_op_arg(ops.BUILD_MAP, nseen)
                        nseen = 0
                        nsubkwargs += 1
                    kw.value.walkabout(self)
                    nsubkwargs += 1
                elif nsubkwargs:
                    # A keyword argument and we already have a dict.
                    self.load_const(self.space.newtext(kw.arg))
                    kw.value.walkabout(self)
                    nseen += 1
                else:
                    # keyword argument
                    kw.walkabout(self)
                    nkw += 1
            if nseen:
                # Pack up any trailing keyword arguments.
                self.emit_op_arg(ops.BUILD_MAP,nseen)
                nsubkwargs += 1
            if nsubkwargs:
                call_type |= 2
                if nsubkwargs > 1:
                    # Pack it all up
                    function_pos = n + (call_type & 1) + nkw + 1
                    self.emit_op_arg(ops.BUILD_MAP_UNPACK_WITH_CALL, (nsubkwargs | (function_pos << 8)))

        assert n < 1<<8
        assert nkw < 1<<24
        n |= nkw << 8;

        op = 0
        if call_type == 0:
            op = ops.CALL_FUNCTION
        elif call_type == 1:
            op = ops.CALL_FUNCTION_VAR
        elif call_type == 2:
            op = ops.CALL_FUNCTION_KW
        elif call_type == 3:
            op = ops.CALL_FUNCTION_VAR_KW
        self.emit_op_arg(op, n)

    def visit_Call(self, call):
        self.update_position(call.lineno)
        if self._optimize_method_call(call):
            return
        call.func.walkabout(self)
        self._make_call(0, call.args, call.keywords)

    def _call_has_no_star_args(self, call):
        if call.args is not None:
            for elt in call.args:
                if isinstance(elt, ast.Starred):
                    return False
        if call.keywords is not None:
            for kw in call.keywords:
                assert isinstance(kw, ast.keyword)
                if kw.arg is None:
                    return False
        return True

    def _call_has_simple_args(self, call):
        return self._call_has_no_star_args(call) and not call.keywords

    def _optimize_method_call(self, call):
        if not self._call_has_no_star_args(call) or \
           not isinstance(call.func, ast.Attribute):
            return False
        attr_lookup = call.func
        assert isinstance(attr_lookup, ast.Attribute)
        attr_lookup.value.walkabout(self)
        self.emit_op_name(ops.LOOKUP_METHOD, self.names, attr_lookup.attr)
        self.visit_sequence(call.args)
        arg_count = len(call.args) if call.args is not None else 0
        self.visit_sequence(call.keywords)
        kwarg_count = len(call.keywords) if call.keywords is not None else 0
        self.emit_op_arg(ops.CALL_METHOD, (kwarg_count << 8) | arg_count)
        return True

    def visit_ListComp(self, lc):
        self._compile_comprehension(lc, "<listcomp>",
                                    ComprehensionCodeGenerator)

    def _comp_generator(self, node, generators, gen_index):
        gen = generators[gen_index]
        assert isinstance(gen, ast.comprehension)
        if gen.is_async:
            self._comp_async_generator(node, generators, gen_index)
        else:
            self._comp_sync_generator(node, generators, gen_index)

    def _comp_sync_generator(self, node, generators, gen_index):
        start = self.new_block()
        if_cleanup = self.new_block()
        anchor = self.new_block()
        gen = generators[gen_index]
        assert isinstance(gen, ast.comprehension)
        if gen_index == 0:
            self.argcount = 1
            self.emit_op_arg(ops.LOAD_FAST, 0)
        else:
            gen.iter.walkabout(self)
            self.emit_op(ops.GET_ITER)
        self.use_next_block(start)
        self.emit_jump(ops.FOR_ITER, anchor)
        self.use_next_block()
        gen.target.walkabout(self)
        if gen.ifs:
            for if_ in gen.ifs:
                if_.accept_jump_if(self, False, if_cleanup)
                self.use_next_block()
        gen_index += 1
        if gen_index < len(generators):
            self._comp_generator(node, generators, gen_index)
        else:
            node.accept_comp_iteration(self, gen_index)
        self.use_next_block(if_cleanup)
        self.emit_jump(ops.JUMP_ABSOLUTE, start, True)
        self.use_next_block(anchor)

    def _comp_async_generator(self, node, generators, gen_index):
        b_try = self.new_block()
        b_after_try = self.new_block()
        b_try_cleanup = self.new_block()
        b_except = self.new_block()
        b_skip = self.new_block()
        b_if_cleanup = self.new_block()
        b_anchor = self.new_block()
        gen = generators[gen_index]
        assert isinstance(gen, ast.comprehension)
        if gen_index == 0:
            self.argcount = 1
            self.emit_op_arg(ops.LOAD_FAST, 0)
        else:
            gen.iter.walkabout(self)
            self.emit_op(ops.GET_AITER)
            self.load_const(self.space.w_None)
            self.emit_op(ops.YIELD_FROM)
        self.use_next_block(b_try)
        self.emit_jump(ops.SETUP_EXCEPT, b_except)
        self.push_frame_block(F_BLOCK_EXCEPT, b_try)

        self.emit_op(ops.GET_ANEXT)
        self.load_const(self.space.w_None)
        self.emit_op(ops.YIELD_FROM)
        gen.target.walkabout(self)
        self.emit_op(ops.POP_BLOCK)
        self.pop_frame_block(F_BLOCK_EXCEPT, b_try)
        self.emit_jump(ops.JUMP_FORWARD, b_after_try)

        self.use_next_block(b_except)
        self.emit_op(ops.DUP_TOP)
        self.emit_op_name(ops.LOAD_GLOBAL, self.names, "StopAsyncIteration")
        self.emit_op_arg(ops.COMPARE_OP, 10)
        self.emit_jump(ops.POP_JUMP_IF_FALSE, b_try_cleanup, True)

        self.emit_op(ops.POP_TOP)
        self.emit_op(ops.POP_TOP)
        self.emit_op(ops.POP_TOP)
        self.emit_op(ops.POP_EXCEPT) # for SETUP_EXCEPT
        self.emit_jump(ops.JUMP_ABSOLUTE, b_anchor, True)

        self.use_next_block(b_try_cleanup)
        self.emit_op(ops.END_FINALLY)

        self.use_next_block(b_after_try)

        if gen.ifs:
            for if_ in gen.ifs:
                if_.accept_jump_if(self, False, b_if_cleanup)
                self.use_next_block()
        gen_index += 1

        if gen_index < len(generators):
            self._comp_generator(node, generators, gen_index)
        else:
            node.accept_comp_iteration(self, gen_index)
        self.use_next_block(b_if_cleanup)
        self.emit_jump(ops.JUMP_ABSOLUTE, b_try, True)
        self.use_next_block(b_anchor)
        self.emit_op(ops.POP_TOP)

    def _compile_comprehension(self, node, name, sub_scope):
        is_async_function = self.scope.is_coroutine
        code, qualname = self.sub_scope(sub_scope, name, node, node.lineno)
        is_async_generator = self.symbols.find_scope(node).is_coroutine

        if is_async_generator and not is_async_function:
            self.error("asynchronous comprehension outside of "
                       "an asynchronous function", node)

        self.update_position(node.lineno)
        self._make_function(code, qualname=qualname)
        first_comp = node.get_generators()[0]
        assert isinstance(first_comp, ast.comprehension)
        first_comp.iter.walkabout(self)
        if first_comp.is_async:
            self.emit_op(ops.GET_AITER)
            self.load_const(self.space.w_None)
            self.emit_op(ops.YIELD_FROM)
        else:
            self.emit_op(ops.GET_ITER)
        self.emit_op_arg(ops.CALL_FUNCTION, 1)
        if is_async_generator and sub_scope is not GenExpCodeGenerator:
            self.emit_op(ops.GET_AWAITABLE)
            self.load_const(self.space.w_None)
            self.emit_op(ops.YIELD_FROM)

    def visit_GeneratorExp(self, genexp):
        self._compile_comprehension(genexp, "<genexpr>", GenExpCodeGenerator)

    def visit_SetComp(self, setcomp):
        self._compile_comprehension(setcomp, "<setcomp>",
                                    ComprehensionCodeGenerator)

    def visit_DictComp(self, dictcomp):
        self._compile_comprehension(dictcomp, "<dictcomp>",
                                    ComprehensionCodeGenerator)

    def visit_Attribute(self, attr):
        self.update_position(attr.lineno)
        names = self.names
        ctx = attr.ctx
        if ctx != ast.AugStore:
            attr.value.walkabout(self)
        if ctx == ast.AugLoad:
            self.emit_op(ops.DUP_TOP)
            self.emit_op_name(ops.LOAD_ATTR, names, attr.attr)
        elif ctx == ast.Load:
            self.emit_op_name(ops.LOAD_ATTR, names, attr.attr)
        elif ctx == ast.AugStore:
            self.emit_op(ops.ROT_TWO)
            self.emit_op_name(ops.STORE_ATTR, names, attr.attr)
        elif ctx == ast.Store:
            self.emit_op_name(ops.STORE_ATTR, names, attr.attr)
        elif ctx == ast.Del:
            self.emit_op_name(ops.DELETE_ATTR, names, attr.attr)
        else:
            raise AssertionError("unknown context")

    def _complex_slice(self, slc, ctx):
        if slc.lower:
            slc.lower.walkabout(self)
        else:
            self.load_const(self.space.w_None)
        if slc.upper:
            slc.upper.walkabout(self)
        else:
            self.load_const(self.space.w_None)
        arg = 2
        if slc.step:
            slc.step.walkabout(self)
            arg += 1
        self.emit_op_arg(ops.BUILD_SLICE, arg)

    def _nested_slice(self, slc, ctx):
        if isinstance(slc, ast.Slice):
            self._complex_slice(slc, ctx)
        elif isinstance(slc, ast.Index):
            slc.value.walkabout(self)
        else:
            raise AssertionError("unknown nested slice type")

    def _compile_slice(self, slc, ctx):
        if isinstance(slc, ast.Index):
            if ctx != ast.AugStore:
                slc.value.walkabout(self)
        elif isinstance(slc, ast.Slice):
            if ctx != ast.AugStore:
                self._complex_slice(slc, ctx)
        elif isinstance(slc, ast.ExtSlice):
            if ctx != ast.AugStore:
                for dim in slc.dims:
                    self._nested_slice(dim, ctx)
                self.emit_op_arg(ops.BUILD_TUPLE, len(slc.dims))
        else:
            raise AssertionError("unknown slice type")
        if ctx == ast.AugLoad:
            self.emit_op(ops.DUP_TOP_TWO)
        elif ctx == ast.AugStore:
            self.emit_op(ops.ROT_THREE)
        self.emit_op(subscr_operations(ctx))

    def visit_Subscript(self, sub):
        self.update_position(sub.lineno)
        if sub.ctx != ast.AugStore:
            sub.value.walkabout(self)
        self._compile_slice(sub.slice, sub.ctx)

    def visit_JoinedStr(self, joinedstr):
        self.update_position(joinedstr.lineno)
        for node in joinedstr.values:
            node.walkabout(self)
        if len(joinedstr.values) != 1:
            self.emit_op_arg(ops.BUILD_STRING, len(joinedstr.values))

    def visit_FormattedValue(self, fmt):
        fmt.value.walkabout(self)
        arg = 0
        if fmt.conversion == ord('s'): arg = consts.FVC_STR
        if fmt.conversion == ord('r'): arg = consts.FVC_REPR
        if fmt.conversion == ord('a'): arg = consts.FVC_ASCII
        if fmt.format_spec is not None:
            arg |= consts.FVS_HAVE_SPEC
            fmt.format_spec.walkabout(self)
        self.emit_op_arg(ops.FORMAT_VALUE, arg)

    def _revdb_metavar(self, node):
        # moved in its own function for the import statement
        from pypy.interpreter.reverse_debugging import dbstate
        if not dbstate.standard_code:
            self.emit_op_arg(ops.LOAD_REVDB_VAR, node.metavar)
            return True
        return False

    def visit_RevDBMetaVar(self, node):
        if self.space.reverse_debugging and self._revdb_metavar(node):
            return
        self.error("Unknown character ('$NUM' is only valid in the "
                   "reverse-debugger)", node)


class TopLevelCodeGenerator(PythonCodeGenerator):

    def __init__(self, space, tree, symbols, compile_info):
        PythonCodeGenerator.__init__(self, space, "<module>", tree, -1,
                                     symbols, compile_info, qualname=None)

    def _compile(self, tree):
        if isinstance(tree, ast.Module):
            if tree.body:
                self.first_lineno = tree.body[0].lineno
            else:
                self.first_lineno = self.lineno = 1

        self._maybe_setup_annotations()
        tree.walkabout(self)

    def _get_code_flags(self):
        flags = 0
        if not self.cell_vars and not self.free_vars:
            flags |= consts.CO_NOFREE
        if self.scope.doc_removable:
            flags |= consts.CO_KILL_DOCSTRING
        return flags


class AbstractFunctionCodeGenerator(PythonCodeGenerator):

    def _get_code_flags(self):
        scope = self.scope
        assert isinstance(scope, symtable.FunctionScope)
        flags = consts.CO_NEWLOCALS
        if scope.optimized:
            flags |= consts.CO_OPTIMIZED
        if scope.nested:
            flags |= consts.CO_NESTED
        if scope.is_generator and not scope.is_coroutine:
            flags |= consts.CO_GENERATOR
        if not scope.is_generator and scope.is_coroutine:
            flags |= consts.CO_COROUTINE
        if scope.is_generator and scope.is_coroutine:
            flags |= consts.CO_ASYNC_GENERATOR
        if scope.has_yield_inside_try:
            flags |= consts.CO_YIELD_INSIDE_TRY
        if scope.has_variable_arg:
            flags |= consts.CO_VARARGS
        if scope.has_keywords_arg:
            flags |= consts.CO_VARKEYWORDS
        if scope.doc_removable:
            flags |= consts.CO_KILL_DOCSTRING
        if not self.cell_vars and not self.free_vars:
            flags |= consts.CO_NOFREE
        return PythonCodeGenerator._get_code_flags(self) | flags


class FunctionCodeGenerator(AbstractFunctionCodeGenerator):

    def _compile(self, func):
        assert isinstance(func, ast.FunctionDef)
        has_docstring = self.ensure_docstring_constant(func.body)
        start = 1 if has_docstring else 0
        args = func.args
        assert isinstance(args, ast.arguments)
        if args.args:
            self.argcount = len(args.args)
        if args.kwonlyargs:
            self.kwonlyargcount = len(args.kwonlyargs)
        if func.body:
            for i in range(start, len(func.body)):
                func.body[i].walkabout(self)

class AsyncFunctionCodeGenerator(AbstractFunctionCodeGenerator):

    def _compile(self, func):
        assert isinstance(func, ast.AsyncFunctionDef)
        has_docstring = self.ensure_docstring_constant(func.body)
        start = 1 if has_docstring else 0
        args = func.args
        assert isinstance(args, ast.arguments)
        if args.args:
            self.argcount = len(args.args)
        if args.kwonlyargs:
            self.kwonlyargcount = len(args.kwonlyargs)
        if func.body:
            for i in range(start, len(func.body)):
                func.body[i].walkabout(self)

    def _check_async_function(self):
        return True

class LambdaCodeGenerator(AbstractFunctionCodeGenerator):

    def _compile(self, lam):
        assert isinstance(lam, ast.Lambda)
        args = lam.args
        assert isinstance(args, ast.arguments)
        if args.args:
            self.argcount = len(args.args)
        if args.kwonlyargs:
            self.kwonlyargcount = len(args.kwonlyargs)
        # Prevent a string from being the first constant and thus a docstring.
        self.add_const(self.space.w_None)
        lam.body.walkabout(self)
        self.emit_op(ops.RETURN_VALUE)


class ComprehensionCodeGenerator(AbstractFunctionCodeGenerator):

    def _compile(self, node):
        assert isinstance(node, ast.expr)
        self.update_position(node.lineno)
        node.build_container(self)
        self._comp_generator(node, node.get_generators(), 0)
        self._end_comp()

    def _end_comp(self):
        self.emit_op(ops.RETURN_VALUE)

    def _check_async_function(self):
        return True


class GenExpCodeGenerator(ComprehensionCodeGenerator):

    def _end_comp(self):
        pass

    def _get_code_flags(self):
        flags = ComprehensionCodeGenerator._get_code_flags(self)
        return flags | consts.CO_GENERATOR


class ClassCodeGenerator(PythonCodeGenerator):

    def _compile(self, cls):
        assert isinstance(cls, ast.ClassDef)
        self.ensure_docstring_constant(cls.body)
        self.lineno = self.first_lineno
        self.argcount = 1
        # load (global) __name__ ...
        self.name_op("__name__", ast.Load)
        # ... and store it as __module__
        self.name_op("__module__", ast.Store)
        # store the qualname
        w_qualname = self.space.newtext(self.qualname)
        self.load_const(w_qualname)
        self.name_op("__qualname__", ast.Store)
        self._maybe_setup_annotations()
        # compile the body proper
        self._handle_body(cls.body)
        # return the (empty) __class__ cell
        scope = self.scope.lookup("__class__")
        if scope == symtable.SCOPE_CELL_CLASS:
            # Return the cell where to store __class__
            self.emit_op_arg(ops.LOAD_CLOSURE, self.cell_vars["__class__"])
            self.emit_op(ops.DUP_TOP)
            self.name_op("__classcell__", ast.Store)
        else:
            # This happens when nobody references the cell
            self.load_const(self.space.w_None)
        self.emit_op(ops.RETURN_VALUE)

    def _get_code_flags(self):
        flags = 0
        if self.scope.doc_removable:
            flags |= consts.CO_KILL_DOCSTRING
        return PythonCodeGenerator._get_code_flags(self) | flags<|MERGE_RESOLUTION|>--- conflicted
+++ resolved
@@ -1223,10 +1223,31 @@
         ifexp.orelse.walkabout(self)
         self.use_next_block(end)
 
-    def _visit_starunpack(self, node, elts, single_op, inner_op, outer_op):
+    def _visit_starunpack(self, node, elts, single_op, inner_op, outer_op, add_op):
         elt_count = len(elts) if elts else 0
         seen_star = 0
         elt_subitems = 0
+        contains_starred = False
+        for i in range(elt_count):
+            elt = elts[i]
+            if isinstance(elt, ast.Starred):
+                contains_starred = True
+                break
+        if elt_count > MAX_STACKDEPTH_CONTAINERS and not contains_starred:
+            tuplecase = False
+            if add_op == -1: # tuples
+                self.emit_op_arg(ops.BUILD_LIST, 0)
+                add_op = ops.LIST_APPEND
+                tuplecase = True
+            else:
+                self.emit_op_arg(single_op, 0)
+            for elt in elts:
+                elt.walkabout(self)
+                self.emit_op_arg(add_op, 1)
+            if tuplecase:
+                self.emit_op_arg(ops.BUILD_TUPLE_UNPACK, 1)
+            return
+
         for i in range(elt_count):
             elt = elts[i]
             is_starred = isinstance(elt, ast.Starred)
@@ -1280,33 +1301,19 @@
         if tup.ctx == ast.Store:
             self._visit_assignment(tup, tup.elts, tup.ctx)
         elif tup.ctx == ast.Load:
-            self._visit_starunpack(tup, tup.elts, ops.BUILD_TUPLE, ops.BUILD_TUPLE, ops.BUILD_TUPLE_UNPACK)
+            self._visit_starunpack(tup, tup.elts, ops.BUILD_TUPLE, ops.BUILD_TUPLE, ops.BUILD_TUPLE_UNPACK, -1)
         else:
             self.visit_sequence(tup.elts)
 
     def visit_List(self, l):
         self.update_position(l.lineno)
         if l.ctx == ast.Store:
-<<<<<<< HEAD
             self._visit_assignment(l, l.elts, l.ctx)
         elif l.ctx == ast.Load:
-            self._visit_starunpack(l, l.elts, ops.BUILD_LIST, ops.BUILD_TUPLE, ops.BUILD_LIST_UNPACK)
+            self._visit_starunpack(
+                l, l.elts, ops.BUILD_LIST, ops.BUILD_TUPLE, ops.BUILD_LIST_UNPACK, ops.LIST_APPEND)
         else:
             self.visit_sequence(l.elts)
-=======
-            self.emit_op_arg(ops.UNPACK_SEQUENCE, elt_count)
-        if elt_count > MAX_STACKDEPTH_CONTAINERS:
-            # pushing all the elements would make the stack depth gigantic.
-            # build the list incrementally instead
-            self.emit_op_arg(ops.BUILD_LIST, 0)
-            for element in l.elts:
-                element.walkabout(self)
-                self.emit_op_arg(ops.LIST_APPEND, 1)
-        else:
-            self.visit_sequence(l.elts)
-            if l.ctx == ast.Load:
-                self.emit_op_arg(ops.BUILD_LIST, elt_count)
->>>>>>> 6773e8b6
 
     def visit_Dict(self, d):
         self.update_position(d.lineno)
@@ -1359,21 +1366,7 @@
             is_unpacking = False
 
     def visit_Set(self, s):
-<<<<<<< HEAD
-        self._visit_starunpack(s, s.elts, ops.BUILD_SET, ops.BUILD_SET, ops.BUILD_SET_UNPACK)
-=======
-        self.update_position(s.lineno)
-        elt_count = len(s.elts) if s.elts is not None else 0
-        if elt_count > MAX_STACKDEPTH_CONTAINERS:
-            self.emit_op_arg(ops.BUILD_SET, 0)
-            for element in s.elts:
-                element.walkabout(self)
-                self.emit_op_arg(ops.SET_ADD, 1)
-        else:
-            self.visit_sequence(s.elts)
-            self.emit_op_arg(ops.BUILD_SET, elt_count)
-
->>>>>>> 6773e8b6
+        self._visit_starunpack(s, s.elts, ops.BUILD_SET, ops.BUILD_SET, ops.BUILD_SET_UNPACK, ops.SET_ADD)
 
     def visit_Name(self, name):
         self.update_position(name.lineno)
