"""
Generate Python bytecode from a Abstract Syntax Tree.
"""

# NOTE TO READERS: All the ugly and "obvious" isinstance assertions here are to
# help the annotator.  To it, unfortunately, everything is not so obvious.  If
# you figure out a way to remove them, great, but try a translation first,
# please.
import struct

from pypy.interpreter.astcompiler import ast, assemble, symtable, consts, misc
from pypy.interpreter.astcompiler import optimize # For side effects
from pypy.interpreter.pyparser.error import SyntaxError
from pypy.tool import stdlib_opcode as ops

C_INT_MAX = (2 ** (struct.calcsize('i') * 8)) / 2 - 1

def compile_ast(space, module, info):
    """Generate a code object from AST."""
    symbols = symtable.SymtableBuilder(space, module, info)
    return TopLevelCodeGenerator(space, module, symbols, info).assemble()


name_ops_default = misc.dict_to_switch({
    ast.Load: ops.LOAD_NAME,
    ast.Store: ops.STORE_NAME,
    ast.Del: ops.DELETE_NAME
})

name_ops_fast = misc.dict_to_switch({
    ast.Load: ops.LOAD_FAST,
    ast.Store: ops.STORE_FAST,
    ast.Del: ops.DELETE_FAST
})

name_ops_deref = misc.dict_to_switch({
<<<<<<< HEAD
    ast.Load : ops.LOAD_DEREF,
    ast.Store : ops.STORE_DEREF,
    ast.Del : ops.DELETE_DEREF,
=======
    ast.Load: ops.LOAD_DEREF,
    ast.Store: ops.STORE_DEREF,
>>>>>>> 2d9613e9
})

name_ops_global = misc.dict_to_switch({
    ast.Load: ops.LOAD_GLOBAL,
    ast.Store: ops.STORE_GLOBAL,
    ast.Del: ops.DELETE_GLOBAL
})


unary_operations = misc.dict_to_switch({
    ast.Invert: ops.UNARY_INVERT,
    ast.Not: ops.UNARY_NOT,
    ast.UAdd: ops.UNARY_POSITIVE,
    ast.USub: ops.UNARY_NEGATIVE
})

binary_operations = misc.dict_to_switch({
<<<<<<< HEAD
    ast.Add : ops.BINARY_ADD,
    ast.Sub : ops.BINARY_SUBTRACT,
    ast.Mult : ops.BINARY_MULTIPLY,
    ast.Div : ops.BINARY_TRUE_DIVIDE,
    ast.Mod : ops.BINARY_MODULO,
    ast.Pow : ops.BINARY_POWER,
    ast.LShift : ops.BINARY_LSHIFT,
    ast.RShift : ops.BINARY_RSHIFT,
    ast.BitOr : ops.BINARY_OR,
    ast.BitAnd : ops.BINARY_AND,
    ast.BitXor : ops.BINARY_XOR,
    ast.FloorDiv : ops.BINARY_FLOOR_DIVIDE
})

inplace_operations = misc.dict_to_switch({
    ast.Add : ops.INPLACE_ADD,
    ast.Sub : ops.INPLACE_SUBTRACT,
    ast.Mult : ops.INPLACE_MULTIPLY,
    ast.Div : ops.INPLACE_TRUE_DIVIDE,
    ast.Mod : ops.INPLACE_MODULO,
    ast.Pow : ops.INPLACE_POWER,
    ast.LShift : ops.INPLACE_LSHIFT,
    ast.RShift : ops.INPLACE_RSHIFT,
    ast.BitOr : ops.INPLACE_OR,
    ast.BitAnd : ops.INPLACE_AND,
    ast.BitXor : ops.INPLACE_XOR,
    ast.FloorDiv : ops.INPLACE_FLOOR_DIVIDE
=======
    ast.Add: ops.BINARY_ADD,
    ast.Sub: ops.BINARY_SUBTRACT,
    ast.Mult: ops.BINARY_MULTIPLY,
    ast.Mod: ops.BINARY_MODULO,
    ast.Pow: ops.BINARY_POWER,
    ast.LShift: ops.BINARY_LSHIFT,
    ast.RShift: ops.BINARY_RSHIFT,
    ast.BitOr: ops.BINARY_OR,
    ast.BitAnd: ops.BINARY_AND,
    ast.BitXor: ops.BINARY_XOR,
    ast.FloorDiv: ops.BINARY_FLOOR_DIVIDE
})

inplace_operations = misc.dict_to_switch({
    ast.Add: ops.INPLACE_ADD,
    ast.Sub: ops.INPLACE_SUBTRACT,
    ast.Mult: ops.INPLACE_MULTIPLY,
    ast.Mod: ops.INPLACE_MODULO,
    ast.Pow: ops.INPLACE_POWER,
    ast.LShift: ops.INPLACE_LSHIFT,
    ast.RShift: ops.INPLACE_RSHIFT,
    ast.BitOr: ops.INPLACE_OR,
    ast.BitAnd: ops.INPLACE_AND,
    ast.BitXor: ops.INPLACE_XOR,
    ast.FloorDiv: ops.INPLACE_FLOOR_DIVIDE
>>>>>>> 2d9613e9
})

compare_operations = misc.dict_to_switch({
    ast.Eq: 2,
    ast.NotEq: 3,
    ast.Lt: 0,
    ast.LtE: 1,
    ast.Gt: 4,
    ast.GtE: 5,
    ast.In: 6,
    ast.NotIn: 7,
    ast.Is: 8,
    ast.IsNot: 9
})

subscr_operations = misc.dict_to_switch({
    ast.AugLoad: ops.BINARY_SUBSCR,
    ast.Load: ops.BINARY_SUBSCR,
    ast.AugStore: ops.STORE_SUBSCR,
    ast.Store: ops.STORE_SUBSCR,
    ast.Del: ops.DELETE_SUBSCR
})

<<<<<<< HEAD
=======
slice_operations = misc.dict_to_switch({
    ast.AugLoad: ops.SLICE,
    ast.Load: ops.SLICE,
    ast.AugStore: ops.STORE_SLICE,
    ast.Store: ops.STORE_SLICE,
    ast.Del: ops.DELETE_SLICE
})

>>>>>>> 2d9613e9

class __extend__(ast.GeneratorExp):

    def build_container(self, codegen):
        pass

    def get_generators(self):
        return self.generators

    def accept_comp_iteration(self, codegen, index):
        self.elt.walkabout(codegen)
        codegen.emit_op(ops.YIELD_VALUE)
        codegen.emit_op(ops.POP_TOP)


class __extend__(ast.ListComp):

    def build_container(self, codegen):
        # XXX: this is suboptimal: if we use BUILD_LIST_FROM_ARG it's faster
        # because it preallocates the list; however, we cannot use it because
        # at this point we only have the iterator, not the original iterable
        # object
        codegen.emit_op_arg(ops.BUILD_LIST, 0)

    def get_generators(self):
        return self.generators

    def accept_comp_iteration(self, codegen, index):
        self.elt.walkabout(codegen)
        codegen.emit_op_arg(ops.LIST_APPEND, index + 1)


class __extend__(ast.SetComp):

    def build_container(self, codegen):
        codegen.emit_op_arg(ops.BUILD_SET, 0)

    def get_generators(self):
        return self.generators

    def accept_comp_iteration(self, codegen, index):
        self.elt.walkabout(codegen)
        codegen.emit_op_arg(ops.SET_ADD, index + 1)


class __extend__(ast.DictComp):

    def build_container(self, codegen):
        codegen.emit_op_arg(ops.BUILD_MAP, 0)

    def get_generators(self):
        return self.generators

    def accept_comp_iteration(self, codegen, index):
        self.value.walkabout(codegen)
        self.key.walkabout(codegen)
        codegen.emit_op_arg(ops.MAP_ADD, index + 1)


# These are frame blocks.
F_BLOCK_LOOP = 0
F_BLOCK_EXCEPT = 1
F_BLOCK_FINALLY = 2
F_BLOCK_FINALLY_END = 3


class PythonCodeGenerator(assemble.PythonCodeMaker):
    """Base code generator.

    A subclass of this is created for every scope to be compiled.  It walks
    across the AST tree generating bytecode as needed.
    """

    def __init__(self, space, name, tree, lineno, symbols, compile_info):
        self.scope = symbols.find_scope(tree)
        assemble.PythonCodeMaker.__init__(self, space, name, lineno,
                                          self.scope, compile_info)
        self.symbols = symbols
        self.frame_blocks = []
        self.interactive = False
        self.temporary_name_counter = 1
        self._compile(tree)

    def _compile(self, tree):
        """Override in subclasses to compile a scope."""
        raise NotImplementedError

    def current_temporary_name(self):
        """Return the name of the current temporary variable.

        This must be in sync with the one during symbol table building.
        """
        name = "_[%d]" % (self.temporary_name_counter,)
        self.temporary_name_counter += 1
        assert self.scope.lookup(name) != symtable.SCOPE_UNKNOWN
        return name

    def sub_scope(self, kind, name, node, lineno):
        """Convenience function for compiling a sub scope."""
        generator = kind(self.space, name, node, lineno, self.symbols,
                         self.compile_info)
        return generator.assemble()

    def push_frame_block(self, kind, block):
        self.frame_blocks.append((kind, block))

    def pop_frame_block(self, kind, block):
        actual_kind, old_block = self.frame_blocks.pop()
        assert actual_kind == kind and old_block is block, \
            "mismatched frame blocks"

    def error(self, msg, node):
        raise SyntaxError(msg, node.lineno, node.col_offset,
                          filename=self.compile_info.filename)

    def name_op(self, identifier, ctx):
        """Generate an operation appropriate for the scope of the identifier."""
        scope = self.scope.lookup(identifier)
        op = ops.NOP
        container = self.names
        if scope == symtable.SCOPE_LOCAL:
            if self.scope.can_be_optimized:
                container = self.var_names
                op = name_ops_fast(ctx)
        elif scope == symtable.SCOPE_FREE:
            op = name_ops_deref(ctx)
            container = self.free_vars
        elif scope == symtable.SCOPE_CELL:
            op = name_ops_deref(ctx)
            container = self.cell_vars
        elif scope == symtable.SCOPE_GLOBAL_IMPLICIT:
            if self.scope.optimized:
                op = name_ops_global(ctx)
        elif scope == symtable.SCOPE_GLOBAL_EXPLICIT:
            op = name_ops_global(ctx)
        if op == ops.NOP:
            op = name_ops_default(ctx)
        self.emit_op_arg(op, self.add_name(container, identifier))

    def possible_docstring(self, node):
        if isinstance(node, ast.Expr):
            expr_value = node.value
            if isinstance(expr_value, ast.Str):
                return expr_value
        return None

    def _get_code_flags(self):
        # Default for everything but module scopes.
        return consts.CO_NEWLOCALS

    def _handle_body(self, body):
        """Compile a list of statements, handling doc strings if needed."""
        if body:
            start = 0
            doc_expr = self.possible_docstring(body[0])
            if doc_expr is not None:
                start = 1
                doc_expr.walkabout(self)
                self.name_op("__doc__", ast.Store)
            for i in range(start, len(body)):
                body[i].walkabout(self)
            return True
        else:
            return False

    def visit_Module(self, mod):
        if not self._handle_body(mod.body):
            self.first_lineno = self.lineno = 1

    def visit_Interactive(self, mod):
        self.interactive = True
        self.visit_sequence(mod.body)

    def visit_Expression(self, mod):
        self.add_none_to_final_return = False
        mod.body.walkabout(self)

    def _make_function(self, code, num_defaults=0):
        """Emit the opcodes to turn a code object into a function."""
        code_index = self.add_const(code)
        if code.co_freevars:
            # Load cell and free vars to pass on.
            for free in code.co_freevars:
                free_scope = self.scope.lookup(free)
                if free_scope == symtable.SCOPE_CELL:
                    index = self.cell_vars[free]
                else:
                    index = self.free_vars[free]
                self.emit_op_arg(ops.LOAD_CLOSURE, index)
            self.emit_op_arg(ops.BUILD_TUPLE, len(code.co_freevars))
            self.emit_op_arg(ops.LOAD_CONST, code_index)
            self.emit_op_arg(ops.MAKE_CLOSURE, num_defaults)
        else:
            self.emit_op_arg(ops.LOAD_CONST, code_index)
            self.emit_op_arg(ops.MAKE_FUNCTION, num_defaults)

    def _visit_kwonlydefaults(self, args):
        defaults = 0
        for i, default in enumerate(args.kw_defaults):
            if default:
                kwonly = args.kwonlyargs[i]
                self.load_const(self.space.wrap(kwonly.arg))
                default.walkabout(self)
                defaults += 1
        return defaults

    def _visit_arg_annotation(self, name, ann, names):
        if ann:
            ann.walkabout(self)
            names.append(name)

    def _visit_arg_annotations(self, args, names):
        if args:
            for arg in args:
                self._visit_arg_annotation(arg.arg, arg.annotation, names)

    def _visit_annotations(self, func, args, returns):
        space = self.space
        names = []
        self._visit_arg_annotations(args.args, names)
        if args.varargannotation:
            self._visit_arg_annotation(args.vararg, args.varargannotation,
                                       names)
        self._visit_arg_annotations(args.kwonlyargs, names)
        if args.kwargannotation:
            self._visit_arg_annotation(args.kwarg, args.kwargannotation,
                                       names)
        self._visit_arg_annotation("return", returns, names)
        l = len(names)
        if l:
            if l > 65534:
                self.error("too many annotations", func)
            w_tup = space.newtuple([space.wrap(name) for name in names])
            self.load_const(w_tup)
            l += 1
        return l

    def visit_FunctionDef(self, func):
        self.update_position(func.lineno, True)
        # Load decorators first, but apply them after the function is created.
        self.visit_sequence(func.decorator_list)
        args = func.args
        assert isinstance(args, ast.arguments)
        kw_default_count = 0
        if args.kwonlyargs:
            kw_default_count = self._visit_kwonlydefaults(args)
        self.visit_sequence(args.defaults)
        num_annotations = self._visit_annotations(func, args, func.returns)
        num_defaults = len(args.defaults) if args.defaults is not None else 0
        oparg = num_defaults
        oparg |= kw_default_count << 8
        oparg |= num_annotations << 16
        code = self.sub_scope(FunctionCodeGenerator, func.name, func,
                              func.lineno)
        self._make_function(code, oparg)
        # Apply decorators.
        if func.decorator_list:
            for i in range(len(func.decorator_list)):
                self.emit_op_arg(ops.CALL_FUNCTION, 1)
        self.name_op(func.name, ast.Store)

    def visit_Lambda(self, lam):
        self.update_position(lam.lineno)
        args = lam.args
        assert isinstance(args, ast.arguments)
        kw_default_count = 0
        if args.kwonlyargs:
            kw_default_count = self._visit_kwonlydefaults(args)
        self.visit_sequence(args.defaults)
        default_count = len(args.defaults) if args.defaults is not None else 0
        code = self.sub_scope(LambdaCodeGenerator, "<lambda>", lam, lam.lineno)
        oparg = default_count
        oparg |= kw_default_count << 8
        self._make_function(code, oparg)

    def visit_ClassDef(self, cls):
        self.update_position(cls.lineno, True)
        self.visit_sequence(cls.decorator_list)
        # 1. compile the class body into a code object
        code = self.sub_scope(ClassCodeGenerator, cls.name, cls, cls.lineno)
        # 2. load the 'build_class' function
        self.emit_op(ops.LOAD_BUILD_CLASS)
        # 3. load a function (or closure) made from the code object
        self._make_function(code, 0)
        # 4. load class name
        self.load_const(self.space.wrap(cls.name))
        # 5. generate the rest of the code for the call
        self._make_call(2,
                        cls.bases, cls.keywords,
                        cls.starargs, cls.kwargs)
        # 6. apply decorators
        if cls.decorator_list:
            for i in range(len(cls.decorator_list)):
                self.emit_op_arg(ops.CALL_FUNCTION, 1)
        # 7. store into <name>
        self.name_op(cls.name, ast.Store)

    def _op_for_augassign(self, op):
        return inplace_operations(op)

    def visit_AugAssign(self, assign):
        self.update_position(assign.lineno, True)
        target = assign.target
        if isinstance(target, ast.Attribute):
            attr = ast.Attribute(target.value, target.attr, ast.AugLoad,
                                 target.lineno, target.col_offset)
            attr.walkabout(self)
            assign.value.walkabout(self)
            self.emit_op(self._op_for_augassign(assign.op))
            attr.ctx = ast.AugStore
            attr.walkabout(self)
        elif isinstance(target, ast.Subscript):
            sub = ast.Subscript(target.value, target.slice, ast.AugLoad,
                                target.lineno, target.col_offset)
            sub.walkabout(self)
            assign.value.walkabout(self)
            self.emit_op(self._op_for_augassign(assign.op))
            sub.ctx = ast.AugStore
            sub.walkabout(self)
        elif isinstance(target, ast.Name):
            self.name_op(target.id, ast.Load)
            assign.value.walkabout(self)
            self.emit_op(self._op_for_augassign(assign.op))
            self.name_op(target.id, ast.Store)
        else:
            self.error("illegal expression for augmented assignment", assign)

    def visit_Assert(self, asrt):
        self.update_position(asrt.lineno)
        end = self.new_block()
        asrt.test.accept_jump_if(self, True, end)
        self.emit_op_name(ops.LOAD_GLOBAL, self.names, "AssertionError")
        if asrt.msg:
            asrt.msg.walkabout(self)
            self.emit_op_arg(ops.CALL_FUNCTION, 1)
        self.emit_op_arg(ops.RAISE_VARARGS, 1)
        self.use_next_block(end)

    def _binop(self, op):
        return binary_operations(op)

    def visit_BinOp(self, binop):
        self.update_position(binop.lineno)
        binop.left.walkabout(self)
        binop.right.walkabout(self)
        self.emit_op(self._binop(binop.op))

    def visit_Return(self, ret):
        self.update_position(ret.lineno, True)
        if ret.value:
            ret.value.walkabout(self)
        else:
            self.load_const(self.space.w_None)
        self.emit_op(ops.RETURN_VALUE)

    def visit_Delete(self, delete):
        self.update_position(delete.lineno, True)
        self.visit_sequence(delete.targets)

    def visit_If(self, if_):
        self.update_position(if_.lineno, True)
        end = self.new_block()
        test_constant = if_.test.as_constant_truth(self.space)
        if test_constant == optimize.CONST_FALSE:
            self.visit_sequence(if_.orelse)
        elif test_constant == optimize.CONST_TRUE:
            self.visit_sequence(if_.body)
        else:
            if if_.orelse:
                otherwise = self.new_block()
            else:
                otherwise = end
            if_.test.accept_jump_if(self, False, otherwise)
            self.visit_sequence(if_.body)
            self.emit_jump(ops.JUMP_FORWARD, end)
            if if_.orelse:
                self.use_next_block(otherwise)
                self.visit_sequence(if_.orelse)
        self.use_next_block(end)

    def visit_Break(self, br):
        self.update_position(br.lineno, True)
        for f_block in self.frame_blocks:
            if f_block[0] == F_BLOCK_LOOP:
                break
        else:
            self.error("'break' outside loop", br)
        self.emit_op(ops.BREAK_LOOP)

    def visit_Continue(self, cont):
        self.update_position(cont.lineno, True)
        if not self.frame_blocks:
            self.error("'continue' not properly in loop", cont)
        current_block, block = self.frame_blocks[-1]
        # Continue cannot be in a finally block.
        if current_block == F_BLOCK_LOOP:
            self.emit_jump(ops.JUMP_ABSOLUTE, block, True)
        elif current_block == F_BLOCK_EXCEPT or \
                current_block == F_BLOCK_FINALLY:
            for i in range(len(self.frame_blocks) - 2, -1, -1):
                f_type, block = self.frame_blocks[i]
                if f_type == F_BLOCK_LOOP:
                    self.emit_jump(ops.CONTINUE_LOOP, block, True)
                    break
                if f_type == F_BLOCK_FINALLY_END:
                    self.error("'continue' not supported inside 'finally' "
                                   "clause", cont)
            else:
                self.error("'continue' not properly in loop", cont)
        elif current_block == F_BLOCK_FINALLY_END:
            self.error("'continue' not supported inside 'finally' clause", cont)

    def visit_For(self, fr):
        self.update_position(fr.lineno, True)
        start = self.new_block()
        cleanup = self.new_block()
        end = self.new_block()
        self.emit_jump(ops.SETUP_LOOP, end)
        self.push_frame_block(F_BLOCK_LOOP, start)
        fr.iter.walkabout(self)
        self.emit_op(ops.GET_ITER)
        self.use_next_block(start)
        # This adds another line, so each for iteration can be traced.
        self.lineno_set = False
        self.emit_jump(ops.FOR_ITER, cleanup)
        fr.target.walkabout(self)
        self.visit_sequence(fr.body)
        self.emit_jump(ops.JUMP_ABSOLUTE, start, True)
        self.use_next_block(cleanup)
        self.emit_op(ops.POP_BLOCK)
        self.pop_frame_block(F_BLOCK_LOOP, start)
        self.visit_sequence(fr.orelse)
        self.use_next_block(end)

    def visit_While(self, wh):
        self.update_position(wh.lineno, True)
        test_constant = wh.test.as_constant_truth(self.space)
        if test_constant == optimize.CONST_FALSE:
            self.visit_sequence(wh.orelse)
        else:
            end = self.new_block()
            anchor = None
            if test_constant == optimize.CONST_NOT_CONST:
                anchor = self.new_block()
            self.emit_jump(ops.SETUP_LOOP, end)
            loop = self.new_block()
            self.push_frame_block(F_BLOCK_LOOP, loop)
            self.use_next_block(loop)
            if test_constant == optimize.CONST_NOT_CONST:
                # Force another lineno to be set for tracing purposes.
                self.lineno_set = False
                wh.test.accept_jump_if(self, False, anchor)
            self.visit_sequence(wh.body)
            self.emit_jump(ops.JUMP_ABSOLUTE, loop, True)
            if test_constant == optimize.CONST_NOT_CONST:
                self.use_next_block(anchor)
                self.emit_op(ops.POP_BLOCK)
            self.pop_frame_block(F_BLOCK_LOOP, loop)
            self.visit_sequence(wh.orelse)
            self.use_next_block(end)

    def visit_TryExcept(self, te):
        self.update_position(te.lineno, True)
        exc = self.new_block()
        otherwise = self.new_block()
        end = self.new_block()
        self.emit_jump(ops.SETUP_EXCEPT, exc)
        body = self.use_next_block()
        self.push_frame_block(F_BLOCK_EXCEPT, body)
        self.visit_sequence(te.body)
        self.emit_op(ops.POP_BLOCK)
        self.pop_frame_block(F_BLOCK_EXCEPT, body)
        self.emit_jump(ops.JUMP_FORWARD, otherwise)
        self.use_next_block(exc)
        for handler in te.handlers:
            assert isinstance(handler, ast.ExceptHandler)
            self.update_position(handler.lineno, True)
            next_except = self.new_block()
            if handler.type:
                self.emit_op(ops.DUP_TOP)
                handler.type.walkabout(self)
                self.emit_op_arg(ops.COMPARE_OP, 10)
                self.emit_jump(ops.POP_JUMP_IF_FALSE, next_except, True)
            self.emit_op(ops.POP_TOP)
            if handler.name:
                ## generate the equivalent of:
                ## 
                ## try:
                ##     # body
                ## except type as name:
                ##     try:
                ##         # body
                ##     finally:
                ##         name = None
                ##         del name
                #
                cleanup_end = self.new_block()
                self.name_op(handler.name, ast.Store)
                self.emit_op(ops.POP_TOP)
                # second try
                self.emit_jump(ops.SETUP_FINALLY, cleanup_end)
                cleanup_body = self.use_next_block()
                self.push_frame_block(F_BLOCK_FINALLY, cleanup_body)
                # second # body
                self.visit_sequence(handler.body)
                self.emit_op(ops.POP_BLOCK)
                self.emit_op(ops.POP_EXCEPT)
                self.pop_frame_block(F_BLOCK_FINALLY, cleanup_body)
                # finally
                self.load_const(self.space.w_None)
                self.use_next_block(cleanup_end)
                self.push_frame_block(F_BLOCK_FINALLY_END, cleanup_end)
                # name = None
                self.load_const(self.space.w_None)
                self.name_op(handler.name, ast.Store)
                # del name
                self.name_op(handler.name, ast.Del)
                #
                self.emit_op(ops.END_FINALLY)
                self.pop_frame_block(F_BLOCK_FINALLY_END, cleanup_end)
            else:
                self.emit_op(ops.POP_TOP)
                self.emit_op(ops.POP_TOP)
                cleanup_body = self.use_next_block()
                self.push_frame_block(F_BLOCK_FINALLY, cleanup_body)
                self.visit_sequence(handler.body)
                self.emit_op(ops.POP_EXCEPT)
                self.pop_frame_block(F_BLOCK_FINALLY, cleanup_body)
            #
            self.emit_jump(ops.JUMP_FORWARD, end)
            self.use_next_block(next_except)
        self.emit_op(ops.END_FINALLY)   # this END_FINALLY will always re-raise
        self.is_dead_code()
        self.use_next_block(otherwise)
        self.visit_sequence(te.orelse)
        self.use_next_block(end)

    def visit_TryFinally(self, tf):
        self.update_position(tf.lineno, True)
        end = self.new_block()
        self.emit_jump(ops.SETUP_FINALLY, end)
        body = self.use_next_block()
        self.push_frame_block(F_BLOCK_FINALLY, body)
        self.visit_sequence(tf.body)
        self.emit_op(ops.POP_BLOCK)
        self.pop_frame_block(F_BLOCK_FINALLY, body)
        # Indicates there was no exception.
        self.load_const(self.space.w_None)
        self.use_next_block(end)
        self.push_frame_block(F_BLOCK_FINALLY_END, end)
        self.visit_sequence(tf.finalbody)
        self.emit_op(ops.END_FINALLY)
        self.pop_frame_block(F_BLOCK_FINALLY_END, end)

    def _import_as(self, alias):
        source_name = alias.name
        dot = source_name.find(".")
        if dot > 0:
            while True:
                start = dot + 1
                dot = source_name.find(".", start)
                if dot < 0:
                    end = len(source_name)
                else:
                    end = dot
                attr = source_name[start:end]
                self.emit_op_name(ops.LOAD_ATTR, self.names, attr)
                if dot < 0:
                    break
        self.name_op(alias.asname, ast.Store)

    def visit_Import(self, imp):
        self.update_position(imp.lineno, True)
        for alias in imp.names:
            assert isinstance(alias, ast.alias)
            level = 0
            self.load_const(self.space.wrap(level))
            self.load_const(self.space.w_None)
            self.emit_op_name(ops.IMPORT_NAME, self.names, alias.name)
            # If there's no asname then we store the root module.  If there is
            # an asname, _import_as stores the last module of the chain into it.
            if alias.asname:
                self._import_as(alias)
            else:
                dot = alias.name.find(".")
                if dot < 0:
                    store_name = alias.name
                else:
                    store_name = alias.name[:dot]
                self.name_op(store_name, ast.Store)

    def visit_ImportFrom(self, imp):
        self.update_position(imp.lineno, True)
        space = self.space
        first = imp.names[0]
        assert isinstance(first, ast.alias)
        star_import = len(imp.names) == 1 and first.name == "*"
        # Various error checking for future imports.
        if imp.module == "__future__":
            last_line, last_offset = self.compile_info.last_future_import
            if imp.lineno > last_line or \
                    imp.lineno == last_line and imp.col_offset > last_offset:
                self.error("__future__ statements must appear at beginning "
                               "of file", imp)
            if star_import:
                self.error("* not valid in __future__ imports", imp)
            compiler = space.createcompiler()
            for alias in imp.names:
                assert isinstance(alias, ast.alias)
                if alias.name not in compiler.future_flags.compiler_features:
                    if alias.name == "braces":
                        self.error("not a chance", imp)
                    self.error("future feature %s is not defined" %
                               (alias.name,), imp)
        self.load_const(space.wrap(imp.level))
        names_w = [None]*len(imp.names)
        for i in range(len(imp.names)):
            alias = imp.names[i]
            assert isinstance(alias, ast.alias)
            names_w[i] = space.wrap(alias.name)
        self.load_const(space.newtuple(names_w))
        if imp.module:
            mod_name = imp.module
        else:
            # In the case of a relative import.
            mod_name = ""
        self.emit_op_name(ops.IMPORT_NAME, self.names, mod_name)
        if star_import:
            self.emit_op(ops.IMPORT_STAR)
        else:
            for alias in imp.names:
                assert isinstance(alias, ast.alias)
                self.emit_op_name(ops.IMPORT_FROM, self.names, alias.name)
                if alias.asname:
                    store_name = alias.asname
                else:
                    store_name = alias.name
                self.name_op(store_name, ast.Store)
            self.emit_op(ops.POP_TOP)

    def visit_Assign(self, assign):
        self.update_position(assign.lineno, True)
        if self._optimize_unpacking(assign):
            return
        assign.value.walkabout(self)
        duplications = len(assign.targets) - 1
        for i in range(len(assign.targets)):
            if i < duplications:
                self.emit_op(ops.DUP_TOP)
            assign.targets[i].walkabout(self)

    def _optimize_unpacking(self, assign):
        """Try to optimize out BUILD_TUPLE and UNPACK_SEQUENCE opcodes."""
        if len(assign.targets) != 1:
            return False
        targets = assign.targets[0].as_node_list(self.space)
        if targets is None:
            return False
        values = assign.value.as_node_list(self.space)
        if values is None:
            return False
        targets_count = len(targets)
        values_count = len(values)
        if targets_count != values_count:
            return False
        for target in targets:
            if not isinstance(target, ast.Name):
                if isinstance(target, ast.Starred):
                    # these require extra checks
                    return False
                break
        else:
            self.visit_sequence(values)
            seen_names = {}
            for i in range(targets_count - 1, -1, -1):
                target = targets[i]
                assert isinstance(target, ast.Name)
                if target.id not in seen_names:
                    seen_names[target.id] = True
                    self.name_op(target.id, ast.Store)
                else:
                    self.emit_op(ops.POP_TOP)
            return True
        if values_count > 3:
            return False
        self.visit_sequence(values)
        if values_count == 2:
            self.emit_op(ops.ROT_TWO)
        elif values_count == 3:
            self.emit_op(ops.ROT_THREE)
            self.emit_op(ops.ROT_TWO)
        self.visit_sequence(targets)
        return True

    def visit_With(self, wih):
        self.update_position(wih.lineno, True)
        body_block = self.new_block()
        cleanup = self.new_block()
        wih.context_expr.walkabout(self)
        self.emit_jump(ops.SETUP_WITH, cleanup)
        self.use_next_block(body_block)
        self.push_frame_block(F_BLOCK_FINALLY, body_block)
        if wih.optional_vars:
            wih.optional_vars.walkabout(self)
        else:
            self.emit_op(ops.POP_TOP)
        self.visit_sequence(wih.body)
        self.emit_op(ops.POP_BLOCK)
        self.pop_frame_block(F_BLOCK_FINALLY, body_block)
        self.load_const(self.space.w_None)
        self.use_next_block(cleanup)
        self.push_frame_block(F_BLOCK_FINALLY_END, cleanup)
        self.emit_op(ops.WITH_CLEANUP)
        self.emit_op(ops.END_FINALLY)
        self.pop_frame_block(F_BLOCK_FINALLY_END, cleanup)

    def visit_Raise(self, rais):
        self.update_position(rais.lineno, True)
        arg = 0
        if rais.exc:
            rais.exc.walkabout(self)
            arg += 1
            if rais.cause:
                rais.cause.walkabout(self)
                arg += 1
        self.emit_op_arg(ops.RAISE_VARARGS, arg)

    def visit_Global(self, glob):
        # Handled in symbol table building.
        pass

    def visit_Nonlocal(self, glob):
        # Handled in symbol table building.
        pass

    def visit_Pass(self, pas):
        self.update_position(pas.lineno, True)

    def visit_Expr(self, expr):
        self.update_position(expr.lineno, True)
        if self.interactive:
            expr.value.walkabout(self)
            self.emit_op(ops.PRINT_EXPR)
        elif not (isinstance(expr.value, ast.Num) or
                  isinstance(expr.value, ast.Str)):
            expr.value.walkabout(self)
            self.emit_op(ops.POP_TOP)

    def visit_Yield(self, yie):
        self.update_position(yie.lineno)
        if yie.value:
            yie.value.walkabout(self)
        else:
            self.load_const(self.space.w_None)
        self.emit_op(ops.YIELD_VALUE)

    def visit_Num(self, num):
        self.update_position(num.lineno)
        self.load_const(num.n)

    def visit_Str(self, string):
        self.update_position(string.lineno)
        self.load_const(string.s)

    def visit_Bytes(self, b):
        self.update_position(b.lineno)
        self.load_const(b.s)

    def visit_Const(self, const):
        self.update_position(const.lineno)
        self.load_const(const.value)

    def visit_Ellipsis(self, e):
        self.load_const(self.space.w_Ellipsis)

    def visit_UnaryOp(self, op):
        self.update_position(op.lineno)
        op.operand.walkabout(self)
        self.emit_op(unary_operations(op.op))

    def visit_BoolOp(self, op):
        self.update_position(op.lineno)
        if op.op == ast.And:
            instr = ops.JUMP_IF_FALSE_OR_POP
        else:
            instr = ops.JUMP_IF_TRUE_OR_POP
        end = self.new_block()
        for value in op.values[:-1]:
            value.walkabout(self)
            self.emit_jump(instr, end, True)
        op.values[-1].walkabout(self)
        self.use_next_block(end)

    def visit_Compare(self, comp):
        self.update_position(comp.lineno)
        comp.left.walkabout(self)
        ops_count = len(comp.ops)
        cleanup = None
        if ops_count > 1:
            cleanup = self.new_block()
            comp.comparators[0].walkabout(self)
        for i in range(1, ops_count):
            self.emit_op(ops.DUP_TOP)
            self.emit_op(ops.ROT_THREE)
            op_kind = compare_operations(comp.ops[i - 1])
            self.emit_op_arg(ops.COMPARE_OP, op_kind)
            self.emit_jump(ops.JUMP_IF_FALSE_OR_POP, cleanup, True)
            if i < (ops_count - 1):
                comp.comparators[i].walkabout(self)
        last_op, last_comparator = comp.ops[-1], comp.comparators[-1]
        if not self._optimize_comparator(last_op, last_comparator):
            last_comparator.walkabout(self)
        self.emit_op_arg(ops.COMPARE_OP, compare_operations(last_op))
        if ops_count > 1:
            end = self.new_block()
            self.emit_jump(ops.JUMP_FORWARD, end)
            self.use_next_block(cleanup)
            self.emit_op(ops.ROT_TWO)
            self.emit_op(ops.POP_TOP)
            self.use_next_block(end)

    def _optimize_comparator(self, op, node):
        """Fold lists/sets of constants in the context of "in"/"not in".

        lists are folded into tuples, sets into frozensets, otherwise
        returns False
        """
        if op in (ast.In, ast.NotIn):
            is_list = isinstance(node, ast.List)
            if is_list or isinstance(node, ast.Set):
                w_const = self._tuple_of_consts(node.elts)
                if w_const is not None:
                    if not is_list:
                        from pypy.objspace.std.setobject import (
                            W_FrozensetObject)
                        w_const = W_FrozensetObject(self.space, w_const)
                    self.load_const(w_const)
                    return True
        return False

    def _tuple_of_consts(self, elts):
        """Return a tuple of consts from elts if possible, or None"""
        count = len(elts) if elts is not None else 0
        consts_w = [None] * count
        for i in range(count):
            w_value = elts[i].as_constant()
            if w_value is None:
                # Not all constants
                return None
            consts_w[i] = w_value
        return self.space.newtuple(consts_w)

    def visit_IfExp(self, ifexp):
        self.update_position(ifexp.lineno)
        end = self.new_block()
        otherwise = self.new_block()
        ifexp.test.accept_jump_if(self, False, otherwise)
        ifexp.body.walkabout(self)
        self.emit_jump(ops.JUMP_FORWARD, end)
        self.use_next_block(otherwise)
        ifexp.orelse.walkabout(self)
        self.use_next_block(end)

    def _visit_list_or_tuple(self, node, elts, ctx, op):
        elt_count = len(elts) if elts else 0
        if ctx == ast.Store:
            seen_star = False
            for i in range(elt_count):
                elt = elts[i]
                is_starred = isinstance(elt, ast.Starred)
                if is_starred and not seen_star:
                    if i >= 1 << 8 or elt_count - i - 1 >= (C_INT_MAX >> 8):
                        self.error("too many expressions in star-unpacking "
                                   "assignment", node)
                    self.emit_op_arg(ops.UNPACK_EX,
                                     i + ((elt_count - i - 1) << 8))
                    seen_star = True
                    elts[i] = elt.value
                elif is_starred:
                    self.error("two starred expressions in assignment", node)
            if not seen_star:
                self.emit_op_arg(ops.UNPACK_SEQUENCE, elt_count)
        self.visit_sequence(elts)
        if ctx == ast.Load:
            self.emit_op_arg(op, elt_count)

    def visit_Starred(self, star):
        if star.ctx != ast.Store:
            self.error("can use starred expression only as assignment target",
                       star)
        self.error("starred assignment target must be in a list or tuple", star)

    def visit_Tuple(self, tup):
        self.update_position(tup.lineno)
        self._visit_list_or_tuple(tup, tup.elts, tup.ctx, ops.BUILD_TUPLE)

    def visit_List(self, l):
        self.update_position(l.lineno)
        self._visit_list_or_tuple(l, l.elts, l.ctx, ops.BUILD_LIST)

    def visit_Dict(self, d):
        self.update_position(d.lineno)
        self.emit_op_arg(ops.BUILD_MAP, 0)
        if d.values:
            for i in range(len(d.values)):
                d.values[i].walkabout(self)
                d.keys[i].walkabout(self)
                self.emit_op(ops.STORE_MAP)

    def visit_Set(self, s):
        self.update_position(s.lineno)
        elt_count = len(s.elts) if s.elts is not None else 0
        self.visit_sequence(s.elts)
        self.emit_op_arg(ops.BUILD_SET, elt_count)

    def visit_Name(self, name):
        self.update_position(name.lineno)
        self.name_op(name.id, name.ctx)

    def visit_keyword(self, keyword):
        self.load_const(self.space.wrap(keyword.arg))
        keyword.value.walkabout(self)

    def _make_call(self, n, # args already pushed
                   args, keywords, starargs, kwargs):
        if args is not None:
            arg = len(args) + n
        else:
            arg = n
        call_type = 0
        self.visit_sequence(args)
        if keywords:
            self.visit_sequence(keywords)
            arg |= len(keywords) << 8
        if starargs:
            starargs.walkabout(self)
            call_type |= 1
        if kwargs:
            kwargs.walkabout(self)
            call_type |= 2
        op = 0
        if call_type == 0:
            op = ops.CALL_FUNCTION
        elif call_type == 1:
            op = ops.CALL_FUNCTION_VAR
        elif call_type == 2:
            op = ops.CALL_FUNCTION_KW
        elif call_type == 3:
            op = ops.CALL_FUNCTION_VAR_KW
        self.emit_op_arg(op, arg)

<<<<<<< HEAD
    def visit_Call(self, call):
        self.update_position(call.lineno)
        if self._optimize_method_call(call):
            return
        call.func.walkabout(self)
        self._make_call(0,
                        call.args, call.keywords,
                        call.starargs, call.kwargs)
    
=======
>>>>>>> 2d9613e9
    def _call_has_no_star_args(self, call):
        return not call.starargs and not call.kwargs

    def _call_has_simple_args(self, call):
        return self._call_has_no_star_args(call) and not call.keywords

    def _optimize_method_call(self, call):
        if not self.space.config.objspace.opcodes.CALL_METHOD or \
                not self._call_has_no_star_args(call) or \
                not isinstance(call.func, ast.Attribute):
            return False
        attr_lookup = call.func
        assert isinstance(attr_lookup, ast.Attribute)
        attr_lookup.value.walkabout(self)
        self.emit_op_name(ops.LOOKUP_METHOD, self.names, attr_lookup.attr)
        self.visit_sequence(call.args)
        arg_count = len(call.args) if call.args is not None else 0
        self.visit_sequence(call.keywords)
        kwarg_count = len(call.keywords) if call.keywords is not None else 0
        self.emit_op_arg(ops.CALL_METHOD, (kwarg_count << 8) | arg_count)
        return True

<<<<<<< HEAD
=======
    def _listcomp_generator(self, gens, gen_index, elt, single=False):
        start = self.new_block()
        skip = self.new_block()
        if_cleanup = self.new_block()
        anchor = self.new_block()
        gen = gens[gen_index]
        assert isinstance(gen, ast.comprehension)
        gen.iter.walkabout(self)
        if single:
            self.emit_op_arg(ops.BUILD_LIST_FROM_ARG, 0)
        self.emit_op(ops.GET_ITER)
        self.use_next_block(start)
        self.emit_jump(ops.FOR_ITER, anchor)
        self.use_next_block()
        gen.target.walkabout(self)
        if gen.ifs:
            for if_ in gen.ifs:
                if_.accept_jump_if(self, False, if_cleanup)
                self.use_next_block()
        gen_index += 1
        if gen_index < len(gens):
            self._listcomp_generator(gens, gen_index, elt)
        else:
            elt.walkabout(self)
            self.emit_op_arg(ops.LIST_APPEND, gen_index + 1)
            self.use_next_block(skip)
        self.use_next_block(if_cleanup)
        self.emit_jump(ops.JUMP_ABSOLUTE, start, True)
        self.use_next_block(anchor)

>>>>>>> 2d9613e9
    def visit_ListComp(self, lc):
        self._compile_comprehension(lc, "<listcomp>",
                                    ComprehensionCodeGenerator)

    def _comp_generator(self, node, generators, gen_index):
        start = self.new_block()
        if_cleanup = self.new_block()
        anchor = self.new_block()
        gen = generators[gen_index]
        assert isinstance(gen, ast.comprehension)
        if gen_index == 0:
            self.argcount = 1
            self.emit_op_arg(ops.LOAD_FAST, 0)
        else:
            gen.iter.walkabout(self)
            self.emit_op(ops.GET_ITER)
        self.use_next_block(start)
        self.emit_jump(ops.FOR_ITER, anchor)
        self.use_next_block()
        gen.target.walkabout(self)
        if gen.ifs:
            for if_ in gen.ifs:
                if_.accept_jump_if(self, False, if_cleanup)
                self.use_next_block()
        gen_index += 1
        if gen_index < len(generators):
            self._comp_generator(node, generators, gen_index)
        else:
            node.accept_comp_iteration(self, gen_index)
        self.use_next_block(if_cleanup)
        self.emit_jump(ops.JUMP_ABSOLUTE, start, True)
        self.use_next_block(anchor)

    def _compile_comprehension(self, node, name, sub_scope):
        code = self.sub_scope(sub_scope, name, node, node.lineno)
        self.update_position(node.lineno)
        self._make_function(code)
        first_comp = node.get_generators()[0]
        assert isinstance(first_comp, ast.comprehension)
        first_comp.iter.walkabout(self)
        self.emit_op(ops.GET_ITER)
        self.emit_op_arg(ops.CALL_FUNCTION, 1)

    def visit_GeneratorExp(self, genexp):
        self._compile_comprehension(genexp, "<genexpr>", GenExpCodeGenerator)

    def visit_SetComp(self, setcomp):
        self._compile_comprehension(setcomp, "<setcomp>",
                                    ComprehensionCodeGenerator)

    def visit_DictComp(self, dictcomp):
        self._compile_comprehension(dictcomp, "<dictcomp>",
                                    ComprehensionCodeGenerator)

    def visit_Attribute(self, attr):
        self.update_position(attr.lineno)
        names = self.names
        ctx = attr.ctx
        if ctx != ast.AugStore:
            attr.value.walkabout(self)
        if ctx == ast.AugLoad:
            self.emit_op(ops.DUP_TOP)
            self.emit_op_name(ops.LOAD_ATTR, names, attr.attr)
        elif ctx == ast.Load:
            self.emit_op_name(ops.LOAD_ATTR, names, attr.attr)
        elif ctx == ast.AugStore:
            self.emit_op(ops.ROT_TWO)
            self.emit_op_name(ops.STORE_ATTR, names, attr.attr)
        elif ctx == ast.Store:
            self.emit_op_name(ops.STORE_ATTR, names, attr.attr)
        elif ctx == ast.Del:
            self.emit_op_name(ops.DELETE_ATTR, names, attr.attr)
        else:
            raise AssertionError("unknown context")

    def _complex_slice(self, slc, ctx):
        if slc.lower:
            slc.lower.walkabout(self)
        else:
            self.load_const(self.space.w_None)
        if slc.upper:
            slc.upper.walkabout(self)
        else:
            self.load_const(self.space.w_None)
        arg = 2
        if slc.step:
            slc.step.walkabout(self)
            arg += 1
        self.emit_op_arg(ops.BUILD_SLICE, arg)

    def _nested_slice(self, slc, ctx):
        if isinstance(slc, ast.Slice):
            self._complex_slice(slc, ctx)
        elif isinstance(slc, ast.Index):
            slc.value.walkabout(self)
        else:
            raise AssertionError("unknown nested slice type")

    def _compile_slice(self, slc, ctx):
        if isinstance(slc, ast.Index):
            if ctx != ast.AugStore:
                slc.value.walkabout(self)
<<<<<<< HEAD
        elif isinstance(slc, ast.Slice):
            kind = "slice"
            if ctx != ast.AugStore:
=======
        elif isinstance(slc, ast.Ellipsis):
            if ctx != ast.AugStore:
                self.load_const(self.space.w_Ellipsis)
        elif isinstance(slc, ast.Slice):
            if not slc.step:
                self._simple_slice(slc, ctx)
                return
            elif ctx != ast.AugStore:
>>>>>>> 2d9613e9
                self._complex_slice(slc, ctx)
        elif isinstance(slc, ast.ExtSlice):
            if ctx != ast.AugStore:
                for dim in slc.dims:
                    self._nested_slice(dim, ctx)
                self.emit_op_arg(ops.BUILD_TUPLE, len(slc.dims))
        else:
            raise AssertionError("unknown slice type")
        if ctx == ast.AugLoad:
            self.emit_op(ops.DUP_TOP_TWO)
        elif ctx == ast.AugStore:
            self.emit_op(ops.ROT_THREE)
        self.emit_op(subscr_operations(ctx))

    def visit_Subscript(self, sub):
        self.update_position(sub.lineno)
        if sub.ctx != ast.AugStore:
            sub.value.walkabout(self)
        self._compile_slice(sub.slice, sub.ctx)


class TopLevelCodeGenerator(PythonCodeGenerator):

    def __init__(self, space, tree, symbols, compile_info):
        PythonCodeGenerator.__init__(self, space, "<module>", tree, -1,
                                     symbols, compile_info)

    def _compile(self, tree):
        tree.walkabout(self)

    def _get_code_flags(self):
        flags = 0
        if not self.cell_vars and not self.free_vars:
            flags |= consts.CO_NOFREE
        return flags


class AbstractFunctionCodeGenerator(PythonCodeGenerator):

    def _get_code_flags(self):
        scope = self.scope
        assert isinstance(scope, symtable.FunctionScope)
        flags = 0
        if scope.optimized:
            flags |= consts.CO_OPTIMIZED
        if scope.nested:
            flags |= consts.CO_NESTED
        if scope.is_generator:
            flags |= consts.CO_GENERATOR
        if scope.has_variable_arg:
            flags |= consts.CO_VARARGS
        if scope.has_keywords_arg:
            flags |= consts.CO_VARKEYWORDS
        if not self.cell_vars and not self.free_vars:
            flags |= consts.CO_NOFREE
        return PythonCodeGenerator._get_code_flags(self) | flags


class FunctionCodeGenerator(AbstractFunctionCodeGenerator):

    def _compile(self, func):
        assert isinstance(func, ast.FunctionDef)
        # If there's a docstring, store it as the first constant.
        if func.body:
            doc_expr = self.possible_docstring(func.body[0])
        else:
            doc_expr = None
        if doc_expr is not None:
            self.add_const(doc_expr.s)
            start = 1
        else:
            self.add_const(self.space.w_None)
            start = 0
        args = func.args
        assert isinstance(args, ast.arguments)
        if args.args:
            self.argcount = len(args.args)
        if args.kwonlyargs:
            self.kwonlyargcount = len(args.kwonlyargs)
        if func.body:
            for i in range(start, len(func.body)):
                func.body[i].walkabout(self)


class LambdaCodeGenerator(AbstractFunctionCodeGenerator):

    def _compile(self, lam):
        assert isinstance(lam, ast.Lambda)
        args = lam.args
        assert isinstance(args, ast.arguments)
        if args.args:
            self.argcount = len(args.args)
        if args.kwonlyargs:
            self.kwonlyargcount = len(args.kwonlyargs)
        # Prevent a string from being the first constant and thus a docstring.
        self.add_const(self.space.w_None)
        lam.body.walkabout(self)
        self.emit_op(ops.RETURN_VALUE)


class ComprehensionCodeGenerator(AbstractFunctionCodeGenerator):

    def _compile(self, node):
        assert isinstance(node, ast.expr)
        self.update_position(node.lineno)
        node.build_container(self)
        self._comp_generator(node, node.get_generators(), 0)
        self._end_comp()

    def _end_comp(self):
        self.emit_op(ops.RETURN_VALUE)


class GenExpCodeGenerator(ComprehensionCodeGenerator):

    def _end_comp(self):
        pass

    def _get_code_flags(self):
        flags = ComprehensionCodeGenerator._get_code_flags(self)
        return flags | consts.CO_GENERATOR


class ClassCodeGenerator(PythonCodeGenerator):

    def _compile(self, cls):
        assert isinstance(cls, ast.ClassDef)
        self.lineno = self.first_lineno
        self.argcount = 1
        # load the first argument (__locals__) ...
        self.emit_op_arg(ops.LOAD_FAST, 0)
        # ...and store it into f_locals.
        self.emit_op(ops.STORE_LOCALS)
        # load (global) __name__ ...
        self.name_op("__name__", ast.Load)
        # ... and store it as __module__
        self.name_op("__module__", ast.Store)
        # compile the body proper
        self._handle_body(cls.body)
        # return the (empty) __class__ cell
        scope = self.scope.lookup("@__class__")
        if scope == symtable.SCOPE_CELL:
            # Return the cell where to store __class__
            self.emit_op_arg(ops.LOAD_CLOSURE, self.cell_vars["@__class__"])
        else:
            # This happens when nobody references the cell
            self.load_const(self.space.w_None)
        self.emit_op(ops.RETURN_VALUE)<|MERGE_RESOLUTION|>--- conflicted
+++ resolved
@@ -34,14 +34,9 @@
 })
 
 name_ops_deref = misc.dict_to_switch({
-<<<<<<< HEAD
-    ast.Load : ops.LOAD_DEREF,
-    ast.Store : ops.STORE_DEREF,
-    ast.Del : ops.DELETE_DEREF,
-=======
     ast.Load: ops.LOAD_DEREF,
     ast.Store: ops.STORE_DEREF,
->>>>>>> 2d9613e9
+    ast.Del: ops.DELETE_DEREF,
 })
 
 name_ops_global = misc.dict_to_switch({
@@ -59,38 +54,10 @@
 })
 
 binary_operations = misc.dict_to_switch({
-<<<<<<< HEAD
-    ast.Add : ops.BINARY_ADD,
-    ast.Sub : ops.BINARY_SUBTRACT,
-    ast.Mult : ops.BINARY_MULTIPLY,
-    ast.Div : ops.BINARY_TRUE_DIVIDE,
-    ast.Mod : ops.BINARY_MODULO,
-    ast.Pow : ops.BINARY_POWER,
-    ast.LShift : ops.BINARY_LSHIFT,
-    ast.RShift : ops.BINARY_RSHIFT,
-    ast.BitOr : ops.BINARY_OR,
-    ast.BitAnd : ops.BINARY_AND,
-    ast.BitXor : ops.BINARY_XOR,
-    ast.FloorDiv : ops.BINARY_FLOOR_DIVIDE
-})
-
-inplace_operations = misc.dict_to_switch({
-    ast.Add : ops.INPLACE_ADD,
-    ast.Sub : ops.INPLACE_SUBTRACT,
-    ast.Mult : ops.INPLACE_MULTIPLY,
-    ast.Div : ops.INPLACE_TRUE_DIVIDE,
-    ast.Mod : ops.INPLACE_MODULO,
-    ast.Pow : ops.INPLACE_POWER,
-    ast.LShift : ops.INPLACE_LSHIFT,
-    ast.RShift : ops.INPLACE_RSHIFT,
-    ast.BitOr : ops.INPLACE_OR,
-    ast.BitAnd : ops.INPLACE_AND,
-    ast.BitXor : ops.INPLACE_XOR,
-    ast.FloorDiv : ops.INPLACE_FLOOR_DIVIDE
-=======
     ast.Add: ops.BINARY_ADD,
     ast.Sub: ops.BINARY_SUBTRACT,
     ast.Mult: ops.BINARY_MULTIPLY,
+    ast.Div: ops.BINARY_TRUE_DIVIDE,
     ast.Mod: ops.BINARY_MODULO,
     ast.Pow: ops.BINARY_POWER,
     ast.LShift: ops.BINARY_LSHIFT,
@@ -105,6 +72,7 @@
     ast.Add: ops.INPLACE_ADD,
     ast.Sub: ops.INPLACE_SUBTRACT,
     ast.Mult: ops.INPLACE_MULTIPLY,
+    ast.Div: ops.INPLACE_TRUE_DIVIDE,
     ast.Mod: ops.INPLACE_MODULO,
     ast.Pow: ops.INPLACE_POWER,
     ast.LShift: ops.INPLACE_LSHIFT,
@@ -113,7 +81,6 @@
     ast.BitAnd: ops.INPLACE_AND,
     ast.BitXor: ops.INPLACE_XOR,
     ast.FloorDiv: ops.INPLACE_FLOOR_DIVIDE
->>>>>>> 2d9613e9
 })
 
 compare_operations = misc.dict_to_switch({
@@ -137,17 +104,6 @@
     ast.Del: ops.DELETE_SUBSCR
 })
 
-<<<<<<< HEAD
-=======
-slice_operations = misc.dict_to_switch({
-    ast.AugLoad: ops.SLICE,
-    ast.Load: ops.SLICE,
-    ast.AugStore: ops.STORE_SLICE,
-    ast.Store: ops.STORE_SLICE,
-    ast.Del: ops.DELETE_SLICE
-})
-
->>>>>>> 2d9613e9
 
 class __extend__(ast.GeneratorExp):
 
@@ -1099,7 +1055,6 @@
             op = ops.CALL_FUNCTION_VAR_KW
         self.emit_op_arg(op, arg)
 
-<<<<<<< HEAD
     def visit_Call(self, call):
         self.update_position(call.lineno)
         if self._optimize_method_call(call):
@@ -1109,8 +1064,6 @@
                         call.args, call.keywords,
                         call.starargs, call.kwargs)
     
-=======
->>>>>>> 2d9613e9
     def _call_has_no_star_args(self, call):
         return not call.starargs and not call.kwargs
 
@@ -1133,39 +1086,6 @@
         self.emit_op_arg(ops.CALL_METHOD, (kwarg_count << 8) | arg_count)
         return True
 
-<<<<<<< HEAD
-=======
-    def _listcomp_generator(self, gens, gen_index, elt, single=False):
-        start = self.new_block()
-        skip = self.new_block()
-        if_cleanup = self.new_block()
-        anchor = self.new_block()
-        gen = gens[gen_index]
-        assert isinstance(gen, ast.comprehension)
-        gen.iter.walkabout(self)
-        if single:
-            self.emit_op_arg(ops.BUILD_LIST_FROM_ARG, 0)
-        self.emit_op(ops.GET_ITER)
-        self.use_next_block(start)
-        self.emit_jump(ops.FOR_ITER, anchor)
-        self.use_next_block()
-        gen.target.walkabout(self)
-        if gen.ifs:
-            for if_ in gen.ifs:
-                if_.accept_jump_if(self, False, if_cleanup)
-                self.use_next_block()
-        gen_index += 1
-        if gen_index < len(gens):
-            self._listcomp_generator(gens, gen_index, elt)
-        else:
-            elt.walkabout(self)
-            self.emit_op_arg(ops.LIST_APPEND, gen_index + 1)
-            self.use_next_block(skip)
-        self.use_next_block(if_cleanup)
-        self.emit_jump(ops.JUMP_ABSOLUTE, start, True)
-        self.use_next_block(anchor)
-
->>>>>>> 2d9613e9
     def visit_ListComp(self, lc):
         self._compile_comprehension(lc, "<listcomp>",
                                     ComprehensionCodeGenerator)
@@ -1268,20 +1188,8 @@
         if isinstance(slc, ast.Index):
             if ctx != ast.AugStore:
                 slc.value.walkabout(self)
-<<<<<<< HEAD
         elif isinstance(slc, ast.Slice):
-            kind = "slice"
             if ctx != ast.AugStore:
-=======
-        elif isinstance(slc, ast.Ellipsis):
-            if ctx != ast.AugStore:
-                self.load_const(self.space.w_Ellipsis)
-        elif isinstance(slc, ast.Slice):
-            if not slc.step:
-                self._simple_slice(slc, ctx)
-                return
-            elif ctx != ast.AugStore:
->>>>>>> 2d9613e9
                 self._complex_slice(slc, ctx)
         elif isinstance(slc, ast.ExtSlice):
             if ctx != ast.AugStore:
