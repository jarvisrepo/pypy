--- conflicted
+++ resolved
@@ -200,27 +200,13 @@
             # Start looking for the end of the string.
             quote_char = ord(ch)
         elif ch in "[{(":
-<<<<<<< HEAD
-            if nested_depth > len(parenstack):
-                astbuilder.raise_syntax_error_known_location('f-string: too many nested parenthesis',
-                                 token)
-            parenstack[nested_depth] = ch
-            nested_depth += 1
+            parenstack.append(ch)
         elif ch == '#':
             # Error: can't include a comment character, inside parens
             # or not.
             astbuilder.raise_syntax_error_known_location("f-string expression part cannot include '#'",
                              token)
-        elif nested_depth == 0 and ch in ":}!=<>":
-=======
-            parenstack.append(ch)
-        elif ch == '#':
-            # Error: can't include a comment character, inside parens
-            # or not.
-            astbuilder.error("f-string expression part cannot include '#'",
-                             atom_node)
         elif not parenstack and ch in ":}!=<>":
->>>>>>> 330a3875
             # First, test for the special case of comparison operators
             # that also contains equal sign ("!="/">="/"=="/"<=").
             if i + 1 < len(s):
@@ -237,16 +223,9 @@
             # Normal way out of this loop.
             break
         elif ch in ']})':
-<<<<<<< HEAD
-            if nested_depth == 0:
+            if not parenstack:
                 astbuilder.raise_syntax_error_known_location("f-string: unmatched '%s'" % ch, token)
-            nested_depth -=1
-            opening = parenstack[nested_depth]
-=======
-            if not parenstack:
-                astbuilder.error("f-string: unmatched '%s'" % ch, atom_node)
             opening = parenstack.pop()
->>>>>>> 330a3875
             if not ((opening == '(' and ch ==')') or
                     (opening == '[' and ch ==']') or
                     (opening == '{' and ch =='}')):
@@ -264,17 +243,10 @@
     if quote_char:
         astbuilder.raise_syntax_error_known_location("f-string: unterminated string", token)
 
-<<<<<<< HEAD
-    if nested_depth:
-        opening = parenstack[nested_depth - 1]
+    if parenstack:
+        opening = parenstack[-1]
         astbuilder.raise_syntax_error_known_location("f-string: unmatched '%s'" % opening,
                          token)
-=======
-    if parenstack:
-        opening = parenstack[-1]
-        astbuilder.error("f-string: unmatched '%s'" % opening,
-                         atom_node)
->>>>>>> 330a3875
 
     if i >= len(s):
         unexpected_end_of_string(astbuilder, token)
