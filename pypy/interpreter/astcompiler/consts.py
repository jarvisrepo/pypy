--- conflicted
+++ resolved
@@ -15,12 +15,7 @@
 CO_FUTURE_WITH_STATEMENT = 0x8000
 CO_FUTURE_PRINT_FUNCTION = 0x10000
 CO_FUTURE_UNICODE_LITERALS = 0x20000
-<<<<<<< HEAD
 CO_FUTURE_BARRY_AS_BDFL = 0x40000
-CO_CONTAINSGLOBALS = 0x80000 # pypy-specific: need to check that it's not used
-                             # by any other flag
-=======
->>>>>>> 9fb6d6ee
 
 PyCF_MASK = (CO_FUTURE_DIVISION | CO_FUTURE_ABSOLUTE_IMPORT |
              CO_FUTURE_WITH_STATEMENT | CO_FUTURE_PRINT_FUNCTION |
