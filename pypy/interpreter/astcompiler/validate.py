--- conflicted
+++ resolved
@@ -443,12 +443,6 @@
 
     def visit_Subscript(self, node):
         self._validate_expr(node.value)
-<<<<<<< HEAD
-        t = node.slice
-        if isinstance(t, ast.Tuple):
-            self._validate_nonempty_seq(t.elts, "elts", "Tuple used as Subscript")
-=======
->>>>>>> 3684cb85
         self._validate_expr(node.slice)
 
     def visit_RevDBMetaVar(self, node):
