--- conflicted
+++ resolved
@@ -19,17 +19,10 @@
 
     If the user has set this warning to raise an error, a SyntaxError will be
     raised."""
-<<<<<<< HEAD
-    w_msg = space.wrap(msg)
+    w_msg = space.newtext(msg)
     w_filename = space.wrap_fsdecoded(fn)
-    w_lineno = space.wrap(lineno)
-    w_offset = space.wrap(offset)
-=======
-    w_msg = space.newtext(msg)
-    w_filename = space.wrap(fn)
     w_lineno = space.newint(lineno)
     w_offset = space.newint(offset)
->>>>>>> daff9390
     _emit_syntax_warning(space, w_msg, w_filename, w_lineno, w_offset)
 
 
