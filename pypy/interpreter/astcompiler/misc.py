--- conflicted
+++ resolved
@@ -20,11 +20,7 @@
     If the user has set this warning to raise an error, a SyntaxError will be
     raised."""
     w_msg = space.newtext(msg)
-<<<<<<< HEAD
     w_filename = space.wrap_fsdecoded(fn)
-=======
-    w_filename = space.newtext(fn)
->>>>>>> ca3243bc
     w_lineno = space.newint(lineno)
     w_offset = space.newint(offset)
     _emit_syntax_warning(space, w_msg, w_filename, w_lineno, w_offset)
@@ -114,7 +110,6 @@
 
 def intern_if_common_string(space, w_const):
     # only intern identifier-like strings
-<<<<<<< HEAD
     from pypy.objspace.std.unicodeobject import _isidentifier
     if (space.is_w(space.type(w_const), space.w_unicode) and
         _isidentifier(space.unicode_w(w_const))):
@@ -132,14 +127,6 @@
         return name
 
     from pypy.module.unicodedata.interp_ucd import ucd
-    w_name = space.wrap(name.decode('utf-8'))
-    w_id = space.call_method(ucd, 'normalize', space.wrap('NFKC'), w_name)
-    return space.unicode_w(w_id).encode('utf-8')
-=======
-    if not space.is_w(space.type(w_const), space.w_text):
-        return w_const
-    for c in space.text_w(w_const):
-        if not (c.isalnum() or c == '_'):
-            return w_const
-    return space.new_interned_w_str(w_const)
->>>>>>> ca3243bc
+    w_name = space.newtext(name)
+    w_id = space.call_method(ucd, 'normalize', space.newtext('NFKC'), w_name)
+    return space.text_w(w_id)