"""
Generate AST node definitions from an ASDL description.
"""

import sys
import os
import asdl


class ASDLVisitor(asdl.VisitorBase):

    def __init__(self, stream, data):
        super(ASDLVisitor, self).__init__()
        self.stream = stream
        self.data = data

    def visitModule(self, mod, *args):
        for df in mod.dfns:
            self.visit(df, *args)

    def visitSum(self, sum, *args):
        for tp in sum.types:
            self.visit(tp, *args)

    def visitType(self, tp, *args):
        self.visit(tp.value, *args)

    def visitProduct(self, prod, *args):
        for field in prod.fields:
            self.visit(field, *args)

    def visitConstructor(self, cons, *args):
        for field in cons.fields:
            self.visit(field, *args)

    def visitField(self, field, *args):
        pass

    def emit(self, line, level=0):
        indent = "    "*level
        self.stream.write(indent + line + "\n")


def is_simple_sum(sum):
    assert isinstance(sum, asdl.Sum)
    for constructor in sum.types:
        if constructor.fields:
            return False
    return True


class ASTNodeVisitor(ASDLVisitor):

    def visitType(self, tp):
        self.visit(tp.value, tp.name)

    def visitSum(self, sum, base):
        if is_simple_sum(sum):
            self.emit("class %s(AST):" % (base,))
            self.emit("@staticmethod", 1)
            self.emit("def from_object(space, w_node):", 1)
            for i, cons in enumerate(sum.types):
                self.emit("if space.isinstance_w(w_node, get(space).w_%s):"
                          % (cons.name,), 2)
                self.emit("return %i" % (i+1,), 3)
            self.emit("raise oefmt(space.w_TypeError,", 2)
            self.emit("        \"Expected %s node, got %%T\", w_node)" % (base,), 2)
            self.emit("State.ast_type('%s', 'AST', None)" % (base,))
            self.emit("")
            for i, cons in enumerate(sum.types):
                self.emit("class _%s(%s):" % (cons.name, base))
                self.emit("def to_object(self, space):", 1)
                self.emit("return space.call_function(get(space).w_%s)" % (cons.name,), 2)
                self.emit("State.ast_type('%s', '%s', None)" % (cons.name, base))
                self.emit("")
            for i, cons in enumerate(sum.types):
                self.emit("%s = %i" % (cons.name, i + 1))
            self.emit("")
            self.emit("%s_to_class = [" % (base,))
            for cons in sum.types:
                self.emit("_%s," % (cons.name,), 1)
            self.emit("]")
            self.emit("")
        else:
            self.emit("class %s(AST):" % (base,))
            if sum.attributes:
                self.emit("")
                args = ", ".join(attr.name for attr in sum.attributes)
                self.emit("def __init__(self, %s):" % (args,), 1)
                for attr in sum.attributes:
                    self.visit(attr)
                self.emit("")
            self.emit("@staticmethod", 1)
            self.emit("def from_object(space, w_node):", 1)
            self.emit("if space.is_w(w_node, space.w_None):", 2)
            self.emit("    return None", 2)
            for typ in sum.types:
                self.emit("if space.isinstance_w(w_node, get(space).w_%s):"
                          % (typ.name,), 2)
                self.emit("return %s.from_object(space, w_node)"
                          % (typ.name,), 3)
            self.emit("raise oefmt(space.w_TypeError,", 2)
            self.emit("        \"Expected %s node, got %%T\", w_node)" % (base,), 2)
            self.emit("State.ast_type(%r, 'AST', None, %s)" %
                      (base, [attr.name for attr in sum.attributes]))
            self.emit("")
            for cons in sum.types:
                self.visit(cons, base, sum.attributes)
                self.emit("")

    def visitProduct(self, product, name):
        self.emit("class %s(AST):" % (name,))
        self.emit("")
        self.make_constructor(product.fields, product)
        self.emit("")
        self.make_mutate_over(product, name)
        self.emit("def walkabout(self, visitor):", 1)
        self.emit("visitor.visit_%s(self)" % (name,), 2)
        self.emit("")
        self.make_converters(product.fields, name)
        self.emit("State.ast_type(%r, 'AST', %s)" %
                  (name, [f.name for f in product.fields]))
        self.emit("")

    def get_value_converter(self, field, value):
        if field.type in self.data.simple_types:
            return "%s_to_class[%s - 1]().to_object(space)" % (field.type, value)
        elif field.type == "identifier":
            wrapper = "space.wrap(%s.decode('utf-8'))" % (value,)
            if field.opt:
                wrapper += " if %s is not None else space.w_None" % (value,)
            return wrapper
        elif field.type in ("object", "singleton", "string", "bytes"):
            return value
        elif field.type in ("int", "bool"):
            return "space.wrap(%s)" % (value,)
        else:
            wrapper = "%s.to_object(space)" % (value,)
            allow_none = field.opt
            # Some sequences allow None values:
            # - arguments.kw_defaults (for mandatory kw-only arguments)
            # - Dict.keys (for **nested_dict elements)
            if field.name in ('kw_defaults', 'keys'):
                allow_none = True
            if allow_none:
                wrapper += " if %s is not None else space.w_None" % (value,)
            return wrapper

    def get_value_extractor(self, field, value):
        if field.type in self.data.simple_types:
            return "%s.from_object(space, %s)" % (field.type, value)
        elif field.type in ("object","singleton"):
            return value
        elif field.type in ("string","bytes"):
            return "check_string(space, %s)" % (value,)
        elif field.type in ("identifier",):
            if field.opt:
                return "space.str_or_None_w(%s)" % (value,)
            return "space.identifier_w(%s)" % (value,)
        elif field.type in ("int",):
            return "space.int_w(%s)" % (value,)
        elif field.type in ("bool",):
            return "space.bool_w(%s)" % (value,)
        else:
            extractor = "%s.from_object(space, %s)" % (field.type, value)
            if field.opt:
                if field.type == 'expr':
                    # the expr.from_object() method should accept w_None and
                    # return None; nothing more to do here
                    pass
                elif field.type == 'arg':
                    # the method arg.from_object() doesn't accept w_None
                    extractor += (
                        ' if not space.is_w(%s, space.w_None) else None'
                        % (value,))
                else:
                    raise NotImplementedError(field.type)
            return extractor

    def get_field_converter(self, field):
        if field.seq:
            lines = []
            lines.append("if self.%s is None:" % field.name)
            lines.append("    %s_w = []" % field.name)
            lines.append("else:")
            wrapper = self.get_value_converter(field, "node")
            lines.append("    %s_w = [%s for node in self.%s] # %s" %
                         (field.name, wrapper, field.name, field.type))
            lines.append("w_%s = space.newlist(%s_w)" % (field.name, field.name))
            return lines
        else:
            wrapper = self.get_value_converter(field, "self.%s" % field.name)
            return ["w_%s = %s  # %s" % (field.name, wrapper, field.type)]

    def get_field_extractor(self, field):
        if field.seq:
            lines = []
            lines.append("%s_w = space.unpackiterable(w_%s)" %
                         (field.name, field.name))
            value = self.get_value_extractor(field, "w_item")
            lines.append("_%s = [%s for w_item in %s_w]" %
                         (field.name, value, field.name))
        else:
            value = self.get_value_extractor(field, "w_%s" % (field.name,))
            lines = ["_%s = %s" % (field.name, value)]
            if not field.opt and field.type not in ("int",):
                lines.append("if _%s is None:" % (field.name,))
                lines.append("    raise_required_value(space, w_node, '%s')"
                             % (field.name,))

        return lines

    def make_converters(self, fields, name, extras=None):
        self.emit("def to_object(self, space):", 1)
        self.emit("w_node = space.call_function(get(space).w_%s)" % name, 2)
        all_fields = fields + extras if extras else fields
        for field in all_fields:
            wrapping_code = self.get_field_converter(field)
            for line in wrapping_code:
                self.emit(line, 2)
            self.emit("space.setattr(w_node, space.wrap(%r), w_%s)" % (
                    str(field.name), field.name), 2)
        self.emit("return w_node", 2)
        self.emit("")
        self.emit("@staticmethod", 1)
        self.emit("def from_object(space, w_node):", 1)
        for field in all_fields:
            self.emit("w_%s = get_field(space, w_node, '%s', %s)" % (
                    field.name, field.name, field.opt), 2)
        for field in all_fields:
            unwrapping_code = self.get_field_extractor(field)
            for line in unwrapping_code:
                self.emit(line, 2)
        self.emit("return %s(%s)" % (
                name, ', '.join("_%s" % (field.name,) for field in all_fields)), 2)
        self.emit("")

    def make_constructor(self, fields, node, extras=None, base=None):
        if fields or extras:
            arg_fields = fields + extras if extras else fields
            args = ", ".join(str(field.name) for field in arg_fields)
            self.emit("def __init__(self, %s):" % args, 1)
            for field in fields:
                self.visit(field)
            if extras:
                base_args = ", ".join(str(field.name) for field in extras)
                self.emit("%s.__init__(self, %s)" % (base, base_args), 2)

    def make_mutate_over(self, cons, name):
        self.emit("def mutate_over(self, visitor):", 1)
        for field in cons.fields:
            if (field.type not in asdl.builtin_types and
                field.type not in self.data.simple_types):
                if field.opt or field.seq:
                    level = 3
                    self.emit("if self.%s:" % (field.name,), 2)
                else:
                    level = 2
                if field.seq:
                    sub = field.name
                    self.emit("for i in range(len(self.{})):".format(sub),
                        level)
                    self.emit(
                        "self.{0}[i] = self.{0}[i].mutate_over(visitor)".format(sub),
                        level + 1)
                else:
                    sub = field.name
                    self.emit(
                        "self.{0} = self.{0}.mutate_over(visitor)".format(sub),
                        level)
        self.emit("return visitor.visit_%s(self)" % (name,), 2)
        self.emit("")

    def visitConstructor(self, cons, base, extra_attributes):
        self.emit("class %s(%s):" % (cons.name, base))
        self.emit("")
        self.make_constructor(cons.fields, cons, extra_attributes, base)
        self.emit("")
        self.emit("def walkabout(self, visitor):", 1)
        self.emit("visitor.visit_%s(self)" % (cons.name,), 2)
        self.emit("")
        self.make_mutate_over(cons, cons.name)
        self.make_converters(cons.fields, cons.name, extra_attributes)
        self.emit("State.ast_type(%r, '%s', %s)" %
                  (cons.name, base, [f.name for f in cons.fields]))
        self.emit("")

    def visitField(self, field):
        self.emit("self.%s = %s" % (field.name, field.name), 2)


class ASTVisitorVisitor(ASDLVisitor):
    """A meta visitor! :)"""

    def visitModule(self, mod):
        self.emit("class ASTVisitor(object):")
        self.emit("")
        self.emit("def visit_sequence(self, seq):", 1)
        self.emit("if seq is not None:", 2)
        self.emit("for node in seq:", 3)
        self.emit("if node is not None:", 4)
        self.emit("node.walkabout(self)", 5)
        self.emit("")
        self.emit("def visit_kwonlydefaults(self, seq):", 1)
        self.emit("if seq is not None:", 2)
        self.emit("for node in seq:", 3)
        self.emit("if node:", 4)
        self.emit("node.walkabout(self)", 5)
        self.emit("")
        self.emit("def default_visitor(self, node):", 1)
        self.emit("raise NodeVisitorNotImplemented", 2)
        self.emit("")
<<<<<<< HEAD
        self.emit("def _mutate_sequence(self, seq):", 1)
        self.emit("for i in range(len(seq)):", 2)
        self.emit("if seq[i] is not None:", 3)
        self.emit("seq[i] = seq[i].mutate_over(self)", 4)
        self.emit("")
=======
>>>>>>> ee7b329b
        super(ASTVisitorVisitor, self).visitModule(mod)
        self.emit("")

    def visitType(self, tp):
        if not (isinstance(tp.value, asdl.Sum) and
                is_simple_sum(tp.value)):
            super(ASTVisitorVisitor, self).visitType(tp, tp.name)

    def visitProduct(self, prod, name):
        self.emit("def visit_%s(self, node):" % (name,), 1)
        self.emit("return self.default_visitor(node)", 2)

    def visitConstructor(self, cons, _):
        self.emit("def visit_%s(self, node):" % (cons.name,), 1)
        self.emit("return self.default_visitor(node)", 2)


class GenericASTVisitorVisitor(ASDLVisitor):

    def visitModule(self, mod):
        self.emit("class GenericASTVisitor(ASTVisitor):")
        self.emit("")
        super(GenericASTVisitorVisitor, self).visitModule(mod)
        self.emit("")

    def visitType(self, tp):
        if not (isinstance(tp.value, asdl.Sum) and
                is_simple_sum(tp.value)):
            super(GenericASTVisitorVisitor, self).visitType(tp, tp.name)

    def visitProduct(self, prod, name):
        self.make_visitor(name, prod.fields)

    def visitConstructor(self, cons, _):
        self.make_visitor(cons.name, cons.fields)

    def make_visitor(self, name, fields):
        self.emit("def visit_%s(self, node):" % (name,), 1)
        have_body = False
        for field in fields:
            if self.visitField(field):
                have_body = True
        if not have_body:
            self.emit("pass", 2)
        self.emit("")

    def visitField(self, field):
        if (field.type not in asdl.builtin_types and
            field.type not in self.data.simple_types):
            level = 2
            template = "node.%s.walkabout(self)"
            if field.seq:
                template = "self.visit_sequence(node.%s)"
            elif field.opt:
                self.emit("if node.%s:" % (field.name,), 2)
                level = 3
            self.emit(template % (field.name,), level)
            return True
        return False


class ASDLData(object):

    def __init__(self, tree):
        simple_types = set()
        prod_simple = set()
        field_masks = {}
        required_masks = {}
        optional_masks = {}
        cons_attributes = {}
        def add_masks(fields, node):
            required_mask = 0
            optional_mask = 0
            for i, field in enumerate(fields):
                flag = 1 << i
                if field not in field_masks:
                    field_masks[field] = flag
                else:
                    assert field_masks[field] == flag
                if field.opt:
                    optional_mask |= flag
                else:
                    required_mask |= flag
            required_masks[node] = required_mask
            optional_masks[node] = optional_mask
        for tp in tree.dfns:
            if isinstance(tp.value, asdl.Sum):
                sum = tp.value
                if is_simple_sum(sum):
                    simple_types.add(tp.name)
                else:
                    attrs = [field for field in sum.attributes]
                    for cons in sum.types:
                        add_masks(attrs + cons.fields, cons)
                        cons_attributes[cons] = attrs
            else:
                prod = tp.value
                prod_simple.add(tp.name)
                add_masks(prod.fields, prod)
        prod_simple.update(simple_types)
        self.cons_attributes = cons_attributes
        self.simple_types = simple_types
        self.prod_simple = prod_simple
        self.field_masks = field_masks
        self.required_masks = required_masks
        self.optional_masks = optional_masks


HEAD = r"""# Generated by tools/asdl_py.py
from rpython.tool.pairtype import extendabletype
from rpython.tool.sourcetools import func_with_new_name

from pypy.interpreter import typedef
from pypy.interpreter.baseobjspace import W_Root
from pypy.interpreter.error import OperationError, oefmt
from pypy.interpreter.gateway import interp2app


def raise_required_value(space, w_obj, name):
    raise oefmt(space.w_ValueError,
                "field %s is required for %T", name, w_obj)

def check_string(space, w_obj):
    if not (space.isinstance_w(w_obj, space.w_str) or
            space.isinstance_w(w_obj, space.w_unicode)):
        raise oefmt(space.w_TypeError,
                    "AST string must be of type str or unicode")
    return w_obj

def get_field(space, w_node, name, optional):
    w_obj = w_node.getdictvalue(space, name)
    if w_obj is None:
        if not optional:
            raise oefmt(space.w_TypeError,
                "required field \"%s\" missing from %T", name, w_node)
        w_obj = space.w_None
    return w_obj


class AST(object):
    __metaclass__ = extendabletype
    _attrs_ = ['lineno', 'col_offset']

    def walkabout(self, visitor):
        raise AssertionError("walkabout() implementation not provided")

    def mutate_over(self, visitor):
        raise AssertionError("mutate_over() implementation not provided")


class NodeVisitorNotImplemented(Exception):
    pass


class _FieldsWrapper(W_Root):
    "Hack around the fact we can't store tuples on a TypeDef."

    def __init__(self, fields):
        self.fields = fields

    def __spacebind__(self, space):
        return space.newtuple([space.wrap(field) for field in self.fields])


class W_AST(W_Root):
    w_dict = None

    def getdict(self, space):
        if self.w_dict is None:
            self.w_dict = space.newdict(instance=True)
        return self.w_dict

    def reduce_w(self, space):
        w_dict = self.w_dict
        if w_dict is None:
            w_dict = space.newdict()
        w_type = space.type(self)
        w_fields = space.getattr(w_type, space.wrap("_fields"))
        for w_name in space.fixedview(w_fields):
            try:
                space.setitem(w_dict, w_name,
                          space.getattr(self, w_name))
            except OperationError:
                pass
        w_attrs = space.findattr(w_type, space.wrap("_attributes"))
        if w_attrs:
            for w_name in space.fixedview(w_attrs):
                try:
                    space.setitem(w_dict, w_name,
                              space.getattr(self, w_name))
                except OperationError:
                    pass
        return space.newtuple([space.type(self),
                               space.newtuple([]),
                               w_dict])

    def setstate_w(self, space, w_state):
        for w_name in space.unpackiterable(w_state):
            space.setattr(self, w_name,
                          space.getitem(w_state, w_name))

def W_AST_new(space, w_type, __args__):
    node = space.allocate_instance(W_AST, w_type)
    return space.wrap(node)

def W_AST_init(space, w_self, __args__):
    args_w, kwargs_w = __args__.unpack()
    fields_w = space.fixedview(space.getattr(space.type(w_self),
                               space.wrap("_fields")))
    num_fields = len(fields_w) if fields_w else 0
    if args_w and len(args_w) != num_fields:
        if num_fields == 0:
            raise oefmt(space.w_TypeError,
                "%T constructor takes 0 positional arguments", w_self)
        elif num_fields == 1:
            raise oefmt(space.w_TypeError,
                "%T constructor takes either 0 or %d positional argument", w_self, num_fields)
        else:
            raise oefmt(space.w_TypeError,
                "%T constructor takes either 0 or %d positional arguments", w_self, num_fields)
    if args_w:
        for i, w_field in enumerate(fields_w):
            space.setattr(w_self, w_field, args_w[i])
    for field, w_value in kwargs_w.iteritems():
        space.setattr(w_self, space.wrap(field), w_value)


W_AST.typedef = typedef.TypeDef("_ast.AST",
    _fields=_FieldsWrapper([]),
    _attributes=_FieldsWrapper([]),
    __reduce__=interp2app(W_AST.reduce_w),
    __setstate__=interp2app(W_AST.setstate_w),
    __dict__ = typedef.GetSetProperty(typedef.descr_get_dict,
                                      typedef.descr_set_dict, cls=W_AST),
    __new__=interp2app(W_AST_new),
    __init__=interp2app(W_AST_init),
)

class State:
    AST_TYPES = []

    @classmethod
    def ast_type(cls, name, base, fields, attributes=None):
        cls.AST_TYPES.append((name, base, fields, attributes))

    def __init__(self, space):
        self.w_AST = space.gettypeobject(W_AST.typedef)
        for (name, base, fields, attributes) in self.AST_TYPES:
            self.make_new_type(space, name, base, fields, attributes)

    def make_new_type(self, space, name, base, fields, attributes):
        w_base = getattr(self, 'w_%s' % base)
        w_dict = space.newdict()
        space.setitem_str(w_dict, '__module__', space.wrap('_ast'))
        if fields is not None:
            space.setitem_str(w_dict, "_fields",
                              space.newtuple([space.wrap(f) for f in fields]))
        if attributes is not None:
            space.setitem_str(w_dict, "_attributes",
                              space.newtuple([space.wrap(a) for a in attributes]))
        w_type = space.call_function(
            space.w_type,
            space.wrap(name), space.newtuple([w_base]), w_dict)
        setattr(self, 'w_%s' % name, w_type)

def get(space):
    return space.fromcache(State)

"""

visitors = [ASTNodeVisitor, ASTVisitorVisitor, GenericASTVisitorVisitor]


def main(argv):
    if len(argv) == 3:
        def_file, out_file = argv[1:]
    elif len(argv) == 1:
        print "Assuming default values of Python.asdl and ast.py"
        here = os.path.dirname(__file__)
        def_file = os.path.join(here, "Python.asdl")
        out_file = os.path.join(here, "..", "ast.py")
    else:
        print >> sys.stderr, "invalid arguments"
        return 2
    mod = asdl.parse(def_file)
    data = ASDLData(mod)
    fp = open(out_file, "w")
    try:
        fp.write(HEAD)
        for visitor in visitors:
            visitor(fp, data).visit(mod)
    finally:
        fp.close()


if __name__ == "__main__":
    sys.exit(main(sys.argv))<|MERGE_RESOLUTION|>--- conflicted
+++ resolved
@@ -260,9 +260,11 @@
                     sub = field.name
                     self.emit("for i in range(len(self.{})):".format(sub),
                         level)
+                    self.emit("if self.{}[i] is not None:".format(sub),
+                        level + 1)
                     self.emit(
                         "self.{0}[i] = self.{0}[i].mutate_over(visitor)".format(sub),
-                        level + 1)
+                        level + 2)
                 else:
                     sub = field.name
                     self.emit(
@@ -310,14 +312,6 @@
         self.emit("def default_visitor(self, node):", 1)
         self.emit("raise NodeVisitorNotImplemented", 2)
         self.emit("")
-<<<<<<< HEAD
-        self.emit("def _mutate_sequence(self, seq):", 1)
-        self.emit("for i in range(len(seq)):", 2)
-        self.emit("if seq[i] is not None:", 3)
-        self.emit("seq[i] = seq[i].mutate_over(self)", 4)
-        self.emit("")
-=======
->>>>>>> ee7b329b
         super(ASTVisitorVisitor, self).visitModule(mod)
         self.emit("")
 
@@ -459,7 +453,7 @@
 
 class AST(object):
     __metaclass__ = extendabletype
-    _attrs_ = ['lineno', 'col_offset']
+    #_attrs_ = ['lineno', 'col_offset']
 
     def walkabout(self, visitor):
         raise AssertionError("walkabout() implementation not provided")
