"""
Generate AST node definitions from an ASDL description.
"""

import sys
import os
import asdl


class ASDLVisitor(asdl.VisitorBase):

    def __init__(self, stream, data):
        super(ASDLVisitor, self).__init__()
        self.stream = stream
        self.data = data

    def visitModule(self, mod, *args):
        for df in mod.dfns:
            self.visit(df, *args)

    def visitSum(self, sum, *args):
        for tp in sum.types:
            self.visit(tp, *args)

    def visitType(self, tp, *args):
        self.visit(tp.value, *args)

    def visitProduct(self, prod, *args):
        for field in prod.fields:
            self.visit(field, *args)

    def visitConstructor(self, cons, *args):
        for field in cons.fields:
            self.visit(field, *args)

    def visitField(self, field, *args):
        pass

    def emit(self, line, level=0):
        indent = "    "*level
        self.stream.write(indent + line + "\n")


def is_simple_sum(sum):
    assert isinstance(sum, asdl.Sum)
    for constructor in sum.types:
        if constructor.fields:
            return False
    return True


class ASTNodeVisitor(ASDLVisitor):

    def visitType(self, tp):
        self.visit(tp.value, tp.name)

    def visitSum(self, sum, base):
        if is_simple_sum(sum):
            self.emit("class %s(AST):" % (base,))
            self.emit("@staticmethod", 1)
            self.emit("def from_object(space, w_node):", 1)
            for i, cons in enumerate(sum.types):
                self.emit("if space.isinstance_w(w_node, get(space).w_%s):"
                          % (cons.name,), 2)
                self.emit("return %i" % (i+1,), 3)
            self.emit("raise operationerrfmt(space.w_TypeError,", 2)
            self.emit("        \"Expected %s node, got %%T\", w_node)" % (base,), 2)
            self.emit("State.ast_type('%s', 'AST', None)" % (base,))
            self.emit("")
            for i, cons in enumerate(sum.types):
                self.emit("class _%s(%s):" % (cons.name, base))
                self.emit("def to_object(self, space):", 1)
                self.emit("return space.call_function(get(space).w_%s)" % (cons.name,), 2)
                self.emit("State.ast_type('%s', '%s', None)" % (cons.name, base))
                self.emit("")
            for i, cons in enumerate(sum.types):
                self.emit("%s = %i" % (cons.name, i + 1))
            self.emit("")
            self.emit("%s_to_class = [" % (base,))
            for cons in sum.types:
                self.emit("_%s," % (cons.name,), 1)
            self.emit("]")
            self.emit("")
        else:
            self.emit("class %s(AST):" % (base,))
            if sum.attributes:
                self.emit("")
                args = ", ".join(attr.name.value for attr in sum.attributes)
                self.emit("def __init__(self, %s):" % (args,), 1)
                for attr in sum.attributes:
                    self.visit(attr)
                self.emit("")
            self.emit("@staticmethod", 1)
            self.emit("def from_object(space, w_node):", 1)
            self.emit("if space.is_w(w_node, space.w_None):", 2)
            self.emit("    return None", 2)
            for typ in sum.types:
                self.emit("if space.isinstance_w(w_node, get(space).w_%s):"
                          % (typ.name,), 2)
                self.emit("return %s.from_object(space, w_node)"
                          % (typ.name,), 3)
            self.emit("raise operationerrfmt(space.w_TypeError,", 2)
            self.emit("        \"Expected %s node, got %%T\", w_node)" % (base,), 2)
            self.emit("State.ast_type('%r', 'AST', None, %s)" %
                      (base, [repr(attr.name) for attr in sum.attributes]))
            self.emit("")
            for cons in sum.types:
                self.visit(cons, base, sum.attributes)
                self.emit("")

    def visitProduct(self, product, name):
        self.emit("class %s(AST):" % (name,))
        self.emit("")
        self.make_constructor(product.fields, product)
        self.emit("")
        self.make_mutate_over(product, name)
        self.emit("def walkabout(self, visitor):", 1)
        self.emit("visitor.visit_%s(self)" % (name,), 2)
        self.emit("")
        self.make_converters(product.fields, name)
        self.emit("State.ast_type('%r', 'AST', %s)" %
                  (name, [repr(f.name) for f in product.fields]))
        self.emit("")

    def get_value_converter(self, field, value):
        if field.type.value in self.data.simple_types:
            return "%s_to_class[%s - 1]().to_object(space)" % (field.type, value)
        elif field.type.value in ("object", "string"):
            return value
        elif field.type.value in ("identifier", "int", "bool"):
            return "space.wrap(%s)" % (value,)
        else:
            wrapper = "%s.to_object(space)" % (value,)
            if field.opt:
                wrapper += " if %s is not None else space.w_None" % (value,)
            return wrapper
        
    def get_value_extractor(self, field, value):
        if field.type.value in self.data.simple_types:
            return "%s.from_object(space, %s)" % (field.type, value)
        elif field.type.value in ("object",):
            return value
        elif field.type.value in ("string",):
            return "check_string(space, %s)" % (value,)
        elif field.type.value in ("identifier",):
            if field.opt:
                return "space.str_or_None_w(%s)" % (value,)
            return "space.realstr_w(%s)" % (value,)
        elif field.type.value in ("int",):
            return "space.int_w(%s)" % (value,)
        elif field.type.value in ("bool",):
            return "space.bool_w(%s)" % (value,)
        else:
            return "%s.from_object(space, %s)" % (field.type, value)

    def get_field_converter(self, field):
        if field.seq:
            lines = []
            lines.append("if self.%s is None:" % field.name)
            lines.append("    %s_w = []" % field.name)
            lines.append("else:")
            wrapper = self.get_value_converter(field, "node")
            lines.append("    %s_w = [%s for node in self.%s] # %s" %
                         (field.name, wrapper, field.name, field.type))
            lines.append("w_%s = space.newlist(%s_w)" % (field.name, field.name))
            return lines
        else:
            wrapper = self.get_value_converter(field, "self.%s" % field.name)
            return ["w_%s = %s  # %s" % (field.name, wrapper, field.type)]

    def get_field_extractor(self, field):
        if field.seq:
            lines = []
            lines.append("%s_w = space.unpackiterable(w_%s)" %
                         (field.name, field.name))
            value = self.get_value_extractor(field, "w_item")
            lines.append("_%s = [%s for w_item in %s_w]" %
                         (field.name, value, field.name))
        else:
            value = self.get_value_extractor(field, "w_%s" % (field.name,))
            lines = ["_%s = %s" % (field.name, value)]
        return lines

    def make_converters(self, fields, name, extras=None):
        self.emit("def to_object(self, space):", 1)
        self.emit("w_node = space.call_function(get(space).w_%s)" % name, 2)
        all_fields = fields + extras if extras else fields
        for field in all_fields:
            wrapping_code = self.get_field_converter(field)
            for line in wrapping_code:
                self.emit(line, 2)
            self.emit("space.setattr(w_node, space.wrap(%r), w_%s)" % (
                    str(field.name), field.name), 2)
        self.emit("return w_node", 2)
        self.emit("")
        self.emit("@staticmethod", 1)
        self.emit("def from_object(space, w_node):", 1)
        for field in all_fields:
            self.emit("w_%s = get_field(space, w_node, '%s', %s)" % (
                    field.name, field.name, field.opt), 2)
        for field in all_fields:
            unwrapping_code = self.get_field_extractor(field)
            for line in unwrapping_code:
                self.emit(line, 2)
        self.emit("return %s(%s)" % (
                name, ', '.join("_%s" % (field.name,) for field in all_fields)), 2)
        self.emit("")

    def make_constructor(self, fields, node, extras=None, base=None):
        if fields or extras:
            arg_fields = fields + extras if extras else fields
            args = ", ".join(str(field.name) for field in arg_fields)
            self.emit("def __init__(self, %s):" % args, 1)
            for field in fields:
                self.visit(field)
            if extras:
                base_args = ", ".join(str(field.name) for field in extras)
                self.emit("%s.__init__(self, %s)" % (base, base_args), 2)
    
    def make_mutate_over(self, cons, name):
        self.emit("def mutate_over(self, visitor):", 1)
        for field in cons.fields:
            if (field.type.value not in asdl.builtin_types and
                field.type.value not in self.data.simple_types):
                if field.opt or field.seq:
                    level = 3
                    self.emit("if self.%s:" % (field.name,), 2)
                else:
                    level = 2
                if field.seq:
                    sub = (field.name,)
                    self.emit("visitor._mutate_sequence(self.%s)" % sub, level)
                else:
                    sub = (field.name, field.name)
                    self.emit("self.%s = self.%s.mutate_over(visitor)" % sub,
                              level)
        self.emit("return visitor.visit_%s(self)" % (name,), 2)
        self.emit("")

    def visitConstructor(self, cons, base, extra_attributes):
        self.emit("class %s(%s):" % (cons.name, base))
        self.emit("")
        self.make_constructor(cons.fields, cons, extra_attributes, base)
        self.emit("")
        self.emit("def walkabout(self, visitor):", 1)
        self.emit("visitor.visit_%s(self)" % (cons.name,), 2)
        self.emit("")
        self.make_mutate_over(cons, cons.name)
        self.make_converters(cons.fields, cons.name, extra_attributes)
        self.emit("State.ast_type('%r', '%s', %s)" % 
                  (cons.name, base, [repr(f.name) for f in cons.fields]))
        self.emit("")

    def visitField(self, field):
        self.emit("self.%s = %s" % (field.name, field.name), 2)


class ASTVisitorVisitor(ASDLVisitor):
    """A meta visitor! :)"""

    def visitModule(self, mod):
        self.emit("class ASTVisitor(object):")
        self.emit("")
        self.emit("def visit_sequence(self, seq):", 1)
        self.emit("if seq is not None:", 2)
        self.emit("for node in seq:", 3)
        self.emit("node.walkabout(self)", 4)
        self.emit("")
        self.emit("def default_visitor(self, node):", 1)
        self.emit("raise NodeVisitorNotImplemented", 2)
        self.emit("")
        self.emit("def _mutate_sequence(self, seq):", 1)
        self.emit("for i in range(len(seq)):", 2)
        self.emit("seq[i] = seq[i].mutate_over(self)", 3)
        self.emit("")
        super(ASTVisitorVisitor, self).visitModule(mod)
        self.emit("")

    def visitType(self, tp):
        if not (isinstance(tp.value, asdl.Sum) and
                is_simple_sum(tp.value)):
            super(ASTVisitorVisitor, self).visitType(tp, tp.name)

    def visitProduct(self, prod, name):
        self.emit("def visit_%s(self, node):" % (name,), 1)
        self.emit("return self.default_visitor(node)", 2)

    def visitConstructor(self, cons, _):
        self.emit("def visit_%s(self, node):" % (cons.name,), 1)
        self.emit("return self.default_visitor(node)", 2)


class GenericASTVisitorVisitor(ASDLVisitor):

    def visitModule(self, mod):
        self.emit("class GenericASTVisitor(ASTVisitor):")
        self.emit("")
        super(GenericASTVisitorVisitor, self).visitModule(mod)
        self.emit("")

    def visitType(self, tp):
        if not (isinstance(tp.value, asdl.Sum) and
                is_simple_sum(tp.value)):
            super(GenericASTVisitorVisitor, self).visitType(tp, tp.name)

    def visitProduct(self, prod, name):
        self.make_visitor(name, prod.fields)

    def visitConstructor(self, cons, _):
        self.make_visitor(cons.name, cons.fields)

    def make_visitor(self, name, fields):
        self.emit("def visit_%s(self, node):" % (name,), 1)
        have_body = False
        for field in fields:
            if self.visitField(field):
                have_body = True
        if not have_body:
            self.emit("pass", 2)
        self.emit("")

    def visitField(self, field):
        if (field.type.value not in asdl.builtin_types and 
            field.type.value not in self.data.simple_types):
            level = 2
            template = "node.%s.walkabout(self)"
            if field.seq:
                template = "self.visit_sequence(node.%s)"
            elif field.opt:
                self.emit("if node.%s:" % (field.name,), 2)
                level = 3
            self.emit(template % (field.name,), level)
            return True
        return False


<<<<<<< HEAD
=======
asdl_type_map = {
    "object" : "%s",
    "int" : "space.int_w(%s)",
    "string": "check_string(space, %s)",
    "identifier" : "space.realstr_w(%s)",
    "bool" : "space.bool_w(%s)"
}

def get_unwrapper(tp, name, simple_types):
    if tp in asdl.builtin_types:
        return asdl_type_map[tp] % name
    elif tp in simple_types:
        return "space.interp_w(%s, %s).to_simple_int(space)" % (tp, name)
    else:
        return "space.interp_w(%s, %s)" % (tp, name)


# CPython lets blank AST nodes (no constructor arguments) be created
# and the attributes added later.  In CPython, it is implemented by
# implementing applevel and c level AST as different structures and
# copying between them.  This is hideous, so we use a slightly less
# ugly hack in PyPy.  Each field has a bitmask which is set on the
# initialization_state attribute when the field type is set.  When
# sync_app_attrs() is called, it's a simple matter of removing the
# optional field flags from initialization_state, and using XOR to
# test if all the required fields have been set.
class AppExposeVisitor(ASDLVisitor):

    def visitType(self, tp):
        super(AppExposeVisitor, self).visitType(tp, tp.name)

    def visitSum(self, sum, name):
        for field in sum.attributes:
            self.make_property(field, name)
        self.make_typedef(name, "AST", sum.attributes,
                          fields_name="_attributes")
        if not is_simple_sum(sum):
            super(AppExposeVisitor, self).visitSum(sum, name)
        else:
            for cons in sum.types:
                self.make_typedef("_" + cons.name.value, name, (), cons.name,
                                  concrete=True)

    def make_typedef(self, name, base, fields, display_name=None,
                     fields_name="_fields", concrete=False, needs_init=False):
        if display_name is None:
            display_name = name
        self.emit("%s.typedef = typedef.TypeDef(\"%s\"," % (name, display_name))
        self.emit("%s.typedef," % (base,), 1)
        self.emit("__module__='_ast',", 1)
        comma_fields = ", ".join(repr(field.name.value) for field in fields)
        self.emit("%s=_FieldsWrapper([%s])," % (fields_name, comma_fields), 1)
        for field in fields:
            getter = "%s_get_%s" % (name, field.name)
            setter = "%s_set_%s" % (name, field.name)
            delter = "%s_del_%s" % (name, field.name)
            config = (field.name, getter, setter, delter, name)
            self.emit("%s=typedef.GetSetProperty(%s, %s, %s, cls=%s)," % config, 1)
        self.emit("__new__=interp2app(get_AST_new(%s))," % (name,), 1)
        if needs_init:
            self.emit("__init__=interp2app(%s_init)," % (name,), 1)
        self.emit(")")
        self.emit("%s.typedef.heaptype = True" % name)
        self.emit("")

    def make_init(self, name, fields):
        comma_fields = ", ".join(repr(field.name.value) for field in fields)
        if fields:
            config = (name, comma_fields)
            self.emit("_%s_field_unroller = unrolling_iterable([%s])" % config)
        self.emit("def %s_init(space, w_self, __args__):" % (name,))
        self.emit("w_self = space.descr_self_interp_w(%s, w_self)" % (name,), 1)
        for field in fields:
            if field.seq:
                self.emit("w_self.w_%s = None" % (field.name,), 1)
        self.emit("args_w, kwargs_w = __args__.unpack()", 1)
        self.emit("if args_w:", 1)
        arity = len(fields)
        if arity:
            self.emit("if len(args_w) != %i:" % (arity,), 2)
            plural = arity > 1 and "s" or ""
            self.emit("w_err = space.wrap(\"%s constructor takes either 0 or %i " \
                          "positional argument%s\")" % (name, arity, plural), 3)
            self.emit("raise OperationError(space.w_TypeError, w_err)", 3)
            self.emit("i = 0", 2)
            self.emit("for field in _%s_field_unroller:" % (name,), 2)
            self.emit("space.setattr(w_self, space.wrap(field), args_w[i])", 3)
            self.emit("i += 1", 3)
        else:
            self.emit("w_err = space.wrap(\"%s constructor takes no " \
                          "arguments\")" % (name,), 2)
            self.emit("raise OperationError(space.w_TypeError, w_err)", 2)
        self.emit("for field, w_value in kwargs_w.iteritems():", 1)
        self.emit("space.setattr(w_self, space.wrap(field), w_value)", 2)
        self.emit("")

    def visitConstructor(self, cons, base):
        super(AppExposeVisitor, self).visitConstructor(cons, cons.name)
        self.make_init(cons.name, cons.fields)
        self.make_typedef(cons.name, base, cons.fields, concrete=True,
                          needs_init=True)

    def visitProduct(self, product, name):
        super(AppExposeVisitor, self).visitProduct(product, name)
        self.make_init(name, product.fields)
        self.make_typedef(name, "AST", product.fields, concrete=True,
                          needs_init=True)

    def visitField(self, field, name):
        self.make_property(field, name)

    def make_property(self, field, name):
        func = "def %s_get_%s(space, w_self):" % (name, field.name)
        self.emit(func)
        flag = self.data.field_masks[field]
        if not field.seq:
            self.emit("if w_self.w_dict is not None:", 1)
            self.emit("    w_obj = w_self.getdictvalue(space, '%s')" % (field.name,), 1)
            self.emit("    if w_obj is not None:", 1)
            self.emit("        return w_obj", 1)
        self.emit("if not w_self.initialization_state & %s:" % (flag,), 1)
        self.emit("raise_attriberr(space, w_self, '%s')" % (field.name,), 2)
        if field.seq:
            self.emit("if w_self.w_%s is None:" % (field.name,), 1)
            self.emit("if w_self.%s is None:" % (field.name,), 2)
            self.emit("list_w = []", 3)
            self.emit("else:", 2)
            if field.type.value in self.data.simple_types:
                wrapper = "%s_to_class[node - 1]()" % (field.type,)
            else:
                wrapper = "space.wrap(node)"
            self.emit("list_w = [%s for node in w_self.%s]" %
                      (wrapper, field.name), 3)
            self.emit("w_list = space.newlist(list_w)", 2)
            self.emit("w_self.w_%s = w_list" % (field.name,), 2)
            self.emit("return w_self.w_%s" % (field.name,), 1)
        elif field.type.value in self.data.simple_types:
            config = (field.type, field.name)
            self.emit("return %s_to_class[w_self.%s - 1]()" % config, 1)
        elif field.type.value in ("object", "string"):
            self.emit("return w_self.%s" % (field.name,), 1)
        else:
            self.emit("return space.wrap(w_self.%s)" % (field.name,), 1)
        self.emit("")

        func = "def %s_set_%s(space, w_self, w_new_value):" % (name, field.name)
        self.emit(func)
        if field.seq:
            self.emit("w_self.w_%s = w_new_value" % (field.name,), 1)
        else:
            save_original_object = False
            self.emit("try:", 1)
            if field.type.value not in asdl.builtin_types:
                # These are always other AST nodes.
                if field.type.value in self.data.simple_types:
                    self.emit("obj = space.interp_w(%s, w_new_value)" % \
                                  (field.type,), 2)
                    self.emit("w_self.%s = obj.to_simple_int(space)" %
                              (field.name,), 2)
                    save_original_object = True
                else:
                    config = (field.name, field.type, repr(field.opt))
                    self.emit("w_self.%s = space.interp_w(%s, w_new_value, %s)" %
                              config, 2)
                    if field.type.value not in self.data.prod_simple:
                        self.emit("if type(w_self.%s) is %s:" % (
                                field.name, field.type), 2)
                        self.emit("raise OperationError(space.w_TypeError, "
                                  "space.w_None)", 3)
            else:
                save_original_object = True
                level = 2
                if field.opt and field.type.value != "int":
                    self.emit("if space.is_w(w_new_value, space.w_None):", 2)
                    self.emit("w_self.%s = None" % (field.name,), 3)
                    level += 1
                    self.emit("else:", 2)
                value = asdl_type_map[field.type.value] % "w_new_value"
                config = (field.name, value)
                self.emit("w_self.%s = %s" % config, level)
            self.emit("except OperationError, e:", 1)
            self.emit("    if not e.match(space, space.w_TypeError):", 1)
            self.emit("        raise", 1)
            self.emit("    w_self.setdictvalue(space, '%s', w_new_value)"
                      % (field.name,), 1)
            self.emit("    w_self.initialization_state &= ~%s" % (flag,), 1)
            self.emit("    return", 1)
            if save_original_object:
                self.emit("# need to save the original object too", 1)
                self.emit("w_self.setdictvalue(space, '%s', w_new_value)"
                          % (field.name,), 1)
            else:
                self.emit("w_self.deldictvalue(space, '%s')" %(field.name,), 1)
        self.emit("w_self.initialization_state |= %s" % (flag,), 1)
        self.emit("")

        func = "def %s_del_%s(space, w_self):" % (name, field.name)
        self.emit(func)
        flag = self.data.field_masks[field]
        self.emit("# Check if the element exists, raise appropriate exceptions", 1 )
        self.emit("%s_get_%s(space, w_self)" % (name, field.name), 1 )
        self.emit("w_self.deldictvalue(space, '%s')" % (field.name,), 1)
        self.emit("w_self.initialization_state &= ~%s" % (flag,), 1)
        self.emit("")


def copy_field(field):
    return asdl.Field(field.type, field.name, field.seq, field.opt)


>>>>>>> 6a30a5dd
class ASDLData(object):

    def __init__(self, tree):
        simple_types = set()
        prod_simple = set()
        field_masks = {}
        required_masks = {}
        optional_masks = {}
        cons_attributes = {}
        def add_masks(fields, node):
            required_mask = 0
            optional_mask = 0
            for i, field in enumerate(fields):
                flag = 1 << i
                if field not in field_masks:
                    field_masks[field] = flag
                else:
                    assert field_masks[field] == flag
                if field.opt:
                    optional_mask |= flag
                else:
                    required_mask |= flag
            required_masks[node] = required_mask
            optional_masks[node] = optional_mask
        for tp in tree.dfns:
            if isinstance(tp.value, asdl.Sum):
                sum = tp.value
                if is_simple_sum(sum):
                    simple_types.add(tp.name.value)
                else:
                    attrs = [field for field in sum.attributes]
                    for cons in sum.types:
                        add_masks(attrs + cons.fields, cons)
                        cons_attributes[cons] = attrs
            else:
                prod = tp.value
                prod_simple.add(tp.name.value)
                add_masks(prod.fields, prod)
        prod_simple.update(simple_types)
        self.cons_attributes = cons_attributes
        self.simple_types = simple_types
        self.prod_simple = prod_simple
        self.field_masks = field_masks
        self.required_masks = required_masks
        self.optional_masks = optional_masks


<<<<<<< HEAD
HEAD = r"""# Generated by tools/asdl_py.py
from pypy.interpreter.baseobjspace import W_Root
from pypy.interpreter import typedef
from pypy.interpreter.gateway import interp2app
from pypy.interpreter.error import OperationError, operationerrfmt
=======
HEAD = """# Generated by tools/asdl_py.py
from rpython.rlib.unroll import unrolling_iterable
>>>>>>> 6a30a5dd
from rpython.tool.pairtype import extendabletype
from rpython.tool.sourcetools import func_with_new_name

from pypy.interpreter import typedef
from pypy.interpreter.baseobjspace import W_Root
from pypy.interpreter.error import OperationError, oefmt
from pypy.interpreter.gateway import interp2app


def raise_attriberr(space, w_obj, name):
    raise oefmt(space.w_AttributeError,
                \"'%T' object has no attribute '%s'\", w_obj, name)


def check_string(space, w_obj):
    if not (space.isinstance_w(w_obj, space.w_str) or
            space.isinstance_w(w_obj, space.w_unicode)):
        raise OperationError(space.w_TypeError, space.wrap(
                'AST string must be of type str or unicode'))
    return w_obj

def get_field(space, w_node, name, optional):
    w_obj = w_node.getdictvalue(space, name)
    if w_obj is None and not optional:
        raise operationerrfmt(space.w_TypeError,
                "required field \"%s\" missing from %T", name, w_node)
    return w_obj


class AST(object):
    __metaclass__ = extendabletype

    def walkabout(self, visitor):
        raise AssertionError("walkabout() implementation not provided")

    def mutate_over(self, visitor):
        raise AssertionError("mutate_over() implementation not provided")


class NodeVisitorNotImplemented(Exception):
    pass


class _FieldsWrapper(W_Root):
    "Hack around the fact we can't store tuples on a TypeDef."

    def __init__(self, fields):
        self.fields = fields

    def __spacebind__(self, space):
        return space.newtuple([space.wrap(field) for field in self.fields])


class W_AST(W_Root):
    w_dict = None

    def getdict(self, space):
        if self.w_dict is None:
            self.w_dict = space.newdict(instance=True)
        return self.w_dict

    def reduce_w(self, space):
        w_dict = self.w_dict
        if w_dict is None:
            w_dict = space.newdict()
        w_type = space.type(self)
        w_fields = space.getattr(w_type, space.wrap("_fields"))
        for w_name in space.fixedview(w_fields):
            try:
                space.setitem(w_dict, w_name,
                          space.getattr(self, w_name))
            except OperationError:
                pass
        w_attrs = space.findattr(w_type, space.wrap("_attributes"))
        if w_attrs:
            for w_name in space.fixedview(w_attrs):
                try:
                    space.setitem(w_dict, w_name,
                              space.getattr(self, w_name))
                except OperationError:
                    pass
        return space.newtuple([space.type(self),
                               space.newtuple([]),
                               w_dict])

    def setstate_w(self, space, w_state):
        for w_name in space.unpackiterable(w_state):
            space.setattr(self, w_name,
                          space.getitem(w_state, w_name))

<<<<<<< HEAD
def W_AST_new(space, w_type, __args__):
    node = space.allocate_instance(W_AST, w_type)
    return space.wrap(node)
=======
    def missing_field(self, space, required, host):
        "Find which required field is missing."
        state = self.initialization_state
        for i in range(len(required)):
            if (state >> i) & 1:
                continue  # field is present
            missing = required[i]
            if missing is None:
                continue  # field is optional
            w_obj = self.getdictvalue(space, missing)
            if w_obj is None:
                raise oefmt(space.w_TypeError,
                            "required field \\"%s\\" missing from %s",
                            missing, host)
            else:
                raise oefmt(space.w_TypeError,
                            "incorrect type for field \\"%s\\" in %s",
                            missing, host)
        raise AssertionError("should not reach here")


class NodeVisitorNotImplemented(Exception):
    pass


class _FieldsWrapper(W_Root):
    "Hack around the fact we can\'t store tuples on a TypeDef."

    def __init__(self, fields):
        self.fields = fields

    def __spacebind__(self, space):
        return space.newtuple([space.wrap(field) for field in self.fields])


def get_AST_new(node_class):
    def generic_AST_new(space, w_type, __args__):
        node = space.allocate_instance(node_class, w_type)
        node.initialization_state = 0
        return space.wrap(node)
    return func_with_new_name(generic_AST_new, "new_%s" % node_class.__name__)
>>>>>>> 6a30a5dd

def W_AST_init(space, w_self, __args__):
    args_w, kwargs_w = __args__.unpack()
    fields_w = space.fixedview(space.getattr(space.type(w_self),
                               space.wrap("_fields")))
    num_fields = len(fields_w) if fields_w else 0
    if args_w and len(args_w) != num_fields:
        if num_fields == 0:
            raise operationerrfmt(space.w_TypeError,
                "%T constructor takes 0 positional arguments", w_self)
        elif num_fields == 1:
            raise operationerrfmt(space.w_TypeError,
                "%T constructor takes either 0 or %d positional argument", w_self, num_fields)
        else:
            raise operationerrfmt(space.w_TypeError,
                "%T constructor takes either 0 or %d positional arguments", w_self, num_fields)
    if args_w:
        for i, w_field in enumerate(fields_w):
            space.setattr(w_self, w_field, args_w[i])
    for field, w_value in kwargs_w.iteritems():
        space.setattr(w_self, space.wrap(field), w_value)

<<<<<<< HEAD

W_AST.typedef = typedef.TypeDef("_ast.AST",
    _fields=_FieldsWrapper([]),
    _attributes=_FieldsWrapper([]),
    __reduce__=interp2app(W_AST.reduce_w),
    __setstate__=interp2app(W_AST.setstate_w),
=======
AST.typedef = typedef.TypeDef("_ast.AST",
    _fields=_FieldsWrapper([]),
    _attributes=_FieldsWrapper([]),
    __reduce__=interp2app(AST.reduce_w),
    __setstate__=interp2app(AST.setstate_w),
>>>>>>> 6a30a5dd
    __dict__ = typedef.GetSetProperty(typedef.descr_get_dict,
                                      typedef.descr_set_dict, cls=W_AST),
    __new__=interp2app(W_AST_new),
    __init__=interp2app(W_AST_init),
)

class State:
    AST_TYPES = []

    @classmethod
    def ast_type(cls, name, base, fields, attributes=None):
        cls.AST_TYPES.append((name, base, fields, attributes))

    def __init__(self, space):
        self.w_AST = space.gettypeobject(W_AST.typedef)
        for (name, base, fields, attributes) in self.AST_TYPES:
            self.make_new_type(space, name, base, fields, attributes)
        
    def make_new_type(self, space, name, base, fields, attributes):
        w_base = getattr(self, 'w_%s' % base)
        w_dict = space.newdict()
        space.setitem_str(w_dict, '__module__', space.wrap('_ast'))
        if fields is not None:
            space.setitem_str(w_dict, "_fields",
                              space.newtuple([space.wrap(f) for f in fields]))
        if attributes is not None:
            space.setitem_str(w_dict, "_attributes",
                              space.newtuple([space.wrap(a) for a in attributes]))
        w_type = space.call_function(
            space.w_type, 
            space.wrap(name), space.newtuple([w_base]), w_dict)
        setattr(self, 'w_%s' % name, w_type)

def get(space):
    return space.fromcache(State)

"""

visitors = [ASTNodeVisitor, ASTVisitorVisitor, GenericASTVisitorVisitor]


def main(argv):
    if len(argv) == 3:
        def_file, out_file = argv[1:]
    elif len(argv) == 1:
        print "Assuming default values of Python.asdl and ast.py"
        here = os.path.dirname(__file__)
        def_file = os.path.join(here, "Python.asdl")
        out_file = os.path.join(here, "..", "ast.py")
    else:
        print >> sys.stderr, "invalid arguments"
        return 2
    mod = asdl.parse(def_file)
    data = ASDLData(mod)
    fp = open(out_file, "w")
    try:
        fp.write(HEAD)
        for visitor in visitors:
            visitor(fp, data).visit(mod)
    finally:
        fp.close()


if __name__ == "__main__":
    sys.exit(main(sys.argv))<|MERGE_RESOLUTION|>--- conflicted
+++ resolved
@@ -63,7 +63,7 @@
                 self.emit("if space.isinstance_w(w_node, get(space).w_%s):"
                           % (cons.name,), 2)
                 self.emit("return %i" % (i+1,), 3)
-            self.emit("raise operationerrfmt(space.w_TypeError,", 2)
+            self.emit("raise oefmt(space.w_TypeError,", 2)
             self.emit("        \"Expected %s node, got %%T\", w_node)" % (base,), 2)
             self.emit("State.ast_type('%s', 'AST', None)" % (base,))
             self.emit("")
@@ -99,7 +99,7 @@
                           % (typ.name,), 2)
                 self.emit("return %s.from_object(space, w_node)"
                           % (typ.name,), 3)
-            self.emit("raise operationerrfmt(space.w_TypeError,", 2)
+            self.emit("raise oefmt(space.w_TypeError,", 2)
             self.emit("        \"Expected %s node, got %%T\", w_node)" % (base,), 2)
             self.emit("State.ast_type('%r', 'AST', None, %s)" %
                       (base, [repr(attr.name) for attr in sum.attributes]))
@@ -334,219 +334,6 @@
         return False
 
 
-<<<<<<< HEAD
-=======
-asdl_type_map = {
-    "object" : "%s",
-    "int" : "space.int_w(%s)",
-    "string": "check_string(space, %s)",
-    "identifier" : "space.realstr_w(%s)",
-    "bool" : "space.bool_w(%s)"
-}
-
-def get_unwrapper(tp, name, simple_types):
-    if tp in asdl.builtin_types:
-        return asdl_type_map[tp] % name
-    elif tp in simple_types:
-        return "space.interp_w(%s, %s).to_simple_int(space)" % (tp, name)
-    else:
-        return "space.interp_w(%s, %s)" % (tp, name)
-
-
-# CPython lets blank AST nodes (no constructor arguments) be created
-# and the attributes added later.  In CPython, it is implemented by
-# implementing applevel and c level AST as different structures and
-# copying between them.  This is hideous, so we use a slightly less
-# ugly hack in PyPy.  Each field has a bitmask which is set on the
-# initialization_state attribute when the field type is set.  When
-# sync_app_attrs() is called, it's a simple matter of removing the
-# optional field flags from initialization_state, and using XOR to
-# test if all the required fields have been set.
-class AppExposeVisitor(ASDLVisitor):
-
-    def visitType(self, tp):
-        super(AppExposeVisitor, self).visitType(tp, tp.name)
-
-    def visitSum(self, sum, name):
-        for field in sum.attributes:
-            self.make_property(field, name)
-        self.make_typedef(name, "AST", sum.attributes,
-                          fields_name="_attributes")
-        if not is_simple_sum(sum):
-            super(AppExposeVisitor, self).visitSum(sum, name)
-        else:
-            for cons in sum.types:
-                self.make_typedef("_" + cons.name.value, name, (), cons.name,
-                                  concrete=True)
-
-    def make_typedef(self, name, base, fields, display_name=None,
-                     fields_name="_fields", concrete=False, needs_init=False):
-        if display_name is None:
-            display_name = name
-        self.emit("%s.typedef = typedef.TypeDef(\"%s\"," % (name, display_name))
-        self.emit("%s.typedef," % (base,), 1)
-        self.emit("__module__='_ast',", 1)
-        comma_fields = ", ".join(repr(field.name.value) for field in fields)
-        self.emit("%s=_FieldsWrapper([%s])," % (fields_name, comma_fields), 1)
-        for field in fields:
-            getter = "%s_get_%s" % (name, field.name)
-            setter = "%s_set_%s" % (name, field.name)
-            delter = "%s_del_%s" % (name, field.name)
-            config = (field.name, getter, setter, delter, name)
-            self.emit("%s=typedef.GetSetProperty(%s, %s, %s, cls=%s)," % config, 1)
-        self.emit("__new__=interp2app(get_AST_new(%s))," % (name,), 1)
-        if needs_init:
-            self.emit("__init__=interp2app(%s_init)," % (name,), 1)
-        self.emit(")")
-        self.emit("%s.typedef.heaptype = True" % name)
-        self.emit("")
-
-    def make_init(self, name, fields):
-        comma_fields = ", ".join(repr(field.name.value) for field in fields)
-        if fields:
-            config = (name, comma_fields)
-            self.emit("_%s_field_unroller = unrolling_iterable([%s])" % config)
-        self.emit("def %s_init(space, w_self, __args__):" % (name,))
-        self.emit("w_self = space.descr_self_interp_w(%s, w_self)" % (name,), 1)
-        for field in fields:
-            if field.seq:
-                self.emit("w_self.w_%s = None" % (field.name,), 1)
-        self.emit("args_w, kwargs_w = __args__.unpack()", 1)
-        self.emit("if args_w:", 1)
-        arity = len(fields)
-        if arity:
-            self.emit("if len(args_w) != %i:" % (arity,), 2)
-            plural = arity > 1 and "s" or ""
-            self.emit("w_err = space.wrap(\"%s constructor takes either 0 or %i " \
-                          "positional argument%s\")" % (name, arity, plural), 3)
-            self.emit("raise OperationError(space.w_TypeError, w_err)", 3)
-            self.emit("i = 0", 2)
-            self.emit("for field in _%s_field_unroller:" % (name,), 2)
-            self.emit("space.setattr(w_self, space.wrap(field), args_w[i])", 3)
-            self.emit("i += 1", 3)
-        else:
-            self.emit("w_err = space.wrap(\"%s constructor takes no " \
-                          "arguments\")" % (name,), 2)
-            self.emit("raise OperationError(space.w_TypeError, w_err)", 2)
-        self.emit("for field, w_value in kwargs_w.iteritems():", 1)
-        self.emit("space.setattr(w_self, space.wrap(field), w_value)", 2)
-        self.emit("")
-
-    def visitConstructor(self, cons, base):
-        super(AppExposeVisitor, self).visitConstructor(cons, cons.name)
-        self.make_init(cons.name, cons.fields)
-        self.make_typedef(cons.name, base, cons.fields, concrete=True,
-                          needs_init=True)
-
-    def visitProduct(self, product, name):
-        super(AppExposeVisitor, self).visitProduct(product, name)
-        self.make_init(name, product.fields)
-        self.make_typedef(name, "AST", product.fields, concrete=True,
-                          needs_init=True)
-
-    def visitField(self, field, name):
-        self.make_property(field, name)
-
-    def make_property(self, field, name):
-        func = "def %s_get_%s(space, w_self):" % (name, field.name)
-        self.emit(func)
-        flag = self.data.field_masks[field]
-        if not field.seq:
-            self.emit("if w_self.w_dict is not None:", 1)
-            self.emit("    w_obj = w_self.getdictvalue(space, '%s')" % (field.name,), 1)
-            self.emit("    if w_obj is not None:", 1)
-            self.emit("        return w_obj", 1)
-        self.emit("if not w_self.initialization_state & %s:" % (flag,), 1)
-        self.emit("raise_attriberr(space, w_self, '%s')" % (field.name,), 2)
-        if field.seq:
-            self.emit("if w_self.w_%s is None:" % (field.name,), 1)
-            self.emit("if w_self.%s is None:" % (field.name,), 2)
-            self.emit("list_w = []", 3)
-            self.emit("else:", 2)
-            if field.type.value in self.data.simple_types:
-                wrapper = "%s_to_class[node - 1]()" % (field.type,)
-            else:
-                wrapper = "space.wrap(node)"
-            self.emit("list_w = [%s for node in w_self.%s]" %
-                      (wrapper, field.name), 3)
-            self.emit("w_list = space.newlist(list_w)", 2)
-            self.emit("w_self.w_%s = w_list" % (field.name,), 2)
-            self.emit("return w_self.w_%s" % (field.name,), 1)
-        elif field.type.value in self.data.simple_types:
-            config = (field.type, field.name)
-            self.emit("return %s_to_class[w_self.%s - 1]()" % config, 1)
-        elif field.type.value in ("object", "string"):
-            self.emit("return w_self.%s" % (field.name,), 1)
-        else:
-            self.emit("return space.wrap(w_self.%s)" % (field.name,), 1)
-        self.emit("")
-
-        func = "def %s_set_%s(space, w_self, w_new_value):" % (name, field.name)
-        self.emit(func)
-        if field.seq:
-            self.emit("w_self.w_%s = w_new_value" % (field.name,), 1)
-        else:
-            save_original_object = False
-            self.emit("try:", 1)
-            if field.type.value not in asdl.builtin_types:
-                # These are always other AST nodes.
-                if field.type.value in self.data.simple_types:
-                    self.emit("obj = space.interp_w(%s, w_new_value)" % \
-                                  (field.type,), 2)
-                    self.emit("w_self.%s = obj.to_simple_int(space)" %
-                              (field.name,), 2)
-                    save_original_object = True
-                else:
-                    config = (field.name, field.type, repr(field.opt))
-                    self.emit("w_self.%s = space.interp_w(%s, w_new_value, %s)" %
-                              config, 2)
-                    if field.type.value not in self.data.prod_simple:
-                        self.emit("if type(w_self.%s) is %s:" % (
-                                field.name, field.type), 2)
-                        self.emit("raise OperationError(space.w_TypeError, "
-                                  "space.w_None)", 3)
-            else:
-                save_original_object = True
-                level = 2
-                if field.opt and field.type.value != "int":
-                    self.emit("if space.is_w(w_new_value, space.w_None):", 2)
-                    self.emit("w_self.%s = None" % (field.name,), 3)
-                    level += 1
-                    self.emit("else:", 2)
-                value = asdl_type_map[field.type.value] % "w_new_value"
-                config = (field.name, value)
-                self.emit("w_self.%s = %s" % config, level)
-            self.emit("except OperationError, e:", 1)
-            self.emit("    if not e.match(space, space.w_TypeError):", 1)
-            self.emit("        raise", 1)
-            self.emit("    w_self.setdictvalue(space, '%s', w_new_value)"
-                      % (field.name,), 1)
-            self.emit("    w_self.initialization_state &= ~%s" % (flag,), 1)
-            self.emit("    return", 1)
-            if save_original_object:
-                self.emit("# need to save the original object too", 1)
-                self.emit("w_self.setdictvalue(space, '%s', w_new_value)"
-                          % (field.name,), 1)
-            else:
-                self.emit("w_self.deldictvalue(space, '%s')" %(field.name,), 1)
-        self.emit("w_self.initialization_state |= %s" % (flag,), 1)
-        self.emit("")
-
-        func = "def %s_del_%s(space, w_self):" % (name, field.name)
-        self.emit(func)
-        flag = self.data.field_masks[field]
-        self.emit("# Check if the element exists, raise appropriate exceptions", 1 )
-        self.emit("%s_get_%s(space, w_self)" % (name, field.name), 1 )
-        self.emit("w_self.deldictvalue(space, '%s')" % (field.name,), 1)
-        self.emit("w_self.initialization_state &= ~%s" % (flag,), 1)
-        self.emit("")
-
-
-def copy_field(field):
-    return asdl.Field(field.type, field.name, field.seq, field.opt)
-
-
->>>>>>> 6a30a5dd
 class ASDLData(object):
 
     def __init__(self, tree):
@@ -594,16 +381,7 @@
         self.optional_masks = optional_masks
 
 
-<<<<<<< HEAD
 HEAD = r"""# Generated by tools/asdl_py.py
-from pypy.interpreter.baseobjspace import W_Root
-from pypy.interpreter import typedef
-from pypy.interpreter.gateway import interp2app
-from pypy.interpreter.error import OperationError, operationerrfmt
-=======
-HEAD = """# Generated by tools/asdl_py.py
-from rpython.rlib.unroll import unrolling_iterable
->>>>>>> 6a30a5dd
 from rpython.tool.pairtype import extendabletype
 from rpython.tool.sourcetools import func_with_new_name
 
@@ -628,7 +406,7 @@
 def get_field(space, w_node, name, optional):
     w_obj = w_node.getdictvalue(space, name)
     if w_obj is None and not optional:
-        raise operationerrfmt(space.w_TypeError,
+        raise oefmt(space.w_TypeError,
                 "required field \"%s\" missing from %T", name, w_node)
     return w_obj
 
@@ -694,53 +472,9 @@
             space.setattr(self, w_name,
                           space.getitem(w_state, w_name))
 
-<<<<<<< HEAD
 def W_AST_new(space, w_type, __args__):
     node = space.allocate_instance(W_AST, w_type)
     return space.wrap(node)
-=======
-    def missing_field(self, space, required, host):
-        "Find which required field is missing."
-        state = self.initialization_state
-        for i in range(len(required)):
-            if (state >> i) & 1:
-                continue  # field is present
-            missing = required[i]
-            if missing is None:
-                continue  # field is optional
-            w_obj = self.getdictvalue(space, missing)
-            if w_obj is None:
-                raise oefmt(space.w_TypeError,
-                            "required field \\"%s\\" missing from %s",
-                            missing, host)
-            else:
-                raise oefmt(space.w_TypeError,
-                            "incorrect type for field \\"%s\\" in %s",
-                            missing, host)
-        raise AssertionError("should not reach here")
-
-
-class NodeVisitorNotImplemented(Exception):
-    pass
-
-
-class _FieldsWrapper(W_Root):
-    "Hack around the fact we can\'t store tuples on a TypeDef."
-
-    def __init__(self, fields):
-        self.fields = fields
-
-    def __spacebind__(self, space):
-        return space.newtuple([space.wrap(field) for field in self.fields])
-
-
-def get_AST_new(node_class):
-    def generic_AST_new(space, w_type, __args__):
-        node = space.allocate_instance(node_class, w_type)
-        node.initialization_state = 0
-        return space.wrap(node)
-    return func_with_new_name(generic_AST_new, "new_%s" % node_class.__name__)
->>>>>>> 6a30a5dd
 
 def W_AST_init(space, w_self, __args__):
     args_w, kwargs_w = __args__.unpack()
@@ -749,13 +483,13 @@
     num_fields = len(fields_w) if fields_w else 0
     if args_w and len(args_w) != num_fields:
         if num_fields == 0:
-            raise operationerrfmt(space.w_TypeError,
+            raise oefmt(space.w_TypeError,
                 "%T constructor takes 0 positional arguments", w_self)
         elif num_fields == 1:
-            raise operationerrfmt(space.w_TypeError,
+            raise oefmt(space.w_TypeError,
                 "%T constructor takes either 0 or %d positional argument", w_self, num_fields)
         else:
-            raise operationerrfmt(space.w_TypeError,
+            raise oefmt(space.w_TypeError,
                 "%T constructor takes either 0 or %d positional arguments", w_self, num_fields)
     if args_w:
         for i, w_field in enumerate(fields_w):
@@ -763,20 +497,12 @@
     for field, w_value in kwargs_w.iteritems():
         space.setattr(w_self, space.wrap(field), w_value)
 
-<<<<<<< HEAD
 
 W_AST.typedef = typedef.TypeDef("_ast.AST",
     _fields=_FieldsWrapper([]),
     _attributes=_FieldsWrapper([]),
     __reduce__=interp2app(W_AST.reduce_w),
     __setstate__=interp2app(W_AST.setstate_w),
-=======
-AST.typedef = typedef.TypeDef("_ast.AST",
-    _fields=_FieldsWrapper([]),
-    _attributes=_FieldsWrapper([]),
-    __reduce__=interp2app(AST.reduce_w),
-    __setstate__=interp2app(AST.setstate_w),
->>>>>>> 6a30a5dd
     __dict__ = typedef.GetSetProperty(typedef.descr_get_dict,
                                       typedef.descr_set_dict, cls=W_AST),
     __new__=interp2app(W_AST_new),
