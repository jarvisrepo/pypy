--- conflicted
+++ resolved
@@ -2,7 +2,6 @@
 
 module Python
 {
-<<<<<<< HEAD
     mod = Module(stmt* body)
         | Interactive(stmt* body)
         | Expression(expr body)
@@ -71,6 +70,7 @@
          | Call(expr func, expr* args, keyword* keywords)
          | Num(object n) -- a number as a PyObject.
          | Str(string s) -- need to specify raw, unicode, etc?
+         | RevDBMetaVar(int metavar)
          | FormattedValue(expr value, int? conversion, expr? format_spec)
          | JoinedStr(expr* values)
          | Bytes(bytes s)
@@ -100,102 +100,6 @@
     boolop = And | Or
 
     operator = Add | Sub | Mult | MatMult | Div | Mod | Pow | LShift
-=======
-	mod = Module(stmt* body)
-	    | Interactive(stmt* body)
-	    | Expression(expr body)
-
-	    -- not really an actual node but useful in Jython's typesystem.
-	    | Suite(stmt* body)
-
-	stmt = FunctionDef(identifier name, arguments args, 
-                            stmt* body, expr* decorator_list)
-	      | ClassDef(identifier name, expr* bases, stmt* body, expr* decorator_list)
-	      | Return(expr? value)
-
-	      | Delete(expr* targets)
-	      | Assign(expr* targets, expr value)
-	      | AugAssign(expr target, operator op, expr value)
-
-	      -- not sure if bool is allowed, can always use int
- 	      | Print(expr? dest, expr* values, bool nl)
-
-	      -- use 'orelse' because else is a keyword in target languages
-	      | For(expr target, expr iter, stmt* body, stmt* orelse)
-	      | While(expr test, stmt* body, stmt* orelse)
-	      | If(expr test, stmt* body, stmt* orelse)
-	      | With(expr context_expr, expr? optional_vars, stmt* body)
-
-	      -- 'type' is a bad name
-	      | Raise(expr? type, expr? inst, expr? tback)
-	      | TryExcept(stmt* body, excepthandler* handlers, stmt* orelse)
-	      | TryFinally(stmt* body, stmt* finalbody)
-	      | Assert(expr test, expr? msg)
-
-	      | Import(alias* names)
-	      | ImportFrom(identifier? module, alias* names, int? level)
-
-	      -- Doesn't capture requirement that locals must be
-	      -- defined if globals is
-	      -- still supports use as a function!
-	      | Exec(expr body, expr? globals, expr? locals)
-
-	      | Global(identifier* names)
-	      | Expr(expr value)
-	      | Pass | Break | Continue
-
-	      -- XXX Jython will be different
-	      -- col_offset is the byte offset in the utf8 string the parser uses
-	      attributes (int lineno, int col_offset)
-
-	      -- BoolOp() can use left & right?
-	expr = BoolOp(boolop op, expr* values)
-	     | BinOp(expr left, operator op, expr right)
-	     | UnaryOp(unaryop op, expr operand)
-	     | Lambda(arguments args, expr body)
-	     | IfExp(expr test, expr body, expr orelse)
-	     | Dict(expr* keys, expr* values)
-	     | Set(expr* elts)
-	     | ListComp(expr elt, comprehension* generators)
-	     | SetComp(expr elt, comprehension* generators)
-	     | DictComp(expr key, expr value, comprehension* generators)
-	     | GeneratorExp(expr elt, comprehension* generators)
-	     -- the grammar constrains where yield expressions can occur
-	     | Yield(expr? value)
-	     -- need sequences for compare to distinguish between
-	     -- x < 4 < 3 and (x < 4) < 3
-	     | Compare(expr left, cmpop* ops, expr* comparators)
-	     | Call(expr func, expr* args, keyword* keywords,
-			 expr? starargs, expr? kwargs)
-	     | Repr(expr value)
-	     | Num(object n) -- a number as a PyObject.
-	     | Str(string s) -- need to specify raw, unicode, etc?
-             | RevDBMetaVar(int metavar)
-	     -- other literals? bools?
-
-	     -- the following expression can appear in assignment context
-	     | Attribute(expr value, identifier attr, expr_context ctx)
-	     | Subscript(expr value, slice slice, expr_context ctx)
-	     | Name(identifier id, expr_context ctx)
-	     | List(expr* elts, expr_context ctx) 
-	     | Tuple(expr* elts, expr_context ctx)
-
-             -- PyPy modification
-             | Const(object value)
-
-	      -- col_offset is the byte offset in the utf8 string the parser uses
-	      attributes (int lineno, int col_offset)
-
-	expr_context = Load | Store | Del | AugLoad | AugStore | Param
-
-	slice = Ellipsis | Slice(expr? lower, expr? upper, expr? step) 
-	      | ExtSlice(slice* dims) 
-	      | Index(expr value) 
-
-	boolop = And | Or 
-
-	operator = Add | Sub | Mult | Div | Mod | Pow | LShift 
->>>>>>> 93b108f3
                  | RShift | BitOr | BitXor | BitAnd | FloorDiv
 
     unaryop = Invert | Not | UAdd | USub
