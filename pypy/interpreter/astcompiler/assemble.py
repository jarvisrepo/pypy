--- conflicted
+++ resolved
@@ -546,12 +546,8 @@
     ops.LOAD_BUILD_CLASS : 1,
     ops.STORE_LOCALS : -1,
     ops.POP_BLOCK : 0,
-<<<<<<< HEAD
     ops.POP_EXCEPT : 0,
-    ops.END_FINALLY : -3,
-=======
     ops.END_FINALLY : -1,
->>>>>>> 78d56535
     ops.SETUP_WITH : 1,
     ops.SETUP_FINALLY : 0,
     ops.SETUP_EXCEPT : 4,
