"""Python control flow graph generation and bytecode assembly."""

import math
import os
from rpython.rlib.objectmodel import specialize, we_are_translated

from pypy.interpreter.astcompiler import ast, consts, misc, symtable
from pypy.interpreter.error import OperationError
from pypy.interpreter.pycode import PyCode
from pypy.interpreter.miscutils import string_sort
from pypy.tool import stdlib_opcode as ops

is_absolute_jump = misc.dict_to_switch(
    {opcode.index: True
        for opcode in ops.unrolling_opcode_descs
        if opcode.index in ops.hasjabs},
    default=False)


class StackDepthComputationError(Exception):
    pass


class Instruction(object):
    """Represents a single opcode."""

    def __init__(self, opcode, arg=0):
        self.opcode = opcode
        self.arg = arg
        if opcode < ops.HAVE_ARGUMENT:
            assert arg == 0
        self.lineno = 0
        self.jump = None

    def size(self):
        """Return the size of bytes of this instruction when it is
        encoded.
        """
        if self.arg <= 0xff:
            return 2
        if self.arg <= 0xffff:
            return 4
        if self.arg <= 0xffffff:
            return 6
        return 8

    def encode(self, code):
        opcode = self.opcode

        arg = self.arg
        size = self.size()
        if size == 8:
            code.append(chr(ops.EXTENDED_ARG))
            code.append(chr((arg >> 24) & 0xff))
            assert ((arg >> 24) & 0xff) == (arg >> 24)
        if size >= 6:
            code.append(chr(ops.EXTENDED_ARG))
            code.append(chr((arg >> 16) & 0xff))
        if size >= 4:
            code.append(chr(ops.EXTENDED_ARG))
            code.append(chr((arg >> 8) & 0xff))
        if size >= 2:
            code.append(chr(opcode))
            code.append(chr(arg & 0xff))


    def jump_to(self, target):
        """Indicate the target this jump instruction.

        The opcode must be a JUMP opcode.
        """
        self.jump = target

    def __repr__(self):
        data = [ops.opname[self.opcode]]
        template = "<%s"
        if self.opcode >= ops.HAVE_ARGUMENT:
            data.append(self.arg)
            template += " %i"
            if self.jump is not None:
                data.append(self.jump)
                template += " %s"
        template += ">"
        return template % tuple(data)


class Block(object):
    """A basic control flow block.

    It has one entry point and several possible exit points.  Its
    instructions may be jumps to other blocks, or if control flow
    reaches the end of the block, it continues to next_block.
    """

<<<<<<< HEAD
    _source = None

    marked = False
    have_return = False
    auto_inserted_return = False

=======
>>>>>>> d147f851
    def __init__(self):
        self.instructions = []
        self.next_block = None
        self.marked = 0
        # is True if instructions[-1] is one that unconditionally leaves the
        # execution of the instructions in the block (return, raise,
        # unconditional jumps)
        self.cant_add_instructions = False
        self.auto_inserted_return = False

    def _post_order_see(self, stack):
        if self.marked == 0:
            self.marked = 1
            stack.append(self)

    def post_order(self):
        """Return this block and its children in post order.  This means
        that the graph of blocks is first cleaned up to ignore
        back-edges, thus turning it into a DAG.  Then the DAG is
        linearized.  For example:

                   A --> B -\           =>     [A, D, B, C]
                     \-> D ---> C
        """
        resultblocks = []
        stack = [self]
        self.marked = 1
        while stack:
            current = stack[-1]
            if current.marked == 1:
                current.marked = 2
                if current.next_block is not None:
                    current.next_block._post_order_see(stack)
            else:
                i = current.marked - 2
                assert i >= 0
                while i < len(current.instructions):
                    instr = current.instructions[i]
                    i += 1
                    if instr.jump is not None:
                        current.marked = i + 2
                        instr.jump._post_order_see(stack)
                        break
                else:
                    resultblocks.append(current)
                    stack.pop()
        resultblocks.reverse()
        return resultblocks

    def code_size(self):
        """Return the encoded size of all the instructions in this
        block.
        """
        i = 0
        for instr in self.instructions:
            i += instr.size()
        return i

    def get_code(self):
        """Encode the instructions in this block into bytecode."""
        code = []
        for instr in self.instructions:
            instr.encode(code)
        assert len(code) == self.code_size()
        assert len(code) & 1 == 0
        return ''.join(code)


def _make_index_dict_filter(syms, flag1, flag2):
    names = syms.keys()
    string_sort(names)   # return cell vars in alphabetical order
    i = 0
    result = {}
    for name in names:
        scope = syms[name]
        if scope in (flag1, flag2):
            result[name] = i
            i += 1
    return result


@specialize.argtype(0)
def _iter_to_dict(iterable, offset=0):
    result = {}
    index = offset
    for item in iterable:
        result[item] = index
        index += 1
    return result


class PythonCodeMaker(ast.ASTVisitor):
    """Knows how to assemble a PyCode object."""

    def __init__(self, space, name, first_lineno, scope, compile_info):
        self.space = space
        self.name = name
        self.first_lineno = first_lineno
        self.compile_info = compile_info
        self.first_block = self.new_block()
        self.current_block = self.first_block
        self._is_dead_code = False
        self.names = {}
        self.var_names = _iter_to_dict(scope.varnames)
        self.cell_vars = _make_index_dict_filter(scope.symbols,
                                                 symtable.SCOPE_CELL,
                                                 symtable.SCOPE_CELL_CLASS)
        string_sort(scope.free_vars)    # return free vars in alphabetical order
        self.free_vars = _iter_to_dict(scope.free_vars, len(self.cell_vars))
        self.w_consts = space.newdict()
        self.consts_w = []
        self.argcount = 0
        self.posonlyargcount = 0
        self.kwonlyargcount = 0
        self.lineno = 0
        self.add_none_to_final_return = True

    def _check_consistency(self, blocks):
        current_off = 0
        for block in blocks:
            assert block.offset == current_off
            for instr in block.instructions:
                current_off += instr.size()

    def new_block(self):
        return Block()

    def use_block(self, block):
        """Start emitting bytecode into block."""
        self.current_block = block

    def use_next_block(self, block=None):
        """Set this block as the next_block for the last and use it."""
        if block is None:
            block = self.new_block()
        self.current_block.next_block = block
        self.use_block(block)
        return block

    def is_dead_code(self):
        """Return False if any code can be meaningfully added to the
        current block, or True if it would be dead code."""
<<<<<<< HEAD
        return self._is_dead_code or self.current_block.have_return

    def all_dead_code(self):
        return DeadCode(self)
=======
        # currently only True after a RETURN_VALUE.
        return self.current_block.cant_add_instructions

    def emit_instr(self, instr):
        self.current_block.instructions.append(instr)
        op = instr.opcode
        if (
                op == ops.RETURN_VALUE or
                op == ops.RAISE_VARARGS or
                op == ops.JUMP_FORWARD or
                op == ops.JUMP_ABSOLUTE
        ):
            self.current_block.cant_add_instructions = True
>>>>>>> d147f851

    def emit_op(self, op):
        """Emit an opcode without an argument."""
        instr = Instruction(op)
        instr.lineno = self.lineno
        if not self.is_dead_code():
<<<<<<< HEAD
            self.current_block.instructions.append(instr)
            if op == ops.RETURN_VALUE:
                self.current_block.have_return = True
=======
            self.emit_instr(instr)
>>>>>>> d147f851
        return instr

    def emit_op_arg(self, op, arg):
        """Emit an opcode with an integer argument."""
        instr = Instruction(op, arg)
        instr.lineno = self.lineno
        if not self.is_dead_code():
<<<<<<< HEAD
            self.current_block.instructions.append(instr)
=======
            self.emit_instr(instr)
>>>>>>> d147f851

    def emit_op_name(self, op, container, name):
        """Emit an opcode referencing a name."""
        self.emit_op_arg(op, self.add_name(container, name))

    def emit_jump(self, op, block_to):
        """Emit a jump opcode to another block."""
        self.emit_op(op).jump_to(block_to)

    def add_name(self, container, name):
        """Get the index of a name in container."""
        name = self.scope.mangle(name)
        try:
            index = container[name]
        except KeyError:
            index = len(container)
            container[name] = index
        return index

    def add_const(self, w_obj):
        """Add a W_Root to the constant array and return its location."""
        space = self.space
        if isinstance(w_obj, PyCode):
            # unlike CPython, never share code objects, it's pointless
            w_key = space.id(w_obj)
        else:
            w_key = PyCode.const_comparison_key(self.space, w_obj)

        w_len = space.finditem(self.w_consts, w_key)
        if w_len is not None:
            length = space.int_w(w_len)
        else:
            length = len(self.consts_w)
            w_obj = misc.intern_if_common_string(space, w_obj)
            self.consts_w.append(w_obj)
            space.setitem(self.w_consts, w_key, space.newint(length))
        if length == 0:
            self.scope.doc_removable = False
        return length


    def load_const(self, obj):
        if self.is_dead_code():
            return
        index = self.add_const(obj)
        self.emit_op_arg(ops.LOAD_CONST, index)

    def update_position(self, lineno):
        """Change the lineno for the next instructions."""
        self.lineno = lineno

    def _resolve_block_targets(self, blocks):
        """Compute the arguments of jump instructions."""
        # The reason for this loop is extended jumps.  EXTENDED_ARG
        # extends the bytecode size, so it might invalidate the offsets we've
        # already given.  Thus we have to loop until the size of all jump
        # instructions is stable. Any extended jump at all is extremely rare,
        # so performance should not be too concerning.
        while True:
            offset = 0
            force_redo = False
            # Calculate the code offset of each block.
            for block in blocks:
                block.offset = offset
                offset += block.code_size()
            for block in blocks:
                offset = block.offset
                for instr in block.instructions:
<<<<<<< HEAD
                    size = instr.size()
                    offset += size
                    if instr.has_jump:
                        target, absolute = instr.jump
=======
                    offset += instr.size()
                    if instr.jump is not None:
                        target = instr.jump
>>>>>>> d147f851
                        op = instr.opcode
                        # Optimize an unconditional jump going to another
                        # unconditional jump.
                        if op == ops.JUMP_ABSOLUTE or op == ops.JUMP_FORWARD:
                            if target.instructions:
                                target_op = target.instructions[0].opcode
                                if target_op == ops.JUMP_ABSOLUTE:
                                    target = target.instructions[0].jump
                                    instr.opcode = ops.JUMP_ABSOLUTE
                                elif target_op == ops.RETURN_VALUE:
                                    # Replace JUMP_* to a RETURN into
                                    # just a RETURN
                                    instr.opcode = ops.RETURN_VALUE
                                    instr.arg = 0
<<<<<<< HEAD
                                    instr.has_jump = False
                                    # The size of the code maybe have changed,
=======
                                    instr.jump = None
                                    # The size of the code changed,
>>>>>>> d147f851
                                    # we have to trigger another pass
                                    if instr.size() != size:
                                        force_redo = True
                                    continue
<<<<<<< HEAD
                        elif target.instructions and (
                                op == ops.POP_JUMP_IF_FALSE or
                                op == ops.POP_JUMP_IF_TRUE or
                                op == ops.JUMP_IF_FALSE_OR_POP or
                                op == ops.JUMP_IF_TRUE_OR_POP):
                            target_op = target.instructions[0]
                            if (target_op.opcode == ops.JUMP_ABSOLUTE or
                                    target_op.opcode == ops.JUMP_FORWARD):
                                target = target_op.jump[0]
                                instr.jump = target, absolute
                        if absolute:
=======
                        if is_absolute_jump(instr.opcode):
>>>>>>> d147f851
                            jump_arg = target.offset
                        else:
                            jump_arg = target.offset - offset
                            assert jump_arg >= 0
                        instr.arg = jump_arg
                        if instr.size() != size:
                            force_redo = True
            if not force_redo:
                self._check_consistency(blocks)
                return

    def _get_code_flags(self):
        """Get an extra flags that should be attached to the code object."""
        raise NotImplementedError

    def _stacksize_error_pos(self, depth):
        # This case occurs if this code object uses some
        # construction for which the stack depth computation
        # is wrong (too high).  If you get here while working
        # on the astcompiler, then you should at first ignore
        # the error, and comment out the 'raise' below.  Such
        # an error is not really bad: it is just a bit
        # wasteful.  For release-ready versions, though, we'd
        # like not to be wasteful. :-)
        os.write(2, "StackDepthComputationError(POS) in %s at %s:%s depth %s\n"
          % (self.compile_info.filename, self.name, self.first_lineno, depth))
        raise StackDepthComputationError   # would-be-nice-not-to-have

    def _stacksize(self, blocks):
        """Compute co_stacksize."""
        for block in blocks:
            block.initial_depth = -99
        blocks[0].initial_depth = 0
        # Assumes that it is sufficient to walk the blocks in 'post-order'.
        # This means we ignore all back-edges, but apart from that, we only
        # look into a block when all the previous blocks have been done.
        self._max_depth = 0
        for block in blocks:
            depth = self._do_stack_depth_walk(block)
            if block.auto_inserted_return and depth != 0:
                self._stacksize_error_pos(depth)
        return self._max_depth

    def _next_stack_depth_walk(self, nextblock, depth, source):
        if depth > nextblock.initial_depth:
            nextblock.initial_depth = depth
            if not we_are_translated():
                nextblock._source = source

    def _do_stack_depth_walk(self, block):
        depth = block.initial_depth
        if depth == -99:     # this block is never reached, skip
             return 0

        for instr in block.instructions:
            depth += _opcode_stack_effect(instr.opcode, instr.arg)
            if depth < 0:
                # This is really a fatal error, don't comment out this
                # 'raise'.  It means that the stack depth computation
                # thinks there is a path that yields a negative stack
                # depth, which means that it underestimates the space
                # needed and it would crash when interpreting this
                # code.
                os.write(2, "StackDepthComputationError(NEG) in %s at %s:%s\n"
                  % (self.compile_info.filename, self.name, self.first_lineno))
                raise StackDepthComputationError   # really fatal error
            if depth >= self._max_depth:
                self._max_depth = depth
            jump_op = instr.opcode
<<<<<<< HEAD
            if instr.has_jump:
                target_depth = depth + _opcode_stack_effect_jump(jump_op)
                if target_depth > self._max_depth:
                    self._max_depth = target_depth
                if (jump_op == ops.JUMP_IF_TRUE_OR_POP or
                      jump_op == ops.JUMP_IF_FALSE_OR_POP):
                    depth -= 1
                self._next_stack_depth_walk(instr.jump[0], target_depth, (block, instr))
=======
            if instr.jump is not None:
                target_depth = depth
                if jump_op == ops.FOR_ITER:
                    target_depth -= 2
                elif (jump_op == ops.SETUP_FINALLY or
                      jump_op == ops.SETUP_EXCEPT or
                      jump_op == ops.SETUP_WITH):
                    if jump_op == ops.SETUP_WITH:
                        target_depth -= 1     # ignore the w_result just pushed
                    target_depth += 3         # add [exc_type, exc, unroller]
                    if target_depth > self._max_depth:
                        self._max_depth = target_depth
                elif (jump_op == ops.JUMP_IF_TRUE_OR_POP or
                      jump_op == ops.JUMP_IF_FALSE_OR_POP):
                    depth -= 1
                self._next_stack_depth_walk(instr.jump, target_depth)
>>>>>>> d147f851
                if jump_op == ops.JUMP_ABSOLUTE or jump_op == ops.JUMP_FORWARD:
                    # Nothing more can occur.
                    break
            elif jump_op == ops.RETURN_VALUE:
                if depth:
                    self._stacksize_error_pos(depth)
                break
            elif jump_op == ops.RAISE_VARARGS:
                break
            elif jump_op == ops.RERAISE:
                break
        else:
            if block.next_block:
                self._next_stack_depth_walk(block.next_block, depth, (block, None))
        return depth

    def _build_lnotab(self, blocks):
        """Build the line number table for tracebacks and tracing."""
        current_line = self.first_lineno
        current_off = 0
        table = []
        for block in blocks:
            offset = block.offset
            for instr in block.instructions:
                if instr.lineno:
                    # compute deltas
                    line = instr.lineno - current_line
                    addr = offset - current_off
                    if line:
                        _encode_lnotab_pair(addr, line, table)
                        current_line = instr.lineno
                        current_off = offset
                offset += instr.size()
        return ''.join(table)

    def assemble(self):
        """Build a PyCode object."""
        # Unless it's interactive, every code object must end in a return.
        if not self.current_block.cant_add_instructions:
            self.use_next_block()
            if self.add_none_to_final_return:
                self.load_const(self.space.w_None)
            self.emit_op(ops.RETURN_VALUE)
            self.current_block.auto_inserted_return = True
        # Set the first lineno if it is not already explicitly set.
        if self.first_lineno == -1:
            if self.first_block.instructions:
                self.first_lineno = self.first_block.instructions[0].lineno
            else:
                self.first_lineno = 1
        blocks = self.first_block.post_order()
        self._resolve_block_targets(blocks)
        lnotab = self._build_lnotab(blocks)
        stack_depth = self._stacksize(blocks)
        consts_w = self.consts_w[:]
        names = _list_from_dict(self.names)
        var_names = _list_from_dict(self.var_names)
        cell_names = _list_from_dict(self.cell_vars)
        free_names = _list_from_dict(self.free_vars, len(cell_names))
        flags = self._get_code_flags()
        # (Only) inherit compilerflags in PyCF_MASK
        flags |= (self.compile_info.flags & consts.PyCF_MASK)
        bytecode = ''.join([block.get_code() for block in blocks])
        return PyCode(self.space,
                      self.argcount,
                      self.posonlyargcount,
                      self.kwonlyargcount,
                      len(self.var_names),
                      stack_depth,
                      flags,
                      bytecode,
                      list(consts_w),
                      names,
                      var_names,
                      self.compile_info.filename,
                      self.name,
                      self.first_lineno,
                      lnotab,
                      free_names,
                      cell_names,
                      self.compile_info.hidden_applevel)

class DeadCode(object):
    def __init__(self, codegen):
        self.codegen = codegen

    def __enter__(self, *args):
        self.old_value = self.codegen._is_dead_code
        self.codegen._is_dead_code = True

    def __exit__(self, *args):
        self.codegen._is_dead_code = self.old_value



def _list_from_dict(d, offset=0):
    result = [None] * len(d)
    for obj, index in d.iteritems():
        result[index - offset] = obj
    return result


def _encode_lnotab_pair(addr, line, table):
    while addr > 255:
        table.append(chr(255))
        table.append(chr(0))
        addr -= 255
    while line < -128:
        table.append(chr(addr))
        table.append(chr(-128 + 256))
        line += 128
        addr = 0
    while line > 127:
        table.append(chr(addr))
        table.append(chr(127))
        line -= 127
        addr = 0
    table.append(chr(addr))

    # store as signed char
    assert -128 <= line <= 127
    if line < 0:
        line += 256
    table.append(chr(line))

_static_opcode_stack_effects = {
    ops.NOP: 0,

    ops.POP_TOP: -1,
    ops.ROT_TWO: 0,
    ops.ROT_THREE: 0,
    ops.ROT_FOUR: 0,
    ops.DUP_TOP: 1,
    ops.DUP_TOP_TWO: 2,

    ops.UNARY_POSITIVE: 0,
    ops.UNARY_NEGATIVE: 0,
    ops.UNARY_NOT: 0,
    ops.UNARY_INVERT: 0,

    ops.LIST_APPEND: -1,
    ops.LIST_EXTEND: -1,
    ops.LIST_TO_TUPLE: 0,
    ops.SET_ADD: -1,
    ops.SET_UPDATE: -1,
    ops.MAP_ADD: -2,

    ops.BINARY_POWER: -1,
    ops.BINARY_MULTIPLY: -1,
    ops.BINARY_MODULO: -1,
    ops.BINARY_ADD: -1,
    ops.BINARY_SUBTRACT: -1,
    ops.BINARY_SUBSCR: -1,
    ops.BINARY_FLOOR_DIVIDE: -1,
    ops.BINARY_TRUE_DIVIDE: -1,
    ops.BINARY_MATRIX_MULTIPLY: -1,
    ops.BINARY_LSHIFT: -1,
    ops.BINARY_RSHIFT: -1,
    ops.BINARY_AND: -1,
    ops.BINARY_OR: -1,
    ops.BINARY_XOR: -1,

    ops.INPLACE_FLOOR_DIVIDE: -1,
    ops.INPLACE_TRUE_DIVIDE: -1,
    ops.INPLACE_ADD: -1,
    ops.INPLACE_SUBTRACT: -1,
    ops.INPLACE_MULTIPLY: -1,
    ops.INPLACE_MODULO: -1,
    ops.INPLACE_POWER: -1,
    ops.INPLACE_MATRIX_MULTIPLY: -1,
    ops.INPLACE_LSHIFT: -1,
    ops.INPLACE_RSHIFT: -1,
    ops.INPLACE_AND: -1,
    ops.INPLACE_OR: -1,
    ops.INPLACE_XOR: -1,

    ops.STORE_SUBSCR: -3,
    ops.DELETE_SUBSCR: -2,

    ops.GET_ITER: 0,
    ops.FOR_ITER: 1,

    ops.PRINT_EXPR: -1,

    ops.LOAD_BUILD_CLASS: 1,
    ops.POP_BLOCK: 0,
    ops.POP_EXCEPT: -1,
    ops.SETUP_WITH: 1,
    ops.SETUP_FINALLY: 0,
    ops.SETUP_EXCEPT: 0,

    ops.RETURN_VALUE: -1,
    ops.YIELD_VALUE: 0,
    ops.YIELD_FROM: -1,
    ops.COMPARE_OP: -1,
    ops.IS_OP: -1,
    ops.CONTAINS_OP: -1,

    ops.LOAD_METHOD: 1,

    ops.LOAD_NAME: 1,
    ops.STORE_NAME: -1,
    ops.DELETE_NAME: 0,

    ops.LOAD_FAST: 1,
    ops.STORE_FAST: -1,
    ops.DELETE_FAST: 0,

    ops.LOAD_ATTR: 0,
    ops.STORE_ATTR: -2,
    ops.DELETE_ATTR: -1,

    ops.LOAD_GLOBAL: 1,
    ops.STORE_GLOBAL: -1,
    ops.DELETE_GLOBAL: 0,
    ops.DELETE_DEREF: 0,

    ops.LOAD_CLOSURE: 1,
    ops.LOAD_DEREF: 1,
    ops.STORE_DEREF: -1,
    ops.DELETE_DEREF: 0,

    ops.GET_AWAITABLE: 0,
    ops.SETUP_ASYNC_WITH: 0,
    ops.BEFORE_ASYNC_WITH: 1,
    ops.GET_AITER: 0,
    ops.GET_ANEXT: 1,
    ops.GET_YIELD_FROM_ITER: 0,
    ops.END_ASYNC_FOR: -5, # this is really only -4, but it needs to be -5 to
    # balance the SETUP_EXCEPT, which pretends to push +4

    ops.LOAD_CONST: 1,

    ops.IMPORT_STAR: -1,
    ops.IMPORT_NAME: -1,
    ops.IMPORT_FROM: 1,

    ops.JUMP_FORWARD: 0,
    ops.JUMP_ABSOLUTE: 0,
    ops.JUMP_IF_TRUE_OR_POP: 0,
    ops.JUMP_IF_FALSE_OR_POP: 0,
    ops.POP_JUMP_IF_TRUE: -1,
    ops.POP_JUMP_IF_FALSE: -1,
    ops.JUMP_IF_NOT_EXC_MATCH: -2,

    ops.SETUP_ANNOTATIONS: 0,

    ops.DICT_MERGE: -1,
    ops.DICT_UPDATE: -1,

    # TODO
    ops.BUILD_LIST_FROM_ARG: 1,
    ops.LOAD_REVDB_VAR: 1,

    ops.LOAD_CLASSDEREF: 1,
    ops.LOAD_ASSERTION_ERROR: 1,

    ops.RERAISE: -1,

    ops.WITH_EXCEPT_START: 0
}


def _compute_UNPACK_SEQUENCE(arg):
    return arg - 1

def _compute_UNPACK_EX(arg):
    return (arg & 0xFF) + (arg >> 8)

def _compute_BUILD_TUPLE(arg):
    return 1 - arg

def _compute_BUILD_LIST(arg):
    return 1 - arg

def _compute_BUILD_SET(arg):
    return 1 - arg

def _compute_BUILD_MAP(arg):
    return 1 - 2 * arg

def _compute_MAKE_FUNCTION(arg):
    return -1 - bool(arg & 0x01) - bool(arg & 0x02) - bool(arg & 0x04) - bool(arg & 0x08)

def _compute_BUILD_SLICE(arg):
    if arg == 3:
        return -2
    else:
        return -1

def _compute_RAISE_VARARGS(arg):
    return -arg

def _compute_CALL_FUNCTION(arg):
    return -arg

def _compute_CALL_FUNCTION_KW(arg):
    return -arg - 1

def _compute_CALL_FUNCTION_EX(arg):
    assert arg == 0 or arg == 1
    # either -1 or -2
    return -arg - 1

def _compute_CALL_METHOD(arg):
    return -arg - 1

def _compute_CALL_METHOD_KW(arg):
    return -arg - 2

def _compute_FORMAT_VALUE(arg):
    if (arg & consts.FVS_MASK) == consts.FVS_HAVE_SPEC:
        return -1
    return 0

def _compute_BUILD_STRING(arg):
    return 1 - arg

def _compute_BUILD_CONST_KEY_MAP(arg):
    return  -arg


_stack_effect_computers = {}
for name, func in globals().items():
    if name.startswith("_compute_"):
        func._always_inline_ = True
        _stack_effect_computers[getattr(ops, name[9:])] = func
for op, value in _static_opcode_stack_effects.iteritems():
    def func(arg, _value=value):
        return _value
    func._always_inline_ = True
    _stack_effect_computers[op] = func
del name, func, op, value


def _opcode_stack_effect(op, arg):
    """Return the stack effect of a opcode an its argument."""
    if we_are_translated():
        for possible_op in ops.unrolling_opcode_descs:
            # EXTENDED_ARG should never get in here.
            if possible_op.index == ops.EXTENDED_ARG:
                continue
            if op == possible_op.index:
                return _stack_effect_computers[possible_op.index](arg)
        else:
            raise KeyError("unknown opcode: %s" % (op,))
    else:
        try:
            return _static_opcode_stack_effects[op]
        except KeyError:
            try:
                return _stack_effect_computers[op](arg)
            except KeyError:
                raise KeyError("Unknown stack effect for %s (%s)" %
                               (ops.opname[op], op))

def _opcode_stack_effect_jump(op):
    if op == ops.FOR_ITER:
        return -2
    elif op == ops.SETUP_FINALLY:
        return 2
    elif op == ops.SETUP_EXCEPT:
        return 4 # XXX why is this not 3?
    elif op == ops.SETUP_WITH:
        return 1
    elif op == ops.SETUP_ASYNC_WITH:
        return 1
    elif op == ops.JUMP_IF_TRUE_OR_POP:
        return 0
    elif op == ops.JUMP_IF_FALSE_OR_POP:
        return 0
    elif op == ops.JUMP_IF_NOT_EXC_MATCH:
        return 0
    elif op == ops.POP_JUMP_IF_TRUE:
        return 0
    elif op == ops.POP_JUMP_IF_FALSE:
        return 0
    elif op == ops.JUMP_FORWARD:
        return 0
    elif op == ops.JUMP_ABSOLUTE:
        return 0
    raise KeyError

<|MERGE_RESOLUTION|>--- conflicted
+++ resolved
@@ -92,15 +92,8 @@
     reaches the end of the block, it continues to next_block.
     """
 
-<<<<<<< HEAD
     _source = None
 
-    marked = False
-    have_return = False
-    auto_inserted_return = False
-
-=======
->>>>>>> d147f851
     def __init__(self):
         self.instructions = []
         self.next_block = None
@@ -243,14 +236,10 @@
     def is_dead_code(self):
         """Return False if any code can be meaningfully added to the
         current block, or True if it would be dead code."""
-<<<<<<< HEAD
-        return self._is_dead_code or self.current_block.have_return
+        return self._is_dead_code or self.current_block.cant_add_instructions
 
     def all_dead_code(self):
         return DeadCode(self)
-=======
-        # currently only True after a RETURN_VALUE.
-        return self.current_block.cant_add_instructions
 
     def emit_instr(self, instr):
         self.current_block.instructions.append(instr)
@@ -262,20 +251,13 @@
                 op == ops.JUMP_ABSOLUTE
         ):
             self.current_block.cant_add_instructions = True
->>>>>>> d147f851
 
     def emit_op(self, op):
         """Emit an opcode without an argument."""
         instr = Instruction(op)
         instr.lineno = self.lineno
         if not self.is_dead_code():
-<<<<<<< HEAD
-            self.current_block.instructions.append(instr)
-            if op == ops.RETURN_VALUE:
-                self.current_block.have_return = True
-=======
             self.emit_instr(instr)
->>>>>>> d147f851
         return instr
 
     def emit_op_arg(self, op, arg):
@@ -283,11 +265,7 @@
         instr = Instruction(op, arg)
         instr.lineno = self.lineno
         if not self.is_dead_code():
-<<<<<<< HEAD
-            self.current_block.instructions.append(instr)
-=======
             self.emit_instr(instr)
->>>>>>> d147f851
 
     def emit_op_name(self, op, container, name):
         """Emit an opcode referencing a name."""
@@ -356,16 +334,10 @@
             for block in blocks:
                 offset = block.offset
                 for instr in block.instructions:
-<<<<<<< HEAD
                     size = instr.size()
                     offset += size
-                    if instr.has_jump:
-                        target, absolute = instr.jump
-=======
-                    offset += instr.size()
                     if instr.jump is not None:
                         target = instr.jump
->>>>>>> d147f851
                         op = instr.opcode
                         # Optimize an unconditional jump going to another
                         # unconditional jump.
@@ -380,18 +352,12 @@
                                     # just a RETURN
                                     instr.opcode = ops.RETURN_VALUE
                                     instr.arg = 0
-<<<<<<< HEAD
-                                    instr.has_jump = False
+                                    instr.jump = None
                                     # The size of the code maybe have changed,
-=======
-                                    instr.jump = None
-                                    # The size of the code changed,
->>>>>>> d147f851
                                     # we have to trigger another pass
                                     if instr.size() != size:
                                         force_redo = True
                                     continue
-<<<<<<< HEAD
                         elif target.instructions and (
                                 op == ops.POP_JUMP_IF_FALSE or
                                 op == ops.POP_JUMP_IF_TRUE or
@@ -400,12 +366,9 @@
                             target_op = target.instructions[0]
                             if (target_op.opcode == ops.JUMP_ABSOLUTE or
                                     target_op.opcode == ops.JUMP_FORWARD):
-                                target = target_op.jump[0]
-                                instr.jump = target, absolute
-                        if absolute:
-=======
+                                target = target_op.jump
+                                instr.jump = target
                         if is_absolute_jump(instr.opcode):
->>>>>>> d147f851
                             jump_arg = target.offset
                         else:
                             jump_arg = target.offset - offset
@@ -475,33 +438,14 @@
             if depth >= self._max_depth:
                 self._max_depth = depth
             jump_op = instr.opcode
-<<<<<<< HEAD
-            if instr.has_jump:
+            if instr.jump is not None:
                 target_depth = depth + _opcode_stack_effect_jump(jump_op)
                 if target_depth > self._max_depth:
                     self._max_depth = target_depth
                 if (jump_op == ops.JUMP_IF_TRUE_OR_POP or
                       jump_op == ops.JUMP_IF_FALSE_OR_POP):
                     depth -= 1
-                self._next_stack_depth_walk(instr.jump[0], target_depth, (block, instr))
-=======
-            if instr.jump is not None:
-                target_depth = depth
-                if jump_op == ops.FOR_ITER:
-                    target_depth -= 2
-                elif (jump_op == ops.SETUP_FINALLY or
-                      jump_op == ops.SETUP_EXCEPT or
-                      jump_op == ops.SETUP_WITH):
-                    if jump_op == ops.SETUP_WITH:
-                        target_depth -= 1     # ignore the w_result just pushed
-                    target_depth += 3         # add [exc_type, exc, unroller]
-                    if target_depth > self._max_depth:
-                        self._max_depth = target_depth
-                elif (jump_op == ops.JUMP_IF_TRUE_OR_POP or
-                      jump_op == ops.JUMP_IF_FALSE_OR_POP):
-                    depth -= 1
-                self._next_stack_depth_walk(instr.jump, target_depth)
->>>>>>> d147f851
+                self._next_stack_depth_walk(instr.jump, target_depth, (block, instr))
                 if jump_op == ops.JUMP_ABSOLUTE or jump_op == ops.JUMP_FORWARD:
                     # Nothing more can occur.
                     break
@@ -541,7 +485,6 @@
         """Build a PyCode object."""
         # Unless it's interactive, every code object must end in a return.
         if not self.current_block.cant_add_instructions:
-            self.use_next_block()
             if self.add_none_to_final_return:
                 self.load_const(self.space.w_None)
             self.emit_op(ops.RETURN_VALUE)
