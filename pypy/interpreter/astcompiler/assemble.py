"""Python control flow graph generation and bytecode assembly."""

import os
from rpython.rlib import rfloat
from rpython.rlib.objectmodel import specialize, we_are_translated

from pypy.interpreter.astcompiler import ast, consts, misc, symtable
from pypy.interpreter.error import OperationError
from pypy.interpreter.pycode import PyCode
from pypy.interpreter.miscutils import string_sort
from pypy.tool import stdlib_opcode as ops


class StackDepthComputationError(Exception):
    pass


class Instruction(object):
    """Represents a single opcode."""

    def __init__(self, opcode, arg=0):
        self.opcode = opcode
        self.arg = arg
        self.lineno = 0
        self.has_jump = False

    def size(self):
        """Return the size of bytes of this instruction when it is
        encoded.
        """
        if self.opcode >= ops.HAVE_ARGUMENT:
            return (6 if self.arg > 0xFFFF else 3)
        return 1

    def jump_to(self, target, absolute=False):
        """Indicate the target this jump instruction.

        The opcode must be a JUMP opcode.
        """
        self.jump = (target, absolute)
        self.has_jump = True

    def __repr__(self):
        data = [ops.opname[self.opcode]]
        template = "<%s"
        if self.opcode >= ops.HAVE_ARGUMENT:
            data.append(self.arg)
            template += " %i"
            if self.has_jump:
                data.append(self.jump[0])
                template += " %s"
        template += ">"
        return template % tuple(data)


class Block(object):
    """A basic control flow block.

    It has one entry point and several possible exit points.  Its
    instructions may be jumps to other blocks, or if control flow
    reaches the end of the block, it continues to next_block.
    """

    marked = False
    have_return = False
    auto_inserted_return = False

    def __init__(self):
        self.instructions = []
        self.next_block = None

    def _post_order_see(self, stack, nextblock):
        if nextblock.marked == 0:
            nextblock.marked = 1
            stack.append(nextblock)

    def post_order(self):
        """Return this block and its children in post order.  This means
        that the graph of blocks is first cleaned up to ignore
        back-edges, thus turning it into a DAG.  Then the DAG is
        linearized.  For example:

                   A --> B -\           =>     [A, D, B, C]
                     \-> D ---> C
        """
        resultblocks = []
        stack = [self]
        self.marked = 1
        while stack:
            current = stack[-1]
            if current.marked == 1:
                current.marked = 2
                if current.next_block is not None:
                    self._post_order_see(stack, current.next_block)
            else:
                i = current.marked - 2
                assert i >= 0
                while i < len(current.instructions):
                    instr = current.instructions[i]
                    i += 1
                    if instr.has_jump:
                        current.marked = i + 2
                        self._post_order_see(stack, instr.jump[0])
                        break
                else:
                    resultblocks.append(current)
                    stack.pop()
        resultblocks.reverse()
        return resultblocks

    def code_size(self):
        """Return the encoded size of all the instructions in this
        block.
        """
        i = 0
        for instr in self.instructions:
            i += instr.size()
        return i

    def get_code(self):
        """Encode the instructions in this block into bytecode."""
        code = []
        for instr in self.instructions:
            opcode = instr.opcode
            if opcode >= ops.HAVE_ARGUMENT:
                arg = instr.arg
                if instr.arg > 0xFFFF:
                    ext = arg >> 16
                    code.append(chr(ops.EXTENDED_ARG))
                    code.append(chr(ext & 0xFF))
                    code.append(chr(ext >> 8))
                    arg &= 0xFFFF
                code.append(chr(opcode))
                code.append(chr(arg & 0xFF))
                code.append(chr(arg >> 8))
            else:
                code.append(chr(opcode))
        return ''.join(code)


<<<<<<< HEAD
def _make_index_dict_filter(syms, flag1, flag2):
    i = 0
    result = {}
    for name, scope in syms.iteritems():
        if scope in (flag1, flag2):
=======
def _make_index_dict_filter(syms, flag):
    names = syms.keys()
    string_sort(names)   # return cell vars in alphabetical order
    i = 0
    result = {}
    for name in names:
        scope = syms[name]
        if scope == flag:
>>>>>>> ffc21467
            result[name] = i
            i += 1
    return result


@specialize.argtype(0)
def _iter_to_dict(iterable, offset=0):
    result = {}
    index = offset
    for item in iterable:
        result[item] = index
        index += 1
    return result


class PythonCodeMaker(ast.ASTVisitor):
    """Knows how to assemble a PyCode object."""

    def __init__(self, space, name, first_lineno, scope, compile_info):
        self.space = space
        self.name = name
        self.first_lineno = first_lineno
        self.compile_info = compile_info
        self.first_block = self.new_block()
        self.use_block(self.first_block)
        self.names = {}
        self.var_names = _iter_to_dict(scope.varnames)
        self.cell_vars = _make_index_dict_filter(scope.symbols,
<<<<<<< HEAD
                                                 symtable.SCOPE_CELL,
                                                 symtable.SCOPE_CELL_CLASS)
        self.free_vars = _iter_to_dict(scope.free_vars, len(self.cell_vars))
=======
                                                 symtable.SCOPE_CELL)
        string_sort(scope.free_vars)    # return free vars in alphabetical order
        self.free_vars = _list_to_dict(scope.free_vars, len(self.cell_vars))
>>>>>>> ffc21467
        self.w_consts = space.newdict()
        self.argcount = 0
        self.kwonlyargcount = 0
        self.lineno_set = False
        self.lineno = 0
        self.add_none_to_final_return = True

    def new_block(self):
        return Block()

    def use_block(self, block):
        """Start emitting bytecode into block."""
        self.current_block = block
        self.instrs = block.instructions

    def use_next_block(self, block=None):
        """Set this block as the next_block for the last and use it."""
        if block is None:
            block = self.new_block()
        self.current_block.next_block = block
        self.use_block(block)
        return block

    def is_dead_code(self):
        """Return False if any code can be meaningfully added to the
        current block, or True if it would be dead code."""
        # currently only True after a RETURN_VALUE.
        return self.current_block.have_return

    def emit_op(self, op):
        """Emit an opcode without an argument."""
        instr = Instruction(op)
        if not self.lineno_set:
            instr.lineno = self.lineno
            self.lineno_set = True
        if not self.is_dead_code():
            self.instrs.append(instr)
            if op == ops.RETURN_VALUE:
                self.current_block.have_return = True
        return instr

    def emit_op_arg(self, op, arg):
        """Emit an opcode with an integer argument."""
        instr = Instruction(op, arg)
        if not self.lineno_set:
            instr.lineno = self.lineno
            self.lineno_set = True
        if not self.is_dead_code():
            self.instrs.append(instr)

    def emit_op_name(self, op, container, name):
        """Emit an opcode referencing a name."""
        self.emit_op_arg(op, self.add_name(container, name))

    def emit_jump(self, op, block_to, absolute=False):
        """Emit a jump opcode to another block."""
        self.emit_op(op).jump_to(block_to, absolute)

    def add_name(self, container, name):
        """Get the index of a name in container."""
        name = self.scope.mangle(name)
        try:
            index = container[name]
        except KeyError:
            index = len(container)
            container[name] = index
        return index

    def add_const(self, obj):
        """Add a W_Root to the constant array and return its location."""
        space = self.space
        # To avoid confusing equal but separate types, we hash store the type
        # of the constant in the dictionary.  Moreover, we have to keep the
        # difference between -0.0 and 0.0 floats, and this recursively in
        # tuples.
        w_key = self._make_key(obj)

        w_len = space.finditem(self.w_consts, w_key)
        if w_len is None:
            w_len = space.len(self.w_consts)
            space.setitem(self.w_consts, w_key, w_len)
        if space.int_w(w_len) == 0:
            self.scope.doc_removable = False
        return space.int_w(w_len)

    def _make_key(self, obj):
        # see the tests 'test_zeros_not_mixed*' in ../test/test_compiler.py
        space = self.space
        w_type = space.type(obj)
        if space.is_w(w_type, space.w_float):
            val = space.float_w(obj)
            if val == 0.0 and rfloat.copysign(1., val) < 0:
                w_key = space.newtuple([obj, space.w_float, space.w_None])
            else:
                w_key = space.newtuple([obj, space.w_float])
        elif space.is_w(w_type, space.w_complex):
            w_real = space.getattr(obj, space.newtext("real"))
            w_imag = space.getattr(obj, space.newtext("imag"))
            real = space.float_w(w_real)
            imag = space.float_w(w_imag)
            real_negzero = (real == 0.0 and
                            rfloat.copysign(1., real) < 0)
            imag_negzero = (imag == 0.0 and
                            rfloat.copysign(1., imag) < 0)
            if real_negzero and imag_negzero:
                tup = [obj, space.w_complex, space.w_None, space.w_None,
                       space.w_None]
            elif imag_negzero:
                tup = [obj, space.w_complex, space.w_None, space.w_None]
            elif real_negzero:
                tup = [obj, space.w_complex, space.w_None]
            else:
                tup = [obj, space.w_complex]
            w_key = space.newtuple(tup)
        elif space.is_w(w_type, space.w_tuple):
            result_w = [obj, w_type]
            for w_item in space.fixedview(obj):
                result_w.append(self._make_key(w_item))
            w_key = space.newtuple(result_w[:])
        elif isinstance(obj, PyCode):
            w_key = space.newtuple([obj, w_type, space.id(obj)])
        else:
            w_key = space.newtuple([obj, w_type])
        return w_key

    def load_const(self, obj):
        index = self.add_const(obj)
        self.emit_op_arg(ops.LOAD_CONST, index)

    def update_position(self, lineno, force=False):
        """Possibly change the lineno for the next instructions."""
        if force or lineno > self.lineno:
            self.lineno = lineno
            self.lineno_set = False

    def _resolve_block_targets(self, blocks):
        """Compute the arguments of jump instructions."""
        last_extended_arg_count = 0
        # The reason for this loop is extended jumps.  EXTENDED_ARG
        # extends the bytecode size, so it might invalidate the offsets
        # we've already given.  Thus we have to loop until the number of
        # extended args is stable.  Any extended jump at all is
        # extremely rare, so performance is not too concerning.
        while True:
            extended_arg_count = 0
            offset = 0
            force_redo = False
            # Calculate the code offset of each block.
            for block in blocks:
                block.offset = offset
                offset += block.code_size()
            for block in blocks:
                offset = block.offset
                for instr in block.instructions:
                    offset += instr.size()
                    if instr.has_jump:
                        target, absolute = instr.jump
                        op = instr.opcode
                        # Optimize an unconditional jump going to another
                        # unconditional jump.
                        if op == ops.JUMP_ABSOLUTE or op == ops.JUMP_FORWARD:
                            if target.instructions:
                                target_op = target.instructions[0].opcode
                                if target_op == ops.JUMP_ABSOLUTE:
                                    target = target.instructions[0].jump[0]
                                    instr.opcode = ops.JUMP_ABSOLUTE
                                    absolute = True
                                elif target_op == ops.RETURN_VALUE:
                                    # Replace JUMP_* to a RETURN into
                                    # just a RETURN
                                    instr.opcode = ops.RETURN_VALUE
                                    instr.arg = 0
                                    instr.has_jump = False
                                    # The size of the code changed,
                                    # we have to trigger another pass
                                    force_redo = True
                                    continue
                        if absolute:
                            jump_arg = target.offset
                        else:
                            jump_arg = target.offset - offset
                        instr.arg = jump_arg
                        if jump_arg > 0xFFFF:
                            extended_arg_count += 1
            if (extended_arg_count == last_extended_arg_count and
                not force_redo):
                break
            else:
                last_extended_arg_count = extended_arg_count

    def _build_consts_array(self):
        """Turn the applevel constants dictionary into a list."""
        w_consts = self.w_consts
        space = self.space
        consts_w = [space.w_None] * space.len_w(w_consts)
        w_iter = space.iter(w_consts)
        first = space.newint(0)
        while True:
            try:
                w_key = space.next(w_iter)
            except OperationError as e:
                if not e.match(space, space.w_StopIteration):
                    raise
                break
            w_index = space.getitem(w_consts, w_key)
            w_constant = space.getitem(w_key, first)
            w_constant = misc.intern_if_common_string(space, w_constant)
            consts_w[space.int_w(w_index)] = w_constant
        return consts_w

    def _get_code_flags(self):
        """Get an extra flags that should be attached to the code object."""
        raise NotImplementedError

    def _stacksize(self, blocks):
        """Compute co_stacksize."""
        for block in blocks:
            block.initial_depth = -99
        blocks[0].initial_depth = 0
        # Assumes that it is sufficient to walk the blocks in 'post-order'.
        # This means we ignore all back-edges, but apart from that, we only
        # look into a block when all the previous blocks have been done.
        self._max_depth = 0
        for block in blocks:
            depth = self._do_stack_depth_walk(block)
            if block.auto_inserted_return and depth != 0:
                # This case occurs if this code object uses some
                # construction for which the stack depth computation
                # is wrong (too high).  If you get here while working
                # on the astcompiler, then you should at first ignore
                # the error, and comment out the 'raise' below.  Such
                # an error is not really bad: it is just a bit
                # wasteful.  For release-ready versions, though, we'd
                # like not to be wasteful. :-)
                os.write(2, "StackDepthComputationError(POS) in %s at %s:%s\n"
                  % (self.compile_info.filename, self.name, self.first_lineno))
                raise StackDepthComputationError   # would-be-nice-not-to-have
        return self._max_depth

    def _next_stack_depth_walk(self, nextblock, depth):
        if depth > nextblock.initial_depth:
            nextblock.initial_depth = depth

    def _do_stack_depth_walk(self, block):
        depth = block.initial_depth
        if depth == -99:     # this block is never reached, skip
             return 0
        for instr in block.instructions:
            depth += _opcode_stack_effect(instr.opcode, instr.arg)
            if depth < 0:
                # This is really a fatal error, don't comment out this
                # 'raise'.  It means that the stack depth computation
                # thinks there is a path that yields a negative stack
                # depth, which means that it underestimates the space
                # needed and it would crash when interpreting this
                # code.
                os.write(2, "StackDepthComputationError(NEG) in %s at %s:%s\n"
                  % (self.compile_info.filename, self.name, self.first_lineno))
                raise StackDepthComputationError   # really fatal error
            if depth >= self._max_depth:
                self._max_depth = depth
            jump_op = instr.opcode
            if instr.has_jump:
                target_depth = depth
                if jump_op == ops.FOR_ITER:
                    target_depth -= 2
                elif (jump_op == ops.SETUP_FINALLY or
                      jump_op == ops.SETUP_EXCEPT or
                      jump_op == ops.SETUP_WITH or
                      jump_op == ops.SETUP_ASYNC_WITH):
                    if jump_op == ops.SETUP_FINALLY:
                        target_depth += 4
                    elif jump_op == ops.SETUP_EXCEPT:
                        target_depth += 4
                    elif jump_op == ops.SETUP_WITH:
                        target_depth += 3
                    elif jump_op == ops.SETUP_ASYNC_WITH:
                        target_depth += 3
                    if target_depth > self._max_depth:
                        self._max_depth = target_depth
                elif (jump_op == ops.JUMP_IF_TRUE_OR_POP or
                      jump_op == ops.JUMP_IF_FALSE_OR_POP):
                    depth -= 1
                self._next_stack_depth_walk(instr.jump[0], target_depth)
                if jump_op == ops.JUMP_ABSOLUTE or jump_op == ops.JUMP_FORWARD:
                    # Nothing more can occur.
                    break
            elif jump_op == ops.RETURN_VALUE or jump_op == ops.RAISE_VARARGS:
                # Nothing more can occur.
                break
        else:
            if block.next_block:
                self._next_stack_depth_walk(block.next_block, depth)
        return depth

    def _build_lnotab(self, blocks):
        """Build the line number table for tracebacks and tracing."""
        current_line = self.first_lineno
        current_off = 0
        table = []
        push = table.append
        for block in blocks:
            offset = block.offset
            for instr in block.instructions:
                if instr.lineno:
                    # compute deltas
                    line = instr.lineno - current_line
                    if line < 0:
                        continue
                    addr = offset - current_off
                    # Python assumes that lineno always increases with
                    # increasing bytecode address (lnotab is unsigned
                    # char).  Depending on when SET_LINENO instructions
                    # are emitted this is not always true.  Consider the
                    # code:
                    #     a = (1,
                    #          b)
                    # In the bytecode stream, the assignment to "a"
                    # occurs after the loading of "b".  This works with
                    # the C Python compiler because it only generates a
                    # SET_LINENO instruction for the assignment.
                    if line or addr:
                        while addr > 255:
                            push(chr(255))
                            push(chr(0))
                            addr -= 255
                        while line > 255:
                            push(chr(addr))
                            push(chr(255))
                            line -= 255
                            addr = 0
                        push(chr(addr))
                        push(chr(line))
                        current_line = instr.lineno
                        current_off = offset
                offset += instr.size()
        return ''.join(table)

    def assemble(self):
        """Build a PyCode object."""
        # Unless it's interactive, every code object must end in a return.
        if not self.current_block.have_return:
            self.use_next_block()
            if self.add_none_to_final_return:
                self.load_const(self.space.w_None)
            self.emit_op(ops.RETURN_VALUE)
            self.current_block.auto_inserted_return = True
        # Set the first lineno if it is not already explicitly set.
        if self.first_lineno == -1:
            if self.first_block.instructions:
                self.first_lineno = self.first_block.instructions[0].lineno
            else:
                self.first_lineno = 1
        blocks = self.first_block.post_order()
        self._resolve_block_targets(blocks)
        lnotab = self._build_lnotab(blocks)
        stack_depth = self._stacksize(blocks)
        consts_w = self._build_consts_array()
        names = _list_from_dict(self.names)
        var_names = _list_from_dict(self.var_names)
        cell_names = _list_from_dict(self.cell_vars)
        free_names = _list_from_dict(self.free_vars, len(cell_names))
        flags = self._get_code_flags()
        # (Only) inherit compilerflags in PyCF_MASK
        flags |= (self.compile_info.flags & consts.PyCF_MASK)
        bytecode = ''.join([block.get_code() for block in blocks])
        return PyCode(self.space,
                      self.argcount,
                      self.kwonlyargcount,
                      len(self.var_names),
                      stack_depth,
                      flags,
                      bytecode,
                      list(consts_w),
                      names,
                      var_names,
                      self.compile_info.filename,
                      self.name,
                      self.first_lineno,
                      lnotab,
                      free_names,
                      cell_names,
                      self.compile_info.hidden_applevel)


def _list_from_dict(d, offset=0):
    result = [None] * len(d)
    for obj, index in d.iteritems():
        result[index - offset] = obj
    return result


_static_opcode_stack_effects = {
    ops.NOP: 0,

    ops.POP_TOP: -1,
    ops.ROT_TWO: 0,
    ops.ROT_THREE: 0,
    ops.DUP_TOP: 1,
    ops.DUP_TOP_TWO: 2,

    ops.UNARY_POSITIVE: 0,
    ops.UNARY_NEGATIVE: 0,
    ops.UNARY_NOT: 0,
    ops.UNARY_INVERT: 0,

    ops.LIST_APPEND: -1,
    ops.SET_ADD: -1,
    ops.MAP_ADD: -2,

    ops.BINARY_POWER: -1,
    ops.BINARY_MULTIPLY: -1,
    ops.BINARY_MODULO: -1,
    ops.BINARY_ADD: -1,
    ops.BINARY_SUBTRACT: -1,
    ops.BINARY_SUBSCR: -1,
    ops.BINARY_FLOOR_DIVIDE: -1,
    ops.BINARY_TRUE_DIVIDE: -1,
    ops.BINARY_MATRIX_MULTIPLY: -1,
    ops.BINARY_LSHIFT: -1,
    ops.BINARY_RSHIFT: -1,
    ops.BINARY_AND: -1,
    ops.BINARY_OR: -1,
    ops.BINARY_XOR: -1,

    ops.INPLACE_FLOOR_DIVIDE: -1,
    ops.INPLACE_TRUE_DIVIDE: -1,
    ops.INPLACE_ADD: -1,
    ops.INPLACE_SUBTRACT: -1,
    ops.INPLACE_MULTIPLY: -1,
    ops.INPLACE_MODULO: -1,
    ops.INPLACE_POWER: -1,
    ops.INPLACE_MATRIX_MULTIPLY: -1,
    ops.INPLACE_LSHIFT: -1,
    ops.INPLACE_RSHIFT: -1,
    ops.INPLACE_AND: -1,
    ops.INPLACE_OR: -1,
    ops.INPLACE_XOR: -1,

    ops.STORE_SUBSCR: -3,
    ops.DELETE_SUBSCR: -2,

    ops.GET_ITER: 0,
    ops.FOR_ITER: 1,
    ops.BREAK_LOOP: 0,
    ops.CONTINUE_LOOP: 0,
    ops.SETUP_LOOP: 0,

    ops.PRINT_EXPR: -1,

    ops.WITH_CLEANUP_START: 0,
    ops.WITH_CLEANUP_FINISH: -1,
    ops.LOAD_BUILD_CLASS: 1,
    ops.POP_BLOCK: 0,
    ops.POP_EXCEPT: -1,
    ops.END_FINALLY: -4,     # assume always 4: we pretend that SETUP_FINALLY
                             # pushes 4.  In truth, it would only push 1 and
                             # the corresponding END_FINALLY only pops 1.
    ops.SETUP_WITH: 1,
    ops.SETUP_FINALLY: 0,
    ops.SETUP_EXCEPT: 0,

    ops.RETURN_VALUE: -1,
    ops.YIELD_VALUE: 0,
    ops.YIELD_FROM: -1,
    ops.COMPARE_OP: -1,

    ops.LOOKUP_METHOD: 1,

    ops.LOAD_NAME: 1,
    ops.STORE_NAME: -1,
    ops.DELETE_NAME: 0,

    ops.LOAD_FAST: 1,
    ops.STORE_FAST: -1,
    ops.DELETE_FAST: 0,

    ops.LOAD_ATTR: 0,
    ops.STORE_ATTR: -2,
    ops.DELETE_ATTR: -1,

    ops.LOAD_GLOBAL: 1,
    ops.STORE_GLOBAL: -1,
    ops.DELETE_GLOBAL: 0,
    ops.DELETE_DEREF: 0,

    ops.LOAD_CLOSURE: 1,
    ops.LOAD_DEREF: 1,
    ops.STORE_DEREF: -1,
    ops.DELETE_DEREF: 0,

    ops.GET_AWAITABLE: 0,
    ops.SETUP_ASYNC_WITH: 0,
    ops.BEFORE_ASYNC_WITH: 1,
    ops.GET_AITER: 0,
    ops.GET_ANEXT: 1,
    ops.GET_YIELD_FROM_ITER: 0,

    ops.LOAD_CONST: 1,

    ops.IMPORT_STAR: -1,
    ops.IMPORT_NAME: -1,
    ops.IMPORT_FROM: 1,

    ops.JUMP_FORWARD: 0,
    ops.JUMP_ABSOLUTE: 0,
    ops.JUMP_IF_TRUE_OR_POP: 0,
    ops.JUMP_IF_FALSE_OR_POP: 0,
    ops.POP_JUMP_IF_TRUE: -1,
    ops.POP_JUMP_IF_FALSE: -1,
    ops.JUMP_IF_NOT_DEBUG: 0,

    # TODO
    ops.BUILD_LIST_FROM_ARG: 1,

    ops.LOAD_CLASSDEREF: 1,
}


def _compute_UNPACK_SEQUENCE(arg):
    return arg - 1

def _compute_UNPACK_EX(arg):
    return (arg & 0xFF) + (arg >> 8)

def _compute_BUILD_TUPLE(arg):
    return 1 - arg

def _compute_BUILD_TUPLE_UNPACK(arg):
    return 1 - arg

def _compute_BUILD_LIST(arg):
    return 1 - arg

def _compute_BUILD_LIST_UNPACK(arg):
    return 1 - arg

def _compute_BUILD_SET(arg):
    return 1 - arg

def _compute_BUILD_SET_UNPACK(arg):
    return 1 - arg

def _compute_BUILD_MAP(arg):
    return 1 - 2 * arg

def _compute_BUILD_MAP_UNPACK(arg):
    return 1 - arg

def _compute_BUILD_MAP_UNPACK_WITH_CALL(arg):
    return 1 - (arg & 0xFF)

def _compute_MAKE_CLOSURE(arg):
    return -2 - _num_args(arg) - ((arg >> 16) & 0xFFFF)

def _compute_MAKE_FUNCTION(arg):
    return -1 - _num_args(arg) - ((arg >> 16) & 0xFFFF)

def _compute_BUILD_SLICE(arg):
    if arg == 3:
        return -2
    else:
        return -1

def _compute_RAISE_VARARGS(arg):
    return -arg

def _num_args(oparg):
    return (oparg % 256) + 2 * ((oparg // 256) % 256)

def _compute_CALL_FUNCTION(arg):
    return -_num_args(arg)

def _compute_CALL_FUNCTION_VAR(arg):
    return -_num_args(arg) - 1

def _compute_CALL_FUNCTION_KW(arg):
    return -_num_args(arg) - 1

def _compute_CALL_FUNCTION_VAR_KW(arg):
    return -_num_args(arg) - 2

def _compute_CALL_METHOD(arg):
    return -_num_args(arg) - 1

def _compute_FORMAT_VALUE(arg):
    if (arg & consts.FVS_MASK) == consts.FVS_HAVE_SPEC:
        return -1
    return 0

def _compute_BUILD_STRING(arg):
    return 1 - arg


_stack_effect_computers = {}
for name, func in globals().items():
    if name.startswith("_compute_"):
        func._always_inline_ = True
        _stack_effect_computers[getattr(ops, name[9:])] = func
for op, value in _static_opcode_stack_effects.iteritems():
    def func(arg, _value=value):
        return _value
    func._always_inline_ = True
    _stack_effect_computers[op] = func
del name, func, op, value


def _opcode_stack_effect(op, arg):
    """Return the stack effect of a opcode an its argument."""
    if we_are_translated():
        for possible_op in ops.unrolling_opcode_descs:
            # EXTENDED_ARG should never get in here.
            if possible_op.index == ops.EXTENDED_ARG:
                continue
            if op == possible_op.index:
                return _stack_effect_computers[possible_op.index](arg)
        else:
            raise AssertionError("unknown opcode: %s" % (op,))
    else:
        try:
            return _static_opcode_stack_effects[op]
        except KeyError:
            try:
                return _stack_effect_computers[op](arg)
            except KeyError:
                raise KeyError("Unknown stack effect for %s (%s)" %
                               (ops.opname[op], op))<|MERGE_RESOLUTION|>--- conflicted
+++ resolved
@@ -138,22 +138,14 @@
         return ''.join(code)
 
 
-<<<<<<< HEAD
 def _make_index_dict_filter(syms, flag1, flag2):
-    i = 0
-    result = {}
-    for name, scope in syms.iteritems():
-        if scope in (flag1, flag2):
-=======
-def _make_index_dict_filter(syms, flag):
     names = syms.keys()
     string_sort(names)   # return cell vars in alphabetical order
     i = 0
     result = {}
     for name in names:
         scope = syms[name]
-        if scope == flag:
->>>>>>> ffc21467
+        if scope in (flag1, flag2):
             result[name] = i
             i += 1
     return result
@@ -182,15 +174,10 @@
         self.names = {}
         self.var_names = _iter_to_dict(scope.varnames)
         self.cell_vars = _make_index_dict_filter(scope.symbols,
-<<<<<<< HEAD
                                                  symtable.SCOPE_CELL,
                                                  symtable.SCOPE_CELL_CLASS)
+        string_sort(scope.free_vars)    # return free vars in alphabetical order
         self.free_vars = _iter_to_dict(scope.free_vars, len(self.cell_vars))
-=======
-                                                 symtable.SCOPE_CELL)
-        string_sort(scope.free_vars)    # return free vars in alphabetical order
-        self.free_vars = _list_to_dict(scope.free_vars, len(self.cell_vars))
->>>>>>> ffc21467
         self.w_consts = space.newdict()
         self.argcount = 0
         self.kwonlyargcount = 0
