"""Python control flow graph generation and bytecode assembly."""

import math
import os
<<<<<<< HEAD
from rpython.rlib import rfloat
from rpython.rlib.objectmodel import specialize, we_are_translated
=======
from rpython.rlib.objectmodel import we_are_translated
>>>>>>> 269dd54e

from pypy.interpreter.astcompiler import ast, consts, misc, symtable
from pypy.interpreter.error import OperationError
from pypy.interpreter.pycode import PyCode
from pypy.interpreter.miscutils import string_sort
from pypy.tool import stdlib_opcode as ops


class StackDepthComputationError(Exception):
    pass


class Instruction(object):
    """Represents a single opcode."""

    def __init__(self, opcode, arg=0):
        self.opcode = opcode
        self.arg = arg
        self.lineno = 0
        self.has_jump = False

    def size(self):
        """Return the size of bytes of this instruction when it is
        encoded.
        """
        if self.opcode >= ops.HAVE_ARGUMENT:
            return (6 if self.arg > 0xFFFF else 3)
        return 1

    def jump_to(self, target, absolute=False):
        """Indicate the target this jump instruction.

        The opcode must be a JUMP opcode.
        """
        self.jump = (target, absolute)
        self.has_jump = True

    def __repr__(self):
        data = [ops.opname[self.opcode]]
        template = "<%s"
        if self.opcode >= ops.HAVE_ARGUMENT:
            data.append(self.arg)
            template += " %i"
            if self.has_jump:
                data.append(self.jump[0])
                template += " %s"
        template += ">"
        return template % tuple(data)


class Block(object):
    """A basic control flow block.

    It has one entry point and several possible exit points.  Its
    instructions may be jumps to other blocks, or if control flow
    reaches the end of the block, it continues to next_block.
    """

    marked = False
    have_return = False
    auto_inserted_return = False

    def __init__(self):
        self.instructions = []
        self.next_block = None

    def _post_order_see(self, stack, nextblock):
        if nextblock.marked == 0:
            nextblock.marked = 1
            stack.append(nextblock)

    def post_order(self):
        """Return this block and its children in post order.  This means
        that the graph of blocks is first cleaned up to ignore
        back-edges, thus turning it into a DAG.  Then the DAG is
        linearized.  For example:

                   A --> B -\           =>     [A, D, B, C]
                     \-> D ---> C
        """
        resultblocks = []
        stack = [self]
        self.marked = 1
        while stack:
            current = stack[-1]
            if current.marked == 1:
                current.marked = 2
                if current.next_block is not None:
                    self._post_order_see(stack, current.next_block)
            else:
                i = current.marked - 2
                assert i >= 0
                while i < len(current.instructions):
                    instr = current.instructions[i]
                    i += 1
                    if instr.has_jump:
                        current.marked = i + 2
                        self._post_order_see(stack, instr.jump[0])
                        break
                else:
                    resultblocks.append(current)
                    stack.pop()
        resultblocks.reverse()
        return resultblocks

    def code_size(self):
        """Return the encoded size of all the instructions in this
        block.
        """
        i = 0
        for instr in self.instructions:
            i += instr.size()
        return i

    def get_code(self):
        """Encode the instructions in this block into bytecode."""
        code = []
        for instr in self.instructions:
            opcode = instr.opcode
            if opcode >= ops.HAVE_ARGUMENT:
                arg = instr.arg
                if instr.arg > 0xFFFF:
                    ext = arg >> 16
                    code.append(chr(ops.EXTENDED_ARG))
                    code.append(chr(ext & 0xFF))
                    code.append(chr(ext >> 8))
                    arg &= 0xFFFF
                code.append(chr(opcode))
                code.append(chr(arg & 0xFF))
                code.append(chr(arg >> 8))
            else:
                code.append(chr(opcode))
        return ''.join(code)


def _make_index_dict_filter(syms, flag1, flag2):
    names = syms.keys()
    string_sort(names)   # return cell vars in alphabetical order
    i = 0
    result = {}
    for name in names:
        scope = syms[name]
        if scope in (flag1, flag2):
            result[name] = i
            i += 1
    return result


@specialize.argtype(0)
def _iter_to_dict(iterable, offset=0):
    result = {}
    index = offset
    for item in iterable:
        result[item] = index
        index += 1
    return result


class PythonCodeMaker(ast.ASTVisitor):
    """Knows how to assemble a PyCode object."""

    def __init__(self, space, name, first_lineno, scope, compile_info):
        self.space = space
        self.name = name
        self.first_lineno = first_lineno
        self.compile_info = compile_info
        self.first_block = self.new_block()
        self.use_block(self.first_block)
        self.names = {}
        self.var_names = _iter_to_dict(scope.varnames)
        self.cell_vars = _make_index_dict_filter(scope.symbols,
                                                 symtable.SCOPE_CELL,
                                                 symtable.SCOPE_CELL_CLASS)
        string_sort(scope.free_vars)    # return free vars in alphabetical order
        self.free_vars = _iter_to_dict(scope.free_vars, len(self.cell_vars))
        self.w_consts = space.newdict()
        self.argcount = 0
        self.kwonlyargcount = 0
        self.lineno_set = False
        self.lineno = 0
        self.add_none_to_final_return = True

    def new_block(self):
        return Block()

    def use_block(self, block):
        """Start emitting bytecode into block."""
        self.current_block = block
        self.instrs = block.instructions

    def use_next_block(self, block=None):
        """Set this block as the next_block for the last and use it."""
        if block is None:
            block = self.new_block()
        self.current_block.next_block = block
        self.use_block(block)
        return block

    def is_dead_code(self):
        """Return False if any code can be meaningfully added to the
        current block, or True if it would be dead code."""
        # currently only True after a RETURN_VALUE.
        return self.current_block.have_return

    def emit_op(self, op):
        """Emit an opcode without an argument."""
        instr = Instruction(op)
        if not self.lineno_set:
            instr.lineno = self.lineno
            self.lineno_set = True
        if not self.is_dead_code():
            self.instrs.append(instr)
            if op == ops.RETURN_VALUE:
                self.current_block.have_return = True
        return instr

    def emit_op_arg(self, op, arg):
        """Emit an opcode with an integer argument."""
        instr = Instruction(op, arg)
        if not self.lineno_set:
            instr.lineno = self.lineno
            self.lineno_set = True
        if not self.is_dead_code():
            self.instrs.append(instr)

    def emit_op_name(self, op, container, name):
        """Emit an opcode referencing a name."""
        self.emit_op_arg(op, self.add_name(container, name))

    def emit_jump(self, op, block_to, absolute=False):
        """Emit a jump opcode to another block."""
        self.emit_op(op).jump_to(block_to, absolute)

    def add_name(self, container, name):
        """Get the index of a name in container."""
        name = self.scope.mangle(name)
        try:
            index = container[name]
        except KeyError:
            index = len(container)
            container[name] = index
        return index

    def add_const(self, obj):
        """Add a W_Root to the constant array and return its location."""
        space = self.space
        # To avoid confusing equal but separate types, we hash store the type
        # of the constant in the dictionary.  Moreover, we have to keep the
        # difference between -0.0 and 0.0 floats, and this recursively in
        # tuples.
        w_key = self._make_key(obj)

        w_len = space.finditem(self.w_consts, w_key)
        if w_len is None:
            w_len = space.len(self.w_consts)
            space.setitem(self.w_consts, w_key, w_len)
        if space.int_w(w_len) == 0:
            self.scope.doc_removable = False
        return space.int_w(w_len)

    def _make_key(self, obj):
        # see the tests 'test_zeros_not_mixed*' in ../test/test_compiler.py
        space = self.space
        w_type = space.type(obj)
        if space.is_w(w_type, space.w_float):
            val = space.float_w(obj)
            if val == 0.0 and math.copysign(1., val) < 0:
                w_key = space.newtuple([obj, space.w_float, space.w_None])
            else:
                w_key = space.newtuple([obj, space.w_float])
        elif space.is_w(w_type, space.w_complex):
            w_real = space.getattr(obj, space.newtext("real"))
            w_imag = space.getattr(obj, space.newtext("imag"))
            real = space.float_w(w_real)
            imag = space.float_w(w_imag)
            real_negzero = (real == 0.0 and
                            math.copysign(1., real) < 0)
            imag_negzero = (imag == 0.0 and
                            math.copysign(1., imag) < 0)
            if real_negzero and imag_negzero:
                tup = [obj, space.w_complex, space.w_None, space.w_None,
                       space.w_None]
            elif imag_negzero:
                tup = [obj, space.w_complex, space.w_None, space.w_None]
            elif real_negzero:
                tup = [obj, space.w_complex, space.w_None]
            else:
                tup = [obj, space.w_complex]
            w_key = space.newtuple(tup)
        elif space.is_w(w_type, space.w_tuple):
            result_w = [obj, w_type]
            for w_item in space.fixedview(obj):
                result_w.append(self._make_key(w_item))
            w_key = space.newtuple(result_w[:])
        elif isinstance(obj, PyCode):
            w_key = space.newtuple([obj, w_type, space.id(obj)])
        else:
            w_key = space.newtuple([obj, w_type])
        return w_key

    def load_const(self, obj):
        index = self.add_const(obj)
        self.emit_op_arg(ops.LOAD_CONST, index)

    def update_position(self, lineno, force=False):
        """Possibly change the lineno for the next instructions."""
        if force or lineno > self.lineno:
            self.lineno = lineno
            self.lineno_set = False

    def _resolve_block_targets(self, blocks):
        """Compute the arguments of jump instructions."""
        last_extended_arg_count = 0
        # The reason for this loop is extended jumps.  EXTENDED_ARG
        # extends the bytecode size, so it might invalidate the offsets
        # we've already given.  Thus we have to loop until the number of
        # extended args is stable.  Any extended jump at all is
        # extremely rare, so performance is not too concerning.
        while True:
            extended_arg_count = 0
            offset = 0
            force_redo = False
            # Calculate the code offset of each block.
            for block in blocks:
                block.offset = offset
                offset += block.code_size()
            for block in blocks:
                offset = block.offset
                for instr in block.instructions:
                    offset += instr.size()
                    if instr.has_jump:
                        target, absolute = instr.jump
                        op = instr.opcode
                        # Optimize an unconditional jump going to another
                        # unconditional jump.
                        if op == ops.JUMP_ABSOLUTE or op == ops.JUMP_FORWARD:
                            if target.instructions:
                                target_op = target.instructions[0].opcode
                                if target_op == ops.JUMP_ABSOLUTE:
                                    target = target.instructions[0].jump[0]
                                    instr.opcode = ops.JUMP_ABSOLUTE
                                    absolute = True
                                elif target_op == ops.RETURN_VALUE:
                                    # Replace JUMP_* to a RETURN into
                                    # just a RETURN
                                    instr.opcode = ops.RETURN_VALUE
                                    instr.arg = 0
                                    instr.has_jump = False
                                    # The size of the code changed,
                                    # we have to trigger another pass
                                    force_redo = True
                                    continue
                        if absolute:
                            jump_arg = target.offset
                        else:
                            jump_arg = target.offset - offset
                        instr.arg = jump_arg
                        if jump_arg > 0xFFFF:
                            extended_arg_count += 1
            if (extended_arg_count == last_extended_arg_count and
                not force_redo):
                break
            else:
                last_extended_arg_count = extended_arg_count

    def _build_consts_array(self):
        """Turn the applevel constants dictionary into a list."""
        w_consts = self.w_consts
        space = self.space
        consts_w = [space.w_None] * space.len_w(w_consts)
        w_iter = space.iter(w_consts)
        first = space.newint(0)
        while True:
            try:
                w_key = space.next(w_iter)
            except OperationError as e:
                if not e.match(space, space.w_StopIteration):
                    raise
                break
            w_index = space.getitem(w_consts, w_key)
            w_constant = space.getitem(w_key, first)
            w_constant = misc.intern_if_common_string(space, w_constant)
            consts_w[space.int_w(w_index)] = w_constant
        return consts_w

    def _get_code_flags(self):
        """Get an extra flags that should be attached to the code object."""
        raise NotImplementedError

    def _stacksize(self, blocks):
        """Compute co_stacksize."""
        for block in blocks:
            block.initial_depth = -99
        blocks[0].initial_depth = 0
        # Assumes that it is sufficient to walk the blocks in 'post-order'.
        # This means we ignore all back-edges, but apart from that, we only
        # look into a block when all the previous blocks have been done.
        self._max_depth = 0
        for block in blocks:
            depth = self._do_stack_depth_walk(block)
            if block.auto_inserted_return and depth != 0:
                # This case occurs if this code object uses some
                # construction for which the stack depth computation
                # is wrong (too high).  If you get here while working
                # on the astcompiler, then you should at first ignore
                # the error, and comment out the 'raise' below.  Such
                # an error is not really bad: it is just a bit
                # wasteful.  For release-ready versions, though, we'd
                # like not to be wasteful. :-)
                os.write(2, "StackDepthComputationError(POS) in %s at %s:%s\n"
                  % (self.compile_info.filename, self.name, self.first_lineno))
                raise StackDepthComputationError   # would-be-nice-not-to-have
        return self._max_depth

    def _next_stack_depth_walk(self, nextblock, depth):
        if depth > nextblock.initial_depth:
            nextblock.initial_depth = depth

    def _do_stack_depth_walk(self, block):
        depth = block.initial_depth
        if depth == -99:     # this block is never reached, skip
             return 0
        for instr in block.instructions:
            depth += _opcode_stack_effect(instr.opcode, instr.arg)
            if depth < 0:
                # This is really a fatal error, don't comment out this
                # 'raise'.  It means that the stack depth computation
                # thinks there is a path that yields a negative stack
                # depth, which means that it underestimates the space
                # needed and it would crash when interpreting this
                # code.
                os.write(2, "StackDepthComputationError(NEG) in %s at %s:%s\n"
                  % (self.compile_info.filename, self.name, self.first_lineno))
                raise StackDepthComputationError   # really fatal error
            if depth >= self._max_depth:
                self._max_depth = depth
            jump_op = instr.opcode
            if instr.has_jump:
                target_depth = depth
                if jump_op == ops.FOR_ITER:
                    target_depth -= 2
                elif (jump_op == ops.SETUP_FINALLY or
                      jump_op == ops.SETUP_EXCEPT or
                      jump_op == ops.SETUP_WITH or
                      jump_op == ops.SETUP_ASYNC_WITH):
                    if jump_op == ops.SETUP_FINALLY:
                        target_depth += 4
                    elif jump_op == ops.SETUP_EXCEPT:
                        target_depth += 4
                    elif jump_op == ops.SETUP_WITH:
                        target_depth += 3
                    elif jump_op == ops.SETUP_ASYNC_WITH:
                        target_depth += 3
                    if target_depth > self._max_depth:
                        self._max_depth = target_depth
                elif (jump_op == ops.JUMP_IF_TRUE_OR_POP or
                      jump_op == ops.JUMP_IF_FALSE_OR_POP):
                    depth -= 1
                self._next_stack_depth_walk(instr.jump[0], target_depth)
                if jump_op == ops.JUMP_ABSOLUTE or jump_op == ops.JUMP_FORWARD:
                    # Nothing more can occur.
                    break
            elif jump_op == ops.RETURN_VALUE or jump_op == ops.RAISE_VARARGS:
                # Nothing more can occur.
                break
        else:
            if block.next_block:
                self._next_stack_depth_walk(block.next_block, depth)
        return depth

    def _build_lnotab(self, blocks):
        """Build the line number table for tracebacks and tracing."""
        current_line = self.first_lineno
        current_off = 0
        table = []
        push = table.append
        for block in blocks:
            offset = block.offset
            for instr in block.instructions:
                if instr.lineno:
                    # compute deltas
                    line = instr.lineno - current_line
                    if line < 0:
                        continue
                    addr = offset - current_off
                    # Python assumes that lineno always increases with
                    # increasing bytecode address (lnotab is unsigned
                    # char).  Depending on when SET_LINENO instructions
                    # are emitted this is not always true.  Consider the
                    # code:
                    #     a = (1,
                    #          b)
                    # In the bytecode stream, the assignment to "a"
                    # occurs after the loading of "b".  This works with
                    # the C Python compiler because it only generates a
                    # SET_LINENO instruction for the assignment.
                    if line or addr:
                        while addr > 255:
                            push(chr(255))
                            push(chr(0))
                            addr -= 255
                        while line > 255:
                            push(chr(addr))
                            push(chr(255))
                            line -= 255
                            addr = 0
                        push(chr(addr))
                        push(chr(line))
                        current_line = instr.lineno
                        current_off = offset
                offset += instr.size()
        return ''.join(table)

    def assemble(self):
        """Build a PyCode object."""
        # Unless it's interactive, every code object must end in a return.
        if not self.current_block.have_return:
            self.use_next_block()
            if self.add_none_to_final_return:
                self.load_const(self.space.w_None)
            self.emit_op(ops.RETURN_VALUE)
            self.current_block.auto_inserted_return = True
        # Set the first lineno if it is not already explicitly set.
        if self.first_lineno == -1:
            if self.first_block.instructions:
                self.first_lineno = self.first_block.instructions[0].lineno
            else:
                self.first_lineno = 1
        blocks = self.first_block.post_order()
        self._resolve_block_targets(blocks)
        lnotab = self._build_lnotab(blocks)
        stack_depth = self._stacksize(blocks)
        consts_w = self._build_consts_array()
        names = _list_from_dict(self.names)
        var_names = _list_from_dict(self.var_names)
        cell_names = _list_from_dict(self.cell_vars)
        free_names = _list_from_dict(self.free_vars, len(cell_names))
        flags = self._get_code_flags()
        # (Only) inherit compilerflags in PyCF_MASK
        flags |= (self.compile_info.flags & consts.PyCF_MASK)
        bytecode = ''.join([block.get_code() for block in blocks])
        return PyCode(self.space,
                      self.argcount,
                      self.kwonlyargcount,
                      len(self.var_names),
                      stack_depth,
                      flags,
                      bytecode,
                      list(consts_w),
                      names,
                      var_names,
                      self.compile_info.filename,
                      self.name,
                      self.first_lineno,
                      lnotab,
                      free_names,
                      cell_names,
                      self.compile_info.hidden_applevel)


def _list_from_dict(d, offset=0):
    result = [None] * len(d)
    for obj, index in d.iteritems():
        result[index - offset] = obj
    return result


_static_opcode_stack_effects = {
    ops.NOP: 0,

    ops.POP_TOP: -1,
    ops.ROT_TWO: 0,
    ops.ROT_THREE: 0,
    ops.DUP_TOP: 1,
    ops.DUP_TOP_TWO: 2,

    ops.UNARY_POSITIVE: 0,
    ops.UNARY_NEGATIVE: 0,
    ops.UNARY_NOT: 0,
    ops.UNARY_INVERT: 0,

    ops.LIST_APPEND: -1,
    ops.SET_ADD: -1,
    ops.MAP_ADD: -2,

    ops.BINARY_POWER: -1,
    ops.BINARY_MULTIPLY: -1,
    ops.BINARY_MODULO: -1,
    ops.BINARY_ADD: -1,
    ops.BINARY_SUBTRACT: -1,
    ops.BINARY_SUBSCR: -1,
    ops.BINARY_FLOOR_DIVIDE: -1,
    ops.BINARY_TRUE_DIVIDE: -1,
    ops.BINARY_MATRIX_MULTIPLY: -1,
    ops.BINARY_LSHIFT: -1,
    ops.BINARY_RSHIFT: -1,
    ops.BINARY_AND: -1,
    ops.BINARY_OR: -1,
    ops.BINARY_XOR: -1,

    ops.INPLACE_FLOOR_DIVIDE: -1,
    ops.INPLACE_TRUE_DIVIDE: -1,
    ops.INPLACE_ADD: -1,
    ops.INPLACE_SUBTRACT: -1,
    ops.INPLACE_MULTIPLY: -1,
    ops.INPLACE_MODULO: -1,
    ops.INPLACE_POWER: -1,
    ops.INPLACE_MATRIX_MULTIPLY: -1,
    ops.INPLACE_LSHIFT: -1,
    ops.INPLACE_RSHIFT: -1,
    ops.INPLACE_AND: -1,
    ops.INPLACE_OR: -1,
    ops.INPLACE_XOR: -1,

    ops.STORE_SUBSCR: -3,
    ops.DELETE_SUBSCR: -2,

    ops.GET_ITER: 0,
    ops.FOR_ITER: 1,
    ops.BREAK_LOOP: 0,
    ops.CONTINUE_LOOP: 0,
    ops.SETUP_LOOP: 0,

    ops.PRINT_EXPR: -1,

    ops.WITH_CLEANUP_START: 0,
    ops.WITH_CLEANUP_FINISH: -1,
    ops.LOAD_BUILD_CLASS: 1,
    ops.POP_BLOCK: 0,
    ops.POP_EXCEPT: -1,
    ops.END_FINALLY: -4,     # assume always 4: we pretend that SETUP_FINALLY
                             # pushes 4.  In truth, it would only push 1 and
                             # the corresponding END_FINALLY only pops 1.
    ops.SETUP_WITH: 1,
    ops.SETUP_FINALLY: 0,
    ops.SETUP_EXCEPT: 0,

    ops.RETURN_VALUE: -1,
    ops.YIELD_VALUE: 0,
    ops.YIELD_FROM: -1,
    ops.COMPARE_OP: -1,

    ops.LOOKUP_METHOD: 1,

    ops.LOAD_NAME: 1,
    ops.STORE_NAME: -1,
    ops.DELETE_NAME: 0,

    ops.LOAD_FAST: 1,
    ops.STORE_FAST: -1,
    ops.DELETE_FAST: 0,

    ops.LOAD_ATTR: 0,
    ops.STORE_ATTR: -2,
    ops.DELETE_ATTR: -1,

    ops.LOAD_GLOBAL: 1,
    ops.STORE_GLOBAL: -1,
    ops.DELETE_GLOBAL: 0,
    ops.DELETE_DEREF: 0,

    ops.LOAD_CLOSURE: 1,
    ops.LOAD_DEREF: 1,
    ops.STORE_DEREF: -1,
    ops.DELETE_DEREF: 0,

    ops.GET_AWAITABLE: 0,
    ops.SETUP_ASYNC_WITH: 0,
    ops.BEFORE_ASYNC_WITH: 1,
    ops.GET_AITER: 0,
    ops.GET_ANEXT: 1,
    ops.GET_YIELD_FROM_ITER: 0,

    ops.LOAD_CONST: 1,

    ops.IMPORT_STAR: -1,
    ops.IMPORT_NAME: -1,
    ops.IMPORT_FROM: 1,

    ops.JUMP_FORWARD: 0,
    ops.JUMP_ABSOLUTE: 0,
    ops.JUMP_IF_TRUE_OR_POP: 0,
    ops.JUMP_IF_FALSE_OR_POP: 0,
    ops.POP_JUMP_IF_TRUE: -1,
    ops.POP_JUMP_IF_FALSE: -1,
    ops.JUMP_IF_NOT_DEBUG: 0,

    # TODO
    ops.BUILD_LIST_FROM_ARG: 1,

    ops.LOAD_CLASSDEREF: 1,
}


def _compute_UNPACK_SEQUENCE(arg):
    return arg - 1

def _compute_UNPACK_EX(arg):
    return (arg & 0xFF) + (arg >> 8)

def _compute_BUILD_TUPLE(arg):
    return 1 - arg

def _compute_BUILD_TUPLE_UNPACK(arg):
    return 1 - arg

def _compute_BUILD_LIST(arg):
    return 1 - arg

def _compute_BUILD_LIST_UNPACK(arg):
    return 1 - arg

def _compute_BUILD_SET(arg):
    return 1 - arg

def _compute_BUILD_SET_UNPACK(arg):
    return 1 - arg

def _compute_BUILD_MAP(arg):
    return 1 - 2 * arg

def _compute_BUILD_MAP_UNPACK(arg):
    return 1 - arg

def _compute_BUILD_MAP_UNPACK_WITH_CALL(arg):
    return 1 - (arg & 0xFF)

def _compute_MAKE_CLOSURE(arg):
    return -2 - _num_args(arg) - ((arg >> 16) & 0xFFFF)

def _compute_MAKE_FUNCTION(arg):
    return -1 - _num_args(arg) - ((arg >> 16) & 0xFFFF)

def _compute_BUILD_SLICE(arg):
    if arg == 3:
        return -2
    else:
        return -1

def _compute_RAISE_VARARGS(arg):
    return -arg

def _num_args(oparg):
    return (oparg % 256) + 2 * ((oparg // 256) % 256)

def _compute_CALL_FUNCTION(arg):
    return -_num_args(arg)

def _compute_CALL_FUNCTION_VAR(arg):
    return -_num_args(arg) - 1

def _compute_CALL_FUNCTION_KW(arg):
    return -_num_args(arg) - 1

def _compute_CALL_FUNCTION_VAR_KW(arg):
    return -_num_args(arg) - 2

def _compute_CALL_METHOD(arg):
    return -_num_args(arg) - 1

def _compute_FORMAT_VALUE(arg):
    if (arg & consts.FVS_MASK) == consts.FVS_HAVE_SPEC:
        return -1
    return 0

def _compute_BUILD_STRING(arg):
    return 1 - arg


_stack_effect_computers = {}
for name, func in globals().items():
    if name.startswith("_compute_"):
        func._always_inline_ = True
        _stack_effect_computers[getattr(ops, name[9:])] = func
for op, value in _static_opcode_stack_effects.iteritems():
    def func(arg, _value=value):
        return _value
    func._always_inline_ = True
    _stack_effect_computers[op] = func
del name, func, op, value


def _opcode_stack_effect(op, arg):
    """Return the stack effect of a opcode an its argument."""
    if we_are_translated():
        for possible_op in ops.unrolling_opcode_descs:
            # EXTENDED_ARG should never get in here.
            if possible_op.index == ops.EXTENDED_ARG:
                continue
            if op == possible_op.index:
                return _stack_effect_computers[possible_op.index](arg)
        else:
            raise AssertionError("unknown opcode: %s" % (op,))
    else:
        try:
            return _static_opcode_stack_effects[op]
        except KeyError:
            try:
                return _stack_effect_computers[op](arg)
            except KeyError:
                raise KeyError("Unknown stack effect for %s (%s)" %
                               (ops.opname[op], op))<|MERGE_RESOLUTION|>--- conflicted
+++ resolved
@@ -2,12 +2,7 @@
 
 import math
 import os
-<<<<<<< HEAD
-from rpython.rlib import rfloat
 from rpython.rlib.objectmodel import specialize, we_are_translated
-=======
-from rpython.rlib.objectmodel import we_are_translated
->>>>>>> 269dd54e
 
 from pypy.interpreter.astcompiler import ast, consts, misc, symtable
 from pypy.interpreter.error import OperationError
