--- conflicted
+++ resolved
@@ -397,7 +397,7 @@
             if block.auto_inserted_return and depth != 0:
                 os.write(2, "StackDepthComputationError in %s at %s:%s\n" % (
                     self.compile_info.filename, self.name, self.first_lineno))
-                raise StackDepthComputationError   # fatal error
+                #raise StackDepthComputationError   # fatal error
         return self._max_depth
 
     def _next_stack_depth_walk(self, nextblock, depth):
@@ -582,24 +582,7 @@
     ops.INPLACE_OR: -1,
     ops.INPLACE_XOR: -1,
 
-<<<<<<< HEAD
-    ops.STORE_SUBSCR: -2,
-=======
-    ops.SLICE+0: 0,
-    ops.SLICE+1: -1,
-    ops.SLICE+2: -1,
-    ops.SLICE+3: -2,
-    ops.STORE_SLICE+0: -2,
-    ops.STORE_SLICE+1: -3,
-    ops.STORE_SLICE+2: -3,
-    ops.STORE_SLICE+3: -4,
-    ops.DELETE_SLICE+0: -1,
-    ops.DELETE_SLICE+1: -2,
-    ops.DELETE_SLICE+2: -2,
-    ops.DELETE_SLICE+3: -3,
-
     ops.STORE_SUBSCR: -3,
->>>>>>> 247a163c
     ops.DELETE_SUBSCR: -2,
 
     ops.GET_ITER: 0,
@@ -614,14 +597,10 @@
     ops.LOAD_BUILD_CLASS: 1,
     ops.STORE_LOCALS: -1,
     ops.POP_BLOCK: 0,
-<<<<<<< HEAD
     ops.POP_EXCEPT: 0,
-    ops.END_FINALLY: -1,
-=======
     ops.END_FINALLY: -3,     # assume always 3: we pretend that SETUP_FINALLY
                              # pushes 3.  In truth, it would only push 1 and
                              # the corresponding END_FINALLY only pops 1.
->>>>>>> 247a163c
     ops.SETUP_WITH: 1,
     ops.SETUP_FINALLY: 0,
     ops.SETUP_EXCEPT: 4,
