--- conflicted
+++ resolved
@@ -363,10 +363,6 @@
             sl = ast.Slice(*args + POS)
             self.expr(ast.Subscript(x, sl, ast.Load, *POS),
                       "must have Load context")
-<<<<<<< HEAD
-        self.expr(ast.Subscript(x, ast.Tuple([], ast.Load, *POS), ast.Load, *POS), "empty elts on Tuple used as Subscript")
-=======
->>>>>>> 3684cb85
 
     def test_starred(self):
         left = ast.List([ast.Starred(ast.Name("x", ast.Load, *POS), ast.Store, *POS)],
