--- conflicted
+++ resolved
@@ -1602,8 +1602,4 @@
         w_res = self.run_and_check_stacksize(source)
         space = self.space
         assert [space.int_w(w_x)
-<<<<<<< HEAD
-                    for w_x in space.unpackiterable(w_res)] == range(200)
-=======
-                    for w_x in space.unpackiterable(w_res)] == range(200)
->>>>>>> 3d5b2a7c
+                    for w_x in space.unpackiterable(w_res)] == range(200)