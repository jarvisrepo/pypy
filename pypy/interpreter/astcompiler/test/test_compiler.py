--- conflicted
+++ resolved
@@ -1487,7 +1487,6 @@
             counts = self.count_instructions(source)
             assert ops.BINARY_POWER not in counts
 
-<<<<<<< HEAD
     def test_call_function_var(self):
         source = """def f():
             call(*me)
@@ -1529,7 +1528,7 @@
             a: list = [j for j in range(10)]
         """
         generate_function_code(source, self.space)
-=======
+
     def test_constant_tuples(self):
         source = """def f():
             return ((u"a", 1), 2)
@@ -1542,4 +1541,4 @@
         """
         counts = self.count_instructions(source)
         assert ops.BUILD_TUPLE not in counts
->>>>>>> 60f32ffe
+
