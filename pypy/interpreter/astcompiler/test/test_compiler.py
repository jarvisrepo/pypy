--- conflicted
+++ resolved
@@ -93,14 +93,9 @@
 
     st = simple_test
 
-<<<<<<< HEAD
     def error_test(self, source, exc_type, msg_part=""):
         excinfo = py.test.raises(exc_type, self.simple_test, source, None, None)
         assert msg_part in excinfo.value.msg
-=======
-    def error_test(self, source, exc_type):
-        raises(exc_type, self.simple_test, source, None, None)
->>>>>>> 7939b101
 
 
 class TestCompiler(BaseTestCompiler):
