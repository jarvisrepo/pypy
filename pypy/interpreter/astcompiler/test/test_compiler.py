from __future__ import division
import py, sys
from pypy.interpreter.astcompiler import codegen, astbuilder, symtable, optimize
from pypy.interpreter.pyparser import pyparse
from pypy.interpreter.pyparser.test import expressions
from pypy.interpreter.pycode import PyCode
from pypy.interpreter.pyparser.error import SyntaxError, IndentationError
from pypy.interpreter.error import OperationError
from pypy.tool import stdlib_opcode as ops

def compile_with_astcompiler(expr, mode, space):
    p = pyparse.PythonParser(space)
    info = pyparse.CompileInfo("<test>", mode)
    cst = p.parse_source(expr, info)
    ast = astbuilder.ast_from_node(space, cst, info, recursive_parser=p)
    return codegen.compile_ast(space, ast, info)

def generate_function_code(expr, space):
    from pypy.interpreter.astcompiler.ast import FunctionDef
    p = pyparse.PythonParser(space)
    info = pyparse.CompileInfo("<test>", 'exec')
    cst = p.parse_source(expr, info)
    ast = astbuilder.ast_from_node(space, cst, info, recursive_parser=p)
    function_ast = optimize.optimize_ast(space, ast.body[0], info)
    function_ast = ast.body[0]
    assert isinstance(function_ast, FunctionDef)
    symbols = symtable.SymtableBuilder(space, ast, info)
    generator = codegen.FunctionCodeGenerator(
        space, 'function', function_ast, 1, symbols, info, qualname='function')
    blocks = generator.first_block.post_order()
    generator._resolve_block_targets(blocks)
    return generator, blocks

class BaseTestCompiler:
    """These tests compile snippets of code and check them by
    running them with our own interpreter.  These are thus not
    completely *unit* tests, but given that our interpreter is
    pretty stable now it is the best way I could find to check
    the compiler.
    """

    def run(self, source):
        import sys
        source = str(py.code.Source(source))
        space = self.space
        code = compile_with_astcompiler(source, 'exec', space)
        # 3.2 bytecode is too different, the standard `dis` module crashes
        # on older cpython versions
        if sys.version_info >= (3, 2):
            # this will only (maybe) work in the far future, when we run pypy
            # on top of Python 3. For now, it's just disabled
            print
            code.dump()
        w_dict = space.newdict()
        code.exec_code(space, w_dict, w_dict)
        return w_dict

    # on Python3 some reprs are different than Python2. Here is a collection
    # of how the repr should be on on Python3 for some objects
    PY3_REPR = {
        int: "<class 'int'>",
        float: "<class 'float'>",
        }

    def get_py3_repr(self, val):
        try:
            return self.PY3_REPR.get(val, repr(val))
        except TypeError:
            # e.g., for unhashable types
            return repr(val)

    def check(self, w_dict, evalexpr, expected):
        # for now, we compile evalexpr with CPython's compiler but run
        # it with our own interpreter to extract the data from w_dict
        space = self.space
        pyco_expr = space.createcompiler().compile(evalexpr, '<evalexpr>', 'eval', 0)
        w_res = space.exec_(pyco_expr, w_dict, w_dict)
        res = space.str_w(space.repr(w_res))
        expected_repr = self.get_py3_repr(expected)
        if isinstance(expected, float):
            # Float representation can vary a bit between interpreter
            # versions, compare the numbers instead.
            assert eval(res) == expected
        elif isinstance(expected, long):
            assert expected_repr.endswith('L')
            assert res == expected_repr[:-1] # in py3 we don't have the L suffix
        else:
            assert res == expected_repr

    def simple_test(self, source, evalexpr, expected):
        w_g = self.run(source)
        self.check(w_g, evalexpr, expected)

    st = simple_test

    def error_test(self, source, exc_type):
        py.test.raises(exc_type, self.simple_test, source, None, None)


class TestCompiler(BaseTestCompiler):

    def test_issue_713(self):
        func = "def f(_=2): return (_ if _ else _) if False else _"
        yield self.st, func, "f()", 2

    def test_long_jump(self):
        func = """def f(x):
    y = 0
    if x:
%s        return 1
    else:
        return 0""" % ("        y += 1\n" * 6700,)
        yield self.st, func, "f(1)", 1
        yield self.st, func, "f(0)", 0

    def test_argtuple(self):
        yield (self.error_test, "def f( x, (y,z) ): return x,y,z",
               SyntaxError)
        yield (self.error_test, "def f( x, (y,(z,t)) ): return x,y,z,t",
               SyntaxError)
        yield (self.error_test, "def f(((((x,),y),z),t),u): return x,y,z,t,u",
               SyntaxError)

    def test_constants(self):
        for c in expressions.constants:
            yield (self.simple_test, "x="+c, "x", eval(c))

    def test_neg_sys_maxint(self):
        import sys
        stmt = "x = %s" % (-sys.maxint-1)
        self.simple_test(stmt, "type(x)", int)

    def test_tuple_assign(self):
        yield self.simple_test, "() = []", "1", 1
        yield self.simple_test, "x,= 1,", "x", 1
        yield self.simple_test, "x,y = 1,2", "x,y", (1, 2)
        yield self.simple_test, "x,y,z = 1,2,3", "x,y,z", (1, 2, 3)
        yield self.simple_test, "x,y,z,t = 1,2,3,4", "x,y,z,t", (1, 2, 3, 4)
        yield self.simple_test, "x,y,x,t = 1,2,3,4", "x,y,t", (3, 2, 4)
        yield self.simple_test, "[] = []", "1", 1
        yield self.simple_test, "[x]= 1,", "x", 1
        yield self.simple_test, "[x,y] = [1,2]", "x,y", (1, 2)
        yield self.simple_test, "[x,y,z] = 1,2,3", "x,y,z", (1, 2, 3)
        yield self.simple_test, "[x,y,z,t] = [1,2,3,4]", "x,y,z,t", (1, 2, 3,4)
        yield self.simple_test, "[x,y,x,t] = 1,2,3,4", "x,y,t", (3, 2, 4)

    def test_tuple_assign_order(self):
        decl = py.code.Source("""
            class A:
                def __getattr__(self, name):
                    global seen
                    seen += name
                    return name
                def __setattr__(self, name, value):
                    global seen
                    seen += '%s=%s' % (name, value)
            seen = ''
            a = A()
        """)
        decl = str(decl) + '\n'
        yield self.st, decl+"a.x,= a.a,", 'seen', 'ax=a'
        yield self.st, decl+"a.x,a.y = a.a,a.b", 'seen', 'abx=ay=b'
        yield self.st, decl+"a.x,a.y,a.z = a.a,a.b,a.c", 'seen', 'abcx=ay=bz=c'
        yield self.st, decl+"a.x,a.y,a.x,a.t = a.a,a.b,a.c,a.d", 'seen', \
            'abcdx=ay=bx=ct=d'
        yield self.st, decl+"[a.x] = [a.a]", 'seen', 'ax=a'
        yield self.st, decl+"[a.x,a.y] = a.a,a.b", 'seen', 'abx=ay=b'
        yield self.st, decl+"[a.x,a.y,a.z] = [a.a,a.b,a.c]", 'seen', \
            'abcx=ay=bz=c'
        yield self.st, decl+"[a.x,a.y,a.x,a.t] = a.a,a.b,a.c,a.d", 'seen', \
            'abcdx=ay=bx=ct=d'

    def test_binary_operator(self):
        for operator in ['+', '-', '*', '**', '/', '&', '|', '^', '//',
                         '<<', '>>', 'and', 'or', '<', '>', '<=', '>=',
                         'is', 'is not']:
            expected = eval("17 %s 5" % operator)
            yield self.simple_test, "x = 17 %s 5" % operator, "x", expected
            expected = eval("0 %s 11" % operator)
            yield self.simple_test, "x = 0 %s 11" % operator, "x", expected

    def test_compare(self):
        yield self.st, "x = 2; y = 5; y; h = 1 < x >= 3 < x", "h", False

    def test_augmented_assignment(self):
        for operator in ['+', '-', '*', '**', '/', '&', '|', '^', '//',
                         '<<', '>>']:
            expected = eval("17 %s 5" % operator)
            yield self.simple_test, "x = 17; x %s= 5" % operator, "x", expected

    def test_subscript(self):
        yield self.simple_test, "d={2:3}; x=d[2]", "x", 3
        yield self.simple_test, "d={(2,):3}; x=d[2,]", "x", 3
        yield self.simple_test, "d={}; d[1]=len(d); x=d[len(d)]", "x", 0
        yield self.simple_test, "d={}; d[1]=3; del d[1]", "len(d)", 0

    def test_attribute(self):
        yield self.simple_test, """
            class A:
                pass
            a1 = A()
            a2 = A()
            a1.bc = A()
            a1.bc.de = a2
            a2.see = 4
            a1.bc.de.see += 3
            x = a1.bc.de.see
        """, 'x', 7

    def test_slice(self):
        decl = py.code.Source("""
            class A(object):
                def __getitem__(self, x):
                    global got
                    got = x
                def __setitem__(self, x, y):
                    global set
                    set = x
                def __delitem__(self, x):
                    global deleted
                    deleted = x
            a = A()
        """)
        decl = str(decl) + '\n'
        testcases = ['[:]',    '[:,9]',    '[8,:]',
                     '[2:]',   '[2:,9]',   '[8,2:]',
                     '[:2]',   '[:2,9]',   '[8,:2]',
                     '[4:7]',  '[4:7,9]',  '[8,4:7]',
                     '[::]',   '[::,9]',   '[8,::]',
                     '[2::]',  '[2::,9]',  '[8,2::]',
                     '[:2:]',  '[:2:,9]',  '[8,:2:]',
                     '[4:7:]', '[4:7:,9]', '[8,4:7:]',
                     '[::3]',  '[::3,9]',  '[8,::3]',
                     '[2::3]', '[2::3,9]', '[8,2::3]',
                     '[:2:3]', '[:2:3,9]', '[8,:2:3]',
                     '[4:7:3]','[4:7:3,9]','[8,4:7:3]',
                     ]
        class Checker(object):
            def __getitem__(self, x):
                self.got = x
        checker = Checker()
        for testcase in testcases:
            exec "checker" + testcase
            yield self.st, decl + "a" + testcase, "got", checker.got
            yield self.st, decl + "a" + testcase + ' = 5', "set", checker.got
            yield self.st, decl + "del a" + testcase, "deleted", checker.got

    def test_funccalls(self):
        decl = py.code.Source("""
            def f(*args, **kwds):
                kwds = sorted(kwds.items())
                return list(args) + kwds
        """)
        decl = str(decl) + '\n'
        yield self.st, decl + "x=f()", "x", []
        yield self.st, decl + "x=f(5)", "x", [5]
        yield self.st, decl + "x=f(5, 6, 7, 8)", "x", [5, 6, 7, 8]
        yield self.st, decl + "x=f(a=2, b=5)", "x", [('a',2), ('b',5)]
        yield self.st, decl + "x=f(5, b=2, *[6,7])", "x", [5, 6, 7, ('b', 2)]
        yield self.st, decl + "x=f(5, b=2, **{'a': 8})", "x", [5, ('a', 8),
                                                                  ('b', 2)]

    def test_kwonly(self):
        decl = py.code.Source("""
            def f(a, *, b):
                return a, b
        """)
        decl = str(decl) + '\n'
        self.st(decl + "x=f(1, b=2)", "x", (1, 2))
        operr = py.test.raises(OperationError, 'self.st(decl + "x=f(1, 2)", "x", (1, 2))')
        assert operr.value.w_type is self.space.w_TypeError

    def test_listmakers(self):
        yield (self.st,
               "l = [(j, i) for j in range(10) for i in range(j)"
               + " if (i+j)%2 == 0 and i%3 == 0]",
               "l",
               [(2, 0), (4, 0), (5, 3), (6, 0),
                (7, 3), (8, 0), (8, 6), (9, 3)])

    def test_genexprs(self):
        yield (self.st,
               "l = list((j, i) for j in range(10) for i in range(j)"
               + " if (i+j)%2 == 0 and i%3 == 0)",
               "l",
               [(2, 0), (4, 0), (5, 3), (6, 0),
                (7, 3), (8, 0), (8, 6), (9, 3)])

    def test_comparisons(self):
        yield self.st, "x = 3 in {3: 5}", "x", True
        yield self.st, "x = 3 not in {3: 5}", "x", False
        yield self.st, "t = True; x = t is True", "x", True
        yield self.st, "t = True; x = t is False", "x", False
        yield self.st, "t = True; x = t is None", "x", False
        yield self.st, "n = None; x = n is True", "x", False
        yield self.st, "n = None; x = n is False", "x", False
        yield self.st, "n = None; x = n is None", "x", True
        yield self.st, "t = True; x = t is not True", "x", False
        yield self.st, "t = True; x = t is not False", "x", True
        yield self.st, "t = True; x = t is not None", "x", True
        yield self.st, "n = None; x = n is not True", "x", True
        yield self.st, "n = None; x = n is not False", "x", True
        yield self.st, "n = None; x = n is not None", "x", False

        yield self.st, "x = not (3 in {3: 5})", "x", False
        yield self.st, "x = not (3 not in {3: 5})", "x", True
        yield self.st, "t = True; x = not (t is True)", "x", False
        yield self.st, "t = True; x = not (t is False)", "x", True
        yield self.st, "t = True; x = not (t is None)", "x", True
        yield self.st, "n = None; x = not (n is True)", "x", True
        yield self.st, "n = None; x = not (n is False)", "x", True
        yield self.st, "n = None; x = not (n is None)", "x", False
        yield self.st, "t = True; x = not (t is not True)", "x", True
        yield self.st, "t = True; x = not (t is not False)", "x", False
        yield self.st, "t = True; x = not (t is not None)", "x", False
        yield self.st, "n = None; x = not (n is not True)", "x", False
        yield self.st, "n = None; x = not (n is not False)", "x", False
        yield self.st, "n = None; x = not (n is not None)", "x", True

    def test_multiexpr(self):
        yield self.st, "z = 2+3; x = y = z", "x,y,z", (5,5,5)

    def test_imports(self):
        import os
        yield self.st, "import sys", "sys.__name__", "sys"
        yield self.st, "import sys as y", "y.__name__", "sys"
        yield (self.st, "import sys, os",
               "sys.__name__, os.__name__", ("sys", "os"))
        yield (self.st, "import sys as x, os.path as y",
               "x.__name__, y.__name__", ("sys", os.path.__name__))
        yield self.st, 'import os.path', "os.path.__name__", os.path.__name__
        yield (self.st, 'import os.path, sys',
               "os.path.__name__, sys.__name__", (os.path.__name__, "sys"))
        yield (self.st, 'import sys, os.path as osp',
               "osp.__name__, sys.__name__", (os.path.__name__, "sys"))
        yield (self.st, 'import os.path as osp',
               "osp.__name__", os.path.__name__)
        yield (self.st, 'from os import path',
               "path.__name__", os.path.__name__)
        yield (self.st, 'from os import path, sep',
               "path.__name__, sep", (os.path.__name__, os.sep))
        yield (self.st, 'from os import path as p',
               "p.__name__", os.path.__name__)
        yield (self.st, 'from os import *',
               "path.__name__, sep", (os.path.__name__, os.sep))
        yield (self.st, '''
            class A(object):
                def m(self):
                    from __foo__.bar import x
            try:
                A().m()
            except ImportError as e:
                msg = str(e)
            ''', "msg", "No module named '__foo__'")

    def test_if_stmts(self):
        yield self.st, "a = 42\nif a > 10: a += 2", "a", 44
        yield self.st, "a=5\nif 0: a=7", "a", 5
        yield self.st, "a=5\nif 1: a=7", "a", 7
        yield self.st, "a=5\nif a and not not (a<10): a=7", "a", 7
        yield self.st, """
            lst = []
            for a in range(10):
                if a < 3:
                    a += 20
                elif a > 3 and a < 8:
                    a += 30
                else:
                    a += 40
                lst.append(a)
            """, "lst", [20, 21, 22, 43, 34, 35, 36, 37, 48, 49]
        yield self.st, """
            lst = []
            for a in range(10):
                b = (a & 7) ^ 1
                if a or 1 or b: lst.append('A')
                if a or 0 or b: lst.append('B')
                if a and 1 and b: lst.append('C')
                if a and 0 and b: lst.append('D')
                if not (a or 1 or b): lst.append('-A')
                if not (a or 0 or b): lst.append('-B')
                if not (a and 1 and b): lst.append('-C')
                if not (a and 0 and b): lst.append('-D')
                if (not a) or (not 1) or (not b): lst.append('A')
                if (not a) or (not 0) or (not b): lst.append('B')
                if (not a) and (not 1) and (not b): lst.append('C')
                if (not a) and (not 0) and (not b): lst.append('D')
            """, "lst", ['A', 'B', '-C', '-D', 'A', 'B', 'A', 'B', '-C',
                         '-D', 'A', 'B', 'A', 'B', 'C', '-D', 'B', 'A', 'B',
                         'C', '-D', 'B', 'A', 'B', 'C', '-D', 'B', 'A', 'B',
                         'C', '-D', 'B', 'A', 'B', 'C', '-D', 'B', 'A', 'B',
                         'C', '-D', 'B', 'A', 'B', 'C', '-D', 'B', 'A', 'B',
                         '-C', '-D', 'A', 'B']

    def test_docstrings(self):
        for source, expected in [
            ('''def foo(): return 1''',      None),
            ('''class foo: pass''',          None),
            ('''foo = lambda: 4''',          None),
            ('''foo = lambda: "foo"''',      None),
            ('''def foo(): 4''',             None),
            ('''class foo: "foo"''',         "foo"),
            ('''def foo():
                    """foo docstring"""
                    return 1
             ''',                            "foo docstring"),
            ('''def foo():
                    """foo docstring"""
                    a = 1
                    """bar"""
                    return a
             ''',                            "foo docstring"),
            ('''def foo():
                    """doc"""; assert 1
                    a=1
             ''',                            "doc"),
            ('''
                class Foo(object): pass
                foo = Foo()
                exec("'moduledoc'", foo.__dict__)
             ''',                            "moduledoc"),
            ('''def foo(): f"abc"''',        None),
            ]:
            yield self.simple_test, source, "foo.__doc__", expected

    def test_in(self):
        yield self.st, "n = 5; x = n in [3,4,5]", 'x', True
        yield self.st, "n = 5; x = n in [3,4,6]", 'x', False
        yield self.st, "n = 5; x = n in [3,4,n]", 'x', True
        yield self.st, "n = 5; x = n in [3,4,n+1]", 'x', False
        yield self.st, "n = 5; x = n in (3,4,5)", 'x', True
        yield self.st, "n = 5; x = n in (3,4,6)", 'x', False
        yield self.st, "n = 5; x = n in (3,4,n)", 'x', True
        yield self.st, "n = 5; x = n in (3,4,n+1)", 'x', False

    def test_for_loops(self):
        yield self.st, """
            total = 0
            for i in [2, 7, 5]:
                total += i
        """, 'total', 2 + 7 + 5
        yield self.st, """
            total = 0
            for i in (2, 7, 5):
                total += i
        """, 'total', 2 + 7 + 5
        yield self.st, """
            total = 0
            for i in [2, 7, total+5]:
                total += i
        """, 'total', 2 + 7 + 5
        yield self.st, "x = sum([n+2 for n in [6, 1, 2]])", 'x', 15
        yield self.st, "x = sum([n+2 for n in (6, 1, 2)])", 'x', 15
        yield self.st, "k=2; x = sum([n+2 for n in [6, 1, k]])", 'x', 15
        yield self.st, "k=2; x = sum([n+2 for n in (6, 1, k)])", 'x', 15
        yield self.st, "x = sum(n+2 for n in [6, 1, 2])", 'x', 15
        yield self.st, "x = sum(n+2 for n in (6, 1, 2))", 'x', 15
        yield self.st, "k=2; x = sum(n+2 for n in [6, 1, k])", 'x', 15
        yield self.st, "k=2; x = sum(n+2 for n in (6, 1, k))", 'x', 15

    def test_closure(self):
        decl = py.code.Source("""
            def make_adder(n):
                def add(m):
                    return n + m
                return add
        """)
        decl = str(decl) + "\n"
        yield self.st, decl + "x = make_adder(40)(2)", 'x', 42

        decl = py.code.Source("""
            def f(a, g, e, c):
                def b(n, d):
                    return (a, c, d, g, n)
                def f(b, a):
                    return (a, b, c, g)
                return (a, g, e, c, b, f)
            A, G, E, C, B, F = f(6, 2, 8, 5)
            A1, C1, D1, G1, N1 = B(7, 3)
            A2, B2, C2, G2 = F(1, 4)
        """)
        decl = str(decl) + "\n"
        yield self.st, decl, 'A,A1,A2,B2,C,C1,C2,D1,E,G,G1,G2,N1', \
                             (6,6 ,4 ,1 ,5,5 ,5 ,3 ,8,2,2 ,2 ,7 )

    def test_try_except(self):
        yield self.simple_test, """
        x = 42
        try:
            pass
        except:
            x = 0
        """, 'x', 42

    def test_try_except_finally(self):
        yield self.simple_test, """
            try:
                x = 5
                try:
                    if x > 2:
                        raise ValueError
                finally:
                    x += 1
            except ValueError:
                x *= 7
        """, 'x', 42

    def test_try_finally_bug(self):
        yield self.simple_test, """
        x = 0
        try:
            pass
        finally:
            x = 6
        print(None, None, None, None)
        x *= 7
        """, 'x', 42

    def test_with_stacksize_bug(self):
        compile_with_astcompiler("with a:\n  pass", 'exec', self.space)

    def test_with_bug(self):
        yield self.simple_test, """
        class ContextManager:
            def __enter__(self, *args):
                return self
            def __exit__(self, *args):
                pass

        x = 0
        with ContextManager():
            x = 6
        print(None, None, None, None)
        x *= 7
        """, 'x', 42

    def test_while_loop(self):
        yield self.simple_test, """
            comments = [42]
            comment = '# foo'
            while comment[:1] == '#':
                comments[:0] = [comment]
                comment = ''
        """, 'comments', ['# foo', 42]
        yield self.simple_test, """
             while 0:
                 pass
             else:
                 x = 1
        """, "x", 1

    def test_return_lineno(self):
        # the point of this test is to check that there is no code associated
        # with any line greater than 4.
        # The implict return will have the line number of the last statement
        # so we check that that line contains exactly the implicit return None
        yield self.simple_test, """\
            def ireturn_example():    # line 1
                global b              # line 2
                if a == b:            # line 3
                    b = a+1           # line 4
                else:                 # line 5
                    if 1: pass        # line 6
            import dis
            co = ireturn_example.__code__
            linestarts = list(dis.findlinestarts(co))
            addrreturn = linestarts[-1][0]
            x = [addrreturn == (len(co.co_code) - 4)]
            x.extend([lineno for addr, lineno in linestarts])
        """, 'x', [True, 3, 4, 6]

    def test_type_of_constants(self):
        yield self.simple_test, "x=[0, 0.]", 'type(x[1])', float
        yield self.simple_test, "x=[(1,0), (1,0.)]", 'type(x[1][1])', float
        yield self.simple_test, "x=['2?-', '2?-']", 'id(x[0])==id(x[1])', True

    def test_pprint(self):
        # a larger example that showed a bug with jumps
        # over more than 256 bytes
        decl = py.code.Source("""
            def _safe_repr(object, context, maxlevels, level):
                typ = type(object)
                if typ is str:
                    if 'locale' not in _sys.modules:
                        return repr(object), True, False
                    if "'" in object and '"' not in object:
                        closure = '"'
                        quotes = {'"': '\\"'}
                    else:
                        closure = "'"
                        quotes = {"'": "\\'"}
                    qget = quotes.get
                    sio = _StringIO()
                    write = sio.write
                    for char in object:
                        if char.isalpha():
                            write(char)
                        else:
                            write(qget(char, repr(char)[1:-1]))
                    return ("%s%s%s" % (closure, sio.getvalue(), closure)), True, False

                r = getattr(typ, "__repr__", None)
                if issubclass(typ, dict) and r is dict.__repr__:
                    if not object:
                        return "{}", True, False
                    objid = id(object)
                    if maxlevels and level > maxlevels:
                        return "{...}", False, objid in context
                    if objid in context:
                        return _recursion(object), False, True
                    context[objid] = 1
                    readable = True
                    recursive = False
                    components = []
                    append = components.append
                    level += 1
                    saferepr = _safe_repr
                    for k, v in object.items():
                        krepr, kreadable, krecur = saferepr(k, context, maxlevels, level)
                        vrepr, vreadable, vrecur = saferepr(v, context, maxlevels, level)
                        append("%s: %s" % (krepr, vrepr))
                        readable = readable and kreadable and vreadable
                        if krecur or vrecur:
                            recursive = True
                    del context[objid]
                    return "{%s}" % ', '.join(components), readable, recursive

                if (issubclass(typ, list) and r is list.__repr__) or \
                   (issubclass(typ, tuple) and r is tuple.__repr__):
                    if issubclass(typ, list):
                        if not object:
                            return "[]", True, False
                        format = "[%s]"
                    elif _len(object) == 1:
                        format = "(%s,)"
                    else:
                        if not object:
                            return "()", True, False
                        format = "(%s)"
                    objid = id(object)
                    if maxlevels and level > maxlevels:
                        return format % "...", False, objid in context
                    if objid in context:
                        return _recursion(object), False, True
                    context[objid] = 1
                    readable = True
                    recursive = False
                    components = []
                    append = components.append
                    level += 1
                    for o in object:
                        orepr, oreadable, orecur = _safe_repr(o, context, maxlevels, level)
                        append(orepr)
                        if not oreadable:
                            readable = False
                        if orecur:
                            recursive = True
                    del context[objid]
                    return format % ', '.join(components), readable, recursive

                rep = repr(object)
                return rep, (rep and not rep.startswith('<')), False
        """)
        decl = str(decl) + '\n'
        g = {}
        exec decl in g
        expected = g['_safe_repr']([5], {}, 3, 0)
        yield self.st, decl + 'x=_safe_repr([5], {}, 3, 0)', 'x', expected

    def test_mapping_test(self):
        decl = py.code.Source("""
            class X(object):
                reference = {1:2, "key1":"value1", "key2":(1,2,3)}
                key, value = reference.popitem()
                other = {key:value}
                key, value = reference.popitem()
                inmapping = {key:value}
                reference[key] = value
                def _empty_mapping(self):
                    return {}
                _full_mapping = dict
                def assertEqual(self, x, y):
                    assert x == y
                failUnlessRaises = staticmethod(raises)
                def assert_(self, x):
                    assert x
                def failIf(self, x):
                    assert not x

            def test_read(self):
                # Test for read only operations on mapping
                p = self._empty_mapping()
                p1 = dict(p) #workaround for singleton objects
                d = self._full_mapping(self.reference)
                if d is p:
                    p = p1
                #Indexing
                for key, value in self.reference.items():
                    self.assertEqual(d[key], value)
                knownkey = next(iter(self.other))
                self.failUnlessRaises(KeyError, lambda:d[knownkey])
                #len
                self.assertEqual(len(p), 0)
                self.assertEqual(len(d), len(self.reference))
                #has_key
                for k in self.reference:
                    self.assert_(k in d)
                for k in self.other:
                    self.failIf(k in d)
                #cmp
                self.assert_(p == p)
                self.assert_(d == d)
                self.failUnlessRaises(TypeError, lambda: p < d)
                self.failUnlessRaises(TypeError, lambda: d > p)
                #__non__zero__
                if p: self.fail("Empty mapping must compare to False")
                if not d: self.fail("Full mapping must compare to True")
                # keys(), items(), iterkeys() ...
                def check_iterandlist(iter, lst, ref):
                    self.assert_(hasattr(iter, '__next__'))
                    self.assert_(hasattr(iter, '__iter__'))
                    x = list(iter)
                    self.assert_(set(x)==set(lst)==set(ref))
                check_iterandlist(iter(d.keys()), d.keys(), self.reference.keys())
                check_iterandlist(iter(d), d.keys(), self.reference.keys())
                check_iterandlist(iter(d.values()), d.values(), self.reference.values())
                check_iterandlist(iter(d.items()), d.items(), self.reference.items())
                #get
                key, value = next(iter(d.items()))
                knownkey, knownvalue = next(iter(self.other.items()))
                self.assertEqual(d.get(key, knownvalue), value)
                self.assertEqual(d.get(knownkey, knownvalue), knownvalue)
                self.failIf(knownkey in d)
                return 42
        """)
        decl = str(decl) + '\n'
        yield self.simple_test, decl + 'r = test_read(X())', 'r', 42

    def test_stack_depth_bug(self):
        decl = py.code.Source("""
        class A:
            def initialize(self):
                # install all the MultiMethods into the space instance
                if isinstance(mm, object):
                    def make_boundmethod(func=func):
                        def boundmethod(*args):
                            return func(self, *args)
        r = None
        """)
        decl = str(decl) + '\n'
        yield self.simple_test, decl, 'r', None

    def test_assert(self):
        decl = py.code.Source("""
        try:
            assert 0, 'hi'
        except AssertionError as e:
            msg = str(e)
        """)
        yield self.simple_test, decl, 'msg', 'hi'

    def test_indentation_error(self):
        source = py.code.Source("""
        x
         y
        """)
        try:
            self.simple_test(source, None, None)
        except IndentationError as e:
            assert e.msg == 'unexpected indent'
        else:
            raise Exception("DID NOT RAISE")

    def test_no_indent(self):
        source = py.code.Source("""
        def f():
        xxx
        """)
        try:
            self.simple_test(source, None, None)
        except IndentationError as e:
            assert e.msg == 'expected an indented block'
        else:
            raise Exception("DID NOT RAISE")

    def test_indent_error_filename(self):
        source = py.code.Source("""
        def f():
          x
         y
        """)
        try:
            self.simple_test(source, None, None)
        except IndentationError as e:
            assert e.filename == '<test>'
        else:
            raise Exception("DID NOT RAISE")

    def test_kwargs_last(self):
        py.test.raises(SyntaxError, self.simple_test, "int(base=10, '2')",
                       None, None)

    def test_starargs_after_starargs(self):
        #allowed since PEP 448 "Additional Unpacking Generalizations"
        source = py.code.Source("""
        def call(*arg):
            ret = []
            for i in arg:
                ret.append(i)
            return ret

        args = [4,5,6]
        res = call(*args, *args)
        """)
        self.simple_test(source, 'res', [4,5,6,4,5,6])

    def test_not_a_name(self):
        source = "call(a, b, c, 3=3)"
        py.test.raises(SyntaxError, self.simple_test, source, None, None)

    def test_assignment_to_call_func(self):
        source = "call(a, b, c) = 3"
        py.test.raises(SyntaxError, self.simple_test, source, None, None)

    def test_augassig_to_sequence(self):
        source = "a, b += 3"
        py.test.raises(SyntaxError, self.simple_test, source, None, None)

    def test_broken_setups(self):
        source = """if 1:
        try:
           break
        finally:
           pass
        """
        py.test.raises(SyntaxError, self.simple_test, source, None, None)

    def test_unpack_singletuple(self):
        source = """if 1:
        l = []
        for x, in [(1,), (2,)]:
            l.append(x)
        """
        self.simple_test(source, 'l', [1, 2])

    def test_unpack_wrong_stackeffect(self):
        source = """if 1:
        l = [1, 2]
        a, b = l
        a, b = l
        a, b = l
        a, b = l
        a, b = l
        a, b = l
        """
        code = compile_with_astcompiler(source, 'exec', self.space)
        assert code.co_stacksize == 2

    def test_stackeffect_bug3(self):
        source = """if 1:
        try: pass
        finally: pass
        try: pass
        finally: pass
        try: pass
        finally: pass
        try: pass
        finally: pass
        try: pass
        finally: pass
        try: pass
        finally: pass
        """
        code = compile_with_astcompiler(source, 'exec', self.space)
        assert code.co_stacksize == 4

    def test_stackeffect_bug4(self):
        source = """if 1:
        with a: pass
        with a: pass
        with a: pass
        with a: pass
        with a: pass
        with a: pass
        with a: pass
        """
        code = compile_with_astcompiler(source, 'exec', self.space)
        assert code.co_stacksize == 5  # i.e. <= 7, there is no systematic leak

    def test_stackeffect_bug5(self):
        source = """if 1:
        a[:]; a[:]; a[:]; a[:]; a[:]; a[:]
        a[1:]; a[1:]; a[1:]; a[1:]; a[1:]; a[1:]
        a[:2]; a[:2]; a[:2]; a[:2]; a[:2]; a[:2]
        a[1:2]; a[1:2]; a[1:2]; a[1:2]; a[1:2]; a[1:2]
        """
        code = compile_with_astcompiler(source, 'exec', self.space)
        assert code.co_stacksize == 3

    def test_stackeffect_bug6(self):
        source = """if 1:
        {1}; {1}; {1}; {1}; {1}; {1}; {1}
        """
        code = compile_with_astcompiler(source, 'exec', self.space)
        assert code.co_stacksize == 1

    def test_stackeffect_bug7(self):
        source = '''def f():
            for i in a:
                return
        '''
        code = compile_with_astcompiler(source, 'exec', self.space)

    def test_lambda(self):
        yield self.st, "y = lambda x: x", "y(4)", 4

    def test_backquote_repr(self):
        py.test.raises(SyntaxError, self.simple_test, "y = `0`", None, None)

    def test_deleting_attributes(self):
        test = """if 1:
        class X():
           x = 3
        del X.x
        try:
            X.x
        except AttributeError:
            pass
        else:
            raise AssertionError("attribute not removed")"""
        yield self.st, test, "X.__name__", "X"

    def test_nonlocal(self):
        test = """if 1:
        def f():
            y = 0
            def g(x):
                nonlocal y
                y = x + 1
            g(3)
            return y"""
        yield self.st, test, "f()", 4

    def test_nonlocal_from_arg(self):
        test = """if 1:
        def test1(x):
            def test2():
                nonlocal x
                def test3():
                    return x
                return test3()
            return test2()"""
        yield self.st, test, "test1(2)", 2

    def test_class_nonlocal_from_arg(self):
        test = """if 1:
        def f(x):
            class c:
                nonlocal x
                x += 1
                def get(self):
                    return x
            return c().get()"""
        yield self.st, test, "f(3)", 4

    def test_lots_of_loops(self):
        source = "for x in y: pass\n" * 1000
        compile_with_astcompiler(source, 'exec', self.space)

    def test_assign_to_empty_list_1(self):
        source = """if 1:
        for i in range(5):
            del []
            [] = ()
            [] = []
            [] = [] = []
        ok = 1
        """
        self.simple_test(source, 'ok', 1)

    def test_assign_to_empty_list_2(self):
        source = """if 1:
        for i in range(5):
            try: [] = 1, 2, 3
            except ValueError: pass
            else: raise AssertionError
            try: [] = a = 1
            except TypeError: pass
            else: raise AssertionError
            try: [] = _ = iter(['foo'])
            except ValueError: pass
            else: raise AssertionError
            try: [], _ = iter(['foo']), 1
            except ValueError: pass
            else: raise AssertionError
        ok = 1
        """
        self.simple_test(source, 'ok', 1)

    @py.test.mark.parametrize('expr, result', [
        ("f1.__doc__", None),
        ("f2.__doc__", 'docstring'),
        ("f2()", 'docstring'),
        ("f3.__doc__", None),
        ("f3()", 'bar'),
        ("C1.__doc__", None),
        ("C2.__doc__", 'docstring'),
        ("C3.field", 'not docstring'),
        ("C4.field", 'docstring'),
        ("C4.__doc__", 'docstring'),
        ("C4.__doc__", 'docstring'),
        ("__doc__", None),])

    def test_remove_docstring(self, expr, result):
        source = '"module_docstring"\n' + """if 1:
        def f1():
            'docstring'
        def f2():
            'docstring'
            return 'docstring'
        def f3():
            'foo'
            return 'bar'
        class C1():
            'docstring'
        class C2():
            __doc__ = 'docstring'
        class C3():
            field = 'not docstring'
        class C4():
            'docstring'
            field = 'docstring'
        """
        code_w = compile_with_astcompiler(source, 'exec', self.space)
        code_w.remove_docstrings(self.space)
        dict_w = self.space.newdict();
        code_w.exec_code(self.space, dict_w, dict_w)
        self.check(dict_w, expr, result)

    def test_assert_skipping(self):
        space = self.space
        mod = space.getbuiltinmodule('__pypy__')
        w_set_debug = space.getattr(mod, space.wrap('set_debug'))
        space.call_function(w_set_debug, space.w_False)

        source = """if 1:
        assert False
        """
        try:
            self.run(source)
        finally:
            space.call_function(w_set_debug, space.w_True)

    def test_dont_fold_equal_code_objects(self):
        yield self.st, "f=lambda:1;g=lambda:1.0;x=g()", 'type(x)', float
        yield (self.st, "x=(lambda: (-0.0, 0.0), lambda: (0.0, -0.0))[1]()",
                        'repr(x)', '(0.0, -0.0)')

    def test_raise_from(self):
        test = """if 1:
        def f():
            try:
                raise TypeError() from ValueError()
            except TypeError as e:
                assert isinstance(e.__cause__, ValueError)
                return 42
        """
        yield self.st, test, "f()", 42
        test = """if 1:
        def f():
            try:
                raise TypeError from ValueError
            except TypeError as e:
                assert isinstance(e.__cause__, ValueError)
                return 42
        """
        yield self.st, test, "f()", 42
    # This line is needed for py.code to find the source.

    def test_extended_unpacking(self):
        func = """def f():
            (a, *b, c) = 1, 2, 3, 4, 5
            return a, b, c
        """
        yield self.st, func, "f()", (1, [2, 3, 4], 5)
        func = """def f():
            [a, *b, c] = 1, 2, 3, 4, 5
            return a, b, c
        """
        yield self.st, func, "f()", (1, [2, 3, 4], 5)
        func = """def f():
            *a, = [1, 2, 3]
            return a
        """
        yield self.st, func, "f()", [1, 2, 3]
        func = """def f():
            for a, *b, c in [(1, 2, 3, 4)]:
                return a, b, c
        """
        yield self.st, func, "f()", (1, [2, 3], 4)
        func = """def f():
            b = [4,5,6]
            c = 7
            a = [*b, c]
            return a
        """
        yield self.st, func, "f()", [4, 5, 6, 7]

    def test_extended_unpacking_fail(self):
        exc = py.test.raises(SyntaxError, self.simple_test, "*a, *b = [1, 2]",
                             None, None).value
        assert exc.msg == "two starred expressions in assignment"
        exc = py.test.raises(SyntaxError, self.simple_test,
                             "[*b, *c] = range(10)", None, None).value
        assert exc.msg == "two starred expressions in assignment"

        exc = py.test.raises(SyntaxError, self.simple_test, "for *a in x: pass",
                             None, None).value
        assert exc.msg == "starred assignment target must be in a list or tuple"

        s = ", ".join("a%d" % i for i in range(1<<8)) + ", *rest = range(1<<8 + 1)"
        exc = py.test.raises(SyntaxError, self.simple_test, s, None,
                             None).value
        assert exc.msg == "too many expressions in star-unpacking assignment"
        s = ", ".join("a%d" % i for i in range(1<<8 + 1)) + ", *rest = range(1<<8 + 2)"
        exc = py.test.raises(SyntaxError, self.simple_test, s, None,
                             None).value
        assert exc.msg == "too many expressions in star-unpacking assignment"

    def test_list_compr_or(self):
        yield self.st, 'x = list(d for d in [1] or [])', 'x', [1]
        yield self.st, 'y = [d for d in [1] or []]', 'y', [1]

    def test_yield_from(self):
        test = """if 1:
        def f():
            yield from range(3)
        def g():
            return list(f())
        """
        yield self.st, test, "g()", range(3)

    def test__class__global(self):
        source = """if 1:
        class X:
           global __class__
        """
        py.test.raises(SyntaxError, self.simple_test, source, None, None)
        # XXX this raises "'global __class__' inside a class statement
        # is not implemented in PyPy".  The reason it is not is that it
        # seems we need to refactor some things to implement it exactly
        # like CPython, and I seriously don't think there is a point
        #
        # Another case which so far works on CPython but not on PyPy:
        #class X:
        #    __class__ = 42
        #    def f(self):
        #        return __class__
        #assert X.__dict__['__class__'] == 42
        #assert X().f() is X

    def test_error_message_1(self):
        source = """if 1:
        async def f():
            {await a for a in b}
        """
        self.simple_test(source, "None", None)

    def test_await_in_nested(self):
        source = """if 1:
        async def foo():
            def bar():
                [i for i in await items]
        """
        e = py.test.raises(SyntaxError, self.simple_test, source, "None", None)

    def test_load_classderef(self):
        source = """if 1:
        def f():
            x = 42
            class X:
                locals()["x"] = 43
                y = x
            return X.y
        """
        yield self.st, source, "f()", 43

    def test_fstring(self):
        yield self.st, """x = 42; z = f'ab{x}cd'""", 'z', 'ab42cd'
        yield self.st, """z = f'{{'""", 'z', '{'
        yield self.st, """z = f'}}'""", 'z', '}'
        yield self.st, """z = f'x{{y'""", 'z', 'x{y'
        yield self.st, """z = f'x}}y'""", 'z', 'x}y'
        yield self.st, """z = f'{{{4*10}}}'""", 'z', '{40}'
        yield self.st, r"""z = fr'x={4*10}\n'""", 'z', 'x=40\\n'

        yield self.st, """x = 'hi'; z = f'{x}'""", 'z', 'hi'
        yield self.st, """x = 'hi'; z = f'{x!s}'""", 'z', 'hi'
        yield self.st, """x = 'hi'; z = f'{x!r}'""", 'z', "'hi'"
        yield self.st, """x = 'hi'; z = f'{x!a}'""", 'z', "'hi'"

        yield self.st, """x = 'hi'; z = f'''{\nx}'''""", 'z', 'hi'

        yield self.st, """x = 'hi'; z = f'{x:5}'""", 'z', 'hi   '
        yield self.st, """x = 42;   z = f'{x:5}'""", 'z', '   42'
        yield self.st, """x = 2; z = f'{5:{x:+1}0}'""", 'z', (' ' * 18 + '+5')

        yield self.st, """z=f'{"}"}'""", 'z', '}'

        yield self.st, """z=f'{f"{0}"*3}'""", 'z', '000'

    def test_fstring_error(self):
        py.test.raises(SyntaxError, self.run, "f'{}'")
        py.test.raises(SyntaxError, self.run, "f'{   \t   }'")
        py.test.raises(SyntaxError, self.run, "f'{5#}'")
        py.test.raises(SyntaxError, self.run, "f'{5)#}'")
        py.test.raises(SyntaxError, self.run, "f'''{5)\n#}'''")
        py.test.raises(SyntaxError, self.run, "f'\\x'")

    def test_fstring_encoding(self):
        src = """# -*- coding: latin-1 -*-\nz=ord(f'{"\xd8"}')\n"""
        yield self.st, src, 'z', 0xd8
        src = """# -*- coding: utf-8 -*-\nz=ord(f'{"\xc3\x98"}')\n"""
        yield self.st, src, 'z', 0xd8

        src = """z=ord(f'\\xd8')"""
        yield self.st, src, 'z', 0xd8
        src = """z=ord(f'\\u00d8')"""
        yield self.st, src, 'z', 0xd8

        src = """# -*- coding: latin-1 -*-\nz=ord(f'\xd8')\n"""
        yield self.st, src, 'z', 0xd8
        src = """# -*- coding: utf-8 -*-\nz=ord(f'\xc3\x98')\n"""
        yield self.st, src, 'z', 0xd8

    def test_fstring_encoding_r(self):
        src = """# -*- coding: latin-1 -*-\nz=ord(fr'{"\xd8"}')\n"""
        yield self.st, src, 'z', 0xd8
        src = """# -*- coding: utf-8 -*-\nz=ord(rf'{"\xc3\x98"}')\n"""
        yield self.st, src, 'z', 0xd8

        src = """z=fr'\\xd8'"""
        yield self.st, src, 'z', "\\xd8"
        src = """z=rf'\\u00d8'"""
        yield self.st, src, 'z', "\\u00d8"

        src = """# -*- coding: latin-1 -*-\nz=ord(rf'\xd8')\n"""
        yield self.st, src, 'z', 0xd8
        src = """# -*- coding: utf-8 -*-\nz=ord(fr'\xc3\x98')\n"""
        yield self.st, src, 'z', 0xd8


class TestCompilerRevDB(BaseTestCompiler):
    spaceconfig = {"translation.reverse_debugger": True}

    def test_revdb_metavar(self):
        from pypy.interpreter.reverse_debugging import dbstate, setup_revdb
        self.space.config.translation.reverse_debugger = True
        self.space.reverse_debugging = True
        try:
            setup_revdb(self.space)
            dbstate.standard_code = False
            dbstate.metavars = [self.space.wrap(6)]
            self.simple_test("x = 7*$0", "x", 42)
            dbstate.standard_code = True
            self.error_test("x = 7*$0", SyntaxError)
        finally:
            self.space.reverse_debugging = False


class AppTestCompiler:

    def setup_class(cls):
        cls.w_maxunicode = cls.space.wrap(sys.maxunicode)

    def test_docstring_not_loaded(self):
        import io, dis, sys
        ns = {}
        exec("def f():\n    'hi'", ns)
        f = ns["f"]
        save = sys.stdout
        sys.stdout = output = io.StringIO()
        try:
            dis.dis(f)
        finally:
            sys.stdout = save
        assert "0 ('hi')" not in output.getvalue()

    def test_assert_with_tuple_arg(self):
        try:
            assert False, (3,)
        except AssertionError as e:
            assert str(e) == "(3,)"

    # BUILD_LIST_FROM_ARG is PyPy specific
    @py.test.mark.skipif('config.option.runappdirect')
    def test_build_list_from_arg_length_hint(self):
        py3k_skip('XXX: BUILD_LIST_FROM_ARG list comps are genexps on py3k')
        hint_called = [False]
        class Foo(object):
            def __length_hint__(self):
                hint_called[0] = True
                return 5
            def __iter__(self):
                for i in range(5):
                    yield i
        l = [a for a in Foo()]
        assert hint_called[0]
        assert l == list(range(5))

    def test_unicode_in_source(self):
        import sys
        d = {}
        exec('# -*- coding: utf-8 -*-\n\nu = "\xf0\x9f\x92\x8b"', d)
        assert len(d['u']) == 4

    def test_kw_defaults_None(self):
        import _ast
        source = "def foo(self, *args, name): pass"
        ast = compile(source, '', 'exec', _ast.PyCF_ONLY_AST)
        # compiling the produced AST previously triggered a crash
        compile(ast, '', 'exec')

    def test_await_warning(self):
        import warnings
        source = "def f(): await = 5"
        with warnings.catch_warnings(record=True) as l:
            warnings.simplefilter("always")
            compile(source, '', 'exec')
        assert isinstance(l[0].message, DeprecationWarning)


class TestOptimizations:
    def count_instructions(self, source):
        code, blocks = generate_function_code(source, self.space)
        instrs = []
        for block in blocks:
            instrs.extend(block.instructions)
        print instrs
        counts = {}
        for instr in instrs:
            counts[instr.opcode] = counts.get(instr.opcode, 0) + 1
        return counts

    def test_elim_jump_to_return(self):
        source = """def f():
        return true_value if cond else false_value
        """
        counts = self.count_instructions(source)
        assert ops.JUMP_FORWARD not in counts
        assert ops.JUMP_ABSOLUTE not in counts
        assert counts[ops.RETURN_VALUE] == 2

    def test_const_fold_subscr(self):
        source = """def f():
        return (0, 1)[0]
        """
        counts = self.count_instructions(source)
        assert counts == {ops.LOAD_CONST: 1, ops.RETURN_VALUE: 1}

        source = """def f():
        return (0, 1)[:2]
        """
        # Just checking this doesn't crash out
        self.count_instructions(source)

    def test_const_fold_unicode_subscr(self, monkeypatch):
        source = """def f():
        return "abc"[0]
        """
        counts = self.count_instructions(source)
        if 0:   # xxx later?
            assert counts == {ops.LOAD_CONST: 1, ops.RETURN_VALUE: 1}

        # getitem outside of the BMP should not be optimized
        source = """def f():
        return "\U00012345"[0]
        """
        counts = self.count_instructions(source)
        assert counts == {ops.LOAD_CONST: 2, ops.BINARY_SUBSCR: 1,
                          ops.RETURN_VALUE: 1}

        source = """def f():
        return "\U00012345abcdef"[3]
        """
        counts = self.count_instructions(source)
        assert counts == {ops.LOAD_CONST: 2, ops.BINARY_SUBSCR: 1,
                          ops.RETURN_VALUE: 1}

        monkeypatch.setattr(optimize, "MAXUNICODE", 0xFFFF)
        source = """def f():
        return "\uE01F"[0]
        """
        counts = self.count_instructions(source)
        if 0:   # xxx later?
            assert counts == {ops.LOAD_CONST: 1, ops.RETURN_VALUE: 1}
        monkeypatch.undo()

        # getslice is not yet optimized.
        # Still, check a case which yields the empty string.
        source = """def f():
        return "abc"[:0]
        """
        counts = self.count_instructions(source)
        assert counts == {ops.LOAD_CONST: 3, ops.BUILD_SLICE: 1,
                          ops.BINARY_SUBSCR: 1, ops.RETURN_VALUE: 1}

    def test_remove_dead_code(self):
        source = """def f(x):
            return 5
            x += 1
        """
        counts = self.count_instructions(source)
        assert counts == {ops.LOAD_CONST:1, ops.RETURN_VALUE: 1}

    def test_remove_dead_jump_after_return(self):
        source = """def f(x, y, z):
            if x:
                return y
            else:
                return z
        """
        counts = self.count_instructions(source)
        assert counts == {ops.LOAD_FAST: 3,
                          ops.POP_JUMP_IF_FALSE: 1,
                          ops.RETURN_VALUE: 2}

    def test_remove_dead_yield(self):
        source = """def f(x):
            return
            yield 6
        """
        counts = self.count_instructions(source)
        assert counts == {ops.LOAD_CONST:1, ops.RETURN_VALUE: 1}
        #
        space = self.space
        w_generator = space.appexec([], """():
            d = {}
            exec('''def f(x):
                return
                yield 6
            ''', d)
            return d['f'](5)
        """)
        assert 'generator' in space.str_w(space.repr(w_generator))

    def test_folding_of_list_constants(self):
        for source in (
            # in/not in constants with BUILD_LIST should be folded to a tuple:
            'a in [1,2,3]',
            'a not in ["a","b","c"]',
            'a in [None, 1, None]',
            'a not in [(1, 2), 3, 4]',
            ):
            source = 'def f(): %s' % source
            counts = self.count_instructions(source)
            assert ops.BUILD_LIST not in counts
            assert ops.LOAD_CONST in counts

    def test_folding_of_set_constants(self):
        for source in (
            # in/not in constants with BUILD_SET should be folded to a frozenset:
            'a in {1,2,3}',
            'a not in {"a","b","c"}',
            'a in {None, 1, None}',
            'a not in {(1, 2), 3, 4}',
            'a in {1, 2, 3, 3, 2, 1}',
            ):
            source = 'def f(): %s' % source
            counts = self.count_instructions(source)
            assert ops.BUILD_SET not in counts
            assert ops.LOAD_CONST in counts

    def test_dont_fold_huge_powers(self):
        for source in (
            "2 ** 3000",         # not constant-folded: too big
            "(-2) ** 3000",
            ):
            source = 'def f(): %s' % source
            counts = self.count_instructions(source)
            assert ops.BINARY_POWER in counts

        for source in (
            "2 ** 2000",         # constant-folded
            "2 ** -3000",
            "1.001 ** 3000",
            "1 ** 3000.0",
            ):
            source = 'def f(): %s' % source
            counts = self.count_instructions(source)
            assert ops.BINARY_POWER not in counts

    def test_call_function_var(self):
        source = """def f():
            call(*me)
        """
        code, blocks = generate_function_code(source, self.space)
        # there is a stack computation error
        assert blocks[0].instructions[3].arg == 0

    def test_fstring(self):
        source = """def f(x):
            return f'ab{x}cd'
        """
        code, blocks = generate_function_code(source, self.space)

    def test_empty_tuple_target(self):
        source = """def f():
            () = ()
            del ()
            [] = []
            del []
        """
<<<<<<< HEAD
        generate_function_code(source, self.space)
=======
        generate_function_code(source, self.space)

    def test_make_constant_map(self):
        source = """def f():
            return {"A": 1, "b": 2}
        """
        counts = self.count_instructions(source)
        assert ops.BUILD_MAP not in counts
        source = """def f():
            return {"a": 1, "b": {}, 1: {"a": x}}
        """
        counts = self.count_instructions(source)
        assert counts[ops.BUILD_MAP] == 1 # the empty dict
        assert counts[ops.BUILD_CONST_KEY_MAP] == 2

>>>>>>> 9b2835a6
<|MERGE_RESOLUTION|>--- conflicted
+++ resolved
@@ -1511,9 +1511,6 @@
             [] = []
             del []
         """
-<<<<<<< HEAD
-        generate_function_code(source, self.space)
-=======
         generate_function_code(source, self.space)
 
     def test_make_constant_map(self):
@@ -1529,4 +1526,3 @@
         assert counts[ops.BUILD_MAP] == 1 # the empty dict
         assert counts[ops.BUILD_CONST_KEY_MAP] == 2
 
->>>>>>> 9b2835a6
