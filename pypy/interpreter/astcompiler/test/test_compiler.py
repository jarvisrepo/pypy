--- conflicted
+++ resolved
@@ -1017,7 +1017,9 @@
         finally:
             space.call_function(w_set_debug, space.w_True)
 
-<<<<<<< HEAD
+    def test_dont_fold_equal_code_objects(self):
+        yield self.st, "f=lambda:1;g=lambda:1.0;x=g()", 'type(x)', float
+
     def test_raise_from(self):
         test = """if 1:
         def f():
@@ -1088,10 +1090,6 @@
     def test_list_compr_or(self):
         yield self.st, 'x = list(d for d in [1] or [])', 'x', [1]
         yield self.st, 'y = [d for d in [1] or []]', 'y', [1]
-=======
-    def test_dont_fold_equal_code_objects(self):
-        yield self.st, "f=lambda:1;g=lambda:1.0;x=g()", 'type(x)', float
->>>>>>> bc5c755a
 
 
 class AppTestCompiler:
