from __future__ import division
import py
from pypy.interpreter.astcompiler import codegen, astbuilder, symtable, optimize
from pypy.interpreter.pyparser import pyparse
from pypy.interpreter.pyparser.test import expressions
from pypy.interpreter.pycode import PyCode
from pypy.interpreter.pyparser.error import SyntaxError, IndentationError
from pypy.interpreter.error import OperationError
from pypy.tool import stdlib_opcode as ops

def compile_with_astcompiler(expr, mode, space):
    p = pyparse.PythonParser(space)
    info = pyparse.CompileInfo("<test>", mode)
    cst = p.parse_source(expr, info)
    ast = astbuilder.ast_from_node(space, cst, info)
    return codegen.compile_ast(space, ast, info)

def generate_function_code(expr, space):
    p = pyparse.PythonParser(space)
    info = pyparse.CompileInfo("<test>", 'exec')
    cst = p.parse_source(expr, info)
    ast = astbuilder.ast_from_node(space, cst, info)
    function_ast = optimize.optimize_ast(space, ast.body[0], info)
    function_ast = ast.body[0]
    symbols = symtable.SymtableBuilder(space, ast, info)
    generator = codegen.FunctionCodeGenerator(
        space, 'function', function_ast, 1, symbols, info)
    blocks = generator.first_block.post_order()
    generator._resolve_block_targets(blocks)
    return generator, blocks

class TestCompiler:
    """These tests compile snippets of code and check them by
    running them with our own interpreter.  These are thus not
    completely *unit* tests, but given that our interpreter is
    pretty stable now it is the best way I could find to check
    the compiler.
    """

    def run(self, source):
        import sys
        source = str(py.code.Source(source))
        space = self.space
        code = compile_with_astcompiler(source, 'exec', space)
        # 3.2 bytecode is too different, the standard `dis` module crashes
        # on older cpython versions
        if sys.version_info >= (3, 2):
            # this will only (maybe) work in the far future, when we run pypy
            # on top of Python 3. For now, it's just disabled
            print
            code.dump()
        w_dict = space.newdict()
        code.exec_code(space, w_dict, w_dict)
        return w_dict

    # on Python3 some reprs are different than Python2. Here is a collection
    # of how the repr should be on on Python3 for some objects
    PY3_REPR = {
        int: "<class 'int'>",
        float: "<class 'float'>",
        }

    def get_py3_repr(self, val):
        try:
            return self.PY3_REPR.get(val, repr(val))
        except TypeError:
            # e.g., for unhashable types
            return repr(val)

    def check(self, w_dict, evalexpr, expected):
        # for now, we compile evalexpr with CPython's compiler but run
        # it with our own interpreter to extract the data from w_dict
        co_expr = compile(evalexpr, '<evalexpr>', 'eval')
        space = self.space
        pyco_expr = PyCode._from_code(space, co_expr)
        w_res = pyco_expr.exec_host_bytecode(w_dict, w_dict)
        res = space.str_w(space.repr(w_res))
        expected_repr = self.get_py3_repr(expected)
        if isinstance(expected, float):
            # Float representation can vary a bit between interpreter
            # versions, compare the numbers instead.
            assert eval(res) == expected
        elif isinstance(expected, long):
            assert expected_repr.endswith('L')
            assert res == expected_repr[:-1] # in py3 we don't have the L suffix
        else:
            assert res == expected_repr

    def simple_test(self, source, evalexpr, expected):
        w_g = self.run(source)
        self.check(w_g, evalexpr, expected)

    st = simple_test

    def error_test(self, source, exc_type):
        py.test.raises(exc_type, self.simple_test, source, None, None)

    def test_issue_713(self):
        func = "def f(_=2): return (_ if _ else _) if False else _"
        yield self.st, func, "f()", 2

    def test_long_jump(self):
        func = """def f(x):
    y = 0
    if x:
%s        return 1
    else:
        return 0""" % ("        y += 1\n" * 6700,)
        yield self.st, func, "f(1)", 1
        yield self.st, func, "f(0)", 0

    def test_argtuple(self):
        yield (self.error_test, "def f( x, (y,z) ): return x,y,z",
               SyntaxError)
        yield (self.error_test, "def f( x, (y,(z,t)) ): return x,y,z,t",
               SyntaxError)
        yield (self.error_test, "def f(((((x,),y),z),t),u): return x,y,z,t,u",
               SyntaxError)

    def test_constants(self):
        for c in expressions.constants:
            yield (self.simple_test, "x="+c, "x", eval(c))

    def test_neg_sys_maxint(self):
        import sys
        stmt = "x = %s" % (-sys.maxint-1)
        self.simple_test(stmt, "type(x)", int)

    def test_tuple_assign(self):
        yield self.error_test, "() = 1", SyntaxError
        yield self.simple_test, "x,= 1,", "x", 1
        yield self.simple_test, "x,y = 1,2", "x,y", (1, 2)
        yield self.simple_test, "x,y,z = 1,2,3", "x,y,z", (1, 2, 3)
        yield self.simple_test, "x,y,z,t = 1,2,3,4", "x,y,z,t", (1, 2, 3, 4)
        yield self.simple_test, "x,y,x,t = 1,2,3,4", "x,y,t", (3, 2, 4)
        yield self.simple_test, "[] = []", "1", 1
        yield self.simple_test, "[x]= 1,", "x", 1
        yield self.simple_test, "[x,y] = [1,2]", "x,y", (1, 2)
        yield self.simple_test, "[x,y,z] = 1,2,3", "x,y,z", (1, 2, 3)
        yield self.simple_test, "[x,y,z,t] = [1,2,3,4]", "x,y,z,t", (1, 2, 3,4)
        yield self.simple_test, "[x,y,x,t] = 1,2,3,4", "x,y,t", (3, 2, 4)

    def test_tuple_assign_order(self):
        decl = py.code.Source("""
            class A:
                def __getattr__(self, name):
                    global seen
                    seen += name
                    return name
                def __setattr__(self, name, value):
                    global seen
                    seen += '%s=%s' % (name, value)
            seen = ''
            a = A()
        """)
        decl = str(decl) + '\n'
        yield self.st, decl+"a.x,= a.a,", 'seen', 'ax=a'
        yield self.st, decl+"a.x,a.y = a.a,a.b", 'seen', 'abx=ay=b'
        yield self.st, decl+"a.x,a.y,a.z = a.a,a.b,a.c", 'seen', 'abcx=ay=bz=c'
        yield self.st, decl+"a.x,a.y,a.x,a.t = a.a,a.b,a.c,a.d", 'seen', \
            'abcdx=ay=bx=ct=d'
        yield self.st, decl+"[a.x] = [a.a]", 'seen', 'ax=a'
        yield self.st, decl+"[a.x,a.y] = a.a,a.b", 'seen', 'abx=ay=b'
        yield self.st, decl+"[a.x,a.y,a.z] = [a.a,a.b,a.c]", 'seen', \
            'abcx=ay=bz=c'
        yield self.st, decl+"[a.x,a.y,a.x,a.t] = a.a,a.b,a.c,a.d", 'seen', \
            'abcdx=ay=bx=ct=d'

    def test_binary_operator(self):
        for operator in ['+', '-', '*', '**', '/', '&', '|', '^', '//',
                         '<<', '>>', 'and', 'or', '<', '>', '<=', '>=',
                         'is', 'is not']:
            expected = eval("17 %s 5" % operator)
            yield self.simple_test, "x = 17 %s 5" % operator, "x", expected
            expected = eval("0 %s 11" % operator)
            yield self.simple_test, "x = 0 %s 11" % operator, "x", expected

    def test_compare(self):
        yield self.st, "x = 2; y = 5; y; h = 1 < x >= 3 < x", "h", False

    def test_augmented_assignment(self):
        for operator in ['+', '-', '*', '**', '/', '&', '|', '^', '//',
                         '<<', '>>']:
            expected = eval("17 %s 5" % operator)
            yield self.simple_test, "x = 17; x %s= 5" % operator, "x", expected

    def test_subscript(self):
        yield self.simple_test, "d={2:3}; x=d[2]", "x", 3
        yield self.simple_test, "d={(2,):3}; x=d[2,]", "x", 3
        yield self.simple_test, "d={}; d[1]=len(d); x=d[len(d)]", "x", 0
        yield self.simple_test, "d={}; d[1]=3; del d[1]", "len(d)", 0

    def test_attribute(self):
        yield self.simple_test, """
            class A:
                pass
            a1 = A()
            a2 = A()
            a1.bc = A()
            a1.bc.de = a2
            a2.see = 4
            a1.bc.de.see += 3
            x = a1.bc.de.see
        """, 'x', 7

    def test_slice(self):
        decl = py.code.Source("""
            class A(object):
                def __getitem__(self, x):
                    global got
                    got = x
                def __setitem__(self, x, y):
                    global set
                    set = x
                def __delitem__(self, x):
                    global deleted
                    deleted = x
            a = A()
        """)
        decl = str(decl) + '\n'
        testcases = ['[:]',    '[:,9]',    '[8,:]',
                     '[2:]',   '[2:,9]',   '[8,2:]',
                     '[:2]',   '[:2,9]',   '[8,:2]',
                     '[4:7]',  '[4:7,9]',  '[8,4:7]',
                     '[::]',   '[::,9]',   '[8,::]',
                     '[2::]',  '[2::,9]',  '[8,2::]',
                     '[:2:]',  '[:2:,9]',  '[8,:2:]',
                     '[4:7:]', '[4:7:,9]', '[8,4:7:]',
                     '[::3]',  '[::3,9]',  '[8,::3]',
                     '[2::3]', '[2::3,9]', '[8,2::3]',
                     '[:2:3]', '[:2:3,9]', '[8,:2:3]',
                     '[4:7:3]','[4:7:3,9]','[8,4:7:3]',
                     ]
        class Checker(object):
            def __getitem__(self, x):
                self.got = x
        checker = Checker()
        for testcase in testcases:
            exec "checker" + testcase
            yield self.st, decl + "a" + testcase, "got", checker.got
            yield self.st, decl + "a" + testcase + ' = 5', "set", checker.got
            yield self.st, decl + "del a" + testcase, "deleted", checker.got

    def test_funccalls(self):
        decl = py.code.Source("""
            def f(*args, **kwds):
                kwds = sorted(kwds.items())
                return list(args) + kwds
        """)
        decl = str(decl) + '\n'
        yield self.st, decl + "x=f()", "x", []
        yield self.st, decl + "x=f(5)", "x", [5]
        yield self.st, decl + "x=f(5, 6, 7, 8)", "x", [5, 6, 7, 8]
        yield self.st, decl + "x=f(a=2, b=5)", "x", [('a',2), ('b',5)]
        yield self.st, decl + "x=f(5, b=2, *[6,7])", "x", [5, 6, 7, ('b', 2)]
        yield self.st, decl + "x=f(5, b=2, **{'a': 8})", "x", [5, ('a', 8),
                                                                  ('b', 2)]

    def test_kwonly(self):
        decl = py.code.Source("""
            def f(a, *, b):
                return a, b
        """)
        decl = str(decl) + '\n'
        self.st(decl + "x=f(1, b=2)", "x", (1, 2))
        operr = py.test.raises(OperationError, 'self.st(decl + "x=f(1, 2)", "x", (1, 2))')
        assert operr.value.w_type is self.space.w_TypeError

    def test_listmakers(self):
        yield (self.st,
               "l = [(j, i) for j in range(10) for i in range(j)"
               + " if (i+j)%2 == 0 and i%3 == 0]",
               "l",
               [(2, 0), (4, 0), (5, 3), (6, 0),
                (7, 3), (8, 0), (8, 6), (9, 3)])

    def test_genexprs(self):
        yield (self.st,
               "l = list((j, i) for j in range(10) for i in range(j)"
               + " if (i+j)%2 == 0 and i%3 == 0)",
               "l",
               [(2, 0), (4, 0), (5, 3), (6, 0),
                (7, 3), (8, 0), (8, 6), (9, 3)])

    def test_comparisons(self):
        yield self.st, "x = 3 in {3: 5}", "x", True
        yield self.st, "x = 3 not in {3: 5}", "x", False
        yield self.st, "t = True; x = t is True", "x", True
        yield self.st, "t = True; x = t is False", "x", False
        yield self.st, "t = True; x = t is None", "x", False
        yield self.st, "n = None; x = n is True", "x", False
        yield self.st, "n = None; x = n is False", "x", False
        yield self.st, "n = None; x = n is None", "x", True
        yield self.st, "t = True; x = t is not True", "x", False
        yield self.st, "t = True; x = t is not False", "x", True
        yield self.st, "t = True; x = t is not None", "x", True
        yield self.st, "n = None; x = n is not True", "x", True
        yield self.st, "n = None; x = n is not False", "x", True
        yield self.st, "n = None; x = n is not None", "x", False

        yield self.st, "x = not (3 in {3: 5})", "x", False
        yield self.st, "x = not (3 not in {3: 5})", "x", True
        yield self.st, "t = True; x = not (t is True)", "x", False
        yield self.st, "t = True; x = not (t is False)", "x", True
        yield self.st, "t = True; x = not (t is None)", "x", True
        yield self.st, "n = None; x = not (n is True)", "x", True
        yield self.st, "n = None; x = not (n is False)", "x", True
        yield self.st, "n = None; x = not (n is None)", "x", False
        yield self.st, "t = True; x = not (t is not True)", "x", True
        yield self.st, "t = True; x = not (t is not False)", "x", False
        yield self.st, "t = True; x = not (t is not None)", "x", False
        yield self.st, "n = None; x = not (n is not True)", "x", False
        yield self.st, "n = None; x = not (n is not False)", "x", False
        yield self.st, "n = None; x = not (n is not None)", "x", True

    def test_multiexpr(self):
        yield self.st, "z = 2+3; x = y = z", "x,y,z", (5,5,5)

    def test_imports(self):
        import os
        yield self.st, "import sys", "sys.__name__", "sys"
        yield self.st, "import sys as y", "y.__name__", "sys"
        yield (self.st, "import sys, os",
               "sys.__name__, os.__name__", ("sys", "os"))
        yield (self.st, "import sys as x, os.path as y",
               "x.__name__, y.__name__", ("sys", os.path.__name__))
        yield self.st, 'import os.path', "os.path.__name__", os.path.__name__
        yield (self.st, 'import os.path, sys',
               "os.path.__name__, sys.__name__", (os.path.__name__, "sys"))
        yield (self.st, 'import sys, os.path as osp',
               "osp.__name__, sys.__name__", (os.path.__name__, "sys"))
        yield (self.st, 'import os.path as osp',
               "osp.__name__", os.path.__name__)
        yield (self.st, 'from os import path',
               "path.__name__", os.path.__name__)
        yield (self.st, 'from os import path, sep',
               "path.__name__, sep", (os.path.__name__, os.sep))
        yield (self.st, 'from os import path as p',
               "p.__name__", os.path.__name__)
        yield (self.st, 'from os import *',
               "path.__name__, sep", (os.path.__name__, os.sep))
        yield (self.st, '''
            class A(object):
                def m(self):
                    from __foo__.bar import x
            try:
                A().m()
            except ImportError as e:
                msg = str(e)
            ''', "msg", "No module named __foo__")

    def test_if_stmts(self):
        yield self.st, "a = 42\nif a > 10: a += 2", "a", 44
        yield self.st, "a=5\nif 0: a=7", "a", 5
        yield self.st, "a=5\nif 1: a=7", "a", 7
        yield self.st, "a=5\nif a and not not (a<10): a=7", "a", 7
        yield self.st, """
            lst = []
            for a in range(10):
                if a < 3:
                    a += 20
                elif a > 3 and a < 8:
                    a += 30
                else:
                    a += 40
                lst.append(a)
            """, "lst", [20, 21, 22, 43, 34, 35, 36, 37, 48, 49]
        yield self.st, """
            lst = []
            for a in range(10):
                b = (a & 7) ^ 1
                if a or 1 or b: lst.append('A')
                if a or 0 or b: lst.append('B')
                if a and 1 and b: lst.append('C')
                if a and 0 and b: lst.append('D')
                if not (a or 1 or b): lst.append('-A')
                if not (a or 0 or b): lst.append('-B')
                if not (a and 1 and b): lst.append('-C')
                if not (a and 0 and b): lst.append('-D')
                if (not a) or (not 1) or (not b): lst.append('A')
                if (not a) or (not 0) or (not b): lst.append('B')
                if (not a) and (not 1) and (not b): lst.append('C')
                if (not a) and (not 0) and (not b): lst.append('D')
            """, "lst", ['A', 'B', '-C', '-D', 'A', 'B', 'A', 'B', '-C',
                         '-D', 'A', 'B', 'A', 'B', 'C', '-D', 'B', 'A', 'B',
                         'C', '-D', 'B', 'A', 'B', 'C', '-D', 'B', 'A', 'B',
                         'C', '-D', 'B', 'A', 'B', 'C', '-D', 'B', 'A', 'B',
                         'C', '-D', 'B', 'A', 'B', 'C', '-D', 'B', 'A', 'B',
                         '-C', '-D', 'A', 'B']

    def test_docstrings(self):
        for source, expected in [
            ('''def foo(): return 1''',      None),
            ('''class foo: pass''',          None),
            ('''foo = lambda: 4''',          None),
            ('''foo = lambda: "foo"''',      None),
            ('''def foo(): 4''',             None),
            ('''class foo: "foo"''',         "foo"),
            ('''def foo():
                    """foo docstring"""
                    return 1
             ''',                            "foo docstring"),
            ('''def foo():
                    """foo docstring"""
                    a = 1
                    """bar"""
                    return a
             ''',                            "foo docstring"),
            ('''def foo():
                    """doc"""; assert 1
                    a=1
             ''',                            "doc"),
            ('''
                class Foo(object): pass
                foo = Foo()
                exec("'moduledoc'", foo.__dict__)
             ''',                            "moduledoc"),
            ]:
            yield self.simple_test, source, "foo.__doc__", expected

    def test_in(self):
        yield self.st, "n = 5; x = n in [3,4,5]", 'x', True
        yield self.st, "n = 5; x = n in [3,4,6]", 'x', False
        yield self.st, "n = 5; x = n in [3,4,n]", 'x', True
        yield self.st, "n = 5; x = n in [3,4,n+1]", 'x', False
        yield self.st, "n = 5; x = n in (3,4,5)", 'x', True
        yield self.st, "n = 5; x = n in (3,4,6)", 'x', False
        yield self.st, "n = 5; x = n in (3,4,n)", 'x', True
        yield self.st, "n = 5; x = n in (3,4,n+1)", 'x', False

    def test_for_loops(self):
        yield self.st, """
            total = 0
            for i in [2, 7, 5]:
                total += i
        """, 'total', 2 + 7 + 5
        yield self.st, """
            total = 0
            for i in (2, 7, 5):
                total += i
        """, 'total', 2 + 7 + 5
        yield self.st, """
            total = 0
            for i in [2, 7, total+5]:
                total += i
        """, 'total', 2 + 7 + 5
        yield self.st, "x = sum([n+2 for n in [6, 1, 2]])", 'x', 15
        yield self.st, "x = sum([n+2 for n in (6, 1, 2)])", 'x', 15
        yield self.st, "k=2; x = sum([n+2 for n in [6, 1, k]])", 'x', 15
        yield self.st, "k=2; x = sum([n+2 for n in (6, 1, k)])", 'x', 15
        yield self.st, "x = sum(n+2 for n in [6, 1, 2])", 'x', 15
        yield self.st, "x = sum(n+2 for n in (6, 1, 2))", 'x', 15
        yield self.st, "k=2; x = sum(n+2 for n in [6, 1, k])", 'x', 15
        yield self.st, "k=2; x = sum(n+2 for n in (6, 1, k))", 'x', 15

    def test_closure(self):
        decl = py.code.Source("""
            def make_adder(n):
                def add(m):
                    return n + m
                return add
        """)
        decl = str(decl) + "\n"
        yield self.st, decl + "x = make_adder(40)(2)", 'x', 42

        decl = py.code.Source("""
            def f(a, g, e, c):
                def b(n, d):
                    return (a, c, d, g, n)
                def f(b, a):
                    return (a, b, c, g)
                return (a, g, e, c, b, f)
            A, G, E, C, B, F = f(6, 2, 8, 5)
            A1, C1, D1, G1, N1 = B(7, 3)
            A2, B2, C2, G2 = F(1, 4)
        """)
        decl = str(decl) + "\n"
        yield self.st, decl, 'A,A1,A2,B2,C,C1,C2,D1,E,G,G1,G2,N1', \
                             (6,6 ,4 ,1 ,5,5 ,5 ,3 ,8,2,2 ,2 ,7 )


    def test_try_except_finally(self):
        yield self.simple_test, """
            try:
                x = 5
                try:
                    if x > 2:
                        raise ValueError
                finally:
                    x += 1
            except ValueError:
                x *= 7
        """, 'x', 42

    def test_while_loop(self):
        yield self.simple_test, """
            comments = [42]
            comment = '# foo'
            while comment[:1] == '#':
                comments[:0] = [comment]
                comment = ''
        """, 'comments', ['# foo', 42]
        yield self.simple_test, """
             while 0:
                 pass
             else:
                 x = 1
        """, "x", 1

    def test_return_lineno(self):
        # the point of this test is to check that there is no code associated
        # with any line greater than 4.
        # The implict return will have the line number of the last statement
        # so we check that that line contains exactly the implicit return None
        yield self.simple_test, """\
            def ireturn_example():    # line 1
                global b              # line 2
                if a == b:            # line 3
                    b = a+1           # line 4
                else:                 # line 5
                    if 1: pass        # line 6
            import dis
            co = ireturn_example.__code__
            linestarts = list(dis.findlinestarts(co))
            addrreturn = linestarts[-1][0]
            x = [addrreturn == (len(co.co_code) - 4)]
            x.extend([lineno for addr, lineno in linestarts])
        """, 'x', [True, 3, 4, 6]

    def test_type_of_constants(self):
        yield self.simple_test, "x=[0, 0.]", 'type(x[1])', float
        yield self.simple_test, "x=[(1,0), (1,0.)]", 'type(x[1][1])', float
        yield self.simple_test, "x=['2?-', '2?-']", 'id(x[0])==id(x[1])', True

    def test_pprint(self):
        # a larger example that showed a bug with jumps
        # over more than 256 bytes
        decl = py.code.Source("""
            def _safe_repr(object, context, maxlevels, level):
                typ = type(object)
                if typ is str:
                    if 'locale' not in _sys.modules:
                        return repr(object), True, False
                    if "'" in object and '"' not in object:
                        closure = '"'
                        quotes = {'"': '\\"'}
                    else:
                        closure = "'"
                        quotes = {"'": "\\'"}
                    qget = quotes.get
                    sio = _StringIO()
                    write = sio.write
                    for char in object:
                        if char.isalpha():
                            write(char)
                        else:
                            write(qget(char, repr(char)[1:-1]))
                    return ("%s%s%s" % (closure, sio.getvalue(), closure)), True, False

                r = getattr(typ, "__repr__", None)
                if issubclass(typ, dict) and r is dict.__repr__:
                    if not object:
                        return "{}", True, False
                    objid = id(object)
                    if maxlevels and level > maxlevels:
                        return "{...}", False, objid in context
                    if objid in context:
                        return _recursion(object), False, True
                    context[objid] = 1
                    readable = True
                    recursive = False
                    components = []
                    append = components.append
                    level += 1
                    saferepr = _safe_repr
                    for k, v in object.items():
                        krepr, kreadable, krecur = saferepr(k, context, maxlevels, level)
                        vrepr, vreadable, vrecur = saferepr(v, context, maxlevels, level)
                        append("%s: %s" % (krepr, vrepr))
                        readable = readable and kreadable and vreadable
                        if krecur or vrecur:
                            recursive = True
                    del context[objid]
                    return "{%s}" % ', '.join(components), readable, recursive

                if (issubclass(typ, list) and r is list.__repr__) or \
                   (issubclass(typ, tuple) and r is tuple.__repr__):
                    if issubclass(typ, list):
                        if not object:
                            return "[]", True, False
                        format = "[%s]"
                    elif _len(object) == 1:
                        format = "(%s,)"
                    else:
                        if not object:
                            return "()", True, False
                        format = "(%s)"
                    objid = id(object)
                    if maxlevels and level > maxlevels:
                        return format % "...", False, objid in context
                    if objid in context:
                        return _recursion(object), False, True
                    context[objid] = 1
                    readable = True
                    recursive = False
                    components = []
                    append = components.append
                    level += 1
                    for o in object:
                        orepr, oreadable, orecur = _safe_repr(o, context, maxlevels, level)
                        append(orepr)
                        if not oreadable:
                            readable = False
                        if orecur:
                            recursive = True
                    del context[objid]
                    return format % ', '.join(components), readable, recursive

                rep = repr(object)
                return rep, (rep and not rep.startswith('<')), False
        """)
        decl = str(decl) + '\n'
        g = {}
        exec decl in g
        expected = g['_safe_repr']([5], {}, 3, 0)
        yield self.st, decl + 'x=_safe_repr([5], {}, 3, 0)', 'x', expected

    def test_mapping_test(self):
        decl = py.code.Source("""
            class X(object):
                reference = {1:2, "key1":"value1", "key2":(1,2,3)}
                key, value = reference.popitem()
                other = {key:value}
                key, value = reference.popitem()
                inmapping = {key:value}
                reference[key] = value
                def _empty_mapping(self):
                    return {}
                _full_mapping = dict
                def assertEqual(self, x, y):
                    assert x == y
                failUnlessRaises = staticmethod(raises)
                def assert_(self, x):
                    assert x
                def failIf(self, x):
                    assert not x

            def test_read(self):
                # Test for read only operations on mapping
                p = self._empty_mapping()
                p1 = dict(p) #workaround for singleton objects
                d = self._full_mapping(self.reference)
                if d is p:
                    p = p1
                #Indexing
                for key, value in self.reference.items():
                    self.assertEqual(d[key], value)
                knownkey = next(iter(self.other))
                self.failUnlessRaises(KeyError, lambda:d[knownkey])
                #len
                self.assertEqual(len(p), 0)
                self.assertEqual(len(d), len(self.reference))
                #has_key
                for k in self.reference:
                    self.assert_(k in d)
                for k in self.other:
                    self.failIf(k in d)
                #cmp
                self.assert_(p == p)
                self.assert_(d == d)
                self.failUnlessRaises(TypeError, lambda: p < d)
                self.failUnlessRaises(TypeError, lambda: d > p)
                #__non__zero__
                if p: self.fail("Empty mapping must compare to False")
                if not d: self.fail("Full mapping must compare to True")
                # keys(), items(), iterkeys() ...
                def check_iterandlist(iter, lst, ref):
                    self.assert_(hasattr(iter, '__next__'))
                    self.assert_(hasattr(iter, '__iter__'))
                    x = list(iter)
                    self.assert_(set(x)==set(lst)==set(ref))
                check_iterandlist(iter(d.keys()), d.keys(), self.reference.keys())
                check_iterandlist(iter(d), d.keys(), self.reference.keys())
                check_iterandlist(iter(d.values()), d.values(), self.reference.values())
                check_iterandlist(iter(d.items()), d.items(), self.reference.items())
                #get
                key, value = next(iter(d.items()))
                knownkey, knownvalue = next(iter(self.other.items()))
                self.assertEqual(d.get(key, knownvalue), value)
                self.assertEqual(d.get(knownkey, knownvalue), knownvalue)
                self.failIf(knownkey in d)
                return 42
        """)
        decl = str(decl) + '\n'
        yield self.simple_test, decl + 'r = test_read(X())', 'r', 42

    def test_stack_depth_bug(self):
        decl = py.code.Source("""
        class A:
            def initialize(self):
                # install all the MultiMethods into the space instance
                if isinstance(mm, object):
                    def make_boundmethod(func=func):
                        def boundmethod(*args):
                            return func(self, *args)
        r = None
        """)
        decl = str(decl) + '\n'
        yield self.simple_test, decl, 'r', None

    def test_assert(self):
        decl = py.code.Source("""
        try:
            assert 0, 'hi'
        except AssertionError as e:
            msg = str(e)
        """)
        yield self.simple_test, decl, 'msg', 'hi'

    def test_indentation_error(self):
        source = py.code.Source("""
        x
         y
        """)
        try:
            self.simple_test(source, None, None)
        except IndentationError, e:
            assert e.msg == 'unexpected indent'
        else:
            raise Exception("DID NOT RAISE")

    def test_no_indent(self):
        source = py.code.Source("""
        def f():
        xxx
        """)
        try:
            self.simple_test(source, None, None)
        except IndentationError, e:
            assert e.msg == 'expected an indented block'
        else:
            raise Exception("DID NOT RAISE")

    def test_kwargs_last(self):
        py.test.raises(SyntaxError, self.simple_test, "int(base=10, '2')",
                       None, None)

    def test_crap_after_starargs(self):
        source = "call(*args, *args)"
        py.test.raises(SyntaxError, self.simple_test, source, None, None)

    def test_not_a_name(self):
        source = "call(a, b, c, 3=3)"
        py.test.raises(SyntaxError, self.simple_test, source, None, None)

    def test_assignment_to_call_func(self):
        source = "call(a, b, c) = 3"
        py.test.raises(SyntaxError, self.simple_test, source, None, None)

    def test_augassig_to_sequence(self):
        source = "a, b += 3"
        py.test.raises(SyntaxError, self.simple_test, source, None, None)

    def test_broken_setups(self):
        source = """if 1:
        try:
           break
        finally:
           pass
        """
        py.test.raises(SyntaxError, self.simple_test, source, None, None)

    def test_unpack_singletuple(self):
        source = """if 1:
        l = []
        for x, in [(1,), (2,)]:
            l.append(x)
        """
        self.simple_test(source, 'l', [1, 2])

    def test_lambda(self):
        yield self.st, "y = lambda x: x", "y(4)", 4

    def test_backquote_repr(self):
        py.test.raises(SyntaxError, self.simple_test, "y = `0`", None, None)

    def test_deleting_attributes(self):
        test = """if 1:
        class X():
           x = 3
        del X.x
        try:
            X.x
        except AttributeError:
            pass
        else:
            raise AssertionError("attribute not removed")"""
        yield self.st, test, "X.__name__", "X"

    def test_nonlocal(self):
        test = """if 1:
        def f():
            y = 0
            def g(x):
                nonlocal y
                y = x + 1
            g(3)
            return y"""
        yield self.st, test, "f()", 4

    def test_lots_of_loops(self):
        source = "for x in y: pass\n" * 1000
        compile_with_astcompiler(source, 'exec', self.space)

    def test_assign_to_empty_list_1(self):
        source = """if 1:
        for i in range(5):
            del []
            [] = ()
            [] = []
            [] = [] = []
        ok = 1
        """
        self.simple_test(source, 'ok', 1)

    def test_assign_to_empty_list_2(self):
        source = """if 1:
        for i in range(5):
            try: [] = 1, 2, 3
            except ValueError: pass
            else: raise AssertionError
            try: [] = a = 1
            except TypeError: pass
            else: raise AssertionError
            try: [] = _ = iter(['foo'])
            except ValueError: pass
            else: raise AssertionError
            try: [], _ = iter(['foo']), 1
            except ValueError: pass
            else: raise AssertionError
        ok = 1
        """
        self.simple_test(source, 'ok', 1)

<<<<<<< HEAD
    def test_raise_from(self):
        test = """if 1:
        def f():
            try:
                raise TypeError() from ValueError()
            except TypeError as e:
                assert isinstance(e.__cause__, ValueError)
                return 42
        """
        yield self.st, test, "f()", 42
        test = """if 1:
        def f():
            try:
                raise TypeError from ValueError
            except TypeError as e:
                assert isinstance(e.__cause__, ValueError)
                return 42
        """
        yield self.st, test, "f()", 42
    # This line is needed for py.code to find the source.

    def test_extended_unpacking(self):
        func = """def f():
            (a, *b, c) = 1, 2, 3, 4, 5
            return a, b, c
        """
        yield self.st, func, "f()", (1, [2, 3, 4], 5)
        func = """def f():
            [a, *b, c] = 1, 2, 3, 4, 5
            return a, b, c
        """
        yield self.st, func, "f()", (1, [2, 3, 4], 5)
        func = """def f():
            *a, = [1, 2, 3]
            return a
        """
        yield self.st, func, "f()", [1, 2, 3]
        func = """def f():
            for a, *b, c in [(1, 2, 3, 4)]:
                return a, b, c
        """
        yield self.st, func, "f()", (1, [2, 3], 4)

    def test_extended_unpacking_fail(self):
        exc = py.test.raises(SyntaxError, self.simple_test, "*a, *b = [1, 2]",
                             None, None).value
        assert exc.msg == "two starred expressions in assignment"
        exc = py.test.raises(SyntaxError, self.simple_test,
                             "[*b, *c] = range(10)", None, None).value
        assert exc.msg == "two starred expressions in assignment"

        exc = py.test.raises(SyntaxError, self.simple_test, "a = [*b, c]",
                             None, None).value
        assert exc.msg == "can use starred expression only as assignment target"
        exc = py.test.raises(SyntaxError, self.simple_test, "for *a in x: pass",
                             None, None).value
        assert exc.msg == "starred assignment target must be in a list or tuple"

        s = ", ".join("a%d" % i for i in range(1<<8)) + ", *rest = range(1<<8 + 1)"
        exc = py.test.raises(SyntaxError, self.simple_test, s, None,
                             None).value
        assert exc.msg == "too many expressions in star-unpacking assignment"
        s = ", ".join("a%d" % i for i in range(1<<8 + 1)) + ", *rest = range(1<<8 + 2)"
        exc = py.test.raises(SyntaxError, self.simple_test, s, None,
                             None).value
        assert exc.msg == "too many expressions in star-unpacking assignment"
=======
    def test_remove_docstring(self):
        source = '"module_docstring"\n' + """if 1:
        def f1():
            'docstring'
        def f2():
            'docstring'
            return 'docstring'
        def f3():
            'foo'
            return 'bar'
        class C1():
            'docstring'
        class C2():
            __doc__ = 'docstring'
        class C3():
            field = 'not docstring'
        class C4():
            'docstring'
            field = 'docstring'
        """
        code_w = compile_with_astcompiler(source, 'exec', self.space)
        code_w.remove_docstrings(self.space)
        dict_w = self.space.newdict();
        code_w.exec_code(self.space, dict_w, dict_w)

        yield self.check, dict_w, "f1.__doc__", None
        yield self.check, dict_w, "f2.__doc__", 'docstring'
        yield self.check, dict_w, "f2()", 'docstring'
        yield self.check, dict_w, "f3.__doc__", None
        yield self.check, dict_w, "f3()", 'bar'
        yield self.check, dict_w, "C1.__doc__", None
        yield self.check, dict_w, "C2.__doc__", 'docstring'
        yield self.check, dict_w, "C3.field", 'not docstring'
        yield self.check, dict_w, "C4.field", 'docstring'
        yield self.check, dict_w, "C4.__doc__", 'docstring'
        yield self.check, dict_w, "C4.__doc__", 'docstring'
        yield self.check, dict_w, "__doc__", None

    def test_assert_skipping(self):
        space = self.space
        mod = space.getbuiltinmodule('__pypy__')
        w_set_debug = space.getattr(mod, space.wrap('set_debug'))
        space.call_function(w_set_debug, space.w_False)

        source = """if 1:
        assert False
        """
        try:
            self.run(source)
        finally:
            space.call_function(w_set_debug, space.w_True)
>>>>>>> 467e9e1e


class AppTestCompiler:

    def test_docstring_not_loaded(self):
        import io, dis, sys
        ns = {}
        exec("def f():\n    'hi'", ns)
        f = ns["f"]
        save = sys.stdout
        sys.stdout = output = io.StringIO()
        try:
            dis.dis(f)
        finally:
            sys.stdout = save
        assert "0 ('hi')" not in output.getvalue()

    def test_assert_with_tuple_arg(self):
        try:
            assert False, (3,)
        except AssertionError as e:
            assert str(e) == "(3,)"
        

class TestOptimizations:
    def count_instructions(self, source):
        code, blocks = generate_function_code(source, self.space)
        instrs = []
        for block in blocks:
            instrs.extend(block.instructions)
        print instrs
        counts = {}
        for instr in instrs:
            counts[instr.opcode] = counts.get(instr.opcode, 0) + 1
        return counts

    def test_elim_jump_to_return(self):
        source = """def f():
        return true_value if cond else false_value
        """
        counts = self.count_instructions(source)
        assert ops.JUMP_FORWARD not in counts
        assert ops.JUMP_ABSOLUTE not in counts
        assert counts[ops.RETURN_VALUE] == 2

    def test_const_fold_subscr(self):
        source = """def f():
        return (0, 1)[0]
        """
        counts = self.count_instructions(source)
        assert counts == {ops.LOAD_CONST: 1, ops.RETURN_VALUE: 1}

        source = """def f():
        return (0, 1)[:2]
        """
        # Just checking this doesn't crash out
        self.count_instructions(source)

    def test_const_fold_unicode_subscr(self, monkeypatch):
        source = """def f():
        return "abc"[0]
        """
        counts = self.count_instructions(source)
        if 0:   # xxx later?
            assert counts == {ops.LOAD_CONST: 1, ops.RETURN_VALUE: 1}

        # getitem outside of the BMP should not be optimized
        source = """def f():
        return "\U00012345"[0]
        """
        counts = self.count_instructions(source)
        assert counts == {ops.LOAD_CONST: 2, ops.BINARY_SUBSCR: 1,
                          ops.RETURN_VALUE: 1}

        source = """def f():
        return "\U00012345abcdef"[3]
        """
        counts = self.count_instructions(source)
        assert counts == {ops.LOAD_CONST: 2, ops.BINARY_SUBSCR: 1,
                          ops.RETURN_VALUE: 1}

        monkeypatch.setattr(optimize, "MAXUNICODE", 0xFFFF)
        source = """def f():
        return "\uE01F"[0]
        """
        counts = self.count_instructions(source)
        if 0:   # xxx later?
            assert counts == {ops.LOAD_CONST: 1, ops.RETURN_VALUE: 1}
        monkeypatch.undo()

        # getslice is not yet optimized.
        # Still, check a case which yields the empty string.
        source = """def f():
        return "abc"[:0]
        """
        counts = self.count_instructions(source)
        assert counts == {ops.LOAD_CONST: 3, ops.BUILD_SLICE: 1,
                          ops.BINARY_SUBSCR: 1, ops.RETURN_VALUE: 1}

    def test_remove_dead_code(self):
        source = """def f(x):
            return 5
            x += 1
        """
        counts = self.count_instructions(source)
        assert counts == {ops.LOAD_CONST:1, ops.RETURN_VALUE: 1}

    def test_remove_dead_jump_after_return(self):
        source = """def f(x, y, z):
            if x:
                return y
            else:
                return z
        """
        counts = self.count_instructions(source)
        assert counts == {ops.LOAD_FAST: 3,
                          ops.POP_JUMP_IF_FALSE: 1,
                          ops.RETURN_VALUE: 2}

    def test_remove_dead_yield(self):
        source = """def f(x):
            return
            yield 6
        """
        counts = self.count_instructions(source)
        assert counts == {ops.LOAD_CONST:1, ops.RETURN_VALUE: 1}
        #
        space = self.space
        w_generator = space.appexec([], """():
            d = {}
            exec('''def f(x):
                return
                yield 6
            ''', d)
            return d['f'](5)
        """)
        assert 'generator' in space.str_w(space.repr(w_generator))

    def test_folding_of_list_constants(self):
        for source in (
            # in/not in constants with BUILD_LIST should be folded to a tuple:
            'a in [1,2,3]',
            'a not in ["a","b","c"]',
            'a in [None, 1, None]',
            'a not in [(1, 2), 3, 4]',
            ):
            source = 'def f(): %s' % source
            counts = self.count_instructions(source)
            assert ops.BUILD_LIST not in counts
            assert ops.LOAD_CONST in counts

    def test_folding_of_set_constants(self):
        for source in (
            # in/not in constants with BUILD_SET should be folded to a frozenset:
            'a in {1,2,3}',
            'a not in {"a","b","c"}',
            'a in {None, 1, None}',
            'a not in {(1, 2), 3, 4}',
            'a in {1, 2, 3, 3, 2, 1}',
            ):
            source = 'def f(): %s' % source
            counts = self.count_instructions(source)
            assert ops.BUILD_SET not in counts
            assert ops.LOAD_CONST in counts<|MERGE_RESOLUTION|>--- conflicted
+++ resolved
@@ -842,74 +842,6 @@
         """
         self.simple_test(source, 'ok', 1)
 
-<<<<<<< HEAD
-    def test_raise_from(self):
-        test = """if 1:
-        def f():
-            try:
-                raise TypeError() from ValueError()
-            except TypeError as e:
-                assert isinstance(e.__cause__, ValueError)
-                return 42
-        """
-        yield self.st, test, "f()", 42
-        test = """if 1:
-        def f():
-            try:
-                raise TypeError from ValueError
-            except TypeError as e:
-                assert isinstance(e.__cause__, ValueError)
-                return 42
-        """
-        yield self.st, test, "f()", 42
-    # This line is needed for py.code to find the source.
-
-    def test_extended_unpacking(self):
-        func = """def f():
-            (a, *b, c) = 1, 2, 3, 4, 5
-            return a, b, c
-        """
-        yield self.st, func, "f()", (1, [2, 3, 4], 5)
-        func = """def f():
-            [a, *b, c] = 1, 2, 3, 4, 5
-            return a, b, c
-        """
-        yield self.st, func, "f()", (1, [2, 3, 4], 5)
-        func = """def f():
-            *a, = [1, 2, 3]
-            return a
-        """
-        yield self.st, func, "f()", [1, 2, 3]
-        func = """def f():
-            for a, *b, c in [(1, 2, 3, 4)]:
-                return a, b, c
-        """
-        yield self.st, func, "f()", (1, [2, 3], 4)
-
-    def test_extended_unpacking_fail(self):
-        exc = py.test.raises(SyntaxError, self.simple_test, "*a, *b = [1, 2]",
-                             None, None).value
-        assert exc.msg == "two starred expressions in assignment"
-        exc = py.test.raises(SyntaxError, self.simple_test,
-                             "[*b, *c] = range(10)", None, None).value
-        assert exc.msg == "two starred expressions in assignment"
-
-        exc = py.test.raises(SyntaxError, self.simple_test, "a = [*b, c]",
-                             None, None).value
-        assert exc.msg == "can use starred expression only as assignment target"
-        exc = py.test.raises(SyntaxError, self.simple_test, "for *a in x: pass",
-                             None, None).value
-        assert exc.msg == "starred assignment target must be in a list or tuple"
-
-        s = ", ".join("a%d" % i for i in range(1<<8)) + ", *rest = range(1<<8 + 1)"
-        exc = py.test.raises(SyntaxError, self.simple_test, s, None,
-                             None).value
-        assert exc.msg == "too many expressions in star-unpacking assignment"
-        s = ", ".join("a%d" % i for i in range(1<<8 + 1)) + ", *rest = range(1<<8 + 2)"
-        exc = py.test.raises(SyntaxError, self.simple_test, s, None,
-                             None).value
-        assert exc.msg == "too many expressions in star-unpacking assignment"
-=======
     def test_remove_docstring(self):
         source = '"module_docstring"\n' + """if 1:
         def f1():
@@ -961,7 +893,73 @@
             self.run(source)
         finally:
             space.call_function(w_set_debug, space.w_True)
->>>>>>> 467e9e1e
+
+    def test_raise_from(self):
+        test = """if 1:
+        def f():
+            try:
+                raise TypeError() from ValueError()
+            except TypeError as e:
+                assert isinstance(e.__cause__, ValueError)
+                return 42
+        """
+        yield self.st, test, "f()", 42
+        test = """if 1:
+        def f():
+            try:
+                raise TypeError from ValueError
+            except TypeError as e:
+                assert isinstance(e.__cause__, ValueError)
+                return 42
+        """
+        yield self.st, test, "f()", 42
+    # This line is needed for py.code to find the source.
+
+    def test_extended_unpacking(self):
+        func = """def f():
+            (a, *b, c) = 1, 2, 3, 4, 5
+            return a, b, c
+        """
+        yield self.st, func, "f()", (1, [2, 3, 4], 5)
+        func = """def f():
+            [a, *b, c] = 1, 2, 3, 4, 5
+            return a, b, c
+        """
+        yield self.st, func, "f()", (1, [2, 3, 4], 5)
+        func = """def f():
+            *a, = [1, 2, 3]
+            return a
+        """
+        yield self.st, func, "f()", [1, 2, 3]
+        func = """def f():
+            for a, *b, c in [(1, 2, 3, 4)]:
+                return a, b, c
+        """
+        yield self.st, func, "f()", (1, [2, 3], 4)
+
+    def test_extended_unpacking_fail(self):
+        exc = py.test.raises(SyntaxError, self.simple_test, "*a, *b = [1, 2]",
+                             None, None).value
+        assert exc.msg == "two starred expressions in assignment"
+        exc = py.test.raises(SyntaxError, self.simple_test,
+                             "[*b, *c] = range(10)", None, None).value
+        assert exc.msg == "two starred expressions in assignment"
+
+        exc = py.test.raises(SyntaxError, self.simple_test, "a = [*b, c]",
+                             None, None).value
+        assert exc.msg == "can use starred expression only as assignment target"
+        exc = py.test.raises(SyntaxError, self.simple_test, "for *a in x: pass",
+                             None, None).value
+        assert exc.msg == "starred assignment target must be in a list or tuple"
+
+        s = ", ".join("a%d" % i for i in range(1<<8)) + ", *rest = range(1<<8 + 1)"
+        exc = py.test.raises(SyntaxError, self.simple_test, s, None,
+                             None).value
+        assert exc.msg == "too many expressions in star-unpacking assignment"
+        s = ", ".join("a%d" % i for i in range(1<<8 + 1)) + ", *rest = range(1<<8 + 2)"
+        exc = py.test.raises(SyntaxError, self.simple_test, s, None,
+                             None).value
+        assert exc.msg == "too many expressions in star-unpacking assignment"
 
 
 class AppTestCompiler:
