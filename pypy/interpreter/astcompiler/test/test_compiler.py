--- conflicted
+++ resolved
@@ -2028,27 +2028,6 @@
 """
         self.st(func, "x", [0, 1, 8, 8])
 
-<<<<<<< HEAD
-    def test_lnotab_backwards_in_expr(self):
-        func = """
-def expr_lines(x):
-    return (x +
-        1)
-x = [c for c in expr_lines.__code__.co_lnotab]
-"""
-        self.st(func, "x", [0, 1, 2, 1, 2, 255])
-
-    def test_lineno_docstring_class(self):
-        func = """
-def expr_lines(x):
-    class A:
-        "abc"
-x = [c for c in expr_lines.__code__.co_consts[1].co_lnotab]
-"""
-        self.st(func, "x", [8, 1])
-
-=======
->>>>>>> bc75d927
     def test_lineno_funcdef(self):
         func = '''def f():
     @decorator
@@ -2058,7 +2037,36 @@
         pass
 x = [c for c in f.__code__.co_lnotab]
 '''
-<<<<<<< HEAD
+        # XXX: 3.7 value, CPython 3.8 has [0, 1, 2, 2, 2, 255]
+        self.st(func, 'x', [0, 1, 2, 2])
+
+    def test_lnotab_backwards_in_expr(self):
+        func = """
+def expr_lines(x):
+    return (x +
+        1)
+x = [c for c in expr_lines.__code__.co_lnotab]
+"""
+        self.st(func, "x", [0, 1, 2, 1, 2, 255])
+
+    def test_lineno_docstring_class(self):
+        func = """
+def expr_lines(x):
+    class A:
+        "abc"
+x = [c for c in expr_lines.__code__.co_consts[1].co_lnotab]
+"""
+        self.st(func, "x", [8, 1])
+
+    def test_lineno_funcdef(self):
+        func = '''def f():
+    @decorator
+    def my_function(
+        x=x
+    ):
+        pass
+x = [c for c in f.__code__.co_lnotab]
+'''
         self.st(func, 'x', [0, 1, 2, 2, 2, 255])
 
 
@@ -2076,10 +2084,6 @@
     def test_keyword_repeated(self):
         yield self.error_test, "f(a=c, a=d)", SyntaxError, "keyword argument repeated: 'a'"
         yield self.error_test, "class A(metaclass=c, metaclass=d): pass", SyntaxError, "keyword argument repeated: 'metaclass'"
-=======
-        # XXX: 3.7 value, CPython 3.8 has [0, 1, 2, 2, 2, 255]
-        self.st(func, 'x', [0, 1, 2, 2])
->>>>>>> bc75d927
 
     def test_while_false_break(self):
         self.st("x=1\nwhile False: break", "x", 1)
