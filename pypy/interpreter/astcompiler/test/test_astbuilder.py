# -*- coding: utf-8 -*-
import random
import string
import sys
import py
from pypy.interpreter.baseobjspace import W_Root
from pypy.interpreter.pyparser import pyparse
from pypy.interpreter.pyparser.error import SyntaxError
from pypy.interpreter.astcompiler.astbuilder import ast_from_node
from pypy.interpreter.astcompiler import ast, consts


class TestAstBuilder:

    def setup_class(cls):
        cls.parser = pyparse.PythonParser(cls.space)

    def get_ast(self, source, p_mode=None, flags=None):
        if p_mode is None:
            p_mode = "exec"
        if flags is None:
            flags = consts.CO_FUTURE_WITH_STATEMENT
        info = pyparse.CompileInfo("<test>", p_mode, flags)
        tree = self.parser.parse_source(source, info)
        ast_node = ast_from_node(self.space, tree, info)
        return ast_node

    def get_first_expr(self, source, p_mode=None, flags=None):
        mod = self.get_ast(source, p_mode, flags)
        assert len(mod.body) == 1
        expr = mod.body[0]
        assert isinstance(expr, ast.Expr)
        return expr.value

    def get_first_stmt(self, source):
        mod = self.get_ast(source)
        assert len(mod.body) == 1
        return mod.body[0]

    def test_top_level(self):
        mod = self.get_ast("hi = 32")
        assert isinstance(mod, ast.Module)
        body = mod.body
        assert len(body) == 1

        mod = self.get_ast("hi", p_mode="eval")
        assert isinstance(mod, ast.Expression)
        assert isinstance(mod.body, ast.expr)

        mod = self.get_ast("x = 23", p_mode="single")
        assert isinstance(mod, ast.Interactive)
        assert len(mod.body) == 1
        mod = self.get_ast("x = 23; y = 23; b = 23", p_mode="single")
        assert isinstance(mod, ast.Interactive)
        assert len(mod.body) == 3
        for stmt in mod.body:
            assert isinstance(stmt, ast.Assign)
        assert mod.body[-1].targets[0].id == "b"

        mod = self.get_ast("x = 23; y = 23; b = 23")
        assert isinstance(mod, ast.Module)
        assert len(mod.body) == 3
        for stmt in mod.body:
            assert isinstance(stmt, ast.Assign)

    def test_del(self):
        d = self.get_first_stmt("del x")
        assert isinstance(d, ast.Delete)
        assert len(d.targets) == 1
        assert isinstance(d.targets[0], ast.Name)
        assert d.targets[0].ctx == ast.Del
        d = self.get_first_stmt("del x, y")
        assert len(d.targets) == 2
        assert d.targets[0].ctx == ast.Del
        assert d.targets[1].ctx == ast.Del
        d = self.get_first_stmt("del x.y")
        assert len(d.targets) == 1
        attr = d.targets[0]
        assert isinstance(attr, ast.Attribute)
        assert attr.ctx == ast.Del
        d = self.get_first_stmt("del x[:]")
        assert len(d.targets) == 1
        sub = d.targets[0]
        assert isinstance(sub, ast.Subscript)
        assert sub.ctx == ast.Del

    def test_break(self):
        br = self.get_first_stmt("while True: break").body[0]
        assert isinstance(br, ast.Break)

    def test_continue(self):
        cont = self.get_first_stmt("while True: continue").body[0]
        assert isinstance(cont, ast.Continue)

    def test_return(self):
        ret = self.get_first_stmt("def f(): return").body[0]
        assert isinstance(ret, ast.Return)
        assert ret.value is None
        ret = self.get_first_stmt("def f(): return x").body[0]
        assert isinstance(ret.value, ast.Name)

    def test_raise(self):
        ra = self.get_first_stmt("raise")
        assert ra.exc is None
        assert ra.cause is None
        ra = self.get_first_stmt("raise x")
        assert isinstance(ra.exc, ast.Name)
        assert ra.cause is None
        ra = self.get_first_stmt("raise x from 3")
        assert isinstance(ra.exc, ast.Name)
        assert isinstance(ra.cause, ast.Num)

    def test_import(self):
        im = self.get_first_stmt("import x")
        assert isinstance(im, ast.Import)
        assert len(im.names) == 1
        alias = im.names[0]
        assert isinstance(alias, ast.alias)
        assert alias.name == "x"
        assert alias.asname is None
        im = self.get_first_stmt("import x.y")
        assert len(im.names) == 1
        alias = im.names[0]
        assert alias.name == "x.y"
        assert alias.asname is None
        im = self.get_first_stmt("import x as y")
        assert len(im.names) == 1
        alias = im.names[0]
        assert alias.name == "x"
        assert alias.asname == "y"
        im = self.get_first_stmt("import x, y as w")
        assert len(im.names) == 2
        a1, a2 = im.names
        assert a1.name == "x"
        assert a1.asname is None
        assert a2.name == "y"
        assert a2.asname == "w"
        exc = py.test.raises(SyntaxError, self.get_ast, "import x a b").value

    def test_from_import(self):
        im = self.get_first_stmt("from x import y")
        assert isinstance(im, ast.ImportFrom)
        assert im.module == "x"
        assert im.level == 0
        assert len(im.names) == 1
        a = im.names[0]
        assert isinstance(a, ast.alias)
        assert a.name == "y"
        assert a.asname is None
        im = self.get_first_stmt("from . import y")
        assert im.level == 1
        assert im.module is None
        im = self.get_first_stmt("from ... import y")
        assert im.level == 3
        assert im.module is None
        im = self.get_first_stmt("from .x import y")
        assert im.level == 1
        assert im.module == "x"
        im = self.get_first_stmt("from ..x.y import m")
        assert im.level == 2
        assert im.module == "x.y"
        im = self.get_first_stmt("from x import *")
        assert len(im.names) == 1
        a = im.names[0]
        assert a.name == "*"
        assert a.asname is None
        for input in ("from x import x, y", "from x import (x, y)"):
            im = self.get_first_stmt(input)
            assert len(im.names) == 2
            a1, a2 = im.names
            assert a1.name == "x"
            assert a1.asname is None
            assert a2.name == "y"
            assert a2.asname is None
        for input in ("from x import a as b, w", "from x import (a as b, w)"):
            im = self.get_first_stmt(input)
            assert len(im.names) == 2
            a1, a2 = im.names
            assert a1.name == "a"
            assert a1.asname == "b"
            assert a2.name == "w"
            assert a2.asname is None
        input = "from x import y a b"
        exc = py.test.raises(SyntaxError, self.get_ast, input).value
        input = "from x import a, b,"
        exc = py.test.raises(SyntaxError, self.get_ast, input).value
        assert exc.msg == "trailing comma is only allowed with surronding " \
            "parenthesis"

    def test_global(self):
        glob = self.get_first_stmt("global x")
        assert isinstance(glob, ast.Global)
        assert glob.names == ["x"]
        glob = self.get_first_stmt("global x, y")
        assert glob.names == ["x", "y"]

    def test_nonlocal(self):
        nonloc = self.get_first_stmt("nonlocal x")
        assert isinstance(nonloc, ast.Nonlocal)
        assert nonloc.names == ["x"]
        nonloc = self.get_first_stmt("nonlocal x, y")
        assert nonloc.names == ["x", "y"]

    def test_assert(self):
        asrt = self.get_first_stmt("assert x")
        assert isinstance(asrt, ast.Assert)
        assert isinstance(asrt.test, ast.Name)
        assert asrt.msg is None
        asrt = self.get_first_stmt("assert x, 'hi'")
        assert isinstance(asrt.test, ast.Name)
        assert isinstance(asrt.msg, ast.Str)

    def test_suite(self):
        suite = self.get_first_stmt("while x: n;").body
        assert len(suite) == 1
        assert isinstance(suite[0].value, ast.Name)
        suite = self.get_first_stmt("while x: n").body
        assert len(suite) == 1
        suite = self.get_first_stmt("while x: \n    n;").body
        assert len(suite) == 1
        suite = self.get_first_stmt("while x: n;").body
        assert len(suite) == 1
        suite = self.get_first_stmt("while x:\n    n; f;").body
        assert len(suite) == 2

    def test_if(self):
        if_ = self.get_first_stmt("if x: 4")
        assert isinstance(if_, ast.If)
        assert isinstance(if_.test, ast.Name)
        assert if_.test.ctx == ast.Load
        assert len(if_.body) == 1
        assert isinstance(if_.body[0].value, ast.Num)
        assert if_.orelse is None
        if_ = self.get_first_stmt("if x: 4\nelse: 'hi'")
        assert isinstance(if_.test, ast.Name)
        assert len(if_.body) == 1
        assert isinstance(if_.body[0].value, ast.Num)
        assert len(if_.orelse) == 1
        assert isinstance(if_.orelse[0].value, ast.Str)
        if_ = self.get_first_stmt("if x: 3\nelif 'hi': pass")
        assert isinstance(if_.test, ast.Name)
        assert len(if_.orelse) == 1
        sub_if = if_.orelse[0]
        assert isinstance(sub_if, ast.If)
        assert isinstance(sub_if.test, ast.Str)
        assert sub_if.orelse is None
        if_ = self.get_first_stmt("if x: pass\nelif 'hi': 3\nelse: ()")
        assert isinstance(if_.test, ast.Name)
        assert len(if_.body) == 1
        assert isinstance(if_.body[0], ast.Pass)
        assert len(if_.orelse) == 1
        sub_if = if_.orelse[0]
        assert isinstance(sub_if, ast.If)
        assert isinstance(sub_if.test, ast.Str)
        assert len(sub_if.body) == 1
        assert isinstance(sub_if.body[0].value, ast.Num)
        assert len(sub_if.orelse) == 1
        assert isinstance(sub_if.orelse[0].value, ast.Tuple)

    def test_while(self):
        wh = self.get_first_stmt("while x: pass")
        assert isinstance(wh, ast.While)
        assert isinstance(wh.test, ast.Name)
        assert wh.test.ctx == ast.Load
        assert len(wh.body) == 1
        assert isinstance(wh.body[0], ast.Pass)
        assert wh.orelse is None
        wh = self.get_first_stmt("while x: pass\nelse: 4")
        assert isinstance(wh.test, ast.Name)
        assert len(wh.body) == 1
        assert isinstance(wh.body[0], ast.Pass)
        assert len(wh.orelse) == 1
        assert isinstance(wh.orelse[0].value, ast.Num)

    def test_for(self):
        fr = self.get_first_stmt("for x in y: pass")
        assert isinstance(fr, ast.For)
        assert isinstance(fr.target, ast.Name)
        assert fr.target.ctx == ast.Store
        assert isinstance(fr.iter, ast.Name)
        assert fr.iter.ctx == ast.Load
        assert len(fr.body) == 1
        assert isinstance(fr.body[0], ast.Pass)
        assert fr.orelse is None
        fr = self.get_first_stmt("for x, in y: pass")
        tup = fr.target
        assert isinstance(tup, ast.Tuple)
        assert tup.ctx == ast.Store
        assert len(tup.elts) == 1
        assert isinstance(tup.elts[0], ast.Name)
        assert tup.elts[0].ctx == ast.Store
        fr = self.get_first_stmt("for x, y in g: pass")
        tup = fr.target
        assert isinstance(tup, ast.Tuple)
        assert tup.ctx == ast.Store
        assert len(tup.elts) == 2
        for elt in tup.elts:
            assert isinstance(elt, ast.Name)
            assert elt.ctx == ast.Store
        fr = self.get_first_stmt("for x in g: pass\nelse: 4")
        assert len(fr.body) == 1
        assert isinstance(fr.body[0], ast.Pass)
        assert len(fr.orelse) == 1
        assert isinstance(fr.orelse[0].value, ast.Num)

    def test_try(self):
        tr = self.get_first_stmt("try: x" + "\n" +
                                 "finally: pass")
        assert isinstance(tr, ast.Try)
        assert len(tr.body) == 1
        assert isinstance(tr.body[0].value, ast.Name)
        assert len(tr.finalbody) == 1
        assert isinstance(tr.finalbody[0], ast.Pass)
        assert tr.orelse is None
        tr = self.get_first_stmt("try: x" + "\n" +
                                 "except: pass")
        assert isinstance(tr, ast.Try)
        assert len(tr.body) == 1
        assert isinstance(tr.body[0].value, ast.Name)
        assert len(tr.handlers) == 1
        handler = tr.handlers[0]
        assert isinstance(handler, ast.excepthandler)
        assert handler.type is None
        assert handler.name is None
        assert len(handler.body) == 1
        assert isinstance(handler.body[0], ast.Pass)
        assert tr.orelse is None
        assert tr.finalbody is None
        tr = self.get_first_stmt("try: x" + "\n" +
                                 "except Exception: pass")
        assert len(tr.handlers) == 1
        handler = tr.handlers[0]
        assert isinstance(handler.type, ast.Name)
        assert handler.type.ctx == ast.Load
        assert handler.name is None
        assert len(handler.body) == 1
        assert tr.orelse is None
        tr = self.get_first_stmt("try: x" + "\n" +
                                 "except Exception as e: pass")
        assert len(tr.handlers) == 1
        handler = tr.handlers[0]
        assert isinstance(handler.type, ast.Name)
        assert handler.type.id == "Exception"
        assert handler.name == "e"
        assert len(handler.body) == 1
        tr = self.get_first_stmt("try: x" + "\n" +
                                 "except: pass" + "\n" +
                                 "else: 4")
        assert len(tr.body) == 1
        assert isinstance(tr.body[0].value, ast.Name)
        assert len(tr.handlers) == 1
        assert isinstance(tr.handlers[0].body[0], ast.Pass)
        assert len(tr.orelse) == 1
        assert isinstance(tr.orelse[0].value, ast.Num)
        tr = self.get_first_stmt("try: x" + "\n" +
                                 "except Exc as a: 5" + "\n" +
                                 "except F: pass")
        assert len(tr.handlers) == 2
        h1, h2 = tr.handlers
        assert isinstance(h1.type, ast.Name)
        assert h1.name == "a"
        assert isinstance(h1.body[0].value, ast.Num)
        assert isinstance(h2.type, ast.Name)
        assert h2.name is None
        assert isinstance(h2.body[0], ast.Pass)
        tr = self.get_first_stmt("try: x" + "\n" +
                                 "except Exc as a: 5" + "\n" +
                                 "except F: pass")
        assert len(tr.handlers) == 2
        h1, h2 = tr.handlers
        assert isinstance(h1.type, ast.Name)
        assert h1.name == "a"
        assert isinstance(h1.body[0].value, ast.Num)
        assert isinstance(h2.type, ast.Name)
        assert h2.name is None
        assert isinstance(h2.body[0], ast.Pass)
        tr = self.get_first_stmt("try: x" + "\n" +
                                 "except: 4" + "\n" +
                                 "finally: pass")
        assert isinstance(tr, ast.Try)
        assert len(tr.finalbody) == 1
        assert isinstance(tr.finalbody[0], ast.Pass)
        assert len(tr.handlers) == 1
        assert len(tr.handlers[0].body) == 1
        assert isinstance(tr.handlers[0].body[0].value, ast.Num)
        assert len(tr.body) == 1
        assert isinstance(tr.body[0].value, ast.Name)
        tr = self.get_first_stmt("try: x" + "\n" +
                                 "except: 4" + "\n" +
                                 "else: 'hi'" + "\n" +
                                 "finally: pass")
        assert isinstance(tr, ast.Try)
        assert len(tr.finalbody) == 1
        assert isinstance(tr.finalbody[0], ast.Pass)
        assert len(tr.body) == 1
        assert len(tr.orelse) == 1
        assert isinstance(tr.orelse[0].value, ast.Str)
        assert len(tr.body) == 1
        assert isinstance(tr.body[0].value, ast.Name)
        assert len(tr.handlers) == 1

    def test_with(self):
        wi = self.get_first_stmt("with x: pass")
        assert isinstance(wi, ast.With)
        assert len(wi.items) == 1
        assert isinstance(wi.items[0], ast.withitem)
        assert isinstance(wi.items[0].context_expr, ast.Name)
        assert wi.items[0].optional_vars is None
        assert len(wi.body) == 1
        wi = self.get_first_stmt("with x as y: pass")
        assert isinstance(wi.items[0].context_expr, ast.Name)
        assert len(wi.body) == 1
        assert isinstance(wi.items[0].optional_vars, ast.Name)
        assert wi.items[0].optional_vars.ctx == ast.Store
        wi = self.get_first_stmt("with x as (y,): pass")
        assert isinstance(wi.items[0].optional_vars, ast.Tuple)
        assert len(wi.items[0].optional_vars.elts) == 1
        assert wi.items[0].optional_vars.ctx == ast.Store
        assert wi.items[0].optional_vars.elts[0].ctx == ast.Store
        input = "with x hi y: pass"
        exc = py.test.raises(SyntaxError, self.get_ast, input).value
        wi = self.get_first_stmt("with x as y, b: pass")
        assert isinstance(wi, ast.With)
        assert len(wi.items) == 2
        assert isinstance(wi.items[0].context_expr, ast.Name)
        assert wi.items[0].context_expr.id == "x"
        assert isinstance(wi.items[0].optional_vars, ast.Name)
        assert wi.items[0].optional_vars.id == "y"
        assert isinstance(wi.items[1].context_expr, ast.Name)
        assert wi.items[1].context_expr.id == "b"
        assert wi.items[1].optional_vars is None
        assert len(wi.body) == 1
        assert isinstance(wi.body[0], ast.Pass)

    def test_class(self):
        for input in ("class X: pass", "class X(): pass"):
            cls = self.get_first_stmt(input)
            assert isinstance(cls, ast.ClassDef)
            assert cls.name == "X"
            assert len(cls.body) == 1
            assert isinstance(cls.body[0], ast.Pass)
            assert cls.bases is None
            assert cls.decorator_list is None
        for input in ("class X(Y): pass", "class X(Y,): pass"):
            cls = self.get_first_stmt(input)
            assert len(cls.bases) == 1
            base = cls.bases[0]
            assert isinstance(base, ast.Name)
            assert base.ctx == ast.Load
            assert base.id == "Y"
            assert cls.decorator_list is None
        cls = self.get_first_stmt("class X(Y, Z): pass")
        assert len(cls.bases) == 2
        for b in cls.bases:
            assert isinstance(b, ast.Name)
            assert b.ctx == ast.Load

    def test_function(self):
        func = self.get_first_stmt("def f(): pass")
        assert isinstance(func, ast.FunctionDef)
        assert func.name == "f"
        assert len(func.body) == 1
        assert isinstance(func.body[0], ast.Pass)
        assert func.decorator_list is None
        args = func.args
        assert isinstance(args, ast.arguments)
        assert args.args is None
        assert args.defaults is None
        assert args.kwarg is None
        assert args.vararg is None
        assert func.returns is None
        args = self.get_first_stmt("def f(a, b): pass").args
        assert len(args.args) == 2
        a1, a2 = args.args
        assert isinstance(a1, ast.arg)
        assert a1.arg == "a"
        assert isinstance(a2, ast.arg)
        assert a2.arg == "b"
        assert args.vararg is None
        assert args.kwarg is None
        args = self.get_first_stmt("def f(a=b): pass").args
        assert len(args.args) == 1
        arg = args.args[0]
        assert isinstance(arg, ast.arg)
        assert arg.arg == "a"
        assert len(args.defaults) == 1
        default = args.defaults[0]
        assert isinstance(default, ast.Name)
        assert default.id == "b"
        assert default.ctx == ast.Load
        args = self.get_first_stmt("def f(*a): pass").args
        assert not args.args
        assert not args.defaults
        assert args.kwarg is None
        assert args.vararg.arg == "a"
        args = self.get_first_stmt("def f(**a): pass").args
        assert not args.args
        assert not args.defaults
        assert args.vararg is None
        assert args.kwarg.arg == "a"
        args = self.get_first_stmt("def f(a, b, c=d, *e, **f): pass").args
        assert len(args.args) == 3
        for arg in args.args:
            assert isinstance(arg, ast.arg)
        assert len(args.defaults) == 1
        assert isinstance(args.defaults[0], ast.Name)
        assert args.defaults[0].ctx == ast.Load
        assert args.vararg.arg == "e"
        assert args.kwarg.arg == "f"
        input = "def f(a=b, c): pass"
        exc = py.test.raises(SyntaxError, self.get_ast, input).value
        assert exc.msg == "non-default argument follows default argument"

    def test_kwonly_arguments(self):
        fn = self.get_first_stmt("def f(a, b, c, *, kwarg): pass")
        assert isinstance(fn, ast.FunctionDef)
        assert len(fn.args.kwonlyargs) == 1
        assert isinstance(fn.args.kwonlyargs[0], ast.arg)
        assert fn.args.kwonlyargs[0].arg == "kwarg"
        assert fn.args.kw_defaults == [None]
        fn = self.get_first_stmt("def f(a, b, c, *args, kwarg): pass")
        assert isinstance(fn, ast.FunctionDef)
        assert len(fn.args.kwonlyargs) == 1
        assert isinstance(fn.args.kwonlyargs[0], ast.arg)
        assert fn.args.kwonlyargs[0].arg == "kwarg"
        assert fn.args.kw_defaults == [None]
        fn = self.get_first_stmt("def f(a, b, c, *, kwarg=2): pass")
        assert isinstance(fn, ast.FunctionDef)
        assert len(fn.args.kwonlyargs) == 1
        assert isinstance(fn.args.kwonlyargs[0], ast.arg)
        assert fn.args.kwonlyargs[0].arg == "kwarg"
        assert len(fn.args.kw_defaults) == 1
        assert isinstance(fn.args.kw_defaults[0], ast.Num)
        input = "def f(p1, *, **k1):  pass"
        exc = py.test.raises(SyntaxError, self.get_ast, input).value
        assert exc.msg == "named arguments must follows bare *"

    def test_function_annotation(self):
        func = self.get_first_stmt("def f() -> X: pass")
        assert isinstance(func.returns, ast.Name)
        assert func.returns.id == "X"
        assert func.returns.ctx == ast.Load
        for stmt in "def f(x : 42): pass", "def f(x : 42=a): pass":
            func = self.get_first_stmt(stmt)
            assert isinstance(func.args.args[0].annotation, ast.Num)
        assert isinstance(func.args.defaults[0], ast.Name)
        func = self.get_first_stmt("def f(*x : 42): pass")
        assert isinstance(func.args.vararg.annotation, ast.Num)
        func = self.get_first_stmt("def f(**kw : 42): pass")
        assert isinstance(func.args.kwarg.annotation, ast.Num)
        func = self.get_first_stmt("def f(*, kw : 42=a): pass")
        assert isinstance(func.args.kwonlyargs[0].annotation, ast.Num)

    def test_lots_of_kwonly_arguments(self):
        fundef = "def f("
        for i in range(255):
            fundef += "i%d, "%i
        fundef += "*, key=100):\n pass\n"
        py.test.raises(SyntaxError, self.get_first_stmt, fundef)

        fundef2 = "def foo(i,*,"
        for i in range(255):
            fundef2 += "i%d, "%i
        fundef2 += "lastarg):\n  pass\n"
        py.test.raises(SyntaxError, self.get_first_stmt, fundef)

        fundef3 = "def f(i,*,"
        for i in range(253):
            fundef3 += "i%d, "%i
        fundef3 += "lastarg):\n  pass\n"
        self.get_first_stmt(fundef3)

    def test_decorators(self):
        to_examine = (("def f(): pass", ast.FunctionDef),
                      ("class x: pass", ast.ClassDef))
        for stmt, node in to_examine:
            definition = self.get_first_stmt("@dec\n%s" % (stmt,))
            assert isinstance(definition, node)
            assert len(definition.decorator_list) == 1
            dec = definition.decorator_list[0]
            assert isinstance(dec, ast.Name)
            assert dec.id == "dec"
            assert dec.ctx == ast.Load
            definition = self.get_first_stmt("@mod.hi.dec\n%s" % (stmt,))
            assert len(definition.decorator_list) == 1
            dec = definition.decorator_list[0]
            assert isinstance(dec, ast.Attribute)
            assert dec.ctx == ast.Load
            assert dec.attr == "dec"
            assert isinstance(dec.value, ast.Attribute)
            assert dec.value.attr == "hi"
            assert isinstance(dec.value.value, ast.Name)
            assert dec.value.value.id == "mod"
            definition = self.get_first_stmt("@dec\n@dec2\n%s" % (stmt,))
            assert len(definition.decorator_list) == 2
            for dec in definition.decorator_list:
                assert isinstance(dec, ast.Name)
                assert dec.ctx == ast.Load
            assert definition.decorator_list[0].id == "dec"
            assert definition.decorator_list[1].id == "dec2"
            definition = self.get_first_stmt("@dec()\n%s" % (stmt,))
            assert len(definition.decorator_list) == 1
            dec = definition.decorator_list[0]
            assert isinstance(dec, ast.Call)
            assert isinstance(dec.func, ast.Name)
            assert dec.func.id == "dec"
            assert dec.args is None
            assert dec.keywords is None
            definition = self.get_first_stmt("@dec(a, b)\n%s" % (stmt,))
            assert len(definition.decorator_list) == 1
            dec = definition.decorator_list[0]
            assert isinstance(dec, ast.Call)
            assert dec.func.id == "dec"
            assert len(dec.args) == 2
            assert dec.keywords is None

    def test_augassign(self):
        aug_assigns = (
            ("+=", ast.Add),
            ("-=", ast.Sub),
            ("/=", ast.Div),
            ("//=", ast.FloorDiv),
            ("%=", ast.Mod),
            ("@=", ast.MatMult),
            ("<<=", ast.LShift),
            (">>=", ast.RShift),
            ("&=", ast.BitAnd),
            ("|=", ast.BitOr),
            ("^=", ast.BitXor),
            ("*=", ast.Mult),
            ("**=", ast.Pow)
        )
        for op, ast_type in aug_assigns:
            input = "x %s 4" % (op,)
            assign = self.get_first_stmt(input)
            assert isinstance(assign, ast.AugAssign)
            assert assign.op is ast_type
            assert isinstance(assign.target, ast.Name)
            assert assign.target.ctx == ast.Store
            assert isinstance(assign.value, ast.Num)

    def test_assign(self):
        assign = self.get_first_stmt("hi = 32")
        assert isinstance(assign, ast.Assign)
        assert len(assign.targets) == 1
        name = assign.targets[0]
        assert isinstance(name, ast.Name)
        assert name.ctx == ast.Store
        value = assign.value
        assert self.space.eq_w(value.n, self.space.wrap(32))
        assign = self.get_first_stmt("hi, = something")
        assert len(assign.targets) == 1
        tup = assign.targets[0]
        assert isinstance(tup, ast.Tuple)
        assert tup.ctx == ast.Store
        assert len(tup.elts) == 1
        assert isinstance(tup.elts[0], ast.Name)
        assert tup.elts[0].ctx == ast.Store

    def test_assign_starred(self):
        assign = self.get_first_stmt("*a, b = x")
        assert isinstance(assign, ast.Assign)
        assert len(assign.targets) == 1
        names = assign.targets[0]
        assert len(names.elts) == 2
        assert isinstance(names.elts[0], ast.Starred)
        assert isinstance(names.elts[1], ast.Name)
        assert isinstance(names.elts[0].value, ast.Name)
        assert names.elts[0].value.id == "a"

    def test_name(self):
        name = self.get_first_expr("hi")
        assert isinstance(name, ast.Name)
        assert name.ctx == ast.Load

    def test_tuple(self):
        tup = self.get_first_expr("()")
        assert isinstance(tup, ast.Tuple)
        assert tup.elts is None
        assert tup.ctx == ast.Load
        tup = self.get_first_expr("(3,)")
        assert len(tup.elts) == 1
        assert self.space.eq_w(tup.elts[0].n, self.space.wrap(3))
        tup = self.get_first_expr("2, 3, 4")
        assert len(tup.elts) == 3

    def test_list(self):
        seq = self.get_first_expr("[]")
        assert isinstance(seq, ast.List)
        assert seq.elts is None
        assert seq.ctx == ast.Load
        seq = self.get_first_expr("[3,]")
        assert len(seq.elts) == 1
        assert self.space.eq_w(seq.elts[0].n, self.space.wrap(3))
        seq = self.get_first_expr("[3]")
        assert len(seq.elts) == 1
        seq = self.get_first_expr("[1, 2, 3, 4, 5]")
        assert len(seq.elts) == 5
        nums = range(1, 6)
        assert [self.space.int_w(n.n) for n in seq.elts] == nums

    def test_dict(self):
        d = self.get_first_expr("{}")
        assert isinstance(d, ast.Dict)
        assert d.keys is None
        assert d.values is None
        d = self.get_first_expr("{4 : x, y : 7}")
        assert len(d.keys) == len(d.values) == 2
        key1, key2 = d.keys
        assert isinstance(key1, ast.Num)
        assert isinstance(key2, ast.Name)
        assert key2.ctx == ast.Load
        v1, v2 = d.values
        assert isinstance(v1, ast.Name)
        assert v1.ctx == ast.Load
        assert isinstance(v2, ast.Num)

    def test_set(self):
        s = self.get_first_expr("{1}")
        assert isinstance(s, ast.Set)
        assert len(s.elts) == 1
        assert isinstance(s.elts[0], ast.Num)
        assert self.space.eq_w(s.elts[0].n, self.space.wrap(1))
        s = self.get_first_expr("{0, 1, 2, 3, 4, 5}")
        assert isinstance(s, ast.Set)
        assert len(s.elts) == 6
        for i, elt in enumerate(s.elts):
            assert isinstance(elt, ast.Num)
            assert self.space.eq_w(elt.n, self.space.wrap(i))

    def test_set_unpack(self):
        s = self.get_first_expr("{*{1}}")
        assert isinstance(s, ast.Set)
        assert len(s.elts) == 1
        sta0 = s.elts[0]
        assert isinstance(sta0, ast.Starred)
        s0 = sta0.value
        assert isinstance(s0, ast.Set)
        assert len(s0.elts) == 1
        assert isinstance(s0.elts[0], ast.Num)
        assert self.space.eq_w(s0.elts[0].n, self.space.wrap(1))
        s = self.get_first_expr("{*{0, 1, 2, 3, 4, 5}}")
        assert isinstance(s, ast.Set)
        assert len(s.elts) == 1
        sta0 = s.elts[0]
        assert isinstance(sta0, ast.Starred)
        s0 = sta0.value
        assert isinstance(s0, ast.Set)
        assert len(s0.elts) == 6
        for i, elt in enumerate(s0.elts):
            assert isinstance(elt, ast.Num)
            assert self.space.eq_w(elt.n, self.space.wrap(i))

    def test_set_context(self):
        tup = self.get_ast("(a, b) = c").body[0].targets[0]
        assert all(elt.ctx == ast.Store for elt in tup.elts)
        seq = self.get_ast("[a, b] = c").body[0].targets[0]
        assert all(elt.ctx == ast.Store for elt in seq.elts)
        invalid_stores = (
            ("(lambda x: x)", "lambda"),
            ("f()", "function call"),
            ("~x", "operator"),
            ("+x", "operator"),
            ("-x", "operator"),
            ("(x or y)", "operator"),
            ("(x and y)", "operator"),
            ("(not g)", "operator"),
            ("(x for y in g)", "generator expression"),
            ("(yield x)", "yield expression"),
            ("[x for y in g]", "list comprehension"),
            ("{x for x in z}", "set comprehension"),
            ("{x : x for x in z}", "dict comprehension"),
            ("'str'", "literal"),
            ("b'bytes'", "literal"),
            ("()", "()"),
            ("23", "literal"),
            ("{}", "literal"),
            ("{1, 2, 3}", "literal"),
            ("(x > 4)", "comparison"),
            ("(x if y else a)", "conditional expression"),
            ("...", "Ellipsis"),
        )
        test_contexts = (
            ("assign to", "%s = 23"),
            ("delete", "del %s")
        )
        for ctx_type, template in test_contexts:
            for expr, type_str in invalid_stores:
                input = template % (expr,)
                exc = py.test.raises(SyntaxError, self.get_ast, input).value
                assert exc.msg == "can't %s %s" % (ctx_type, type_str)

    def test_assignment_to_forbidden_names(self):
        invalid = (
            "%s = x",
            "%s, x = y",
            "def %s(): pass",
            "class %s(): pass",
            "def f(%s): pass",
            "def f(%s=x): pass",
            "def f(*%s): pass",
            "def f(**%s): pass",
            "f(%s=x)",
            "with x as %s: pass",
            "import %s",
            "import x as %s",
            "from x import %s",
            "from x import y as %s",
            "for %s in x: pass",
        )
        for name in "__debug__",:
            for template in invalid:
                input = template % (name,)
                exc = py.test.raises(SyntaxError, self.get_ast, input).value
                assert exc.msg == "cannot assign to %s" % (name,)

    def test_lambda(self):
        lam = self.get_first_expr("lambda x: expr")
        assert isinstance(lam, ast.Lambda)
        args = lam.args
        assert isinstance(args, ast.arguments)
        assert args.vararg is None
        assert args.kwarg is None
        assert not args.defaults
        assert len(args.args) == 1
        assert isinstance(args.args[0], ast.arg)
        assert isinstance(lam.body, ast.Name)
        lam = self.get_first_expr("lambda: True")
        args = lam.args
        assert not args.args
        lam = self.get_first_expr("lambda x=x: y")
        assert len(lam.args.args) == 1
        assert len(lam.args.defaults) == 1
        assert isinstance(lam.args.defaults[0], ast.Name)
        input = "f(lambda x: x[0] = y)"
        exc = py.test.raises(SyntaxError, self.get_ast, input).value
        assert exc.msg == "lambda cannot contain assignment"

    def test_ifexp(self):
        ifexp = self.get_first_expr("x if y else g")
        assert isinstance(ifexp, ast.IfExp)
        assert isinstance(ifexp.test, ast.Name)
        assert ifexp.test.ctx == ast.Load
        assert isinstance(ifexp.body, ast.Name)
        assert ifexp.body.ctx == ast.Load
        assert isinstance(ifexp.orelse, ast.Name)
        assert ifexp.orelse.ctx == ast.Load

    def test_boolop(self):
        for ast_type, op in ((ast.And, "and"), (ast.Or, "or")):
            bo = self.get_first_expr("x %s a" % (op,))
            assert isinstance(bo, ast.BoolOp)
            assert bo.op == ast_type
            assert len(bo.values) == 2
            assert isinstance(bo.values[0], ast.Name)
            assert isinstance(bo.values[1], ast.Name)
            bo = self.get_first_expr("x %s a %s b" % (op, op))
            assert bo.op == ast_type
            assert len(bo.values) == 3

    def test_not(self):
        n = self.get_first_expr("not x")
        assert isinstance(n, ast.UnaryOp)
        assert n.op == ast.Not
        assert isinstance(n.operand, ast.Name)
        assert n.operand.ctx == ast.Load

    def test_comparison(self):
        compares = (
            (">", ast.Gt),
            (">=", ast.GtE),
            ("<", ast.Lt),
            ("<=", ast.LtE),
            ("==", ast.Eq),
            ("!=", ast.NotEq),
            ("in", ast.In),
            ("is", ast.Is),
            ("is not", ast.IsNot),
            ("not in", ast.NotIn)
        )
        for op, ast_type in compares:
            comp = self.get_first_expr("x %s y" % (op,))
            assert isinstance(comp, ast.Compare)
            assert isinstance(comp.left, ast.Name)
            assert comp.left.ctx == ast.Load
            assert len(comp.ops) == 1
            assert comp.ops[0] == ast_type
            assert len(comp.comparators) == 1
            assert isinstance(comp.comparators[0], ast.Name)
            assert comp.comparators[0].ctx == ast.Load
        # Just for fun let's randomly combine operators. :)
        for j in range(10):
            vars = string.ascii_letters[:random.randint(3, 7)]
            ops = [random.choice(compares) for i in range(len(vars) - 1)]
            input = vars[0]
            for i, (op, _) in enumerate(ops):
                input += " %s %s" % (op, vars[i + 1])
            comp = self.get_first_expr(input)
            assert comp.ops == [tup[1] for tup in ops]
            names = comp.left.id + "".join(n.id for n in comp.comparators)
            assert names == vars

    def test_flufl(self):
        source = "x <> y"
        raises(SyntaxError, self.get_ast, source)
        comp = self.get_first_expr(source,
                                   flags=consts.CO_FUTURE_BARRY_AS_BDFL)
        assert isinstance(comp, ast.Compare)
        assert isinstance(comp.left, ast.Name)
        assert comp.left.ctx == ast.Load
        assert len(comp.ops) == 1
        assert comp.ops[0] == ast.NotEq
        assert len(comp.comparators) == 1
        assert isinstance(comp.comparators[0], ast.Name)
        assert comp.comparators[0].ctx == ast.Load

    def test_binop(self):
        binops = (
            ("|", ast.BitOr),
            ("&", ast.BitAnd),
            ("^", ast.BitXor),
            ("<<", ast.LShift),
            (">>", ast.RShift),
            ("+", ast.Add),
            ("-", ast.Sub),
            ("/", ast.Div),
            ("*", ast.Mult),
            ("//", ast.FloorDiv),
            ("%", ast.Mod),
            ("@", ast.MatMult)
        )
        for op, ast_type in binops:
            bin = self.get_first_expr("a %s b" % (op,))
            assert isinstance(bin, ast.BinOp)
            assert bin.op == ast_type
            assert isinstance(bin.left, ast.Name)
            assert isinstance(bin.right, ast.Name)
            assert bin.left.ctx == ast.Load
            assert bin.right.ctx == ast.Load
            bin = self.get_first_expr("a %s b %s c" % (op, op))
            assert isinstance(bin.left, ast.BinOp)
            assert bin.left.op == ast_type
            assert isinstance(bin.right, ast.Name)

    def test_yield(self):
        expr = self.get_first_expr("yield")
        assert isinstance(expr, ast.Yield)
        assert expr.value is None
        expr = self.get_first_expr("yield x")
        assert isinstance(expr.value, ast.Name)
        assign = self.get_first_stmt("x = yield x")
        assert isinstance(assign, ast.Assign)
        assert isinstance(assign.value, ast.Yield)

    def test_yield_from(self):
        expr = self.get_first_expr("yield from x")
        assert isinstance(expr, ast.YieldFrom)
        assert isinstance(expr.value, ast.Name)

    def test_unaryop(self):
        unary_ops = (
            ("+", ast.UAdd),
            ("-", ast.USub),
            ("~", ast.Invert)
        )
        for op, ast_type in unary_ops:
            unary = self.get_first_expr("%sx" % (op,))
            assert isinstance(unary, ast.UnaryOp)
            assert unary.op == ast_type
            assert isinstance(unary.operand, ast.Name)
            assert unary.operand.ctx == ast.Load

    def test_power(self):
        power = self.get_first_expr("x**5")
        assert isinstance(power, ast.BinOp)
        assert power.op == ast.Pow
        assert isinstance(power.left , ast.Name)
        assert power.left.ctx == ast.Load
        assert isinstance(power.right, ast.Num)

    def test_call(self):
        call = self.get_first_expr("f()")
        assert isinstance(call, ast.Call)
        assert call.args is None
        assert call.keywords is None
        assert isinstance(call.func, ast.Name)
        assert call.func.ctx == ast.Load
        call = self.get_first_expr("f(2, 3)")
        assert len(call.args) == 2
        assert isinstance(call.args[0], ast.Num)
        assert isinstance(call.args[1], ast.Num)
        assert call.keywords is None
        call = self.get_first_expr("f(a=3)")
        assert call.args is None
        assert len(call.keywords) == 1
        keyword = call.keywords[0]
        assert isinstance(keyword, ast.keyword)
        assert keyword.arg == "a"
        assert isinstance(keyword.value, ast.Num)
        call = self.get_first_expr("f(*a, **b)")
        assert isinstance(call.args[0], ast.Starred)
        assert isinstance(call.keywords[0], ast.keyword)
        assert call.args[0].value.id == "a"
        assert call.args[0].ctx == ast.Load
        assert call.keywords[0].value.id == "b"
        call = self.get_first_expr("f(a, b, x=4, *m, **f)")
        assert len(call.args) == 3
        assert isinstance(call.args[0], ast.Name)
        assert isinstance(call.args[1], ast.Name)
        assert isinstance(call.args[2], ast.Starred)
        assert len(call.keywords) == 2
        assert call.keywords[0].arg == "x"
        assert call.args[2].value.id == "m"
        assert call.keywords[1].value.id == "f"
        call = self.get_first_expr("f(x for x in y)")
        assert len(call.args) == 1
        assert isinstance(call.args[0], ast.GeneratorExp)
        input = "f(x for x in y, 1)"
        exc = py.test.raises(SyntaxError, self.get_ast, input).value
        assert exc.msg == "Generator expression must be parenthesized if not " \
            "sole argument"
        many_args = ", ".join("x%i" % i for i in range(256))
        input = "f(%s)" % (many_args,)
        exc = py.test.raises(SyntaxError, self.get_ast, input).value
        assert exc.msg == "more than 255 arguments"
        exc = py.test.raises(SyntaxError, self.get_ast, "f((a+b)=c)").value
        assert exc.msg == "keyword can't be an expression"
        exc = py.test.raises(SyntaxError, self.get_ast, "f(a=c, a=d)").value
        assert exc.msg == "keyword argument repeated"

    def test_attribute(self):
        attr = self.get_first_expr("x.y")
        assert isinstance(attr, ast.Attribute)
        assert isinstance(attr.value, ast.Name)
        assert attr.value.ctx == ast.Load
        assert attr.attr == "y"
        assert attr.ctx == ast.Load
        assign = self.get_first_stmt("x.y = 54")
        assert isinstance(assign, ast.Assign)
        assert len(assign.targets) == 1
        attr = assign.targets[0]
        assert isinstance(attr, ast.Attribute)
        assert attr.value.ctx == ast.Load
        assert attr.ctx == ast.Store

    def test_subscript_and_slices(self):
        sub = self.get_first_expr("x[y]")
        assert isinstance(sub, ast.Subscript)
        assert isinstance(sub.value, ast.Name)
        assert sub.value.ctx == ast.Load
        assert sub.ctx == ast.Load
        assert isinstance(sub.slice, ast.Index)
        assert isinstance(sub.slice.value, ast.Name)
        slc = self.get_first_expr("x[:]").slice
        assert slc.upper is None
        assert slc.lower is None
        assert slc.step is None
        slc = self.get_first_expr("x[::]").slice
        assert slc.upper is None
        assert slc.lower is None
        assert slc.step is None
        slc = self.get_first_expr("x[1:]").slice
        assert isinstance(slc.lower, ast.Num)
        assert slc.upper is None
        assert slc.step is None
        slc = self.get_first_expr("x[1::]").slice
        assert isinstance(slc.lower, ast.Num)
        assert slc.upper is None
        assert slc.step is None
        slc = self.get_first_expr("x[:2]").slice
        assert slc.lower is None
        assert isinstance(slc.upper, ast.Num)
        assert slc.step is None
        slc = self.get_first_expr("x[:2:]").slice
        assert slc.lower is None
        assert isinstance(slc.upper, ast.Num)
        assert slc.step is None
        slc = self.get_first_expr("x[2:2]").slice
        assert isinstance(slc.lower, ast.Num)
        assert isinstance(slc.upper, ast.Num)
        assert slc.step is None
        slc = self.get_first_expr("x[2:2:]").slice
        assert isinstance(slc.lower, ast.Num)
        assert isinstance(slc.upper, ast.Num)
        assert slc.step is None
        slc = self.get_first_expr("x[::2]").slice
        assert slc.lower is None
        assert slc.upper is None
        assert isinstance(slc.step, ast.Num)
        slc = self.get_first_expr("x[2::2]").slice
        assert isinstance(slc.lower, ast.Num)
        assert slc.upper is None
        assert isinstance(slc.step, ast.Num)
        slc = self.get_first_expr("x[:2:2]").slice
        assert slc.lower is None
        assert isinstance(slc.upper, ast.Num)
        assert isinstance(slc.step, ast.Num)
        slc = self.get_first_expr("x[1:2:3]").slice
        for field in (slc.lower, slc.upper, slc.step):
            assert isinstance(field, ast.Num)
        sub = self.get_first_expr("x[1,2,3]")
        slc = sub.slice
        assert isinstance(slc, ast.Index)
        assert isinstance(slc.value, ast.Tuple)
        assert len(slc.value.elts) == 3
        assert slc.value.ctx == ast.Load
        slc = self.get_first_expr("x[1,3:4]").slice
        assert isinstance(slc, ast.ExtSlice)
        assert len(slc.dims) == 2
        complex_slc = slc.dims[1]
        assert isinstance(complex_slc, ast.Slice)
        assert isinstance(complex_slc.lower, ast.Num)
        assert isinstance(complex_slc.upper, ast.Num)
        assert complex_slc.step is None

    def test_ellipsis(self):
        e = self.get_first_expr("...")
        assert isinstance(e, ast.Ellipsis)
        sub = self.get_first_expr("x[...]")
        assert isinstance(sub.slice.value, ast.Ellipsis)

    def test_string(self):
        space = self.space
        s = self.get_first_expr("'hi'")
        assert isinstance(s, ast.Str)
        assert space.eq_w(s.s, space.wrap("hi"))
        s = self.get_first_expr("'hi' ' implicitly' ' extra'")
        assert isinstance(s, ast.Str)
        assert space.eq_w(s.s, space.wrap("hi implicitly extra"))
        s = self.get_first_expr("b'hi' b' implicitly' b' extra'")
        assert isinstance(s, ast.Bytes)
        assert space.eq_w(s.s, space.newbytes("hi implicitly extra"))
        raises(SyntaxError, self.get_first_expr, "b'hello' 'world'")
        sentence = u"Die Männer ärgen sich!"
        source = u"# coding: utf-7\nstuff = '%s'" % (sentence,)
        info = pyparse.CompileInfo("<test>", "exec")
        tree = self.parser.parse_source(source.encode("utf-7"), info)
        assert info.encoding == "utf-7"
        s = ast_from_node(space, tree, info).body[0].value
        assert isinstance(s, ast.Str)
        assert space.eq_w(s.s, space.wrap(sentence))

    def test_string_pep3120(self):
        space = self.space
        japan = u'日本'
        source = u"foo = '%s'" % japan
        info = pyparse.CompileInfo("<test>", "exec")
        tree = self.parser.parse_source(source.encode("utf-8"), info)
        assert info.encoding == "utf-8"
        s = ast_from_node(space, tree, info).body[0].value
        assert isinstance(s, ast.Str)
        assert space.eq_w(s.s, space.wrap(japan))

    def test_name_pep3131(self):
        assign = self.get_first_stmt("日本 = 32")
        assert isinstance(assign, ast.Assign)
        name = assign.targets[0]
        assert isinstance(name, ast.Name)
        assert name.id == u"日本".encode('utf-8')

    def test_function_pep3131(self):
        fn = self.get_first_stmt("def µ(µ='foo'): pass")
        assert isinstance(fn, ast.FunctionDef)
        # µ normalized to NFKC
        expected = u'\u03bc'.encode('utf-8')
        assert fn.name == expected
        assert fn.args.args[0].arg == expected

    def test_import_pep3131(self):
        im = self.get_first_stmt("from packageµ import modµ as µ")
        assert isinstance(im, ast.ImportFrom)
        expected = u'\u03bc'.encode('utf-8')
        assert im.module == 'package' + expected
        alias = im.names[0]
        assert alias.name == 'mod' + expected
        assert alias.asname == expected

    def test_issue3574(self):
        space = self.space
        source = u'# coding: Latin-1\nu = "Ç"\n'
        info = pyparse.CompileInfo("<test>", "exec")
        tree = self.parser.parse_source(source.encode("Latin-1"), info)
        assert info.encoding == "iso-8859-1"
        s = ast_from_node(space, tree, info).body[0].value
        assert isinstance(s, ast.Str)
        assert space.eq_w(s.s, space.wrap(u'Ç'))

    def test_string_bug(self):
        space = self.space
        source = '# -*- encoding: utf8 -*-\nstuff = "x \xc3\xa9 \\n"\n'
        info = pyparse.CompileInfo("<test>", "exec")
        tree = self.parser.parse_source(source, info)
        assert info.encoding == "utf8"
        s = ast_from_node(space, tree, info).body[0].value
        assert isinstance(s, ast.Str)
        assert space.eq_w(s.s, space.wrap(u'x \xe9 \n'))

    def test_number(self):
        def get_num(s):
            node = self.get_first_expr(s)
            assert isinstance(node, ast.Num)
            value = node.n
            assert isinstance(value, W_Root)
            return value
        space = self.space
        assert space.eq_w(get_num("32"), space.wrap(32))
        assert space.eq_w(get_num("32.5"), space.wrap(32.5))
        assert space.eq_w(get_num("2"), space.wrap(2))
        assert space.eq_w(get_num("13j"), space.wrap(13j))
        assert space.eq_w(get_num("13J"), space.wrap(13J))
        assert space.eq_w(get_num("0o53"), space.wrap(053))
        assert space.eq_w(get_num("0o0053"), space.wrap(053))
        for num in ("0x53", "0X53", "0x0000053", "0X00053"):
            assert space.eq_w(get_num(num), space.wrap(0x53))
        assert space.eq_w(get_num("0Xb0d2"), space.wrap(0xb0d2))
        assert space.eq_w(get_num("0X53"), space.wrap(0x53))
        assert space.eq_w(get_num("0"), space.wrap(0))
        assert space.eq_w(get_num("00000"), space.wrap(0))
        for num in ("0o53", "0O53", "0o0000053", "0O00053"):
            assert space.eq_w(get_num(num), space.wrap(053))
        for num in ("0b00101", "0B00101", "0b101", "0B101"):
            assert space.eq_w(get_num(num), space.wrap(5))

        py.test.raises(SyntaxError, self.get_ast, "0x")
        py.test.raises(SyntaxError, self.get_ast, "0b")
        py.test.raises(SyntaxError, self.get_ast, "0o")
        py.test.raises(SyntaxError, self.get_ast, "32L")
        py.test.raises(SyntaxError, self.get_ast, "32l")
        py.test.raises(SyntaxError, self.get_ast, "0L")
        py.test.raises(SyntaxError, self.get_ast, "-0xAAAAAAL")
        py.test.raises(SyntaxError, self.get_ast, "053")
        py.test.raises(SyntaxError, self.get_ast, "00053")

    def check_comprehension(self, brackets, ast_type):
        def brack(s):
            return brackets % s
        gen = self.get_first_expr(brack("x for x in y"))
        assert isinstance(gen, ast_type)
        assert isinstance(gen.elt, ast.Name)
        assert gen.elt.ctx == ast.Load
        assert len(gen.generators) == 1
        comp = gen.generators[0]
        assert isinstance(comp, ast.comprehension)
        assert comp.ifs is None
        assert isinstance(comp.target, ast.Name)
        assert isinstance(comp.iter, ast.Name)
        assert comp.target.ctx == ast.Store
        gen = self.get_first_expr(brack("x for x in y if w"))
        comp = gen.generators[0]
        assert len(comp.ifs) == 1
        test = comp.ifs[0]
        assert isinstance(test, ast.Name)
        gen = self.get_first_expr(brack("x for x, in y if w"))
        tup = gen.generators[0].target
        assert isinstance(tup, ast.Tuple)
        assert len(tup.elts) == 1
        assert tup.ctx == ast.Store
        gen = self.get_first_expr(brack("a for w in x for m in p if g"))
        gens = gen.generators
        assert len(gens) == 2
        comp1, comp2 = gens
        assert comp1.ifs is None
        assert len(comp2.ifs) == 1
        assert isinstance(comp2.ifs[0], ast.Name)
        gen = self.get_first_expr(brack("x for x in y if m if g"))
        comps = gen.generators
        assert len(comps) == 1
        assert len(comps[0].ifs) == 2
        if1, if2 = comps[0].ifs
        assert isinstance(if1, ast.Name)
        assert isinstance(if2, ast.Name)
        gen = self.get_first_expr(brack("x for x in y or z"))
        comp = gen.generators[0]
        assert isinstance(comp.iter, ast.BoolOp)
        assert len(comp.iter.values) == 2
        assert isinstance(comp.iter.values[0], ast.Name)
        assert isinstance(comp.iter.values[1], ast.Name)

    def test_genexp(self):
        self.check_comprehension("(%s)", ast.GeneratorExp)

    def test_listcomp(self):
        self.check_comprehension("[%s]", ast.ListComp)

    def test_setcomp(self):
        self.check_comprehension("{%s}", ast.SetComp)

    def test_dictcomp(self):
        gen = self.get_first_expr("{x : z for x in y}")
        assert isinstance(gen, ast.DictComp)
        assert isinstance(gen.key, ast.Name)
        assert gen.key.ctx == ast.Load
        assert isinstance(gen.value, ast.Name)
        assert gen.value.ctx == ast.Load
        assert len(gen.generators) == 1
        comp = gen.generators[0]
        assert isinstance(comp, ast.comprehension)
        assert comp.ifs is None
        assert isinstance(comp.target, ast.Name)
        assert isinstance(comp.iter, ast.Name)
        assert comp.target.ctx == ast.Store
        gen = self.get_first_expr("{x : z for x in y if w}")
        comp = gen.generators[0]
        assert len(comp.ifs) == 1
        test = comp.ifs[0]
        assert isinstance(test, ast.Name)
        gen = self.get_first_expr("{x : z for x, in y if w}")
        tup = gen.generators[0].target
        assert isinstance(tup, ast.Tuple)
        assert len(tup.elts) == 1
        assert tup.ctx == ast.Store
        gen = self.get_first_expr("{a : b for w in x for m in p if g}")
        gens = gen.generators
        assert len(gens) == 2
        comp1, comp2 = gens
        assert comp1.ifs is None
        assert len(comp2.ifs) == 1
        assert isinstance(comp2.ifs[0], ast.Name)
        gen = self.get_first_expr("{x : z for x in y if m if g}")
        comps = gen.generators
        assert len(comps) == 1
        assert len(comps[0].ifs) == 2
        if1, if2 = comps[0].ifs
        assert isinstance(if1, ast.Name)
        assert isinstance(if2, ast.Name)

<<<<<<< HEAD
    def test_cpython_issue12983(self):
        raises(SyntaxError, self.get_ast, r"""b'\x'""")
        raises(SyntaxError, self.get_ast, r"""b'\x0'""")

    def test_matmul(self):
        mod = self.get_ast("a @ b")
        assert isinstance(mod, ast.Module)
        body = mod.body
        assert len(body) == 1
        expr = body[0].value
        assert expr.op == ast.MatMult
        assert isinstance(expr.left, ast.Name)
        assert isinstance(expr.right, ast.Name)
        # imatmul is tested earlier search for @=
    
    def test_asyncFunctionDef(self):
        mod = self.get_ast("async def f():\n await something()")
        assert isinstance(mod, ast.Module)
        assert len(mod.body) == 1
        asyncdef = mod.body[0]
        assert isinstance(asyncdef, ast.AsyncFunctionDef)
        assert asyncdef.name == 'f'
        assert asyncdef.args.args == None
        assert len(asyncdef.body) == 1
        expr = asyncdef.body[0]
        assert isinstance(expr, ast.Expr)
        exprvalue = expr.value
        assert isinstance(exprvalue, ast.Await)
        awaitvalue = exprvalue.value
        assert isinstance(awaitvalue, ast.Call)
        func = awaitvalue.func
        assert isinstance(func, ast.Name)
        assert func.id == 'something'
        assert func.ctx == ast.Load
    
    def test_asyncFor(self):
        mod = self.get_ast("async def f():\n async for e in i: 1\n else: 2")
        assert isinstance(mod, ast.Module)
        assert len(mod.body) == 1
        asyncdef = mod.body[0]
        assert isinstance(asyncdef, ast.AsyncFunctionDef)
        assert asyncdef.name == 'f'
        assert asyncdef.args.args == None
        assert len(asyncdef.body) == 1
        asyncfor = asyncdef.body[0]
        assert isinstance(asyncfor, ast.AsyncFor)
        assert isinstance(asyncfor.target, ast.Name)
        assert isinstance(asyncfor.iter, ast.Name)
        assert len(asyncfor.body) == 1
        assert isinstance(asyncfor.body[0], ast.Expr)
        assert isinstance(asyncfor.body[0].value, ast.Num)
        assert len(asyncfor.orelse) == 1
        assert isinstance(asyncfor.orelse[0], ast.Expr)
        assert isinstance(asyncfor.orelse[0].value, ast.Num)
    
    def test_asyncWith(self):
        mod = self.get_ast("async def f():\n async with a as b: 1")
        assert isinstance(mod, ast.Module)
        assert len(mod.body) == 1
        asyncdef = mod.body[0]
        assert isinstance(asyncdef, ast.AsyncFunctionDef)
        assert asyncdef.name == 'f'
        assert asyncdef.args.args == None
        assert len(asyncdef.body) == 1
        asyncwith = asyncdef.body[0]
        assert isinstance(asyncwith, ast.AsyncWith)
        assert len(asyncwith.items) == 1
        asyncitem = asyncwith.items[0]
        assert isinstance(asyncitem, ast.withitem)
        assert isinstance(asyncitem.context_expr, ast.Name)
        assert isinstance(asyncitem.optional_vars, ast.Name)
        assert len(asyncwith.body) == 1
        assert isinstance(asyncwith.body[0], ast.Expr)
        assert isinstance(asyncwith.body[0].value, ast.Num)
=======
    def test_decode_error_in_string_literal(self):
        input = "u'\\x'"
        exc = py.test.raises(SyntaxError, self.get_ast, input).value
        assert exc.msg == ("(unicode error) 'unicodeescape' codec can't decode"
                           " bytes in position 0-1: truncated \\xXX escape")
>>>>>>> 6bb2fe2b
<|MERGE_RESOLUTION|>--- conflicted
+++ resolved
@@ -1324,7 +1324,6 @@
         assert isinstance(if1, ast.Name)
         assert isinstance(if2, ast.Name)
 
-<<<<<<< HEAD
     def test_cpython_issue12983(self):
         raises(SyntaxError, self.get_ast, r"""b'\x'""")
         raises(SyntaxError, self.get_ast, r"""b'\x0'""")
@@ -1399,10 +1398,9 @@
         assert len(asyncwith.body) == 1
         assert isinstance(asyncwith.body[0], ast.Expr)
         assert isinstance(asyncwith.body[0].value, ast.Num)
-=======
+
     def test_decode_error_in_string_literal(self):
         input = "u'\\x'"
         exc = py.test.raises(SyntaxError, self.get_ast, input).value
         assert exc.msg == ("(unicode error) 'unicodeescape' codec can't decode"
-                           " bytes in position 0-1: truncated \\xXX escape")
->>>>>>> 6bb2fe2b
+                           " bytes in position 0-1: truncated \\xXX escape")