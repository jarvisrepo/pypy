# -*- coding: utf-8 -*-
import random
import string
import sys
import py
from pypy.interpreter.baseobjspace import W_Root
from pypy.interpreter.pyparser import pyparse
from pypy.interpreter.pyparser.error import SyntaxError
from pypy.interpreter.astcompiler.astbuilder import ast_from_node
from pypy.interpreter.astcompiler import ast, consts


class TestAstBuilder:

    def setup_class(cls):
        cls.parser = pyparse.PythonParser(cls.space)

    def get_ast(self, source, p_mode="exec"):
        info = pyparse.CompileInfo("<test>", p_mode,
                                   consts.CO_FUTURE_WITH_STATEMENT)
        tree = self.parser.parse_source(source, info)
        ast_node = ast_from_node(self.space, tree, info)
        return ast_node

    def get_first_expr(self, source):
        mod = self.get_ast(source)
        assert len(mod.body) == 1
        expr = mod.body[0]
        assert isinstance(expr, ast.Expr)
        return expr.value

    def get_first_stmt(self, source):
        mod = self.get_ast(source)
        assert len(mod.body) == 1
        return mod.body[0]

    def test_top_level(self):
        mod = self.get_ast("hi = 32")
        assert isinstance(mod, ast.Module)
        body = mod.body
        assert len(body) == 1

        mod = self.get_ast("hi", p_mode="eval")
        assert isinstance(mod, ast.Expression)
        assert isinstance(mod.body, ast.expr)

        mod = self.get_ast("x = 23", p_mode="single")
        assert isinstance(mod, ast.Interactive)
        assert len(mod.body) == 1
        mod = self.get_ast("x = 23; y = 23; b = 23", p_mode="single")
        assert isinstance(mod, ast.Interactive)
        assert len(mod.body) == 3
        for stmt in mod.body:
            assert isinstance(stmt, ast.Assign)
        assert mod.body[-1].targets[0].id == "b"

        mod = self.get_ast("x = 23; y = 23; b = 23")
        assert isinstance(mod, ast.Module)
        assert len(mod.body) == 3
        for stmt in mod.body:
            assert isinstance(stmt, ast.Assign)

    def test_del(self):
        d = self.get_first_stmt("del x")
        assert isinstance(d, ast.Delete)
        assert len(d.targets) == 1
        assert isinstance(d.targets[0], ast.Name)
        assert d.targets[0].ctx == ast.Del
        d = self.get_first_stmt("del x, y")
        assert len(d.targets) == 2
        assert d.targets[0].ctx == ast.Del
        assert d.targets[1].ctx == ast.Del
        d = self.get_first_stmt("del x.y")
        assert len(d.targets) == 1
        attr = d.targets[0]
        assert isinstance(attr, ast.Attribute)
        assert attr.ctx == ast.Del
        d = self.get_first_stmt("del x[:]")
        assert len(d.targets) == 1
        sub = d.targets[0]
        assert isinstance(sub, ast.Subscript)
        assert sub.ctx == ast.Del

    def test_break(self):
        br = self.get_first_stmt("while True: break").body[0]
        assert isinstance(br, ast.Break)

    def test_continue(self):
        cont = self.get_first_stmt("while True: continue").body[0]
        assert isinstance(cont, ast.Continue)

    def test_return(self):
        ret = self.get_first_stmt("def f(): return").body[0]
        assert isinstance(ret, ast.Return)
        assert ret.value is None
        ret = self.get_first_stmt("def f(): return x").body[0]
        assert isinstance(ret.value, ast.Name)

    def test_raise(self):
        ra = self.get_first_stmt("raise")
        assert ra.exc is None
        assert ra.cause is None
        ra = self.get_first_stmt("raise x")
        assert isinstance(ra.exc, ast.Name)
        assert ra.cause is None
        ra = self.get_first_stmt("raise x from 3")
        assert isinstance(ra.exc, ast.Name)
        assert isinstance(ra.cause, ast.Num)

    def test_import(self):
        im = self.get_first_stmt("import x")
        assert isinstance(im, ast.Import)
        assert len(im.names) == 1
        alias = im.names[0]
        assert isinstance(alias, ast.alias)
        assert alias.name == "x"
        assert alias.asname is None
        im = self.get_first_stmt("import x.y")
        assert len(im.names) == 1
        alias = im.names[0]
        assert alias.name == "x.y"
        assert alias.asname is None
        im = self.get_first_stmt("import x as y")
        assert len(im.names) == 1
        alias = im.names[0]
        assert alias.name == "x"
        assert alias.asname == "y"
        im = self.get_first_stmt("import x, y as w")
        assert len(im.names) == 2
        a1, a2 = im.names
        assert a1.name == "x"
        assert a1.asname is None
        assert a2.name == "y"
        assert a2.asname == "w"
        exc = py.test.raises(SyntaxError, self.get_ast, "import x a b").value

    def test_from_import(self):
        im = self.get_first_stmt("from x import y")
        assert isinstance(im, ast.ImportFrom)
        assert im.module == "x"
        assert im.level == 0
        assert len(im.names) == 1
        a = im.names[0]
        assert isinstance(a, ast.alias)
        assert a.name == "y"
        assert a.asname is None
        im = self.get_first_stmt("from . import y")
        assert im.level == 1
        assert im.module is None
        im = self.get_first_stmt("from ... import y")
        assert im.level == 3
        assert im.module is None
        im = self.get_first_stmt("from .x import y")
        assert im.level == 1
        assert im.module == "x"
        im = self.get_first_stmt("from ..x.y import m")
        assert im.level == 2
        assert im.module == "x.y"
        im = self.get_first_stmt("from x import *")
        assert len(im.names) == 1
        a = im.names[0]
        assert a.name == "*"
        assert a.asname is None
        for input in ("from x import x, y", "from x import (x, y)"):
            im = self.get_first_stmt(input)
            assert len(im.names) == 2
            a1, a2 = im.names
            assert a1.name == "x"
            assert a1.asname is None
            assert a2.name == "y"
            assert a2.asname is None
        for input in ("from x import a as b, w", "from x import (a as b, w)"):
            im = self.get_first_stmt(input)
            assert len(im.names) == 2
            a1, a2 = im.names
            assert a1.name == "a"
            assert a1.asname == "b"
            assert a2.name == "w"
            assert a2.asname is None
        input = "from x import y a b"
        exc = py.test.raises(SyntaxError, self.get_ast, input).value
        input = "from x import a, b,"
        exc = py.test.raises(SyntaxError, self.get_ast, input).value
        assert exc.msg == "trailing comma is only allowed with surronding " \
            "parenthesis"

    def test_global(self):
        glob = self.get_first_stmt("global x")
        assert isinstance(glob, ast.Global)
        assert glob.names == ["x"]
        glob = self.get_first_stmt("global x, y")
        assert glob.names == ["x", "y"]

    def test_nonlocal(self):
        nonloc = self.get_first_stmt("nonlocal x")
        assert isinstance(nonloc, ast.Nonlocal)
        assert nonloc.names == ["x"]
        nonloc = self.get_first_stmt("nonlocal x, y")
        assert nonloc.names == ["x", "y"]

    def test_assert(self):
        asrt = self.get_first_stmt("assert x")
        assert isinstance(asrt, ast.Assert)
        assert isinstance(asrt.test, ast.Name)
        assert asrt.msg is None
        asrt = self.get_first_stmt("assert x, 'hi'")
        assert isinstance(asrt.test, ast.Name)
        assert isinstance(asrt.msg, ast.Str)

    def test_suite(self):
        suite = self.get_first_stmt("while x: n;").body
        assert len(suite) == 1
        assert isinstance(suite[0].value, ast.Name)
        suite = self.get_first_stmt("while x: n").body
        assert len(suite) == 1
        suite = self.get_first_stmt("while x: \n    n;").body
        assert len(suite) == 1
        suite = self.get_first_stmt("while x: n;").body
        assert len(suite) == 1
        suite = self.get_first_stmt("while x:\n    n; f;").body
        assert len(suite) == 2

    def test_if(self):
        if_ = self.get_first_stmt("if x: 4")
        assert isinstance(if_, ast.If)
        assert isinstance(if_.test, ast.Name)
        assert if_.test.ctx == ast.Load
        assert len(if_.body) == 1
        assert isinstance(if_.body[0].value, ast.Num)
        assert if_.orelse is None
        if_ = self.get_first_stmt("if x: 4\nelse: 'hi'")
        assert isinstance(if_.test, ast.Name)
        assert len(if_.body) == 1
        assert isinstance(if_.body[0].value, ast.Num)
        assert len(if_.orelse) == 1
        assert isinstance(if_.orelse[0].value, ast.Str)
        if_ = self.get_first_stmt("if x: 3\nelif 'hi': pass")
        assert isinstance(if_.test, ast.Name)
        assert len(if_.orelse) == 1
        sub_if = if_.orelse[0]
        assert isinstance(sub_if, ast.If)
        assert isinstance(sub_if.test, ast.Str)
        assert sub_if.orelse is None
        if_ = self.get_first_stmt("if x: pass\nelif 'hi': 3\nelse: ()")
        assert isinstance(if_.test, ast.Name)
        assert len(if_.body) == 1
        assert isinstance(if_.body[0], ast.Pass)
        assert len(if_.orelse) == 1
        sub_if = if_.orelse[0]
        assert isinstance(sub_if, ast.If)
        assert isinstance(sub_if.test, ast.Str)
        assert len(sub_if.body) == 1
        assert isinstance(sub_if.body[0].value, ast.Num)
        assert len(sub_if.orelse) == 1
        assert isinstance(sub_if.orelse[0].value, ast.Tuple)

    def test_while(self):
        wh = self.get_first_stmt("while x: pass")
        assert isinstance(wh, ast.While)
        assert isinstance(wh.test, ast.Name)
        assert wh.test.ctx == ast.Load
        assert len(wh.body) == 1
        assert isinstance(wh.body[0], ast.Pass)
        assert wh.orelse is None
        wh = self.get_first_stmt("while x: pass\nelse: 4")
        assert isinstance(wh.test, ast.Name)
        assert len(wh.body) == 1
        assert isinstance(wh.body[0], ast.Pass)
        assert len(wh.orelse) == 1
        assert isinstance(wh.orelse[0].value, ast.Num)

    def test_for(self):
        fr = self.get_first_stmt("for x in y: pass")
        assert isinstance(fr, ast.For)
        assert isinstance(fr.target, ast.Name)
        assert fr.target.ctx == ast.Store
        assert isinstance(fr.iter, ast.Name)
        assert fr.iter.ctx == ast.Load
        assert len(fr.body) == 1
        assert isinstance(fr.body[0], ast.Pass)
        assert fr.orelse is None
        fr = self.get_first_stmt("for x, in y: pass")
        tup = fr.target
        assert isinstance(tup, ast.Tuple)
        assert tup.ctx == ast.Store
        assert len(tup.elts) == 1
        assert isinstance(tup.elts[0], ast.Name)
        assert tup.elts[0].ctx == ast.Store
        fr = self.get_first_stmt("for x, y in g: pass")
        tup = fr.target
        assert isinstance(tup, ast.Tuple)
        assert tup.ctx == ast.Store
        assert len(tup.elts) == 2
        for elt in tup.elts:
            assert isinstance(elt, ast.Name)
            assert elt.ctx == ast.Store
        fr = self.get_first_stmt("for x in g: pass\nelse: 4")
        assert len(fr.body) == 1
        assert isinstance(fr.body[0], ast.Pass)
        assert len(fr.orelse) == 1
        assert isinstance(fr.orelse[0].value, ast.Num)

    def test_try(self):
        tr = self.get_first_stmt("try: x" + "\n" +
                                 "finally: pass")
        assert isinstance(tr, ast.TryFinally)
        assert len(tr.body) == 1
        assert isinstance(tr.body[0].value, ast.Name)
        assert len(tr.finalbody) == 1
        assert isinstance(tr.finalbody[0], ast.Pass)
        tr = self.get_first_stmt("try: x" + "\n" +
                                 "except: pass")
        assert isinstance(tr, ast.TryExcept)
        assert len(tr.body) == 1
        assert isinstance(tr.body[0].value, ast.Name)
        assert len(tr.handlers) == 1
        handler = tr.handlers[0]
        assert isinstance(handler, ast.excepthandler)
        assert handler.type is None
        assert handler.name is None
        assert len(handler.body) == 1
        assert isinstance(handler.body[0], ast.Pass)
        assert tr.orelse is None
        tr = self.get_first_stmt("try: x" + "\n" +
                                 "except Exception: pass")
        assert len(tr.handlers) == 1
        handler = tr.handlers[0]
        assert isinstance(handler.type, ast.Name)
        assert handler.type.ctx == ast.Load
        assert handler.name is None
        assert len(handler.body) == 1
        assert tr.orelse is None
        tr = self.get_first_stmt("try: x" + "\n" +
                                 "except Exception as e: pass")
        assert len(tr.handlers) == 1
        handler = tr.handlers[0]
        assert isinstance(handler.type, ast.Name)
        assert handler.type.id == "Exception"
        assert handler.name == "e"
        assert len(handler.body) == 1
        tr = self.get_first_stmt("try: x" + "\n" +
                                 "except: pass" + "\n" +
                                 "else: 4")
        assert len(tr.body) == 1
        assert isinstance(tr.body[0].value, ast.Name)
        assert len(tr.handlers) == 1
        assert isinstance(tr.handlers[0].body[0], ast.Pass)
        assert len(tr.orelse) == 1
        assert isinstance(tr.orelse[0].value, ast.Num)
        tr = self.get_first_stmt("try: x" + "\n" +
                                 "except Exc as a: 5" + "\n" +
                                 "except F: pass")
        assert len(tr.handlers) == 2
        h1, h2 = tr.handlers
        assert isinstance(h1.type, ast.Name)
        assert h1.name == "a"
        assert isinstance(h1.body[0].value, ast.Num)
        assert isinstance(h2.type, ast.Name)
        assert h2.name is None
        assert isinstance(h2.body[0], ast.Pass)
        tr = self.get_first_stmt("try: x" + "\n" +
                                 "except Exc as a: 5" + "\n" +
                                 "except F: pass")
        assert len(tr.handlers) == 2
        h1, h2 = tr.handlers
        assert isinstance(h1.type, ast.Name)
        assert h1.name == "a"
        assert isinstance(h1.body[0].value, ast.Num)
        assert isinstance(h2.type, ast.Name)
        assert h2.name is None
        assert isinstance(h2.body[0], ast.Pass)
        tr = self.get_first_stmt("try: x" + "\n" +
                                 "except: 4" + "\n" +
                                 "finally: pass")
        assert isinstance(tr, ast.TryFinally)
        assert len(tr.finalbody) == 1
        assert isinstance(tr.finalbody[0], ast.Pass)
        assert len(tr.body) == 1
        exc = tr.body[0]
        assert isinstance(exc, ast.TryExcept)
        assert len(exc.handlers) == 1
        assert len(exc.handlers[0].body) == 1
        assert isinstance(exc.handlers[0].body[0].value, ast.Num)
        assert len(exc.body) == 1
        assert isinstance(exc.body[0].value, ast.Name)
        tr = self.get_first_stmt("try: x" + "\n" +
                                 "except: 4" + "\n" +
                                 "else: 'hi'" + "\n" +
                                 "finally: pass")
        assert isinstance(tr, ast.TryFinally)
        assert len(tr.finalbody) == 1
        assert isinstance(tr.finalbody[0], ast.Pass)
        assert len(tr.body) == 1
        exc = tr.body[0]
        assert isinstance(exc, ast.TryExcept)
        assert len(exc.orelse) == 1
        assert isinstance(exc.orelse[0].value, ast.Str)
        assert len(exc.body) == 1
        assert isinstance(exc.body[0].value, ast.Name)
        assert len(exc.handlers) == 1

    def test_with(self):
        wi = self.get_first_stmt("with x: pass")
        assert isinstance(wi, ast.With)
        assert isinstance(wi.context_expr, ast.Name)
        assert len(wi.body) == 1
        assert wi.optional_vars is None
        wi = self.get_first_stmt("with x as y: pass")
        assert isinstance(wi.context_expr, ast.Name)
        assert len(wi.body) == 1
        assert isinstance(wi.optional_vars, ast.Name)
        assert wi.optional_vars.ctx == ast.Store
        wi = self.get_first_stmt("with x as (y,): pass")
        assert isinstance(wi.optional_vars, ast.Tuple)
        assert len(wi.optional_vars.elts) == 1
        assert wi.optional_vars.ctx == ast.Store
        assert wi.optional_vars.elts[0].ctx == ast.Store
        input = "with x hi y: pass"
        exc = py.test.raises(SyntaxError, self.get_ast, input).value
        wi = self.get_first_stmt("with x as y, b: pass")
        assert isinstance(wi, ast.With)
        assert isinstance(wi.context_expr, ast.Name)
        assert wi.context_expr.id == "x"
        assert isinstance(wi.optional_vars, ast.Name)
        assert wi.optional_vars.id == "y"
        assert len(wi.body) == 1
        wi = wi.body[0]
        assert isinstance(wi, ast.With)
        assert isinstance(wi.context_expr, ast.Name)
        assert wi.context_expr.id == "b"
        assert wi.optional_vars is None
        assert len(wi.body) == 1
        assert isinstance(wi.body[0], ast.Pass)

    def test_class(self):
        for input in ("class X: pass", "class X(): pass"):
            cls = self.get_first_stmt(input)
            assert isinstance(cls, ast.ClassDef)
            assert cls.name == "X"
            assert len(cls.body) == 1
            assert isinstance(cls.body[0], ast.Pass)
            assert cls.bases is None
            assert cls.decorator_list is None
        for input in ("class X(Y): pass", "class X(Y,): pass"):
            cls = self.get_first_stmt(input)
            assert len(cls.bases) == 1
            base = cls.bases[0]
            assert isinstance(base, ast.Name)
            assert base.ctx == ast.Load
            assert base.id == "Y"
            assert cls.decorator_list is None
        cls = self.get_first_stmt("class X(Y, Z): pass")
        assert len(cls.bases) == 2
        for b in cls.bases:
            assert isinstance(b, ast.Name)
            assert b.ctx == ast.Load

    def test_function(self):
        func = self.get_first_stmt("def f(): pass")
        assert isinstance(func, ast.FunctionDef)
        assert func.name == "f"
        assert len(func.body) == 1
        assert isinstance(func.body[0], ast.Pass)
        assert func.decorator_list is None
        args = func.args
        assert isinstance(args, ast.arguments)
        assert args.args is None
        assert args.defaults is None
        assert args.kwarg is None
        assert args.vararg is None
        assert func.returns is None
        args = self.get_first_stmt("def f(a, b): pass").args
        assert len(args.args) == 2
        a1, a2 = args.args
        assert isinstance(a1, ast.arg)
        assert a1.arg == "a"
        assert isinstance(a2, ast.arg)
        assert a2.arg == "b"
        assert args.vararg is None
        assert args.kwarg is None
        args = self.get_first_stmt("def f(a=b): pass").args
        assert len(args.args) == 1
        arg = args.args[0]
        assert isinstance(arg, ast.arg)
        assert arg.arg == "a"
        assert len(args.defaults) == 1
        default = args.defaults[0]
        assert isinstance(default, ast.Name)
        assert default.id == "b"
        assert default.ctx == ast.Load
        args = self.get_first_stmt("def f(*a): pass").args
        assert not args.args
        assert not args.defaults
        assert args.kwarg is None
        assert args.vararg == "a"
        args = self.get_first_stmt("def f(**a): pass").args
        assert not args.args
        assert not args.defaults
        assert args.vararg is None
        assert args.kwarg == "a"
        args = self.get_first_stmt("def f(a, b, c=d, *e, **f): pass").args
        assert len(args.args) == 3
        for arg in args.args:
            assert isinstance(arg, ast.arg)
        assert len(args.defaults) == 1
        assert isinstance(args.defaults[0], ast.Name)
        assert args.defaults[0].ctx == ast.Load
        assert args.vararg == "e"
        assert args.kwarg == "f"
        input = "def f(a=b, c): pass"
        exc = py.test.raises(SyntaxError, self.get_ast, input).value
        assert exc.msg == "non-default argument follows default argument"

    def test_kwonly_arguments(self):
        fn = self.get_first_stmt("def f(a, b, c, *, kwarg): pass")
        assert isinstance(fn, ast.FunctionDef)
        assert len(fn.args.kwonlyargs) == 1
        assert isinstance(fn.args.kwonlyargs[0], ast.arg)
        assert fn.args.kwonlyargs[0].arg == "kwarg"
        assert fn.args.kw_defaults == [None]
        fn = self.get_first_stmt("def f(a, b, c, *args, kwarg): pass")
        assert isinstance(fn, ast.FunctionDef)
        assert len(fn.args.kwonlyargs) == 1
        assert isinstance(fn.args.kwonlyargs[0], ast.arg)
        assert fn.args.kwonlyargs[0].arg == "kwarg"
        assert fn.args.kw_defaults == [None]
        fn = self.get_first_stmt("def f(a, b, c, *, kwarg=2): pass")
        assert isinstance(fn, ast.FunctionDef)
        assert len(fn.args.kwonlyargs) == 1
        assert isinstance(fn.args.kwonlyargs[0], ast.arg)
        assert fn.args.kwonlyargs[0].arg == "kwarg"
        assert len(fn.args.kw_defaults) == 1
        assert isinstance(fn.args.kw_defaults[0], ast.Num)
        input = "def f(p1, *, **k1):  pass"
        exc = py.test.raises(SyntaxError, self.get_ast, input).value
        assert exc.msg == "named arguments must follows bare *"

    def test_function_annotation(self):
        func = self.get_first_stmt("def f() -> X: pass")
        assert isinstance(func.returns, ast.Name)
        assert func.returns.id == "X"
        assert func.returns.ctx == ast.Load
        for stmt in "def f(x : 42): pass", "def f(x : 42=a): pass":
            func = self.get_first_stmt(stmt)
            assert isinstance(func.args.args[0].annotation, ast.Num)
        assert isinstance(func.args.defaults[0], ast.Name)
        func = self.get_first_stmt("def f(*x : 42): pass")
        assert isinstance(func.args.varargannotation, ast.Num)
        func = self.get_first_stmt("def f(**kw : 42): pass")
        assert isinstance(func.args.kwargannotation, ast.Num)
        func = self.get_first_stmt("def f(*, kw : 42=a): pass")
        assert isinstance(func.args.kwonlyargs[0].annotation, ast.Num)

    def test_lots_of_kwonly_arguments(self):
        fundef = "def f("
        for i in range(255):
            fundef += "i%d, "%i
        fundef += "*, key=100):\n pass\n"
        py.test.raises(SyntaxError, self.get_first_stmt, fundef)

        fundef2 = "def foo(i,*,"
        for i in range(255):
            fundef2 += "i%d, "%i
        fundef2 += "lastarg):\n  pass\n"
        py.test.raises(SyntaxError, self.get_first_stmt, fundef)

        fundef3 = "def f(i,*,"
        for i in range(253):
            fundef3 += "i%d, "%i
        fundef3 += "lastarg):\n  pass\n"
        self.get_first_stmt(fundef3)

    def test_decorators(self):
        to_examine = (("def f(): pass", ast.FunctionDef),
                      ("class x: pass", ast.ClassDef))
        for stmt, node in to_examine:
            definition = self.get_first_stmt("@dec\n%s" % (stmt,))
            assert isinstance(definition, node)
            assert len(definition.decorator_list) == 1
            dec = definition.decorator_list[0]
            assert isinstance(dec, ast.Name)
            assert dec.id == "dec"
            assert dec.ctx == ast.Load
            definition = self.get_first_stmt("@mod.hi.dec\n%s" % (stmt,))
            assert len(definition.decorator_list) == 1
            dec = definition.decorator_list[0]
            assert isinstance(dec, ast.Attribute)
            assert dec.ctx == ast.Load
            assert dec.attr == "dec"
            assert isinstance(dec.value, ast.Attribute)
            assert dec.value.attr == "hi"
            assert isinstance(dec.value.value, ast.Name)
            assert dec.value.value.id == "mod"
            definition = self.get_first_stmt("@dec\n@dec2\n%s" % (stmt,))
            assert len(definition.decorator_list) == 2
            for dec in definition.decorator_list:
                assert isinstance(dec, ast.Name)
                assert dec.ctx == ast.Load
            assert definition.decorator_list[0].id == "dec"
            assert definition.decorator_list[1].id == "dec2"
            definition = self.get_first_stmt("@dec()\n%s" % (stmt,))
            assert len(definition.decorator_list) == 1
            dec = definition.decorator_list[0]
            assert isinstance(dec, ast.Call)
            assert isinstance(dec.func, ast.Name)
            assert dec.func.id == "dec"
            assert dec.args is None
            assert dec.keywords is None
            assert dec.starargs is None
            assert dec.kwargs is None
            definition = self.get_first_stmt("@dec(a, b)\n%s" % (stmt,))
            assert len(definition.decorator_list) == 1
            dec = definition.decorator_list[0]
            assert isinstance(dec, ast.Call)
            assert dec.func.id == "dec"
            assert len(dec.args) == 2
            assert dec.keywords is None
            assert dec.starargs is None
            assert dec.kwargs is None

    def test_augassign(self):
        aug_assigns = (
            ("+=", ast.Add),
            ("-=", ast.Sub),
            ("/=", ast.Div),
            ("//=", ast.FloorDiv),
            ("%=", ast.Mod),
            ("<<=", ast.LShift),
            (">>=", ast.RShift),
            ("&=", ast.BitAnd),
            ("|=", ast.BitOr),
            ("^=", ast.BitXor),
            ("*=", ast.Mult),
            ("**=", ast.Pow)
        )
        for op, ast_type in aug_assigns:
            input = "x %s 4" % (op,)
            assign = self.get_first_stmt(input)
            assert isinstance(assign, ast.AugAssign)
            assert assign.op is ast_type
            assert isinstance(assign.target, ast.Name)
            assert assign.target.ctx == ast.Store
            assert isinstance(assign.value, ast.Num)

    def test_assign(self):
        assign = self.get_first_stmt("hi = 32")
        assert isinstance(assign, ast.Assign)
        assert len(assign.targets) == 1
        name = assign.targets[0]
        assert isinstance(name, ast.Name)
        assert name.ctx == ast.Store
        value = assign.value
        assert self.space.eq_w(value.n, self.space.wrap(32))
        assign = self.get_first_stmt("hi, = something")
        assert len(assign.targets) == 1
        tup = assign.targets[0]
        assert isinstance(tup, ast.Tuple)
        assert tup.ctx == ast.Store
        assert len(tup.elts) == 1
        assert isinstance(tup.elts[0], ast.Name)
        assert tup.elts[0].ctx == ast.Store

    def test_assign_starred(self):
        assign = self.get_first_stmt("*a, b = x")
        assert isinstance(assign, ast.Assign)
        assert len(assign.targets) == 1
        names = assign.targets[0]
        assert len(names.elts) == 2
        assert isinstance(names.elts[0], ast.Starred)
        assert isinstance(names.elts[1], ast.Name)
        assert isinstance(names.elts[0].value, ast.Name)
        assert names.elts[0].value.id == "a"

    def test_name(self):
        name = self.get_first_expr("hi")
        assert isinstance(name, ast.Name)
        assert name.ctx == ast.Load

    def test_tuple(self):
        tup = self.get_first_expr("()")
        assert isinstance(tup, ast.Tuple)
        assert tup.elts is None
        assert tup.ctx == ast.Load
        tup = self.get_first_expr("(3,)")
        assert len(tup.elts) == 1
        assert self.space.eq_w(tup.elts[0].n, self.space.wrap(3))
        tup = self.get_first_expr("2, 3, 4")
        assert len(tup.elts) == 3

    def test_list(self):
        seq = self.get_first_expr("[]")
        assert isinstance(seq, ast.List)
        assert seq.elts is None
        assert seq.ctx == ast.Load
        seq = self.get_first_expr("[3,]")
        assert len(seq.elts) == 1
        assert self.space.eq_w(seq.elts[0].n, self.space.wrap(3))
        seq = self.get_first_expr("[3]")
        assert len(seq.elts) == 1
        seq = self.get_first_expr("[1, 2, 3, 4, 5]")
        assert len(seq.elts) == 5
        nums = range(1, 6)
        assert [self.space.int_w(n.n) for n in seq.elts] == nums

    def test_dict(self):
        d = self.get_first_expr("{}")
        assert isinstance(d, ast.Dict)
        assert d.keys is None
        assert d.values is None
        d = self.get_first_expr("{4 : x, y : 7}")
        assert len(d.keys) == len(d.values) == 2
        key1, key2 = d.keys
        assert isinstance(key1, ast.Num)
        assert isinstance(key2, ast.Name)
        assert key2.ctx == ast.Load
        v1, v2 = d.values
        assert isinstance(v1, ast.Name)
        assert v1.ctx == ast.Load
        assert isinstance(v2, ast.Num)

    def test_set(self):
        s = self.get_first_expr("{1}")
        assert isinstance(s, ast.Set)
        assert len(s.elts) == 1
        assert isinstance(s.elts[0], ast.Num)
        assert self.space.eq_w(s.elts[0].n, self.space.wrap(1))
        s = self.get_first_expr("{0, 1, 2, 3, 4, 5}")
        assert isinstance(s, ast.Set)
        assert len(s.elts) == 6
        for i, elt in enumerate(s.elts):
            assert isinstance(elt, ast.Num)
            assert self.space.eq_w(elt.n, self.space.wrap(i))

    def test_set_context(self):
        tup = self.get_ast("(a, b) = c").body[0].targets[0]
        assert all(elt.ctx == ast.Store for elt in tup.elts)
        seq = self.get_ast("[a, b] = c").body[0].targets[0]
        assert all(elt.ctx == ast.Store for elt in seq.elts)
        invalid_stores = (
            ("(lambda x: x)", "lambda"),
            ("f()", "function call"),
            ("~x", "operator"),
            ("+x", "operator"),
            ("-x", "operator"),
            ("(x or y)", "operator"),
            ("(x and y)", "operator"),
            ("(not g)", "operator"),
            ("(x for y in g)", "generator expression"),
            ("(yield x)", "yield expression"),
            ("[x for y in g]", "list comprehension"),
            ("{x for x in z}", "set comprehension"),
            ("{x : x for x in z}", "dict comprehension"),
            ("'str'", "literal"),
            ("b'bytes'", "literal"),
            ("()", "()"),
            ("23", "literal"),
            ("{}", "literal"),
            ("{1, 2, 3}", "literal"),
            ("(x > 4)", "comparison"),
            ("(x if y else a)", "conditional expression"),
            ("...", "Ellipsis"),
        )
        test_contexts = (
            ("assign to", "%s = 23"),
            ("delete", "del %s")
        )
        for ctx_type, template in test_contexts:
            for expr, type_str in invalid_stores:
                input = template % (expr,)
                exc = py.test.raises(SyntaxError, self.get_ast, input).value
                assert exc.msg == "can't %s %s" % (ctx_type, type_str)

    def test_assignment_to_forbidden_names(self):
        invalid = (
            "%s = x",
            "%s, x = y",
            "def %s(): pass",
            "class %s(): pass",
            "def f(%s): pass",
            "def f(%s=x): pass",
            "def f(*%s): pass",
            "def f(**%s): pass",
            "f(%s=x)",
            "with x as %s: pass",
            "import %s",
            "import x as %s",
            "from x import %s",
            "from x import y as %s",
            "for %s in x: pass",
        )
        for name in "__debug__",:
            for template in invalid:
                input = template % (name,)
                exc = py.test.raises(SyntaxError, self.get_ast, input).value
                assert exc.msg == "cannot assign to %s" % (name,)

    def test_lambda(self):
        lam = self.get_first_expr("lambda x: expr")
        assert isinstance(lam, ast.Lambda)
        args = lam.args
        assert isinstance(args, ast.arguments)
        assert args.vararg is None
        assert args.kwarg is None
        assert not args.defaults
        assert len(args.args) == 1
        assert isinstance(args.args[0], ast.arg)
        assert isinstance(lam.body, ast.Name)
        lam = self.get_first_expr("lambda: True")
        args = lam.args
        assert not args.args
        lam = self.get_first_expr("lambda x=x: y")
        assert len(lam.args.args) == 1
        assert len(lam.args.defaults) == 1
        assert isinstance(lam.args.defaults[0], ast.Name)
        input = "f(lambda x: x[0] = y)"
        exc = py.test.raises(SyntaxError, self.get_ast, input).value
        assert exc.msg == "lambda cannot contain assignment"

    def test_ifexp(self):
        ifexp = self.get_first_expr("x if y else g")
        assert isinstance(ifexp, ast.IfExp)
        assert isinstance(ifexp.test, ast.Name)
        assert ifexp.test.ctx == ast.Load
        assert isinstance(ifexp.body, ast.Name)
        assert ifexp.body.ctx == ast.Load
        assert isinstance(ifexp.orelse, ast.Name)
        assert ifexp.orelse.ctx == ast.Load

    def test_boolop(self):
        for ast_type, op in ((ast.And, "and"), (ast.Or, "or")):
            bo = self.get_first_expr("x %s a" % (op,))
            assert isinstance(bo, ast.BoolOp)
            assert bo.op == ast_type
            assert len(bo.values) == 2
            assert isinstance(bo.values[0], ast.Name)
            assert isinstance(bo.values[1], ast.Name)
            bo = self.get_first_expr("x %s a %s b" % (op, op))
            assert bo.op == ast_type
            assert len(bo.values) == 3

    def test_not(self):
        n = self.get_first_expr("not x")
        assert isinstance(n, ast.UnaryOp)
        assert n.op == ast.Not
        assert isinstance(n.operand, ast.Name)
        assert n.operand.ctx == ast.Load

    def test_comparison(self):
        compares = (
            (">", ast.Gt),
            (">=", ast.GtE),
            ("<", ast.Lt),
            ("<=", ast.LtE),
            ("==", ast.Eq),
            ("!=", ast.NotEq),
            ("<>", ast.NotEq),
            ("in", ast.In),
            ("is", ast.Is),
            ("is not", ast.IsNot),
            ("not in", ast.NotIn)
        )
        for op, ast_type in compares:
            comp = self.get_first_expr("x %s y" % (op,))
            assert isinstance(comp, ast.Compare)
            assert isinstance(comp.left, ast.Name)
            assert comp.left.ctx == ast.Load
            assert len(comp.ops) == 1
            assert comp.ops[0] == ast_type
            assert len(comp.comparators) == 1
            assert isinstance(comp.comparators[0], ast.Name)
            assert comp.comparators[0].ctx == ast.Load
        # Just for fun let's randomly combine operators. :)
        for j in range(10):
            vars = string.ascii_letters[:random.randint(3, 7)]
            ops = [random.choice(compares) for i in range(len(vars) - 1)]
            input = vars[0]
            for i, (op, _) in enumerate(ops):
                input += " %s %s" % (op, vars[i + 1])
            comp = self.get_first_expr(input)
            assert comp.ops == [tup[1] for tup in ops]
            names = comp.left.id + "".join(n.id for n in comp.comparators)
            assert names == vars

    def test_binop(self):
        binops = (
            ("|", ast.BitOr),
            ("&", ast.BitAnd),
            ("^", ast.BitXor),
            ("<<", ast.LShift),
            (">>", ast.RShift),
            ("+", ast.Add),
            ("-", ast.Sub),
            ("/", ast.Div),
            ("*", ast.Mult),
            ("//", ast.FloorDiv),
            ("%", ast.Mod)
        )
        for op, ast_type in binops:
            bin = self.get_first_expr("a %s b" % (op,))
            assert isinstance(bin, ast.BinOp)
            assert bin.op == ast_type
            assert isinstance(bin.left, ast.Name)
            assert isinstance(bin.right, ast.Name)
            assert bin.left.ctx == ast.Load
            assert bin.right.ctx == ast.Load
            bin = self.get_first_expr("a %s b %s c" % (op, op))
            assert isinstance(bin.left, ast.BinOp)
            assert bin.left.op == ast_type
            assert isinstance(bin.right, ast.Name)

    def test_yield(self):
        expr = self.get_first_expr("yield")
        assert isinstance(expr, ast.Yield)
        assert expr.value is None
        expr = self.get_first_expr("yield x")
        assert isinstance(expr.value, ast.Name)
        assign = self.get_first_stmt("x = yield x")
        assert isinstance(assign, ast.Assign)
        assert isinstance(assign.value, ast.Yield)

    def test_unaryop(self):
        unary_ops = (
            ("+", ast.UAdd),
            ("-", ast.USub),
            ("~", ast.Invert)
        )
        for op, ast_type in unary_ops:
            unary = self.get_first_expr("%sx" % (op,))
            assert isinstance(unary, ast.UnaryOp)
            assert unary.op == ast_type
            assert isinstance(unary.operand, ast.Name)
            assert unary.operand.ctx == ast.Load

    def test_power(self):
        power = self.get_first_expr("x**5")
        assert isinstance(power, ast.BinOp)
        assert power.op == ast.Pow
        assert isinstance(power.left , ast.Name)
        assert power.left.ctx == ast.Load
        assert isinstance(power.right, ast.Num)

    def test_call(self):
        call = self.get_first_expr("f()")
        assert isinstance(call, ast.Call)
        assert call.args is None
        assert call.keywords is None
        assert call.starargs is None
        assert call.kwargs is None
        assert isinstance(call.func, ast.Name)
        assert call.func.ctx == ast.Load
        call = self.get_first_expr("f(2, 3)")
        assert len(call.args) == 2
        assert isinstance(call.args[0], ast.Num)
        assert isinstance(call.args[1], ast.Num)
        assert call.keywords is None
        assert call.starargs is None
        assert call.kwargs is None
        call = self.get_first_expr("f(a=3)")
        assert call.args is None
        assert len(call.keywords) == 1
        keyword = call.keywords[0]
        assert isinstance(keyword, ast.keyword)
        assert keyword.arg == "a"
        assert isinstance(keyword.value, ast.Num)
        call = self.get_first_expr("f(*a, **b)")
        assert call.args is None
        assert isinstance(call.starargs, ast.Name)
        assert call.starargs.id == "a"
        assert call.starargs.ctx == ast.Load
        assert isinstance(call.kwargs, ast.Name)
        assert call.kwargs.id == "b"
        assert call.kwargs.ctx == ast.Load
        call = self.get_first_expr("f(a, b, x=4, *m, **f)")
        assert len(call.args) == 2
        assert isinstance(call.args[0], ast.Name)
        assert isinstance(call.args[1], ast.Name)
        assert len(call.keywords) == 1
        assert call.keywords[0].arg == "x"
        assert call.starargs.id == "m"
        assert call.kwargs.id == "f"
        call = self.get_first_expr("f(x for x in y)")
        assert len(call.args) == 1
        assert isinstance(call.args[0], ast.GeneratorExp)
        input = "f(x for x in y, 1)"
        exc = py.test.raises(SyntaxError, self.get_ast, input).value
        assert exc.msg == "Generator expression must be parenthesized if not " \
            "sole argument"
        many_args = ", ".join("x%i" % i for i in range(256))
        input = "f(%s)" % (many_args,)
        exc = py.test.raises(SyntaxError, self.get_ast, input).value
        assert exc.msg == "more than 255 arguments"
        exc = py.test.raises(SyntaxError, self.get_ast, "f((a+b)=c)").value
        assert exc.msg == "keyword can't be an expression"
        exc = py.test.raises(SyntaxError, self.get_ast, "f(a=c, a=d)").value
        assert exc.msg == "keyword argument repeated"
        exc = py.test.raises(SyntaxError, self.get_ast, "f(x, *a, b)").value
        assert exc.msg == "only named arguments may follow *expression"

    def test_attribute(self):
        attr = self.get_first_expr("x.y")
        assert isinstance(attr, ast.Attribute)
        assert isinstance(attr.value, ast.Name)
        assert attr.value.ctx == ast.Load
        assert attr.attr == "y"
        assert attr.ctx == ast.Load
        assign = self.get_first_stmt("x.y = 54")
        assert isinstance(assign, ast.Assign)
        assert len(assign.targets) == 1
        attr = assign.targets[0]
        assert isinstance(attr, ast.Attribute)
        assert attr.value.ctx == ast.Load
        assert attr.ctx == ast.Store

    def test_subscript_and_slices(self):
        sub = self.get_first_expr("x[y]")
        assert isinstance(sub, ast.Subscript)
        assert isinstance(sub.value, ast.Name)
        assert sub.value.ctx == ast.Load
        assert sub.ctx == ast.Load
        assert isinstance(sub.slice, ast.Index)
        assert isinstance(sub.slice.value, ast.Name)
        slc = self.get_first_expr("x[:]").slice
        assert slc.upper is None
        assert slc.lower is None
        assert slc.step is None
        slc = self.get_first_expr("x[::]").slice
        assert slc.upper is None
        assert slc.lower is None
        assert slc.step is None
        slc = self.get_first_expr("x[1:]").slice
        assert isinstance(slc.lower, ast.Num)
        assert slc.upper is None
        assert slc.step is None
        slc = self.get_first_expr("x[1::]").slice
        assert isinstance(slc.lower, ast.Num)
        assert slc.upper is None
        assert slc.step is None
        slc = self.get_first_expr("x[:2]").slice
        assert slc.lower is None
        assert isinstance(slc.upper, ast.Num)
        assert slc.step is None
        slc = self.get_first_expr("x[:2:]").slice
        assert slc.lower is None
        assert isinstance(slc.upper, ast.Num)
        assert slc.step is None
        slc = self.get_first_expr("x[2:2]").slice
        assert isinstance(slc.lower, ast.Num)
        assert isinstance(slc.upper, ast.Num)
        assert slc.step is None
        slc = self.get_first_expr("x[2:2:]").slice
        assert isinstance(slc.lower, ast.Num)
        assert isinstance(slc.upper, ast.Num)
        assert slc.step is None
        slc = self.get_first_expr("x[::2]").slice
        assert slc.lower is None
        assert slc.upper is None
        assert isinstance(slc.step, ast.Num)
        slc = self.get_first_expr("x[2::2]").slice
        assert isinstance(slc.lower, ast.Num)
        assert slc.upper is None
        assert isinstance(slc.step, ast.Num)
        slc = self.get_first_expr("x[:2:2]").slice
        assert slc.lower is None
        assert isinstance(slc.upper, ast.Num)
        assert isinstance(slc.step, ast.Num)
        slc = self.get_first_expr("x[1:2:3]").slice
        for field in (slc.lower, slc.upper, slc.step):
            assert isinstance(field, ast.Num)
        sub = self.get_first_expr("x[1,2,3]")
        slc = sub.slice
        assert isinstance(slc, ast.Index)
        assert isinstance(slc.value, ast.Tuple)
        assert len(slc.value.elts) == 3
        assert slc.value.ctx == ast.Load
        slc = self.get_first_expr("x[1,3:4]").slice
        assert isinstance(slc, ast.ExtSlice)
        assert len(slc.dims) == 2
        complex_slc = slc.dims[1]
        assert isinstance(complex_slc, ast.Slice)
        assert isinstance(complex_slc.lower, ast.Num)
        assert isinstance(complex_slc.upper, ast.Num)
        assert complex_slc.step is None

    def test_ellipsis(self):
        e = self.get_first_expr("...")
        assert isinstance(e, ast.Ellipsis)
        sub = self.get_first_expr("x[...]")
        assert isinstance(sub.slice.value, ast.Ellipsis)

    def test_string(self):
        space = self.space
        s = self.get_first_expr("'hi'")
        assert isinstance(s, ast.Str)
        assert space.eq_w(s.s, space.wrap("hi"))
        s = self.get_first_expr("'hi' ' implicitly' ' extra'")
        assert isinstance(s, ast.Str)
        assert space.eq_w(s.s, space.wrap("hi implicitly extra"))
        s = self.get_first_expr("b'hi' b' implicitly' b' extra'")
        assert isinstance(s, ast.Bytes)
        assert space.eq_w(s.s, space.wrapbytes("hi implicitly extra"))
        raises(SyntaxError, self.get_first_expr, "b'hello' 'world'")
        sentence = u"Die Männer ärgen sich!"
        source = u"# coding: utf-7\nstuff = '%s'" % (sentence,)
        info = pyparse.CompileInfo("<test>", "exec")
        tree = self.parser.parse_source(source.encode("utf-7"), info)
        assert info.encoding == "utf-7"
        s = ast_from_node(space, tree, info).body[0].value
        assert isinstance(s, ast.Str)
        assert space.eq_w(s.s, space.wrap(sentence))

<<<<<<< HEAD
    def test_string_pep3120(self):
        space = self.space
        japan = u'日本'
        source = u"foo = '%s'" % japan
        info = pyparse.CompileInfo("<test>", "exec")
        tree = self.parser.parse_source(source.encode("utf-8"), info)
        assert info.encoding == "utf-8"
        s = ast_from_node(space, tree, info).body[0].value
        assert isinstance(s, ast.Str)
        assert space.eq_w(s.s, space.wrap(japan))
=======
    def test_string_bug(self):
        space = self.space
        source = '# -*- encoding: utf8 -*-\nstuff = "x \xc3\xa9 \\n"\n'
        info = pyparse.CompileInfo("<test>", "exec")
        tree = self.parser.parse_source(source, info)
        assert info.encoding == "utf8"
        s = ast_from_node(space, tree, info).body[0].value
        assert isinstance(s, ast.Str)
        expected = ['x', ' ', chr(0xc3), chr(0xa9), ' ', '\n']
        assert space.eq_w(s.s, space.wrap(''.join(expected)))
>>>>>>> 358b18ec

    def test_number(self):
        def get_num(s):
            node = self.get_first_expr(s)
            assert isinstance(node, ast.Num)
            value = node.n
            assert isinstance(value, W_Root)
            return value
        space = self.space
        assert space.eq_w(get_num("32"), space.wrap(32))
        assert space.eq_w(get_num("32.5"), space.wrap(32.5))
        assert space.eq_w(get_num("2"), space.wrap(2))
        assert space.eq_w(get_num("13j"), space.wrap(13j))
        assert space.eq_w(get_num("13J"), space.wrap(13J))
        assert space.eq_w(get_num("0o53"), space.wrap(053))
        assert space.eq_w(get_num("0o0053"), space.wrap(053))
        for num in ("0x53", "0X53", "0x0000053", "0X00053"):
            assert space.eq_w(get_num(num), space.wrap(0x53))
        assert space.eq_w(get_num("0Xb0d2"), space.wrap(0xb0d2))
        assert space.eq_w(get_num("0X53"), space.wrap(0x53))
        assert space.eq_w(get_num("0"), space.wrap(0))
        assert space.eq_w(get_num("00000"), space.wrap(0))
        assert space.eq_w(get_num("-3"), space.wrap(-3))
        assert space.eq_w(get_num("-0"), space.wrap(0))
        assert space.eq_w(get_num("-0xAAAAAA"), space.wrap(-0xAAAAAAL))
        n = get_num(str(-sys.maxint - 1))
        assert space.is_true(space.isinstance(n, space.w_int))
        for num in ("0o53", "0O53", "0o0000053", "0O00053"):
            assert space.eq_w(get_num(num), space.wrap(053))
        for num in ("0b00101", "0B00101", "0b101", "0B101"):
            assert space.eq_w(get_num(num), space.wrap(5))

        py.test.raises(SyntaxError, self.get_ast, "0x")
        py.test.raises(SyntaxError, self.get_ast, "0b")
        py.test.raises(SyntaxError, self.get_ast, "0o")
        py.test.raises(SyntaxError, self.get_ast, "32L")
        py.test.raises(SyntaxError, self.get_ast, "32l")
        py.test.raises(SyntaxError, self.get_ast, "0L")
        py.test.raises(SyntaxError, self.get_ast, "-0xAAAAAAL")
        py.test.raises(SyntaxError, self.get_ast, "053")
        py.test.raises(SyntaxError, self.get_ast, "00053")

    def check_comprehension(self, brackets, ast_type):
        def brack(s):
            return brackets % s
        gen = self.get_first_expr(brack("x for x in y"))
        assert isinstance(gen, ast_type)
        assert isinstance(gen.elt, ast.Name)
        assert gen.elt.ctx == ast.Load
        assert len(gen.generators) == 1
        comp = gen.generators[0]
        assert isinstance(comp, ast.comprehension)
        assert comp.ifs is None
        assert isinstance(comp.target, ast.Name)
        assert isinstance(comp.iter, ast.Name)
        assert comp.target.ctx == ast.Store
        gen = self.get_first_expr(brack("x for x in y if w"))
        comp = gen.generators[0]
        assert len(comp.ifs) == 1
        test = comp.ifs[0]
        assert isinstance(test, ast.Name)
        gen = self.get_first_expr(brack("x for x, in y if w"))
        tup = gen.generators[0].target
        assert isinstance(tup, ast.Tuple)
        assert len(tup.elts) == 1
        assert tup.ctx == ast.Store
        gen = self.get_first_expr(brack("a for w in x for m in p if g"))
        gens = gen.generators
        assert len(gens) == 2
        comp1, comp2 = gens
        assert comp1.ifs is None
        assert len(comp2.ifs) == 1
        assert isinstance(comp2.ifs[0], ast.Name)
        gen = self.get_first_expr(brack("x for x in y if m if g"))
        comps = gen.generators
        assert len(comps) == 1
        assert len(comps[0].ifs) == 2
        if1, if2 = comps[0].ifs
        assert isinstance(if1, ast.Name)
        assert isinstance(if2, ast.Name)

    def test_genexp(self):
        self.check_comprehension("(%s)", ast.GeneratorExp)

    def test_listcomp(self):
        self.check_comprehension("[%s]", ast.ListComp)

    def test_setcomp(self):
        self.check_comprehension("{%s}", ast.SetComp)

    def test_dictcomp(self):
        gen = self.get_first_expr("{x : z for x in y}")
        assert isinstance(gen, ast.DictComp)
        assert isinstance(gen.key, ast.Name)
        assert gen.key.ctx == ast.Load
        assert isinstance(gen.value, ast.Name)
        assert gen.value.ctx == ast.Load
        assert len(gen.generators) == 1
        comp = gen.generators[0]
        assert isinstance(comp, ast.comprehension)
        assert comp.ifs is None
        assert isinstance(comp.target, ast.Name)
        assert isinstance(comp.iter, ast.Name)
        assert comp.target.ctx == ast.Store
        gen = self.get_first_expr("{x : z for x in y if w}")
        comp = gen.generators[0]
        assert len(comp.ifs) == 1
        test = comp.ifs[0]
        assert isinstance(test, ast.Name)
        gen = self.get_first_expr("{x : z for x, in y if w}")
        tup = gen.generators[0].target
        assert isinstance(tup, ast.Tuple)
        assert len(tup.elts) == 1
        assert tup.ctx == ast.Store
        gen = self.get_first_expr("{a : b for w in x for m in p if g}")
        gens = gen.generators
        assert len(gens) == 2
        comp1, comp2 = gens
        assert comp1.ifs is None
        assert len(comp2.ifs) == 1
        assert isinstance(comp2.ifs[0], ast.Name)
        gen = self.get_first_expr("{x : z for x in y if m if g}")
        comps = gen.generators
        assert len(comps) == 1
        assert len(comps[0].ifs) == 2
        if1, if2 = comps[0].ifs
        assert isinstance(if1, ast.Name)
        assert isinstance(if2, ast.Name)<|MERGE_RESOLUTION|>--- conflicted
+++ resolved
@@ -1108,7 +1108,6 @@
         assert isinstance(s, ast.Str)
         assert space.eq_w(s.s, space.wrap(sentence))
 
-<<<<<<< HEAD
     def test_string_pep3120(self):
         space = self.space
         japan = u'日本'
@@ -1119,8 +1118,9 @@
         s = ast_from_node(space, tree, info).body[0].value
         assert isinstance(s, ast.Str)
         assert space.eq_w(s.s, space.wrap(japan))
-=======
+ 
     def test_string_bug(self):
+        py3k_skip('fixme')
         space = self.space
         source = '# -*- encoding: utf8 -*-\nstuff = "x \xc3\xa9 \\n"\n'
         info = pyparse.CompileInfo("<test>", "exec")
@@ -1130,7 +1130,6 @@
         assert isinstance(s, ast.Str)
         expected = ['x', ' ', chr(0xc3), chr(0xa9), ' ', '\n']
         assert space.eq_w(s.s, space.wrap(''.join(expected)))
->>>>>>> 358b18ec
 
     def test_number(self):
         def get_num(s):
