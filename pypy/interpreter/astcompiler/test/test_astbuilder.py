--- conflicted
+++ resolved
@@ -1127,17 +1127,12 @@
         s = self.get_first_expr("'hi' ' implicitly' ' extra'")
         assert isinstance(s, ast.Str)
         assert space.eq_w(s.s, space.wrap("hi implicitly extra"))
-<<<<<<< HEAD
         s = self.get_first_expr("b'hi' b' implicitly' b' extra'")
         assert isinstance(s, ast.Bytes)
         assert space.eq_w(s.s, space.newbytes("hi implicitly extra"))
         raises(SyntaxError, self.get_first_expr, "b'hello' 'world'")
-        sentence = u"Die Männer ärgen sich!"
+        sentence = u"Die Männer ärgern sich!"
         source = u"# coding: utf-7\nstuff = '%s'" % (sentence,)
-=======
-        sentence = u"Die Männer ärgern sich!"
-        source = u"# coding: utf-7\nstuff = u'%s'" % (sentence,)
->>>>>>> ac4885f4
         info = pyparse.CompileInfo("<test>", "exec")
         tree = self.parser.parse_source(source.encode("utf-7"), info)
         assert info.encoding == "utf-7"
