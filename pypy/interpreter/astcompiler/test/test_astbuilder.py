--- conflicted
+++ resolved
@@ -1167,13 +1167,8 @@
         s = self.get_first_expr("b'hi' b' implicitly' b' extra'")
         assert isinstance(s, ast.Bytes)
         assert space.eq_w(s.s, space.newbytes("hi implicitly extra"))
-<<<<<<< HEAD
-        raises(SyntaxError, self.get_first_expr, "b'hello' 'world'")
+        py.test.raises(SyntaxError, self.get_first_expr, "b'hello' 'world'")
         sentence = u"Die Männer ärgern sich!"
-=======
-        py.test.raises(SyntaxError, self.get_first_expr, "b'hello' 'world'")
-        sentence = u"Die Männer ärgen sich!"
->>>>>>> 9b2835a6
         source = u"# coding: utf-7\nstuff = '%s'" % (sentence,)
         info = pyparse.CompileInfo("<test>", "exec")
         tree = self.parser.parse_source(source.encode("utf-7"), info)
