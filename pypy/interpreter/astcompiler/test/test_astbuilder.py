# -*- coding: utf-8 -*-
import random
import string
import sys
import pytest
from pypy.interpreter.baseobjspace import W_Root
from pypy.interpreter.pyparser import pyparse
from pypy.interpreter.pyparser.error import SyntaxError
from pypy.interpreter.astcompiler.astbuilder import ast_from_node
from pypy.interpreter.astcompiler import ast, consts


class TestAstBuilder:

    def setup_class(cls):
        cls.parser = pyparse.PythonParser(cls.space)

    def get_ast(self, source, p_mode=None, flags=None):
        if p_mode is None:
            p_mode = "exec"
        if flags is None:
            flags = consts.CO_FUTURE_WITH_STATEMENT
        info = pyparse.CompileInfo("<test>", p_mode, flags)
        tree = self.parser.parse_source(source, info)
        ast_node = ast_from_node(self.space, tree, info, self.parser)
        return ast_node

    def get_first_expr(self, source, p_mode=None, flags=None):
        mod = self.get_ast(source, p_mode, flags)
        assert len(mod.body) == 1
        expr = mod.body[0]
        assert isinstance(expr, ast.Expr)
        return expr.value

    def get_first_stmt(self, source):
        mod = self.get_ast(source)
        assert len(mod.body) == 1
        return mod.body[0]

    def test_top_level(self):
        mod = self.get_ast("hi = 32")
        assert isinstance(mod, ast.Module)
        body = mod.body
        assert len(body) == 1

        mod = self.get_ast("hi", p_mode="eval")
        assert isinstance(mod, ast.Expression)
        assert isinstance(mod.body, ast.expr)

        mod = self.get_ast("x = 23", p_mode="single")
        assert isinstance(mod, ast.Interactive)
        assert len(mod.body) == 1
        mod = self.get_ast("x = 23; y = 23; b = 23", p_mode="single")
        assert isinstance(mod, ast.Interactive)
        assert len(mod.body) == 3
        for stmt in mod.body:
            assert isinstance(stmt, ast.Assign)
        assert mod.body[-1].targets[0].id == "b"

        mod = self.get_ast("x = 23; y = 23; b = 23")
        assert isinstance(mod, ast.Module)
        assert len(mod.body) == 3
        for stmt in mod.body:
            assert isinstance(stmt, ast.Assign)

    def test_del(self):
        d = self.get_first_stmt("del x")
        assert isinstance(d, ast.Delete)
        assert len(d.targets) == 1
        assert isinstance(d.targets[0], ast.Name)
        assert d.targets[0].ctx == ast.Del
        d = self.get_first_stmt("del x, y")
        assert len(d.targets) == 2
        assert d.targets[0].ctx == ast.Del
        assert d.targets[1].ctx == ast.Del
        d = self.get_first_stmt("del x.y")
        assert len(d.targets) == 1
        attr = d.targets[0]
        assert isinstance(attr, ast.Attribute)
        assert attr.ctx == ast.Del
        d = self.get_first_stmt("del x[:]")
        assert len(d.targets) == 1
        sub = d.targets[0]
        assert isinstance(sub, ast.Subscript)
        assert sub.ctx == ast.Del

    def test_break(self):
        br = self.get_first_stmt("while True: break").body[0]
        assert isinstance(br, ast.Break)

    def test_continue(self):
        cont = self.get_first_stmt("while True: continue").body[0]
        assert isinstance(cont, ast.Continue)

    def test_return(self):
        ret = self.get_first_stmt("def f(): return").body[0]
        assert isinstance(ret, ast.Return)
        assert ret.value is None
        ret = self.get_first_stmt("def f(): return x").body[0]
        assert isinstance(ret.value, ast.Name)

    def test_raise(self):
        ra = self.get_first_stmt("raise")
        assert ra.exc is None
        assert ra.cause is None
        ra = self.get_first_stmt("raise x")
        assert isinstance(ra.exc, ast.Name)
        assert ra.cause is None
        ra = self.get_first_stmt("raise x from 3")
        assert isinstance(ra.exc, ast.Name)
        assert isinstance(ra.cause, ast.Num)

    def test_import(self):
        im = self.get_first_stmt("import x")
        assert isinstance(im, ast.Import)
        assert len(im.names) == 1
        alias = im.names[0]
        assert isinstance(alias, ast.alias)
        assert alias.name == "x"
        assert alias.asname is None
        im = self.get_first_stmt("import x.y")
        assert len(im.names) == 1
        alias = im.names[0]
        assert alias.name == "x.y"
        assert alias.asname is None
        im = self.get_first_stmt("import x as y")
        assert len(im.names) == 1
        alias = im.names[0]
        assert alias.name == "x"
        assert alias.asname == "y"
        im = self.get_first_stmt("import x, y as w")
        assert len(im.names) == 2
        a1, a2 = im.names
        assert a1.name == "x"
        assert a1.asname is None
        assert a2.name == "y"
        assert a2.asname == "w"
        with pytest.raises(SyntaxError) as excinfo:
            self.get_ast("import x a b")
        assert excinfo.value.text == "import x a b\n"

    def test_from_import(self):
        im = self.get_first_stmt("from x import y")
        assert isinstance(im, ast.ImportFrom)
        assert im.module == "x"
        assert im.level == 0
        assert len(im.names) == 1
        a = im.names[0]
        assert isinstance(a, ast.alias)
        assert a.name == "y"
        assert a.asname is None
        im = self.get_first_stmt("from . import y")
        assert im.level == 1
        assert im.module is None
        im = self.get_first_stmt("from ... import y")
        assert im.level == 3
        assert im.module is None
        im = self.get_first_stmt("from .x import y")
        assert im.level == 1
        assert im.module == "x"
        im = self.get_first_stmt("from ..x.y import m")
        assert im.level == 2
        assert im.module == "x.y"
        im = self.get_first_stmt("from x import *")
        assert len(im.names) == 1
        a = im.names[0]
        assert a.name == "*"
        assert a.asname is None
        for input in ("from x import x, y", "from x import (x, y)"):
            im = self.get_first_stmt(input)
            assert len(im.names) == 2
            a1, a2 = im.names
            assert a1.name == "x"
            assert a1.asname is None
            assert a2.name == "y"
            assert a2.asname is None
        for input in ("from x import a as b, w", "from x import (a as b, w)"):
            im = self.get_first_stmt(input)
            assert len(im.names) == 2
            a1, a2 = im.names
            assert a1.name == "a"
            assert a1.asname == "b"
            assert a2.name == "w"
            assert a2.asname is None

        input = "from x import y a b"
        with pytest.raises(SyntaxError) as excinfo:
            self.get_ast(input)
        assert excinfo.value.text == input + "\n"

        input = "from x import a, b,"
        with pytest.raises(SyntaxError) as excinfo:
            self.get_ast(input)
        assert excinfo.value.msg == "trailing comma is only allowed with surronding " \
            "parenthesis"
        assert excinfo.value.text == input + "\n"

    def test_global(self):
        glob = self.get_first_stmt("global x")
        assert isinstance(glob, ast.Global)
        assert glob.names == ["x"]
        glob = self.get_first_stmt("global x, y")
        assert glob.names == ["x", "y"]

    def test_nonlocal(self):
        nonloc = self.get_first_stmt("nonlocal x")
        assert isinstance(nonloc, ast.Nonlocal)
        assert nonloc.names == ["x"]
        nonloc = self.get_first_stmt("nonlocal x, y")
        assert nonloc.names == ["x", "y"]

    def test_assert(self):
        asrt = self.get_first_stmt("assert x")
        assert isinstance(asrt, ast.Assert)
        assert isinstance(asrt.test, ast.Name)
        assert asrt.msg is None
        asrt = self.get_first_stmt("assert x, 'hi'")
        assert isinstance(asrt.test, ast.Name)
        assert isinstance(asrt.msg, ast.Str)

    def test_suite(self):
        suite = self.get_first_stmt("while x: n;").body
        assert len(suite) == 1
        assert isinstance(suite[0].value, ast.Name)
        suite = self.get_first_stmt("while x: n").body
        assert len(suite) == 1
        suite = self.get_first_stmt("while x: \n    n;").body
        assert len(suite) == 1
        suite = self.get_first_stmt("while x: n;").body
        assert len(suite) == 1
        suite = self.get_first_stmt("while x:\n    n; f;").body
        assert len(suite) == 2

    def test_if(self):
        if_ = self.get_first_stmt("if x: 4")
        assert isinstance(if_, ast.If)
        assert isinstance(if_.test, ast.Name)
        assert if_.test.ctx == ast.Load
        assert len(if_.body) == 1
        assert isinstance(if_.body[0].value, ast.Num)
        assert if_.orelse is None
        if_ = self.get_first_stmt("if x: 4\nelse: 'hi'")
        assert isinstance(if_.test, ast.Name)
        assert len(if_.body) == 1
        assert isinstance(if_.body[0].value, ast.Num)
        assert len(if_.orelse) == 1
        assert isinstance(if_.orelse[0].value, ast.Str)
        if_ = self.get_first_stmt("if x: 3\nelif 'hi': pass")
        assert isinstance(if_.test, ast.Name)
        assert len(if_.orelse) == 1
        sub_if = if_.orelse[0]
        assert isinstance(sub_if, ast.If)
        assert isinstance(sub_if.test, ast.Str)
        assert sub_if.orelse is None
        if_ = self.get_first_stmt("if x: pass\nelif 'hi': 3\nelse: ()")
        assert isinstance(if_.test, ast.Name)
        assert len(if_.body) == 1
        assert isinstance(if_.body[0], ast.Pass)
        assert len(if_.orelse) == 1
        sub_if = if_.orelse[0]
        assert isinstance(sub_if, ast.If)
        assert isinstance(sub_if.test, ast.Str)
        assert len(sub_if.body) == 1
        assert isinstance(sub_if.body[0].value, ast.Num)
        assert len(sub_if.orelse) == 1
        assert isinstance(sub_if.orelse[0].value, ast.Tuple)

    def test_while(self):
        wh = self.get_first_stmt("while x: pass")
        assert isinstance(wh, ast.While)
        assert isinstance(wh.test, ast.Name)
        assert wh.test.ctx == ast.Load
        assert len(wh.body) == 1
        assert isinstance(wh.body[0], ast.Pass)
        assert wh.orelse is None
        wh = self.get_first_stmt("while x: pass\nelse: 4")
        assert isinstance(wh.test, ast.Name)
        assert len(wh.body) == 1
        assert isinstance(wh.body[0], ast.Pass)
        assert len(wh.orelse) == 1
        assert isinstance(wh.orelse[0].value, ast.Num)

    def test_for(self):
        fr = self.get_first_stmt("for x in y: pass")
        assert isinstance(fr, ast.For)
        assert isinstance(fr.target, ast.Name)
        assert fr.target.ctx == ast.Store
        assert isinstance(fr.iter, ast.Name)
        assert fr.iter.ctx == ast.Load
        assert len(fr.body) == 1
        assert isinstance(fr.body[0], ast.Pass)
        assert fr.orelse is None
        fr = self.get_first_stmt("for x, in y: pass")
        tup = fr.target
        assert isinstance(tup, ast.Tuple)
        assert tup.ctx == ast.Store
        assert len(tup.elts) == 1
        assert isinstance(tup.elts[0], ast.Name)
        assert tup.elts[0].ctx == ast.Store
        fr = self.get_first_stmt("for x, y in g: pass")
        tup = fr.target
        assert isinstance(tup, ast.Tuple)
        assert tup.ctx == ast.Store
        assert len(tup.elts) == 2
        for elt in tup.elts:
            assert isinstance(elt, ast.Name)
            assert elt.ctx == ast.Store
        fr = self.get_first_stmt("for x in g: pass\nelse: 4")
        assert len(fr.body) == 1
        assert isinstance(fr.body[0], ast.Pass)
        assert len(fr.orelse) == 1
        assert isinstance(fr.orelse[0].value, ast.Num)

    def test_try(self):
        tr = self.get_first_stmt("try: x" + "\n" +
                                 "finally: pass")
        assert isinstance(tr, ast.Try)
        assert len(tr.body) == 1
        assert isinstance(tr.body[0].value, ast.Name)
        assert len(tr.finalbody) == 1
        assert isinstance(tr.finalbody[0], ast.Pass)
        assert tr.orelse is None
        tr = self.get_first_stmt("try: x" + "\n" +
                                 "except: pass")
        assert isinstance(tr, ast.Try)
        assert len(tr.body) == 1
        assert isinstance(tr.body[0].value, ast.Name)
        assert len(tr.handlers) == 1
        handler = tr.handlers[0]
        assert isinstance(handler, ast.excepthandler)
        assert handler.type is None
        assert handler.name is None
        assert len(handler.body) == 1
        assert isinstance(handler.body[0], ast.Pass)
        assert tr.orelse is None
        assert tr.finalbody is None
        tr = self.get_first_stmt("try: x" + "\n" +
                                 "except Exception: pass")
        assert len(tr.handlers) == 1
        handler = tr.handlers[0]
        assert isinstance(handler.type, ast.Name)
        assert handler.type.ctx == ast.Load
        assert handler.name is None
        assert len(handler.body) == 1
        assert tr.orelse is None
        tr = self.get_first_stmt("try: x" + "\n" +
                                 "except Exception as e: pass")
        assert len(tr.handlers) == 1
        handler = tr.handlers[0]
        assert isinstance(handler.type, ast.Name)
        assert handler.type.id == "Exception"
        assert handler.name == "e"
        assert len(handler.body) == 1
        tr = self.get_first_stmt("try: x" + "\n" +
                                 "except: pass" + "\n" +
                                 "else: 4")
        assert len(tr.body) == 1
        assert isinstance(tr.body[0].value, ast.Name)
        assert len(tr.handlers) == 1
        assert isinstance(tr.handlers[0].body[0], ast.Pass)
        assert len(tr.orelse) == 1
        assert isinstance(tr.orelse[0].value, ast.Num)
        tr = self.get_first_stmt("try: x" + "\n" +
                                 "except Exc as a: 5" + "\n" +
                                 "except F: pass")
        assert len(tr.handlers) == 2
        h1, h2 = tr.handlers
        assert isinstance(h1.type, ast.Name)
        assert h1.name == "a"
        assert isinstance(h1.body[0].value, ast.Num)
        assert isinstance(h2.type, ast.Name)
        assert h2.name is None
        assert isinstance(h2.body[0], ast.Pass)
        tr = self.get_first_stmt("try: x" + "\n" +
                                 "except Exc as a: 5" + "\n" +
                                 "except F: pass")
        assert len(tr.handlers) == 2
        h1, h2 = tr.handlers
        assert isinstance(h1.type, ast.Name)
        assert h1.name == "a"
        assert isinstance(h1.body[0].value, ast.Num)
        assert isinstance(h2.type, ast.Name)
        assert h2.name is None
        assert isinstance(h2.body[0], ast.Pass)
        tr = self.get_first_stmt("try: x" + "\n" +
                                 "except: 4" + "\n" +
                                 "finally: pass")
        assert isinstance(tr, ast.Try)
        assert len(tr.finalbody) == 1
        assert isinstance(tr.finalbody[0], ast.Pass)
        assert len(tr.handlers) == 1
        assert len(tr.handlers[0].body) == 1
        assert isinstance(tr.handlers[0].body[0].value, ast.Num)
        assert len(tr.body) == 1
        assert isinstance(tr.body[0].value, ast.Name)
        tr = self.get_first_stmt("try: x" + "\n" +
                                 "except: 4" + "\n" +
                                 "else: 'hi'" + "\n" +
                                 "finally: pass")
        assert isinstance(tr, ast.Try)
        assert len(tr.finalbody) == 1
        assert isinstance(tr.finalbody[0], ast.Pass)
        assert len(tr.body) == 1
        assert len(tr.orelse) == 1
        assert isinstance(tr.orelse[0].value, ast.Str)
        assert len(tr.body) == 1
        assert isinstance(tr.body[0].value, ast.Name)
        assert len(tr.handlers) == 1

    def test_with(self):
        wi = self.get_first_stmt("with x: pass")
        assert isinstance(wi, ast.With)
        assert len(wi.items) == 1
        assert isinstance(wi.items[0], ast.withitem)
        assert isinstance(wi.items[0].context_expr, ast.Name)
        assert wi.items[0].optional_vars is None
        assert len(wi.body) == 1
        wi = self.get_first_stmt("with x as y: pass")
        assert isinstance(wi.items[0].context_expr, ast.Name)
        assert len(wi.body) == 1
        assert isinstance(wi.items[0].optional_vars, ast.Name)
        assert wi.items[0].optional_vars.ctx == ast.Store
        wi = self.get_first_stmt("with x as (y,): pass")
        assert isinstance(wi.items[0].optional_vars, ast.Tuple)
        assert len(wi.items[0].optional_vars.elts) == 1
        assert wi.items[0].optional_vars.ctx == ast.Store
        assert wi.items[0].optional_vars.elts[0].ctx == ast.Store
        input = "with x hi y: pass"
        with pytest.raises(SyntaxError) as excinfo:
            self.get_ast(input)
        wi = self.get_first_stmt("with x as y, b: pass")
        assert isinstance(wi, ast.With)
        assert len(wi.items) == 2
        assert isinstance(wi.items[0].context_expr, ast.Name)
        assert wi.items[0].context_expr.id == "x"
        assert isinstance(wi.items[0].optional_vars, ast.Name)
        assert wi.items[0].optional_vars.id == "y"
        assert isinstance(wi.items[1].context_expr, ast.Name)
        assert wi.items[1].context_expr.id == "b"
        assert wi.items[1].optional_vars is None
        assert len(wi.body) == 1
        assert isinstance(wi.body[0], ast.Pass)

    def test_class(self):
        for input in ("class X: pass", "class X(): pass"):
            cls = self.get_first_stmt(input)
            assert isinstance(cls, ast.ClassDef)
            assert cls.name == "X"
            assert len(cls.body) == 1
            assert isinstance(cls.body[0], ast.Pass)
            assert cls.bases is None
            assert cls.decorator_list is None
        for input in ("class X(Y): pass", "class X(Y,): pass"):
            cls = self.get_first_stmt(input)
            assert len(cls.bases) == 1
            base = cls.bases[0]
            assert isinstance(base, ast.Name)
            assert base.ctx == ast.Load
            assert base.id == "Y"
            assert cls.decorator_list is None
        cls = self.get_first_stmt("class X(Y, Z): pass")
        assert len(cls.bases) == 2
        for b in cls.bases:
            assert isinstance(b, ast.Name)
            assert b.ctx == ast.Load

        with pytest.raises(SyntaxError) as info:
            self.get_ast("class A(x for x in T): pass")

    def test_function(self):
        func = self.get_first_stmt("def f(): pass")
        assert isinstance(func, ast.FunctionDef)
        assert func.name == "f"
        assert len(func.body) == 1
        assert isinstance(func.body[0], ast.Pass)
        assert func.decorator_list is None
        args = func.args
        assert isinstance(args, ast.arguments)
        assert args.args is None
        assert args.defaults is None
        assert args.kwarg is None
        assert args.vararg is None
        assert func.returns is None
        args = self.get_first_stmt("def f(a, b): pass").args
        assert len(args.args) == 2
        a1, a2 = args.args
        assert isinstance(a1, ast.arg)
        assert a1.arg == "a"
        assert isinstance(a2, ast.arg)
        assert a2.arg == "b"
        assert args.vararg is None
        assert args.kwarg is None
        args = self.get_first_stmt("def f(a=b): pass").args
        assert len(args.args) == 1
        arg = args.args[0]
        assert isinstance(arg, ast.arg)
        assert arg.arg == "a"
        assert len(args.defaults) == 1
        default = args.defaults[0]
        assert isinstance(default, ast.Name)
        assert default.id == "b"
        assert default.ctx == ast.Load
        args = self.get_first_stmt("def f(*a): pass").args
        assert not args.args
        assert not args.defaults
        assert args.kwarg is None
        assert args.vararg.arg == "a"
        args = self.get_first_stmt("def f(**a): pass").args
        assert not args.args
        assert not args.defaults
        assert args.vararg is None
        assert args.kwarg.arg == "a"
        args = self.get_first_stmt("def f(a, b, c=d, *e, **f): pass").args
        assert len(args.args) == 3
        for arg in args.args:
            assert isinstance(arg, ast.arg)
        assert len(args.defaults) == 1
        assert isinstance(args.defaults[0], ast.Name)
        assert args.defaults[0].ctx == ast.Load
        assert args.vararg.arg == "e"
        assert args.kwarg.arg == "f"
        input = "def f(a=b, c): pass"
        with pytest.raises(SyntaxError) as excinfo:
            self.get_ast(input)
        assert excinfo.value.msg == "non-default argument follows default argument"
        input = "def f((x)=23): pass"
        with pytest.raises(SyntaxError) as excinfo:
            self.get_ast(input)
        assert excinfo.value.msg == "invalid syntax"

    def test_kwonly_arguments(self):
        fn = self.get_first_stmt("def f(a, b, c, *, kwarg): pass")
        assert isinstance(fn, ast.FunctionDef)
        assert len(fn.args.kwonlyargs) == 1
        assert isinstance(fn.args.kwonlyargs[0], ast.arg)
        assert fn.args.kwonlyargs[0].arg == "kwarg"
        assert fn.args.kw_defaults == [None]
        fn = self.get_first_stmt("def f(a, b, c, *args, kwarg): pass")
        assert isinstance(fn, ast.FunctionDef)
        assert len(fn.args.kwonlyargs) == 1
        assert isinstance(fn.args.kwonlyargs[0], ast.arg)
        assert fn.args.kwonlyargs[0].arg == "kwarg"
        assert fn.args.kw_defaults == [None]
        fn = self.get_first_stmt("def f(a, b, c, *, kwarg=2): pass")
        assert isinstance(fn, ast.FunctionDef)
        assert len(fn.args.kwonlyargs) == 1
        assert isinstance(fn.args.kwonlyargs[0], ast.arg)
        assert fn.args.kwonlyargs[0].arg == "kwarg"
        assert len(fn.args.kw_defaults) == 1
        assert isinstance(fn.args.kw_defaults[0], ast.Num)
        input = "def f(p1, *, **k1):  pass"
        exc = pytest.raises(SyntaxError, self.get_ast, input).value
        assert exc.msg == "named arguments must follows bare *"

    def test_function_annotation(self):
        func = self.get_first_stmt("def f() -> X: pass")
        assert isinstance(func.returns, ast.Name)
        assert func.returns.id == "X"
        assert func.returns.ctx == ast.Load
        for stmt in "def f(x : 42): pass", "def f(x : 42=a): pass":
            func = self.get_first_stmt(stmt)
            assert isinstance(func.args.args[0].annotation, ast.Num)
        assert isinstance(func.args.defaults[0], ast.Name)
        func = self.get_first_stmt("def f(*x : 42): pass")
        assert isinstance(func.args.vararg.annotation, ast.Num)
        func = self.get_first_stmt("def f(**kw : 42): pass")
        assert isinstance(func.args.kwarg.annotation, ast.Num)
        func = self.get_first_stmt("def f(*, kw : 42=a): pass")
        assert isinstance(func.args.kwonlyargs[0].annotation, ast.Num)

    def test_lots_of_kwonly_arguments(self):
        fundef = "def f("
        for i in range(255):
            fundef += "i%d, "%i
        fundef += "*, key=100):\n pass\n"
        self.get_first_stmt(fundef) # no crash, works since 3.7

        fundef2 = "def foo(i,*,"
        for i in range(255):
            fundef2 += "i%d, "%i
        fundef2 += "lastarg):\n  pass\n"
        self.get_first_stmt(fundef2) # no crash, works since 3.7

        fundef3 = "def f(i,*,"
        for i in range(253):
            fundef3 += "i%d, "%i
        fundef3 += "lastarg):\n  pass\n"
        self.get_first_stmt(fundef3)

    def test_decorators(self):
        to_examine = (("def f(): pass", ast.FunctionDef),
                      ("class x: pass", ast.ClassDef))
        for stmt, node in to_examine:
            definition = self.get_first_stmt("@dec\n%s" % (stmt,))
            assert isinstance(definition, node)
            assert len(definition.decorator_list) == 1
            dec = definition.decorator_list[0]
            assert isinstance(dec, ast.Name)
            assert dec.id == "dec"
            assert dec.ctx == ast.Load
            definition = self.get_first_stmt("@mod.hi.dec\n%s" % (stmt,))
            assert len(definition.decorator_list) == 1
            dec = definition.decorator_list[0]
            assert isinstance(dec, ast.Attribute)
            assert dec.ctx == ast.Load
            assert dec.attr == "dec"
            assert isinstance(dec.value, ast.Attribute)
            assert dec.value.attr == "hi"
            assert isinstance(dec.value.value, ast.Name)
            assert dec.value.value.id == "mod"
            definition = self.get_first_stmt("@dec\n@dec2\n%s" % (stmt,))
            assert len(definition.decorator_list) == 2
            for dec in definition.decorator_list:
                assert isinstance(dec, ast.Name)
                assert dec.ctx == ast.Load
            assert definition.decorator_list[0].id == "dec"
            assert definition.decorator_list[1].id == "dec2"
            definition = self.get_first_stmt("@dec()\n%s" % (stmt,))
            assert len(definition.decorator_list) == 1
            dec = definition.decorator_list[0]
            assert isinstance(dec, ast.Call)
            assert isinstance(dec.func, ast.Name)
            assert dec.func.id == "dec"
            assert dec.args is None
            assert dec.keywords is None
            definition = self.get_first_stmt("@dec(a, b)\n%s" % (stmt,))
            assert len(definition.decorator_list) == 1
            dec = definition.decorator_list[0]
            assert isinstance(dec, ast.Call)
            assert dec.func.id == "dec"
            assert len(dec.args) == 2
            assert dec.keywords is None

    def test_annassign(self):
        simple = self.get_first_stmt('a: int')
        assert isinstance(simple, ast.AnnAssign)
        assert isinstance(simple.target, ast.Name)
        assert simple.target.ctx == ast.Store
        assert isinstance(simple.annotation, ast.Name)
        assert simple.value == None
        assert simple.simple == 1

        with_value = self.get_first_stmt('x: str = "test"')
        assert isinstance(with_value, ast.AnnAssign)
        assert isinstance(with_value.value, ast.Str)
        assert self.space.eq_w(with_value.value.s, self.space.wrap("test"))

        not_simple = self.get_first_stmt('(a): int')
        assert isinstance(not_simple, ast.AnnAssign)
        assert isinstance(not_simple.target, ast.Name)
        assert not_simple.target.ctx == ast.Store
        assert not_simple.simple == 0

        attrs = self.get_first_stmt('a.b.c: int')
        assert isinstance(attrs, ast.AnnAssign)
        assert isinstance(attrs.target, ast.Attribute)

        subscript = self.get_first_stmt('a[0:2]: int')
        assert isinstance(subscript, ast.AnnAssign)
        assert isinstance(subscript.target, ast.Subscript)

        exc_tuple = pytest.raises(SyntaxError, self.get_ast, 'a, b: int').value
        assert exc_tuple.msg == "only single target (not tuple) can be annotated"

        exc_list = pytest.raises(SyntaxError, self.get_ast, '[]: int').value
        assert exc_list.msg == "only single target (not list) can be annotated"

        exc_bad_target = pytest.raises(SyntaxError, self.get_ast, '{}: int').value
        assert exc_bad_target.msg == "illegal target for annotation"


    def test_augassign(self):
        aug_assigns = (
            ("+=", ast.Add),
            ("-=", ast.Sub),
            ("/=", ast.Div),
            ("//=", ast.FloorDiv),
            ("%=", ast.Mod),
            ("@=", ast.MatMult),
            ("<<=", ast.LShift),
            (">>=", ast.RShift),
            ("&=", ast.BitAnd),
            ("|=", ast.BitOr),
            ("^=", ast.BitXor),
            ("*=", ast.Mult),
            ("**=", ast.Pow)
        )
        for op, ast_type in aug_assigns:
            input = "x %s 4" % (op,)
            assign = self.get_first_stmt(input)
            assert isinstance(assign, ast.AugAssign)
            assert assign.op is ast_type
            assert isinstance(assign.target, ast.Name)
            assert assign.target.ctx == ast.Store
            assert isinstance(assign.value, ast.Num)

    def test_assign(self):
        assign = self.get_first_stmt("hi = 32")
        assert isinstance(assign, ast.Assign)
        assert len(assign.targets) == 1
        name = assign.targets[0]
        assert isinstance(name, ast.Name)
        assert name.ctx == ast.Store
        value = assign.value
        assert self.space.eq_w(value.n, self.space.wrap(32))
        assign = self.get_first_stmt("hi, = something")
        assert len(assign.targets) == 1
        tup = assign.targets[0]
        assert isinstance(tup, ast.Tuple)
        assert tup.ctx == ast.Store
        assert len(tup.elts) == 1
        assert isinstance(tup.elts[0], ast.Name)
        assert tup.elts[0].ctx == ast.Store

    def test_assign_starred(self):
        assign = self.get_first_stmt("*a, b = x")
        assert isinstance(assign, ast.Assign)
        assert len(assign.targets) == 1
        names = assign.targets[0]
        assert len(names.elts) == 2
        assert isinstance(names.elts[0], ast.Starred)
        assert isinstance(names.elts[1], ast.Name)
        assert isinstance(names.elts[0].value, ast.Name)
        assert names.elts[0].value.id == "a"

    def test_name(self):
        name = self.get_first_expr("hi")
        assert isinstance(name, ast.Name)
        assert name.ctx == ast.Load

    def test_tuple(self):
        tup = self.get_first_expr("()")
        assert isinstance(tup, ast.Tuple)
        assert tup.elts is None
        assert tup.ctx == ast.Load
        tup = self.get_first_expr("(3,)")
        assert len(tup.elts) == 1
        assert self.space.eq_w(tup.elts[0].n, self.space.wrap(3))
        tup = self.get_first_expr("2, 3, 4")
        assert len(tup.elts) == 3

    def test_list(self):
        seq = self.get_first_expr("[]")
        assert isinstance(seq, ast.List)
        assert seq.elts is None
        assert seq.ctx == ast.Load
        seq = self.get_first_expr("[3,]")
        assert len(seq.elts) == 1
        assert self.space.eq_w(seq.elts[0].n, self.space.wrap(3))
        seq = self.get_first_expr("[3]")
        assert len(seq.elts) == 1
        seq = self.get_first_expr("[1, 2, 3, 4, 5]")
        assert len(seq.elts) == 5
        nums = range(1, 6)
        assert [self.space.int_w(n.n) for n in seq.elts] == nums

    def test_dict(self):
        d = self.get_first_expr("{}")
        assert isinstance(d, ast.Dict)
        assert d.keys is None
        assert d.values is None
        d = self.get_first_expr("{4 : x, y : 7}")
        assert len(d.keys) == len(d.values) == 2
        key1, key2 = d.keys
        assert isinstance(key1, ast.Num)
        assert isinstance(key2, ast.Name)
        assert key2.ctx == ast.Load
        v1, v2 = d.values
        assert isinstance(v1, ast.Name)
        assert v1.ctx == ast.Load
        assert isinstance(v2, ast.Num)

    def test_set(self):
        s = self.get_first_expr("{1}")
        assert isinstance(s, ast.Set)
        assert len(s.elts) == 1
        assert isinstance(s.elts[0], ast.Num)
        assert self.space.eq_w(s.elts[0].n, self.space.wrap(1))
        s = self.get_first_expr("{0, 1, 2, 3, 4, 5}")
        assert isinstance(s, ast.Set)
        assert len(s.elts) == 6
        for i, elt in enumerate(s.elts):
            assert isinstance(elt, ast.Num)
            assert self.space.eq_w(elt.n, self.space.wrap(i))

    def test_set_unpack(self):
        s = self.get_first_expr("{*{1}}")
        assert isinstance(s, ast.Set)
        assert len(s.elts) == 1
        sta0 = s.elts[0]
        assert isinstance(sta0, ast.Starred)
        s0 = sta0.value
        assert isinstance(s0, ast.Set)
        assert len(s0.elts) == 1
        assert isinstance(s0.elts[0], ast.Num)
        assert self.space.eq_w(s0.elts[0].n, self.space.wrap(1))
        s = self.get_first_expr("{*{0, 1, 2, 3, 4, 5}}")
        assert isinstance(s, ast.Set)
        assert len(s.elts) == 1
        sta0 = s.elts[0]
        assert isinstance(sta0, ast.Starred)
        s0 = sta0.value
        assert isinstance(s0, ast.Set)
        assert len(s0.elts) == 6
        for i, elt in enumerate(s0.elts):
            assert isinstance(elt, ast.Num)
            assert self.space.eq_w(elt.n, self.space.wrap(i))

    def test_set_context(self):
        tup = self.get_ast("(a, b) = c").body[0].targets[0]
        assert all(elt.ctx == ast.Store for elt in tup.elts)
        seq = self.get_ast("[a, b] = c").body[0].targets[0]
        assert all(elt.ctx == ast.Store for elt in seq.elts)
        invalid_stores = (
            ("(lambda x: x)", "lambda"),
            ("f()", "function call"),
            ("~x", "operator"),
            ("+x", "operator"),
            ("-x", "operator"),
            ("(x or y)", "operator"),
            ("(x and y)", "operator"),
            ("(not g)", "operator"),
            ("(x for y in g)", "generator expression"),
            ("(yield x)", "yield expression"),
            ("[x for y in g]", "list comprehension"),
            ("{x for x in z}", "set comprehension"),
            ("{x : x for x in z}", "dict comprehension"),
            ("'str'", "literal"),
            ("b'bytes'", "literal"),
            ("23", "literal"),
            ("{}", "literal"),
            ("{1, 2, 3}", "literal"),
            ("(x > 4)", "comparison"),
            ("(x if y else a)", "conditional expression"),
            ("...", "Ellipsis"),
        )
        test_contexts = (
            ("assign to", "%s = 23"),
            ("delete", "del %s")
        )
        for ctx_type, template in test_contexts:
            for expr, type_str in invalid_stores:
                input = template % (expr,)
                with pytest.raises(SyntaxError) as excinfo:
                    self.get_ast(input)
                assert excinfo.value.msg == "can't %s %s" % (ctx_type, type_str)

    def test_assignment_to_forbidden_names(self):
        invalid = (
            "%s = x",
            "%s, x = y",
            "def %s(): pass",
            "class %s(): pass",
            "def f(%s): pass",
            "def f(%s=x): pass",
            "def f(*%s): pass",
            "def f(**%s): pass",
            "f(%s=x)",
            "with x as %s: pass",
            "import %s",
            "import x as %s",
            "from x import %s",
            "from x import y as %s",
            "for %s in x: pass",
        )
        for name in "__debug__",:
            for template in invalid:
                input = template % (name,)
                with pytest.raises(SyntaxError) as excinfo:
                    self.get_ast(input)
                assert excinfo.value.msg == "cannot assign to %s" % (name,)

    def test_lambda(self):
        lam = self.get_first_expr("lambda x: expr")
        assert isinstance(lam, ast.Lambda)
        args = lam.args
        assert isinstance(args, ast.arguments)
        assert args.vararg is None
        assert args.kwarg is None
        assert not args.defaults
        assert len(args.args) == 1
        assert isinstance(args.args[0], ast.arg)
        assert isinstance(lam.body, ast.Name)
        lam = self.get_first_expr("lambda: True")
        args = lam.args
        assert not args.args
        lam = self.get_first_expr("lambda x=x: y")
        assert len(lam.args.args) == 1
        assert len(lam.args.defaults) == 1
        assert isinstance(lam.args.defaults[0], ast.Name)
        input = "f(lambda x: x[0] = y)"
        with pytest.raises(SyntaxError) as excinfo:
            self.get_ast(input)
        assert excinfo.value.msg == "lambda cannot contain assignment"

    def test_ifexp(self):
        ifexp = self.get_first_expr("x if y else g")
        assert isinstance(ifexp, ast.IfExp)
        assert isinstance(ifexp.test, ast.Name)
        assert ifexp.test.ctx == ast.Load
        assert isinstance(ifexp.body, ast.Name)
        assert ifexp.body.ctx == ast.Load
        assert isinstance(ifexp.orelse, ast.Name)
        assert ifexp.orelse.ctx == ast.Load

    def test_boolop(self):
        for ast_type, op in ((ast.And, "and"), (ast.Or, "or")):
            bo = self.get_first_expr("x %s a" % (op,))
            assert isinstance(bo, ast.BoolOp)
            assert bo.op == ast_type
            assert len(bo.values) == 2
            assert isinstance(bo.values[0], ast.Name)
            assert isinstance(bo.values[1], ast.Name)
            bo = self.get_first_expr("x %s a %s b" % (op, op))
            assert bo.op == ast_type
            assert len(bo.values) == 3

    def test_not(self):
        n = self.get_first_expr("not x")
        assert isinstance(n, ast.UnaryOp)
        assert n.op == ast.Not
        assert isinstance(n.operand, ast.Name)
        assert n.operand.ctx == ast.Load

    def test_comparison(self):
        compares = (
            (">", ast.Gt),
            (">=", ast.GtE),
            ("<", ast.Lt),
            ("<=", ast.LtE),
            ("==", ast.Eq),
            ("!=", ast.NotEq),
            ("in", ast.In),
            ("is", ast.Is),
            ("is not", ast.IsNot),
            ("not in", ast.NotIn)
        )
        for op, ast_type in compares:
            comp = self.get_first_expr("x %s y" % (op,))
            assert isinstance(comp, ast.Compare)
            assert isinstance(comp.left, ast.Name)
            assert comp.left.ctx == ast.Load
            assert len(comp.ops) == 1
            assert comp.ops[0] == ast_type
            assert len(comp.comparators) == 1
            assert isinstance(comp.comparators[0], ast.Name)
            assert comp.comparators[0].ctx == ast.Load
        # Just for fun let's randomly combine operators. :)
        for j in range(10):
            vars = string.ascii_letters[:random.randint(3, 7)]
            ops = [random.choice(compares) for i in range(len(vars) - 1)]
            input = vars[0]
            for i, (op, _) in enumerate(ops):
                input += " %s %s" % (op, vars[i + 1])
            comp = self.get_first_expr(input)
            assert comp.ops == [tup[1] for tup in ops]
            names = comp.left.id + "".join(n.id for n in comp.comparators)
            assert names == vars

    def test_flufl(self):
        source = "x <> y"
        pytest.raises(SyntaxError, self.get_ast, source)
        comp = self.get_first_expr(source,
                                   flags=consts.CO_FUTURE_BARRY_AS_BDFL)
        assert isinstance(comp, ast.Compare)
        assert isinstance(comp.left, ast.Name)
        assert comp.left.ctx == ast.Load
        assert len(comp.ops) == 1
        assert comp.ops[0] == ast.NotEq
        assert len(comp.comparators) == 1
        assert isinstance(comp.comparators[0], ast.Name)
        assert comp.comparators[0].ctx == ast.Load

    def test_binop(self):
        binops = (
            ("|", ast.BitOr),
            ("&", ast.BitAnd),
            ("^", ast.BitXor),
            ("<<", ast.LShift),
            (">>", ast.RShift),
            ("+", ast.Add),
            ("-", ast.Sub),
            ("/", ast.Div),
            ("*", ast.Mult),
            ("//", ast.FloorDiv),
            ("%", ast.Mod),
            ("@", ast.MatMult)
        )
        for op, ast_type in binops:
            bin = self.get_first_expr("a %s b" % (op,))
            assert isinstance(bin, ast.BinOp)
            assert bin.op == ast_type
            assert isinstance(bin.left, ast.Name)
            assert isinstance(bin.right, ast.Name)
            assert bin.left.ctx == ast.Load
            assert bin.right.ctx == ast.Load
            bin = self.get_first_expr("a %s b %s c" % (op, op))
            assert isinstance(bin.left, ast.BinOp)
            assert bin.left.op == ast_type
            assert isinstance(bin.right, ast.Name)

    def test_yield(self):
        expr = self.get_first_expr("yield")
        assert isinstance(expr, ast.Yield)
        assert expr.value is None
        expr = self.get_first_expr("yield x")
        assert isinstance(expr.value, ast.Name)
        assign = self.get_first_stmt("x = yield x")
        assert isinstance(assign, ast.Assign)
        assert isinstance(assign.value, ast.Yield)

    def test_yield_from(self):
        expr = self.get_first_expr("yield from x")
        assert isinstance(expr, ast.YieldFrom)
        assert isinstance(expr.value, ast.Name)

    def test_unaryop(self):
        unary_ops = (
            ("+", ast.UAdd),
            ("-", ast.USub),
            ("~", ast.Invert)
        )
        for op, ast_type in unary_ops:
            unary = self.get_first_expr("%sx" % (op,))
            assert isinstance(unary, ast.UnaryOp)
            assert unary.op == ast_type
            assert isinstance(unary.operand, ast.Name)
            assert unary.operand.ctx == ast.Load

    def test_power(self):
        power = self.get_first_expr("x**5")
        assert isinstance(power, ast.BinOp)
        assert power.op == ast.Pow
        assert isinstance(power.left , ast.Name)
        assert power.left.ctx == ast.Load
        assert isinstance(power.right, ast.Num)

    def test_call(self):
        call = self.get_first_expr("f()")
        assert isinstance(call, ast.Call)
        assert call.args is None
        assert call.keywords is None
        assert isinstance(call.func, ast.Name)
        assert call.func.ctx == ast.Load
        call = self.get_first_expr("f(2, 3)")
        assert len(call.args) == 2
        assert isinstance(call.args[0], ast.Num)
        assert isinstance(call.args[1], ast.Num)
        assert call.keywords is None
        call = self.get_first_expr("f(a=3)")
        assert call.args is None
        assert len(call.keywords) == 1
        keyword = call.keywords[0]
        assert isinstance(keyword, ast.keyword)
        assert keyword.arg == "a"
        assert isinstance(keyword.value, ast.Num)
        call = self.get_first_expr("f(*a, **b)")
        assert isinstance(call.args[0], ast.Starred)
        assert isinstance(call.keywords[0], ast.keyword)
        assert call.args[0].value.id == "a"
        assert call.args[0].ctx == ast.Load
        assert call.keywords[0].value.id == "b"
        call = self.get_first_expr("f(a, b, x=4, *m, **f)")
        assert len(call.args) == 3
        assert isinstance(call.args[0], ast.Name)
        assert isinstance(call.args[1], ast.Name)
        assert isinstance(call.args[2], ast.Starred)
        assert len(call.keywords) == 2
        assert call.keywords[0].arg == "x"
        assert call.args[2].value.id == "m"
        assert call.keywords[1].value.id == "f"
        call = self.get_first_expr("f(x for x in y)")
        assert len(call.args) == 1
        assert isinstance(call.args[0], ast.GeneratorExp)
        input = "f(x for x in y, 1)"
        exc = pytest.raises(SyntaxError, self.get_ast, input).value
        assert exc.msg == "Generator expression must be parenthesized if not " \
            "sole argument"
        input = "f(x for x in y, )"
        exc = pytest.raises(SyntaxError, self.get_ast, input).value
        assert exc.msg == "Generator expression must be parenthesized if not " \
            "sole argument"
        many_args = ", ".join("x%i" % i for i in range(256))
        input = "f(%s)" % (many_args,)
        self.get_ast(input) # doesn't crash any more
        exc = pytest.raises(SyntaxError, self.get_ast, "f((a+b)=c)").value
        assert exc.msg == "keyword can't be an expression"
        exc = pytest.raises(SyntaxError, self.get_ast, "f(a=c, a=d)").value
        assert exc.msg == "keyword argument repeated"

    def test_attribute(self):
        attr = self.get_first_expr("x.y")
        assert isinstance(attr, ast.Attribute)
        assert isinstance(attr.value, ast.Name)
        assert attr.value.ctx == ast.Load
        assert attr.attr == "y"
        assert attr.ctx == ast.Load
        assign = self.get_first_stmt("x.y = 54")
        assert isinstance(assign, ast.Assign)
        assert len(assign.targets) == 1
        attr = assign.targets[0]
        assert isinstance(attr, ast.Attribute)
        assert attr.value.ctx == ast.Load
        assert attr.ctx == ast.Store

    def test_subscript_and_slices(self):
        sub = self.get_first_expr("x[y]")
        assert isinstance(sub, ast.Subscript)
        assert isinstance(sub.value, ast.Name)
        assert sub.value.ctx == ast.Load
        assert sub.ctx == ast.Load
        assert isinstance(sub.slice, ast.Index)
        assert isinstance(sub.slice.value, ast.Name)
        slc = self.get_first_expr("x[:]").slice
        assert slc.upper is None
        assert slc.lower is None
        assert slc.step is None
        slc = self.get_first_expr("x[::]").slice
        assert slc.upper is None
        assert slc.lower is None
        assert slc.step is None
        slc = self.get_first_expr("x[1:]").slice
        assert isinstance(slc.lower, ast.Num)
        assert slc.upper is None
        assert slc.step is None
        slc = self.get_first_expr("x[1::]").slice
        assert isinstance(slc.lower, ast.Num)
        assert slc.upper is None
        assert slc.step is None
        slc = self.get_first_expr("x[:2]").slice
        assert slc.lower is None
        assert isinstance(slc.upper, ast.Num)
        assert slc.step is None
        slc = self.get_first_expr("x[:2:]").slice
        assert slc.lower is None
        assert isinstance(slc.upper, ast.Num)
        assert slc.step is None
        slc = self.get_first_expr("x[2:2]").slice
        assert isinstance(slc.lower, ast.Num)
        assert isinstance(slc.upper, ast.Num)
        assert slc.step is None
        slc = self.get_first_expr("x[2:2:]").slice
        assert isinstance(slc.lower, ast.Num)
        assert isinstance(slc.upper, ast.Num)
        assert slc.step is None
        slc = self.get_first_expr("x[::2]").slice
        assert slc.lower is None
        assert slc.upper is None
        assert isinstance(slc.step, ast.Num)
        slc = self.get_first_expr("x[2::2]").slice
        assert isinstance(slc.lower, ast.Num)
        assert slc.upper is None
        assert isinstance(slc.step, ast.Num)
        slc = self.get_first_expr("x[:2:2]").slice
        assert slc.lower is None
        assert isinstance(slc.upper, ast.Num)
        assert isinstance(slc.step, ast.Num)
        slc = self.get_first_expr("x[1:2:3]").slice
        for field in (slc.lower, slc.upper, slc.step):
            assert isinstance(field, ast.Num)
        sub = self.get_first_expr("x[1,2,3]")
        slc = sub.slice
        assert isinstance(slc, ast.Index)
        assert isinstance(slc.value, ast.Tuple)
        assert len(slc.value.elts) == 3
        assert slc.value.ctx == ast.Load
        slc = self.get_first_expr("x[1,3:4]").slice
        assert isinstance(slc, ast.ExtSlice)
        assert len(slc.dims) == 2
        complex_slc = slc.dims[1]
        assert isinstance(complex_slc, ast.Slice)
        assert isinstance(complex_slc.lower, ast.Num)
        assert isinstance(complex_slc.upper, ast.Num)
        assert complex_slc.step is None

    def test_ellipsis(self):
        e = self.get_first_expr("...")
        assert isinstance(e, ast.Ellipsis)
        sub = self.get_first_expr("x[...]")
        assert isinstance(sub.slice.value, ast.Ellipsis)

    def test_string(self):
        space = self.space
        s = self.get_first_expr("'hi'")
        assert isinstance(s, ast.Str)
        assert space.eq_w(s.s, space.wrap("hi"))
        s = self.get_first_expr("'hi' ' implicitly' ' extra'")
        assert isinstance(s, ast.Str)
        assert space.eq_w(s.s, space.wrap("hi implicitly extra"))
        s = self.get_first_expr("b'hi' b' implicitly' b' extra'")
        assert isinstance(s, ast.Bytes)
        assert space.eq_w(s.s, space.newbytes("hi implicitly extra"))
        pytest.raises(SyntaxError, self.get_first_expr, "b'hello' 'world'")
        sentence = u"Die Männer ärgern sich!"
        source = u"# coding: utf-7\nstuff = '%s'" % (sentence,)
        info = pyparse.CompileInfo("<test>", "exec")
        tree = self.parser.parse_source(source.encode("utf-7"), info)
        assert info.encoding == "utf-7"
        s = ast_from_node(space, tree, info).body[0].value
        assert isinstance(s, ast.Str)
        assert space.eq_w(s.s, space.wrap(sentence))

    def test_string_pep3120(self):
        space = self.space
        japan = u'日本'
        source = u"foo = '%s'" % japan
        info = pyparse.CompileInfo("<test>", "exec")
        tree = self.parser.parse_source(source.encode("utf-8"), info)
        assert info.encoding == "utf-8"
        s = ast_from_node(space, tree, info).body[0].value
        assert isinstance(s, ast.Str)
        assert space.eq_w(s.s, space.wrap(japan))

    def test_name_pep3131(self):
        assign = self.get_first_stmt("日本 = 32")
        assert isinstance(assign, ast.Assign)
        name = assign.targets[0]
        assert isinstance(name, ast.Name)
        assert name.id == u"日本".encode('utf-8')

    def test_function_pep3131(self):
        fn = self.get_first_stmt("def µ(µ='foo'): pass")
        assert isinstance(fn, ast.FunctionDef)
        # µ normalized to NFKC
        expected = u'\u03bc'.encode('utf-8')
        assert fn.name == expected
        assert fn.args.args[0].arg == expected

    def test_import_pep3131(self):
        im = self.get_first_stmt("from packageµ import modµ as µ")
        assert isinstance(im, ast.ImportFrom)
        expected = u'\u03bc'.encode('utf-8')
        assert im.module == 'package' + expected
        alias = im.names[0]
        assert alias.name == 'mod' + expected
        assert alias.asname == expected

    def test_issue3574(self):
        space = self.space
        source = u'# coding: Latin-1\nu = "Ç"\n'
        info = pyparse.CompileInfo("<test>", "exec")
        tree = self.parser.parse_source(source.encode("Latin-1"), info)
        assert info.encoding == "iso-8859-1"
        s = ast_from_node(space, tree, info).body[0].value
        assert isinstance(s, ast.Str)
        assert space.eq_w(s.s, space.wrap(u'Ç'))

    def test_string_bug(self):
        space = self.space
        source = '# -*- encoding: utf8 -*-\nstuff = "x \xc3\xa9 \\n"\n'
        info = pyparse.CompileInfo("<test>", "exec")
        tree = self.parser.parse_source(source, info)
        assert info.encoding == "utf8"
        s = ast_from_node(space, tree, info).body[0].value
        assert isinstance(s, ast.Str)
        assert space.eq_w(s.s, space.wrap(u'x \xe9 \n'))

    def test_number(self):
        def get_num(s):
            node = self.get_first_expr(s)
            assert isinstance(node, ast.Num)
            value = node.n
            assert isinstance(value, W_Root)
            return value
        space = self.space
        assert space.eq_w(get_num("32"), space.wrap(32))
        assert space.eq_w(get_num("32.5"), space.wrap(32.5))
        assert space.eq_w(get_num("2"), space.wrap(2))
        assert space.eq_w(get_num("13j"), space.wrap(13j))
        assert space.eq_w(get_num("13J"), space.wrap(13J))
        assert space.eq_w(get_num("0o53"), space.wrap(053))
        assert space.eq_w(get_num("0o0053"), space.wrap(053))
        for num in ("0x53", "0X53", "0x0000053", "0X00053"):
            assert space.eq_w(get_num(num), space.wrap(0x53))
        assert space.eq_w(get_num("0Xb0d2"), space.wrap(0xb0d2))
        assert space.eq_w(get_num("0X53"), space.wrap(0x53))
        assert space.eq_w(get_num("0"), space.wrap(0))
        assert space.eq_w(get_num("00000"), space.wrap(0))
        for num in ("0o53", "0O53", "0o0000053", "0O00053"):
            assert space.eq_w(get_num(num), space.wrap(053))
        for num in ("0b00101", "0B00101", "0b101", "0B101"):
            assert space.eq_w(get_num(num), space.wrap(5))

        pytest.raises(SyntaxError, self.get_ast, "0x")
        pytest.raises(SyntaxError, self.get_ast, "0b")
        pytest.raises(SyntaxError, self.get_ast, "0o")
        pytest.raises(SyntaxError, self.get_ast, "32L")
        pytest.raises(SyntaxError, self.get_ast, "32l")
        pytest.raises(SyntaxError, self.get_ast, "0L")
        pytest.raises(SyntaxError, self.get_ast, "-0xAAAAAAL")
        pytest.raises(SyntaxError, self.get_ast, "053")
        pytest.raises(SyntaxError, self.get_ast, "00053")

    def check_comprehension(self, brackets, ast_type):
        def brack(s):
            return brackets % s
        gen = self.get_first_expr(brack("x for x in y"))
        assert isinstance(gen, ast_type)
        assert isinstance(gen.elt, ast.Name)
        assert gen.elt.ctx == ast.Load
        assert len(gen.generators) == 1
        comp = gen.generators[0]
        assert isinstance(comp, ast.comprehension)
        assert comp.ifs is None
        assert isinstance(comp.target, ast.Name)
        assert isinstance(comp.iter, ast.Name)
        assert comp.target.ctx == ast.Store
        gen = self.get_first_expr(brack("x for x in y if w"))
        comp = gen.generators[0]
        assert len(comp.ifs) == 1
        test = comp.ifs[0]
        assert isinstance(test, ast.Name)
        gen = self.get_first_expr(brack("x for x, in y if w"))
        tup = gen.generators[0].target
        assert isinstance(tup, ast.Tuple)
        assert len(tup.elts) == 1
        assert tup.ctx == ast.Store
        gen = self.get_first_expr(brack("a for w in x for m in p if g"))
        gens = gen.generators
        assert len(gens) == 2
        comp1, comp2 = gens
        assert comp1.ifs is None
        assert len(comp2.ifs) == 1
        assert isinstance(comp2.ifs[0], ast.Name)
        gen = self.get_first_expr(brack("x for x in y if m if g"))
        comps = gen.generators
        assert len(comps) == 1
        assert len(comps[0].ifs) == 2
        if1, if2 = comps[0].ifs
        assert isinstance(if1, ast.Name)
        assert isinstance(if2, ast.Name)
        gen = self.get_first_expr(brack("x for x in y or z"))
        comp = gen.generators[0]
        assert isinstance(comp.iter, ast.BoolOp)
        assert len(comp.iter.values) == 2
        assert isinstance(comp.iter.values[0], ast.Name)
        assert isinstance(comp.iter.values[1], ast.Name)

    def test_genexp(self):
        self.check_comprehension("(%s)", ast.GeneratorExp)

    def test_listcomp(self):
        self.check_comprehension("[%s]", ast.ListComp)

    def test_setcomp(self):
        self.check_comprehension("{%s}", ast.SetComp)

    def test_dictcomp(self):
        gen = self.get_first_expr("{x : z for x in y}")
        assert isinstance(gen, ast.DictComp)
        assert isinstance(gen.key, ast.Name)
        assert gen.key.ctx == ast.Load
        assert isinstance(gen.value, ast.Name)
        assert gen.value.ctx == ast.Load
        assert len(gen.generators) == 1
        comp = gen.generators[0]
        assert isinstance(comp, ast.comprehension)
        assert comp.ifs is None
        assert isinstance(comp.target, ast.Name)
        assert isinstance(comp.iter, ast.Name)
        assert comp.target.ctx == ast.Store
        gen = self.get_first_expr("{x : z for x in y if w}")
        comp = gen.generators[0]
        assert len(comp.ifs) == 1
        test = comp.ifs[0]
        assert isinstance(test, ast.Name)
        gen = self.get_first_expr("{x : z for x, in y if w}")
        tup = gen.generators[0].target
        assert isinstance(tup, ast.Tuple)
        assert len(tup.elts) == 1
        assert tup.ctx == ast.Store
        gen = self.get_first_expr("{a : b for w in x for m in p if g}")
        gens = gen.generators
        assert len(gens) == 2
        comp1, comp2 = gens
        assert comp1.ifs is None
        assert len(comp2.ifs) == 1
        assert isinstance(comp2.ifs[0], ast.Name)
        gen = self.get_first_expr("{x : z for x in y if m if g}")
        comps = gen.generators
        assert len(comps) == 1
        assert len(comps[0].ifs) == 2
        if1, if2 = comps[0].ifs
        assert isinstance(if1, ast.Name)
        assert isinstance(if2, ast.Name)

    def test_cpython_issue12983(self):
        pytest.raises(SyntaxError, self.get_ast, r"""b'\x'""")
        pytest.raises(SyntaxError, self.get_ast, r"""b'\x0'""")

    def test_matmul(self):
        mod = self.get_ast("a @ b")
        assert isinstance(mod, ast.Module)
        body = mod.body
        assert len(body) == 1
        expr = body[0].value
        assert expr.op == ast.MatMult
        assert isinstance(expr.left, ast.Name)
        assert isinstance(expr.right, ast.Name)
        # imatmul is tested earlier search for @=
    
    def test_asyncFunctionDef(self):
        mod = self.get_ast("async def f():\n await something()")
        assert isinstance(mod, ast.Module)
        assert len(mod.body) == 1
        asyncdef = mod.body[0]
        assert isinstance(asyncdef, ast.AsyncFunctionDef)
        assert asyncdef.name == 'f'
        assert asyncdef.args.args == None
        assert len(asyncdef.body) == 1
        expr = asyncdef.body[0]
        assert isinstance(expr, ast.Expr)
        exprvalue = expr.value
        assert isinstance(exprvalue, ast.Await)
        awaitvalue = exprvalue.value
        assert isinstance(awaitvalue, ast.Call)
        func = awaitvalue.func
        assert isinstance(func, ast.Name)
        assert func.id == 'something'
        assert func.ctx == ast.Load
    
    def test_asyncFor(self):
        mod = self.get_ast("async def f():\n async for e in i: 1\n else: 2")
        assert isinstance(mod, ast.Module)
        assert len(mod.body) == 1
        asyncdef = mod.body[0]
        assert isinstance(asyncdef, ast.AsyncFunctionDef)
        assert asyncdef.name == 'f'
        assert asyncdef.args.args == None
        assert len(asyncdef.body) == 1
        asyncfor = asyncdef.body[0]
        assert isinstance(asyncfor, ast.AsyncFor)
        assert isinstance(asyncfor.target, ast.Name)
        assert isinstance(asyncfor.iter, ast.Name)
        assert len(asyncfor.body) == 1
        assert isinstance(asyncfor.body[0], ast.Expr)
        assert isinstance(asyncfor.body[0].value, ast.Num)
        assert len(asyncfor.orelse) == 1
        assert isinstance(asyncfor.orelse[0], ast.Expr)
        assert isinstance(asyncfor.orelse[0].value, ast.Num)
    
    def test_asyncWith(self):
        mod = self.get_ast("async def f():\n async with a as b: 1")
        assert isinstance(mod, ast.Module)
        assert len(mod.body) == 1
        asyncdef = mod.body[0]
        assert isinstance(asyncdef, ast.AsyncFunctionDef)
        assert asyncdef.name == 'f'
        assert asyncdef.args.args == None
        assert len(asyncdef.body) == 1
        asyncwith = asyncdef.body[0]
        assert isinstance(asyncwith, ast.AsyncWith)
        assert len(asyncwith.items) == 1
        asyncitem = asyncwith.items[0]
        assert isinstance(asyncitem, ast.withitem)
        assert isinstance(asyncitem.context_expr, ast.Name)
        assert isinstance(asyncitem.optional_vars, ast.Name)
        assert len(asyncwith.body) == 1
        assert isinstance(asyncwith.body[0], ast.Expr)
        assert isinstance(asyncwith.body[0].value, ast.Num)

    def test_asyncYield(self):
        mod = self.get_ast("async def f():\n yield 5")
        assert isinstance(mod, ast.Module)
        assert len(mod.body) == 1
        asyncdef = mod.body[0]
        assert isinstance(asyncdef, ast.AsyncFunctionDef)
        assert asyncdef.name == 'f'
        assert asyncdef.args.args == None
        assert len(asyncdef.body) == 1
        expr = asyncdef.body[0]
        assert isinstance(expr, ast.Expr)
        assert isinstance(expr.value, ast.Yield)
        assert isinstance(expr.value.value, ast.Num)

    def test_asyncComp(self):
        mod = self.get_ast("async def f():\n [i async for b in c]")
        asyncdef = mod.body[0]
        expr = asyncdef.body[0]
        comp = expr.value.generators[0]
        assert comp.target.id == 'b'
        assert comp.iter.id == 'c'
        assert comp.is_async is True

    def test_decode_error_in_string_literal(self):
        input = "u'\\x'"
        exc = pytest.raises(SyntaxError, self.get_ast, input).value
        assert exc.msg == ("(unicode error) 'unicodeescape' codec can't decode"
                           " bytes in position 0-1: truncated \\xXX escape")
        input = "u'\\x1'"
        exc = pytest.raises(SyntaxError, self.get_ast, input).value
        assert exc.msg == ("(unicode error) 'unicodeescape' codec can't decode"
                           " bytes in position 0-2: truncated \\xXX escape")

    def test_decode_error_in_string_literal_correct_line(self):
        input = "u'a' u'b'\\\n u'c' u'\\x'"
        exc = pytest.raises(SyntaxError, self.get_ast, input).value
        assert exc.msg == ("(unicode error) 'unicodeescape' codec can't decode"
                           " bytes in position 0-1: truncated \\xXX escape")
        assert exc.lineno == 2
        assert exc.offset == 6

    def test_fstring_lineno(self):
        mod = self.get_ast('x=1\nf"{    x + 1}"')
        assert mod.body[1].value.values[0].value.lineno == 2
<<<<<<< HEAD
        assert mod.body[1].value.values[0].value.col_offset == 8

    def test_wrong_async_def_col_offset(self):
        mod = self.get_ast("async def f():\n pass")
        asyncdef = mod.body[0]
        assert asyncdef.col_offset == 0
=======
        assert mod.body[1].value.values[0].value.col_offset == 7
>>>>>>> ea476ef0
<|MERGE_RESOLUTION|>--- conflicted
+++ resolved
@@ -1503,13 +1503,9 @@
     def test_fstring_lineno(self):
         mod = self.get_ast('x=1\nf"{    x + 1}"')
         assert mod.body[1].value.values[0].value.lineno == 2
-<<<<<<< HEAD
-        assert mod.body[1].value.values[0].value.col_offset == 8
+        assert mod.body[1].value.values[0].value.col_offset == 7
 
     def test_wrong_async_def_col_offset(self):
         mod = self.get_ast("async def f():\n pass")
         asyncdef = mod.body[0]
         assert asyncdef.col_offset == 0
-=======
-        assert mod.body[1].value.values[0].value.col_offset == 7
->>>>>>> ea476ef0
