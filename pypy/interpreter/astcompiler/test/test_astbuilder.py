--- conflicted
+++ resolved
@@ -1526,7 +1526,6 @@
         asyncdef = mod.body[0]
         assert asyncdef.col_offset == 0
 
-<<<<<<< HEAD
     def get_first_typed_stmt(self, source):
         return self.get_first_stmt(source, flags=consts.PyCF_TYPE_COMMENTS)
 
@@ -1754,12 +1753,11 @@
                 eq_w(arg.type_comment, w(str(i)))
                 for i, arg in enumerate(all_args, 1)
             ])
-=======
+
     def test_walrus(self):
         mod = self.get_ast("(a := 1)")
         expr = mod.body[0].value
         assert isinstance(expr, ast.NamedExpr)
         assert expr.target.id == 'a'
         assert expr.target.ctx == ast.Store
-        assert isinstance(expr.value, ast.Num)
->>>>>>> 0aec01b1
+        assert isinstance(expr.value, ast.Num)