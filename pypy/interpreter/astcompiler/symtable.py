"""
Symbol tabling building.
"""

from pypy.interpreter.astcompiler import ast, misc
from pypy.interpreter.pyparser.error import SyntaxError

# These are for internal use only:
SYM_BLANK = 0
SYM_GLOBAL = 1
SYM_ASSIGNED = 2  # (DEF_LOCAL in CPython3). Or deleted actually.
SYM_PARAM = 2 << 1
SYM_NONLOCAL = 2 << 2
SYM_USED = 2 << 3
SYM_ANNOTATED = 2 << 4
SYM_BOUND = (SYM_PARAM | SYM_ASSIGNED)

# codegen.py actually deals with these:
SCOPE_UNKNOWN = 0
SCOPE_GLOBAL_IMPLICIT = 1
SCOPE_GLOBAL_EXPLICIT = 2
SCOPE_LOCAL = 3
SCOPE_FREE = 4
SCOPE_CELL = 5
SCOPE_CELL_CLASS = 6     # for "__class__" inside class bodies only


class Scope(object):

    can_be_optimized = False
    is_coroutine = False

    def __init__(self, name, lineno=0, col_offset=0):
        self.lineno = lineno
        self.col_offset = col_offset
        self.parent = None
        self.name = name
        self.optimized = False
        self.symbols = None
        self.roles = {}
        self.varnames = []
        self.children = []
        self.free_vars = []    # a bag of names: the order doesn't matter here
        self.temp_name_counter = 1
        self.has_free = False
        self.child_has_free = False
        self.nested = False
        self.doc_removable = False
        self.contains_annotated = False
        self._in_try_body_depth = 0

    def error(self, msg, ast_node=None):
        if ast_node is None:
            lineno = self.lineno
            col_offset = self.col_offset
        else:
            lineno = ast_node.lineno
            col_offset = ast_node.col_offset
        raise SyntaxError(msg, lineno, col_offset)

    def lookup(self, name):
        """Find the scope of identifier 'name'."""
        return self.symbols.get(self.mangle(name), SCOPE_UNKNOWN)

    def lookup_role(self, name):
        return self.roles.get(self.mangle(name), SYM_BLANK)

    def new_temporary_name(self):
        """Return the next temporary name.

        This must be in sync with PythonCodeGenerator's counter.
        """
        self.note_symbol("_[%d]" % (self.temp_name_counter,), SYM_ASSIGNED)
        self.temp_name_counter += 1

    def note_symbol(self, identifier, role, ast_node=None):
        """Record that identifier occurs in this scope."""
        mangled = self.mangle(identifier)
        new_role = role
        if mangled in self.roles:
            old_role = self.roles[mangled]
            if old_role & SYM_PARAM and role & SYM_PARAM:
                err = "duplicate argument '%s' in function definition" % \
                    (identifier,)
                self.error(err, ast_node)
            new_role |= old_role
        self.roles[mangled] = new_role
        if role & SYM_PARAM:
            self.varnames.append(mangled)
        return mangled

    def note_try_start(self, try_node):
        """Called when a try is found, before visiting the body."""
        self._in_try_body_depth += 1

    def note_try_end(self, try_node):
        """Called after visiting a try body."""
        self._in_try_body_depth -= 1

    def note_yield(self, yield_node):
        """Called when a yield is found."""
        self.error("'yield' outside function", yield_node)

    def note_yieldFrom(self, yieldFrom_node):
        """Called when a yield from is found."""
        raise SyntaxError("'yield' outside function", yieldFrom_node.lineno,
                          yieldFrom_node.col_offset)

    def note_await(self, await_node):
        """Called when await is found."""
        raise SyntaxError("'await' outside function", await_node.lineno,
                          await_node.col_offset)

    def note_return(self, ret):
        """Called when a return statement is found."""
        self.error("return outside function", ret)

    def note_import_star(self, imp):
        """Called when a star import is found."""
        return False

    def mangle(self, name):
        if self.parent:
            return self.parent.mangle(name)
        else:
            return name

    def add_child(self, child_scope):
        """Note a new child scope."""
        child_scope.parent = self
        self.children.append(child_scope)

    def _finalize_name(self, name, flags, local, bound, free, globs):
        """Decide on the scope of a name."""
        if flags & SYM_GLOBAL:
<<<<<<< HEAD
=======
            if flags & SYM_PARAM:
                err = "name '%s' is local and global" % (name,)
                self.error(err)
>>>>>>> 6a7f4d2d
            self.symbols[name] = SCOPE_GLOBAL_EXPLICIT
            globs[name] = None
            if bound:
                try:
                    del bound[name]
                except KeyError:
                    pass
        elif flags & SYM_NONLOCAL:
            if name not in bound:
                err = "no binding for nonlocal '%s' found" % (name,)
                raise SyntaxError(err, self.lineno, self.col_offset)
            self.symbols[name] = SCOPE_FREE
            self.free_vars.append(name)
            free[name] = None
            self.has_free = True
        elif flags & (SYM_BOUND | SYM_ANNOTATED):
            self.symbols[name] = SCOPE_LOCAL
            local[name] = None
            try:
                del globs[name]
            except KeyError:
                pass
        elif bound and name in bound:
            self.symbols[name] = SCOPE_FREE
            self.free_vars.append(name)
            free[name] = None
            self.has_free = True
        elif name in globs:
            self.symbols[name] = SCOPE_GLOBAL_IMPLICIT
        else:
            if self.nested:
                self.has_free = True
            self.symbols[name] = SCOPE_GLOBAL_IMPLICIT

    def _pass_on_bindings(self, local, bound, globs, new_bound, new_globs):
        """Allow child scopes to see names bound here and in outer scopes."""
        new_globs.update(globs)
        if bound:
            new_bound.update(bound)

    def _finalize_cells(self, free):
        """Hook for FunctionScope."""
        pass

    def _check_optimization(self):
        pass

    _hide_bound_from_nested_scopes = False

    def finalize(self, bound, free, globs):
        """Enter final bookeeping data in to self.symbols."""
        self.symbols = {}
        local = {}
        new_globs = {}
        new_bound = {}
        new_free = {}
        if self._hide_bound_from_nested_scopes:
            self._pass_on_bindings(local, bound, globs, new_bound, new_globs)
        for name, flags in self.roles.iteritems():
            self._finalize_name(name, flags, local, bound, free, globs)
        if not self._hide_bound_from_nested_scopes:
            self._pass_on_bindings(local, bound, globs, new_bound, new_globs)
        else:
            self._pass_special_names(local, new_bound)
        child_frees = {}
        for child in self.children:
            # Symbol dictionaries are copied to avoid having child scopes
            # pollute each other's.
            child_free = new_free.copy()
            child.finalize(new_bound.copy(), child_free, new_globs.copy())
            child_frees.update(child_free)
            if child.has_free or child.child_has_free:
                self.child_has_free = True
        new_free.update(child_frees)
        self._finalize_cells(new_free)
        for name in new_free:
            try:
                role_here = self.roles[name]
            except KeyError:
                if bound and name in bound:
                    self.symbols[name] = SCOPE_FREE
                    self.free_vars.append(name)
            else:
                if role_here & (SYM_BOUND | SYM_GLOBAL) and \
                        self._hide_bound_from_nested_scopes and \
                        not role_here & SYM_NONLOCAL:
                    # This happens when a class level attribute or method has
                    # the same name as a free variable passing through the class
                    # scope.  We add the name to the class scope's list of free
                    # vars, so it will be passed through by the interpreter, but
                    # we leave the scope alone, so it can be local on its own.
                    self.free_vars.append(name)
        self._check_optimization()
        free.update(new_free)


class ModuleScope(Scope):

    def __init__(self):
        Scope.__init__(self, "<top-level>")


class FunctionScope(Scope):

    can_be_optimized = True

    def __init__(self, name, lineno, col_offset):
        Scope.__init__(self, name, lineno, col_offset)
        self.has_variable_arg = False
        self.has_keywords_arg = False
        self.is_generator = False
        self.has_yield_inside_try = False
        self.optimized = True
        self.return_with_value = False
        self.import_star = None

    def note_symbol(self, identifier, role):
        # Special-case super: it counts as a use of __class__
        if role == SYM_USED and identifier == 'super':
            self.note_symbol('__class__', SYM_USED)
        return Scope.note_symbol(self, identifier, role)

    def note_yield(self, yield_node):
<<<<<<< HEAD
=======
        if self.return_with_value:
            self.error("'return' with argument inside generator",
                       self.ret)
>>>>>>> 6a7f4d2d
        self.is_generator = True
        if self._in_try_body_depth > 0:
            self.has_yield_inside_try = True

    def note_yieldFrom(self, yield_node):
        self.is_generator = True
        if self._in_try_body_depth > 0:
            self.has_yield_inside_try = True

    def note_await(self, await_node):
        self.is_coroutine = True

    def note_return(self, ret):
        if ret.value:
<<<<<<< HEAD
            if self.is_coroutine and self.is_generator:
                raise SyntaxError("'return' with value in async generator",
                                  ret.lineno, ret.col_offset)
=======
            if self.is_generator:
                self.error("'return' with argument inside generator", ret)
>>>>>>> 6a7f4d2d
            self.return_with_value = True
            self.ret = ret

    def note_import_star(self, imp):
        return True

    def note_variable_arg(self, vararg):
        self.has_variable_arg = True

    def note_keywords_arg(self, kwarg):
        self.has_keywords_arg = True

    def add_child(self, child_scope):
        Scope.add_child(self, child_scope)
        child_scope.nested = True

    def _pass_on_bindings(self, local, bound, globs, new_bound, new_globs):
        new_bound.update(local)
        Scope._pass_on_bindings(self, local, bound, globs, new_bound,
                                new_globs)

    def _finalize_cells(self, free):
        for name, role in self.symbols.iteritems():
            if role == SCOPE_LOCAL and name in free:
                self.symbols[name] = SCOPE_CELL
                del free[name]

    def _check_optimization(self):
        if (self.has_free or self.child_has_free) and not self.optimized:
<<<<<<< HEAD
            raise AssertionError("unknown reason for unoptimization")


class AsyncFunctionScope(FunctionScope):

    def __init__(self, name, lineno, col_offset):
        FunctionScope.__init__(self, name, lineno, col_offset)
        self.is_coroutine = True

    def note_yieldFrom(self, yield_node):
        raise SyntaxError("'yield from' inside async function", yield_node.lineno,
                          yield_node.col_offset)
=======
            err = None
            if self.child_has_free:
                trailer = "contains a nested function with free variables"
            else:
                trailer = "is a nested function"
            name = self.name
            if self.import_star:
                node = self.import_star
                if self.bare_exec:
                    err = "function '%s' uses import * and bare exec, " \
                        "which are illegal because it %s" % (name, trailer)
                else:
                    err = "import * is not allowed in function '%s' because " \
                        "it %s" % (name, trailer)
            elif self.bare_exec:
                node = self.bare_exec
                err = "unqualified exec is not allowed in function '%s' " \
                    "because it %s" % (name, trailer)
            else:
                raise AssertionError("unknown reason for unoptimization")
            self.error(err, node)
        self.locals_fully_known = self.optimized and not self.has_exec
>>>>>>> 6a7f4d2d


class ClassScope(Scope):

    _hide_bound_from_nested_scopes = True

    def __init__(self, clsdef):
        Scope.__init__(self, clsdef.name, clsdef.lineno, clsdef.col_offset)

    def mangle(self, name):
        return misc.mangle(name, self.name)

    def _pass_special_names(self, local, new_bound):
        #assert '__class__' in local
        new_bound['__class__'] = None

    def _finalize_cells(self, free):
        for name, role in self.symbols.iteritems():
            if role == SCOPE_LOCAL and name in free and name == '__class__':
                self.symbols[name] = SCOPE_CELL_CLASS
                del free[name]


class SymtableBuilder(ast.GenericASTVisitor):
    """Find symbol information from AST."""

    def __init__(self, space, module, compile_info):
        self.space = space
        self.module = module
        self.compile_info = compile_info
        self.scopes = {}
        self.scope = None
        self.stack = []
        top = ModuleScope()
        self.globs = top.roles
        self.push_scope(top, module)
        try:
            module.walkabout(self)
            top.finalize(None, {}, {})
        except SyntaxError as e:
            e.filename = compile_info.filename
            raise
        self.pop_scope()
        assert not self.stack

    def push_scope(self, scope, node):
        """Push a child scope."""
        if self.stack:
            self.stack[-1].add_child(scope)
        self.stack.append(scope)
        self.scopes[node] = scope
        # Convenience
        self.scope = scope

    def pop_scope(self):
        self.stack.pop()
        if self.stack:
            self.scope = self.stack[-1]
        else:
            self.scope = None

    def find_scope(self, scope_node):
        """Lookup the scope for a given AST node."""
        return self.scopes[scope_node]

    def implicit_arg(self, pos):
        """Note a implicit arg for implicit tuple unpacking."""
        name = ".%d" % (pos,)
        self.note_symbol(name, SYM_PARAM)

    def note_symbol(self, identifier, role, ast_node=None):
        """Note the identifer on the current scope."""
        mangled = self.scope.note_symbol(identifier, role, ast_node)
        if role & SYM_GLOBAL:
            if mangled in self.globs:
                role |= self.globs[mangled]
            self.globs[mangled] = role

    def visit_FunctionDef(self, func):
        self.note_symbol(func.name, SYM_ASSIGNED)
        # Function defaults and decorators happen in the outer scope.
        args = func.args
        assert isinstance(args, ast.arguments)
        self.visit_sequence(args.defaults)
        self.visit_kwonlydefaults(args.kw_defaults)
        self._visit_annotations(func)
        self.visit_sequence(func.decorator_list)
        new_scope = FunctionScope(func.name, func.lineno, func.col_offset)
        self.push_scope(new_scope, func)
        func.args.walkabout(self)
        self.visit_sequence(func.body)
        self.pop_scope()

    def visit_AsyncFunctionDef(self, func):
        self.note_symbol(func.name, SYM_ASSIGNED)
        # Function defaults and decorators happen in the outer scope.
        args = func.args
        assert isinstance(args, ast.arguments)
        self.visit_sequence(args.defaults)
        self.visit_kwonlydefaults(args.kw_defaults)
        self._visit_annotations(func)
        self.visit_sequence(func.decorator_list)
        new_scope = AsyncFunctionScope(func.name, func.lineno, func.col_offset)
        self.push_scope(new_scope, func)
        func.args.walkabout(self)
        self.visit_sequence(func.body)
        self.pop_scope()

    def visit_Await(self, aw):
        self.scope.note_await(aw)
        ast.GenericASTVisitor.visit_Await(self, aw)

    def visit_Return(self, ret):
        self.scope.note_return(ret)
        ast.GenericASTVisitor.visit_Return(self, ret)

    def visit_AnnAssign(self, assign):
        # __annotations__ is not setup or used in functions.
        if not isinstance(self.scope, FunctionScope):
            self.scope.contains_annotated = True
        target = assign.target
        if isinstance(target, ast.Name):
            name = target.id
            old_role = self.scope.lookup_role(name)
            if assign.simple:
                if old_role & SYM_GLOBAL:
                    raise SyntaxError(
                        "annotated name '%s' can't be global" % name,
                        assign.lineno, assign.col_offset)
                if old_role & SYM_NONLOCAL:
                    raise SyntaxError(
                        "annotated name '%s' can't be nonlocal" % name,
                        assign.lineno, assign.col_offset)
            scope = SYM_BLANK
            if assign.simple:
                scope |= SYM_ANNOTATED
            if assign.value:
                scope |= SYM_ASSIGNED
            if scope:
                self.note_symbol(name, scope)
        else:
            target.walkabout(self)
        if assign.value is not None:
            assign.value.walkabout(self)
        if assign.annotation is not None:
            assign.annotation.walkabout(self)

    def visit_ClassDef(self, clsdef):
        self.note_symbol(clsdef.name, SYM_ASSIGNED)
        self.visit_sequence(clsdef.bases)
        self.visit_sequence(clsdef.keywords)
        self.visit_sequence(clsdef.decorator_list)
        self.push_scope(ClassScope(clsdef), clsdef)
        self.note_symbol('__class__', SYM_ASSIGNED)
        self.note_symbol('__locals__', SYM_PARAM)
        self.visit_sequence(clsdef.body)
        self.pop_scope()

    def visit_ImportFrom(self, imp):
        for alias in imp.names:
            if self._visit_alias(alias):
                if self.scope.note_import_star(imp):
                    msg = "import * only allowed at module level"
                    raise SyntaxError(msg, imp.lineno, imp.col_offset,
                                      filename=self.compile_info.filename)

    def _visit_alias(self, alias):
        assert isinstance(alias, ast.alias)
        if alias.asname:
            store_name = alias.asname
        else:
            store_name = alias.name
            if store_name == "*":
                return True
            dot = store_name.find(".")
            if dot > 0:
                store_name = store_name[:dot]
        self.note_symbol(store_name, SYM_ASSIGNED)
        return False

    def visit_alias(self, alias):
        self._visit_alias(alias)

    def visit_ExceptHandler(self, handler):
        if handler.name:
            self.note_symbol(handler.name, SYM_ASSIGNED)
        ast.GenericASTVisitor.visit_ExceptHandler(self, handler)

    def visit_Yield(self, yie):
        self.scope.note_yield(yie)
        ast.GenericASTVisitor.visit_Yield(self, yie)

    def visit_YieldFrom(self, yfr):
        self.scope.note_yieldFrom(yfr)
        ast.GenericASTVisitor.visit_YieldFrom(self, yfr)

    def visit_Global(self, glob):
        for name in glob.names:
            old_role = self.scope.lookup_role(name)
            if (self.scope._hide_bound_from_nested_scopes and
                   name == '__class__'):
                msg = ("'global __class__' inside a class statement is not "
                       "implemented in PyPy")
                raise SyntaxError(msg, glob.lineno, glob.col_offset,
                                  filename=self.compile_info.filename)
            if old_role & SYM_PARAM:
                msg = "name '%s' is parameter and global" % (name,)
                raise SyntaxError(msg, glob.lineno, glob.col_offset)
            if old_role & SYM_NONLOCAL:
                msg = "name '%s' is nonlocal and global" % (name,)
                raise SyntaxError(msg, glob.lineno, glob.col_offset)

            if old_role & (SYM_USED | SYM_ASSIGNED | SYM_ANNOTATED):
                if old_role & SYM_ASSIGNED:
                    msg = "name '%s' is assigned to before global declaration"\
                        % (name,)
                elif old_role & SYM_ANNOTATED:
                    msg = "annotated name '%s' can't be global" \
                        % (name,)
                else:
                    msg = "name '%s' is used prior to global declaration" % \
                        (name,)
<<<<<<< HEAD
                raise SyntaxError(msg, glob.lineno, glob.col_offset)
=======
                misc.syntax_warning(self.space, msg, self.compile_info.filename,
                                    glob.lineno, glob.col_offset)
            if old_role & SYM_PARAM:
                err = "name '%s' is local and global" % (name,)
                self.scope.error(err, glob)
>>>>>>> 6a7f4d2d
            self.note_symbol(name, SYM_GLOBAL)

    def visit_Nonlocal(self, nonl):
        for name in nonl.names:
            old_role = self.scope.lookup_role(name)
            msg = ""
            if old_role & SYM_GLOBAL:
                msg = "name '%s' is nonlocal and global" % (name,)
            if old_role & SYM_PARAM:
                msg = "name '%s' is parameter and nonlocal" % (name,)
            if isinstance(self.scope, ModuleScope):
                msg = "nonlocal declaration not allowed at module level"
            if old_role & SYM_ANNOTATED:
                msg = "annotated name '%s' can't be nonlocal" \
                    % (name,)
            if msg is not "":
                raise SyntaxError(msg, nonl.lineno, nonl.col_offset)

            if (old_role & (SYM_USED | SYM_ASSIGNED) and not
                    (name == '__class__' and
                     self.scope._hide_bound_from_nested_scopes)):
                if old_role & SYM_ASSIGNED:
                    msg = "name '%s' is assigned to before nonlocal declaration" \
                        % (name,)
                else:
                    msg = "name '%s' is used prior to nonlocal declaration" % \
                        (name,)
                raise SyntaxError(msg, nonl.lineno, nonl.col_offset)

            self.note_symbol(name, SYM_NONLOCAL)

    def visit_Lambda(self, lamb):
        args = lamb.args
        assert isinstance(args, ast.arguments)
        self.visit_sequence(args.defaults)
        self.visit_kwonlydefaults(args.kw_defaults)
        new_scope = FunctionScope("<lambda>", lamb.lineno, lamb.col_offset)
        self.push_scope(new_scope, lamb)
        lamb.args.walkabout(self)
        lamb.body.walkabout(self)
        self.pop_scope()

    def visit_comprehension(self, comp):
        ast.GenericASTVisitor.visit_comprehension(self, comp)
        if comp.is_async:
            self.scope.note_await(comp)

    def _visit_comprehension(self, node, kind, comps, *consider):
        from pypy.interpreter.error import OperationError
        outer = comps[0]
        assert isinstance(outer, ast.comprehension)
        outer.iter.walkabout(self)
        new_scope = FunctionScope("<genexpr>", node.lineno, node.col_offset)
        self.push_scope(new_scope, node)
        self.implicit_arg(0)
        new_scope.is_coroutine |= outer.is_async
        outer.target.walkabout(self)
        self.visit_sequence(outer.ifs)
        self.visit_sequence(comps[1:])
        for item in list(consider):
            item.walkabout(self)
        self.pop_scope()
        # http://bugs.python.org/issue10544: a DeprecationWarning from 3.7 on,
        # 3.8 will forbid it
        if new_scope.is_generator:
            msg = "'yield' inside %s" % kind
            space = self.space
            try:
                space.warn(space.newtext(msg), space.w_DeprecationWarning)
            except OperationError as e:
                # ok, it's actually an exception! turn it into a syntax error
                if not e.match(space, space.w_DeprecationWarning):
                    raise
                raise SyntaxError(msg, node.lineno, node.col_offset)
        new_scope.is_generator |= isinstance(node, ast.GeneratorExp)

    def visit_ListComp(self, listcomp):
        self._visit_comprehension(listcomp, "list comprehension", listcomp.generators, listcomp.elt)

    def visit_GeneratorExp(self, genexp):
        self._visit_comprehension(genexp, "generator expression", genexp.generators, genexp.elt)

    def visit_SetComp(self, setcomp):
        self._visit_comprehension(setcomp, "set comprehension", setcomp.generators, setcomp.elt)

    def visit_DictComp(self, dictcomp):
        self._visit_comprehension(dictcomp, "dict comprehension", dictcomp.generators,
                                  dictcomp.value, dictcomp.key)

    def visit_With(self, wih):
        self.scope.new_temporary_name()
        self.visit_sequence(wih.items)
        self.scope.note_try_start(wih)
        self.visit_sequence(wih.body)
        self.scope.note_try_end(wih)

    def visit_withitem(self, witem):
        witem.context_expr.walkabout(self)
        if witem.optional_vars:
            witem.optional_vars.walkabout(self)

    def visit_AsyncWith(self, aw):
        self.scope.new_temporary_name()
        self.visit_sequence(aw.items)
        self.scope.note_try_start(aw)
        self.visit_sequence(aw.body)
        self.scope.note_try_end(aw)

    def visit_arguments(self, arguments):
        scope = self.scope
        assert isinstance(scope, FunctionScope)  # Annotator hint.
        if arguments.args:
            self._handle_params(arguments.args, True)
        if arguments.kwonlyargs:
            self._handle_params(arguments.kwonlyargs, True)
        if arguments.vararg:
            self.note_symbol(arguments.vararg.arg, SYM_PARAM)
            scope.note_variable_arg(arguments.vararg)
        if arguments.kwarg:
            self.note_symbol(arguments.kwarg.arg, SYM_PARAM)
            scope.note_keywords_arg(arguments.kwarg)

    def _handle_params(self, params, is_toplevel):
<<<<<<< HEAD
=======
        for i in range(len(params)):
            arg = params[i]
            if isinstance(arg, ast.Name):
                self.note_symbol(arg.id, SYM_PARAM, arg)
            elif isinstance(arg, ast.Tuple):
                # Tuple unpacking in the argument list.  Add a secret variable
                # name to recieve the tuple with.
                if is_toplevel:
                    self.implicit_arg(i)
            else:
                raise AssertionError("unknown parameter type")
        if not is_toplevel:
            self._handle_nested_params(params)

    def _handle_nested_params(self, params):
>>>>>>> 6a7f4d2d
        for param in params:
            assert isinstance(param, ast.arg)
            arg = param.arg
            self.note_symbol(arg, SYM_PARAM)

    def _visit_annotations(self, func):
        args = func.args
        assert isinstance(args, ast.arguments)
        if args.args:
            self._visit_arg_annotations(args.args)
        if args.vararg:
            self._visit_arg_annotation(args.vararg)
        if args.kwarg:
            self._visit_arg_annotation(args.kwarg)
        if args.kwonlyargs:
            self._visit_arg_annotations(args.kwonlyargs)
        if func.returns:
            func.returns.walkabout(self)

    def _visit_arg_annotations(self, args):
        for arg in args:
            assert isinstance(arg, ast.arg)
            self._visit_arg_annotation(arg)

    def _visit_arg_annotation(self, arg):
        if arg.annotation:
            arg.annotation.walkabout(self)

    def visit_Name(self, name):
        if name.ctx == ast.Load:
            role = SYM_USED
        else:
            role = SYM_ASSIGNED
        self.note_symbol(name.id, role)

    def visit_Try(self, node):
        self.scope.note_try_start(node)
        self.visit_sequence(node.body)
        self.scope.note_try_end(node)
        self.visit_sequence(node.handlers)
        self.visit_sequence(node.orelse)
        self.visit_sequence(node.finalbody)<|MERGE_RESOLUTION|>--- conflicted
+++ resolved
@@ -133,12 +133,6 @@
     def _finalize_name(self, name, flags, local, bound, free, globs):
         """Decide on the scope of a name."""
         if flags & SYM_GLOBAL:
-<<<<<<< HEAD
-=======
-            if flags & SYM_PARAM:
-                err = "name '%s' is local and global" % (name,)
-                self.error(err)
->>>>>>> 6a7f4d2d
             self.symbols[name] = SCOPE_GLOBAL_EXPLICIT
             globs[name] = None
             if bound:
@@ -255,19 +249,13 @@
         self.return_with_value = False
         self.import_star = None
 
-    def note_symbol(self, identifier, role):
+    def note_symbol(self, identifier, role, ast_node=None):
         # Special-case super: it counts as a use of __class__
         if role == SYM_USED and identifier == 'super':
-            self.note_symbol('__class__', SYM_USED)
-        return Scope.note_symbol(self, identifier, role)
+            self.note_symbol('__class__', SYM_USED, ast_node)
+        return Scope.note_symbol(self, identifier, role, ast_node)
 
     def note_yield(self, yield_node):
-<<<<<<< HEAD
-=======
-        if self.return_with_value:
-            self.error("'return' with argument inside generator",
-                       self.ret)
->>>>>>> 6a7f4d2d
         self.is_generator = True
         if self._in_try_body_depth > 0:
             self.has_yield_inside_try = True
@@ -282,14 +270,8 @@
 
     def note_return(self, ret):
         if ret.value:
-<<<<<<< HEAD
             if self.is_coroutine and self.is_generator:
-                raise SyntaxError("'return' with value in async generator",
-                                  ret.lineno, ret.col_offset)
-=======
-            if self.is_generator:
-                self.error("'return' with argument inside generator", ret)
->>>>>>> 6a7f4d2d
+                self.error("'return' with value in async generator", ret)
             self.return_with_value = True
             self.ret = ret
 
@@ -319,7 +301,6 @@
 
     def _check_optimization(self):
         if (self.has_free or self.child_has_free) and not self.optimized:
-<<<<<<< HEAD
             raise AssertionError("unknown reason for unoptimization")
 
 
@@ -332,30 +313,6 @@
     def note_yieldFrom(self, yield_node):
         raise SyntaxError("'yield from' inside async function", yield_node.lineno,
                           yield_node.col_offset)
-=======
-            err = None
-            if self.child_has_free:
-                trailer = "contains a nested function with free variables"
-            else:
-                trailer = "is a nested function"
-            name = self.name
-            if self.import_star:
-                node = self.import_star
-                if self.bare_exec:
-                    err = "function '%s' uses import * and bare exec, " \
-                        "which are illegal because it %s" % (name, trailer)
-                else:
-                    err = "import * is not allowed in function '%s' because " \
-                        "it %s" % (name, trailer)
-            elif self.bare_exec:
-                node = self.bare_exec
-                err = "unqualified exec is not allowed in function '%s' " \
-                    "because it %s" % (name, trailer)
-            else:
-                raise AssertionError("unknown reason for unoptimization")
-            self.error(err, node)
-        self.locals_fully_known = self.optimized and not self.has_exec
->>>>>>> 6a7f4d2d
 
 
 class ClassScope(Scope):
@@ -578,15 +535,10 @@
                 else:
                     msg = "name '%s' is used prior to global declaration" % \
                         (name,)
-<<<<<<< HEAD
                 raise SyntaxError(msg, glob.lineno, glob.col_offset)
-=======
-                misc.syntax_warning(self.space, msg, self.compile_info.filename,
-                                    glob.lineno, glob.col_offset)
             if old_role & SYM_PARAM:
                 err = "name '%s' is local and global" % (name,)
                 self.scope.error(err, glob)
->>>>>>> 6a7f4d2d
             self.note_symbol(name, SYM_GLOBAL)
 
     def visit_Nonlocal(self, nonl):
@@ -710,28 +662,10 @@
             scope.note_keywords_arg(arguments.kwarg)
 
     def _handle_params(self, params, is_toplevel):
-<<<<<<< HEAD
-=======
-        for i in range(len(params)):
-            arg = params[i]
-            if isinstance(arg, ast.Name):
-                self.note_symbol(arg.id, SYM_PARAM, arg)
-            elif isinstance(arg, ast.Tuple):
-                # Tuple unpacking in the argument list.  Add a secret variable
-                # name to recieve the tuple with.
-                if is_toplevel:
-                    self.implicit_arg(i)
-            else:
-                raise AssertionError("unknown parameter type")
-        if not is_toplevel:
-            self._handle_nested_params(params)
-
-    def _handle_nested_params(self, params):
->>>>>>> 6a7f4d2d
         for param in params:
             assert isinstance(param, ast.arg)
             arg = param.arg
-            self.note_symbol(arg, SYM_PARAM)
+            self.note_symbol(arg, SYM_PARAM, param)
 
     def _visit_annotations(self, func):
         args = func.args
