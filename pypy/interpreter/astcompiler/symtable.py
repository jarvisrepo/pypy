"""
Symbol tabling building.
"""

from pypy.interpreter.astcompiler import ast, consts, misc
from pypy.interpreter.pyparser.error import SyntaxError

# These are for internal use only:
SYM_BLANK = 0
SYM_GLOBAL = 1
SYM_ASSIGNED = 2  # (DEF_LOCAL in CPython3). Or deleted actually.
SYM_PARAM = 2 << 1
SYM_NONLOCAL = 2 << 2
SYM_USED = 2 << 3
SYM_ANNOTATED = 2 << 4
<<<<<<< HEAD
SYM_COMP_ITER = 2 << 5
=======
>>>>>>> e2ea8e9f
SYM_BOUND = (SYM_PARAM | SYM_ASSIGNED)

# codegen.py actually deals with these:
SCOPE_UNKNOWN = 0
SCOPE_GLOBAL_IMPLICIT = 1
SCOPE_GLOBAL_EXPLICIT = 2
SCOPE_LOCAL = 3
SCOPE_FREE = 4
SCOPE_CELL = 5
SCOPE_CELL_CLASS = 6     # for "__class__" inside class bodies only


class Scope(object):

    can_be_optimized = False
    is_coroutine = False

    def __init__(self, name, lineno=0, col_offset=0):
        self.lineno = lineno
        self.col_offset = col_offset
        self.parent = None
        self.name = name
        self.optimized = False
        self.symbols = None
        self.roles = {}
        self.varnames = []
        self.children = []
        self.free_vars = []    # a bag of names: the order doesn't matter here
        self.temp_name_counter = 1
        self.has_free = False
        self.child_has_free = False
        self.nested = False
        self.doc_removable = False
        self.contains_annotated = False
        self._in_try_body_depth = 0
        self.comp_iter_target = False
        self.comp_iter_expr = 0

    def lookup(self, name):
        """Find the scope of identifier 'name'."""
        return self.symbols.get(self.mangle(name), SCOPE_UNKNOWN)

    def lookup_role(self, name):
        return self.roles.get(self.mangle(name), SYM_BLANK)

    def new_temporary_name(self):
        """Return the next temporary name.

        This must be in sync with PythonCodeGenerator's counter.
        """
        self.note_symbol("_[%d]" % (self.temp_name_counter,), SYM_ASSIGNED)
        self.temp_name_counter += 1

    def note_symbol(self, identifier, role):
        """Record that identifier occurs in this scope."""
        mangled = self.mangle(identifier)
        new_role = role
        if mangled in self.roles:
            old_role = self.roles[mangled]
            if old_role & SYM_PARAM and role & SYM_PARAM:
                err = "duplicate argument '%s' in function definition" % \
                    (identifier,)
                raise SyntaxError(err, self.lineno, self.col_offset)
            new_role |= old_role
        if self.comp_iter_target:
            if new_role & (SYM_GLOBAL | SYM_NONLOCAL):
                raise SyntaxError(
                    "comprehension inner loop cannot rebind assignment expression target '%s'" % identifier,
                    self.lineno, self.col_offset)
            new_role |= SYM_COMP_ITER
        self.roles[mangled] = new_role
        if role & SYM_PARAM:
            self.varnames.append(mangled)
        return mangled

    def note_try_start(self, try_node):
        """Called when a try is found, before visiting the body."""
        self._in_try_body_depth += 1

    def note_try_end(self, try_node):
        """Called after visiting a try body."""
        self._in_try_body_depth -= 1

    def note_yield(self, yield_node):
        """Called when a yield is found."""
        raise SyntaxError("'yield' outside function", yield_node.lineno,
                          yield_node.col_offset)

    def note_yieldFrom(self, yieldFrom_node):
        """Called when a yield from is found."""
        raise SyntaxError("'yield' outside function", yieldFrom_node.lineno,
                          yieldFrom_node.col_offset)

    def note_await(self, await_node):
        """Called when await is found."""
        raise SyntaxError("'await' outside function", await_node.lineno,
                          await_node.col_offset)

    def note_return(self, ret):
        """Called when a return statement is found."""
        raise SyntaxError("return outside function", ret.lineno,
                          ret.col_offset)

    def note_import_star(self, imp):
        """Called when a star import is found."""
        return False

    def mangle(self, name):
        if self.parent:
            return self.parent.mangle(name)
        else:
            return name

    def add_child(self, child_scope):
        """Note a new child scope."""
        child_scope.parent = self
        self.children.append(child_scope)
        # like CPython, disallow *all* assignment expressions in the outermost
        # iterator expression of a comprehension, even those inside a nested
        # comprehension or a lambda expression.
        child_scope.comp_iter_expr = self.comp_iter_expr

    def _finalize_name(self, name, flags, local, bound, free, globs):
        """Decide on the scope of a name."""
        if flags & SYM_GLOBAL:
            self.symbols[name] = SCOPE_GLOBAL_EXPLICIT
            globs[name] = None
            if bound:
                try:
                    del bound[name]
                except KeyError:
                    pass
        elif flags & SYM_NONLOCAL:
            if name not in bound:
                err = "no binding for nonlocal '%s' found" % (name,)
                raise SyntaxError(err, self.lineno, self.col_offset)
            self.symbols[name] = SCOPE_FREE
<<<<<<< HEAD
            if not self._hide_bound_from_nested_scopes:
                self.free_vars.append(name)
=======
            self.free_vars.append(name)
>>>>>>> e2ea8e9f
            free[name] = None
            self.has_free = True
        elif flags & (SYM_BOUND | SYM_ANNOTATED):
            self.symbols[name] = SCOPE_LOCAL
            local[name] = None
            try:
                del globs[name]
            except KeyError:
                pass
        elif bound and name in bound:
            self.symbols[name] = SCOPE_FREE
            self.free_vars.append(name)
            free[name] = None
            self.has_free = True
        elif name in globs:
            self.symbols[name] = SCOPE_GLOBAL_IMPLICIT
        else:
            if self.nested:
                self.has_free = True
            self.symbols[name] = SCOPE_GLOBAL_IMPLICIT

    def _pass_on_bindings(self, local, bound, globs, new_bound, new_globs):
        """Allow child scopes to see names bound here and in outer scopes."""
        new_globs.update(globs)
        if bound:
            new_bound.update(bound)

    def _finalize_cells(self, free):
        """Hook for FunctionScope."""
        pass

    def _check_optimization(self):
        pass

    _hide_bound_from_nested_scopes = False

    def finalize(self, bound, free, globs):
        """Enter final bookeeping data in to self.symbols."""
        self.symbols = {}
        local = {}
        new_globs = {}
        new_bound = {}
        new_free = {}
        if self._hide_bound_from_nested_scopes:
            self._pass_on_bindings(local, bound, globs, new_bound, new_globs)
        for name, flags in self.roles.iteritems():
            self._finalize_name(name, flags, local, bound, free, globs)
        if not self._hide_bound_from_nested_scopes:
            self._pass_on_bindings(local, bound, globs, new_bound, new_globs)
        else:
            self._pass_special_names(local, new_bound)
        child_frees = {}
        for child in self.children:
            # Symbol dictionaries are copied to avoid having child scopes
            # pollute each other's.
            child_free = new_free.copy()
            child.finalize(new_bound.copy(), child_free, new_globs.copy())
            child_frees.update(child_free)
            if child.has_free or child.child_has_free:
                self.child_has_free = True
        new_free.update(child_frees)
        self._finalize_cells(new_free)
        for name in new_free:
            try:
                role_here = self.roles[name]
            except KeyError:
                if bound and name in bound:
                    self.symbols[name] = SCOPE_FREE
                    self.free_vars.append(name)
            else:
                if role_here & (SYM_BOUND | SYM_GLOBAL) and \
                        self._hide_bound_from_nested_scopes and \
                        not role_here & SYM_NONLOCAL:
                    # This happens when a class level attribute or method has
                    # the same name as a free variable passing through the class
                    # scope.  We add the name to the class scope's list of free
                    # vars, so it will be passed through by the interpreter, but
                    # we leave the scope alone, so it can be local on its own.
                    self.free_vars.append(name)
        self._check_optimization()
        free.update(new_free)


class ModuleScope(Scope):

<<<<<<< HEAD
    def __init__(self, allow_top_level_await=False):
        Scope.__init__(self, "<top-level>")
        self.allow_top_level_await = allow_top_level_await
=======
    def __init__(self):
        Scope.__init__(self, "<top-level>")
>>>>>>> e2ea8e9f

    def note_await(self, await_node):
        if not self.allow_top_level_await:
            Scope.note_await(self, await_node)

class FunctionScope(Scope):

    can_be_optimized = True

    def __init__(self, name, lineno, col_offset):
        Scope.__init__(self, name, lineno, col_offset)
        self.has_variable_arg = False
        self.has_keywords_arg = False
        self.is_generator = False
        self.has_yield_inside_try = False
        self.optimized = True
        self.return_with_value = False
        self.import_star = None

    def note_symbol(self, identifier, role):
        # Special-case super: it counts as a use of __class__
        if role == SYM_USED and identifier == 'super':
            self.note_symbol('__class__', SYM_USED)
        return Scope.note_symbol(self, identifier, role)

    def note_yield(self, yield_node):
        self.is_generator = True
        if self._in_try_body_depth > 0:
            self.has_yield_inside_try = True

    def note_yieldFrom(self, yield_node):
        self.is_generator = True
        if self._in_try_body_depth > 0:
            self.has_yield_inside_try = True

    def note_await(self, await_node):
        self.is_coroutine = True

    def note_return(self, ret):
        if ret.value:
            if self.is_coroutine and self.is_generator:
                raise SyntaxError("'return' with value in async generator",
                                  ret.lineno, ret.col_offset)
            self.return_with_value = True
            self.ret = ret

    def note_import_star(self, imp):
        return True

    def note_variable_arg(self, vararg):
        self.has_variable_arg = True

    def note_keywords_arg(self, kwarg):
        self.has_keywords_arg = True

    def add_child(self, child_scope):
        Scope.add_child(self, child_scope)
        child_scope.nested = True

    def _pass_on_bindings(self, local, bound, globs, new_bound, new_globs):
        new_bound.update(local)
        Scope._pass_on_bindings(self, local, bound, globs, new_bound,
                                new_globs)

    def _finalize_cells(self, free):
        for name, role in self.symbols.iteritems():
            if role == SCOPE_LOCAL and name in free:
                self.symbols[name] = SCOPE_CELL
                del free[name]

    def _check_optimization(self):
        if (self.has_free or self.child_has_free) and not self.optimized:
            raise AssertionError("unknown reason for unoptimization")


class AsyncFunctionScope(FunctionScope):

    def __init__(self, name, lineno, col_offset):
        FunctionScope.__init__(self, name, lineno, col_offset)
        self.is_coroutine = True

    def note_yieldFrom(self, yield_node):
        raise SyntaxError("'yield from' inside async function", yield_node.lineno,
                          yield_node.col_offset)


class ComprehensionScope(FunctionScope):
    pass

class ClassScope(Scope):

    _hide_bound_from_nested_scopes = True

    def __init__(self, clsdef):
        Scope.__init__(self, clsdef.name, clsdef.lineno, clsdef.col_offset)

    def mangle(self, name):
        return misc.mangle(name, self.name)

    def _pass_special_names(self, local, new_bound):
        #assert '__class__' in local
        new_bound['__class__'] = None

    def _finalize_cells(self, free):
        for name, role in self.symbols.iteritems():
            if role == SCOPE_LOCAL and name in free and name == '__class__':
                self.symbols[name] = SCOPE_CELL_CLASS
                del free[name]


class SymtableBuilder(ast.GenericASTVisitor):
    """Find symbol information from AST."""

    def __init__(self, space, module, compile_info):
        self.space = space
        self.module = module
        self.compile_info = compile_info
        self.scopes = {}
        self.scope = None
        self.stack = []
        allow_top_level_await = compile_info.flags & consts.PyCF_ALLOW_TOP_LEVEL_AWAIT
        top = ModuleScope(allow_top_level_await=allow_top_level_await)
        self.globs = top.roles
        self.push_scope(top, module)
        try:
            module.walkabout(self)
            top.finalize(None, {}, {})
        except SyntaxError as e:
            e.filename = compile_info.filename
            raise
        self.pop_scope()
        assert not self.stack

    def push_scope(self, scope, node):
        """Push a child scope."""
        if self.stack:
            self.stack[-1].add_child(scope)
        self.stack.append(scope)
        self.scopes[node] = scope
        # Convenience
        self.scope = scope

    def pop_scope(self):
        self.stack.pop()
        if self.stack:
            self.scope = self.stack[-1]
        else:
            self.scope = None

    def find_scope(self, scope_node):
        """Lookup the scope for a given AST node."""
        return self.scopes[scope_node]

    def implicit_arg(self, pos):
        """Note a implicit arg for implicit tuple unpacking."""
        name = ".%d" % (pos,)
        self.note_symbol(name, SYM_PARAM)

    def note_symbol(self, identifier, role):
        """Note the identifer on the current scope."""
        mangled = self.scope.note_symbol(identifier, role)
        if role & SYM_GLOBAL:
            if mangled in self.globs:
                role |= self.globs[mangled]
            self.globs[mangled] = role

    def visit_FunctionDef(self, func):
        self.note_symbol(func.name, SYM_ASSIGNED)
        # Function defaults and decorators happen in the outer scope.
        args = func.args
        assert isinstance(args, ast.arguments)
        self.visit_sequence(args.defaults)
        self.visit_kwonlydefaults(args.kw_defaults)
        self._visit_annotations(func)
        self.visit_sequence(func.decorator_list)
        new_scope = FunctionScope(func.name, func.lineno, func.col_offset)
        self.push_scope(new_scope, func)
        func.args.walkabout(self)
        self.visit_sequence(func.body)
        self.pop_scope()

    def visit_AsyncFunctionDef(self, func):
        self.note_symbol(func.name, SYM_ASSIGNED)
        # Function defaults and decorators happen in the outer scope.
        args = func.args
        assert isinstance(args, ast.arguments)
        self.visit_sequence(args.defaults)
        self.visit_kwonlydefaults(args.kw_defaults)
        self._visit_annotations(func)
        self.visit_sequence(func.decorator_list)
        new_scope = AsyncFunctionScope(func.name, func.lineno, func.col_offset)
        self.push_scope(new_scope, func)
        func.args.walkabout(self)
        self.visit_sequence(func.body)
        self.pop_scope()

    def visit_Await(self, aw):
        self.scope.note_await(aw)
        ast.GenericASTVisitor.visit_Await(self, aw)

    def visit_Return(self, ret):
        self.scope.note_return(ret)
        ast.GenericASTVisitor.visit_Return(self, ret)

    def visit_AnnAssign(self, assign):
        # __annotations__ is not setup or used in functions.
        if not isinstance(self.scope, FunctionScope):
            self.scope.contains_annotated = True
        target = assign.target
        if isinstance(target, ast.Name):
            name = target.id
            old_role = self.scope.lookup_role(name)
            if assign.simple:
                if old_role & SYM_GLOBAL:
                    raise SyntaxError(
                        "annotated name '%s' can't be global" % name,
                        assign.lineno, assign.col_offset)
                if old_role & SYM_NONLOCAL:
                    raise SyntaxError(
                        "annotated name '%s' can't be nonlocal" % name,
                        assign.lineno, assign.col_offset)
            scope = SYM_BLANK
            if assign.simple:
                scope |= SYM_ANNOTATED
            if assign.value:
                scope |= SYM_ASSIGNED
            if scope:
                self.note_symbol(name, scope)
        else:
            target.walkabout(self)
        if assign.value is not None:
            assign.value.walkabout(self)
        if assign.annotation is not None:
            assign.annotation.walkabout(self)

    def visit_ClassDef(self, clsdef):
        self.note_symbol(clsdef.name, SYM_ASSIGNED)
        self.visit_sequence(clsdef.bases)
        self.visit_sequence(clsdef.keywords)
        self.visit_sequence(clsdef.decorator_list)
        self.push_scope(ClassScope(clsdef), clsdef)
        self.note_symbol('__class__', SYM_ASSIGNED)
        self.note_symbol('__locals__', SYM_PARAM)
        self.visit_sequence(clsdef.body)
        self.pop_scope()

    def visit_ImportFrom(self, imp):
        for alias in imp.names:
            if self._visit_alias(alias):
                if self.scope.note_import_star(imp):
                    msg = "import * only allowed at module level"
                    raise SyntaxError(msg, imp.lineno, imp.col_offset,
                                      filename=self.compile_info.filename)

    def _visit_alias(self, alias):
        assert isinstance(alias, ast.alias)
        if alias.asname:
            store_name = alias.asname
        else:
            store_name = alias.name
            if store_name == "*":
                return True
            dot = store_name.find(".")
            if dot > 0:
                store_name = store_name[:dot]
        self.note_symbol(store_name, SYM_ASSIGNED)
        return False

    def visit_alias(self, alias):
        self._visit_alias(alias)

    def visit_ExceptHandler(self, handler):
        if handler.name:
            self.note_symbol(handler.name, SYM_ASSIGNED)
        ast.GenericASTVisitor.visit_ExceptHandler(self, handler)

    def visit_Yield(self, yie):
        self.scope.note_yield(yie)
        ast.GenericASTVisitor.visit_Yield(self, yie)

    def visit_YieldFrom(self, yfr):
        self.scope.note_yieldFrom(yfr)
        ast.GenericASTVisitor.visit_YieldFrom(self, yfr)

    def visit_Global(self, glob):
        for name in glob.names:
            old_role = self.scope.lookup_role(name)
            if (self.scope._hide_bound_from_nested_scopes and
                   name == '__class__'):
                msg = ("'global __class__' inside a class statement is not "
                       "implemented in PyPy")
                raise SyntaxError(msg, glob.lineno, glob.col_offset,
                                  filename=self.compile_info.filename)
            if old_role & SYM_PARAM:
                msg = "name '%s' is parameter and global" % (name,)
                raise SyntaxError(msg, glob.lineno, glob.col_offset)
            if old_role & SYM_NONLOCAL:
                msg = "name '%s' is nonlocal and global" % (name,)
                raise SyntaxError(msg, glob.lineno, glob.col_offset)

            if old_role & (SYM_USED | SYM_ASSIGNED | SYM_ANNOTATED):
                if old_role & SYM_ASSIGNED:
                    msg = "name '%s' is assigned to before global declaration"\
                        % (name,)
                elif old_role & SYM_ANNOTATED:
                    msg = "annotated name '%s' can't be global" \
                        % (name,)
                else:
                    msg = "name '%s' is used prior to global declaration" % \
                        (name,)
                raise SyntaxError(msg, glob.lineno, glob.col_offset)
            self.note_symbol(name, SYM_GLOBAL)

    def visit_Nonlocal(self, nonl):
        for name in nonl.names:
            old_role = self.scope.lookup_role(name)
            msg = ""
            if old_role & SYM_GLOBAL:
                msg = "name '%s' is nonlocal and global" % (name,)
            if old_role & SYM_PARAM:
                msg = "name '%s' is parameter and nonlocal" % (name,)
            if isinstance(self.scope, ModuleScope):
                msg = "nonlocal declaration not allowed at module level"
            if old_role & SYM_ANNOTATED:
                msg = "annotated name '%s' can't be nonlocal" \
                    % (name,)
            if msg is not "":
                raise SyntaxError(msg, nonl.lineno, nonl.col_offset)

            if (old_role & (SYM_USED | SYM_ASSIGNED) and not
                    (name == '__class__' and
                     self.scope._hide_bound_from_nested_scopes)):
                if old_role & SYM_ASSIGNED:
                    msg = "name '%s' is assigned to before nonlocal declaration" \
                        % (name,)
                else:
                    msg = "name '%s' is used prior to nonlocal declaration" % \
                        (name,)
                raise SyntaxError(msg, nonl.lineno, nonl.col_offset)

            self.note_symbol(name, SYM_NONLOCAL)

    def visit_Lambda(self, lamb):
        args = lamb.args
        assert isinstance(args, ast.arguments)
        self.visit_sequence(args.defaults)
        self.visit_kwonlydefaults(args.kw_defaults)
        new_scope = FunctionScope("<lambda>", lamb.lineno, lamb.col_offset)
        self.push_scope(new_scope, lamb)
        lamb.args.walkabout(self)
        lamb.body.walkabout(self)
        self.pop_scope()

    def visit_comprehension(self, comp):
<<<<<<< HEAD
        self.scope.comp_iter_target = True
        comp.target.walkabout(self)
        self.scope.comp_iter_target = False
        self.scope.comp_iter_expr += 1
        comp.iter.walkabout(self)
        self.scope.comp_iter_expr -= 1
        self.visit_sequence(comp.ifs)
=======
        ast.GenericASTVisitor.visit_comprehension(self, comp)
>>>>>>> e2ea8e9f
        if comp.is_async:
            self.scope.note_await(comp)

    def _visit_comprehension(self, node, kind, comps, *consider):
        from pypy.interpreter.error import OperationError
        outer = comps[0]
        assert isinstance(outer, ast.comprehension)
        self.scope.comp_iter_expr += 1
        outer.iter.walkabout(self)
<<<<<<< HEAD
        self.scope.comp_iter_expr -= 1
        new_scope = ComprehensionScope("<genexpr>", node.lineno, node.col_offset)
        self.push_scope(new_scope, node)
        self.implicit_arg(0)
        new_scope.is_coroutine |= outer.is_async
        new_scope.comp_iter_target = True
=======
        new_scope = FunctionScope("<genexpr>", node.lineno, node.col_offset)
        self.push_scope(new_scope, node)
        self.implicit_arg(0)
        new_scope.is_coroutine |= outer.is_async
>>>>>>> e2ea8e9f
        outer.target.walkabout(self)
        new_scope.comp_iter_target = False
        self.visit_sequence(outer.ifs)
        self.visit_sequence(comps[1:])
        for item in list(consider):
            item.walkabout(self)
        self.pop_scope()
        # http://bugs.python.org/issue10544: a DeprecationWarning from 3.7 on,
        # 3.8 will forbid it
        if new_scope.is_generator:
            msg = "'yield' inside %s" % kind
            space = self.space
            try:
                space.warn(space.newtext(msg), space.w_DeprecationWarning)
            except OperationError as e:
                # ok, it's actually an exception! turn it into a syntax error
                if not e.match(space, space.w_DeprecationWarning):
                    raise
                raise SyntaxError(msg, node.lineno, node.col_offset)
        new_scope.is_generator |= isinstance(node, ast.GeneratorExp)

    def visit_ListComp(self, listcomp):
        self._visit_comprehension(listcomp, "list comprehension", listcomp.generators, listcomp.elt)

    def visit_GeneratorExp(self, genexp):
        self._visit_comprehension(genexp, "generator expression", genexp.generators, genexp.elt)

    def visit_SetComp(self, setcomp):
        self._visit_comprehension(setcomp, "set comprehension", setcomp.generators, setcomp.elt)

    def visit_DictComp(self, dictcomp):
        self._visit_comprehension(dictcomp, "dict comprehension", dictcomp.generators,
                                  dictcomp.value, dictcomp.key)

    def visit_With(self, wih):
        self.scope.new_temporary_name()
        self.visit_sequence(wih.items)
        self.scope.note_try_start(wih)
        self.visit_sequence(wih.body)
        self.scope.note_try_end(wih)

    def visit_withitem(self, witem):
        witem.context_expr.walkabout(self)
        if witem.optional_vars:
            witem.optional_vars.walkabout(self)

    def visit_AsyncWith(self, aw):
        self.scope.new_temporary_name()
        self.visit_sequence(aw.items)
        self.scope.note_try_start(aw)
        self.visit_sequence(aw.body)
        self.scope.note_try_end(aw)

    def visit_arguments(self, arguments):
        scope = self.scope
        assert isinstance(scope, FunctionScope)  # Annotator hint.
<<<<<<< HEAD
        if arguments.posonlyargs:
            self._handle_params(arguments.posonlyargs, True)
=======
>>>>>>> e2ea8e9f
        if arguments.args:
            self._handle_params(arguments.args, True)
        if arguments.kwonlyargs:
            self._handle_params(arguments.kwonlyargs, True)
        if arguments.vararg:
            self.note_symbol(arguments.vararg.arg, SYM_PARAM)
            scope.note_variable_arg(arguments.vararg)
        if arguments.kwarg:
            self.note_symbol(arguments.kwarg.arg, SYM_PARAM)
            scope.note_keywords_arg(arguments.kwarg)

    def _handle_params(self, params, is_toplevel):
        for param in params:
            assert isinstance(param, ast.arg)
            arg = param.arg
            self.note_symbol(arg, SYM_PARAM)

    def _visit_annotations(self, func):
        args = func.args
        assert isinstance(args, ast.arguments)
        if args.args:
            self._visit_arg_annotations(args.args)
        if args.vararg:
            self._visit_arg_annotation(args.vararg)
        if args.kwarg:
            self._visit_arg_annotation(args.kwarg)
        if args.kwonlyargs:
            self._visit_arg_annotations(args.kwonlyargs)
        if func.returns:
            func.returns.walkabout(self)

    def _visit_arg_annotations(self, args):
        for arg in args:
            assert isinstance(arg, ast.arg)
            self._visit_arg_annotation(arg)

    def _visit_arg_annotation(self, arg):
        if arg.annotation:
            arg.annotation.walkabout(self)

    def visit_Name(self, name):
        if name.ctx == ast.Load:
            role = SYM_USED
        else:
            role = SYM_ASSIGNED
        self.note_symbol(name.id, role)

    def visit_Try(self, node):
        self.scope.note_try_start(node)
        self.visit_sequence(node.body)
        self.scope.note_try_end(node)
        self.visit_sequence(node.handlers)
        self.visit_sequence(node.orelse)
<<<<<<< HEAD
        self.visit_sequence(node.finalbody)

    def visit_NamedExpr(self, node):
        scope = self.scope
        target = node.target
        assert isinstance(target, ast.Name)
        name = target.id
        if scope.comp_iter_expr > 0:
            raise SyntaxError(
                "assignment expression cannot be used in a comprehension iterable expression",
                node.lineno, node.col_offset)
        if isinstance(scope, ComprehensionScope):
            for i in range(len(self.stack) - 1, -1, -1):
                parent = self.stack[i]
                if isinstance(parent, ComprehensionScope):
                    if parent.lookup_role(name) & SYM_COMP_ITER:
                        raise SyntaxError(
                            "assignment expression cannot rebind comprehension iteration variable '%s'" % name,
                            node.lineno, node.col_offset)
                    continue

                if isinstance(parent, FunctionScope):
                    parent.note_symbol(name, SYM_ASSIGNED)
                    if parent.lookup_role(name) & SYM_GLOBAL:
                        flag = SYM_GLOBAL
                    else:
                        flag = SYM_NONLOCAL
                    scope.note_symbol(name, flag)
                    break
                elif isinstance(parent, ModuleScope):
                    parent.note_symbol(name, SYM_GLOBAL)
                    scope.note_symbol(name, SYM_GLOBAL)
                elif isinstance(parent, ClassScope):
                    raise SyntaxError(
                        "assignment expression within a comprehension cannot be used in a class body",
                        node.lineno, node.col_offset)

        node.target.walkabout(self)
        node.value.walkabout(self)
=======
        self.visit_sequence(node.finalbody)
>>>>>>> e2ea8e9f
<|MERGE_RESOLUTION|>--- conflicted
+++ resolved
@@ -13,10 +13,7 @@
 SYM_NONLOCAL = 2 << 2
 SYM_USED = 2 << 3
 SYM_ANNOTATED = 2 << 4
-<<<<<<< HEAD
 SYM_COMP_ITER = 2 << 5
-=======
->>>>>>> e2ea8e9f
 SYM_BOUND = (SYM_PARAM | SYM_ASSIGNED)
 
 # codegen.py actually deals with these:
@@ -154,12 +151,8 @@
                 err = "no binding for nonlocal '%s' found" % (name,)
                 raise SyntaxError(err, self.lineno, self.col_offset)
             self.symbols[name] = SCOPE_FREE
-<<<<<<< HEAD
             if not self._hide_bound_from_nested_scopes:
                 self.free_vars.append(name)
-=======
-            self.free_vars.append(name)
->>>>>>> e2ea8e9f
             free[name] = None
             self.has_free = True
         elif flags & (SYM_BOUND | SYM_ANNOTATED):
@@ -245,14 +238,9 @@
 
 class ModuleScope(Scope):
 
-<<<<<<< HEAD
     def __init__(self, allow_top_level_await=False):
         Scope.__init__(self, "<top-level>")
         self.allow_top_level_await = allow_top_level_await
-=======
-    def __init__(self):
-        Scope.__init__(self, "<top-level>")
->>>>>>> e2ea8e9f
 
     def note_await(self, await_node):
         if not self.allow_top_level_await:
@@ -607,7 +595,6 @@
         self.pop_scope()
 
     def visit_comprehension(self, comp):
-<<<<<<< HEAD
         self.scope.comp_iter_target = True
         comp.target.walkabout(self)
         self.scope.comp_iter_target = False
@@ -615,9 +602,6 @@
         comp.iter.walkabout(self)
         self.scope.comp_iter_expr -= 1
         self.visit_sequence(comp.ifs)
-=======
-        ast.GenericASTVisitor.visit_comprehension(self, comp)
->>>>>>> e2ea8e9f
         if comp.is_async:
             self.scope.note_await(comp)
 
@@ -627,19 +611,12 @@
         assert isinstance(outer, ast.comprehension)
         self.scope.comp_iter_expr += 1
         outer.iter.walkabout(self)
-<<<<<<< HEAD
         self.scope.comp_iter_expr -= 1
         new_scope = ComprehensionScope("<genexpr>", node.lineno, node.col_offset)
         self.push_scope(new_scope, node)
         self.implicit_arg(0)
         new_scope.is_coroutine |= outer.is_async
         new_scope.comp_iter_target = True
-=======
-        new_scope = FunctionScope("<genexpr>", node.lineno, node.col_offset)
-        self.push_scope(new_scope, node)
-        self.implicit_arg(0)
-        new_scope.is_coroutine |= outer.is_async
->>>>>>> e2ea8e9f
         outer.target.walkabout(self)
         new_scope.comp_iter_target = False
         self.visit_sequence(outer.ifs)
@@ -696,11 +673,8 @@
     def visit_arguments(self, arguments):
         scope = self.scope
         assert isinstance(scope, FunctionScope)  # Annotator hint.
-<<<<<<< HEAD
         if arguments.posonlyargs:
             self._handle_params(arguments.posonlyargs, True)
-=======
->>>>>>> e2ea8e9f
         if arguments.args:
             self._handle_params(arguments.args, True)
         if arguments.kwonlyargs:
@@ -754,7 +728,6 @@
         self.scope.note_try_end(node)
         self.visit_sequence(node.handlers)
         self.visit_sequence(node.orelse)
-<<<<<<< HEAD
         self.visit_sequence(node.finalbody)
 
     def visit_NamedExpr(self, node):
@@ -793,7 +766,4 @@
                         node.lineno, node.col_offset)
 
         node.target.walkabout(self)
-        node.value.walkabout(self)
-=======
-        self.visit_sequence(node.finalbody)
->>>>>>> e2ea8e9f
+        node.value.walkabout(self)